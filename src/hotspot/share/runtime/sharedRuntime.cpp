/*
 * Copyright (c) 1997, 2023, Oracle and/or its affiliates. All rights reserved.
 * DO NOT ALTER OR REMOVE COPYRIGHT NOTICES OR THIS FILE HEADER.
 *
 * This code is free software; you can redistribute it and/or modify it
 * under the terms of the GNU General Public License version 2 only, as
 * published by the Free Software Foundation.
 *
 * This code is distributed in the hope that it will be useful, but WITHOUT
 * ANY WARRANTY; without even the implied warranty of MERCHANTABILITY or
 * FITNESS FOR A PARTICULAR PURPOSE.  See the GNU General Public License
 * version 2 for more details (a copy is included in the LICENSE file that
 * accompanied this code).
 *
 * You should have received a copy of the GNU General Public License version
 * 2 along with this work; if not, write to the Free Software Foundation,
 * Inc., 51 Franklin St, Fifth Floor, Boston, MA 02110-1301 USA.
 *
 * Please contact Oracle, 500 Oracle Parkway, Redwood Shores, CA 94065 USA
 * or visit www.oracle.com if you need additional information or have any
 * questions.
 *
 */

#include "precompiled.hpp"
#include "classfile/javaClasses.inline.hpp"
#include "classfile/stringTable.hpp"
#include "classfile/vmClasses.hpp"
#include "classfile/vmSymbols.hpp"
#include "code/codeCache.hpp"
#include "code/compiledIC.hpp"
#include "code/icBuffer.hpp"
#include "code/compiledMethod.inline.hpp"
#include "code/scopeDesc.hpp"
#include "code/vtableStubs.hpp"
#include "compiler/abstractCompiler.hpp"
#include "compiler/compileBroker.hpp"
#include "compiler/disassembler.hpp"
#include "gc/shared/barrierSet.hpp"
#include "gc/shared/collectedHeap.hpp"
#include "gc/shared/gcLocker.inline.hpp"
#include "interpreter/interpreter.hpp"
#include "interpreter/interpreterRuntime.hpp"
#include "jvm.h"
#include "jfr/jfrEvents.hpp"
#include "logging/log.hpp"
#include "memory/oopFactory.hpp"
#include "memory/resourceArea.hpp"
#include "memory/universe.hpp"
#include "oops/access.hpp"
#include "oops/fieldStreams.inline.hpp"
#include "oops/compiledICHolder.inline.hpp"
#include "oops/klass.hpp"
#include "oops/method.inline.hpp"
#include "oops/objArrayKlass.hpp"
#include "oops/objArrayOop.inline.hpp"
#include "oops/oop.inline.hpp"
#include "oops/inlineKlass.inline.hpp"
#include "prims/forte.hpp"
#include "prims/jvmtiExport.hpp"
#include "prims/methodHandles.hpp"
#include "prims/nativeLookup.hpp"
#include "runtime/atomic.hpp"
#include "runtime/frame.inline.hpp"
#include "runtime/handles.inline.hpp"
#include "runtime/init.hpp"
#include "runtime/interfaceSupport.inline.hpp"
#include "runtime/java.hpp"
#include "runtime/javaCalls.hpp"
#include "runtime/sharedRuntime.hpp"
#include "runtime/stackWatermarkSet.hpp"
#include "runtime/stubRoutines.hpp"
#include "runtime/synchronizer.hpp"
#include "runtime/vframe.inline.hpp"
#include "runtime/vframeArray.hpp"
#include "runtime/vm_version.hpp"
#include "utilities/copy.hpp"
#include "utilities/dtrace.hpp"
#include "utilities/events.hpp"
#include "utilities/resourceHash.hpp"
#include "utilities/macros.hpp"
#include "utilities/xmlstream.hpp"
#ifdef COMPILER1
#include "c1/c1_Runtime1.hpp"
#endif

// Shared stub locations
RuntimeStub*        SharedRuntime::_wrong_method_blob;
RuntimeStub*        SharedRuntime::_wrong_method_abstract_blob;
RuntimeStub*        SharedRuntime::_ic_miss_blob;
RuntimeStub*        SharedRuntime::_resolve_opt_virtual_call_blob;
RuntimeStub*        SharedRuntime::_resolve_virtual_call_blob;
RuntimeStub*        SharedRuntime::_resolve_static_call_blob;

DeoptimizationBlob* SharedRuntime::_deopt_blob;
SafepointBlob*      SharedRuntime::_polling_page_vectors_safepoint_handler_blob;
SafepointBlob*      SharedRuntime::_polling_page_safepoint_handler_blob;
SafepointBlob*      SharedRuntime::_polling_page_return_handler_blob;

#ifdef COMPILER2
UncommonTrapBlob*   SharedRuntime::_uncommon_trap_blob;
#endif // COMPILER2

nmethod*            SharedRuntime::_cont_doYield_stub;

//----------------------------generate_stubs-----------------------------------
void SharedRuntime::generate_stubs() {
  _wrong_method_blob                   = generate_resolve_blob(CAST_FROM_FN_PTR(address, SharedRuntime::handle_wrong_method),          "wrong_method_stub");
  _wrong_method_abstract_blob          = generate_resolve_blob(CAST_FROM_FN_PTR(address, SharedRuntime::handle_wrong_method_abstract), "wrong_method_abstract_stub");
  _ic_miss_blob                        = generate_resolve_blob(CAST_FROM_FN_PTR(address, SharedRuntime::handle_wrong_method_ic_miss),  "ic_miss_stub");
  _resolve_opt_virtual_call_blob       = generate_resolve_blob(CAST_FROM_FN_PTR(address, SharedRuntime::resolve_opt_virtual_call_C),   "resolve_opt_virtual_call");
  _resolve_virtual_call_blob           = generate_resolve_blob(CAST_FROM_FN_PTR(address, SharedRuntime::resolve_virtual_call_C),       "resolve_virtual_call");
  _resolve_static_call_blob            = generate_resolve_blob(CAST_FROM_FN_PTR(address, SharedRuntime::resolve_static_call_C),        "resolve_static_call");

  AdapterHandlerLibrary::initialize();

#if COMPILER2_OR_JVMCI
  // Vectors are generated only by C2 and JVMCI.
  bool support_wide = is_wide_vector(MaxVectorSize);
  if (support_wide) {
    _polling_page_vectors_safepoint_handler_blob = generate_handler_blob(CAST_FROM_FN_PTR(address, SafepointSynchronize::handle_polling_page_exception), POLL_AT_VECTOR_LOOP);
  }
#endif // COMPILER2_OR_JVMCI
  _polling_page_safepoint_handler_blob = generate_handler_blob(CAST_FROM_FN_PTR(address, SafepointSynchronize::handle_polling_page_exception), POLL_AT_LOOP);
  _polling_page_return_handler_blob    = generate_handler_blob(CAST_FROM_FN_PTR(address, SafepointSynchronize::handle_polling_page_exception), POLL_AT_RETURN);

  generate_deopt_blob();

#ifdef COMPILER2
  generate_uncommon_trap_blob();
#endif // COMPILER2
}

#include <math.h>

// Implementation of SharedRuntime

#ifndef PRODUCT
// For statistics
int SharedRuntime::_ic_miss_ctr = 0;
int SharedRuntime::_wrong_method_ctr = 0;
int SharedRuntime::_resolve_static_ctr = 0;
int SharedRuntime::_resolve_virtual_ctr = 0;
int SharedRuntime::_resolve_opt_virtual_ctr = 0;
int SharedRuntime::_implicit_null_throws = 0;
int SharedRuntime::_implicit_div0_throws = 0;

int64_t SharedRuntime::_nof_normal_calls = 0;
int64_t SharedRuntime::_nof_inlined_calls = 0;
int64_t SharedRuntime::_nof_megamorphic_calls = 0;
int64_t SharedRuntime::_nof_static_calls = 0;
int64_t SharedRuntime::_nof_inlined_static_calls = 0;
int64_t SharedRuntime::_nof_interface_calls = 0;
int64_t SharedRuntime::_nof_inlined_interface_calls = 0;

int SharedRuntime::_new_instance_ctr=0;
int SharedRuntime::_new_array_ctr=0;
int SharedRuntime::_multi2_ctr=0;
int SharedRuntime::_multi3_ctr=0;
int SharedRuntime::_multi4_ctr=0;
int SharedRuntime::_multi5_ctr=0;
int SharedRuntime::_mon_enter_stub_ctr=0;
int SharedRuntime::_mon_exit_stub_ctr=0;
int SharedRuntime::_mon_enter_ctr=0;
int SharedRuntime::_mon_exit_ctr=0;
int SharedRuntime::_partial_subtype_ctr=0;
int SharedRuntime::_jbyte_array_copy_ctr=0;
int SharedRuntime::_jshort_array_copy_ctr=0;
int SharedRuntime::_jint_array_copy_ctr=0;
int SharedRuntime::_jlong_array_copy_ctr=0;
int SharedRuntime::_oop_array_copy_ctr=0;
int SharedRuntime::_checkcast_array_copy_ctr=0;
int SharedRuntime::_unsafe_array_copy_ctr=0;
int SharedRuntime::_generic_array_copy_ctr=0;
int SharedRuntime::_slow_array_copy_ctr=0;
int SharedRuntime::_find_handler_ctr=0;
int SharedRuntime::_rethrow_ctr=0;

int     SharedRuntime::_ICmiss_index                    = 0;
int     SharedRuntime::_ICmiss_count[SharedRuntime::maxICmiss_count];
address SharedRuntime::_ICmiss_at[SharedRuntime::maxICmiss_count];


void SharedRuntime::trace_ic_miss(address at) {
  for (int i = 0; i < _ICmiss_index; i++) {
    if (_ICmiss_at[i] == at) {
      _ICmiss_count[i]++;
      return;
    }
  }
  int index = _ICmiss_index++;
  if (_ICmiss_index >= maxICmiss_count) _ICmiss_index = maxICmiss_count - 1;
  _ICmiss_at[index] = at;
  _ICmiss_count[index] = 1;
}

void SharedRuntime::print_ic_miss_histogram() {
  if (ICMissHistogram) {
    tty->print_cr("IC Miss Histogram:");
    int tot_misses = 0;
    for (int i = 0; i < _ICmiss_index; i++) {
      tty->print_cr("  at: " INTPTR_FORMAT "  nof: %d", p2i(_ICmiss_at[i]), _ICmiss_count[i]);
      tot_misses += _ICmiss_count[i];
    }
    tty->print_cr("Total IC misses: %7d", tot_misses);
  }
}
#endif // PRODUCT


JRT_LEAF(jlong, SharedRuntime::lmul(jlong y, jlong x))
  return x * y;
JRT_END


JRT_LEAF(jlong, SharedRuntime::ldiv(jlong y, jlong x))
  if (x == min_jlong && y == CONST64(-1)) {
    return x;
  } else {
    return x / y;
  }
JRT_END


JRT_LEAF(jlong, SharedRuntime::lrem(jlong y, jlong x))
  if (x == min_jlong && y == CONST64(-1)) {
    return 0;
  } else {
    return x % y;
  }
JRT_END


const juint  float_sign_mask  = 0x7FFFFFFF;
const juint  float_infinity   = 0x7F800000;
const julong double_sign_mask = CONST64(0x7FFFFFFFFFFFFFFF);
const julong double_infinity  = CONST64(0x7FF0000000000000);

JRT_LEAF(jfloat, SharedRuntime::frem(jfloat  x, jfloat  y))
#ifdef _WIN64
  // 64-bit Windows on amd64 returns the wrong values for
  // infinity operands.
  union { jfloat f; juint i; } xbits, ybits;
  xbits.f = x;
  ybits.f = y;
  // x Mod Infinity == x unless x is infinity
  if (((xbits.i & float_sign_mask) != float_infinity) &&
       ((ybits.i & float_sign_mask) == float_infinity) ) {
    return x;
  }
  return ((jfloat)fmod_winx64((double)x, (double)y));
#else
  return ((jfloat)fmod((double)x,(double)y));
#endif
JRT_END


JRT_LEAF(jdouble, SharedRuntime::drem(jdouble x, jdouble y))
#ifdef _WIN64
  union { jdouble d; julong l; } xbits, ybits;
  xbits.d = x;
  ybits.d = y;
  // x Mod Infinity == x unless x is infinity
  if (((xbits.l & double_sign_mask) != double_infinity) &&
       ((ybits.l & double_sign_mask) == double_infinity) ) {
    return x;
  }
  return ((jdouble)fmod_winx64((double)x, (double)y));
#else
  return ((jdouble)fmod((double)x,(double)y));
#endif
JRT_END

JRT_LEAF(jfloat, SharedRuntime::i2f(jint x))
  return (jfloat)x;
JRT_END

#ifdef __SOFTFP__
JRT_LEAF(jfloat, SharedRuntime::fadd(jfloat x, jfloat y))
  return x + y;
JRT_END

JRT_LEAF(jfloat, SharedRuntime::fsub(jfloat x, jfloat y))
  return x - y;
JRT_END

JRT_LEAF(jfloat, SharedRuntime::fmul(jfloat x, jfloat y))
  return x * y;
JRT_END

JRT_LEAF(jfloat, SharedRuntime::fdiv(jfloat x, jfloat y))
  return x / y;
JRT_END

JRT_LEAF(jdouble, SharedRuntime::dadd(jdouble x, jdouble y))
  return x + y;
JRT_END

JRT_LEAF(jdouble, SharedRuntime::dsub(jdouble x, jdouble y))
  return x - y;
JRT_END

JRT_LEAF(jdouble, SharedRuntime::dmul(jdouble x, jdouble y))
  return x * y;
JRT_END

JRT_LEAF(jdouble, SharedRuntime::ddiv(jdouble x, jdouble y))
  return x / y;
JRT_END

JRT_LEAF(jdouble, SharedRuntime::i2d(jint x))
  return (jdouble)x;
JRT_END

JRT_LEAF(jdouble, SharedRuntime::f2d(jfloat x))
  return (jdouble)x;
JRT_END

JRT_LEAF(int,  SharedRuntime::fcmpl(float x, float y))
  return x>y ? 1 : (x==y ? 0 : -1);  /* x<y or is_nan*/
JRT_END

JRT_LEAF(int,  SharedRuntime::fcmpg(float x, float y))
  return x<y ? -1 : (x==y ? 0 : 1);  /* x>y or is_nan */
JRT_END

JRT_LEAF(int,  SharedRuntime::dcmpl(double x, double y))
  return x>y ? 1 : (x==y ? 0 : -1); /* x<y or is_nan */
JRT_END

JRT_LEAF(int,  SharedRuntime::dcmpg(double x, double y))
  return x<y ? -1 : (x==y ? 0 : 1);  /* x>y or is_nan */
JRT_END

// Functions to return the opposite of the aeabi functions for nan.
JRT_LEAF(int, SharedRuntime::unordered_fcmplt(float x, float y))
  return (x < y) ? 1 : ((g_isnan(x) || g_isnan(y)) ? 1 : 0);
JRT_END

JRT_LEAF(int, SharedRuntime::unordered_dcmplt(double x, double y))
  return (x < y) ? 1 : ((g_isnan(x) || g_isnan(y)) ? 1 : 0);
JRT_END

JRT_LEAF(int, SharedRuntime::unordered_fcmple(float x, float y))
  return (x <= y) ? 1 : ((g_isnan(x) || g_isnan(y)) ? 1 : 0);
JRT_END

JRT_LEAF(int, SharedRuntime::unordered_dcmple(double x, double y))
  return (x <= y) ? 1 : ((g_isnan(x) || g_isnan(y)) ? 1 : 0);
JRT_END

JRT_LEAF(int, SharedRuntime::unordered_fcmpge(float x, float y))
  return (x >= y) ? 1 : ((g_isnan(x) || g_isnan(y)) ? 1 : 0);
JRT_END

JRT_LEAF(int, SharedRuntime::unordered_dcmpge(double x, double y))
  return (x >= y) ? 1 : ((g_isnan(x) || g_isnan(y)) ? 1 : 0);
JRT_END

JRT_LEAF(int, SharedRuntime::unordered_fcmpgt(float x, float y))
  return (x > y) ? 1 : ((g_isnan(x) || g_isnan(y)) ? 1 : 0);
JRT_END

JRT_LEAF(int, SharedRuntime::unordered_dcmpgt(double x, double y))
  return (x > y) ? 1 : ((g_isnan(x) || g_isnan(y)) ? 1 : 0);
JRT_END

// Intrinsics make gcc generate code for these.
float  SharedRuntime::fneg(float f)   {
  return -f;
}

double SharedRuntime::dneg(double f)  {
  return -f;
}

#endif // __SOFTFP__

#if defined(__SOFTFP__) || defined(E500V2)
// Intrinsics make gcc generate code for these.
double SharedRuntime::dabs(double f)  {
  return (f <= (double)0.0) ? (double)0.0 - f : f;
}

#endif

#if defined(__SOFTFP__) || defined(PPC)
double SharedRuntime::dsqrt(double f) {
  return sqrt(f);
}
#endif

JRT_LEAF(jint, SharedRuntime::f2i(jfloat  x))
  if (g_isnan(x))
    return 0;
  if (x >= (jfloat) max_jint)
    return max_jint;
  if (x <= (jfloat) min_jint)
    return min_jint;
  return (jint) x;
JRT_END


JRT_LEAF(jlong, SharedRuntime::f2l(jfloat  x))
  if (g_isnan(x))
    return 0;
  if (x >= (jfloat) max_jlong)
    return max_jlong;
  if (x <= (jfloat) min_jlong)
    return min_jlong;
  return (jlong) x;
JRT_END


JRT_LEAF(jint, SharedRuntime::d2i(jdouble x))
  if (g_isnan(x))
    return 0;
  if (x >= (jdouble) max_jint)
    return max_jint;
  if (x <= (jdouble) min_jint)
    return min_jint;
  return (jint) x;
JRT_END


JRT_LEAF(jlong, SharedRuntime::d2l(jdouble x))
  if (g_isnan(x))
    return 0;
  if (x >= (jdouble) max_jlong)
    return max_jlong;
  if (x <= (jdouble) min_jlong)
    return min_jlong;
  return (jlong) x;
JRT_END


JRT_LEAF(jfloat, SharedRuntime::d2f(jdouble x))
  return (jfloat)x;
JRT_END


JRT_LEAF(jfloat, SharedRuntime::l2f(jlong x))
  return (jfloat)x;
JRT_END


JRT_LEAF(jdouble, SharedRuntime::l2d(jlong x))
  return (jdouble)x;
JRT_END

// Reference implementation at src/java.base/share/classes/java/lang/Float.java:floatToFloat16
JRT_LEAF(jshort, SharedRuntime::f2hf(jfloat  x))
  union {jfloat f; jint i;} bits;
  bits.f = x;
  jint doppel = bits.i;
  jshort sign_bit = (jshort) ((doppel & 0x80000000) >> 16);
  if (g_isnan(x))
    return (jshort)(sign_bit | 0x7c00 | (doppel & 0x007fe000) >> 13 | (doppel & 0x00001ff0) >> 4 | (doppel & 0x0000000f));

  jfloat abs_f = (x >= 0.0f) ? x : (x * -1.0f);

  // Overflow threshold is halffloat max value + 1/2 ulp
  if (abs_f >= (65504.0f + 16.0f)) {
    return (jshort)(sign_bit | 0x7c00); // Positive or negative infinity
  }

  // Smallest magnitude of Halffloat is 0x1.0p-24, half-way or smaller rounds to zero
  if (abs_f <= (pow(2, -24) * 0.5f)) { // Covers float zeros and subnormals.
    return sign_bit; // Positive or negative zero
  }

  jint exp = ((0x7f800000 & doppel) >> (24 - 1)) - 127;

  // For binary16 subnormals, beside forcing exp to -15, retain
  // the difference exp_delta = E_min - exp.  This is the excess
  // shift value, in addition to 13, to be used in the
  // computations below. Further the (hidden) msb with value 1
  // in f must be involved as well
  jint exp_delta = 0;
  jint msb = 0x00000000;
  if (exp < -14) {
    exp_delta = -14 - exp;
    exp = -15;
    msb = 0x00800000;
  }
  jint f_signif_bits = ((doppel & 0x007fffff) | msb);

  // Significand bits as if using rounding to zero
  jshort signif_bits = (jshort)(f_signif_bits >> (13 + exp_delta));

  jint lsb = f_signif_bits & (1 << (13 + exp_delta));
  jint round  = f_signif_bits & (1 << (12 + exp_delta));
  jint sticky = f_signif_bits & ((1 << (12 + exp_delta)) - 1);

  if (round != 0 && ((lsb | sticky) != 0 )) {
    signif_bits++;
  }

  return (jshort)(sign_bit | ( ((exp + 15) << 10) + signif_bits ) );
JRT_END

// Reference implementation at src/java.base/share/classes/java/lang/Float.java:float16ToFloat
JRT_LEAF(jfloat, SharedRuntime::hf2f(jshort x))
  // Halffloat format has 1 signbit, 5 exponent bits and
  // 10 significand bits
  union {jfloat f; jint i;} bits;
  jint hf_arg = (jint)x;
  jint hf_sign_bit = 0x8000 & hf_arg;
  jint hf_exp_bits = 0x7c00 & hf_arg;
  jint hf_significand_bits = 0x03ff & hf_arg;

  jint significand_shift = 13; //difference between float and halffloat precision

  jfloat sign = (hf_sign_bit != 0) ? -1.0f : 1.0f;

  // Extract halffloat exponent, remove its bias
  jint hf_exp = (hf_exp_bits >> 10) - 15;

  if (hf_exp == -15) {
    // For subnormal values, return 2^-24 * significand bits
    return (sign * (pow(2,-24)) * hf_significand_bits);
  } else if (hf_exp == 16) {
    if (hf_significand_bits == 0) {
      bits.i = 0x7f800000;
      return sign * bits.f;
    } else {
      bits.i = (hf_sign_bit << 16) | 0x7f800000 |
               (hf_significand_bits << significand_shift);
      return bits.f;
    }
  }

  // Add the bias of float exponent and shift
  jint float_exp_bits = (hf_exp + 127) << (24 - 1);

  // Combine sign, exponent and significand bits
  bits.i = (hf_sign_bit << 16) | float_exp_bits |
           (hf_significand_bits << significand_shift);

  return bits.f;
JRT_END

// Exception handling across interpreter/compiler boundaries
//
// exception_handler_for_return_address(...) returns the continuation address.
// The continuation address is the entry point of the exception handler of the
// previous frame depending on the return address.

address SharedRuntime::raw_exception_handler_for_return_address(JavaThread* current, address return_address) {
  // Note: This is called when we have unwound the frame of the callee that did
  // throw an exception. So far, no check has been performed by the StackWatermarkSet.
  // Notably, the stack is not walkable at this point, and hence the check must
  // be deferred until later. Specifically, any of the handlers returned here in
  // this function, will get dispatched to, and call deferred checks to
  // StackWatermarkSet::after_unwind at a point where the stack is walkable.
  assert(frame::verify_return_pc(return_address), "must be a return address: " INTPTR_FORMAT, p2i(return_address));
  assert(current->frames_to_pop_failed_realloc() == 0 || Interpreter::contains(return_address), "missed frames to pop?");

  // Reset method handle flag.
  current->set_is_method_handle_return(false);

#if INCLUDE_JVMCI
  // JVMCI's ExceptionHandlerStub expects the thread local exception PC to be clear
  // and other exception handler continuations do not read it
  current->set_exception_pc(nullptr);
#endif // INCLUDE_JVMCI

  if (Continuation::is_return_barrier_entry(return_address)) {
    return StubRoutines::cont_returnBarrierExc();
  }

  // The fastest case first
  CodeBlob* blob = CodeCache::find_blob(return_address);
  CompiledMethod* nm = (blob != nullptr) ? blob->as_compiled_method_or_null() : nullptr;
  if (nm != nullptr) {
    // Set flag if return address is a method handle call site.
    current->set_is_method_handle_return(nm->is_method_handle_return(return_address));
    // native nmethods don't have exception handlers
    assert(!nm->is_native_method() || nm->method()->is_continuation_enter_intrinsic(), "no exception handler");
    assert(nm->header_begin() != nm->exception_begin(), "no exception handler");
    if (nm->is_deopt_pc(return_address)) {
      // If we come here because of a stack overflow, the stack may be
      // unguarded. Reguard the stack otherwise if we return to the
      // deopt blob and the stack bang causes a stack overflow we
      // crash.
      StackOverflow* overflow_state = current->stack_overflow_state();
      bool guard_pages_enabled = overflow_state->reguard_stack_if_needed();
      if (overflow_state->reserved_stack_activation() != current->stack_base()) {
        overflow_state->set_reserved_stack_activation(current->stack_base());
      }
      assert(guard_pages_enabled, "stack banging in deopt blob may cause crash");
      // The deferred StackWatermarkSet::after_unwind check will be performed in
      // Deoptimization::fetch_unroll_info (with exec_mode == Unpack_exception)
      return SharedRuntime::deopt_blob()->unpack_with_exception();
    } else {
      // The deferred StackWatermarkSet::after_unwind check will be performed in
      // * OptoRuntime::handle_exception_C_helper for C2 code
      // * exception_handler_for_pc_helper via Runtime1::handle_exception_from_callee_id for C1 code
      return nm->exception_begin();
    }
  }

  // Entry code
  if (StubRoutines::returns_to_call_stub(return_address)) {
    // The deferred StackWatermarkSet::after_unwind check will be performed in
    // JavaCallWrapper::~JavaCallWrapper
    return StubRoutines::catch_exception_entry();
  }
  if (blob != nullptr && blob->is_upcall_stub()) {
    return ((UpcallStub*)blob)->exception_handler();
  }
  // Interpreted code
  if (Interpreter::contains(return_address)) {
    // The deferred StackWatermarkSet::after_unwind check will be performed in
    // InterpreterRuntime::exception_handler_for_exception
    return Interpreter::rethrow_exception_entry();
  }

  guarantee(blob == nullptr || !blob->is_runtime_stub(), "caller should have skipped stub");
  guarantee(!VtableStubs::contains(return_address), "null exceptions in vtables should have been handled already!");

#ifndef PRODUCT
  { ResourceMark rm;
    tty->print_cr("No exception handler found for exception at " INTPTR_FORMAT " - potential problems:", p2i(return_address));
    os::print_location(tty, (intptr_t)return_address);
    tty->print_cr("a) exception happened in (new?) code stubs/buffers that is not handled here");
    tty->print_cr("b) other problem");
  }
#endif // PRODUCT

  ShouldNotReachHere();
  return nullptr;
}


JRT_LEAF(address, SharedRuntime::exception_handler_for_return_address(JavaThread* current, address return_address))
  return raw_exception_handler_for_return_address(current, return_address);
JRT_END


address SharedRuntime::get_poll_stub(address pc) {
  address stub;
  // Look up the code blob
  CodeBlob *cb = CodeCache::find_blob(pc);

  // Should be an nmethod
  guarantee(cb != nullptr && cb->is_compiled(), "safepoint polling: pc must refer to an nmethod");

  // Look up the relocation information
  assert(((CompiledMethod*)cb)->is_at_poll_or_poll_return(pc),
      "safepoint polling: type must be poll at pc " INTPTR_FORMAT, p2i(pc));

#ifdef ASSERT
  if (!((NativeInstruction*)pc)->is_safepoint_poll()) {
    tty->print_cr("bad pc: " PTR_FORMAT, p2i(pc));
    Disassembler::decode(cb);
    fatal("Only polling locations are used for safepoint");
  }
#endif

  bool at_poll_return = ((CompiledMethod*)cb)->is_at_poll_return(pc);
  bool has_wide_vectors = ((CompiledMethod*)cb)->has_wide_vectors();
  if (at_poll_return) {
    assert(SharedRuntime::polling_page_return_handler_blob() != nullptr,
           "polling page return stub not created yet");
    stub = SharedRuntime::polling_page_return_handler_blob()->entry_point();
  } else if (has_wide_vectors) {
    assert(SharedRuntime::polling_page_vectors_safepoint_handler_blob() != nullptr,
           "polling page vectors safepoint stub not created yet");
    stub = SharedRuntime::polling_page_vectors_safepoint_handler_blob()->entry_point();
  } else {
    assert(SharedRuntime::polling_page_safepoint_handler_blob() != nullptr,
           "polling page safepoint stub not created yet");
    stub = SharedRuntime::polling_page_safepoint_handler_blob()->entry_point();
  }
  log_debug(safepoint)("... found polling page %s exception at pc = "
                       INTPTR_FORMAT ", stub =" INTPTR_FORMAT,
                       at_poll_return ? "return" : "loop",
                       (intptr_t)pc, (intptr_t)stub);
  return stub;
}

void SharedRuntime::throw_and_post_jvmti_exception(JavaThread* current, Handle h_exception) {
  if (JvmtiExport::can_post_on_exceptions()) {
    vframeStream vfst(current, true);
    methodHandle method = methodHandle(current, vfst.method());
    address bcp = method()->bcp_from(vfst.bci());
    JvmtiExport::post_exception_throw(current, method(), bcp, h_exception());
  }

#if INCLUDE_JVMCI
  if (EnableJVMCI && UseJVMCICompiler) {
    vframeStream vfst(current, true);
    methodHandle method = methodHandle(current, vfst.method());
    int bci = vfst.bci();
    MethodData* trap_mdo = method->method_data();
    if (trap_mdo != nullptr) {
      // Set exception_seen if the exceptional bytecode is an invoke
      Bytecode_invoke call = Bytecode_invoke_check(method, bci);
      if (call.is_valid()) {
        ResourceMark rm(current);
        ProfileData* pdata = trap_mdo->allocate_bci_to_data(bci, nullptr);
        if (pdata != nullptr && pdata->is_BitData()) {
          BitData* bit_data = (BitData*) pdata;
          bit_data->set_exception_seen();
        }
      }
    }
  }
#endif

  Exceptions::_throw(current, __FILE__, __LINE__, h_exception);
}

void SharedRuntime::throw_and_post_jvmti_exception(JavaThread* current, Symbol* name, const char *message) {
  Handle h_exception = Exceptions::new_exception(current, name, message);
  throw_and_post_jvmti_exception(current, h_exception);
}

// The interpreter code to call this tracing function is only
// called/generated when UL is on for redefine, class and has the right level
// and tags. Since obsolete methods are never compiled, we don't have
// to modify the compilers to generate calls to this function.
//
JRT_LEAF(int, SharedRuntime::rc_trace_method_entry(
    JavaThread* thread, Method* method))
  if (method->is_obsolete()) {
    // We are calling an obsolete method, but this is not necessarily
    // an error. Our method could have been redefined just after we
    // fetched the Method* from the constant pool.
    ResourceMark rm;
    log_trace(redefine, class, obsolete)("calling obsolete method '%s'", method->name_and_sig_as_C_string());
  }
  return 0;
JRT_END

// ret_pc points into caller; we are returning caller's exception handler
// for given exception
address SharedRuntime::compute_compiled_exc_handler(CompiledMethod* cm, address ret_pc, Handle& exception,
                                                    bool force_unwind, bool top_frame_only, bool& recursive_exception_occurred) {
  assert(cm != nullptr, "must exist");
  ResourceMark rm;

#if INCLUDE_JVMCI
  if (cm->is_compiled_by_jvmci()) {
    // lookup exception handler for this pc
    int catch_pco = ret_pc - cm->code_begin();
    ExceptionHandlerTable table(cm);
    HandlerTableEntry *t = table.entry_for(catch_pco, -1, 0);
    if (t != nullptr) {
      return cm->code_begin() + t->pco();
    } else {
      return Deoptimization::deoptimize_for_missing_exception_handler(cm);
    }
  }
#endif // INCLUDE_JVMCI

  nmethod* nm = cm->as_nmethod();
  ScopeDesc* sd = nm->scope_desc_at(ret_pc);
  // determine handler bci, if any
  EXCEPTION_MARK;

  int handler_bci = -1;
  int scope_depth = 0;
  if (!force_unwind) {
    int bci = sd->bci();
    bool recursive_exception = false;
    do {
      bool skip_scope_increment = false;
      // exception handler lookup
      Klass* ek = exception->klass();
      methodHandle mh(THREAD, sd->method());
      handler_bci = Method::fast_exception_handler_bci_for(mh, ek, bci, THREAD);
      if (HAS_PENDING_EXCEPTION) {
        recursive_exception = true;
        // We threw an exception while trying to find the exception handler.
        // Transfer the new exception to the exception handle which will
        // be set into thread local storage, and do another lookup for an
        // exception handler for this exception, this time starting at the
        // BCI of the exception handler which caused the exception to be
        // thrown (bugs 4307310 and 4546590). Set "exception" reference
        // argument to ensure that the correct exception is thrown (4870175).
        recursive_exception_occurred = true;
        exception = Handle(THREAD, PENDING_EXCEPTION);
        CLEAR_PENDING_EXCEPTION;
        if (handler_bci >= 0) {
          bci = handler_bci;
          handler_bci = -1;
          skip_scope_increment = true;
        }
      }
      else {
        recursive_exception = false;
      }
      if (!top_frame_only && handler_bci < 0 && !skip_scope_increment) {
        sd = sd->sender();
        if (sd != nullptr) {
          bci = sd->bci();
        }
        ++scope_depth;
      }
    } while (recursive_exception || (!top_frame_only && handler_bci < 0 && sd != nullptr));
  }

  // found handling method => lookup exception handler
  int catch_pco = ret_pc - nm->code_begin();

  ExceptionHandlerTable table(nm);
  HandlerTableEntry *t = table.entry_for(catch_pco, handler_bci, scope_depth);
  if (t == nullptr && (nm->is_compiled_by_c1() || handler_bci != -1)) {
    // Allow abbreviated catch tables.  The idea is to allow a method
    // to materialize its exceptions without committing to the exact
    // routing of exceptions.  In particular this is needed for adding
    // a synthetic handler to unlock monitors when inlining
    // synchronized methods since the unlock path isn't represented in
    // the bytecodes.
    t = table.entry_for(catch_pco, -1, 0);
  }

#ifdef COMPILER1
  if (t == nullptr && nm->is_compiled_by_c1()) {
    assert(nm->unwind_handler_begin() != nullptr, "");
    return nm->unwind_handler_begin();
  }
#endif

  if (t == nullptr) {
    ttyLocker ttyl;
    tty->print_cr("MISSING EXCEPTION HANDLER for pc " INTPTR_FORMAT " and handler bci %d, catch_pco: %d", p2i(ret_pc), handler_bci, catch_pco);
    tty->print_cr("   Exception:");
    exception->print();
    tty->cr();
    tty->print_cr(" Compiled exception table :");
    table.print();
    nm->print();
    nm->print_code();
    guarantee(false, "missing exception handler");
    return nullptr;
  }

  return nm->code_begin() + t->pco();
}

JRT_ENTRY(void, SharedRuntime::throw_AbstractMethodError(JavaThread* current))
  // These errors occur only at call sites
  throw_and_post_jvmti_exception(current, vmSymbols::java_lang_AbstractMethodError());
JRT_END

JRT_ENTRY(void, SharedRuntime::throw_IncompatibleClassChangeError(JavaThread* current))
  // These errors occur only at call sites
  throw_and_post_jvmti_exception(current, vmSymbols::java_lang_IncompatibleClassChangeError(), "vtable stub");
JRT_END

JRT_ENTRY(void, SharedRuntime::throw_ArithmeticException(JavaThread* current))
  throw_and_post_jvmti_exception(current, vmSymbols::java_lang_ArithmeticException(), "/ by zero");
JRT_END

JRT_ENTRY(void, SharedRuntime::throw_NullPointerException(JavaThread* current))
  throw_and_post_jvmti_exception(current, vmSymbols::java_lang_NullPointerException(), nullptr);
JRT_END

JRT_ENTRY(void, SharedRuntime::throw_NullPointerException_at_call(JavaThread* current))
  // This entry point is effectively only used for NullPointerExceptions which occur at inline
  // cache sites (when the callee activation is not yet set up) so we are at a call site
  throw_and_post_jvmti_exception(current, vmSymbols::java_lang_NullPointerException(), nullptr);
JRT_END

JRT_ENTRY(void, SharedRuntime::throw_StackOverflowError(JavaThread* current))
  throw_StackOverflowError_common(current, false);
JRT_END

JRT_ENTRY(void, SharedRuntime::throw_delayed_StackOverflowError(JavaThread* current))
  throw_StackOverflowError_common(current, true);
JRT_END

void SharedRuntime::throw_StackOverflowError_common(JavaThread* current, bool delayed) {
  // We avoid using the normal exception construction in this case because
  // it performs an upcall to Java, and we're already out of stack space.
  JavaThread* THREAD = current; // For exception macros.
  Klass* k = vmClasses::StackOverflowError_klass();
  oop exception_oop = InstanceKlass::cast(k)->allocate_instance(CHECK);
  if (delayed) {
    java_lang_Throwable::set_message(exception_oop,
                                     Universe::delayed_stack_overflow_error_message());
  }
  Handle exception (current, exception_oop);
  if (StackTraceInThrowable) {
    java_lang_Throwable::fill_in_stack_trace(exception);
  }
  // Remove the ScopedValue bindings in case we got a
  // StackOverflowError while we were trying to remove ScopedValue
  // bindings.
  current->clear_scopedValueBindings();
  // Increment counter for hs_err file reporting
  Atomic::inc(&Exceptions::_stack_overflow_errors);
  throw_and_post_jvmti_exception(current, exception);
}

address SharedRuntime::continuation_for_implicit_exception(JavaThread* current,
                                                           address pc,
                                                           ImplicitExceptionKind exception_kind)
{
  address target_pc = nullptr;

  if (Interpreter::contains(pc)) {
    switch (exception_kind) {
      case IMPLICIT_NULL:           return Interpreter::throw_NullPointerException_entry();
      case IMPLICIT_DIVIDE_BY_ZERO: return Interpreter::throw_ArithmeticException_entry();
      case STACK_OVERFLOW:          return Interpreter::throw_StackOverflowError_entry();
      default:                      ShouldNotReachHere();
    }
  } else {
    switch (exception_kind) {
      case STACK_OVERFLOW: {
        // Stack overflow only occurs upon frame setup; the callee is
        // going to be unwound. Dispatch to a shared runtime stub
        // which will cause the StackOverflowError to be fabricated
        // and processed.
        // Stack overflow should never occur during deoptimization:
        // the compiled method bangs the stack by as much as the
        // interpreter would need in case of a deoptimization. The
        // deoptimization blob and uncommon trap blob bang the stack
        // in a debug VM to verify the correctness of the compiled
        // method stack banging.
        assert(current->deopt_mark() == nullptr, "no stack overflow from deopt blob/uncommon trap");
        Events::log_exception(current, "StackOverflowError at " INTPTR_FORMAT, p2i(pc));
        return StubRoutines::throw_StackOverflowError_entry();
      }

      case IMPLICIT_NULL: {
        if (VtableStubs::contains(pc)) {
          // We haven't yet entered the callee frame. Fabricate an
          // exception and begin dispatching it in the caller. Since
          // the caller was at a call site, it's safe to destroy all
          // caller-saved registers, as these entry points do.
          VtableStub* vt_stub = VtableStubs::stub_containing(pc);

          // If vt_stub is null, then return null to signal handler to report the SEGV error.
          if (vt_stub == nullptr) return nullptr;

          if (vt_stub->is_abstract_method_error(pc)) {
            assert(!vt_stub->is_vtable_stub(), "should never see AbstractMethodErrors from vtable-type VtableStubs");
            Events::log_exception(current, "AbstractMethodError at " INTPTR_FORMAT, p2i(pc));
            // Instead of throwing the abstract method error here directly, we re-resolve
            // and will throw the AbstractMethodError during resolve. As a result, we'll
            // get a more detailed error message.
            return SharedRuntime::get_handle_wrong_method_stub();
          } else {
            Events::log_exception(current, "NullPointerException at vtable entry " INTPTR_FORMAT, p2i(pc));
            // Assert that the signal comes from the expected location in stub code.
            assert(vt_stub->is_null_pointer_exception(pc),
                   "obtained signal from unexpected location in stub code");
            return StubRoutines::throw_NullPointerException_at_call_entry();
          }
        } else {
          CodeBlob* cb = CodeCache::find_blob(pc);

          // If code blob is null, then return null to signal handler to report the SEGV error.
          if (cb == nullptr) return nullptr;

          // Exception happened in CodeCache. Must be either:
          // 1. Inline-cache check in C2I handler blob,
          // 2. Inline-cache check in nmethod, or
          // 3. Implicit null exception in nmethod

          if (!cb->is_compiled()) {
            bool is_in_blob = cb->is_adapter_blob() || cb->is_method_handles_adapter_blob();
            if (!is_in_blob) {
              // Allow normal crash reporting to handle this
              return nullptr;
            }
            Events::log_exception(current, "NullPointerException in code blob at " INTPTR_FORMAT, p2i(pc));
            // There is no handler here, so we will simply unwind.
            return StubRoutines::throw_NullPointerException_at_call_entry();
          }

          // Otherwise, it's a compiled method.  Consult its exception handlers.
          CompiledMethod* cm = (CompiledMethod*)cb;
          if (cm->inlinecache_check_contains(pc)) {
            // exception happened inside inline-cache check code
            // => the nmethod is not yet active (i.e., the frame
            // is not set up yet) => use return address pushed by
            // caller => don't push another return address
            Events::log_exception(current, "NullPointerException in IC check " INTPTR_FORMAT, p2i(pc));
            return StubRoutines::throw_NullPointerException_at_call_entry();
          }

          if (cm->method()->is_method_handle_intrinsic()) {
            // exception happened inside MH dispatch code, similar to a vtable stub
            Events::log_exception(current, "NullPointerException in MH adapter " INTPTR_FORMAT, p2i(pc));
            return StubRoutines::throw_NullPointerException_at_call_entry();
          }

#ifndef PRODUCT
          _implicit_null_throws++;
#endif
          target_pc = cm->continuation_for_implicit_null_exception(pc);
          // If there's an unexpected fault, target_pc might be null,
          // in which case we want to fall through into the normal
          // error handling code.
        }

        break; // fall through
      }


      case IMPLICIT_DIVIDE_BY_ZERO: {
        CompiledMethod* cm = CodeCache::find_compiled(pc);
        guarantee(cm != nullptr, "must have containing compiled method for implicit division-by-zero exceptions");
#ifndef PRODUCT
        _implicit_div0_throws++;
#endif
        target_pc = cm->continuation_for_implicit_div0_exception(pc);
        // If there's an unexpected fault, target_pc might be null,
        // in which case we want to fall through into the normal
        // error handling code.
        break; // fall through
      }

      default: ShouldNotReachHere();
    }

    assert(exception_kind == IMPLICIT_NULL || exception_kind == IMPLICIT_DIVIDE_BY_ZERO, "wrong implicit exception kind");

    if (exception_kind == IMPLICIT_NULL) {
#ifndef PRODUCT
      // for AbortVMOnException flag
      Exceptions::debug_check_abort("java.lang.NullPointerException");
#endif //PRODUCT
      Events::log_exception(current, "Implicit null exception at " INTPTR_FORMAT " to " INTPTR_FORMAT, p2i(pc), p2i(target_pc));
    } else {
#ifndef PRODUCT
      // for AbortVMOnException flag
      Exceptions::debug_check_abort("java.lang.ArithmeticException");
#endif //PRODUCT
      Events::log_exception(current, "Implicit division by zero exception at " INTPTR_FORMAT " to " INTPTR_FORMAT, p2i(pc), p2i(target_pc));
    }
    return target_pc;
  }

  ShouldNotReachHere();
  return nullptr;
}


/**
 * Throws an java/lang/UnsatisfiedLinkError.  The address of this method is
 * installed in the native function entry of all native Java methods before
 * they get linked to their actual native methods.
 *
 * \note
 * This method actually never gets called!  The reason is because
 * the interpreter's native entries call NativeLookup::lookup() which
 * throws the exception when the lookup fails.  The exception is then
 * caught and forwarded on the return from NativeLookup::lookup() call
 * before the call to the native function.  This might change in the future.
 */
JNI_ENTRY(void*, throw_unsatisfied_link_error(JNIEnv* env, ...))
{
  // We return a bad value here to make sure that the exception is
  // forwarded before we look at the return value.
  THROW_(vmSymbols::java_lang_UnsatisfiedLinkError(), (void*)badAddress);
}
JNI_END

address SharedRuntime::native_method_throw_unsatisfied_link_error_entry() {
  return CAST_FROM_FN_PTR(address, &throw_unsatisfied_link_error);
}

JRT_ENTRY_NO_ASYNC(void, SharedRuntime::register_finalizer(JavaThread* current, oopDesc* obj))
#if INCLUDE_JVMCI
  if (!obj->klass()->has_finalizer()) {
    return;
  }
#endif // INCLUDE_JVMCI
  assert(oopDesc::is_oop(obj), "must be a valid oop");
  assert(obj->klass()->has_finalizer(), "shouldn't be here otherwise");
  InstanceKlass::register_finalizer(instanceOop(obj), CHECK);
JRT_END

jlong SharedRuntime::get_java_tid(JavaThread* thread) {
  assert(thread != nullptr, "No thread");
  if (thread == nullptr) {
    return 0;
  }
  guarantee(Thread::current() != thread || thread->is_oop_safe(),
            "current cannot touch oops after its GC barrier is detached.");
  oop obj = thread->threadObj();
  return (obj == nullptr) ? 0 : java_lang_Thread::thread_id(obj);
}

/**
 * This function ought to be a void function, but cannot be because
 * it gets turned into a tail-call on sparc, which runs into dtrace bug
 * 6254741.  Once that is fixed we can remove the dummy return value.
 */
int SharedRuntime::dtrace_object_alloc(oopDesc* o) {
  return dtrace_object_alloc(JavaThread::current(), o, o->size());
}

int SharedRuntime::dtrace_object_alloc(JavaThread* thread, oopDesc* o) {
  return dtrace_object_alloc(thread, o, o->size());
}

int SharedRuntime::dtrace_object_alloc(JavaThread* thread, oopDesc* o, size_t size) {
  assert(DTraceAllocProbes, "wrong call");
  Klass* klass = o->klass();
  Symbol* name = klass->name();
  HOTSPOT_OBJECT_ALLOC(
                   get_java_tid(thread),
                   (char *) name->bytes(), name->utf8_length(), size * HeapWordSize);
  return 0;
}

JRT_LEAF(int, SharedRuntime::dtrace_method_entry(
    JavaThread* current, Method* method))
  assert(current == JavaThread::current(), "pre-condition");

  assert(DTraceMethodProbes, "wrong call");
  Symbol* kname = method->klass_name();
  Symbol* name = method->name();
  Symbol* sig = method->signature();
  HOTSPOT_METHOD_ENTRY(
      get_java_tid(current),
      (char *) kname->bytes(), kname->utf8_length(),
      (char *) name->bytes(), name->utf8_length(),
      (char *) sig->bytes(), sig->utf8_length());
  return 0;
JRT_END

JRT_LEAF(int, SharedRuntime::dtrace_method_exit(
    JavaThread* current, Method* method))
  assert(current == JavaThread::current(), "pre-condition");
  assert(DTraceMethodProbes, "wrong call");
  Symbol* kname = method->klass_name();
  Symbol* name = method->name();
  Symbol* sig = method->signature();
  HOTSPOT_METHOD_RETURN(
      get_java_tid(current),
      (char *) kname->bytes(), kname->utf8_length(),
      (char *) name->bytes(), name->utf8_length(),
      (char *) sig->bytes(), sig->utf8_length());
  return 0;
JRT_END


// Finds receiver, CallInfo (i.e. receiver method), and calling bytecode)
// for a call current in progress, i.e., arguments has been pushed on stack
// put callee has not been invoked yet.  Used by: resolve virtual/static,
// vtable updates, etc.  Caller frame must be compiled.
Handle SharedRuntime::find_callee_info(Bytecodes::Code& bc, CallInfo& callinfo, TRAPS) {
  JavaThread* current = THREAD;
  ResourceMark rm(current);

  // last java frame on stack (which includes native call frames)
  vframeStream vfst(current, true);  // Do not skip and javaCalls

  return find_callee_info_helper(vfst, bc, callinfo, THREAD);
}

Method* SharedRuntime::extract_attached_method(vframeStream& vfst) {
  CompiledMethod* caller = vfst.nm();

  address pc = vfst.frame_pc();
  { // Get call instruction under lock because another thread may be busy patching it.
    CompiledICLocker ic_locker(caller);
    return caller->attached_method_before_pc(pc);
  }
  return nullptr;
}

// Finds receiver, CallInfo (i.e. receiver method), and calling bytecode
// for a call current in progress, i.e., arguments has been pushed on stack
// but callee has not been invoked yet.  Caller frame must be compiled.
Handle SharedRuntime::find_callee_info_helper(vframeStream& vfst, Bytecodes::Code& bc,
                                              CallInfo& callinfo, TRAPS) {
  Handle receiver;
  Handle nullHandle;  // create a handy null handle for exception returns
  JavaThread* current = THREAD;

  assert(!vfst.at_end(), "Java frame must exist");

  // Find caller and bci from vframe
  methodHandle caller(current, vfst.method());
  int          bci   = vfst.bci();

  if (caller->is_continuation_enter_intrinsic()) {
    bc = Bytecodes::_invokestatic;
    LinkResolver::resolve_continuation_enter(callinfo, CHECK_NH);
    return receiver;
  }

  // Substitutability test implementation piggy backs on static call resolution
  Bytecodes::Code code = caller->java_code_at(bci);
  if (code == Bytecodes::_if_acmpeq || code == Bytecodes::_if_acmpne) {
    bc = Bytecodes::_invokestatic;
    methodHandle attached_method(THREAD, extract_attached_method(vfst));
    assert(attached_method.not_null(), "must have attached method");
    vmClasses::ValueObjectMethods_klass()->initialize(CHECK_NH);
    LinkResolver::resolve_invoke(callinfo, receiver, attached_method, bc, false, CHECK_NH);
#ifdef ASSERT
    Method* is_subst = vmClasses::ValueObjectMethods_klass()->find_method(vmSymbols::isSubstitutable_name(), vmSymbols::object_object_boolean_signature());
    assert(callinfo.selected_method() == is_subst, "must be isSubstitutable method");
#endif
    return receiver;
  }

  Bytecode_invoke bytecode(caller, bci);
  int bytecode_index = bytecode.index();
  bc = bytecode.invoke_code();

  methodHandle attached_method(current, extract_attached_method(vfst));
  if (attached_method.not_null()) {
    Method* callee = bytecode.static_target(CHECK_NH);
    vmIntrinsics::ID id = callee->intrinsic_id();
    // When VM replaces MH.invokeBasic/linkTo* call with a direct/virtual call,
    // it attaches statically resolved method to the call site.
    if (MethodHandles::is_signature_polymorphic(id) &&
        MethodHandles::is_signature_polymorphic_intrinsic(id)) {
      bc = MethodHandles::signature_polymorphic_intrinsic_bytecode(id);

      // Adjust invocation mode according to the attached method.
      switch (bc) {
        case Bytecodes::_invokevirtual:
          if (attached_method->method_holder()->is_interface()) {
            bc = Bytecodes::_invokeinterface;
          }
          break;
        case Bytecodes::_invokeinterface:
          if (!attached_method->method_holder()->is_interface()) {
            bc = Bytecodes::_invokevirtual;
          }
          break;
        case Bytecodes::_invokehandle:
          if (!MethodHandles::is_signature_polymorphic_method(attached_method())) {
            bc = attached_method->is_static() ? Bytecodes::_invokestatic
                                              : Bytecodes::_invokevirtual;
          }
          break;
        default:
          break;
      }
    } else {
      assert(attached_method->has_scalarized_args(), "invalid use of attached method");
      if (!attached_method->method_holder()->is_inline_klass()) {
        // Ignore the attached method in this case to not confuse below code
        attached_method = methodHandle(current, NULL);
      }
    }
  }

  assert(bc != Bytecodes::_illegal, "not initialized");

  bool has_receiver = bc != Bytecodes::_invokestatic &&
                      bc != Bytecodes::_invokedynamic &&
                      bc != Bytecodes::_invokehandle;
  bool check_null_and_abstract = true;

  // Find receiver for non-static call
  if (has_receiver) {
    // This register map must be update since we need to find the receiver for
    // compiled frames. The receiver might be in a register.
    RegisterMap reg_map2(current,
                         RegisterMap::UpdateMap::include,
                         RegisterMap::ProcessFrames::include,
                         RegisterMap::WalkContinuation::skip);
    frame stubFrame   = current->last_frame();
    // Caller-frame is a compiled frame
    frame callerFrame = stubFrame.sender(&reg_map2);

<<<<<<< HEAD
    Method* callee = attached_method();
    if (callee == NULL) {
      callee = bytecode.static_target(CHECK_NH);
      if (callee == NULL) {
=======
    if (attached_method.is_null()) {
      Method* callee = bytecode.static_target(CHECK_NH);
      if (callee == nullptr) {
>>>>>>> ccf2f583
        THROW_(vmSymbols::java_lang_NoSuchMethodException(), nullHandle);
      }
    }
    bool caller_is_c1 = callerFrame.is_compiled_frame() && callerFrame.cb()->is_compiled_by_c1();
    if (!caller_is_c1 && callee->is_scalarized_arg(0)) {
      // If the receiver is an inline type that is passed as fields, no oop is available
      // Resolve the call without receiver null checking.
      assert(!callee->mismatch(), "calls with inline type receivers should never mismatch");
      assert(attached_method.not_null() && !attached_method->is_abstract(), "must have non-abstract attached method");
      if (bc == Bytecodes::_invokeinterface) {
        bc = Bytecodes::_invokevirtual; // C2 optimistically replaces interface calls by virtual calls
      }
      check_null_and_abstract = false;
    } else {
      // Retrieve from a compiled argument list
      receiver = Handle(current, callerFrame.retrieve_receiver(&reg_map2));
      assert(oopDesc::is_oop_or_null(receiver()), "");
      if (receiver.is_null()) {
        THROW_(vmSymbols::java_lang_NullPointerException(), nullHandle);
      }
    }
  }

  // Resolve method
  if (attached_method.not_null()) {
    // Parameterized by attached method.
    LinkResolver::resolve_invoke(callinfo, receiver, attached_method, bc, check_null_and_abstract, CHECK_NH);
  } else {
    // Parameterized by bytecode.
    constantPoolHandle constants(current, caller->constants());
    LinkResolver::resolve_invoke(callinfo, receiver, constants, bytecode_index, bc, CHECK_NH);
  }

#ifdef ASSERT
  // Check that the receiver klass is of the right subtype and that it is initialized for virtual calls
  if (has_receiver && check_null_and_abstract) {
    assert(receiver.not_null(), "should have thrown exception");
    Klass* receiver_klass = receiver->klass();
    Klass* rk = nullptr;
    if (attached_method.not_null()) {
      // In case there's resolved method attached, use its holder during the check.
      rk = attached_method->method_holder();
    } else {
      // Klass is already loaded.
      constantPoolHandle constants(current, caller->constants());
      rk = constants->klass_ref_at(bytecode_index, CHECK_NH);
    }
    Klass* static_receiver_klass = rk;
    assert(receiver_klass->is_subtype_of(static_receiver_klass),
           "actual receiver must be subclass of static receiver klass");
    if (receiver_klass->is_instance_klass()) {
      if (InstanceKlass::cast(receiver_klass)->is_not_initialized()) {
        tty->print_cr("ERROR: Klass not yet initialized!!");
        receiver_klass->print();
      }
      assert(!InstanceKlass::cast(receiver_klass)->is_not_initialized(), "receiver_klass must be initialized");
    }
  }
#endif

  return receiver;
}

methodHandle SharedRuntime::find_callee_method(bool is_optimized, bool& caller_is_c1, TRAPS) {
  JavaThread* current = THREAD;
  ResourceMark rm(current);
  // We need first to check if any Java activations (compiled, interpreted)
  // exist on the stack since last JavaCall.  If not, we need
  // to get the target method from the JavaCall wrapper.
  vframeStream vfst(current, true);  // Do not skip any javaCalls
  methodHandle callee_method;
  if (vfst.at_end()) {
    // No Java frames were found on stack since we did the JavaCall.
    // Hence the stack can only contain an entry_frame.  We need to
    // find the target method from the stub frame.
    RegisterMap reg_map(current,
                        RegisterMap::UpdateMap::skip,
                        RegisterMap::ProcessFrames::include,
                        RegisterMap::WalkContinuation::skip);
    frame fr = current->last_frame();
    assert(fr.is_runtime_frame(), "must be a runtimeStub");
    fr = fr.sender(&reg_map);
    assert(fr.is_entry_frame(), "must be");
    // fr is now pointing to the entry frame.
    callee_method = methodHandle(current, fr.entry_frame_call_wrapper()->callee_method());
  } else {
    Bytecodes::Code bc;
    CallInfo callinfo;
    find_callee_info_helper(vfst, bc, callinfo, CHECK_(methodHandle()));
    // Calls via mismatching methods are always non-scalarized
    if (callinfo.resolved_method()->mismatch() && !is_optimized) {
      caller_is_c1 = true;
    }
    callee_method = methodHandle(current, callinfo.selected_method());
  }
  assert(callee_method()->is_method(), "must be");
  return callee_method;
}

// Resolves a call.
methodHandle SharedRuntime::resolve_helper(bool is_virtual, bool is_optimized, bool& caller_is_c1, TRAPS) {
  methodHandle callee_method;
  callee_method = resolve_sub_helper(is_virtual, is_optimized, caller_is_c1, THREAD);
  if (JvmtiExport::can_hotswap_or_post_breakpoint()) {
    int retry_count = 0;
    while (!HAS_PENDING_EXCEPTION && callee_method->is_old() &&
           callee_method->method_holder() != vmClasses::Object_klass()) {
      // If has a pending exception then there is no need to re-try to
      // resolve this method.
      // If the method has been redefined, we need to try again.
      // Hack: we have no way to update the vtables of arrays, so don't
      // require that java.lang.Object has been updated.

      // It is very unlikely that method is redefined more than 100 times
      // in the middle of resolve. If it is looping here more than 100 times
      // means then there could be a bug here.
      guarantee((retry_count++ < 100),
                "Could not resolve to latest version of redefined method");
      // method is redefined in the middle of resolve so re-try.
      callee_method = resolve_sub_helper(is_virtual, is_optimized, caller_is_c1, THREAD);
    }
  }
  return callee_method;
}

// This fails if resolution required refilling of IC stubs
bool SharedRuntime::resolve_sub_helper_internal(methodHandle callee_method, const frame& caller_frame,
                                                CompiledMethod* caller_nm, bool is_virtual, bool is_optimized, bool& caller_is_c1,
                                                Handle receiver, CallInfo& call_info, Bytecodes::Code invoke_code, TRAPS) {
  StaticCallInfo static_call_info;
  CompiledICInfo virtual_call_info;

  // Make sure the callee nmethod does not get deoptimized and removed before
  // we are done patching the code.
  CompiledMethod* callee = callee_method->code();

  if (callee != nullptr) {
    assert(callee->is_compiled(), "must be nmethod for patching");
  }

  if (callee != nullptr && !callee->is_in_use()) {
    // Patch call site to C2I adapter if callee nmethod is deoptimized or unloaded.
    callee = nullptr;
  }
#ifdef ASSERT
  address dest_entry_point = callee == nullptr ? 0 : callee->entry_point(); // used below
#endif

  bool is_nmethod = caller_nm->is_nmethod();

  if (is_virtual) {
    Klass* receiver_klass = NULL;
    if (!caller_is_c1 && callee_method->is_scalarized_arg(0)) {
      // If the receiver is an inline type that is passed as fields, no oop is available
      receiver_klass = callee_method->method_holder();
    } else {
      assert(receiver.not_null() || invoke_code == Bytecodes::_invokehandle, "sanity check");
      receiver_klass = invoke_code == Bytecodes::_invokehandle ? NULL : receiver->klass();
    }
    bool static_bound = call_info.resolved_method()->can_be_statically_bound();
<<<<<<< HEAD
    CompiledIC::compute_monomorphic_entry(callee_method, receiver_klass,
                     is_optimized, static_bound, is_nmethod, caller_is_c1, virtual_call_info,
=======
    Klass* klass = invoke_code == Bytecodes::_invokehandle ? nullptr : receiver->klass();
    CompiledIC::compute_monomorphic_entry(callee_method, klass,
                     is_optimized, static_bound, is_nmethod, virtual_call_info,
>>>>>>> ccf2f583
                     CHECK_false);
  } else {
    // static call
    CompiledStaticCall::compute_entry(callee_method, caller_nm, static_call_info);
  }

  // grab lock, check for deoptimization and potentially patch caller
  {
    CompiledICLocker ml(caller_nm);

    // Lock blocks for safepoint during which both nmethods can change state.

    // Now that we are ready to patch if the Method* was redefined then
    // don't update call site and let the caller retry.
    // Don't update call site if callee nmethod was unloaded or deoptimized.
    // Don't update call site if callee nmethod was replaced by an other nmethod
    // which may happen when multiply alive nmethod (tiered compilation)
    // will be supported.
    if (!callee_method->is_old() &&
        (callee == nullptr || (callee->is_in_use() && callee_method->code() == callee))) {
      NoSafepointVerifier nsv;
#ifdef ASSERT
      // We must not try to patch to jump to an already unloaded method.
      if (dest_entry_point != 0) {
        CodeBlob* cb = CodeCache::find_blob(dest_entry_point);
        assert((cb != nullptr) && cb->is_compiled() && (((CompiledMethod*)cb) == callee),
               "should not call unloaded nmethod");
      }
#endif
      if (is_virtual) {
        CompiledIC* inline_cache = CompiledIC_before(caller_nm, caller_frame.pc());
        if (inline_cache->is_clean()) {
          if (!inline_cache->set_to_monomorphic(virtual_call_info)) {
            return false;
          }
        }
      } else {
        if (VM_Version::supports_fast_class_init_checks() &&
            invoke_code == Bytecodes::_invokestatic &&
            callee_method->needs_clinit_barrier() &&
            callee != nullptr && callee->is_compiled_by_jvmci()) {
          return true; // skip patching for JVMCI
        }
        CompiledStaticCall* ssc = caller_nm->compiledStaticCall_before(caller_frame.pc());
        if (is_nmethod && caller_nm->method()->is_continuation_enter_intrinsic()) {
          ssc->compute_entry_for_continuation_entry(callee_method, static_call_info);
        }
        if (ssc->is_clean()) ssc->set(static_call_info);
      }
    }
  } // unlock CompiledICLocker
  return true;
}

// Resolves a call.  The compilers generate code for calls that go here
// and are patched with the real destination of the call.
methodHandle SharedRuntime::resolve_sub_helper(bool is_virtual, bool is_optimized, bool& caller_is_c1, TRAPS) {
  JavaThread* current = THREAD;
  ResourceMark rm(current);
  RegisterMap cbl_map(current,
                      RegisterMap::UpdateMap::skip,
                      RegisterMap::ProcessFrames::include,
                      RegisterMap::WalkContinuation::skip);
  frame caller_frame = current->last_frame().sender(&cbl_map);

  CodeBlob* caller_cb = caller_frame.cb();
  guarantee(caller_cb != nullptr && caller_cb->is_compiled(), "must be called from compiled method");
  CompiledMethod* caller_nm = caller_cb->as_compiled_method_or_null();

  // determine call info & receiver
  // note: a) receiver is null for static calls
  //       b) an exception is thrown if receiver is null for non-static calls
  CallInfo call_info;
  Bytecodes::Code invoke_code = Bytecodes::_illegal;
  Handle receiver = find_callee_info(invoke_code, call_info, CHECK_(methodHandle()));
  methodHandle callee_method(current, call_info.selected_method());
  // Calls via mismatching methods are always non-scalarized
  if (caller_nm->is_compiled_by_c1() || (call_info.resolved_method()->mismatch() && !is_optimized)) {
    caller_is_c1 = true;
  }

  assert((!is_virtual && invoke_code == Bytecodes::_invokestatic ) ||
         (!is_virtual && invoke_code == Bytecodes::_invokespecial) ||
         (!is_virtual && invoke_code == Bytecodes::_invokehandle ) ||
         (!is_virtual && invoke_code == Bytecodes::_invokedynamic) ||
         ( is_virtual && invoke_code != Bytecodes::_invokestatic ), "inconsistent bytecode");

  assert(!caller_nm->is_unloading(), "It should not be unloading");

#ifndef PRODUCT
  // tracing/debugging/statistics
  int *addr = (is_optimized) ? (&_resolve_opt_virtual_ctr) :
                (is_virtual) ? (&_resolve_virtual_ctr) :
                               (&_resolve_static_ctr);
  Atomic::inc(addr);

  if (TraceCallFixup) {
    ResourceMark rm(current);
    tty->print("resolving %s%s (%s) call to",
               (is_optimized) ? "optimized " : "", (is_virtual) ? "virtual" : "static",
               Bytecodes::name(invoke_code));
    callee_method->print_short_name(tty);
    tty->print_cr(" at pc: " INTPTR_FORMAT " to code: " INTPTR_FORMAT,
                  p2i(caller_frame.pc()), p2i(callee_method->code()));
  }
#endif

  if (invoke_code == Bytecodes::_invokestatic) {
    assert(callee_method->method_holder()->is_initialized() ||
           callee_method->method_holder()->is_init_thread(current),
           "invalid class initialization state for invoke_static");
    if (!VM_Version::supports_fast_class_init_checks() && callee_method->needs_clinit_barrier()) {
      // In order to keep class initialization check, do not patch call
      // site for static call when the class is not fully initialized.
      // Proper check is enforced by call site re-resolution on every invocation.
      //
      // When fast class initialization checks are supported (VM_Version::supports_fast_class_init_checks() == true),
      // explicit class initialization check is put in nmethod entry (VEP).
      assert(callee_method->method_holder()->is_linked(), "must be");
      return callee_method;
    }
  }

  // JSR 292 key invariant:
  // If the resolved method is a MethodHandle invoke target, the call
  // site must be a MethodHandle call site, because the lambda form might tail-call
  // leaving the stack in a state unknown to either caller or callee
  // TODO detune for now but we might need it again
//  assert(!callee_method->is_compiled_lambda_form() ||
//         caller_nm->is_method_handle_return(caller_frame.pc()), "must be MH call site");

  // Compute entry points. This might require generation of C2I converter
  // frames, so we cannot be holding any locks here. Furthermore, the
  // computation of the entry points is independent of patching the call.  We
  // always return the entry-point, but we only patch the stub if the call has
  // not been deoptimized.  Return values: For a virtual call this is an
  // (cached_oop, destination address) pair. For a static call/optimized
  // virtual this is just a destination address.

  // Patching IC caches may fail if we run out if transition stubs.
  // We refill the ic stubs then and try again.
  for (;;) {
    ICRefillVerifier ic_refill_verifier;
    bool successful = resolve_sub_helper_internal(callee_method, caller_frame, caller_nm,
                                                  is_virtual, is_optimized, caller_is_c1, receiver,
                                                  call_info, invoke_code, CHECK_(methodHandle()));
    if (successful) {
      return callee_method;
    } else {
      InlineCacheBuffer::refill_ic_stubs();
    }
  }

}


// Inline caches exist only in compiled code
JRT_BLOCK_ENTRY(address, SharedRuntime::handle_wrong_method_ic_miss(JavaThread* current))
#ifdef ASSERT
  RegisterMap reg_map(current,
                      RegisterMap::UpdateMap::skip,
                      RegisterMap::ProcessFrames::include,
                      RegisterMap::WalkContinuation::skip);
  frame stub_frame = current->last_frame();
  assert(stub_frame.is_runtime_frame(), "sanity check");
  frame caller_frame = stub_frame.sender(&reg_map);
  assert(!caller_frame.is_interpreted_frame() && !caller_frame.is_entry_frame() && !caller_frame.is_upcall_stub_frame(), "unexpected frame");
#endif /* ASSERT */

  methodHandle callee_method;
  bool is_optimized = false;
  bool caller_is_c1 = false;
  JRT_BLOCK
    callee_method = SharedRuntime::handle_ic_miss_helper(is_optimized, caller_is_c1, CHECK_NULL);
    // Return Method* through TLS
    current->set_vm_result_2(callee_method());
  JRT_BLOCK_END
  // return compiled code entry point after potential safepoints
<<<<<<< HEAD
  return entry_for_handle_wrong_method(callee_method, false, is_optimized, caller_is_c1);
=======
  assert(callee_method->verified_code_entry() != nullptr, " Jump to zero!");
  return callee_method->verified_code_entry();
>>>>>>> ccf2f583
JRT_END


// Handle call site that has been made non-entrant
JRT_BLOCK_ENTRY(address, SharedRuntime::handle_wrong_method(JavaThread* current))
  // 6243940 We might end up in here if the callee is deoptimized
  // as we race to call it.  We don't want to take a safepoint if
  // the caller was interpreted because the caller frame will look
  // interpreted to the stack walkers and arguments are now
  // "compiled" so it is much better to make this transition
  // invisible to the stack walking code. The i2c path will
  // place the callee method in the callee_target. It is stashed
  // there because if we try and find the callee by normal means a
  // safepoint is possible and have trouble gc'ing the compiled args.
  RegisterMap reg_map(current,
                      RegisterMap::UpdateMap::skip,
                      RegisterMap::ProcessFrames::include,
                      RegisterMap::WalkContinuation::skip);
  frame stub_frame = current->last_frame();
  assert(stub_frame.is_runtime_frame(), "sanity check");
  frame caller_frame = stub_frame.sender(&reg_map);

  if (caller_frame.is_interpreted_frame() ||
      caller_frame.is_entry_frame() ||
      caller_frame.is_upcall_stub_frame()) {
    Method* callee = current->callee_target();
    guarantee(callee != nullptr && callee->is_method(), "bad handshake");
    current->set_vm_result_2(callee);
    current->set_callee_target(nullptr);
    if (caller_frame.is_entry_frame() && VM_Version::supports_fast_class_init_checks()) {
      // Bypass class initialization checks in c2i when caller is in native.
      // JNI calls to static methods don't have class initialization checks.
      // Fast class initialization checks are present in c2i adapters and call into
      // SharedRuntime::handle_wrong_method() on the slow path.
      //
      // JVM upcalls may land here as well, but there's a proper check present in
      // LinkResolver::resolve_static_call (called from JavaCalls::call_static),
      // so bypassing it in c2i adapter is benign.
      return callee->get_c2i_no_clinit_check_entry();
    } else {
      if (caller_frame.is_interpreted_frame()) {
        return callee->get_c2i_inline_entry();
      } else {
        return callee->get_c2i_entry();
      }
    }
  }

  // Must be compiled to compiled path which is safe to stackwalk
  methodHandle callee_method;
  bool is_static_call = false;
  bool is_optimized = false;
  bool caller_is_c1 = false;
  JRT_BLOCK
    // Force resolving of caller (if we called from compiled frame)
    callee_method = SharedRuntime::reresolve_call_site(is_static_call, is_optimized, caller_is_c1, CHECK_NULL);
    current->set_vm_result_2(callee_method());
  JRT_BLOCK_END
  // return compiled code entry point after potential safepoints
<<<<<<< HEAD
  return entry_for_handle_wrong_method(callee_method, is_static_call, is_optimized, caller_is_c1);
=======
  assert(callee_method->verified_code_entry() != nullptr, " Jump to zero!");
  return callee_method->verified_code_entry();
>>>>>>> ccf2f583
JRT_END

// Handle abstract method call
JRT_BLOCK_ENTRY(address, SharedRuntime::handle_wrong_method_abstract(JavaThread* current))
  // Verbose error message for AbstractMethodError.
  // Get the called method from the invoke bytecode.
  vframeStream vfst(current, true);
  assert(!vfst.at_end(), "Java frame must exist");
  methodHandle caller(current, vfst.method());
  Bytecode_invoke invoke(caller, vfst.bci());
  DEBUG_ONLY( invoke.verify(); )

  // Find the compiled caller frame.
  RegisterMap reg_map(current,
                      RegisterMap::UpdateMap::include,
                      RegisterMap::ProcessFrames::include,
                      RegisterMap::WalkContinuation::skip);
  frame stubFrame = current->last_frame();
  assert(stubFrame.is_runtime_frame(), "must be");
  frame callerFrame = stubFrame.sender(&reg_map);
  assert(callerFrame.is_compiled_frame(), "must be");

  // Install exception and return forward entry.
  address res = StubRoutines::throw_AbstractMethodError_entry();
  JRT_BLOCK
    methodHandle callee(current, invoke.static_target(current));
    if (!callee.is_null()) {
      oop recv = callerFrame.retrieve_receiver(&reg_map);
      Klass *recv_klass = (recv != nullptr) ? recv->klass() : nullptr;
      res = StubRoutines::forward_exception_entry();
      LinkResolver::throw_abstract_method_error(callee, recv_klass, CHECK_(res));
    }
  JRT_BLOCK_END
  return res;
JRT_END


// resolve a static call and patch code
JRT_BLOCK_ENTRY(address, SharedRuntime::resolve_static_call_C(JavaThread* current ))
  methodHandle callee_method;
  bool caller_is_c1 = false;
  bool enter_special = false;
  JRT_BLOCK
    callee_method = SharedRuntime::resolve_helper(false, false, caller_is_c1, CHECK_NULL);
    current->set_vm_result_2(callee_method());

    if (current->is_interp_only_mode()) {
      RegisterMap reg_map(current,
                          RegisterMap::UpdateMap::skip,
                          RegisterMap::ProcessFrames::include,
                          RegisterMap::WalkContinuation::skip);
      frame stub_frame = current->last_frame();
      assert(stub_frame.is_runtime_frame(), "must be a runtimeStub");
      frame caller = stub_frame.sender(&reg_map);
      enter_special = caller.cb() != nullptr && caller.cb()->is_compiled()
        && caller.cb()->as_compiled_method()->method()->is_continuation_enter_intrinsic();
    }
  JRT_BLOCK_END

  if (current->is_interp_only_mode() && enter_special) {
    // enterSpecial is compiled and calls this method to resolve the call to Continuation::enter
    // but in interp_only_mode we need to go to the interpreted entry
    // The c2i won't patch in this mode -- see fixup_callers_callsite
    //
    // This should probably be done in all cases, not just enterSpecial (see JDK-8218403),
    // but that's part of a larger fix, and the situation is worse for enterSpecial, as it has no
    // interpreted version.
    return callee_method->get_c2i_entry();
  }

  // return compiled code entry point after potential safepoints
<<<<<<< HEAD
  address entry = caller_is_c1 ?
    callee_method->verified_inline_code_entry() : callee_method->verified_code_entry();
  assert(entry != NULL, "Jump to zero!");
  return entry;
=======
  assert(callee_method->verified_code_entry() != nullptr, " Jump to zero!");
  return callee_method->verified_code_entry();
>>>>>>> ccf2f583
JRT_END


// resolve virtual call and update inline cache to monomorphic
JRT_BLOCK_ENTRY(address, SharedRuntime::resolve_virtual_call_C(JavaThread* current))
  methodHandle callee_method;
  bool caller_is_c1 = false;
  JRT_BLOCK
    callee_method = SharedRuntime::resolve_helper(true, false, caller_is_c1, CHECK_NULL);
    current->set_vm_result_2(callee_method());
  JRT_BLOCK_END
  // return compiled code entry point after potential safepoints
<<<<<<< HEAD
  address entry = caller_is_c1 ?
    callee_method->verified_inline_code_entry() : callee_method->verified_inline_ro_code_entry();
  assert(entry != NULL, "Jump to zero!");
  return entry;
=======
  assert(callee_method->verified_code_entry() != nullptr, " Jump to zero!");
  return callee_method->verified_code_entry();
>>>>>>> ccf2f583
JRT_END


// Resolve a virtual call that can be statically bound (e.g., always
// monomorphic, so it has no inline cache).  Patch code to resolved target.
JRT_BLOCK_ENTRY(address, SharedRuntime::resolve_opt_virtual_call_C(JavaThread* current))
  methodHandle callee_method;
  bool caller_is_c1 = false;
  JRT_BLOCK
    callee_method = SharedRuntime::resolve_helper(true, true, caller_is_c1, CHECK_NULL);
    current->set_vm_result_2(callee_method());
  JRT_BLOCK_END
  // return compiled code entry point after potential safepoints
<<<<<<< HEAD
  address entry = caller_is_c1 ?
    callee_method->verified_inline_code_entry() : callee_method->verified_code_entry();
  assert(entry != NULL, "Jump to zero!");
  return entry;
=======
  assert(callee_method->verified_code_entry() != nullptr, " Jump to zero!");
  return callee_method->verified_code_entry();
>>>>>>> ccf2f583
JRT_END

// The handle_ic_miss_helper_internal function returns false if it failed due
// to either running out of vtable stubs or ic stubs due to IC transitions
// to transitional states. The needs_ic_stub_refill value will be set if
// the failure was due to running out of IC stubs, in which case handle_ic_miss_helper
// refills the IC stubs and tries again.
bool SharedRuntime::handle_ic_miss_helper_internal(Handle receiver, CompiledMethod* caller_nm,
                                                   const frame& caller_frame, methodHandle callee_method,
                                                   Bytecodes::Code bc, CallInfo& call_info,
                                                   bool& needs_ic_stub_refill, bool& is_optimized, bool caller_is_c1, TRAPS) {
  CompiledICLocker ml(caller_nm);
  CompiledIC* inline_cache = CompiledIC_before(caller_nm, caller_frame.pc());
  bool should_be_mono = false;
  if (inline_cache->is_optimized()) {
    if (TraceCallFixup) {
      ResourceMark rm(THREAD);
      tty->print("OPTIMIZED IC miss (%s) call to", Bytecodes::name(bc));
      callee_method->print_short_name(tty);
      tty->print_cr(" code: " INTPTR_FORMAT, p2i(callee_method->code()));
    }
    is_optimized = true;
    should_be_mono = true;
  } else if (inline_cache->is_icholder_call()) {
    CompiledICHolder* ic_oop = inline_cache->cached_icholder();
    if (ic_oop != nullptr) {
      if (!ic_oop->is_loader_alive()) {
        // Deferred IC cleaning due to concurrent class unloading
        if (!inline_cache->set_to_clean()) {
          needs_ic_stub_refill = true;
          return false;
        }
      } else if (receiver()->klass() == ic_oop->holder_klass()) {
        // This isn't a real miss. We must have seen that compiled code
        // is now available and we want the call site converted to a
        // monomorphic compiled call site.
        // We can't assert for callee_method->code() != nullptr because it
        // could have been deoptimized in the meantime
        if (TraceCallFixup) {
          ResourceMark rm(THREAD);
          tty->print("FALSE IC miss (%s) converting to compiled call to", Bytecodes::name(bc));
          callee_method->print_short_name(tty);
          tty->print_cr(" code: " INTPTR_FORMAT, p2i(callee_method->code()));
        }
        should_be_mono = true;
      }
    }
  }

  if (should_be_mono) {
    // We have a path that was monomorphic but was going interpreted
    // and now we have (or had) a compiled entry. We correct the IC
    // by using a new icBuffer.
    CompiledICInfo info;
    Klass* receiver_klass = receiver()->klass();
    inline_cache->compute_monomorphic_entry(callee_method,
                                            receiver_klass,
                                            inline_cache->is_optimized(),
                                            false, caller_nm->is_nmethod(),
                                            caller_is_c1,
                                            info, CHECK_false);
    if (!inline_cache->set_to_monomorphic(info)) {
      needs_ic_stub_refill = true;
      return false;
    }
  } else if (!inline_cache->is_megamorphic() && !inline_cache->is_clean()) {
    // Potential change to megamorphic

    bool successful = inline_cache->set_to_megamorphic(&call_info, bc, needs_ic_stub_refill, caller_is_c1, CHECK_false);
    if (needs_ic_stub_refill) {
      return false;
    }
    if (!successful) {
      if (!inline_cache->set_to_clean()) {
        needs_ic_stub_refill = true;
        return false;
      }
    }
  } else {
    // Either clean or megamorphic
  }
  return true;
}

methodHandle SharedRuntime::handle_ic_miss_helper(bool& is_optimized, bool& caller_is_c1, TRAPS) {
  JavaThread* current = THREAD;
  ResourceMark rm(current);
  CallInfo call_info;
  Bytecodes::Code bc;

  // receiver is null for static calls. An exception is thrown for null
  // receivers for non-static calls
  Handle receiver = find_callee_info(bc, call_info, CHECK_(methodHandle()));
  // Compiler1 can produce virtual call sites that can actually be statically bound
  // If we fell thru to below we would think that the site was going megamorphic
  // when in fact the site can never miss. Worse because we'd think it was megamorphic
  // we'd try and do a vtable dispatch however methods that can be statically bound
  // don't have vtable entries (vtable_index < 0) and we'd blow up. So we force a
  // reresolution of the  call site (as if we did a handle_wrong_method and not an
  // plain ic_miss) and the site will be converted to an optimized virtual call site
  // never to miss again. I don't believe C2 will produce code like this but if it
  // did this would still be the correct thing to do for it too, hence no ifdef.
  //
  if (call_info.resolved_method()->can_be_statically_bound()) {
    bool is_static_call = false;
    methodHandle callee_method = SharedRuntime::reresolve_call_site(is_static_call, is_optimized, caller_is_c1, CHECK_(methodHandle()));
    assert(!is_static_call, "IC miss at static call?");
    if (TraceCallFixup) {
      RegisterMap reg_map(current,
                          RegisterMap::UpdateMap::skip,
                          RegisterMap::ProcessFrames::include,
                          RegisterMap::WalkContinuation::skip);
      frame caller_frame = current->last_frame().sender(&reg_map);
      ResourceMark rm(current);
      tty->print("converting IC miss to reresolve (%s) call to", Bytecodes::name(bc));
      callee_method->print_short_name(tty);
      tty->print_cr(" from pc: " INTPTR_FORMAT, p2i(caller_frame.pc()));
      tty->print_cr(" code: " INTPTR_FORMAT, p2i(callee_method->code()));
    }
    return callee_method;
  }

  methodHandle callee_method(current, call_info.selected_method());

#ifndef PRODUCT
  Atomic::inc(&_ic_miss_ctr);

  // Statistics & Tracing
  if (TraceCallFixup) {
    ResourceMark rm(current);
    tty->print("IC miss (%s) call to", Bytecodes::name(bc));
    callee_method->print_short_name(tty);
    tty->print_cr(" code: " INTPTR_FORMAT, p2i(callee_method->code()));
  }

  if (ICMissHistogram) {
    MutexLocker m(VMStatistic_lock);
    RegisterMap reg_map(current,
                        RegisterMap::UpdateMap::skip,
                        RegisterMap::ProcessFrames::include,
                        RegisterMap::WalkContinuation::skip);
    frame f = current->last_frame().real_sender(&reg_map);// skip runtime stub
    // produce statistics under the lock
    trace_ic_miss(f.pc());
  }
#endif

  // install an event collector so that when a vtable stub is created the
  // profiler can be notified via a DYNAMIC_CODE_GENERATED event. The
  // event can't be posted when the stub is created as locks are held
  // - instead the event will be deferred until the event collector goes
  // out of scope.
  JvmtiDynamicCodeEventCollector event_collector;

  // Update inline cache to megamorphic. Skip update if we are called from interpreted.
  // Transitioning IC caches may require transition stubs. If we run out
  // of transition stubs, we have to drop locks and perform a safepoint
  // that refills them.
  RegisterMap reg_map(current,
                      RegisterMap::UpdateMap::skip,
                      RegisterMap::ProcessFrames::include,
                      RegisterMap::WalkContinuation::skip);
  frame caller_frame = current->last_frame().sender(&reg_map);
  CodeBlob* cb = caller_frame.cb();
  CompiledMethod* caller_nm = cb->as_compiled_method();
  // Calls via mismatching methods are always non-scalarized
  if (caller_nm->is_compiled_by_c1() || call_info.resolved_method()->mismatch()) {
    caller_is_c1 = true;
  }

  for (;;) {
    ICRefillVerifier ic_refill_verifier;
    bool needs_ic_stub_refill = false;
    bool successful = handle_ic_miss_helper_internal(receiver, caller_nm, caller_frame, callee_method,
                                                     bc, call_info, needs_ic_stub_refill, is_optimized, caller_is_c1, CHECK_(methodHandle()));
    if (successful || !needs_ic_stub_refill) {
      return callee_method;
    } else {
      InlineCacheBuffer::refill_ic_stubs();
    }
  }
}

static bool clear_ic_at_addr(CompiledMethod* caller_nm, address call_addr, bool is_static_call) {
  CompiledICLocker ml(caller_nm);
  if (is_static_call) {
    CompiledStaticCall* ssc = caller_nm->compiledStaticCall_at(call_addr);
    if (!ssc->is_clean()) {
      return ssc->set_to_clean();
    }
  } else {
    // compiled, dispatched call (which used to call an interpreted method)
    CompiledIC* inline_cache = CompiledIC_at(caller_nm, call_addr);
    if (!inline_cache->is_clean()) {
      return inline_cache->set_to_clean();
    }
  }
  return true;
}

//
// Resets a call-site in compiled code so it will get resolved again.
// This routines handles both virtual call sites, optimized virtual call
// sites, and static call sites. Typically used to change a call sites
// destination from compiled to interpreted.
//
methodHandle SharedRuntime::reresolve_call_site(bool& is_static_call, bool& is_optimized, bool& caller_is_c1, TRAPS) {
  JavaThread* current = THREAD;
  ResourceMark rm(current);
  RegisterMap reg_map(current,
                      RegisterMap::UpdateMap::skip,
                      RegisterMap::ProcessFrames::include,
                      RegisterMap::WalkContinuation::skip);
  frame stub_frame = current->last_frame();
  assert(stub_frame.is_runtime_frame(), "must be a runtimeStub");
  frame caller = stub_frame.sender(&reg_map);
  if (caller.is_compiled_frame()) {
    caller_is_c1 = caller.cb()->is_compiled_by_c1();
  }

  // Do nothing if the frame isn't a live compiled frame.
  // nmethod could be deoptimized by the time we get here
  // so no update to the caller is needed.

  if (caller.is_compiled_frame() && !caller.is_deoptimized_frame()) {

    address pc = caller.pc();

    // Check for static or virtual call
    CompiledMethod* caller_nm = CodeCache::find_compiled(pc);

    // Default call_addr is the location of the "basic" call.
    // Determine the address of the call we a reresolving. With
    // Inline Caches we will always find a recognizable call.
    // With Inline Caches disabled we may or may not find a
    // recognizable call. We will always find a call for static
    // calls and for optimized virtual calls. For vanilla virtual
    // calls it depends on the state of the UseInlineCaches switch.
    //
    // With Inline Caches disabled we can get here for a virtual call
    // for two reasons:
    //   1 - calling an abstract method. The vtable for abstract methods
    //       will run us thru handle_wrong_method and we will eventually
    //       end up in the interpreter to throw the ame.
    //   2 - a racing deoptimization. We could be doing a vanilla vtable
    //       call and between the time we fetch the entry address and
    //       we jump to it the target gets deoptimized. Similar to 1
    //       we will wind up in the interprter (thru a c2i with c2).
    //
    address call_addr = nullptr;
    {
      // Get call instruction under lock because another thread may be
      // busy patching it.
      CompiledICLocker ml(caller_nm);
      // Location of call instruction
      call_addr = caller_nm->call_instruction_address(pc);
    }

    // Check relocations for the matching call to 1) avoid false positives,
    // and 2) determine the type.
    if (call_addr != nullptr) {
      // On x86 the logic for finding a call instruction is blindly checking for a call opcode 5
      // bytes back in the instruction stream so we must also check for reloc info.
      RelocIterator iter(caller_nm, call_addr, call_addr+1);
      bool ret = iter.next(); // Get item
      if (ret) {
        is_static_call = false;
        is_optimized = false;
        switch (iter.type()) {
          case relocInfo::static_call_type:
            is_static_call = true;

          case relocInfo::virtual_call_type:
          case relocInfo::opt_virtual_call_type:
            is_optimized = (iter.type() == relocInfo::opt_virtual_call_type);
            // Cleaning the inline cache will force a new resolve. This is more robust
            // than directly setting it to the new destination, since resolving of calls
            // is always done through the same code path. (experience shows that it
            // leads to very hard to track down bugs, if an inline cache gets updated
            // to a wrong method). It should not be performance critical, since the
            // resolve is only done once.
            guarantee(iter.addr() == call_addr, "must find call");
            for (;;) {
              ICRefillVerifier ic_refill_verifier;
              if (!clear_ic_at_addr(caller_nm, call_addr, is_static_call)) {
                InlineCacheBuffer::refill_ic_stubs();
              } else {
                break;
              }
            }
            break;
          default:
            break;
        }
      }
    }
  }

  methodHandle callee_method = find_callee_method(is_optimized, caller_is_c1, CHECK_(methodHandle()));

#ifndef PRODUCT
  Atomic::inc(&_wrong_method_ctr);

  if (TraceCallFixup) {
    ResourceMark rm(current);
    tty->print("handle_wrong_method reresolving call to");
    callee_method->print_short_name(tty);
    tty->print_cr(" code: " INTPTR_FORMAT, p2i(callee_method->code()));
  }
#endif

  return callee_method;
}

address SharedRuntime::handle_unsafe_access(JavaThread* thread, address next_pc) {
  // The faulting unsafe accesses should be changed to throw the error
  // synchronously instead. Meanwhile the faulting instruction will be
  // skipped over (effectively turning it into a no-op) and an
  // asynchronous exception will be raised which the thread will
  // handle at a later point. If the instruction is a load it will
  // return garbage.

  // Request an async exception.
  thread->set_pending_unsafe_access_error();

  // Return address of next instruction to execute.
  return next_pc;
}

#ifdef ASSERT
void SharedRuntime::check_member_name_argument_is_last_argument(const methodHandle& method,
                                                                const BasicType* sig_bt,
                                                                const VMRegPair* regs) {
  ResourceMark rm;
  const int total_args_passed = method->size_of_parameters();
  const VMRegPair*    regs_with_member_name = regs;
        VMRegPair* regs_without_member_name = NEW_RESOURCE_ARRAY(VMRegPair, total_args_passed - 1);

  const int member_arg_pos = total_args_passed - 1;
  assert(member_arg_pos >= 0 && member_arg_pos < total_args_passed, "oob");
  assert(sig_bt[member_arg_pos] == T_OBJECT, "dispatch argument must be an object");

  int comp_args_on_stack = java_calling_convention(sig_bt, regs_without_member_name, total_args_passed - 1);

  for (int i = 0; i < member_arg_pos; i++) {
    VMReg a =    regs_with_member_name[i].first();
    VMReg b = regs_without_member_name[i].first();
    assert(a->value() == b->value(), "register allocation mismatch: a=" INTX_FORMAT ", b=" INTX_FORMAT, a->value(), b->value());
  }
  assert(regs_with_member_name[member_arg_pos].first()->is_valid(), "bad member arg");
}
#endif

bool SharedRuntime::should_fixup_call_destination(address destination, address entry_point, address caller_pc, Method* moop, CodeBlob* cb) {
  if (destination != entry_point) {
    CodeBlob* callee = CodeCache::find_blob(destination);
    // callee == cb seems weird. It means calling interpreter thru stub.
    if (callee != nullptr && (callee == cb || callee->is_adapter_blob())) {
      // static call or optimized virtual
      if (TraceCallFixup) {
        tty->print("fixup callsite           at " INTPTR_FORMAT " to compiled code for", p2i(caller_pc));
        moop->print_short_name(tty);
        tty->print_cr(" to " INTPTR_FORMAT, p2i(entry_point));
      }
      return true;
    } else {
      if (TraceCallFixup) {
        tty->print("failed to fixup callsite at " INTPTR_FORMAT " to compiled code for", p2i(caller_pc));
        moop->print_short_name(tty);
        tty->print_cr(" to " INTPTR_FORMAT, p2i(entry_point));
      }
      // assert is too strong could also be resolve destinations.
      // assert(InlineCacheBuffer::contains(destination) || VtableStubs::contains(destination), "must be");
    }
  } else {
    if (TraceCallFixup) {
      tty->print("already patched callsite at " INTPTR_FORMAT " to compiled code for", p2i(caller_pc));
      moop->print_short_name(tty);
      tty->print_cr(" to " INTPTR_FORMAT, p2i(entry_point));
    }
  }
  return false;
}

// ---------------------------------------------------------------------------
// We are calling the interpreter via a c2i. Normally this would mean that
// we were called by a compiled method. However we could have lost a race
// where we went int -> i2c -> c2i and so the caller could in fact be
// interpreted. If the caller is compiled we attempt to patch the caller
// so he no longer calls into the interpreter.
JRT_LEAF(void, SharedRuntime::fixup_callers_callsite(Method* method, address caller_pc))
  Method* moop(method);

  AARCH64_PORT_ONLY(assert(pauth_ptr_is_raw(caller_pc), "should be raw"));

  // It's possible that deoptimization can occur at a call site which hasn't
  // been resolved yet, in which case this function will be called from
  // an nmethod that has been patched for deopt and we can ignore the
  // request for a fixup.
  // Also it is possible that we lost a race in that from_compiled_entry
  // is now back to the i2c in that case we don't need to patch and if
  // we did we'd leap into space because the callsite needs to use
  // "to interpreter" stub in order to load up the Method*. Don't
  // ask me how I know this...

  // Result from nmethod::is_unloading is not stable across safepoints.
  NoSafepointVerifier nsv;

  CompiledMethod* callee = moop->code();
  if (callee == nullptr) {
    return;
  }

  CodeBlob* cb = CodeCache::find_blob(caller_pc);
  if (cb == nullptr || !cb->is_compiled() || callee->is_unloading()) {
    return;
  }

  // The check above makes sure this is a nmethod.
  CompiledMethod* nm = cb->as_compiled_method_or_null();
  assert(nm, "must be");

  // Get the return PC for the passed caller PC.
  address return_pc = caller_pc + frame::pc_return_offset;

  assert(!JavaThread::current()->is_interp_only_mode() || !nm->method()->is_continuation_enter_intrinsic()
    || ContinuationEntry::is_interpreted_call(return_pc), "interp_only_mode but not in enterSpecial interpreted entry");

  // There is a benign race here. We could be attempting to patch to a compiled
  // entry point at the same time the callee is being deoptimized. If that is
  // the case then entry_point may in fact point to a c2i and we'd patch the
  // call site with the same old data. clear_code will set code() to null
  // at the end of it. If we happen to see that null then we can skip trying
  // to patch. If we hit the window where the callee has a c2i in the
  // from_compiled_entry and the null isn't present yet then we lose the race
  // and patch the code with the same old data. Asi es la vida.

  if (moop->code() == nullptr) return;

  if (nm->is_in_use()) {
    // Expect to find a native call there (unless it was no-inline cache vtable dispatch)
    CompiledICLocker ic_locker(nm);
    if (NativeCall::is_call_before(return_pc)) {
      ResourceMark mark;
      NativeCallWrapper* call = nm->call_wrapper_before(return_pc);
      //
      // bug 6281185. We might get here after resolving a call site to a vanilla
      // virtual call. Because the resolvee uses the verified entry it may then
      // see compiled code and attempt to patch the site by calling us. This would
      // then incorrectly convert the call site to optimized and its downhill from
      // there. If you're lucky you'll get the assert in the bugid, if not you've
      // just made a call site that could be megamorphic into a monomorphic site
      // for the rest of its life! Just another racing bug in the life of
      // fixup_callers_callsite ...
      //
      RelocIterator iter(nm, call->instruction_address(), call->next_instruction_address());
      iter.next();
      assert(iter.has_current(), "must have a reloc at java call site");
      relocInfo::relocType typ = iter.reloc()->type();
      if (typ != relocInfo::static_call_type &&
           typ != relocInfo::opt_virtual_call_type &&
           typ != relocInfo::static_stub_type) {
        return;
      }
      if (nm->method()->is_continuation_enter_intrinsic()) {
        assert(ContinuationEntry::is_interpreted_call(call->instruction_address()) == JavaThread::current()->is_interp_only_mode(),
          "mode: %d", JavaThread::current()->is_interp_only_mode());
        if (ContinuationEntry::is_interpreted_call(call->instruction_address())) {
          return;
        }
      }
      address destination = call->destination();
      address entry_point = cb->is_compiled_by_c1() ? callee->verified_inline_entry_point() : callee->verified_entry_point();
      if (should_fixup_call_destination(destination, entry_point, caller_pc, moop, cb)) {
        call->set_destination_mt_safe(entry_point);
      }
    }
  }
JRT_END


// same as JVM_Arraycopy, but called directly from compiled code
JRT_ENTRY(void, SharedRuntime::slow_arraycopy_C(oopDesc* src,  jint src_pos,
                                                oopDesc* dest, jint dest_pos,
                                                jint length,
                                                JavaThread* current)) {
#ifndef PRODUCT
  _slow_array_copy_ctr++;
#endif
  // Check if we have null pointers
  if (src == nullptr || dest == nullptr) {
    THROW(vmSymbols::java_lang_NullPointerException());
  }
  // Do the copy.  The casts to arrayOop are necessary to the copy_array API,
  // even though the copy_array API also performs dynamic checks to ensure
  // that src and dest are truly arrays (and are conformable).
  // The copy_array mechanism is awkward and could be removed, but
  // the compilers don't call this function except as a last resort,
  // so it probably doesn't matter.
  src->klass()->copy_array((arrayOopDesc*)src, src_pos,
                                        (arrayOopDesc*)dest, dest_pos,
                                        length, current);
}
JRT_END

// The caller of generate_class_cast_message() (or one of its callers)
// must use a ResourceMark in order to correctly free the result.
char* SharedRuntime::generate_class_cast_message(
    JavaThread* thread, Klass* caster_klass) {

  // Get target class name from the checkcast instruction
  vframeStream vfst(thread, true);
  assert(!vfst.at_end(), "Java frame must exist");
  Bytecode_checkcast cc(vfst.method(), vfst.method()->bcp_from(vfst.bci()));
  constantPoolHandle cpool(thread, vfst.method()->constants());
  Klass* target_klass = ConstantPool::klass_at_if_loaded(cpool, cc.index());
  Symbol* target_klass_name = nullptr;
  if (target_klass == nullptr) {
    // This klass should be resolved, but just in case, get the name in the klass slot.
    target_klass_name = cpool->klass_name_at(cc.index());
  }
  return generate_class_cast_message(caster_klass, target_klass, target_klass_name);
}


// The caller of generate_class_cast_message() (or one of its callers)
// must use a ResourceMark in order to correctly free the result.
char* SharedRuntime::generate_class_cast_message(
    Klass* caster_klass, Klass* target_klass, Symbol* target_klass_name) {
  const char* caster_name = caster_klass->external_name();

  assert(target_klass != nullptr || target_klass_name != nullptr, "one must be provided");
  const char* target_name = target_klass == nullptr ? target_klass_name->as_klass_external_name() :
                                                   target_klass->external_name();

  size_t msglen = strlen(caster_name) + strlen("class ") + strlen(" cannot be cast to class ") + strlen(target_name) + 1;

  const char* caster_klass_description = "";
  const char* target_klass_description = "";
  const char* klass_separator = "";
  if (target_klass != nullptr && caster_klass->module() == target_klass->module()) {
    caster_klass_description = caster_klass->joint_in_module_of_loader(target_klass);
  } else {
    caster_klass_description = caster_klass->class_in_module_of_loader();
    target_klass_description = (target_klass != nullptr) ? target_klass->class_in_module_of_loader() : "";
    klass_separator = (target_klass != nullptr) ? "; " : "";
  }

  // add 3 for parenthesis and preceding space
  msglen += strlen(caster_klass_description) + strlen(target_klass_description) + strlen(klass_separator) + 3;

  char* message = NEW_RESOURCE_ARRAY_RETURN_NULL(char, msglen);
  if (message == nullptr) {
    // Shouldn't happen, but don't cause even more problems if it does
    message = const_cast<char*>(caster_klass->external_name());
  } else {
    jio_snprintf(message,
                 msglen,
                 "class %s cannot be cast to class %s (%s%s%s)",
                 caster_name,
                 target_name,
                 caster_klass_description,
                 klass_separator,
                 target_klass_description
                 );
  }
  return message;
}

JRT_LEAF(void, SharedRuntime::reguard_yellow_pages())
  (void) JavaThread::current()->stack_overflow_state()->reguard_stack();
JRT_END

void SharedRuntime::monitor_enter_helper(oopDesc* obj, BasicLock* lock, JavaThread* current) {
  if (!SafepointSynchronize::is_synchronizing()) {
    // Only try quick_enter() if we're not trying to reach a safepoint
    // so that the calling thread reaches the safepoint more quickly.
    if (ObjectSynchronizer::quick_enter(obj, current, lock)) {
      return;
    }
  }
  // NO_ASYNC required because an async exception on the state transition destructor
  // would leave you with the lock held and it would never be released.
  // The normal monitorenter NullPointerException is thrown without acquiring a lock
  // and the model is that an exception implies the method failed.
  JRT_BLOCK_NO_ASYNC
  Handle h_obj(THREAD, obj);
  ObjectSynchronizer::enter(h_obj, lock, current);
  assert(!HAS_PENDING_EXCEPTION, "Should have no exception here");
  JRT_BLOCK_END
}

// Handles the uncommon case in locking, i.e., contention or an inflated lock.
JRT_BLOCK_ENTRY(void, SharedRuntime::complete_monitor_locking_C(oopDesc* obj, BasicLock* lock, JavaThread* current))
  SharedRuntime::monitor_enter_helper(obj, lock, current);
JRT_END

void SharedRuntime::monitor_exit_helper(oopDesc* obj, BasicLock* lock, JavaThread* current) {
  assert(JavaThread::current() == current, "invariant");
  // Exit must be non-blocking, and therefore no exceptions can be thrown.
  ExceptionMark em(current);
  // The object could become unlocked through a JNI call, which we have no other checks for.
  // Give a fatal message if CheckJNICalls. Otherwise we ignore it.
  if (obj->is_unlocked()) {
    if (CheckJNICalls) {
      fatal("Object has been unlocked by JNI");
    }
    return;
  }
  ObjectSynchronizer::exit(obj, lock, current);
}

// Handles the uncommon cases of monitor unlocking in compiled code
JRT_LEAF(void, SharedRuntime::complete_monitor_unlocking_C(oopDesc* obj, BasicLock* lock, JavaThread* current))
  assert(current == JavaThread::current(), "pre-condition");
  SharedRuntime::monitor_exit_helper(obj, lock, current);
JRT_END

#ifndef PRODUCT

void SharedRuntime::print_statistics() {
  ttyLocker ttyl;
  if (xtty != nullptr)  xtty->head("statistics type='SharedRuntime'");

  SharedRuntime::print_ic_miss_histogram();

  // Dump the JRT_ENTRY counters
  if (_new_instance_ctr) tty->print_cr("%5d new instance requires GC", _new_instance_ctr);
  if (_new_array_ctr) tty->print_cr("%5d new array requires GC", _new_array_ctr);
  if (_multi2_ctr) tty->print_cr("%5d multianewarray 2 dim", _multi2_ctr);
  if (_multi3_ctr) tty->print_cr("%5d multianewarray 3 dim", _multi3_ctr);
  if (_multi4_ctr) tty->print_cr("%5d multianewarray 4 dim", _multi4_ctr);
  if (_multi5_ctr) tty->print_cr("%5d multianewarray 5 dim", _multi5_ctr);

  tty->print_cr("%5d inline cache miss in compiled", _ic_miss_ctr);
  tty->print_cr("%5d wrong method", _wrong_method_ctr);
  tty->print_cr("%5d unresolved static call site", _resolve_static_ctr);
  tty->print_cr("%5d unresolved virtual call site", _resolve_virtual_ctr);
  tty->print_cr("%5d unresolved opt virtual call site", _resolve_opt_virtual_ctr);

  if (_mon_enter_stub_ctr) tty->print_cr("%5d monitor enter stub", _mon_enter_stub_ctr);
  if (_mon_exit_stub_ctr) tty->print_cr("%5d monitor exit stub", _mon_exit_stub_ctr);
  if (_mon_enter_ctr) tty->print_cr("%5d monitor enter slow", _mon_enter_ctr);
  if (_mon_exit_ctr) tty->print_cr("%5d monitor exit slow", _mon_exit_ctr);
  if (_partial_subtype_ctr) tty->print_cr("%5d slow partial subtype", _partial_subtype_ctr);
  if (_jbyte_array_copy_ctr) tty->print_cr("%5d byte array copies", _jbyte_array_copy_ctr);
  if (_jshort_array_copy_ctr) tty->print_cr("%5d short array copies", _jshort_array_copy_ctr);
  if (_jint_array_copy_ctr) tty->print_cr("%5d int array copies", _jint_array_copy_ctr);
  if (_jlong_array_copy_ctr) tty->print_cr("%5d long array copies", _jlong_array_copy_ctr);
  if (_oop_array_copy_ctr) tty->print_cr("%5d oop array copies", _oop_array_copy_ctr);
  if (_checkcast_array_copy_ctr) tty->print_cr("%5d checkcast array copies", _checkcast_array_copy_ctr);
  if (_unsafe_array_copy_ctr) tty->print_cr("%5d unsafe array copies", _unsafe_array_copy_ctr);
  if (_generic_array_copy_ctr) tty->print_cr("%5d generic array copies", _generic_array_copy_ctr);
  if (_slow_array_copy_ctr) tty->print_cr("%5d slow array copies", _slow_array_copy_ctr);
  if (_find_handler_ctr) tty->print_cr("%5d find exception handler", _find_handler_ctr);
  if (_rethrow_ctr) tty->print_cr("%5d rethrow handler", _rethrow_ctr);

  AdapterHandlerLibrary::print_statistics();

  if (xtty != nullptr)  xtty->tail("statistics");
}

inline double percent(int64_t x, int64_t y) {
  return 100.0 * x / MAX2(y, (int64_t)1);
}

class MethodArityHistogram {
 public:
  enum { MAX_ARITY = 256 };
 private:
  static uint64_t _arity_histogram[MAX_ARITY]; // histogram of #args
  static uint64_t _size_histogram[MAX_ARITY];  // histogram of arg size in words
  static uint64_t _total_compiled_calls;
  static uint64_t _max_compiled_calls_per_method;
  static int _max_arity;                       // max. arity seen
  static int _max_size;                        // max. arg size seen

  static void add_method_to_histogram(nmethod* nm) {
    Method* method = (nm == nullptr) ? nullptr : nm->method();
    if (method != nullptr) {
      ArgumentCount args(method->signature());
      int arity   = args.size() + (method->is_static() ? 0 : 1);
      int argsize = method->size_of_parameters();
      arity   = MIN2(arity, MAX_ARITY-1);
      argsize = MIN2(argsize, MAX_ARITY-1);
      uint64_t count = (uint64_t)method->compiled_invocation_count();
      _max_compiled_calls_per_method = count > _max_compiled_calls_per_method ? count : _max_compiled_calls_per_method;
      _total_compiled_calls    += count;
      _arity_histogram[arity]  += count;
      _size_histogram[argsize] += count;
      _max_arity = MAX2(_max_arity, arity);
      _max_size  = MAX2(_max_size, argsize);
    }
  }

  void print_histogram_helper(int n, uint64_t* histo, const char* name) {
    const int N = MIN2(9, n);
    double sum = 0;
    double weighted_sum = 0;
    for (int i = 0; i <= n; i++) { sum += histo[i]; weighted_sum += i*histo[i]; }
    if (sum >= 1.0) { // prevent divide by zero or divide overflow
      double rest = sum;
      double percent = sum / 100;
      for (int i = 0; i <= N; i++) {
        rest -= histo[i];
        tty->print_cr("%4d: " UINT64_FORMAT_W(12) " (%5.1f%%)", i, histo[i], histo[i] / percent);
      }
      tty->print_cr("rest: " INT64_FORMAT_W(12) " (%5.1f%%)", (int64_t)rest, rest / percent);
      tty->print_cr("(avg. %s = %3.1f, max = %d)", name, weighted_sum / sum, n);
      tty->print_cr("(total # of compiled calls = " INT64_FORMAT_W(14) ")", _total_compiled_calls);
      tty->print_cr("(max # of compiled calls   = " INT64_FORMAT_W(14) ")", _max_compiled_calls_per_method);
    } else {
      tty->print_cr("Histogram generation failed for %s. n = %d, sum = %7.5f", name, n, sum);
    }
  }

  void print_histogram() {
    tty->print_cr("\nHistogram of call arity (incl. rcvr, calls to compiled methods only):");
    print_histogram_helper(_max_arity, _arity_histogram, "arity");
    tty->print_cr("\nHistogram of parameter block size (in words, incl. rcvr):");
    print_histogram_helper(_max_size, _size_histogram, "size");
    tty->cr();
  }

 public:
  MethodArityHistogram() {
    // Take the Compile_lock to protect against changes in the CodeBlob structures
    MutexLocker mu1(Compile_lock, Mutex::_safepoint_check_flag);
    // Take the CodeCache_lock to protect against changes in the CodeHeap structure
    MutexLocker mu2(CodeCache_lock, Mutex::_no_safepoint_check_flag);
    _max_arity = _max_size = 0;
    _total_compiled_calls = 0;
    _max_compiled_calls_per_method = 0;
    for (int i = 0; i < MAX_ARITY; i++) _arity_histogram[i] = _size_histogram[i] = 0;
    CodeCache::nmethods_do(add_method_to_histogram);
    print_histogram();
  }
};

uint64_t MethodArityHistogram::_arity_histogram[MethodArityHistogram::MAX_ARITY];
uint64_t MethodArityHistogram::_size_histogram[MethodArityHistogram::MAX_ARITY];
uint64_t MethodArityHistogram::_total_compiled_calls;
uint64_t MethodArityHistogram::_max_compiled_calls_per_method;
int MethodArityHistogram::_max_arity;
int MethodArityHistogram::_max_size;

void SharedRuntime::print_call_statistics(uint64_t comp_total) {
  tty->print_cr("Calls from compiled code:");
  int64_t total  = _nof_normal_calls + _nof_interface_calls + _nof_static_calls;
  int64_t mono_c = _nof_normal_calls - _nof_megamorphic_calls;
  int64_t mono_i = _nof_interface_calls;
  tty->print_cr("\t" INT64_FORMAT_W(12) " (100%%)  total non-inlined   ", total);
  tty->print_cr("\t" INT64_FORMAT_W(12) " (%4.1f%%) |- virtual calls       ", _nof_normal_calls, percent(_nof_normal_calls, total));
  tty->print_cr("\t" INT64_FORMAT_W(12) " (%4.0f%%) |  |- inlined          ", _nof_inlined_calls, percent(_nof_inlined_calls, _nof_normal_calls));
  tty->print_cr("\t" INT64_FORMAT_W(12) " (%4.0f%%) |  |- monomorphic      ", mono_c, percent(mono_c, _nof_normal_calls));
  tty->print_cr("\t" INT64_FORMAT_W(12) " (%4.0f%%) |  |- megamorphic      ", _nof_megamorphic_calls, percent(_nof_megamorphic_calls, _nof_normal_calls));
  tty->print_cr("\t" INT64_FORMAT_W(12) " (%4.1f%%) |- interface calls     ", _nof_interface_calls, percent(_nof_interface_calls, total));
  tty->print_cr("\t" INT64_FORMAT_W(12) " (%4.0f%%) |  |- inlined          ", _nof_inlined_interface_calls, percent(_nof_inlined_interface_calls, _nof_interface_calls));
  tty->print_cr("\t" INT64_FORMAT_W(12) " (%4.0f%%) |  |- monomorphic      ", mono_i, percent(mono_i, _nof_interface_calls));
  tty->print_cr("\t" INT64_FORMAT_W(12) " (%4.1f%%) |- static/special calls", _nof_static_calls, percent(_nof_static_calls, total));
  tty->print_cr("\t" INT64_FORMAT_W(12) " (%4.0f%%) |  |- inlined          ", _nof_inlined_static_calls, percent(_nof_inlined_static_calls, _nof_static_calls));
  tty->cr();
  tty->print_cr("Note 1: counter updates are not MT-safe.");
  tty->print_cr("Note 2: %% in major categories are relative to total non-inlined calls;");
  tty->print_cr("        %% in nested categories are relative to their category");
  tty->print_cr("        (and thus add up to more than 100%% with inlining)");
  tty->cr();

  MethodArityHistogram h;
}
#endif

#ifndef PRODUCT
static int _lookups; // number of calls to lookup
static int _equals;  // number of buckets checked with matching hash
static int _hits;    // number of successful lookups
static int _compact; // number of equals calls with compact signature
#endif

// A simple wrapper class around the calling convention information
// that allows sharing of adapters for the same calling convention.
class AdapterFingerPrint : public CHeapObj<mtCode> {
 private:
  enum {
    _basic_type_bits = 4,
    _basic_type_mask = right_n_bits(_basic_type_bits),
    _basic_types_per_int = BitsPerInt / _basic_type_bits,
    _compact_int_count = 3
  };
  // TO DO:  Consider integrating this with a more global scheme for compressing signatures.
  // For now, 4 bits per components (plus T_VOID gaps after double/long) is not excessive.

  union {
    int  _compact[_compact_int_count];
    int* _fingerprint;
  } _value;
  int _length; // A negative length indicates the fingerprint is in the compact form,
               // Otherwise _value._fingerprint is the array.

  // Remap BasicTypes that are handled equivalently by the adapters.
  // These are correct for the current system but someday it might be
  // necessary to make this mapping platform dependent.
  static BasicType adapter_encoding(BasicType in) {
    switch (in) {
      case T_BOOLEAN:
      case T_BYTE:
      case T_SHORT:
      case T_CHAR:
        // They are all promoted to T_INT in the calling convention
        return T_INT;

      case T_OBJECT:
      case T_ARRAY:
        // In other words, we assume that any register good enough for
        // an int or long is good enough for a managed pointer.
#ifdef _LP64
        return T_LONG;
#else
        return T_INT;
#endif

      case T_INT:
      case T_LONG:
      case T_FLOAT:
      case T_DOUBLE:
      case T_VOID:
        return in;

      default:
        ShouldNotReachHere();
        return T_CONFLICT;
    }
  }

 public:
  AdapterFingerPrint(const GrowableArray<SigEntry>* sig, bool has_ro_adapter = false) {
    // The fingerprint is based on the BasicType signature encoded
    // into an array of ints with eight entries per int.
    int total_args_passed = (sig != NULL) ? sig->length() : 0;
    int* ptr;
    int len = (total_args_passed + (_basic_types_per_int-1)) / _basic_types_per_int;
    if (len <= _compact_int_count) {
      assert(_compact_int_count == 3, "else change next line");
      _value._compact[0] = _value._compact[1] = _value._compact[2] = 0;
      // Storing the signature encoded as signed chars hits about 98%
      // of the time.
      _length = -len;
      ptr = _value._compact;
    } else {
      _length = len;
      _value._fingerprint = NEW_C_HEAP_ARRAY(int, _length, mtCode);
      ptr = _value._fingerprint;
    }

    // Now pack the BasicTypes with 8 per int
    int sig_index = 0;
    BasicType prev_bt = T_ILLEGAL;
    int vt_count = 0;
    for (int index = 0; index < len; index++) {
      int value = 0;
      for (int byte = 0; byte < _basic_types_per_int; byte++) {
        BasicType bt = T_ILLEGAL;
        if (sig_index < total_args_passed) {
          bt = sig->at(sig_index++)._bt;
          if (bt == T_PRIMITIVE_OBJECT) {
            // Found start of inline type in signature
            assert(InlineTypePassFieldsAsArgs, "unexpected start of inline type");
            if (sig_index == 1 && has_ro_adapter) {
              // With a ro_adapter, replace receiver inline type delimiter by T_VOID to prevent matching
              // with other adapters that have the same inline type as first argument and no receiver.
              bt = T_VOID;
            }
            vt_count++;
          } else if (bt == T_VOID && prev_bt != T_LONG && prev_bt != T_DOUBLE) {
            // Found end of inline type in signature
            assert(InlineTypePassFieldsAsArgs, "unexpected end of inline type");
            vt_count--;
            assert(vt_count >= 0, "invalid vt_count");
          } else if (vt_count == 0) {
            // Widen fields that are not part of a scalarized inline type argument
            bt = adapter_encoding(bt);
          }
          prev_bt = bt;
        }
        int bt_val = (bt == T_ILLEGAL) ? 0 : bt;
        assert((bt_val & _basic_type_mask) == bt_val, "must fit in 4 bits");
        value = (value << _basic_type_bits) | bt_val;
      }
      ptr[index] = value;
    }
    assert(vt_count == 0, "invalid vt_count");
  }

  ~AdapterFingerPrint() {
    if (_length > 0) {
      FREE_C_HEAP_ARRAY(int, _value._fingerprint);
    }
  }

  int value(int index) {
    if (_length < 0) {
      return _value._compact[index];
    }
    return _value._fingerprint[index];
  }
  int length() {
    if (_length < 0) return -_length;
    return _length;
  }

  bool is_compact() {
    return _length <= 0;
  }

  unsigned int compute_hash() {
    int hash = 0;
    for (int i = 0; i < length(); i++) {
      int v = value(i);
      hash = (hash << 8) ^ v ^ (hash >> 5);
    }
    return (unsigned int)hash;
  }

  const char* as_string() {
    stringStream st;
    st.print("0x");
    for (int i = 0; i < length(); i++) {
      st.print("%x", value(i));
    }
    return st.as_string();
  }

#ifndef PRODUCT
  // Reconstitutes the basic type arguments from the fingerprint,
  // producing strings like LIJDF
  const char* as_basic_args_string() {
    stringStream st;
    bool long_prev = false;
    for (int i = 0; i < length(); i++) {
      unsigned val = (unsigned)value(i);
      // args are packed so that first/lower arguments are in the highest
      // bits of each int value, so iterate from highest to the lowest
      for (int j = 32 - _basic_type_bits; j >= 0; j -= _basic_type_bits) {
        unsigned v = (val >> j) & _basic_type_mask;
        if (v == 0) {
          assert(i == length() - 1, "Only expect zeroes in the last word");
          continue;
        }
        if (long_prev) {
          long_prev = false;
          if (v == T_VOID) {
            st.print("J");
          } else {
            st.print("L");
          }
        } else if (v == T_LONG) {
          long_prev = true;
        } else if (v != T_VOID){
          st.print("%c", type2char((BasicType)v));
        }
      }
    }
    if (long_prev) {
      st.print("L");
    }
    return st.as_string();
  }
#endif // !product

  bool equals(AdapterFingerPrint* other) {
    if (other->_length != _length) {
      return false;
    }
    if (_length < 0) {
      assert(_compact_int_count == 3, "else change next line");
      return _value._compact[0] == other->_value._compact[0] &&
             _value._compact[1] == other->_value._compact[1] &&
             _value._compact[2] == other->_value._compact[2];
    } else {
      for (int i = 0; i < _length; i++) {
        if (_value._fingerprint[i] != other->_value._fingerprint[i]) {
          return false;
        }
      }
    }
    return true;
  }

  static bool equals(AdapterFingerPrint* const& fp1, AdapterFingerPrint* const& fp2) {
    NOT_PRODUCT(_equals++);
    return fp1->equals(fp2);
  }

  static unsigned int compute_hash(AdapterFingerPrint* const& fp) {
    return fp->compute_hash();
  }
};

// A hashtable mapping from AdapterFingerPrints to AdapterHandlerEntries
ResourceHashtable<AdapterFingerPrint*, AdapterHandlerEntry*, 293,
                  AnyObj::C_HEAP, mtCode,
                  AdapterFingerPrint::compute_hash,
                  AdapterFingerPrint::equals> _adapter_handler_table;

// Find a entry with the same fingerprint if it exists
static AdapterHandlerEntry* lookup(const GrowableArray<SigEntry>* sig, bool has_ro_adapter = false) {
  NOT_PRODUCT(_lookups++);
  assert_lock_strong(AdapterHandlerLibrary_lock);
  AdapterFingerPrint fp(sig, has_ro_adapter);
  AdapterHandlerEntry** entry = _adapter_handler_table.get(&fp);
  if (entry != nullptr) {
#ifndef PRODUCT
    if (fp.is_compact()) _compact++;
    _hits++;
#endif
    return *entry;
  }
  return nullptr;
}

#ifndef PRODUCT
static void print_table_statistics() {
  auto size = [&] (AdapterFingerPrint* key, AdapterHandlerEntry* a) {
    return sizeof(*key) + sizeof(*a);
  };
  TableStatistics ts = _adapter_handler_table.statistics_calculate(size);
  ts.print(tty, "AdapterHandlerTable");
  tty->print_cr("AdapterHandlerTable (table_size=%d, entries=%d)",
                _adapter_handler_table.table_size(), _adapter_handler_table.number_of_entries());
  tty->print_cr("AdapterHandlerTable: lookups %d equals %d hits %d compact %d",
                _lookups, _equals, _hits, _compact);
}
#endif

// ---------------------------------------------------------------------------
// Implementation of AdapterHandlerLibrary
<<<<<<< HEAD
AdapterHandlerEntry* AdapterHandlerLibrary::_abstract_method_handler = NULL;
AdapterHandlerEntry* AdapterHandlerLibrary::_no_arg_handler = NULL;
AdapterHandlerEntry* AdapterHandlerLibrary::_int_arg_handler = NULL;
AdapterHandlerEntry* AdapterHandlerLibrary::_obj_arg_handler = NULL;
AdapterHandlerEntry* AdapterHandlerLibrary::_obj_int_arg_handler = NULL;
AdapterHandlerEntry* AdapterHandlerLibrary::_obj_obj_arg_handler = NULL;
const int AdapterHandlerLibrary_size = 48*K;
BufferBlob* AdapterHandlerLibrary::_buffer = NULL;
=======
AdapterHandlerEntry* AdapterHandlerLibrary::_abstract_method_handler = nullptr;
AdapterHandlerEntry* AdapterHandlerLibrary::_no_arg_handler = nullptr;
AdapterHandlerEntry* AdapterHandlerLibrary::_int_arg_handler = nullptr;
AdapterHandlerEntry* AdapterHandlerLibrary::_obj_arg_handler = nullptr;
AdapterHandlerEntry* AdapterHandlerLibrary::_obj_int_arg_handler = nullptr;
AdapterHandlerEntry* AdapterHandlerLibrary::_obj_obj_arg_handler = nullptr;
const int AdapterHandlerLibrary_size = 16*K;
BufferBlob* AdapterHandlerLibrary::_buffer = nullptr;
>>>>>>> ccf2f583

BufferBlob* AdapterHandlerLibrary::buffer_blob() {
  return _buffer;
}

static void post_adapter_creation(const AdapterBlob* new_adapter,
                                  const AdapterHandlerEntry* entry) {
  if (Forte::is_enabled() || JvmtiExport::should_post_dynamic_code_generated()) {
    char blob_id[256];
    jio_snprintf(blob_id,
                 sizeof(blob_id),
                 "%s(%s)",
                 new_adapter->name(),
                 entry->fingerprint()->as_string());
    if (Forte::is_enabled()) {
      Forte::register_stub(blob_id, new_adapter->content_begin(), new_adapter->content_end());
    }

    if (JvmtiExport::should_post_dynamic_code_generated()) {
      JvmtiExport::post_dynamic_code_generated(blob_id, new_adapter->content_begin(), new_adapter->content_end());
    }
  }
}

void AdapterHandlerLibrary::initialize() {
  ResourceMark rm;
  AdapterBlob* no_arg_blob = nullptr;
  AdapterBlob* int_arg_blob = nullptr;
  AdapterBlob* obj_arg_blob = nullptr;
  AdapterBlob* obj_int_arg_blob = nullptr;
  AdapterBlob* obj_obj_arg_blob = nullptr;
  {
    MutexLocker mu(AdapterHandlerLibrary_lock);

    // Create a special handler for abstract methods.  Abstract methods
    // are never compiled so an i2c entry is somewhat meaningless, but
    // throw AbstractMethodError just in case.
    // Pass wrong_method_abstract for the c2i transitions to return
    // AbstractMethodError for invalid invocations.
    address wrong_method_abstract = SharedRuntime::get_handle_wrong_method_abstract_stub();
<<<<<<< HEAD
    _abstract_method_handler = AdapterHandlerLibrary::new_entry(new AdapterFingerPrint(NULL),
=======
    _abstract_method_handler = AdapterHandlerLibrary::new_entry(new AdapterFingerPrint(0, nullptr),
>>>>>>> ccf2f583
                                                                StubRoutines::throw_AbstractMethodError_entry(),
                                                                wrong_method_abstract, wrong_method_abstract, wrong_method_abstract,
                                                                wrong_method_abstract, wrong_method_abstract);
    _buffer = BufferBlob::create("adapters", AdapterHandlerLibrary_size);
<<<<<<< HEAD
=======
    _no_arg_handler = create_adapter(no_arg_blob, 0, nullptr, true);
>>>>>>> ccf2f583

    CompiledEntrySignature no_args;
    no_args.compute_calling_conventions();
    _no_arg_handler = create_adapter(no_arg_blob, no_args, true);

    CompiledEntrySignature obj_args;
    SigEntry::add_entry(obj_args.sig(), T_OBJECT, NULL);
    obj_args.compute_calling_conventions();
    _obj_arg_handler = create_adapter(obj_arg_blob, obj_args, true);

    CompiledEntrySignature int_args;
    SigEntry::add_entry(int_args.sig(), T_INT, NULL);
    int_args.compute_calling_conventions();
    _int_arg_handler = create_adapter(int_arg_blob, int_args, true);

    CompiledEntrySignature obj_int_args;
    SigEntry::add_entry(obj_int_args.sig(), T_OBJECT, NULL);
    SigEntry::add_entry(obj_int_args.sig(), T_INT, NULL);
    obj_int_args.compute_calling_conventions();
    _obj_int_arg_handler = create_adapter(obj_int_arg_blob, obj_int_args, true);

    CompiledEntrySignature obj_obj_args;
    SigEntry::add_entry(obj_obj_args.sig(), T_OBJECT, NULL);
    SigEntry::add_entry(obj_obj_args.sig(), T_OBJECT, NULL);
    obj_obj_args.compute_calling_conventions();
    _obj_obj_arg_handler = create_adapter(obj_obj_arg_blob, obj_obj_args, true);

    assert(no_arg_blob != nullptr &&
          obj_arg_blob != nullptr &&
          int_arg_blob != nullptr &&
          obj_int_arg_blob != nullptr &&
          obj_obj_arg_blob != nullptr, "Initial adapters must be properly created");
  }
  return;

  // Outside of the lock
  post_adapter_creation(no_arg_blob, _no_arg_handler);
  post_adapter_creation(obj_arg_blob, _obj_arg_handler);
  post_adapter_creation(int_arg_blob, _int_arg_handler);
  post_adapter_creation(obj_int_arg_blob, _obj_int_arg_handler);
  post_adapter_creation(obj_obj_arg_blob, _obj_obj_arg_handler);
}

AdapterHandlerEntry* AdapterHandlerLibrary::new_entry(AdapterFingerPrint* fingerprint,
                                                      address i2c_entry,
                                                      address c2i_entry,
                                                      address c2i_inline_entry,
                                                      address c2i_inline_ro_entry,
                                                      address c2i_unverified_entry,
                                                      address c2i_unverified_inline_entry,
                                                      address c2i_no_clinit_check_entry) {
  return new AdapterHandlerEntry(fingerprint, i2c_entry, c2i_entry, c2i_inline_entry, c2i_inline_ro_entry, c2i_unverified_entry,
                              c2i_unverified_inline_entry, c2i_no_clinit_check_entry);
}

AdapterHandlerEntry* AdapterHandlerLibrary::get_simple_adapter(const methodHandle& method) {
  if (method->is_abstract()) {
    return NULL;
  }
  int total_args_passed = method->size_of_parameters(); // All args on stack
  if (total_args_passed == 0) {
    return _no_arg_handler;
  } else if (total_args_passed == 1) {
    if (!method->is_static()) {
      if (InlineTypePassFieldsAsArgs && method->method_holder()->is_inline_klass()) {
        return NULL;
      }
      return _obj_arg_handler;
    }
    switch (method->signature()->char_at(1)) {
      case JVM_SIGNATURE_CLASS: {
        if (InlineTypePassFieldsAsArgs) {
          SignatureStream ss(method->signature());
          InlineKlass* vk = ss.as_inline_klass(method->method_holder());
          if (vk != NULL) {
            return NULL;
          }
        }
        return _obj_arg_handler;
      }
      case JVM_SIGNATURE_ARRAY:
        return _obj_arg_handler;
      case JVM_SIGNATURE_INT:
      case JVM_SIGNATURE_BOOLEAN:
      case JVM_SIGNATURE_CHAR:
      case JVM_SIGNATURE_BYTE:
      case JVM_SIGNATURE_SHORT:
        return _int_arg_handler;
    }
  } else if (total_args_passed == 2 &&
             !method->is_static() && (!InlineTypePassFieldsAsArgs || !method->method_holder()->is_inline_klass())) {
    switch (method->signature()->char_at(1)) {
      case JVM_SIGNATURE_CLASS: {
        if (InlineTypePassFieldsAsArgs) {
          SignatureStream ss(method->signature());
          InlineKlass* vk = ss.as_inline_klass(method->method_holder());
          if (vk != NULL) {
            return NULL;
          }
        }
        return _obj_obj_arg_handler;
      }
      case JVM_SIGNATURE_ARRAY:
        return _obj_obj_arg_handler;
      case JVM_SIGNATURE_INT:
      case JVM_SIGNATURE_BOOLEAN:
      case JVM_SIGNATURE_CHAR:
      case JVM_SIGNATURE_BYTE:
      case JVM_SIGNATURE_SHORT:
        return _obj_int_arg_handler;
    }
  }
  return nullptr;
}

CompiledEntrySignature::CompiledEntrySignature(Method* method) :
  _method(method), _num_inline_args(0), _has_inline_recv(false),
  _regs(NULL), _regs_cc(NULL), _regs_cc_ro(NULL),
  _args_on_stack(0), _args_on_stack_cc(0), _args_on_stack_cc_ro(0),
  _c1_needs_stack_repair(false), _c2_needs_stack_repair(false), _supers(nullptr) {
  _sig = new GrowableArray<SigEntry>((method != NULL) ? method->size_of_parameters() : 1);
  _sig_cc = new GrowableArray<SigEntry>((method != NULL) ? method->size_of_parameters() : 1);
  _sig_cc_ro = new GrowableArray<SigEntry>((method != NULL) ? method->size_of_parameters() : 1);
}

// See if we can save space by sharing the same entry for VIEP and VIEP(RO),
// or the same entry for VEP and VIEP(RO).
CodeOffsets::Entries CompiledEntrySignature::c1_inline_ro_entry_type() const {
  if (!has_scalarized_args()) {
    // VEP/VIEP/VIEP(RO) all share the same entry. There's no packing.
    return CodeOffsets::Verified_Entry;
  }
  if (_method->is_static()) {
    // Static methods don't need VIEP(RO)
    return CodeOffsets::Verified_Entry;
  }

  if (has_inline_recv()) {
    if (num_inline_args() == 1) {
      // Share same entry for VIEP and VIEP(RO).
      // This is quite common: we have an instance method in an InlineKlass that has
      // no inline type args other than <this>.
      return CodeOffsets::Verified_Inline_Entry;
    } else {
      assert(num_inline_args() > 1, "must be");
      // No sharing:
      //   VIEP(RO) -- <this> is passed as object
      //   VEP      -- <this> is passed as fields
      return CodeOffsets::Verified_Inline_Entry_RO;
    }
  }

  // Either a static method, or <this> is not an inline type
  if (args_on_stack_cc() != args_on_stack_cc_ro()) {
    // No sharing:
    // Some arguments are passed on the stack, and we have inserted reserved entries
    // into the VEP, but we never insert reserved entries into the VIEP(RO).
    return CodeOffsets::Verified_Inline_Entry_RO;
  } else {
    // Share same entry for VEP and VIEP(RO).
    return CodeOffsets::Verified_Entry;
  }
}

// Returns all super methods (transitive) in classes and interfaces that are overridden by the current method.
GrowableArray<Method*>* CompiledEntrySignature::get_supers() {
  if (_supers != nullptr) {
    return _supers;
  }
  _supers = new GrowableArray<Method*>();
  // Skip private, static, and <init> methods
  if (_method->is_private() || _method->is_static() || _method->is_object_constructor()) {
    return _supers;
  }
  Symbol* name = _method->name();
  Symbol* signature = _method->signature();
  const Klass* holder = _method->method_holder()->super();
  Symbol* holder_name = holder->name();
  ThreadInVMfromUnknown tiv;
  JavaThread* current = JavaThread::current();
  HandleMark hm(current);
  Handle loader(current, _method->method_holder()->class_loader());

  // Walk up the class hierarchy and search for super methods
  while (holder != NULL) {
    Method* super_method = holder->lookup_method(name, signature);
    if (super_method == NULL) {
      break;
    }
    if (!super_method->is_static() && !super_method->is_private() &&
        (!super_method->is_package_private() ||
         super_method->method_holder()->is_same_class_package(loader(), holder_name))) {
      _supers->push(super_method);
    }
    holder = super_method->method_holder()->super();
  }
  // Search interfaces for super methods
  Array<InstanceKlass*>* interfaces = _method->method_holder()->transitive_interfaces();
  for (int i = 0; i < interfaces->length(); ++i) {
    Method* m = interfaces->at(i)->lookup_method(name, signature);
    if (m != NULL && !m->is_static() && m->is_public()) {
      _supers->push(m);
    }
  }
  return _supers;
}

// Iterate over arguments and compute scalarized and non-scalarized signatures
void CompiledEntrySignature::compute_calling_conventions(bool init) {
  bool has_scalarized = false;
  if (_method != NULL) {
    InstanceKlass* holder = _method->method_holder();
    int arg_num = 0;
    if (!_method->is_static()) {
      if (holder->is_inline_klass() && InlineKlass::cast(holder)->can_be_passed_as_fields() &&
          (init || _method->is_scalarized_arg(arg_num))) {
        _sig_cc->appendAll(InlineKlass::cast(holder)->extended_sig());
        has_scalarized = true;
        _has_inline_recv = true;
        _num_inline_args++;
      } else {
        SigEntry::add_entry(_sig_cc, T_OBJECT, holder->name());
      }
      SigEntry::add_entry(_sig, T_OBJECT, holder->name());
      SigEntry::add_entry(_sig_cc_ro, T_OBJECT, holder->name());
      arg_num++;
    }
    for (SignatureStream ss(_method->signature()); !ss.at_return_type(); ss.next()) {
      BasicType bt = ss.type();
      if (bt == T_OBJECT || bt == T_PRIMITIVE_OBJECT) {
        InlineKlass* vk = ss.as_inline_klass(holder);
        if (vk != NULL && vk->can_be_passed_as_fields() && (init || _method->is_scalarized_arg(arg_num))) {
          // Check for a calling convention mismatch with super method(s)
          bool scalar_super = false;
          bool non_scalar_super = false;
          GrowableArray<Method*>* supers = get_supers();
          for (int i = 0; i < supers->length(); ++i) {
            Method* super_method = supers->at(i);
            if (super_method->is_scalarized_arg(arg_num)) {
              scalar_super = true;
            } else {
              non_scalar_super = true;
            }
          }
#ifdef ASSERT
          // Randomly enable below code paths for stress testing
          bool stress = init && StressCallingConvention;
          if (stress && (os::random() & 1) == 1) {
            non_scalar_super = true;
            if ((os::random() & 1) == 1) {
              scalar_super = true;
            }
          }
#endif
          if (non_scalar_super) {
            // Found a super method with a non-scalarized argument. Fall back to the non-scalarized calling convention.
            if (scalar_super) {
              // Found non-scalar *and* scalar super methods. We can't handle both.
              // Mark the scalar method as mismatch and re-compile call sites to use non-scalarized calling convention.
              for (int i = 0; i < supers->length(); ++i) {
                Method* super_method = supers->at(i);
                if (super_method->is_scalarized_arg(arg_num) debug_only(|| (stress && (os::random() & 1) == 1))) {
                  super_method->set_mismatch(true);
                  MutexLocker ml(Compile_lock, Mutex::_safepoint_check_flag);
                  JavaThread* thread = JavaThread::current();
                  HandleMark hm(thread);
                  methodHandle mh(thread, super_method);
                  CodeCache::flush_dependents_on_method(mh);
                }
              }
            }
            // Fall back to non-scalarized calling convention
            SigEntry::add_entry(_sig_cc, T_OBJECT, ss.as_symbol());
            SigEntry::add_entry(_sig_cc_ro, T_OBJECT, ss.as_symbol());
          } else {
            _num_inline_args++;
            has_scalarized = true;
            int last = _sig_cc->length();
            int last_ro = _sig_cc_ro->length();
            _sig_cc->appendAll(vk->extended_sig());
            _sig_cc_ro->appendAll(vk->extended_sig());
            if (bt == T_OBJECT) {
              // Nullable inline type argument, insert InlineTypeNode::IsInit field right after T_PRIMITIVE_OBJECT
              _sig_cc->insert_before(last+1, SigEntry(T_BOOLEAN, -1, NULL));
              _sig_cc_ro->insert_before(last_ro+1, SigEntry(T_BOOLEAN, -1, NULL));
            }
          }
        } else {
          SigEntry::add_entry(_sig_cc, T_OBJECT, ss.as_symbol());
          SigEntry::add_entry(_sig_cc_ro, T_OBJECT, ss.as_symbol());
        }
        bt = T_OBJECT;
      } else {
        SigEntry::add_entry(_sig_cc, ss.type(), ss.as_symbol());
        SigEntry::add_entry(_sig_cc_ro, ss.type(), ss.as_symbol());
      }
      SigEntry::add_entry(_sig, bt, ss.as_symbol());
      if (bt != T_VOID) {
        arg_num++;
      }
    }
  }

  // Compute the non-scalarized calling convention
  _regs = NEW_RESOURCE_ARRAY(VMRegPair, _sig->length());
  _args_on_stack = SharedRuntime::java_calling_convention(_sig, _regs);

  // Compute the scalarized calling conventions if there are scalarized inline types in the signature
  if (has_scalarized && !_method->is_native()) {
    _regs_cc = NEW_RESOURCE_ARRAY(VMRegPair, _sig_cc->length());
    _args_on_stack_cc = SharedRuntime::java_calling_convention(_sig_cc, _regs_cc);

    _regs_cc_ro = NEW_RESOURCE_ARRAY(VMRegPair, _sig_cc_ro->length());
    _args_on_stack_cc_ro = SharedRuntime::java_calling_convention(_sig_cc_ro, _regs_cc_ro);

    _c1_needs_stack_repair = (_args_on_stack_cc < _args_on_stack) || (_args_on_stack_cc_ro < _args_on_stack);
    _c2_needs_stack_repair = (_args_on_stack_cc > _args_on_stack) || (_args_on_stack_cc > _args_on_stack_cc_ro);

    // Upper bound on stack arguments to avoid hitting the argument limit and
    // bailing out of compilation ("unsupported incoming calling sequence").
    // TODO we need a reasonable limit (flag?) here
    if (MAX2(_args_on_stack_cc, _args_on_stack_cc_ro) <= 60) {
      return; // Success
    }
  }

  // No scalarized args
  _sig_cc = _sig;
  _regs_cc = _regs;
  _args_on_stack_cc = _args_on_stack;

  _sig_cc_ro = _sig;
  _regs_cc_ro = _regs;
  _args_on_stack_cc_ro = _args_on_stack;
}

AdapterHandlerEntry* AdapterHandlerLibrary::get_adapter(const methodHandle& method) {
  // Use customized signature handler.  Need to lock around updates to
  // the _adapter_handler_table (it is not safe for concurrent readers
  // and a single writer: this could be fixed if it becomes a
  // problem).

  // Fast-path for trivial adapters
  AdapterHandlerEntry* entry = get_simple_adapter(method);
  if (entry != nullptr) {
    return entry;
  }

  ResourceMark rm;
  AdapterBlob* new_adapter = nullptr;

  CompiledEntrySignature ces(method());
  ces.compute_calling_conventions();
  if (ces.has_scalarized_args()) {
    method->set_has_scalarized_args(true);
    method->set_c1_needs_stack_repair(ces.c1_needs_stack_repair());
    method->set_c2_needs_stack_repair(ces.c2_needs_stack_repair());
  } else if (method->is_abstract()) {
    return _abstract_method_handler;
  }

  {
    MutexLocker mu(AdapterHandlerLibrary_lock);

    if (ces.has_scalarized_args() && method->is_abstract()) {
      // Save a C heap allocated version of the signature for abstract methods with scalarized inline type arguments
      address wrong_method_abstract = SharedRuntime::get_handle_wrong_method_abstract_stub();
      entry = AdapterHandlerLibrary::new_entry(new AdapterFingerPrint(NULL),
                                               StubRoutines::throw_AbstractMethodError_entry(),
                                               wrong_method_abstract, wrong_method_abstract, wrong_method_abstract,
                                               wrong_method_abstract, wrong_method_abstract);
      GrowableArray<SigEntry>* heap_sig = new (mtInternal) GrowableArray<SigEntry>(ces.sig_cc_ro()->length(), mtInternal);
      heap_sig->appendAll(ces.sig_cc_ro());
      entry->set_sig_cc(heap_sig);
      return entry;
    }

    // Lookup method signature's fingerprint
    entry = lookup(ces.sig_cc(), ces.has_inline_recv());

    if (entry != nullptr) {
#ifdef ASSERT
      if (VerifyAdapterSharing) {
<<<<<<< HEAD
        AdapterBlob* comparison_blob = NULL;
        AdapterHandlerEntry* comparison_entry = create_adapter(comparison_blob, ces, false);
        assert(comparison_blob == NULL, "no blob should be created when creating an adapter for comparison");
=======
        AdapterBlob* comparison_blob = nullptr;
        AdapterHandlerEntry* comparison_entry = create_adapter(comparison_blob, total_args_passed, sig_bt, false);
        assert(comparison_blob == nullptr, "no blob should be created when creating an adapter for comparison");
>>>>>>> ccf2f583
        assert(comparison_entry->compare_code(entry), "code must match");
        // Release the one just created and return the original
        delete comparison_entry;
      }
#endif
      return entry;
    }

    entry = create_adapter(new_adapter, ces, /* allocate_code_blob */ true);
  }

  // Outside of the lock
  if (new_adapter != nullptr) {
    post_adapter_creation(new_adapter, entry);
  }
  return entry;
}

AdapterHandlerEntry* AdapterHandlerLibrary::create_adapter(AdapterBlob*& new_adapter,
                                                           CompiledEntrySignature& ces,
                                                           bool allocate_code_blob) {

  // StubRoutines::code2() is initialized after this function can be called. As a result,
  // VerifyAdapterCalls and VerifyAdapterSharing can fail if we re-use code that generated
  // prior to StubRoutines::code2() being set. Checks refer to checks generated in an I2C
  // stub that ensure that an I2C stub is called from an interpreter frame.
  bool contains_all_checks = StubRoutines::code2() != nullptr;

  BufferBlob* buf = buffer_blob(); // the temporary code buffer in CodeCache
  CodeBuffer buffer(buf);
  short buffer_locs[20];
  buffer.insts()->initialize_shared_locs((relocInfo*)buffer_locs,
                                          sizeof(buffer_locs)/sizeof(relocInfo));

  // Make a C heap allocated version of the fingerprint to store in the adapter
  AdapterFingerPrint* fingerprint = new AdapterFingerPrint(ces.sig_cc(), ces.has_inline_recv());
  MacroAssembler _masm(&buffer);
  AdapterHandlerEntry* entry = SharedRuntime::generate_i2c2i_adapters(&_masm,
                                                ces.args_on_stack(),
                                                ces.sig(),
                                                ces.regs(),
                                                ces.sig_cc(),
                                                ces.regs_cc(),
                                                ces.sig_cc_ro(),
                                                ces.regs_cc_ro(),
                                                fingerprint,
                                                new_adapter,
                                                allocate_code_blob);

  if (ces.has_scalarized_args()) {
    // Save a C heap allocated version of the scalarized signature and store it in the adapter
    GrowableArray<SigEntry>* heap_sig = new (mtInternal) GrowableArray<SigEntry>(ces.sig_cc()->length(), mtInternal);
    heap_sig->appendAll(ces.sig_cc());
    entry->set_sig_cc(heap_sig);
  }

#ifdef ASSERT
  if (VerifyAdapterSharing) {
    entry->save_code(buf->code_begin(), buffer.insts_size());
    if (!allocate_code_blob) {
      return entry;
    }
  }
#endif

  NOT_PRODUCT(int insts_size = buffer.insts_size());
  if (new_adapter == nullptr) {
    // CodeCache is full, disable compilation
    // Ought to log this but compile log is only per compile thread
    // and we're some non descript Java thread.
    return nullptr;
  }
  entry->relocate(new_adapter->content_begin());
#ifndef PRODUCT
  // debugging support
  if (PrintAdapterHandlers || PrintStubCode) {
    ttyLocker ttyl;
    entry->print_adapter_on(tty);
    tty->print_cr("i2c argument handler #%d for: %s %s (%d bytes generated)",
                  _adapter_handler_table.number_of_entries(), fingerprint->as_basic_args_string(),
                  fingerprint->as_string(), insts_size);
    tty->print_cr("c2i argument handler starts at " INTPTR_FORMAT, p2i(entry->get_c2i_entry()));
    if (Verbose || PrintStubCode) {
      address first_pc = entry->base_address();
      if (first_pc != nullptr) {
        Disassembler::decode(first_pc, first_pc + insts_size, tty
                             NOT_PRODUCT(COMMA &new_adapter->asm_remarks()));
        tty->cr();
      }
    }
  }
#endif

  // Add the entry only if the entry contains all required checks (see sharedRuntime_xxx.cpp)
  // The checks are inserted only if -XX:+VerifyAdapterCalls is specified.
  if (contains_all_checks || !VerifyAdapterCalls) {
    assert_lock_strong(AdapterHandlerLibrary_lock);
    _adapter_handler_table.put(fingerprint, entry);
  }
  return entry;
}

address AdapterHandlerEntry::base_address() {
  address base = _i2c_entry;
<<<<<<< HEAD
  if (base == NULL)  base = _c2i_entry;
  assert(base <= _c2i_entry || _c2i_entry == NULL, "");
  assert(base <= _c2i_inline_entry || _c2i_inline_entry == NULL, "");
  assert(base <= _c2i_inline_ro_entry || _c2i_inline_ro_entry == NULL, "");
  assert(base <= _c2i_unverified_entry || _c2i_unverified_entry == NULL, "");
  assert(base <= _c2i_unverified_inline_entry || _c2i_unverified_inline_entry == NULL, "");
  assert(base <= _c2i_no_clinit_check_entry || _c2i_no_clinit_check_entry == NULL, "");
=======
  if (base == nullptr)  base = _c2i_entry;
  assert(base <= _c2i_entry || _c2i_entry == nullptr, "");
  assert(base <= _c2i_unverified_entry || _c2i_unverified_entry == nullptr, "");
  assert(base <= _c2i_no_clinit_check_entry || _c2i_no_clinit_check_entry == nullptr, "");
>>>>>>> ccf2f583
  return base;
}

void AdapterHandlerEntry::relocate(address new_base) {
  address old_base = base_address();
  assert(old_base != nullptr, "");
  ptrdiff_t delta = new_base - old_base;
  if (_i2c_entry != nullptr)
    _i2c_entry += delta;
  if (_c2i_entry != nullptr)
    _c2i_entry += delta;
<<<<<<< HEAD
  if (_c2i_inline_entry != NULL)
    _c2i_inline_entry += delta;
  if (_c2i_inline_ro_entry != NULL)
    _c2i_inline_ro_entry += delta;
  if (_c2i_unverified_entry != NULL)
    _c2i_unverified_entry += delta;
  if (_c2i_unverified_inline_entry != NULL)
    _c2i_unverified_inline_entry += delta;
  if (_c2i_no_clinit_check_entry != NULL)
=======
  if (_c2i_unverified_entry != nullptr)
    _c2i_unverified_entry += delta;
  if (_c2i_no_clinit_check_entry != nullptr)
>>>>>>> ccf2f583
    _c2i_no_clinit_check_entry += delta;
  assert(base_address() == new_base, "");
}


AdapterHandlerEntry::~AdapterHandlerEntry() {
  delete _fingerprint;
  if (_sig_cc != NULL) {
    delete _sig_cc;
  }
#ifdef ASSERT
  FREE_C_HEAP_ARRAY(unsigned char, _saved_code);
#endif
}


#ifdef ASSERT
// Capture the code before relocation so that it can be compared
// against other versions.  If the code is captured after relocation
// then relative instructions won't be equivalent.
void AdapterHandlerEntry::save_code(unsigned char* buffer, int length) {
  _saved_code = NEW_C_HEAP_ARRAY(unsigned char, length, mtCode);
  _saved_code_length = length;
  memcpy(_saved_code, buffer, length);
}


bool AdapterHandlerEntry::compare_code(AdapterHandlerEntry* other) {
  assert(_saved_code != nullptr && other->_saved_code != nullptr, "code not saved");

  if (other->_saved_code_length != _saved_code_length) {
    return false;
  }

  return memcmp(other->_saved_code, _saved_code, _saved_code_length) == 0;
}
#endif


/**
 * Create a native wrapper for this native method.  The wrapper converts the
 * Java-compiled calling convention to the native convention, handles
 * arguments, and transitions to native.  On return from the native we transition
 * back to java blocking if a safepoint is in progress.
 */
void AdapterHandlerLibrary::create_native_wrapper(const methodHandle& method) {
  ResourceMark rm;
  nmethod* nm = nullptr;

  // Check if memory should be freed before allocation
  CodeCache::gc_on_allocation();

  assert(method->is_native(), "must be native");
  assert(method->is_special_native_intrinsic() ||
         method->has_native_function(), "must have something valid to call!");

  {
    // Perform the work while holding the lock, but perform any printing outside the lock
    MutexLocker mu(AdapterHandlerLibrary_lock);
    // See if somebody beat us to it
    if (method->code() != nullptr) {
      return;
    }

    const int compile_id = CompileBroker::assign_compile_id(method, CompileBroker::standard_entry_bci);
    assert(compile_id > 0, "Must generate native wrapper");


    ResourceMark rm;
    BufferBlob*  buf = buffer_blob(); // the temporary code buffer in CodeCache
    if (buf != nullptr) {
      CodeBuffer buffer(buf);

      if (method->is_continuation_enter_intrinsic()) {
        buffer.initialize_stubs_size(192);
      }

      struct { double data[20]; } locs_buf;
      struct { double data[20]; } stubs_locs_buf;
      buffer.insts()->initialize_shared_locs((relocInfo*)&locs_buf, sizeof(locs_buf) / sizeof(relocInfo));
#if defined(AARCH64) || defined(PPC64)
      // On AArch64 with ZGC and nmethod entry barriers, we need all oops to be
      // in the constant pool to ensure ordering between the barrier and oops
      // accesses. For native_wrappers we need a constant.
      // On PPC64 the continuation enter intrinsic needs the constant pool for the compiled
      // static java call that is resolved in the runtime.
      if (PPC64_ONLY(method->is_continuation_enter_intrinsic() &&) true) {
        buffer.initialize_consts_size(8 PPC64_ONLY(+ 24));
      }
#endif
      buffer.stubs()->initialize_shared_locs((relocInfo*)&stubs_locs_buf, sizeof(stubs_locs_buf) / sizeof(relocInfo));
      MacroAssembler _masm(&buffer);

      // Fill in the signature array, for the calling-convention call.
      const int total_args_passed = method->size_of_parameters();

      BasicType stack_sig_bt[16];
      VMRegPair stack_regs[16];
      BasicType* sig_bt = (total_args_passed <= 16) ? stack_sig_bt : NEW_RESOURCE_ARRAY(BasicType, total_args_passed);
      VMRegPair* regs = (total_args_passed <= 16) ? stack_regs : NEW_RESOURCE_ARRAY(VMRegPair, total_args_passed);

      int i = 0;
      if (!method->is_static()) {  // Pass in receiver first
        sig_bt[i++] = T_OBJECT;
      }
      SignatureStream ss(method->signature());
      for (; !ss.at_return_type(); ss.next()) {
        sig_bt[i++] = ss.type();  // Collect remaining bits of signature
        if (ss.type() == T_LONG || ss.type() == T_DOUBLE) {
          sig_bt[i++] = T_VOID;   // Longs & doubles take 2 Java slots
        }
      }
      assert(i == total_args_passed, "");
      BasicType ret_type = ss.type();

      // Now get the compiled-Java arguments layout.
      int comp_args_on_stack = SharedRuntime::java_calling_convention(sig_bt, regs, total_args_passed);

      // Generate the compiled-to-native wrapper code
      nm = SharedRuntime::generate_native_wrapper(&_masm, method, compile_id, sig_bt, regs, ret_type);

      if (nm != nullptr) {
        {
          MutexLocker pl(CompiledMethod_lock, Mutex::_no_safepoint_check_flag);
          if (nm->make_in_use()) {
            method->set_code(method, nm);
          }
        }

        DirectiveSet* directive = DirectivesStack::getDefaultDirective(CompileBroker::compiler(CompLevel_simple));
        if (directive->PrintAssemblyOption) {
          nm->print_code();
        }
        DirectivesStack::release(directive);
      }
    }
  } // Unlock AdapterHandlerLibrary_lock


  // Install the generated code.
  if (nm != nullptr) {
    const char *msg = method->is_static() ? "(static)" : "";
    CompileTask::print_ul(nm, msg);
    if (PrintCompilation) {
      ttyLocker ttyl;
      CompileTask::print(tty, nm, msg);
    }
    nm->post_compiled_method_load_event();
  }
}

// -------------------------------------------------------------------------
// Java-Java calling convention
// (what you use when Java calls Java)

//------------------------------name_for_receiver----------------------------------
// For a given signature, return the VMReg for parameter 0.
VMReg SharedRuntime::name_for_receiver() {
  VMRegPair regs;
  BasicType sig_bt = T_OBJECT;
  (void) java_calling_convention(&sig_bt, &regs, 1);
  // Return argument 0 register.  In the LP64 build pointers
  // take 2 registers, but the VM wants only the 'main' name.
  return regs.first();
}

VMRegPair *SharedRuntime::find_callee_arguments(Symbol* sig, bool has_receiver, bool has_appendix, int* arg_size) {
  // This method is returning a data structure allocating as a
  // ResourceObject, so do not put any ResourceMarks in here.

  BasicType *sig_bt = NEW_RESOURCE_ARRAY(BasicType, 256);
  VMRegPair *regs = NEW_RESOURCE_ARRAY(VMRegPair, 256);
  int cnt = 0;
  if (has_receiver) {
    sig_bt[cnt++] = T_OBJECT; // Receiver is argument 0; not in signature
  }

  for (SignatureStream ss(sig); !ss.at_return_type(); ss.next()) {
    BasicType type = ss.type();
    sig_bt[cnt++] = type;
    if (is_double_word_type(type))
      sig_bt[cnt++] = T_VOID;
  }

  if (has_appendix) {
    sig_bt[cnt++] = T_OBJECT;
  }

  assert(cnt < 256, "grow table size");

  int comp_args_on_stack;
  comp_args_on_stack = java_calling_convention(sig_bt, regs, cnt);

  // the calling convention doesn't count out_preserve_stack_slots so
  // we must add that in to get "true" stack offsets.

  if (comp_args_on_stack) {
    for (int i = 0; i < cnt; i++) {
      VMReg reg1 = regs[i].first();
      if (reg1->is_stack()) {
        // Yuck
        reg1 = reg1->bias(out_preserve_stack_slots());
      }
      VMReg reg2 = regs[i].second();
      if (reg2->is_stack()) {
        // Yuck
        reg2 = reg2->bias(out_preserve_stack_slots());
      }
      regs[i].set_pair(reg2, reg1);
    }
  }

  // results
  *arg_size = cnt;
  return regs;
}

// OSR Migration Code
//
// This code is used convert interpreter frames into compiled frames.  It is
// called from very start of a compiled OSR nmethod.  A temp array is
// allocated to hold the interesting bits of the interpreter frame.  All
// active locks are inflated to allow them to move.  The displaced headers and
// active interpreter locals are copied into the temp buffer.  Then we return
// back to the compiled code.  The compiled code then pops the current
// interpreter frame off the stack and pushes a new compiled frame.  Then it
// copies the interpreter locals and displaced headers where it wants.
// Finally it calls back to free the temp buffer.
//
// All of this is done NOT at any Safepoint, nor is any safepoint or GC allowed.

JRT_LEAF(intptr_t*, SharedRuntime::OSR_migration_begin( JavaThread *current) )
  assert(current == JavaThread::current(), "pre-condition");

  // During OSR migration, we unwind the interpreted frame and replace it with a compiled
  // frame. The stack watermark code below ensures that the interpreted frame is processed
  // before it gets unwound. This is helpful as the size of the compiled frame could be
  // larger than the interpreted frame, which could result in the new frame not being
  // processed correctly.
  StackWatermarkSet::before_unwind(current);

  //
  // This code is dependent on the memory layout of the interpreter local
  // array and the monitors. On all of our platforms the layout is identical
  // so this code is shared. If some platform lays the their arrays out
  // differently then this code could move to platform specific code or
  // the code here could be modified to copy items one at a time using
  // frame accessor methods and be platform independent.

  frame fr = current->last_frame();
  assert(fr.is_interpreted_frame(), "");
  assert(fr.interpreter_frame_expression_stack_size()==0, "only handle empty stacks");

  // Figure out how many monitors are active.
  int active_monitor_count = 0;
  for (BasicObjectLock *kptr = fr.interpreter_frame_monitor_end();
       kptr < fr.interpreter_frame_monitor_begin();
       kptr = fr.next_monitor_in_interpreter_frame(kptr) ) {
    if (kptr->obj() != nullptr) active_monitor_count++;
  }

  // QQQ we could place number of active monitors in the array so that compiled code
  // could double check it.

  Method* moop = fr.interpreter_frame_method();
  int max_locals = moop->max_locals();
  // Allocate temp buffer, 1 word per local & 2 per active monitor
  int buf_size_words = max_locals + active_monitor_count * BasicObjectLock::size();
  intptr_t *buf = NEW_C_HEAP_ARRAY(intptr_t,buf_size_words, mtCode);

  // Copy the locals.  Order is preserved so that loading of longs works.
  // Since there's no GC I can copy the oops blindly.
  assert(sizeof(HeapWord)==sizeof(intptr_t), "fix this code");
  Copy::disjoint_words((HeapWord*)fr.interpreter_frame_local_at(max_locals-1),
                       (HeapWord*)&buf[0],
                       max_locals);

  // Inflate locks.  Copy the displaced headers.  Be careful, there can be holes.
  int i = max_locals;
  for (BasicObjectLock *kptr2 = fr.interpreter_frame_monitor_end();
       kptr2 < fr.interpreter_frame_monitor_begin();
       kptr2 = fr.next_monitor_in_interpreter_frame(kptr2) ) {
    if (kptr2->obj() != nullptr) {         // Avoid 'holes' in the monitor array
      BasicLock *lock = kptr2->lock();
      // Inflate so the object's header no longer refers to the BasicLock.
      if (lock->displaced_header().is_unlocked()) {
        // The object is locked and the resulting ObjectMonitor* will also be
        // locked so it can't be async deflated until ownership is dropped.
        // See the big comment in basicLock.cpp: BasicLock::move_to().
        ObjectSynchronizer::inflate_helper(kptr2->obj());
      }
      // Now the displaced header is free to move because the
      // object's header no longer refers to it.
      buf[i++] = (intptr_t)lock->displaced_header().value();
      buf[i++] = cast_from_oop<intptr_t>(kptr2->obj());
    }
  }
  assert(i - max_locals == active_monitor_count*2, "found the expected number of monitors");

  RegisterMap map(current,
                  RegisterMap::UpdateMap::skip,
                  RegisterMap::ProcessFrames::include,
                  RegisterMap::WalkContinuation::skip);
  frame sender = fr.sender(&map);
  if (sender.is_interpreted_frame()) {
    current->push_cont_fastpath(sender.sp());
  }

  return buf;
JRT_END

JRT_LEAF(void, SharedRuntime::OSR_migration_end( intptr_t* buf) )
  FREE_C_HEAP_ARRAY(intptr_t, buf);
JRT_END

bool AdapterHandlerLibrary::contains(const CodeBlob* b) {
  bool found = false;
  auto findblob = [&] (AdapterFingerPrint* key, AdapterHandlerEntry* a) {
    return (found = (b == CodeCache::find_blob(a->get_i2c_entry())));
  };
  assert_locked_or_safepoint(AdapterHandlerLibrary_lock);
  _adapter_handler_table.iterate(findblob);
  return found;
}

void AdapterHandlerLibrary::print_handler_on(outputStream* st, const CodeBlob* b) {
  bool found = false;
  auto findblob = [&] (AdapterFingerPrint* key, AdapterHandlerEntry* a) {
    if (b == CodeCache::find_blob(a->get_i2c_entry())) {
      found = true;
      st->print("Adapter for signature: ");
      a->print_adapter_on(st);
      return true;
    } else {
      return false; // keep looking
    }
  };
  assert_locked_or_safepoint(AdapterHandlerLibrary_lock);
  _adapter_handler_table.iterate(findblob);
  assert(found, "Should have found handler");
}

void AdapterHandlerEntry::print_adapter_on(outputStream* st) const {
  st->print("AHE@" INTPTR_FORMAT ": %s", p2i(this), fingerprint()->as_string());
  if (get_i2c_entry() != nullptr) {
    st->print(" i2c: " INTPTR_FORMAT, p2i(get_i2c_entry()));
  }
  if (get_c2i_entry() != nullptr) {
    st->print(" c2i: " INTPTR_FORMAT, p2i(get_c2i_entry()));
  }
<<<<<<< HEAD
  if (get_c2i_entry() != NULL) {
    st->print(" c2iVE: " INTPTR_FORMAT, p2i(get_c2i_inline_entry()));
  }
  if (get_c2i_entry() != NULL) {
    st->print(" c2iVROE: " INTPTR_FORMAT, p2i(get_c2i_inline_ro_entry()));
  }
  if (get_c2i_unverified_entry() != NULL) {
    st->print(" c2iUE: " INTPTR_FORMAT, p2i(get_c2i_unverified_entry()));
  }
  if (get_c2i_unverified_entry() != NULL) {
    st->print(" c2iUVE: " INTPTR_FORMAT, p2i(get_c2i_unverified_inline_entry()));
=======
  if (get_c2i_unverified_entry() != nullptr) {
    st->print(" c2iUV: " INTPTR_FORMAT, p2i(get_c2i_unverified_entry()));
>>>>>>> ccf2f583
  }
  if (get_c2i_no_clinit_check_entry() != nullptr) {
    st->print(" c2iNCI: " INTPTR_FORMAT, p2i(get_c2i_no_clinit_check_entry()));
  }
  st->cr();
}

#ifndef PRODUCT

void AdapterHandlerLibrary::print_statistics() {
  print_table_statistics();
}

#endif /* PRODUCT */

JRT_LEAF(void, SharedRuntime::enable_stack_reserved_zone(JavaThread* current))
  assert(current == JavaThread::current(), "pre-condition");
  StackOverflow* overflow_state = current->stack_overflow_state();
  overflow_state->enable_stack_reserved_zone(/*check_if_disabled*/true);
  overflow_state->set_reserved_stack_activation(current->stack_base());
JRT_END

frame SharedRuntime::look_for_reserved_stack_annotated_method(JavaThread* current, frame fr) {
  ResourceMark rm(current);
  frame activation;
  CompiledMethod* nm = nullptr;
  int count = 1;

  assert(fr.is_java_frame(), "Must start on Java frame");

  RegisterMap map(JavaThread::current(),
                  RegisterMap::UpdateMap::skip,
                  RegisterMap::ProcessFrames::skip,
                  RegisterMap::WalkContinuation::skip); // don't walk continuations
  for (; !fr.is_first_frame(); fr = fr.sender(&map)) {
    if (!fr.is_java_frame()) {
      continue;
    }

    Method* method = nullptr;
    bool found = false;
    if (fr.is_interpreted_frame()) {
      method = fr.interpreter_frame_method();
      if (method != nullptr && method->has_reserved_stack_access()) {
        found = true;
      }
    } else {
      CodeBlob* cb = fr.cb();
      if (cb != nullptr && cb->is_compiled()) {
        nm = cb->as_compiled_method();
        method = nm->method();
        // scope_desc_near() must be used, instead of scope_desc_at() because on
        // SPARC, the pcDesc can be on the delay slot after the call instruction.
        for (ScopeDesc *sd = nm->scope_desc_near(fr.pc()); sd != nullptr; sd = sd->sender()) {
          method = sd->method();
          if (method != nullptr && method->has_reserved_stack_access()) {
            found = true;
      }
    }
      }
    }
    if (found) {
      activation = fr;
      warning("Potentially dangerous stack overflow in "
              "ReservedStackAccess annotated method %s [%d]",
              method->name_and_sig_as_C_string(), count++);
      EventReservedStackActivation event;
      if (event.should_commit()) {
        event.set_method(method);
        event.commit();
      }
    }
  }
  return activation;
}

void SharedRuntime::on_slowpath_allocation_exit(JavaThread* current) {
  // After any safepoint, just before going back to compiled code,
  // we inform the GC that we will be doing initializing writes to
  // this object in the future without emitting card-marks, so
  // GC may take any compensating steps.

  oop new_obj = current->vm_result();
  if (new_obj == nullptr) return;

  BarrierSet *bs = BarrierSet::barrier_set();
  bs->on_slowpath_allocation_exit(current, new_obj);
}

// We are at a compiled code to interpreter call. We need backing
// buffers for all inline type arguments. Allocate an object array to
// hold them (convenient because once we're done with it we don't have
// to worry about freeing it).
oop SharedRuntime::allocate_inline_types_impl(JavaThread* current, methodHandle callee, bool allocate_receiver, TRAPS) {
  assert(InlineTypePassFieldsAsArgs, "no reason to call this");
  ResourceMark rm;

  int nb_slots = 0;
  InstanceKlass* holder = callee->method_holder();
  allocate_receiver &= !callee->is_static() && holder->is_inline_klass() && callee->is_scalarized_arg(0);
  if (allocate_receiver) {
    nb_slots++;
  }
  int arg_num = callee->is_static() ? 0 : 1;
  for (SignatureStream ss(callee->signature()); !ss.at_return_type(); ss.next()) {
    BasicType bt = ss.type();
    if ((bt == T_OBJECT || bt == T_PRIMITIVE_OBJECT) && callee->is_scalarized_arg(arg_num)) {
      nb_slots++;
    }
    if (bt != T_VOID) {
      arg_num++;
    }
  }
  objArrayOop array_oop = oopFactory::new_objectArray(nb_slots, CHECK_NULL);
  objArrayHandle array(THREAD, array_oop);
  arg_num = callee->is_static() ? 0 : 1;
  int i = 0;
  if (allocate_receiver) {
    InlineKlass* vk = InlineKlass::cast(holder);
    oop res = vk->allocate_instance(CHECK_NULL);
    array->obj_at_put(i++, res);
  }
  for (SignatureStream ss(callee->signature()); !ss.at_return_type(); ss.next()) {
    BasicType bt = ss.type();
    if ((bt == T_OBJECT || bt == T_PRIMITIVE_OBJECT) && callee->is_scalarized_arg(arg_num)) {
      InlineKlass* vk = ss.as_inline_klass(holder);
      assert(vk != NULL, "Unexpected klass");
      oop res = vk->allocate_instance(CHECK_NULL);
      array->obj_at_put(i++, res);
    }
    if (bt != T_VOID) {
      arg_num++;
    }
  }
  return array();
}

JRT_ENTRY(void, SharedRuntime::allocate_inline_types(JavaThread* current, Method* callee_method, bool allocate_receiver))
  methodHandle callee(current, callee_method);
  oop array = SharedRuntime::allocate_inline_types_impl(current, callee, allocate_receiver, CHECK);
  current->set_vm_result(array);
  current->set_vm_result_2(callee()); // TODO: required to keep callee live?
JRT_END

// We're returning from an interpreted method: load each field into a
// register following the calling convention
JRT_LEAF(void, SharedRuntime::load_inline_type_fields_in_regs(JavaThread* current, oopDesc* res))
{
  assert(res->klass()->is_inline_klass(), "only inline types here");
  ResourceMark rm;
  RegisterMap reg_map(current,
                      RegisterMap::UpdateMap::include,
                      RegisterMap::ProcessFrames::include,
                      RegisterMap::WalkContinuation::skip);
  frame stubFrame = current->last_frame();
  frame callerFrame = stubFrame.sender(&reg_map);
  assert(callerFrame.is_interpreted_frame(), "should be coming from interpreter");

  InlineKlass* vk = InlineKlass::cast(res->klass());

  const Array<SigEntry>* sig_vk = vk->extended_sig();
  const Array<VMRegPair>* regs = vk->return_regs();

  if (regs == NULL) {
    // The fields of the inline klass don't fit in registers, bail out
    return;
  }

  int j = 1;
  for (int i = 0; i < sig_vk->length(); i++) {
    BasicType bt = sig_vk->at(i)._bt;
    if (bt == T_PRIMITIVE_OBJECT) {
      continue;
    }
    if (bt == T_VOID) {
      if (sig_vk->at(i-1)._bt == T_LONG ||
          sig_vk->at(i-1)._bt == T_DOUBLE) {
        j++;
      }
      continue;
    }
    int off = sig_vk->at(i)._offset;
    assert(off > 0, "offset in object should be positive");
    VMRegPair pair = regs->at(j);
    address loc = reg_map.location(pair.first(), nullptr);
    switch(bt) {
    case T_BOOLEAN:
      *(jboolean*)loc = res->bool_field(off);
      break;
    case T_CHAR:
      *(jchar*)loc = res->char_field(off);
      break;
    case T_BYTE:
      *(jbyte*)loc = res->byte_field(off);
      break;
    case T_SHORT:
      *(jshort*)loc = res->short_field(off);
      break;
    case T_INT: {
      *(jint*)loc = res->int_field(off);
      break;
    }
    case T_LONG:
#ifdef _LP64
      *(intptr_t*)loc = res->long_field(off);
#else
      Unimplemented();
#endif
      break;
    case T_OBJECT:
    case T_ARRAY: {
      *(oop*)loc = res->obj_field(off);
      break;
    }
    case T_FLOAT:
      *(jfloat*)loc = res->float_field(off);
      break;
    case T_DOUBLE:
      *(jdouble*)loc = res->double_field(off);
      break;
    default:
      ShouldNotReachHere();
    }
    j++;
  }
  assert(j == regs->length(), "missed a field?");

#ifdef ASSERT
  VMRegPair pair = regs->at(0);
  address loc = reg_map.location(pair.first(), nullptr);
  assert(*(oopDesc**)loc == res, "overwritten object");
#endif

  current->set_vm_result(res);
}
JRT_END

// We've returned to an interpreted method, the interpreter needs a
// reference to an inline type instance. Allocate it and initialize it
// from field's values in registers.
JRT_BLOCK_ENTRY(void, SharedRuntime::store_inline_type_fields_to_buf(JavaThread* current, intptr_t res))
{
  ResourceMark rm;
  RegisterMap reg_map(current,
                      RegisterMap::UpdateMap::include,
                      RegisterMap::ProcessFrames::include,
                      RegisterMap::WalkContinuation::skip);
  frame stubFrame = current->last_frame();
  frame callerFrame = stubFrame.sender(&reg_map);

#ifdef ASSERT
  InlineKlass* verif_vk = InlineKlass::returned_inline_klass(reg_map);
#endif

  if (!is_set_nth_bit(res, 0)) {
    // We're not returning with inline type fields in registers (the
    // calling convention didn't allow it for this inline klass)
    assert(!Metaspace::contains((void*)res), "should be oop or pointer in buffer area");
    current->set_vm_result((oopDesc*)res);
    assert(verif_vk == NULL, "broken calling convention");
    return;
  }

  clear_nth_bit(res, 0);
  InlineKlass* vk = (InlineKlass*)res;
  assert(verif_vk == vk, "broken calling convention");
  assert(Metaspace::contains((void*)res), "should be klass");

  // Allocate handles for every oop field so they are safe in case of
  // a safepoint when allocating
  GrowableArray<Handle> handles;
  vk->save_oop_fields(reg_map, handles);

  // It's unsafe to safepoint until we are here
  JRT_BLOCK;
  {
    JavaThread* THREAD = current;
    oop vt = vk->realloc_result(reg_map, handles, CHECK);
    current->set_vm_result(vt);
  }
  JRT_BLOCK_END;
}
JRT_END
<|MERGE_RESOLUTION|>--- conflicted
+++ resolved
@@ -1244,7 +1244,7 @@
       assert(attached_method->has_scalarized_args(), "invalid use of attached method");
       if (!attached_method->method_holder()->is_inline_klass()) {
         // Ignore the attached method in this case to not confuse below code
-        attached_method = methodHandle(current, NULL);
+        attached_method = methodHandle(current, nullptr);
       }
     }
   }
@@ -1268,16 +1268,10 @@
     // Caller-frame is a compiled frame
     frame callerFrame = stubFrame.sender(&reg_map2);
 
-<<<<<<< HEAD
     Method* callee = attached_method();
-    if (callee == NULL) {
+    if (callee == nullptr) {
       callee = bytecode.static_target(CHECK_NH);
-      if (callee == NULL) {
-=======
-    if (attached_method.is_null()) {
-      Method* callee = bytecode.static_target(CHECK_NH);
       if (callee == nullptr) {
->>>>>>> ccf2f583
         THROW_(vmSymbols::java_lang_NoSuchMethodException(), nullHandle);
       }
     }
@@ -1429,23 +1423,17 @@
   bool is_nmethod = caller_nm->is_nmethod();
 
   if (is_virtual) {
-    Klass* receiver_klass = NULL;
+    Klass* receiver_klass = nullptr;
     if (!caller_is_c1 && callee_method->is_scalarized_arg(0)) {
       // If the receiver is an inline type that is passed as fields, no oop is available
       receiver_klass = callee_method->method_holder();
     } else {
       assert(receiver.not_null() || invoke_code == Bytecodes::_invokehandle, "sanity check");
-      receiver_klass = invoke_code == Bytecodes::_invokehandle ? NULL : receiver->klass();
+      receiver_klass = invoke_code == Bytecodes::_invokehandle ? nullptr : receiver->klass();
     }
     bool static_bound = call_info.resolved_method()->can_be_statically_bound();
-<<<<<<< HEAD
     CompiledIC::compute_monomorphic_entry(callee_method, receiver_klass,
                      is_optimized, static_bound, is_nmethod, caller_is_c1, virtual_call_info,
-=======
-    Klass* klass = invoke_code == Bytecodes::_invokehandle ? nullptr : receiver->klass();
-    CompiledIC::compute_monomorphic_entry(callee_method, klass,
-                     is_optimized, static_bound, is_nmethod, virtual_call_info,
->>>>>>> ccf2f583
                      CHECK_false);
   } else {
     // static call
@@ -1624,12 +1612,7 @@
     current->set_vm_result_2(callee_method());
   JRT_BLOCK_END
   // return compiled code entry point after potential safepoints
-<<<<<<< HEAD
   return entry_for_handle_wrong_method(callee_method, false, is_optimized, caller_is_c1);
-=======
-  assert(callee_method->verified_code_entry() != nullptr, " Jump to zero!");
-  return callee_method->verified_code_entry();
->>>>>>> ccf2f583
 JRT_END
 
 
@@ -1689,12 +1672,7 @@
     current->set_vm_result_2(callee_method());
   JRT_BLOCK_END
   // return compiled code entry point after potential safepoints
-<<<<<<< HEAD
   return entry_for_handle_wrong_method(callee_method, is_static_call, is_optimized, caller_is_c1);
-=======
-  assert(callee_method->verified_code_entry() != nullptr, " Jump to zero!");
-  return callee_method->verified_code_entry();
->>>>>>> ccf2f583
 JRT_END
 
 // Handle abstract method call
@@ -1766,15 +1744,10 @@
   }
 
   // return compiled code entry point after potential safepoints
-<<<<<<< HEAD
   address entry = caller_is_c1 ?
     callee_method->verified_inline_code_entry() : callee_method->verified_code_entry();
-  assert(entry != NULL, "Jump to zero!");
+  assert(entry != nullptr, "Jump to zero!");
   return entry;
-=======
-  assert(callee_method->verified_code_entry() != nullptr, " Jump to zero!");
-  return callee_method->verified_code_entry();
->>>>>>> ccf2f583
 JRT_END
 
 
@@ -1787,15 +1760,10 @@
     current->set_vm_result_2(callee_method());
   JRT_BLOCK_END
   // return compiled code entry point after potential safepoints
-<<<<<<< HEAD
   address entry = caller_is_c1 ?
     callee_method->verified_inline_code_entry() : callee_method->verified_inline_ro_code_entry();
-  assert(entry != NULL, "Jump to zero!");
+  assert(entry != nullptr, "Jump to zero!");
   return entry;
-=======
-  assert(callee_method->verified_code_entry() != nullptr, " Jump to zero!");
-  return callee_method->verified_code_entry();
->>>>>>> ccf2f583
 JRT_END
 
 
@@ -1809,15 +1777,10 @@
     current->set_vm_result_2(callee_method());
   JRT_BLOCK_END
   // return compiled code entry point after potential safepoints
-<<<<<<< HEAD
   address entry = caller_is_c1 ?
     callee_method->verified_inline_code_entry() : callee_method->verified_code_entry();
-  assert(entry != NULL, "Jump to zero!");
+  assert(entry != nullptr, "Jump to zero!");
   return entry;
-=======
-  assert(callee_method->verified_code_entry() != nullptr, " Jump to zero!");
-  return callee_method->verified_code_entry();
->>>>>>> ccf2f583
 JRT_END
 
 // The handle_ic_miss_helper_internal function returns false if it failed due
@@ -2656,7 +2619,7 @@
   AdapterFingerPrint(const GrowableArray<SigEntry>* sig, bool has_ro_adapter = false) {
     // The fingerprint is based on the BasicType signature encoded
     // into an array of ints with eight entries per int.
-    int total_args_passed = (sig != NULL) ? sig->length() : 0;
+    int total_args_passed = (sig != nullptr) ? sig->length() : 0;
     int* ptr;
     int len = (total_args_passed + (_basic_types_per_int-1)) / _basic_types_per_int;
     if (len <= _compact_int_count) {
@@ -2854,25 +2817,14 @@
 
 // ---------------------------------------------------------------------------
 // Implementation of AdapterHandlerLibrary
-<<<<<<< HEAD
-AdapterHandlerEntry* AdapterHandlerLibrary::_abstract_method_handler = NULL;
-AdapterHandlerEntry* AdapterHandlerLibrary::_no_arg_handler = NULL;
-AdapterHandlerEntry* AdapterHandlerLibrary::_int_arg_handler = NULL;
-AdapterHandlerEntry* AdapterHandlerLibrary::_obj_arg_handler = NULL;
-AdapterHandlerEntry* AdapterHandlerLibrary::_obj_int_arg_handler = NULL;
-AdapterHandlerEntry* AdapterHandlerLibrary::_obj_obj_arg_handler = NULL;
-const int AdapterHandlerLibrary_size = 48*K;
-BufferBlob* AdapterHandlerLibrary::_buffer = NULL;
-=======
 AdapterHandlerEntry* AdapterHandlerLibrary::_abstract_method_handler = nullptr;
 AdapterHandlerEntry* AdapterHandlerLibrary::_no_arg_handler = nullptr;
 AdapterHandlerEntry* AdapterHandlerLibrary::_int_arg_handler = nullptr;
 AdapterHandlerEntry* AdapterHandlerLibrary::_obj_arg_handler = nullptr;
 AdapterHandlerEntry* AdapterHandlerLibrary::_obj_int_arg_handler = nullptr;
 AdapterHandlerEntry* AdapterHandlerLibrary::_obj_obj_arg_handler = nullptr;
-const int AdapterHandlerLibrary_size = 16*K;
+const int AdapterHandlerLibrary_size = 48*K;
 BufferBlob* AdapterHandlerLibrary::_buffer = nullptr;
->>>>>>> ccf2f583
 
 BufferBlob* AdapterHandlerLibrary::buffer_blob() {
   return _buffer;
@@ -2913,43 +2865,35 @@
     // Pass wrong_method_abstract for the c2i transitions to return
     // AbstractMethodError for invalid invocations.
     address wrong_method_abstract = SharedRuntime::get_handle_wrong_method_abstract_stub();
-<<<<<<< HEAD
-    _abstract_method_handler = AdapterHandlerLibrary::new_entry(new AdapterFingerPrint(NULL),
-=======
-    _abstract_method_handler = AdapterHandlerLibrary::new_entry(new AdapterFingerPrint(0, nullptr),
->>>>>>> ccf2f583
+    _abstract_method_handler = AdapterHandlerLibrary::new_entry(new AdapterFingerPrint(nullptr),
                                                                 StubRoutines::throw_AbstractMethodError_entry(),
                                                                 wrong_method_abstract, wrong_method_abstract, wrong_method_abstract,
                                                                 wrong_method_abstract, wrong_method_abstract);
     _buffer = BufferBlob::create("adapters", AdapterHandlerLibrary_size);
-<<<<<<< HEAD
-=======
-    _no_arg_handler = create_adapter(no_arg_blob, 0, nullptr, true);
->>>>>>> ccf2f583
 
     CompiledEntrySignature no_args;
     no_args.compute_calling_conventions();
     _no_arg_handler = create_adapter(no_arg_blob, no_args, true);
 
     CompiledEntrySignature obj_args;
-    SigEntry::add_entry(obj_args.sig(), T_OBJECT, NULL);
+    SigEntry::add_entry(obj_args.sig(), T_OBJECT, nullptr);
     obj_args.compute_calling_conventions();
     _obj_arg_handler = create_adapter(obj_arg_blob, obj_args, true);
 
     CompiledEntrySignature int_args;
-    SigEntry::add_entry(int_args.sig(), T_INT, NULL);
+    SigEntry::add_entry(int_args.sig(), T_INT, nullptr);
     int_args.compute_calling_conventions();
     _int_arg_handler = create_adapter(int_arg_blob, int_args, true);
 
     CompiledEntrySignature obj_int_args;
-    SigEntry::add_entry(obj_int_args.sig(), T_OBJECT, NULL);
-    SigEntry::add_entry(obj_int_args.sig(), T_INT, NULL);
+    SigEntry::add_entry(obj_int_args.sig(), T_OBJECT, nullptr);
+    SigEntry::add_entry(obj_int_args.sig(), T_INT, nullptr);
     obj_int_args.compute_calling_conventions();
     _obj_int_arg_handler = create_adapter(obj_int_arg_blob, obj_int_args, true);
 
     CompiledEntrySignature obj_obj_args;
-    SigEntry::add_entry(obj_obj_args.sig(), T_OBJECT, NULL);
-    SigEntry::add_entry(obj_obj_args.sig(), T_OBJECT, NULL);
+    SigEntry::add_entry(obj_obj_args.sig(), T_OBJECT, nullptr);
+    SigEntry::add_entry(obj_obj_args.sig(), T_OBJECT, nullptr);
     obj_obj_args.compute_calling_conventions();
     _obj_obj_arg_handler = create_adapter(obj_obj_arg_blob, obj_obj_args, true);
 
@@ -2983,7 +2927,7 @@
 
 AdapterHandlerEntry* AdapterHandlerLibrary::get_simple_adapter(const methodHandle& method) {
   if (method->is_abstract()) {
-    return NULL;
+    return nullptr;
   }
   int total_args_passed = method->size_of_parameters(); // All args on stack
   if (total_args_passed == 0) {
@@ -2991,7 +2935,7 @@
   } else if (total_args_passed == 1) {
     if (!method->is_static()) {
       if (InlineTypePassFieldsAsArgs && method->method_holder()->is_inline_klass()) {
-        return NULL;
+        return nullptr;
       }
       return _obj_arg_handler;
     }
@@ -3000,8 +2944,8 @@
         if (InlineTypePassFieldsAsArgs) {
           SignatureStream ss(method->signature());
           InlineKlass* vk = ss.as_inline_klass(method->method_holder());
-          if (vk != NULL) {
-            return NULL;
+          if (vk != nullptr) {
+            return nullptr;
           }
         }
         return _obj_arg_handler;
@@ -3022,8 +2966,8 @@
         if (InlineTypePassFieldsAsArgs) {
           SignatureStream ss(method->signature());
           InlineKlass* vk = ss.as_inline_klass(method->method_holder());
-          if (vk != NULL) {
-            return NULL;
+          if (vk != nullptr) {
+            return nullptr;
           }
         }
         return _obj_obj_arg_handler;
@@ -3043,12 +2987,12 @@
 
 CompiledEntrySignature::CompiledEntrySignature(Method* method) :
   _method(method), _num_inline_args(0), _has_inline_recv(false),
-  _regs(NULL), _regs_cc(NULL), _regs_cc_ro(NULL),
+  _regs(nullptr), _regs_cc(nullptr), _regs_cc_ro(nullptr),
   _args_on_stack(0), _args_on_stack_cc(0), _args_on_stack_cc_ro(0),
   _c1_needs_stack_repair(false), _c2_needs_stack_repair(false), _supers(nullptr) {
-  _sig = new GrowableArray<SigEntry>((method != NULL) ? method->size_of_parameters() : 1);
-  _sig_cc = new GrowableArray<SigEntry>((method != NULL) ? method->size_of_parameters() : 1);
-  _sig_cc_ro = new GrowableArray<SigEntry>((method != NULL) ? method->size_of_parameters() : 1);
+  _sig = new GrowableArray<SigEntry>((method != nullptr) ? method->size_of_parameters() : 1);
+  _sig_cc = new GrowableArray<SigEntry>((method != nullptr) ? method->size_of_parameters() : 1);
+  _sig_cc_ro = new GrowableArray<SigEntry>((method != nullptr) ? method->size_of_parameters() : 1);
 }
 
 // See if we can save space by sharing the same entry for VIEP and VIEP(RO),
@@ -3110,9 +3054,9 @@
   Handle loader(current, _method->method_holder()->class_loader());
 
   // Walk up the class hierarchy and search for super methods
-  while (holder != NULL) {
+  while (holder != nullptr) {
     Method* super_method = holder->lookup_method(name, signature);
-    if (super_method == NULL) {
+    if (super_method == nullptr) {
       break;
     }
     if (!super_method->is_static() && !super_method->is_private() &&
@@ -3126,7 +3070,7 @@
   Array<InstanceKlass*>* interfaces = _method->method_holder()->transitive_interfaces();
   for (int i = 0; i < interfaces->length(); ++i) {
     Method* m = interfaces->at(i)->lookup_method(name, signature);
-    if (m != NULL && !m->is_static() && m->is_public()) {
+    if (m != nullptr && !m->is_static() && m->is_public()) {
       _supers->push(m);
     }
   }
@@ -3136,7 +3080,7 @@
 // Iterate over arguments and compute scalarized and non-scalarized signatures
 void CompiledEntrySignature::compute_calling_conventions(bool init) {
   bool has_scalarized = false;
-  if (_method != NULL) {
+  if (_method != nullptr) {
     InstanceKlass* holder = _method->method_holder();
     int arg_num = 0;
     if (!_method->is_static()) {
@@ -3157,7 +3101,7 @@
       BasicType bt = ss.type();
       if (bt == T_OBJECT || bt == T_PRIMITIVE_OBJECT) {
         InlineKlass* vk = ss.as_inline_klass(holder);
-        if (vk != NULL && vk->can_be_passed_as_fields() && (init || _method->is_scalarized_arg(arg_num))) {
+        if (vk != nullptr && vk->can_be_passed_as_fields() && (init || _method->is_scalarized_arg(arg_num))) {
           // Check for a calling convention mismatch with super method(s)
           bool scalar_super = false;
           bool non_scalar_super = false;
@@ -3209,8 +3153,8 @@
             _sig_cc_ro->appendAll(vk->extended_sig());
             if (bt == T_OBJECT) {
               // Nullable inline type argument, insert InlineTypeNode::IsInit field right after T_PRIMITIVE_OBJECT
-              _sig_cc->insert_before(last+1, SigEntry(T_BOOLEAN, -1, NULL));
-              _sig_cc_ro->insert_before(last_ro+1, SigEntry(T_BOOLEAN, -1, NULL));
+              _sig_cc->insert_before(last+1, SigEntry(T_BOOLEAN, -1, nullptr));
+              _sig_cc_ro->insert_before(last_ro+1, SigEntry(T_BOOLEAN, -1, nullptr));
             }
           }
         } else {
@@ -3293,7 +3237,7 @@
     if (ces.has_scalarized_args() && method->is_abstract()) {
       // Save a C heap allocated version of the signature for abstract methods with scalarized inline type arguments
       address wrong_method_abstract = SharedRuntime::get_handle_wrong_method_abstract_stub();
-      entry = AdapterHandlerLibrary::new_entry(new AdapterFingerPrint(NULL),
+      entry = AdapterHandlerLibrary::new_entry(new AdapterFingerPrint(nullptr),
                                                StubRoutines::throw_AbstractMethodError_entry(),
                                                wrong_method_abstract, wrong_method_abstract, wrong_method_abstract,
                                                wrong_method_abstract, wrong_method_abstract);
@@ -3309,15 +3253,9 @@
     if (entry != nullptr) {
 #ifdef ASSERT
       if (VerifyAdapterSharing) {
-<<<<<<< HEAD
-        AdapterBlob* comparison_blob = NULL;
+        AdapterBlob* comparison_blob = nullptr;
         AdapterHandlerEntry* comparison_entry = create_adapter(comparison_blob, ces, false);
-        assert(comparison_blob == NULL, "no blob should be created when creating an adapter for comparison");
-=======
-        AdapterBlob* comparison_blob = nullptr;
-        AdapterHandlerEntry* comparison_entry = create_adapter(comparison_blob, total_args_passed, sig_bt, false);
         assert(comparison_blob == nullptr, "no blob should be created when creating an adapter for comparison");
->>>>>>> ccf2f583
         assert(comparison_entry->compare_code(entry), "code must match");
         // Release the one just created and return the original
         delete comparison_entry;
@@ -3422,20 +3360,13 @@
 
 address AdapterHandlerEntry::base_address() {
   address base = _i2c_entry;
-<<<<<<< HEAD
-  if (base == NULL)  base = _c2i_entry;
-  assert(base <= _c2i_entry || _c2i_entry == NULL, "");
-  assert(base <= _c2i_inline_entry || _c2i_inline_entry == NULL, "");
-  assert(base <= _c2i_inline_ro_entry || _c2i_inline_ro_entry == NULL, "");
-  assert(base <= _c2i_unverified_entry || _c2i_unverified_entry == NULL, "");
-  assert(base <= _c2i_unverified_inline_entry || _c2i_unverified_inline_entry == NULL, "");
-  assert(base <= _c2i_no_clinit_check_entry || _c2i_no_clinit_check_entry == NULL, "");
-=======
   if (base == nullptr)  base = _c2i_entry;
   assert(base <= _c2i_entry || _c2i_entry == nullptr, "");
+  assert(base <= _c2i_inline_entry || _c2i_inline_entry == nullptr, "");
+  assert(base <= _c2i_inline_ro_entry || _c2i_inline_ro_entry == nullptr, "");
   assert(base <= _c2i_unverified_entry || _c2i_unverified_entry == nullptr, "");
+  assert(base <= _c2i_unverified_inline_entry || _c2i_unverified_inline_entry == nullptr, "");
   assert(base <= _c2i_no_clinit_check_entry || _c2i_no_clinit_check_entry == nullptr, "");
->>>>>>> ccf2f583
   return base;
 }
 
@@ -3447,21 +3378,15 @@
     _i2c_entry += delta;
   if (_c2i_entry != nullptr)
     _c2i_entry += delta;
-<<<<<<< HEAD
-  if (_c2i_inline_entry != NULL)
+  if (_c2i_inline_entry != nullptr)
     _c2i_inline_entry += delta;
-  if (_c2i_inline_ro_entry != NULL)
+  if (_c2i_inline_ro_entry != nullptr)
     _c2i_inline_ro_entry += delta;
-  if (_c2i_unverified_entry != NULL)
-    _c2i_unverified_entry += delta;
-  if (_c2i_unverified_inline_entry != NULL)
-    _c2i_unverified_inline_entry += delta;
-  if (_c2i_no_clinit_check_entry != NULL)
-=======
   if (_c2i_unverified_entry != nullptr)
     _c2i_unverified_entry += delta;
+  if (_c2i_unverified_inline_entry != nullptr)
+    _c2i_unverified_inline_entry += delta;
   if (_c2i_no_clinit_check_entry != nullptr)
->>>>>>> ccf2f583
     _c2i_no_clinit_check_entry += delta;
   assert(base_address() == new_base, "");
 }
@@ -3469,7 +3394,7 @@
 
 AdapterHandlerEntry::~AdapterHandlerEntry() {
   delete _fingerprint;
-  if (_sig_cc != NULL) {
+  if (_sig_cc != nullptr) {
     delete _sig_cc;
   }
 #ifdef ASSERT
@@ -3812,22 +3737,17 @@
   if (get_c2i_entry() != nullptr) {
     st->print(" c2i: " INTPTR_FORMAT, p2i(get_c2i_entry()));
   }
-<<<<<<< HEAD
-  if (get_c2i_entry() != NULL) {
+  if (get_c2i_entry() != nullptr) {
     st->print(" c2iVE: " INTPTR_FORMAT, p2i(get_c2i_inline_entry()));
   }
-  if (get_c2i_entry() != NULL) {
+  if (get_c2i_entry() != nullptr) {
     st->print(" c2iVROE: " INTPTR_FORMAT, p2i(get_c2i_inline_ro_entry()));
   }
-  if (get_c2i_unverified_entry() != NULL) {
+  if (get_c2i_unverified_entry() != nullptr) {
     st->print(" c2iUE: " INTPTR_FORMAT, p2i(get_c2i_unverified_entry()));
   }
-  if (get_c2i_unverified_entry() != NULL) {
+  if (get_c2i_unverified_entry() != nullptr) {
     st->print(" c2iUVE: " INTPTR_FORMAT, p2i(get_c2i_unverified_inline_entry()));
-=======
-  if (get_c2i_unverified_entry() != nullptr) {
-    st->print(" c2iUV: " INTPTR_FORMAT, p2i(get_c2i_unverified_entry()));
->>>>>>> ccf2f583
   }
   if (get_c2i_no_clinit_check_entry() != nullptr) {
     st->print(" c2iNCI: " INTPTR_FORMAT, p2i(get_c2i_no_clinit_check_entry()));
@@ -3954,7 +3874,7 @@
     BasicType bt = ss.type();
     if ((bt == T_OBJECT || bt == T_PRIMITIVE_OBJECT) && callee->is_scalarized_arg(arg_num)) {
       InlineKlass* vk = ss.as_inline_klass(holder);
-      assert(vk != NULL, "Unexpected klass");
+      assert(vk != nullptr, "Unexpected klass");
       oop res = vk->allocate_instance(CHECK_NULL);
       array->obj_at_put(i++, res);
     }
@@ -3991,7 +3911,7 @@
   const Array<SigEntry>* sig_vk = vk->extended_sig();
   const Array<VMRegPair>* regs = vk->return_regs();
 
-  if (regs == NULL) {
+  if (regs == nullptr) {
     // The fields of the inline klass don't fit in registers, bail out
     return;
   }
@@ -4087,7 +4007,7 @@
     // calling convention didn't allow it for this inline klass)
     assert(!Metaspace::contains((void*)res), "should be oop or pointer in buffer area");
     current->set_vm_result((oopDesc*)res);
-    assert(verif_vk == NULL, "broken calling convention");
+    assert(verif_vk == nullptr, "broken calling convention");
     return;
   }
 
