--- conflicted
+++ resolved
@@ -2909,19 +2909,13 @@
     idx++;
   }
   for (SignatureStream ss(_method->signature()); !ss.at_return_type(); ss.next()) {
-<<<<<<< HEAD
     BasicType bt = ss.type();
-    if (bt == T_INLINE_TYPE) {
+    if (bt == T_PRIMITIVE_OBJECT) {
     //if (bt == T_OBJECT || bt == T_INLINE_TYPE) {
       InlineKlass* vk = ss.is_inline_klass(holder);
       if (vk != NULL && vk->can_be_passed_as_fields() && (init || _method->is_scalarized_arg(idx))) {
         has_scalarized = true;
         int last = sig_cc->length();
-=======
-    if (ss.type() == T_PRIMITIVE_OBJECT) {
-      InlineKlass* vk = ss.as_inline_klass(holder);
-      if (vk->can_be_passed_as_fields()) {
->>>>>>> 5a0f3336
         sig_cc->appendAll(vk->extended_sig());
         if (bt == T_OBJECT) {
           // Nullable
@@ -3006,16 +3000,8 @@
     }
     for (SignatureStream ss(_method->signature()); !ss.at_return_type(); ss.next()) {
       BasicType bt = ss.type();
-<<<<<<< HEAD
-      if (bt == T_INLINE_TYPE) {
-      //if (bt == T_OBJECT || bt == T_INLINE_TYPE) {
-        InlineKlass* vk = ss.is_inline_klass(_method->method_holder());
-        // TODO what if klass is loaded just after this and before we compute the scalarized CC?
-        if (vk != NULL && vk->can_be_passed_as_fields() && (init || _method->is_scalarized_arg(idx))) {
-=======
       if (bt == T_PRIMITIVE_OBJECT) {
         if (ss.as_inline_klass(_method->method_holder())->can_be_passed_as_fields()) {
->>>>>>> 5a0f3336
           _num_inline_args++;
         }
         bt = T_OBJECT;
@@ -3680,13 +3666,9 @@
     nb_slots++;
   }
   for (SignatureStream ss(callee->signature()); !ss.at_return_type(); ss.next()) {
-<<<<<<< HEAD
     // TODO
-    if (ss.type() == T_INLINE_TYPE) {
+    if (ss.type() == T_PRIMITIVE_OBJECT) {
     //if (ss.is_inline_klass(holder)) {
-=======
-    if (ss.type() == T_PRIMITIVE_OBJECT) {
->>>>>>> 5a0f3336
       nb_slots++;
     }
   }
@@ -3700,13 +3682,8 @@
     i++;
   }
   for (SignatureStream ss(callee->signature()); !ss.at_return_type(); ss.next()) {
-<<<<<<< HEAD
-    // TODO
-    if (ss.type() == T_INLINE_TYPE) {
+    if (ss.type() == T_PRIMITIVE_OBJECT) {
     //if (ss.is_inline_klass(holder)) {
-=======
-    if (ss.type() == T_PRIMITIVE_OBJECT) {
->>>>>>> 5a0f3336
       InlineKlass* vk = ss.as_inline_klass(holder);
       oop res = vk->allocate_instance(CHECK_NULL);
       array->obj_at_put(i, res);
