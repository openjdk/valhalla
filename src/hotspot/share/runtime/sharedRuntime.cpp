/*
 * Copyright (c) 1997, 2025, Oracle and/or its affiliates. All rights reserved.
 * DO NOT ALTER OR REMOVE COPYRIGHT NOTICES OR THIS FILE HEADER.
 *
 * This code is free software; you can redistribute it and/or modify it
 * under the terms of the GNU General Public License version 2 only, as
 * published by the Free Software Foundation.
 *
 * This code is distributed in the hope that it will be useful, but WITHOUT
 * ANY WARRANTY; without even the implied warranty of MERCHANTABILITY or
 * FITNESS FOR A PARTICULAR PURPOSE.  See the GNU General Public License
 * version 2 for more details (a copy is included in the LICENSE file that
 * accompanied this code).
 *
 * You should have received a copy of the GNU General Public License version
 * 2 along with this work; if not, write to the Free Software Foundation,
 * Inc., 51 Franklin St, Fifth Floor, Boston, MA 02110-1301 USA.
 *
 * Please contact Oracle, 500 Oracle Parkway, Redwood Shores, CA 94065 USA
 * or visit www.oracle.com if you need additional information or have any
 * questions.
 *
 */

#include "cds/archiveBuilder.hpp"
#include "cds/archiveUtils.inline.hpp"
#include "classfile/classLoader.hpp"
#include "classfile/javaClasses.inline.hpp"
#include "classfile/stringTable.hpp"
#include "classfile/vmClasses.hpp"
#include "classfile/vmSymbols.hpp"
#include "code/aotCodeCache.hpp"
#include "code/codeCache.hpp"
#include "code/compiledIC.hpp"
#include "code/nmethod.inline.hpp"
#include "code/scopeDesc.hpp"
#include "code/vtableStubs.hpp"
#include "compiler/abstractCompiler.hpp"
#include "compiler/compileBroker.hpp"
#include "compiler/disassembler.hpp"
#include "gc/shared/barrierSet.hpp"
#include "gc/shared/collectedHeap.hpp"
#include "interpreter/interpreter.hpp"
#include "interpreter/interpreterRuntime.hpp"
#include "jvm.h"
#include "jfr/jfrEvents.hpp"
#include "logging/log.hpp"
#include "memory/oopFactory.hpp"
#include "memory/resourceArea.hpp"
#include "memory/universe.hpp"
#include "oops/access.hpp"
#include "oops/fieldStreams.inline.hpp"
#include "metaprogramming/primitiveConversions.hpp"
#include "oops/klass.hpp"
#include "oops/method.inline.hpp"
#include "oops/objArrayKlass.hpp"
#include "oops/objArrayOop.inline.hpp"
#include "oops/oop.inline.hpp"
#include "oops/inlineKlass.inline.hpp"
#include "prims/forte.hpp"
#include "prims/jvmtiExport.hpp"
#include "prims/jvmtiThreadState.hpp"
#include "prims/methodHandles.hpp"
#include "prims/nativeLookup.hpp"
#include "runtime/arguments.hpp"
#include "runtime/atomic.hpp"
#include "runtime/basicLock.inline.hpp"
#include "runtime/frame.inline.hpp"
#include "runtime/handles.inline.hpp"
#include "runtime/init.hpp"
#include "runtime/interfaceSupport.inline.hpp"
#include "runtime/java.hpp"
#include "runtime/javaCalls.hpp"
#include "runtime/jniHandles.inline.hpp"
#include "runtime/perfData.hpp"
#include "runtime/sharedRuntime.hpp"
#include "runtime/stackWatermarkSet.hpp"
#include "runtime/stubRoutines.hpp"
#include "runtime/synchronizer.inline.hpp"
#include "runtime/timerTrace.hpp"
#include "runtime/vframe.inline.hpp"
#include "runtime/vframeArray.hpp"
#include "runtime/vm_version.hpp"
#include "utilities/copy.hpp"
#include "utilities/dtrace.hpp"
#include "utilities/events.hpp"
#include "utilities/globalDefinitions.hpp"
#include "utilities/resourceHash.hpp"
#include "utilities/macros.hpp"
#include "utilities/xmlstream.hpp"
#ifdef COMPILER1
#include "c1/c1_Runtime1.hpp"
#endif
#if INCLUDE_JFR
#include "jfr/jfr.hpp"
#endif

// Shared runtime stub routines reside in their own unique blob with a
// single entry point


#define SHARED_STUB_FIELD_DEFINE(name, type) \
  type        SharedRuntime::BLOB_FIELD_NAME(name);
  SHARED_STUBS_DO(SHARED_STUB_FIELD_DEFINE)
#undef SHARED_STUB_FIELD_DEFINE

nmethod*            SharedRuntime::_cont_doYield_stub;

#define SHARED_STUB_NAME_DECLARE(name, type) "Shared Runtime " # name "_blob",
const char *SharedRuntime::_stub_names[] = {
  SHARED_STUBS_DO(SHARED_STUB_NAME_DECLARE)
};

//----------------------------generate_stubs-----------------------------------
void SharedRuntime::generate_initial_stubs() {
  // Build this early so it's available for the interpreter.
  _throw_StackOverflowError_blob =
    generate_throw_exception(SharedStubId::throw_StackOverflowError_id,
                             CAST_FROM_FN_PTR(address, SharedRuntime::throw_StackOverflowError));
}

void SharedRuntime::generate_stubs() {
  _wrong_method_blob =
    generate_resolve_blob(SharedStubId::wrong_method_id,
                          CAST_FROM_FN_PTR(address, SharedRuntime::handle_wrong_method));
  _wrong_method_abstract_blob =
    generate_resolve_blob(SharedStubId::wrong_method_abstract_id,
                          CAST_FROM_FN_PTR(address, SharedRuntime::handle_wrong_method_abstract));
  _ic_miss_blob =
    generate_resolve_blob(SharedStubId::ic_miss_id,
                          CAST_FROM_FN_PTR(address, SharedRuntime::handle_wrong_method_ic_miss));
  _resolve_opt_virtual_call_blob =
    generate_resolve_blob(SharedStubId::resolve_opt_virtual_call_id,
                          CAST_FROM_FN_PTR(address, SharedRuntime::resolve_opt_virtual_call_C));
  _resolve_virtual_call_blob =
    generate_resolve_blob(SharedStubId::resolve_virtual_call_id,
                          CAST_FROM_FN_PTR(address, SharedRuntime::resolve_virtual_call_C));
  _resolve_static_call_blob =
    generate_resolve_blob(SharedStubId::resolve_static_call_id,
                          CAST_FROM_FN_PTR(address, SharedRuntime::resolve_static_call_C));

  _throw_delayed_StackOverflowError_blob =
    generate_throw_exception(SharedStubId::throw_delayed_StackOverflowError_id,
                             CAST_FROM_FN_PTR(address, SharedRuntime::throw_delayed_StackOverflowError));

  _throw_AbstractMethodError_blob =
    generate_throw_exception(SharedStubId::throw_AbstractMethodError_id,
                             CAST_FROM_FN_PTR(address, SharedRuntime::throw_AbstractMethodError));

  _throw_IncompatibleClassChangeError_blob =
    generate_throw_exception(SharedStubId::throw_IncompatibleClassChangeError_id,
                             CAST_FROM_FN_PTR(address, SharedRuntime::throw_IncompatibleClassChangeError));

  _throw_NullPointerException_at_call_blob =
    generate_throw_exception(SharedStubId::throw_NullPointerException_at_call_id,
                             CAST_FROM_FN_PTR(address, SharedRuntime::throw_NullPointerException_at_call));

#if COMPILER2_OR_JVMCI
  // Vectors are generated only by C2 and JVMCI.
  bool support_wide = is_wide_vector(MaxVectorSize);
  if (support_wide) {
    _polling_page_vectors_safepoint_handler_blob =
      generate_handler_blob(SharedStubId::polling_page_vectors_safepoint_handler_id,
                            CAST_FROM_FN_PTR(address, SafepointSynchronize::handle_polling_page_exception));
  }
#endif // COMPILER2_OR_JVMCI
  _polling_page_safepoint_handler_blob =
    generate_handler_blob(SharedStubId::polling_page_safepoint_handler_id,
                          CAST_FROM_FN_PTR(address, SafepointSynchronize::handle_polling_page_exception));
  _polling_page_return_handler_blob =
    generate_handler_blob(SharedStubId::polling_page_return_handler_id,
                          CAST_FROM_FN_PTR(address, SafepointSynchronize::handle_polling_page_exception));

  generate_deopt_blob();
}

void SharedRuntime::init_adapter_library() {
  AdapterHandlerLibrary::initialize();
}

#if INCLUDE_JFR
//------------------------------generate jfr runtime stubs ------
void SharedRuntime::generate_jfr_stubs() {
  ResourceMark rm;
  const char* timer_msg = "SharedRuntime generate_jfr_stubs";
  TraceTime timer(timer_msg, TRACETIME_LOG(Info, startuptime));

  _jfr_write_checkpoint_blob = generate_jfr_write_checkpoint();
  _jfr_return_lease_blob = generate_jfr_return_lease();
}

#endif // INCLUDE_JFR

#include <math.h>

// Implementation of SharedRuntime

#ifndef PRODUCT
// For statistics
uint SharedRuntime::_ic_miss_ctr = 0;
uint SharedRuntime::_wrong_method_ctr = 0;
uint SharedRuntime::_resolve_static_ctr = 0;
uint SharedRuntime::_resolve_virtual_ctr = 0;
uint SharedRuntime::_resolve_opt_virtual_ctr = 0;
uint SharedRuntime::_implicit_null_throws = 0;
uint SharedRuntime::_implicit_div0_throws = 0;

int64_t SharedRuntime::_nof_normal_calls = 0;
int64_t SharedRuntime::_nof_inlined_calls = 0;
int64_t SharedRuntime::_nof_megamorphic_calls = 0;
int64_t SharedRuntime::_nof_static_calls = 0;
int64_t SharedRuntime::_nof_inlined_static_calls = 0;
int64_t SharedRuntime::_nof_interface_calls = 0;
int64_t SharedRuntime::_nof_inlined_interface_calls = 0;

uint SharedRuntime::_new_instance_ctr=0;
uint SharedRuntime::_new_array_ctr=0;
uint SharedRuntime::_multi2_ctr=0;
uint SharedRuntime::_multi3_ctr=0;
uint SharedRuntime::_multi4_ctr=0;
uint SharedRuntime::_multi5_ctr=0;
uint SharedRuntime::_mon_enter_stub_ctr=0;
uint SharedRuntime::_mon_exit_stub_ctr=0;
uint SharedRuntime::_mon_enter_ctr=0;
uint SharedRuntime::_mon_exit_ctr=0;
uint SharedRuntime::_partial_subtype_ctr=0;
uint SharedRuntime::_jbyte_array_copy_ctr=0;
uint SharedRuntime::_jshort_array_copy_ctr=0;
uint SharedRuntime::_jint_array_copy_ctr=0;
uint SharedRuntime::_jlong_array_copy_ctr=0;
uint SharedRuntime::_oop_array_copy_ctr=0;
uint SharedRuntime::_checkcast_array_copy_ctr=0;
uint SharedRuntime::_unsafe_array_copy_ctr=0;
uint SharedRuntime::_generic_array_copy_ctr=0;
uint SharedRuntime::_slow_array_copy_ctr=0;
uint SharedRuntime::_find_handler_ctr=0;
uint SharedRuntime::_rethrow_ctr=0;
uint SharedRuntime::_unsafe_set_memory_ctr=0;

int     SharedRuntime::_ICmiss_index                    = 0;
int     SharedRuntime::_ICmiss_count[SharedRuntime::maxICmiss_count];
address SharedRuntime::_ICmiss_at[SharedRuntime::maxICmiss_count];


void SharedRuntime::trace_ic_miss(address at) {
  for (int i = 0; i < _ICmiss_index; i++) {
    if (_ICmiss_at[i] == at) {
      _ICmiss_count[i]++;
      return;
    }
  }
  int index = _ICmiss_index++;
  if (_ICmiss_index >= maxICmiss_count) _ICmiss_index = maxICmiss_count - 1;
  _ICmiss_at[index] = at;
  _ICmiss_count[index] = 1;
}

void SharedRuntime::print_ic_miss_histogram() {
  if (ICMissHistogram) {
    tty->print_cr("IC Miss Histogram:");
    int tot_misses = 0;
    for (int i = 0; i < _ICmiss_index; i++) {
      tty->print_cr("  at: " INTPTR_FORMAT "  nof: %d", p2i(_ICmiss_at[i]), _ICmiss_count[i]);
      tot_misses += _ICmiss_count[i];
    }
    tty->print_cr("Total IC misses: %7d", tot_misses);
  }
}
#endif // PRODUCT


JRT_LEAF(jlong, SharedRuntime::lmul(jlong y, jlong x))
  return x * y;
JRT_END


JRT_LEAF(jlong, SharedRuntime::ldiv(jlong y, jlong x))
  if (x == min_jlong && y == CONST64(-1)) {
    return x;
  } else {
    return x / y;
  }
JRT_END


JRT_LEAF(jlong, SharedRuntime::lrem(jlong y, jlong x))
  if (x == min_jlong && y == CONST64(-1)) {
    return 0;
  } else {
    return x % y;
  }
JRT_END


#ifdef _WIN64
const juint  float_sign_mask  = 0x7FFFFFFF;
const juint  float_infinity   = 0x7F800000;
const julong double_sign_mask = CONST64(0x7FFFFFFFFFFFFFFF);
const julong double_infinity  = CONST64(0x7FF0000000000000);
#endif

#if !defined(X86)
JRT_LEAF(jfloat, SharedRuntime::frem(jfloat x, jfloat y))
#ifdef _WIN64
  // 64-bit Windows on amd64 returns the wrong values for
  // infinity operands.
  juint xbits = PrimitiveConversions::cast<juint>(x);
  juint ybits = PrimitiveConversions::cast<juint>(y);
  // x Mod Infinity == x unless x is infinity
  if (((xbits & float_sign_mask) != float_infinity) &&
       ((ybits & float_sign_mask) == float_infinity) ) {
    return x;
  }
  return ((jfloat)fmod_winx64((double)x, (double)y));
#else
  return ((jfloat)fmod((double)x,(double)y));
#endif
JRT_END

JRT_LEAF(jdouble, SharedRuntime::drem(jdouble x, jdouble y))
#ifdef _WIN64
  julong xbits = PrimitiveConversions::cast<julong>(x);
  julong ybits = PrimitiveConversions::cast<julong>(y);
  // x Mod Infinity == x unless x is infinity
  if (((xbits & double_sign_mask) != double_infinity) &&
       ((ybits & double_sign_mask) == double_infinity) ) {
    return x;
  }
  return ((jdouble)fmod_winx64((double)x, (double)y));
#else
  return ((jdouble)fmod((double)x,(double)y));
#endif
JRT_END
#endif // !X86

JRT_LEAF(jfloat, SharedRuntime::i2f(jint x))
  return (jfloat)x;
JRT_END

#ifdef __SOFTFP__
JRT_LEAF(jfloat, SharedRuntime::fadd(jfloat x, jfloat y))
  return x + y;
JRT_END

JRT_LEAF(jfloat, SharedRuntime::fsub(jfloat x, jfloat y))
  return x - y;
JRT_END

JRT_LEAF(jfloat, SharedRuntime::fmul(jfloat x, jfloat y))
  return x * y;
JRT_END

JRT_LEAF(jfloat, SharedRuntime::fdiv(jfloat x, jfloat y))
  return x / y;
JRT_END

JRT_LEAF(jdouble, SharedRuntime::dadd(jdouble x, jdouble y))
  return x + y;
JRT_END

JRT_LEAF(jdouble, SharedRuntime::dsub(jdouble x, jdouble y))
  return x - y;
JRT_END

JRT_LEAF(jdouble, SharedRuntime::dmul(jdouble x, jdouble y))
  return x * y;
JRT_END

JRT_LEAF(jdouble, SharedRuntime::ddiv(jdouble x, jdouble y))
  return x / y;
JRT_END

JRT_LEAF(jdouble, SharedRuntime::i2d(jint x))
  return (jdouble)x;
JRT_END

JRT_LEAF(jdouble, SharedRuntime::f2d(jfloat x))
  return (jdouble)x;
JRT_END

JRT_LEAF(int,  SharedRuntime::fcmpl(float x, float y))
  return x>y ? 1 : (x==y ? 0 : -1);  /* x<y or is_nan*/
JRT_END

JRT_LEAF(int,  SharedRuntime::fcmpg(float x, float y))
  return x<y ? -1 : (x==y ? 0 : 1);  /* x>y or is_nan */
JRT_END

JRT_LEAF(int,  SharedRuntime::dcmpl(double x, double y))
  return x>y ? 1 : (x==y ? 0 : -1); /* x<y or is_nan */
JRT_END

JRT_LEAF(int,  SharedRuntime::dcmpg(double x, double y))
  return x<y ? -1 : (x==y ? 0 : 1);  /* x>y or is_nan */
JRT_END

// Functions to return the opposite of the aeabi functions for nan.
JRT_LEAF(int, SharedRuntime::unordered_fcmplt(float x, float y))
  return (x < y) ? 1 : ((g_isnan(x) || g_isnan(y)) ? 1 : 0);
JRT_END

JRT_LEAF(int, SharedRuntime::unordered_dcmplt(double x, double y))
  return (x < y) ? 1 : ((g_isnan(x) || g_isnan(y)) ? 1 : 0);
JRT_END

JRT_LEAF(int, SharedRuntime::unordered_fcmple(float x, float y))
  return (x <= y) ? 1 : ((g_isnan(x) || g_isnan(y)) ? 1 : 0);
JRT_END

JRT_LEAF(int, SharedRuntime::unordered_dcmple(double x, double y))
  return (x <= y) ? 1 : ((g_isnan(x) || g_isnan(y)) ? 1 : 0);
JRT_END

JRT_LEAF(int, SharedRuntime::unordered_fcmpge(float x, float y))
  return (x >= y) ? 1 : ((g_isnan(x) || g_isnan(y)) ? 1 : 0);
JRT_END

JRT_LEAF(int, SharedRuntime::unordered_dcmpge(double x, double y))
  return (x >= y) ? 1 : ((g_isnan(x) || g_isnan(y)) ? 1 : 0);
JRT_END

JRT_LEAF(int, SharedRuntime::unordered_fcmpgt(float x, float y))
  return (x > y) ? 1 : ((g_isnan(x) || g_isnan(y)) ? 1 : 0);
JRT_END

JRT_LEAF(int, SharedRuntime::unordered_dcmpgt(double x, double y))
  return (x > y) ? 1 : ((g_isnan(x) || g_isnan(y)) ? 1 : 0);
JRT_END

// Intrinsics make gcc generate code for these.
float  SharedRuntime::fneg(float f)   {
  return -f;
}

double SharedRuntime::dneg(double f)  {
  return -f;
}

#endif // __SOFTFP__

#if defined(__SOFTFP__) || defined(E500V2)
// Intrinsics make gcc generate code for these.
double SharedRuntime::dabs(double f)  {
  return (f <= (double)0.0) ? (double)0.0 - f : f;
}

#endif

#if defined(__SOFTFP__) || defined(PPC)
double SharedRuntime::dsqrt(double f) {
  return sqrt(f);
}
#endif

JRT_LEAF(jint, SharedRuntime::f2i(jfloat  x))
  if (g_isnan(x))
    return 0;
  if (x >= (jfloat) max_jint)
    return max_jint;
  if (x <= (jfloat) min_jint)
    return min_jint;
  return (jint) x;
JRT_END


JRT_LEAF(jlong, SharedRuntime::f2l(jfloat  x))
  if (g_isnan(x))
    return 0;
  if (x >= (jfloat) max_jlong)
    return max_jlong;
  if (x <= (jfloat) min_jlong)
    return min_jlong;
  return (jlong) x;
JRT_END


JRT_LEAF(jint, SharedRuntime::d2i(jdouble x))
  if (g_isnan(x))
    return 0;
  if (x >= (jdouble) max_jint)
    return max_jint;
  if (x <= (jdouble) min_jint)
    return min_jint;
  return (jint) x;
JRT_END


JRT_LEAF(jlong, SharedRuntime::d2l(jdouble x))
  if (g_isnan(x))
    return 0;
  if (x >= (jdouble) max_jlong)
    return max_jlong;
  if (x <= (jdouble) min_jlong)
    return min_jlong;
  return (jlong) x;
JRT_END


JRT_LEAF(jfloat, SharedRuntime::d2f(jdouble x))
  return (jfloat)x;
JRT_END


JRT_LEAF(jfloat, SharedRuntime::l2f(jlong x))
  return (jfloat)x;
JRT_END


JRT_LEAF(jdouble, SharedRuntime::l2d(jlong x))
  return (jdouble)x;
JRT_END


// Exception handling across interpreter/compiler boundaries
//
// exception_handler_for_return_address(...) returns the continuation address.
// The continuation address is the entry point of the exception handler of the
// previous frame depending on the return address.

address SharedRuntime::raw_exception_handler_for_return_address(JavaThread* current, address return_address) {
  // Note: This is called when we have unwound the frame of the callee that did
  // throw an exception. So far, no check has been performed by the StackWatermarkSet.
  // Notably, the stack is not walkable at this point, and hence the check must
  // be deferred until later. Specifically, any of the handlers returned here in
  // this function, will get dispatched to, and call deferred checks to
  // StackWatermarkSet::after_unwind at a point where the stack is walkable.
  assert(frame::verify_return_pc(return_address), "must be a return address: " INTPTR_FORMAT, p2i(return_address));
  assert(current->frames_to_pop_failed_realloc() == 0 || Interpreter::contains(return_address), "missed frames to pop?");

  // Reset method handle flag.
  current->set_is_method_handle_return(false);

#if INCLUDE_JVMCI
  // JVMCI's ExceptionHandlerStub expects the thread local exception PC to be clear
  // and other exception handler continuations do not read it
  current->set_exception_pc(nullptr);
#endif // INCLUDE_JVMCI

  if (Continuation::is_return_barrier_entry(return_address)) {
    return StubRoutines::cont_returnBarrierExc();
  }

  // The fastest case first
  CodeBlob* blob = CodeCache::find_blob(return_address);
  nmethod* nm = (blob != nullptr) ? blob->as_nmethod_or_null() : nullptr;
  if (nm != nullptr) {
    // Set flag if return address is a method handle call site.
    current->set_is_method_handle_return(nm->is_method_handle_return(return_address));
    // native nmethods don't have exception handlers
    assert(!nm->is_native_method() || nm->method()->is_continuation_enter_intrinsic(), "no exception handler");
    assert(nm->header_begin() != nm->exception_begin(), "no exception handler");
    if (nm->is_deopt_pc(return_address)) {
      // If we come here because of a stack overflow, the stack may be
      // unguarded. Reguard the stack otherwise if we return to the
      // deopt blob and the stack bang causes a stack overflow we
      // crash.
      StackOverflow* overflow_state = current->stack_overflow_state();
      bool guard_pages_enabled = overflow_state->reguard_stack_if_needed();
      if (overflow_state->reserved_stack_activation() != current->stack_base()) {
        overflow_state->set_reserved_stack_activation(current->stack_base());
      }
      assert(guard_pages_enabled, "stack banging in deopt blob may cause crash");
      // The deferred StackWatermarkSet::after_unwind check will be performed in
      // Deoptimization::fetch_unroll_info (with exec_mode == Unpack_exception)
      return SharedRuntime::deopt_blob()->unpack_with_exception();
    } else {
      // The deferred StackWatermarkSet::after_unwind check will be performed in
      // * OptoRuntime::handle_exception_C_helper for C2 code
      // * exception_handler_for_pc_helper via Runtime1::handle_exception_from_callee_id for C1 code
      return nm->exception_begin();
    }
  }

  // Entry code
  if (StubRoutines::returns_to_call_stub(return_address)) {
    // The deferred StackWatermarkSet::after_unwind check will be performed in
    // JavaCallWrapper::~JavaCallWrapper
    return StubRoutines::catch_exception_entry();
  }
  if (blob != nullptr && blob->is_upcall_stub()) {
    return StubRoutines::upcall_stub_exception_handler();
  }
  // Interpreted code
  if (Interpreter::contains(return_address)) {
    // The deferred StackWatermarkSet::after_unwind check will be performed in
    // InterpreterRuntime::exception_handler_for_exception
    return Interpreter::rethrow_exception_entry();
  }

  guarantee(blob == nullptr || !blob->is_runtime_stub(), "caller should have skipped stub");
  guarantee(!VtableStubs::contains(return_address), "null exceptions in vtables should have been handled already!");

#ifndef PRODUCT
  { ResourceMark rm;
    tty->print_cr("No exception handler found for exception at " INTPTR_FORMAT " - potential problems:", p2i(return_address));
    os::print_location(tty, (intptr_t)return_address);
    tty->print_cr("a) exception happened in (new?) code stubs/buffers that is not handled here");
    tty->print_cr("b) other problem");
  }
#endif // PRODUCT
  ShouldNotReachHere();
  return nullptr;
}


JRT_LEAF(address, SharedRuntime::exception_handler_for_return_address(JavaThread* current, address return_address))
  return raw_exception_handler_for_return_address(current, return_address);
JRT_END


address SharedRuntime::get_poll_stub(address pc) {
  address stub;
  // Look up the code blob
  CodeBlob *cb = CodeCache::find_blob(pc);

  // Should be an nmethod
  guarantee(cb != nullptr && cb->is_nmethod(), "safepoint polling: pc must refer to an nmethod");

  // Look up the relocation information
  assert(cb->as_nmethod()->is_at_poll_or_poll_return(pc),
      "safepoint polling: type must be poll at pc " INTPTR_FORMAT, p2i(pc));

#ifdef ASSERT
  if (!((NativeInstruction*)pc)->is_safepoint_poll()) {
    tty->print_cr("bad pc: " PTR_FORMAT, p2i(pc));
    Disassembler::decode(cb);
    fatal("Only polling locations are used for safepoint");
  }
#endif

  bool at_poll_return = cb->as_nmethod()->is_at_poll_return(pc);
  bool has_wide_vectors = cb->as_nmethod()->has_wide_vectors();
  if (at_poll_return) {
    assert(SharedRuntime::polling_page_return_handler_blob() != nullptr,
           "polling page return stub not created yet");
    stub = SharedRuntime::polling_page_return_handler_blob()->entry_point();
  } else if (has_wide_vectors) {
    assert(SharedRuntime::polling_page_vectors_safepoint_handler_blob() != nullptr,
           "polling page vectors safepoint stub not created yet");
    stub = SharedRuntime::polling_page_vectors_safepoint_handler_blob()->entry_point();
  } else {
    assert(SharedRuntime::polling_page_safepoint_handler_blob() != nullptr,
           "polling page safepoint stub not created yet");
    stub = SharedRuntime::polling_page_safepoint_handler_blob()->entry_point();
  }
  log_debug(safepoint)("... found polling page %s exception at pc = "
                       INTPTR_FORMAT ", stub =" INTPTR_FORMAT,
                       at_poll_return ? "return" : "loop",
                       (intptr_t)pc, (intptr_t)stub);
  return stub;
}

void SharedRuntime::throw_and_post_jvmti_exception(JavaThread* current, Handle h_exception) {
  if (JvmtiExport::can_post_on_exceptions()) {
    vframeStream vfst(current, true);
    methodHandle method = methodHandle(current, vfst.method());
    address bcp = method()->bcp_from(vfst.bci());
    JvmtiExport::post_exception_throw(current, method(), bcp, h_exception());
  }

#if INCLUDE_JVMCI
  if (EnableJVMCI) {
    vframeStream vfst(current, true);
    methodHandle method = methodHandle(current, vfst.method());
    int bci = vfst.bci();
    MethodData* trap_mdo = method->method_data();
    if (trap_mdo != nullptr) {
      // Set exception_seen if the exceptional bytecode is an invoke
      Bytecode_invoke call = Bytecode_invoke_check(method, bci);
      if (call.is_valid()) {
        ResourceMark rm(current);

        // Lock to read ProfileData, and ensure lock is not broken by a safepoint
        MutexLocker ml(trap_mdo->extra_data_lock(), Mutex::_no_safepoint_check_flag);

        ProfileData* pdata = trap_mdo->allocate_bci_to_data(bci, nullptr);
        if (pdata != nullptr && pdata->is_BitData()) {
          BitData* bit_data = (BitData*) pdata;
          bit_data->set_exception_seen();
        }
      }
    }
  }
#endif

  Exceptions::_throw(current, __FILE__, __LINE__, h_exception);
}

void SharedRuntime::throw_and_post_jvmti_exception(JavaThread* current, Symbol* name, const char *message) {
  Handle h_exception = Exceptions::new_exception(current, name, message);
  throw_and_post_jvmti_exception(current, h_exception);
}

#if INCLUDE_JVMTI
JRT_ENTRY(void, SharedRuntime::notify_jvmti_vthread_start(oopDesc* vt, jboolean hide, JavaThread* current))
  assert(hide == JNI_FALSE, "must be VTMS transition finish");
  jobject vthread = JNIHandles::make_local(const_cast<oopDesc*>(vt));
  JvmtiVTMSTransitionDisabler::VTMS_vthread_start(vthread);
  JNIHandles::destroy_local(vthread);
JRT_END

JRT_ENTRY(void, SharedRuntime::notify_jvmti_vthread_end(oopDesc* vt, jboolean hide, JavaThread* current))
  assert(hide == JNI_TRUE, "must be VTMS transition start");
  jobject vthread = JNIHandles::make_local(const_cast<oopDesc*>(vt));
  JvmtiVTMSTransitionDisabler::VTMS_vthread_end(vthread);
  JNIHandles::destroy_local(vthread);
JRT_END

JRT_ENTRY(void, SharedRuntime::notify_jvmti_vthread_mount(oopDesc* vt, jboolean hide, JavaThread* current))
  jobject vthread = JNIHandles::make_local(const_cast<oopDesc*>(vt));
  JvmtiVTMSTransitionDisabler::VTMS_vthread_mount(vthread, hide);
  JNIHandles::destroy_local(vthread);
JRT_END

JRT_ENTRY(void, SharedRuntime::notify_jvmti_vthread_unmount(oopDesc* vt, jboolean hide, JavaThread* current))
  jobject vthread = JNIHandles::make_local(const_cast<oopDesc*>(vt));
  JvmtiVTMSTransitionDisabler::VTMS_vthread_unmount(vthread, hide);
  JNIHandles::destroy_local(vthread);
JRT_END
#endif // INCLUDE_JVMTI

// The interpreter code to call this tracing function is only
// called/generated when UL is on for redefine, class and has the right level
// and tags. Since obsolete methods are never compiled, we don't have
// to modify the compilers to generate calls to this function.
//
JRT_LEAF(int, SharedRuntime::rc_trace_method_entry(
    JavaThread* thread, Method* method))
  if (method->is_obsolete()) {
    // We are calling an obsolete method, but this is not necessarily
    // an error. Our method could have been redefined just after we
    // fetched the Method* from the constant pool.
    ResourceMark rm;
    log_trace(redefine, class, obsolete)("calling obsolete method '%s'", method->name_and_sig_as_C_string());
  }
  return 0;
JRT_END

// ret_pc points into caller; we are returning caller's exception handler
// for given exception
// Note that the implementation of this method assumes it's only called when an exception has actually occured
address SharedRuntime::compute_compiled_exc_handler(nmethod* nm, address ret_pc, Handle& exception,
                                                    bool force_unwind, bool top_frame_only, bool& recursive_exception_occurred) {
  assert(nm != nullptr, "must exist");
  ResourceMark rm;

#if INCLUDE_JVMCI
  if (nm->is_compiled_by_jvmci()) {
    // lookup exception handler for this pc
    int catch_pco = pointer_delta_as_int(ret_pc, nm->code_begin());
    ExceptionHandlerTable table(nm);
    HandlerTableEntry *t = table.entry_for(catch_pco, -1, 0);
    if (t != nullptr) {
      return nm->code_begin() + t->pco();
    } else {
      return Deoptimization::deoptimize_for_missing_exception_handler(nm);
    }
  }
#endif // INCLUDE_JVMCI

  ScopeDesc* sd = nm->scope_desc_at(ret_pc);
  // determine handler bci, if any
  EXCEPTION_MARK;

  int handler_bci = -1;
  int scope_depth = 0;
  if (!force_unwind) {
    int bci = sd->bci();
    bool recursive_exception = false;
    do {
      bool skip_scope_increment = false;
      // exception handler lookup
      Klass* ek = exception->klass();
      methodHandle mh(THREAD, sd->method());
      handler_bci = Method::fast_exception_handler_bci_for(mh, ek, bci, THREAD);
      if (HAS_PENDING_EXCEPTION) {
        recursive_exception = true;
        // We threw an exception while trying to find the exception handler.
        // Transfer the new exception to the exception handle which will
        // be set into thread local storage, and do another lookup for an
        // exception handler for this exception, this time starting at the
        // BCI of the exception handler which caused the exception to be
        // thrown (bugs 4307310 and 4546590). Set "exception" reference
        // argument to ensure that the correct exception is thrown (4870175).
        recursive_exception_occurred = true;
        exception = Handle(THREAD, PENDING_EXCEPTION);
        CLEAR_PENDING_EXCEPTION;
        if (handler_bci >= 0) {
          bci = handler_bci;
          handler_bci = -1;
          skip_scope_increment = true;
        }
      }
      else {
        recursive_exception = false;
      }
      if (!top_frame_only && handler_bci < 0 && !skip_scope_increment) {
        sd = sd->sender();
        if (sd != nullptr) {
          bci = sd->bci();
        }
        ++scope_depth;
      }
    } while (recursive_exception || (!top_frame_only && handler_bci < 0 && sd != nullptr));
  }

  // found handling method => lookup exception handler
  int catch_pco = pointer_delta_as_int(ret_pc, nm->code_begin());

  ExceptionHandlerTable table(nm);
  HandlerTableEntry *t = table.entry_for(catch_pco, handler_bci, scope_depth);
  if (t == nullptr && (nm->is_compiled_by_c1() || handler_bci != -1)) {
    // Allow abbreviated catch tables.  The idea is to allow a method
    // to materialize its exceptions without committing to the exact
    // routing of exceptions.  In particular this is needed for adding
    // a synthetic handler to unlock monitors when inlining
    // synchronized methods since the unlock path isn't represented in
    // the bytecodes.
    t = table.entry_for(catch_pco, -1, 0);
  }

#ifdef COMPILER1
  if (t == nullptr && nm->is_compiled_by_c1()) {
    assert(nm->unwind_handler_begin() != nullptr, "");
    return nm->unwind_handler_begin();
  }
#endif

  if (t == nullptr) {
    ttyLocker ttyl;
    tty->print_cr("MISSING EXCEPTION HANDLER for pc " INTPTR_FORMAT " and handler bci %d, catch_pco: %d", p2i(ret_pc), handler_bci, catch_pco);
    tty->print_cr("   Exception:");
    exception->print();
    tty->cr();
    tty->print_cr(" Compiled exception table :");
    table.print();
    nm->print();
    nm->print_code();
    guarantee(false, "missing exception handler");
    return nullptr;
  }

  if (handler_bci != -1) { // did we find a handler in this method?
    sd->method()->set_exception_handler_entered(handler_bci); // profile
  }
  return nm->code_begin() + t->pco();
}

JRT_ENTRY(void, SharedRuntime::throw_AbstractMethodError(JavaThread* current))
  // These errors occur only at call sites
  throw_and_post_jvmti_exception(current, vmSymbols::java_lang_AbstractMethodError());
JRT_END

JRT_ENTRY(void, SharedRuntime::throw_IncompatibleClassChangeError(JavaThread* current))
  // These errors occur only at call sites
  throw_and_post_jvmti_exception(current, vmSymbols::java_lang_IncompatibleClassChangeError(), "vtable stub");
JRT_END

JRT_ENTRY(void, SharedRuntime::throw_ArithmeticException(JavaThread* current))
  throw_and_post_jvmti_exception(current, vmSymbols::java_lang_ArithmeticException(), "/ by zero");
JRT_END

JRT_ENTRY(void, SharedRuntime::throw_NullPointerException(JavaThread* current))
  throw_and_post_jvmti_exception(current, vmSymbols::java_lang_NullPointerException(), nullptr);
JRT_END

JRT_ENTRY(void, SharedRuntime::throw_NullPointerException_at_call(JavaThread* current))
  // This entry point is effectively only used for NullPointerExceptions which occur at inline
  // cache sites (when the callee activation is not yet set up) so we are at a call site
  throw_and_post_jvmti_exception(current, vmSymbols::java_lang_NullPointerException(), nullptr);
JRT_END

JRT_ENTRY(void, SharedRuntime::throw_StackOverflowError(JavaThread* current))
  throw_StackOverflowError_common(current, false);
JRT_END

JRT_ENTRY(void, SharedRuntime::throw_delayed_StackOverflowError(JavaThread* current))
  throw_StackOverflowError_common(current, true);
JRT_END

void SharedRuntime::throw_StackOverflowError_common(JavaThread* current, bool delayed) {
  // We avoid using the normal exception construction in this case because
  // it performs an upcall to Java, and we're already out of stack space.
  JavaThread* THREAD = current; // For exception macros.
  Klass* k = vmClasses::StackOverflowError_klass();
  oop exception_oop = InstanceKlass::cast(k)->allocate_instance(CHECK);
  if (delayed) {
    java_lang_Throwable::set_message(exception_oop,
                                     Universe::delayed_stack_overflow_error_message());
  }
  Handle exception (current, exception_oop);
  if (StackTraceInThrowable) {
    java_lang_Throwable::fill_in_stack_trace(exception);
  }
  // Remove the ScopedValue bindings in case we got a
  // StackOverflowError while we were trying to remove ScopedValue
  // bindings.
  current->clear_scopedValueBindings();
  // Increment counter for hs_err file reporting
  Atomic::inc(&Exceptions::_stack_overflow_errors);
  throw_and_post_jvmti_exception(current, exception);
}

address SharedRuntime::continuation_for_implicit_exception(JavaThread* current,
                                                           address pc,
                                                           ImplicitExceptionKind exception_kind)
{
  address target_pc = nullptr;

  if (Interpreter::contains(pc)) {
    switch (exception_kind) {
      case IMPLICIT_NULL:           return Interpreter::throw_NullPointerException_entry();
      case IMPLICIT_DIVIDE_BY_ZERO: return Interpreter::throw_ArithmeticException_entry();
      case STACK_OVERFLOW:          return Interpreter::throw_StackOverflowError_entry();
      default:                      ShouldNotReachHere();
    }
  } else {
    switch (exception_kind) {
      case STACK_OVERFLOW: {
        // Stack overflow only occurs upon frame setup; the callee is
        // going to be unwound. Dispatch to a shared runtime stub
        // which will cause the StackOverflowError to be fabricated
        // and processed.
        // Stack overflow should never occur during deoptimization:
        // the compiled method bangs the stack by as much as the
        // interpreter would need in case of a deoptimization. The
        // deoptimization blob and uncommon trap blob bang the stack
        // in a debug VM to verify the correctness of the compiled
        // method stack banging.
        assert(current->deopt_mark() == nullptr, "no stack overflow from deopt blob/uncommon trap");
        Events::log_exception(current, "StackOverflowError at " INTPTR_FORMAT, p2i(pc));
        return SharedRuntime::throw_StackOverflowError_entry();
      }

      case IMPLICIT_NULL: {
        if (VtableStubs::contains(pc)) {
          // We haven't yet entered the callee frame. Fabricate an
          // exception and begin dispatching it in the caller. Since
          // the caller was at a call site, it's safe to destroy all
          // caller-saved registers, as these entry points do.
          VtableStub* vt_stub = VtableStubs::stub_containing(pc);

          // If vt_stub is null, then return null to signal handler to report the SEGV error.
          if (vt_stub == nullptr) return nullptr;

          if (vt_stub->is_abstract_method_error(pc)) {
            assert(!vt_stub->is_vtable_stub(), "should never see AbstractMethodErrors from vtable-type VtableStubs");
            Events::log_exception(current, "AbstractMethodError at " INTPTR_FORMAT, p2i(pc));
            // Instead of throwing the abstract method error here directly, we re-resolve
            // and will throw the AbstractMethodError during resolve. As a result, we'll
            // get a more detailed error message.
            return SharedRuntime::get_handle_wrong_method_stub();
          } else {
            Events::log_exception(current, "NullPointerException at vtable entry " INTPTR_FORMAT, p2i(pc));
            // Assert that the signal comes from the expected location in stub code.
            assert(vt_stub->is_null_pointer_exception(pc),
                   "obtained signal from unexpected location in stub code");
            return SharedRuntime::throw_NullPointerException_at_call_entry();
          }
        } else {
          CodeBlob* cb = CodeCache::find_blob(pc);

          // If code blob is null, then return null to signal handler to report the SEGV error.
          if (cb == nullptr) return nullptr;

          // Exception happened in CodeCache. Must be either:
          // 1. Inline-cache check in C2I handler blob,
          // 2. Inline-cache check in nmethod, or
          // 3. Implicit null exception in nmethod

          if (!cb->is_nmethod()) {
            bool is_in_blob = cb->is_adapter_blob() || cb->is_method_handles_adapter_blob();
            if (!is_in_blob) {
              // Allow normal crash reporting to handle this
              return nullptr;
            }
            Events::log_exception(current, "NullPointerException in code blob at " INTPTR_FORMAT, p2i(pc));
            // There is no handler here, so we will simply unwind.
            return SharedRuntime::throw_NullPointerException_at_call_entry();
          }

          // Otherwise, it's a compiled method.  Consult its exception handlers.
          nmethod* nm = cb->as_nmethod();
          if (nm->inlinecache_check_contains(pc)) {
            // exception happened inside inline-cache check code
            // => the nmethod is not yet active (i.e., the frame
            // is not set up yet) => use return address pushed by
            // caller => don't push another return address
            Events::log_exception(current, "NullPointerException in IC check " INTPTR_FORMAT, p2i(pc));
            return SharedRuntime::throw_NullPointerException_at_call_entry();
          }

          if (nm->method()->is_method_handle_intrinsic()) {
            // exception happened inside MH dispatch code, similar to a vtable stub
            Events::log_exception(current, "NullPointerException in MH adapter " INTPTR_FORMAT, p2i(pc));
            return SharedRuntime::throw_NullPointerException_at_call_entry();
          }

#ifndef PRODUCT
          _implicit_null_throws++;
#endif
          target_pc = nm->continuation_for_implicit_null_exception(pc);
          // If there's an unexpected fault, target_pc might be null,
          // in which case we want to fall through into the normal
          // error handling code.
        }

        break; // fall through
      }


      case IMPLICIT_DIVIDE_BY_ZERO: {
        nmethod* nm = CodeCache::find_nmethod(pc);
        guarantee(nm != nullptr, "must have containing compiled method for implicit division-by-zero exceptions");
#ifndef PRODUCT
        _implicit_div0_throws++;
#endif
        target_pc = nm->continuation_for_implicit_div0_exception(pc);
        // If there's an unexpected fault, target_pc might be null,
        // in which case we want to fall through into the normal
        // error handling code.
        break; // fall through
      }

      default: ShouldNotReachHere();
    }

    assert(exception_kind == IMPLICIT_NULL || exception_kind == IMPLICIT_DIVIDE_BY_ZERO, "wrong implicit exception kind");

    if (exception_kind == IMPLICIT_NULL) {
#ifndef PRODUCT
      // for AbortVMOnException flag
      Exceptions::debug_check_abort("java.lang.NullPointerException");
#endif //PRODUCT
      Events::log_exception(current, "Implicit null exception at " INTPTR_FORMAT " to " INTPTR_FORMAT, p2i(pc), p2i(target_pc));
    } else {
#ifndef PRODUCT
      // for AbortVMOnException flag
      Exceptions::debug_check_abort("java.lang.ArithmeticException");
#endif //PRODUCT
      Events::log_exception(current, "Implicit division by zero exception at " INTPTR_FORMAT " to " INTPTR_FORMAT, p2i(pc), p2i(target_pc));
    }
    return target_pc;
  }

  ShouldNotReachHere();
  return nullptr;
}


/**
 * Throws an java/lang/UnsatisfiedLinkError.  The address of this method is
 * installed in the native function entry of all native Java methods before
 * they get linked to their actual native methods.
 *
 * \note
 * This method actually never gets called!  The reason is because
 * the interpreter's native entries call NativeLookup::lookup() which
 * throws the exception when the lookup fails.  The exception is then
 * caught and forwarded on the return from NativeLookup::lookup() call
 * before the call to the native function.  This might change in the future.
 */
JNI_ENTRY(void*, throw_unsatisfied_link_error(JNIEnv* env, ...))
{
  // We return a bad value here to make sure that the exception is
  // forwarded before we look at the return value.
  THROW_(vmSymbols::java_lang_UnsatisfiedLinkError(), (void*)badAddress);
}
JNI_END

address SharedRuntime::native_method_throw_unsatisfied_link_error_entry() {
  return CAST_FROM_FN_PTR(address, &throw_unsatisfied_link_error);
}

JRT_ENTRY_NO_ASYNC(void, SharedRuntime::register_finalizer(JavaThread* current, oopDesc* obj))
#if INCLUDE_JVMCI
  if (!obj->klass()->has_finalizer()) {
    return;
  }
#endif // INCLUDE_JVMCI
  assert(oopDesc::is_oop(obj), "must be a valid oop");
  assert(obj->klass()->has_finalizer(), "shouldn't be here otherwise");
  InstanceKlass::register_finalizer(instanceOop(obj), CHECK);
JRT_END

jlong SharedRuntime::get_java_tid(JavaThread* thread) {
  assert(thread != nullptr, "No thread");
  if (thread == nullptr) {
    return 0;
  }
  guarantee(Thread::current() != thread || thread->is_oop_safe(),
            "current cannot touch oops after its GC barrier is detached.");
  oop obj = thread->threadObj();
  return (obj == nullptr) ? 0 : java_lang_Thread::thread_id(obj);
}

/**
 * This function ought to be a void function, but cannot be because
 * it gets turned into a tail-call on sparc, which runs into dtrace bug
 * 6254741.  Once that is fixed we can remove the dummy return value.
 */
int SharedRuntime::dtrace_object_alloc(oopDesc* o) {
  return dtrace_object_alloc(JavaThread::current(), o, o->size());
}

int SharedRuntime::dtrace_object_alloc(JavaThread* thread, oopDesc* o) {
  return dtrace_object_alloc(thread, o, o->size());
}

int SharedRuntime::dtrace_object_alloc(JavaThread* thread, oopDesc* o, size_t size) {
  assert(DTraceAllocProbes, "wrong call");
  Klass* klass = o->klass();
  Symbol* name = klass->name();
  HOTSPOT_OBJECT_ALLOC(
                   get_java_tid(thread),
                   (char *) name->bytes(), name->utf8_length(), size * HeapWordSize);
  return 0;
}

JRT_LEAF(int, SharedRuntime::dtrace_method_entry(
    JavaThread* current, Method* method))
  assert(current == JavaThread::current(), "pre-condition");

  assert(DTraceMethodProbes, "wrong call");
  Symbol* kname = method->klass_name();
  Symbol* name = method->name();
  Symbol* sig = method->signature();
  HOTSPOT_METHOD_ENTRY(
      get_java_tid(current),
      (char *) kname->bytes(), kname->utf8_length(),
      (char *) name->bytes(), name->utf8_length(),
      (char *) sig->bytes(), sig->utf8_length());
  return 0;
JRT_END

JRT_LEAF(int, SharedRuntime::dtrace_method_exit(
    JavaThread* current, Method* method))
  assert(current == JavaThread::current(), "pre-condition");
  assert(DTraceMethodProbes, "wrong call");
  Symbol* kname = method->klass_name();
  Symbol* name = method->name();
  Symbol* sig = method->signature();
  HOTSPOT_METHOD_RETURN(
      get_java_tid(current),
      (char *) kname->bytes(), kname->utf8_length(),
      (char *) name->bytes(), name->utf8_length(),
      (char *) sig->bytes(), sig->utf8_length());
  return 0;
JRT_END


// Finds receiver, CallInfo (i.e. receiver method), and calling bytecode)
// for a call current in progress, i.e., arguments has been pushed on stack
// put callee has not been invoked yet.  Used by: resolve virtual/static,
// vtable updates, etc.  Caller frame must be compiled.
Handle SharedRuntime::find_callee_info(Bytecodes::Code& bc, CallInfo& callinfo, TRAPS) {
  JavaThread* current = THREAD;
  ResourceMark rm(current);

  // last java frame on stack (which includes native call frames)
  vframeStream vfst(current, true);  // Do not skip and javaCalls

  return find_callee_info_helper(vfst, bc, callinfo, THREAD);
}

Method* SharedRuntime::extract_attached_method(vframeStream& vfst) {
  nmethod* caller = vfst.nm();

  address pc = vfst.frame_pc();
  { // Get call instruction under lock because another thread may be busy patching it.
    CompiledICLocker ic_locker(caller);
    return caller->attached_method_before_pc(pc);
  }
  return nullptr;
}

// Finds receiver, CallInfo (i.e. receiver method), and calling bytecode
// for a call current in progress, i.e., arguments has been pushed on stack
// but callee has not been invoked yet.  Caller frame must be compiled.
Handle SharedRuntime::find_callee_info_helper(vframeStream& vfst, Bytecodes::Code& bc,
                                              CallInfo& callinfo, TRAPS) {
  Handle receiver;
  Handle nullHandle;  // create a handy null handle for exception returns
  JavaThread* current = THREAD;

  assert(!vfst.at_end(), "Java frame must exist");

  // Find caller and bci from vframe
  methodHandle caller(current, vfst.method());
  int          bci   = vfst.bci();

  if (caller->is_continuation_enter_intrinsic()) {
    bc = Bytecodes::_invokestatic;
    LinkResolver::resolve_continuation_enter(callinfo, CHECK_NH);
    return receiver;
  }

  // Substitutability test implementation piggy backs on static call resolution
  Bytecodes::Code code = caller->java_code_at(bci);
  if (code == Bytecodes::_if_acmpeq || code == Bytecodes::_if_acmpne) {
    bc = Bytecodes::_invokestatic;
    methodHandle attached_method(THREAD, extract_attached_method(vfst));
    assert(attached_method.not_null(), "must have attached method");
    vmClasses::ValueObjectMethods_klass()->initialize(CHECK_NH);
    LinkResolver::resolve_invoke(callinfo, receiver, attached_method, bc, false, CHECK_NH);
#ifdef ASSERT
    Method* is_subst = vmClasses::ValueObjectMethods_klass()->find_method(vmSymbols::isSubstitutable_name(), vmSymbols::object_object_boolean_signature());
    assert(callinfo.selected_method() == is_subst, "must be isSubstitutable method");
#endif
    return receiver;
  }

  Bytecode_invoke bytecode(caller, bci);
  int bytecode_index = bytecode.index();
  bc = bytecode.invoke_code();

  methodHandle attached_method(current, extract_attached_method(vfst));
  if (attached_method.not_null()) {
    Method* callee = bytecode.static_target(CHECK_NH);
    vmIntrinsics::ID id = callee->intrinsic_id();
    // When VM replaces MH.invokeBasic/linkTo* call with a direct/virtual call,
    // it attaches statically resolved method to the call site.
    if (MethodHandles::is_signature_polymorphic(id) &&
        MethodHandles::is_signature_polymorphic_intrinsic(id)) {
      bc = MethodHandles::signature_polymorphic_intrinsic_bytecode(id);

      // Adjust invocation mode according to the attached method.
      switch (bc) {
        case Bytecodes::_invokevirtual:
          if (attached_method->method_holder()->is_interface()) {
            bc = Bytecodes::_invokeinterface;
          }
          break;
        case Bytecodes::_invokeinterface:
          if (!attached_method->method_holder()->is_interface()) {
            bc = Bytecodes::_invokevirtual;
          }
          break;
        case Bytecodes::_invokehandle:
          if (!MethodHandles::is_signature_polymorphic_method(attached_method())) {
            bc = attached_method->is_static() ? Bytecodes::_invokestatic
                                              : Bytecodes::_invokevirtual;
          }
          break;
        default:
          break;
      }
    } else {
      assert(attached_method->has_scalarized_args(), "invalid use of attached method");
      if (!attached_method->method_holder()->is_inline_klass()) {
        // Ignore the attached method in this case to not confuse below code
        attached_method = methodHandle(current, nullptr);
      }
    }
  }

  assert(bc != Bytecodes::_illegal, "not initialized");

  bool has_receiver = bc != Bytecodes::_invokestatic &&
                      bc != Bytecodes::_invokedynamic &&
                      bc != Bytecodes::_invokehandle;
  bool check_null_and_abstract = true;

  // Find receiver for non-static call
  if (has_receiver) {
    // This register map must be update since we need to find the receiver for
    // compiled frames. The receiver might be in a register.
    RegisterMap reg_map2(current,
                         RegisterMap::UpdateMap::include,
                         RegisterMap::ProcessFrames::include,
                         RegisterMap::WalkContinuation::skip);
    frame stubFrame   = current->last_frame();
    // Caller-frame is a compiled frame
    frame callerFrame = stubFrame.sender(&reg_map2);

    Method* callee = attached_method();
    if (callee == nullptr) {
      callee = bytecode.static_target(CHECK_NH);
      if (callee == nullptr) {
        THROW_(vmSymbols::java_lang_NoSuchMethodException(), nullHandle);
      }
    }
    bool caller_is_c1 = callerFrame.is_compiled_frame() && callerFrame.cb()->as_nmethod()->is_compiled_by_c1();
    if (!caller_is_c1 && callee->is_scalarized_arg(0)) {
      // If the receiver is an inline type that is passed as fields, no oop is available
      // Resolve the call without receiver null checking.
      assert(!callee->mismatch(), "calls with inline type receivers should never mismatch");
      assert(attached_method.not_null() && !attached_method->is_abstract(), "must have non-abstract attached method");
      if (bc == Bytecodes::_invokeinterface) {
        bc = Bytecodes::_invokevirtual; // C2 optimistically replaces interface calls by virtual calls
      }
      check_null_and_abstract = false;
    } else {
      // Retrieve from a compiled argument list
      receiver = Handle(current, callerFrame.retrieve_receiver(&reg_map2));
      assert(oopDesc::is_oop_or_null(receiver()), "");
      if (receiver.is_null()) {
        THROW_(vmSymbols::java_lang_NullPointerException(), nullHandle);
      }
    }
  }

  // Resolve method
  if (attached_method.not_null()) {
    // Parameterized by attached method.
    LinkResolver::resolve_invoke(callinfo, receiver, attached_method, bc, check_null_and_abstract, CHECK_NH);
  } else {
    // Parameterized by bytecode.
    constantPoolHandle constants(current, caller->constants());
    LinkResolver::resolve_invoke(callinfo, receiver, constants, bytecode_index, bc, CHECK_NH);
  }

#ifdef ASSERT
  // Check that the receiver klass is of the right subtype and that it is initialized for virtual calls
  if (has_receiver && check_null_and_abstract) {
    assert(receiver.not_null(), "should have thrown exception");
    Klass* receiver_klass = receiver->klass();
    Klass* rk = nullptr;
    if (attached_method.not_null()) {
      // In case there's resolved method attached, use its holder during the check.
      rk = attached_method->method_holder();
    } else {
      // Klass is already loaded.
      constantPoolHandle constants(current, caller->constants());
      rk = constants->klass_ref_at(bytecode_index, bc, CHECK_NH);
    }
    Klass* static_receiver_klass = rk;
    assert(receiver_klass->is_subtype_of(static_receiver_klass),
           "actual receiver must be subclass of static receiver klass");
    if (receiver_klass->is_instance_klass()) {
      if (InstanceKlass::cast(receiver_klass)->is_not_initialized()) {
        tty->print_cr("ERROR: Klass not yet initialized!!");
        receiver_klass->print();
      }
      assert(!InstanceKlass::cast(receiver_klass)->is_not_initialized(), "receiver_klass must be initialized");
    }
  }
#endif

  return receiver;
}

methodHandle SharedRuntime::find_callee_method(bool is_optimized, bool& caller_is_c1, TRAPS) {
  JavaThread* current = THREAD;
  ResourceMark rm(current);
  // We need first to check if any Java activations (compiled, interpreted)
  // exist on the stack since last JavaCall.  If not, we need
  // to get the target method from the JavaCall wrapper.
  vframeStream vfst(current, true);  // Do not skip any javaCalls
  methodHandle callee_method;
  if (vfst.at_end()) {
    // No Java frames were found on stack since we did the JavaCall.
    // Hence the stack can only contain an entry_frame.  We need to
    // find the target method from the stub frame.
    RegisterMap reg_map(current,
                        RegisterMap::UpdateMap::skip,
                        RegisterMap::ProcessFrames::include,
                        RegisterMap::WalkContinuation::skip);
    frame fr = current->last_frame();
    assert(fr.is_runtime_frame(), "must be a runtimeStub");
    fr = fr.sender(&reg_map);
    assert(fr.is_entry_frame(), "must be");
    // fr is now pointing to the entry frame.
    callee_method = methodHandle(current, fr.entry_frame_call_wrapper()->callee_method());
  } else {
    Bytecodes::Code bc;
    CallInfo callinfo;
    find_callee_info_helper(vfst, bc, callinfo, CHECK_(methodHandle()));
    // Calls via mismatching methods are always non-scalarized
    if (callinfo.resolved_method()->mismatch() && !is_optimized) {
      caller_is_c1 = true;
    }
    callee_method = methodHandle(current, callinfo.selected_method());
  }
  assert(callee_method()->is_method(), "must be");
  return callee_method;
}

// Resolves a call.
methodHandle SharedRuntime::resolve_helper(bool is_virtual, bool is_optimized, bool& caller_is_c1, TRAPS) {
  JavaThread* current = THREAD;
  ResourceMark rm(current);
  RegisterMap cbl_map(current,
                      RegisterMap::UpdateMap::skip,
                      RegisterMap::ProcessFrames::include,
                      RegisterMap::WalkContinuation::skip);
  frame caller_frame = current->last_frame().sender(&cbl_map);

  CodeBlob* caller_cb = caller_frame.cb();
  guarantee(caller_cb != nullptr && caller_cb->is_nmethod(), "must be called from compiled method");
  nmethod* caller_nm = caller_cb->as_nmethod();

  // determine call info & receiver
  // note: a) receiver is null for static calls
  //       b) an exception is thrown if receiver is null for non-static calls
  CallInfo call_info;
  Bytecodes::Code invoke_code = Bytecodes::_illegal;
  Handle receiver = find_callee_info(invoke_code, call_info, CHECK_(methodHandle()));

  NoSafepointVerifier nsv;

  methodHandle callee_method(current, call_info.selected_method());
  // Calls via mismatching methods are always non-scalarized
  if (caller_nm->is_compiled_by_c1() || (call_info.resolved_method()->mismatch() && !is_optimized)) {
    caller_is_c1 = true;
  }

  assert((!is_virtual && invoke_code == Bytecodes::_invokestatic ) ||
         (!is_virtual && invoke_code == Bytecodes::_invokespecial) ||
         (!is_virtual && invoke_code == Bytecodes::_invokehandle ) ||
         (!is_virtual && invoke_code == Bytecodes::_invokedynamic) ||
         ( is_virtual && invoke_code != Bytecodes::_invokestatic ), "inconsistent bytecode");

  assert(!caller_nm->is_unloading(), "It should not be unloading");

#ifndef PRODUCT
  // tracing/debugging/statistics
  uint *addr = (is_optimized) ? (&_resolve_opt_virtual_ctr) :
                 (is_virtual) ? (&_resolve_virtual_ctr) :
                                (&_resolve_static_ctr);
  Atomic::inc(addr);

  if (TraceCallFixup) {
    ResourceMark rm(current);
    tty->print("resolving %s%s (%s) call%s to",
               (is_optimized) ? "optimized " : "", (is_virtual) ? "virtual" : "static",
               Bytecodes::name(invoke_code), (caller_is_c1) ? " from C1" : "");
    callee_method->print_short_name(tty);
    tty->print_cr(" at pc: " INTPTR_FORMAT " to code: " INTPTR_FORMAT,
                  p2i(caller_frame.pc()), p2i(callee_method->code()));
  }
#endif

  if (invoke_code == Bytecodes::_invokestatic) {
    assert(callee_method->method_holder()->is_initialized() ||
           callee_method->method_holder()->is_reentrant_initialization(current),
           "invalid class initialization state for invoke_static");
    if (!VM_Version::supports_fast_class_init_checks() && callee_method->needs_clinit_barrier()) {
      // In order to keep class initialization check, do not patch call
      // site for static call when the class is not fully initialized.
      // Proper check is enforced by call site re-resolution on every invocation.
      //
      // When fast class initialization checks are supported (VM_Version::supports_fast_class_init_checks() == true),
      // explicit class initialization check is put in nmethod entry (VEP).
      assert(callee_method->method_holder()->is_linked(), "must be");
      return callee_method;
    }
  }


  // JSR 292 key invariant:
  // If the resolved method is a MethodHandle invoke target, the call
  // site must be a MethodHandle call site, because the lambda form might tail-call
  // leaving the stack in a state unknown to either caller or callee

  // Compute entry points. The computation of the entry points is independent of
  // patching the call.

  // Make sure the callee nmethod does not get deoptimized and removed before
  // we are done patching the code.


  CompiledICLocker ml(caller_nm);
  if (is_virtual && !is_optimized) {
    CompiledIC* inline_cache = CompiledIC_before(caller_nm, caller_frame.pc());
    inline_cache->update(&call_info, receiver->klass(), caller_is_c1);
  } else {
    // Callsite is a direct call - set it to the destination method
    CompiledDirectCall* callsite = CompiledDirectCall::before(caller_frame.pc());
    callsite->set(callee_method, caller_is_c1);
  }

  return callee_method;
}

// Inline caches exist only in compiled code
JRT_BLOCK_ENTRY(address, SharedRuntime::handle_wrong_method_ic_miss(JavaThread* current))
#ifdef ASSERT
  RegisterMap reg_map(current,
                      RegisterMap::UpdateMap::skip,
                      RegisterMap::ProcessFrames::include,
                      RegisterMap::WalkContinuation::skip);
  frame stub_frame = current->last_frame();
  assert(stub_frame.is_runtime_frame(), "sanity check");
  frame caller_frame = stub_frame.sender(&reg_map);
  assert(!caller_frame.is_interpreted_frame() && !caller_frame.is_entry_frame() && !caller_frame.is_upcall_stub_frame(), "unexpected frame");
#endif /* ASSERT */

  methodHandle callee_method;
  bool is_optimized = false;
  bool caller_is_c1 = false;
  JRT_BLOCK
    callee_method = SharedRuntime::handle_ic_miss_helper(is_optimized, caller_is_c1, CHECK_NULL);
    // Return Method* through TLS
    current->set_vm_result_metadata(callee_method());
  JRT_BLOCK_END
  // return compiled code entry point after potential safepoints
  return get_resolved_entry(current, callee_method, false, is_optimized, caller_is_c1);
JRT_END


// Handle call site that has been made non-entrant
JRT_BLOCK_ENTRY(address, SharedRuntime::handle_wrong_method(JavaThread* current))
  // 6243940 We might end up in here if the callee is deoptimized
  // as we race to call it.  We don't want to take a safepoint if
  // the caller was interpreted because the caller frame will look
  // interpreted to the stack walkers and arguments are now
  // "compiled" so it is much better to make this transition
  // invisible to the stack walking code. The i2c path will
  // place the callee method in the callee_target. It is stashed
  // there because if we try and find the callee by normal means a
  // safepoint is possible and have trouble gc'ing the compiled args.
  RegisterMap reg_map(current,
                      RegisterMap::UpdateMap::skip,
                      RegisterMap::ProcessFrames::include,
                      RegisterMap::WalkContinuation::skip);
  frame stub_frame = current->last_frame();
  assert(stub_frame.is_runtime_frame(), "sanity check");
  frame caller_frame = stub_frame.sender(&reg_map);

  if (caller_frame.is_interpreted_frame() ||
      caller_frame.is_entry_frame() ||
      caller_frame.is_upcall_stub_frame()) {
    Method* callee = current->callee_target();
    guarantee(callee != nullptr && callee->is_method(), "bad handshake");
    current->set_vm_result_metadata(callee);
    current->set_callee_target(nullptr);
    if (caller_frame.is_entry_frame() && VM_Version::supports_fast_class_init_checks()) {
      // Bypass class initialization checks in c2i when caller is in native.
      // JNI calls to static methods don't have class initialization checks.
      // Fast class initialization checks are present in c2i adapters and call into
      // SharedRuntime::handle_wrong_method() on the slow path.
      //
      // JVM upcalls may land here as well, but there's a proper check present in
      // LinkResolver::resolve_static_call (called from JavaCalls::call_static),
      // so bypassing it in c2i adapter is benign.
      return callee->get_c2i_no_clinit_check_entry();
    } else {
      if (caller_frame.is_interpreted_frame()) {
        return callee->get_c2i_inline_entry();
      } else {
        return callee->get_c2i_entry();
      }
    }
  }

  // Must be compiled to compiled path which is safe to stackwalk
  methodHandle callee_method;
  bool is_static_call = false;
  bool is_optimized = false;
  bool caller_is_c1 = false;
  JRT_BLOCK
    // Force resolving of caller (if we called from compiled frame)
    callee_method = SharedRuntime::reresolve_call_site(is_static_call, is_optimized, caller_is_c1, CHECK_NULL);
    current->set_vm_result_metadata(callee_method());
  JRT_BLOCK_END
  // return compiled code entry point after potential safepoints
  return get_resolved_entry(current, callee_method, is_static_call, is_optimized, caller_is_c1);
JRT_END

// Handle abstract method call
JRT_BLOCK_ENTRY(address, SharedRuntime::handle_wrong_method_abstract(JavaThread* current))
  // Verbose error message for AbstractMethodError.
  // Get the called method from the invoke bytecode.
  vframeStream vfst(current, true);
  assert(!vfst.at_end(), "Java frame must exist");
  methodHandle caller(current, vfst.method());
  Bytecode_invoke invoke(caller, vfst.bci());
  DEBUG_ONLY( invoke.verify(); )

  // Find the compiled caller frame.
  RegisterMap reg_map(current,
                      RegisterMap::UpdateMap::include,
                      RegisterMap::ProcessFrames::include,
                      RegisterMap::WalkContinuation::skip);
  frame stubFrame = current->last_frame();
  assert(stubFrame.is_runtime_frame(), "must be");
  frame callerFrame = stubFrame.sender(&reg_map);
  assert(callerFrame.is_compiled_frame(), "must be");

  // Install exception and return forward entry.
  address res = SharedRuntime::throw_AbstractMethodError_entry();
  JRT_BLOCK
    methodHandle callee(current, invoke.static_target(current));
    if (!callee.is_null()) {
      oop recv = callerFrame.retrieve_receiver(&reg_map);
      Klass *recv_klass = (recv != nullptr) ? recv->klass() : nullptr;
      res = StubRoutines::forward_exception_entry();
      LinkResolver::throw_abstract_method_error(callee, recv_klass, CHECK_(res));
    }
  JRT_BLOCK_END
  return res;
JRT_END

// return verified_code_entry if interp_only_mode is not set for the current thread;
// otherwise return c2i entry.
address SharedRuntime::get_resolved_entry(JavaThread* current, methodHandle callee_method,
                                          bool is_static_call, bool is_optimized, bool caller_is_c1) {
  if (current->is_interp_only_mode() && !callee_method->is_special_native_intrinsic()) {
    // In interp_only_mode we need to go to the interpreted entry
    // The c2i won't patch in this mode -- see fixup_callers_callsite
    return callee_method->get_c2i_entry();
  }

  if (caller_is_c1) {
    assert(callee_method->verified_inline_code_entry() != nullptr, "Jump to zero!");
    return callee_method->verified_inline_code_entry();
  } else if (is_static_call || is_optimized) {
    assert(callee_method->verified_code_entry() != nullptr, "Jump to zero!");
    return callee_method->verified_code_entry();
  } else {
    assert(callee_method->verified_inline_ro_code_entry() != nullptr, "Jump to zero!");
    return callee_method->verified_inline_ro_code_entry();
  }
}

// resolve a static call and patch code
JRT_BLOCK_ENTRY(address, SharedRuntime::resolve_static_call_C(JavaThread* current ))
  methodHandle callee_method;
  bool caller_is_c1 = false;
  bool enter_special = false;
  JRT_BLOCK
    callee_method = SharedRuntime::resolve_helper(false, false, caller_is_c1, CHECK_NULL);
    current->set_vm_result_metadata(callee_method());
  JRT_BLOCK_END
  // return compiled code entry point after potential safepoints
  return get_resolved_entry(current, callee_method, true, false, caller_is_c1);
JRT_END

// resolve virtual call and update inline cache to monomorphic
JRT_BLOCK_ENTRY(address, SharedRuntime::resolve_virtual_call_C(JavaThread* current))
  methodHandle callee_method;
  bool caller_is_c1 = false;
  JRT_BLOCK
    callee_method = SharedRuntime::resolve_helper(true, false, caller_is_c1, CHECK_NULL);
    current->set_vm_result_metadata(callee_method());
  JRT_BLOCK_END
  // return compiled code entry point after potential safepoints
  return get_resolved_entry(current, callee_method, false, false, caller_is_c1);
JRT_END


// Resolve a virtual call that can be statically bound (e.g., always
// monomorphic, so it has no inline cache).  Patch code to resolved target.
JRT_BLOCK_ENTRY(address, SharedRuntime::resolve_opt_virtual_call_C(JavaThread* current))
  methodHandle callee_method;
  bool caller_is_c1 = false;
  JRT_BLOCK
    callee_method = SharedRuntime::resolve_helper(true, true, caller_is_c1, CHECK_NULL);
    current->set_vm_result_metadata(callee_method());
  JRT_BLOCK_END
  // return compiled code entry point after potential safepoints
  return get_resolved_entry(current, callee_method, false, true, caller_is_c1);
JRT_END



methodHandle SharedRuntime::handle_ic_miss_helper(bool& is_optimized, bool& caller_is_c1, TRAPS) {
  JavaThread* current = THREAD;
  ResourceMark rm(current);
  CallInfo call_info;
  Bytecodes::Code bc;

  // receiver is null for static calls. An exception is thrown for null
  // receivers for non-static calls
  Handle receiver = find_callee_info(bc, call_info, CHECK_(methodHandle()));

  methodHandle callee_method(current, call_info.selected_method());

#ifndef PRODUCT
  Atomic::inc(&_ic_miss_ctr);

  // Statistics & Tracing
  if (TraceCallFixup) {
    ResourceMark rm(current);
    tty->print("IC miss (%s) call%s to", Bytecodes::name(bc), (caller_is_c1) ? " from C1" : "");
    callee_method->print_short_name(tty);
    tty->print_cr(" code: " INTPTR_FORMAT, p2i(callee_method->code()));
  }

  if (ICMissHistogram) {
    MutexLocker m(VMStatistic_lock);
    RegisterMap reg_map(current,
                        RegisterMap::UpdateMap::skip,
                        RegisterMap::ProcessFrames::include,
                        RegisterMap::WalkContinuation::skip);
    frame f = current->last_frame().real_sender(&reg_map);// skip runtime stub
    // produce statistics under the lock
    trace_ic_miss(f.pc());
  }
#endif

  // install an event collector so that when a vtable stub is created the
  // profiler can be notified via a DYNAMIC_CODE_GENERATED event. The
  // event can't be posted when the stub is created as locks are held
  // - instead the event will be deferred until the event collector goes
  // out of scope.
  JvmtiDynamicCodeEventCollector event_collector;

  // Update inline cache to megamorphic. Skip update if we are called from interpreted.
  RegisterMap reg_map(current,
                      RegisterMap::UpdateMap::skip,
                      RegisterMap::ProcessFrames::include,
                      RegisterMap::WalkContinuation::skip);
  frame caller_frame = current->last_frame().sender(&reg_map);
  CodeBlob* cb = caller_frame.cb();
  nmethod* caller_nm = cb->as_nmethod();
  // Calls via mismatching methods are always non-scalarized
  if (caller_nm->is_compiled_by_c1() || call_info.resolved_method()->mismatch()) {
    caller_is_c1 = true;
  }

  CompiledICLocker ml(caller_nm);
  CompiledIC* inline_cache = CompiledIC_before(caller_nm, caller_frame.pc());
  inline_cache->update(&call_info, receiver()->klass(), caller_is_c1);

  return callee_method;
}

//
// Resets a call-site in compiled code so it will get resolved again.
// This routines handles both virtual call sites, optimized virtual call
// sites, and static call sites. Typically used to change a call sites
// destination from compiled to interpreted.
//
methodHandle SharedRuntime::reresolve_call_site(bool& is_static_call, bool& is_optimized, bool& caller_is_c1, TRAPS) {
  JavaThread* current = THREAD;
  ResourceMark rm(current);
  RegisterMap reg_map(current,
                      RegisterMap::UpdateMap::skip,
                      RegisterMap::ProcessFrames::include,
                      RegisterMap::WalkContinuation::skip);
  frame stub_frame = current->last_frame();
  assert(stub_frame.is_runtime_frame(), "must be a runtimeStub");
  frame caller = stub_frame.sender(&reg_map);
  if (caller.is_compiled_frame()) {
    caller_is_c1 = caller.cb()->as_nmethod()->is_compiled_by_c1();
  }

  // Do nothing if the frame isn't a live compiled frame.
  // nmethod could be deoptimized by the time we get here
  // so no update to the caller is needed.

  if ((caller.is_compiled_frame() && !caller.is_deoptimized_frame()) ||
      (caller.is_native_frame() && caller.cb()->as_nmethod()->method()->is_continuation_enter_intrinsic())) {

    address pc = caller.pc();

    nmethod* caller_nm = CodeCache::find_nmethod(pc);
    assert(caller_nm != nullptr, "did not find caller nmethod");

    // Default call_addr is the location of the "basic" call.
    // Determine the address of the call we a reresolving. With
    // Inline Caches we will always find a recognizable call.
    // With Inline Caches disabled we may or may not find a
    // recognizable call. We will always find a call for static
    // calls and for optimized virtual calls. For vanilla virtual
    // calls it depends on the state of the UseInlineCaches switch.
    //
    // With Inline Caches disabled we can get here for a virtual call
    // for two reasons:
    //   1 - calling an abstract method. The vtable for abstract methods
    //       will run us thru handle_wrong_method and we will eventually
    //       end up in the interpreter to throw the ame.
    //   2 - a racing deoptimization. We could be doing a vanilla vtable
    //       call and between the time we fetch the entry address and
    //       we jump to it the target gets deoptimized. Similar to 1
    //       we will wind up in the interprter (thru a c2i with c2).
    //
    CompiledICLocker ml(caller_nm);
    address call_addr = caller_nm->call_instruction_address(pc);

    if (call_addr != nullptr) {
      // On x86 the logic for finding a call instruction is blindly checking for a call opcode 5
      // bytes back in the instruction stream so we must also check for reloc info.
      RelocIterator iter(caller_nm, call_addr, call_addr+1);
      bool ret = iter.next(); // Get item
      if (ret) {
        is_static_call = false;
        is_optimized = false;
        switch (iter.type()) {
          case relocInfo::static_call_type:
            is_static_call = true;
          case relocInfo::opt_virtual_call_type: {
            is_optimized = (iter.type() == relocInfo::opt_virtual_call_type);
            CompiledDirectCall* cdc = CompiledDirectCall::at(call_addr);
            cdc->set_to_clean();
            break;
          }
          case relocInfo::virtual_call_type: {
            // compiled, dispatched call (which used to call an interpreted method)
            CompiledIC* inline_cache = CompiledIC_at(caller_nm, call_addr);
            inline_cache->set_to_clean();
            break;
          }
          default:
            break;
        }
      }
    }
  }

  methodHandle callee_method = find_callee_method(is_optimized, caller_is_c1, CHECK_(methodHandle()));

#ifndef PRODUCT
  Atomic::inc(&_wrong_method_ctr);

  if (TraceCallFixup) {
    ResourceMark rm(current);
    tty->print("handle_wrong_method reresolving call%s to", (caller_is_c1) ? " from C1" : "");
    callee_method->print_short_name(tty);
    tty->print_cr(" code: " INTPTR_FORMAT, p2i(callee_method->code()));
  }
#endif

  return callee_method;
}

address SharedRuntime::handle_unsafe_access(JavaThread* thread, address next_pc) {
  // The faulting unsafe accesses should be changed to throw the error
  // synchronously instead. Meanwhile the faulting instruction will be
  // skipped over (effectively turning it into a no-op) and an
  // asynchronous exception will be raised which the thread will
  // handle at a later point. If the instruction is a load it will
  // return garbage.

  // Request an async exception.
  thread->set_pending_unsafe_access_error();

  // Return address of next instruction to execute.
  return next_pc;
}

#ifdef ASSERT
void SharedRuntime::check_member_name_argument_is_last_argument(const methodHandle& method,
                                                                const BasicType* sig_bt,
                                                                const VMRegPair* regs) {
  ResourceMark rm;
  const int total_args_passed = method->size_of_parameters();
  const VMRegPair*    regs_with_member_name = regs;
        VMRegPair* regs_without_member_name = NEW_RESOURCE_ARRAY(VMRegPair, total_args_passed - 1);

  const int member_arg_pos = total_args_passed - 1;
  assert(member_arg_pos >= 0 && member_arg_pos < total_args_passed, "oob");
  assert(sig_bt[member_arg_pos] == T_OBJECT, "dispatch argument must be an object");

  java_calling_convention(sig_bt, regs_without_member_name, total_args_passed - 1);

  for (int i = 0; i < member_arg_pos; i++) {
    VMReg a =    regs_with_member_name[i].first();
    VMReg b = regs_without_member_name[i].first();
    assert(a->value() == b->value(), "register allocation mismatch: a= %d, b= %d", a->value(), b->value());
  }
  assert(regs_with_member_name[member_arg_pos].first()->is_valid(), "bad member arg");
}
#endif

// ---------------------------------------------------------------------------
// We are calling the interpreter via a c2i. Normally this would mean that
// we were called by a compiled method. However we could have lost a race
// where we went int -> i2c -> c2i and so the caller could in fact be
// interpreted. If the caller is compiled we attempt to patch the caller
// so he no longer calls into the interpreter.
JRT_LEAF(void, SharedRuntime::fixup_callers_callsite(Method* method, address caller_pc))
  AARCH64_PORT_ONLY(assert(pauth_ptr_is_raw(caller_pc), "should be raw"));

  // It's possible that deoptimization can occur at a call site which hasn't
  // been resolved yet, in which case this function will be called from
  // an nmethod that has been patched for deopt and we can ignore the
  // request for a fixup.
  // Also it is possible that we lost a race in that from_compiled_entry
  // is now back to the i2c in that case we don't need to patch and if
  // we did we'd leap into space because the callsite needs to use
  // "to interpreter" stub in order to load up the Method*. Don't
  // ask me how I know this...

  // Result from nmethod::is_unloading is not stable across safepoints.
  NoSafepointVerifier nsv;

  nmethod* callee = method->code();
  if (callee == nullptr) {
    return;
  }

  // write lock needed because we might patch call site by set_to_clean()
  // and is_unloading() can modify nmethod's state
  MACOS_AARCH64_ONLY(ThreadWXEnable __wx(WXWrite, JavaThread::current()));

  CodeBlob* cb = CodeCache::find_blob(caller_pc);
  if (cb == nullptr || !cb->is_nmethod() || !callee->is_in_use() || callee->is_unloading()) {
    return;
  }

  // The check above makes sure this is an nmethod.
  nmethod* caller = cb->as_nmethod();

  // Get the return PC for the passed caller PC.
  address return_pc = caller_pc + frame::pc_return_offset;

  if (!caller->is_in_use() || !NativeCall::is_call_before(return_pc)) {
    return;
  }

  // Expect to find a native call there (unless it was no-inline cache vtable dispatch)
  CompiledICLocker ic_locker(caller);
  ResourceMark rm;

  // If we got here through a static call or opt_virtual call, then we know where the
  // call address would be; let's peek at it
  address callsite_addr = (address)nativeCall_before(return_pc);
  RelocIterator iter(caller, callsite_addr, callsite_addr + 1);
  if (!iter.next()) {
    // No reloc entry found; not a static or optimized virtual call
    return;
  }

  relocInfo::relocType type = iter.reloc()->type();
  if (type != relocInfo::static_call_type &&
      type != relocInfo::opt_virtual_call_type) {
    return;
  }

  CompiledDirectCall* callsite = CompiledDirectCall::before(return_pc);
  callsite->set_to_clean();
JRT_END


// same as JVM_Arraycopy, but called directly from compiled code
JRT_ENTRY(void, SharedRuntime::slow_arraycopy_C(oopDesc* src,  jint src_pos,
                                                oopDesc* dest, jint dest_pos,
                                                jint length,
                                                JavaThread* current)) {
#ifndef PRODUCT
  _slow_array_copy_ctr++;
#endif
  // Check if we have null pointers
  if (src == nullptr || dest == nullptr) {
    THROW(vmSymbols::java_lang_NullPointerException());
  }
  // Do the copy.  The casts to arrayOop are necessary to the copy_array API,
  // even though the copy_array API also performs dynamic checks to ensure
  // that src and dest are truly arrays (and are conformable).
  // The copy_array mechanism is awkward and could be removed, but
  // the compilers don't call this function except as a last resort,
  // so it probably doesn't matter.
  src->klass()->copy_array((arrayOopDesc*)src, src_pos,
                                        (arrayOopDesc*)dest, dest_pos,
                                        length, current);
}
JRT_END

// The caller of generate_class_cast_message() (or one of its callers)
// must use a ResourceMark in order to correctly free the result.
char* SharedRuntime::generate_class_cast_message(
    JavaThread* thread, Klass* caster_klass) {

  // Get target class name from the checkcast instruction
  vframeStream vfst(thread, true);
  assert(!vfst.at_end(), "Java frame must exist");
  Bytecode_checkcast cc(vfst.method(), vfst.method()->bcp_from(vfst.bci()));
  constantPoolHandle cpool(thread, vfst.method()->constants());
  Klass* target_klass = ConstantPool::klass_at_if_loaded(cpool, cc.index());
  Symbol* target_klass_name = nullptr;
  if (target_klass == nullptr) {
    // This klass should be resolved, but just in case, get the name in the klass slot.
    target_klass_name = cpool->klass_name_at(cc.index());
  }
  return generate_class_cast_message(caster_klass, target_klass, target_klass_name);
}


// The caller of generate_class_cast_message() (or one of its callers)
// must use a ResourceMark in order to correctly free the result.
char* SharedRuntime::generate_class_cast_message(
    Klass* caster_klass, Klass* target_klass, Symbol* target_klass_name) {
  const char* caster_name = caster_klass->external_name();

  assert(target_klass != nullptr || target_klass_name != nullptr, "one must be provided");
  const char* target_name = target_klass == nullptr ? target_klass_name->as_klass_external_name() :
                                                   target_klass->external_name();

  size_t msglen = strlen(caster_name) + strlen("class ") + strlen(" cannot be cast to class ") + strlen(target_name) + 1;

  const char* caster_klass_description = "";
  const char* target_klass_description = "";
  const char* klass_separator = "";
  if (target_klass != nullptr && caster_klass->module() == target_klass->module()) {
    caster_klass_description = caster_klass->joint_in_module_of_loader(target_klass);
  } else {
    caster_klass_description = caster_klass->class_in_module_of_loader();
    target_klass_description = (target_klass != nullptr) ? target_klass->class_in_module_of_loader() : "";
    klass_separator = (target_klass != nullptr) ? "; " : "";
  }

  // add 3 for parenthesis and preceding space
  msglen += strlen(caster_klass_description) + strlen(target_klass_description) + strlen(klass_separator) + 3;

  char* message = NEW_RESOURCE_ARRAY_RETURN_NULL(char, msglen);
  if (message == nullptr) {
    // Shouldn't happen, but don't cause even more problems if it does
    message = const_cast<char*>(caster_klass->external_name());
  } else {
    jio_snprintf(message,
                 msglen,
                 "class %s cannot be cast to class %s (%s%s%s)",
                 caster_name,
                 target_name,
                 caster_klass_description,
                 klass_separator,
                 target_klass_description
                 );
  }
  return message;
}

char* SharedRuntime::generate_identity_exception_message(JavaThread* current, Klass* klass) {
  assert(klass->is_inline_klass(), "Must be a concrete value class");
  const char* desc = "Cannot synchronize on an instance of value class ";
  const char* className = klass->external_name();
  size_t msglen = strlen(desc) + strlen(className) + 1;
  char* message = NEW_RESOURCE_ARRAY(char, msglen);
  if (nullptr == message) {
    // Out of memory: can't create detailed error message
    message = const_cast<char*>(klass->external_name());
  } else {
    jio_snprintf(message, msglen, "%s%s", desc, className);
  }
  return message;
}

JRT_LEAF(void, SharedRuntime::reguard_yellow_pages())
  (void) JavaThread::current()->stack_overflow_state()->reguard_stack();
JRT_END

void SharedRuntime::monitor_enter_helper(oopDesc* obj, BasicLock* lock, JavaThread* current) {
  if (!SafepointSynchronize::is_synchronizing()) {
    // Only try quick_enter() if we're not trying to reach a safepoint
    // so that the calling thread reaches the safepoint more quickly.
    if (ObjectSynchronizer::quick_enter(obj, lock, current)) {
      return;
    }
  }
  // NO_ASYNC required because an async exception on the state transition destructor
  // would leave you with the lock held and it would never be released.
  // The normal monitorenter NullPointerException is thrown without acquiring a lock
  // and the model is that an exception implies the method failed.
  JRT_BLOCK_NO_ASYNC
  Handle h_obj(THREAD, obj);
  ObjectSynchronizer::enter(h_obj, lock, current);
  assert(!HAS_PENDING_EXCEPTION, "Should have no exception here");
  JRT_BLOCK_END
}

// Handles the uncommon case in locking, i.e., contention or an inflated lock.
JRT_BLOCK_ENTRY(void, SharedRuntime::complete_monitor_locking_C(oopDesc* obj, BasicLock* lock, JavaThread* current))
  SharedRuntime::monitor_enter_helper(obj, lock, current);
JRT_END

void SharedRuntime::monitor_exit_helper(oopDesc* obj, BasicLock* lock, JavaThread* current) {
  assert(JavaThread::current() == current, "invariant");
  // Exit must be non-blocking, and therefore no exceptions can be thrown.
  ExceptionMark em(current);

  // Check if C2_MacroAssembler::fast_unlock() or
  // C2_MacroAssembler::fast_unlock_lightweight() unlocked an inflated
  // monitor before going slow path.  Since there is no safepoint
  // polling when calling into the VM, we can be sure that the monitor
  // hasn't been deallocated.
  ObjectMonitor* m = current->unlocked_inflated_monitor();
  if (m != nullptr) {
    assert(!m->has_owner(current), "must be");
    current->clear_unlocked_inflated_monitor();

    // We need to reacquire the lock before we can call ObjectSynchronizer::exit().
    if (!m->try_enter(current, /*check_for_recursion*/ false)) {
      // Some other thread acquired the lock (or the monitor was
      // deflated). Either way we are done.
      current->dec_held_monitor_count();
      return;
    }
  }

  // The object could become unlocked through a JNI call, which we have no other checks for.
  // Give a fatal message if CheckJNICalls. Otherwise we ignore it.
  if (obj->is_unlocked()) {
    if (CheckJNICalls) {
      fatal("Object has been unlocked by JNI");
    }
    return;
  }
  ObjectSynchronizer::exit(obj, lock, current);
}

// Handles the uncommon cases of monitor unlocking in compiled code
JRT_LEAF(void, SharedRuntime::complete_monitor_unlocking_C(oopDesc* obj, BasicLock* lock, JavaThread* current))
  assert(current == JavaThread::current(), "pre-condition");
  SharedRuntime::monitor_exit_helper(obj, lock, current);
JRT_END

// This is only called when CheckJNICalls is true, and only
// for virtual thread termination.
JRT_LEAF(void,  SharedRuntime::log_jni_monitor_still_held())
  assert(CheckJNICalls, "Only call this when checking JNI usage");
  if (log_is_enabled(Debug, jni)) {
    JavaThread* current = JavaThread::current();
    int64_t vthread_id = java_lang_Thread::thread_id(current->vthread());
    int64_t carrier_id = java_lang_Thread::thread_id(current->threadObj());
    log_debug(jni)("VirtualThread (tid: " INT64_FORMAT ", carrier id: " INT64_FORMAT
                   ") exiting with Objects still locked by JNI MonitorEnter.",
                   vthread_id, carrier_id);
  }
JRT_END

#ifndef PRODUCT

void SharedRuntime::print_statistics() {
  ttyLocker ttyl;
  if (xtty != nullptr)  xtty->head("statistics type='SharedRuntime'");

  SharedRuntime::print_ic_miss_histogram();

  // Dump the JRT_ENTRY counters
  if (_new_instance_ctr) tty->print_cr("%5u new instance requires GC", _new_instance_ctr);
  if (_new_array_ctr) tty->print_cr("%5u new array requires GC", _new_array_ctr);
  if (_multi2_ctr) tty->print_cr("%5u multianewarray 2 dim", _multi2_ctr);
  if (_multi3_ctr) tty->print_cr("%5u multianewarray 3 dim", _multi3_ctr);
  if (_multi4_ctr) tty->print_cr("%5u multianewarray 4 dim", _multi4_ctr);
  if (_multi5_ctr) tty->print_cr("%5u multianewarray 5 dim", _multi5_ctr);

  tty->print_cr("%5u inline cache miss in compiled", _ic_miss_ctr);
  tty->print_cr("%5u wrong method", _wrong_method_ctr);
  tty->print_cr("%5u unresolved static call site", _resolve_static_ctr);
  tty->print_cr("%5u unresolved virtual call site", _resolve_virtual_ctr);
  tty->print_cr("%5u unresolved opt virtual call site", _resolve_opt_virtual_ctr);

  if (_mon_enter_stub_ctr) tty->print_cr("%5u monitor enter stub", _mon_enter_stub_ctr);
  if (_mon_exit_stub_ctr) tty->print_cr("%5u monitor exit stub", _mon_exit_stub_ctr);
  if (_mon_enter_ctr) tty->print_cr("%5u monitor enter slow", _mon_enter_ctr);
  if (_mon_exit_ctr) tty->print_cr("%5u monitor exit slow", _mon_exit_ctr);
  if (_partial_subtype_ctr) tty->print_cr("%5u slow partial subtype", _partial_subtype_ctr);
  if (_jbyte_array_copy_ctr) tty->print_cr("%5u byte array copies", _jbyte_array_copy_ctr);
  if (_jshort_array_copy_ctr) tty->print_cr("%5u short array copies", _jshort_array_copy_ctr);
  if (_jint_array_copy_ctr) tty->print_cr("%5u int array copies", _jint_array_copy_ctr);
  if (_jlong_array_copy_ctr) tty->print_cr("%5u long array copies", _jlong_array_copy_ctr);
  if (_oop_array_copy_ctr) tty->print_cr("%5u oop array copies", _oop_array_copy_ctr);
  if (_checkcast_array_copy_ctr) tty->print_cr("%5u checkcast array copies", _checkcast_array_copy_ctr);
  if (_unsafe_array_copy_ctr) tty->print_cr("%5u unsafe array copies", _unsafe_array_copy_ctr);
  if (_generic_array_copy_ctr) tty->print_cr("%5u generic array copies", _generic_array_copy_ctr);
  if (_slow_array_copy_ctr) tty->print_cr("%5u slow array copies", _slow_array_copy_ctr);
  if (_find_handler_ctr) tty->print_cr("%5u find exception handler", _find_handler_ctr);
  if (_rethrow_ctr) tty->print_cr("%5u rethrow handler", _rethrow_ctr);
  if (_unsafe_set_memory_ctr) tty->print_cr("%5u unsafe set memorys", _unsafe_set_memory_ctr);

  AdapterHandlerLibrary::print_statistics();

  if (xtty != nullptr)  xtty->tail("statistics");
}

inline double percent(int64_t x, int64_t y) {
  return 100.0 * (double)x / (double)MAX2(y, (int64_t)1);
}

class MethodArityHistogram {
 public:
  enum { MAX_ARITY = 256 };
 private:
  static uint64_t _arity_histogram[MAX_ARITY]; // histogram of #args
  static uint64_t _size_histogram[MAX_ARITY];  // histogram of arg size in words
  static uint64_t _total_compiled_calls;
  static uint64_t _max_compiled_calls_per_method;
  static int _max_arity;                       // max. arity seen
  static int _max_size;                        // max. arg size seen

  static void add_method_to_histogram(nmethod* nm) {
    Method* method = (nm == nullptr) ? nullptr : nm->method();
    if (method != nullptr) {
      ArgumentCount args(method->signature());
      int arity   = args.size() + (method->is_static() ? 0 : 1);
      int argsize = method->size_of_parameters();
      arity   = MIN2(arity, MAX_ARITY-1);
      argsize = MIN2(argsize, MAX_ARITY-1);
      uint64_t count = (uint64_t)method->compiled_invocation_count();
      _max_compiled_calls_per_method = count > _max_compiled_calls_per_method ? count : _max_compiled_calls_per_method;
      _total_compiled_calls    += count;
      _arity_histogram[arity]  += count;
      _size_histogram[argsize] += count;
      _max_arity = MAX2(_max_arity, arity);
      _max_size  = MAX2(_max_size, argsize);
    }
  }

  void print_histogram_helper(int n, uint64_t* histo, const char* name) {
    const int N = MIN2(9, n);
    double sum = 0;
    double weighted_sum = 0;
    for (int i = 0; i <= n; i++) { sum += (double)histo[i]; weighted_sum += (double)(i*histo[i]); }
    if (sum >= 1) { // prevent divide by zero or divide overflow
      double rest = sum;
      double percent = sum / 100;
      for (int i = 0; i <= N; i++) {
        rest -= (double)histo[i];
        tty->print_cr("%4d: " UINT64_FORMAT_W(12) " (%5.1f%%)", i, histo[i], (double)histo[i] / percent);
      }
      tty->print_cr("rest: " INT64_FORMAT_W(12) " (%5.1f%%)", (int64_t)rest, rest / percent);
      tty->print_cr("(avg. %s = %3.1f, max = %d)", name, weighted_sum / sum, n);
      tty->print_cr("(total # of compiled calls = " INT64_FORMAT_W(14) ")", _total_compiled_calls);
      tty->print_cr("(max # of compiled calls   = " INT64_FORMAT_W(14) ")", _max_compiled_calls_per_method);
    } else {
      tty->print_cr("Histogram generation failed for %s. n = %d, sum = %7.5f", name, n, sum);
    }
  }

  void print_histogram() {
    tty->print_cr("\nHistogram of call arity (incl. rcvr, calls to compiled methods only):");
    print_histogram_helper(_max_arity, _arity_histogram, "arity");
    tty->print_cr("\nHistogram of parameter block size (in words, incl. rcvr):");
    print_histogram_helper(_max_size, _size_histogram, "size");
    tty->cr();
  }

 public:
  MethodArityHistogram() {
    // Take the Compile_lock to protect against changes in the CodeBlob structures
    MutexLocker mu1(Compile_lock, Mutex::_safepoint_check_flag);
    // Take the CodeCache_lock to protect against changes in the CodeHeap structure
    MutexLocker mu2(CodeCache_lock, Mutex::_no_safepoint_check_flag);
    _max_arity = _max_size = 0;
    _total_compiled_calls = 0;
    _max_compiled_calls_per_method = 0;
    for (int i = 0; i < MAX_ARITY; i++) _arity_histogram[i] = _size_histogram[i] = 0;
    CodeCache::nmethods_do(add_method_to_histogram);
    print_histogram();
  }
};

uint64_t MethodArityHistogram::_arity_histogram[MethodArityHistogram::MAX_ARITY];
uint64_t MethodArityHistogram::_size_histogram[MethodArityHistogram::MAX_ARITY];
uint64_t MethodArityHistogram::_total_compiled_calls;
uint64_t MethodArityHistogram::_max_compiled_calls_per_method;
int MethodArityHistogram::_max_arity;
int MethodArityHistogram::_max_size;

void SharedRuntime::print_call_statistics(uint64_t comp_total) {
  tty->print_cr("Calls from compiled code:");
  int64_t total  = _nof_normal_calls + _nof_interface_calls + _nof_static_calls;
  int64_t mono_c = _nof_normal_calls - _nof_megamorphic_calls;
  int64_t mono_i = _nof_interface_calls;
  tty->print_cr("\t" INT64_FORMAT_W(12) " (100%%)  total non-inlined   ", total);
  tty->print_cr("\t" INT64_FORMAT_W(12) " (%4.1f%%) |- virtual calls       ", _nof_normal_calls, percent(_nof_normal_calls, total));
  tty->print_cr("\t" INT64_FORMAT_W(12) " (%4.0f%%) |  |- inlined          ", _nof_inlined_calls, percent(_nof_inlined_calls, _nof_normal_calls));
  tty->print_cr("\t" INT64_FORMAT_W(12) " (%4.0f%%) |  |- monomorphic      ", mono_c, percent(mono_c, _nof_normal_calls));
  tty->print_cr("\t" INT64_FORMAT_W(12) " (%4.0f%%) |  |- megamorphic      ", _nof_megamorphic_calls, percent(_nof_megamorphic_calls, _nof_normal_calls));
  tty->print_cr("\t" INT64_FORMAT_W(12) " (%4.1f%%) |- interface calls     ", _nof_interface_calls, percent(_nof_interface_calls, total));
  tty->print_cr("\t" INT64_FORMAT_W(12) " (%4.0f%%) |  |- inlined          ", _nof_inlined_interface_calls, percent(_nof_inlined_interface_calls, _nof_interface_calls));
  tty->print_cr("\t" INT64_FORMAT_W(12) " (%4.0f%%) |  |- monomorphic      ", mono_i, percent(mono_i, _nof_interface_calls));
  tty->print_cr("\t" INT64_FORMAT_W(12) " (%4.1f%%) |- static/special calls", _nof_static_calls, percent(_nof_static_calls, total));
  tty->print_cr("\t" INT64_FORMAT_W(12) " (%4.0f%%) |  |- inlined          ", _nof_inlined_static_calls, percent(_nof_inlined_static_calls, _nof_static_calls));
  tty->cr();
  tty->print_cr("Note 1: counter updates are not MT-safe.");
  tty->print_cr("Note 2: %% in major categories are relative to total non-inlined calls;");
  tty->print_cr("        %% in nested categories are relative to their category");
  tty->print_cr("        (and thus add up to more than 100%% with inlining)");
  tty->cr();

  MethodArityHistogram h;
}
#endif

#ifndef PRODUCT
static int _lookups; // number of calls to lookup
static int _equals;  // number of buckets checked with matching hash
static int _archived_hits; // number of successful lookups in archived table
static int _runtime_hits;  // number of successful lookups in runtime table
static int _compact; // number of equals calls with compact signature
#endif

// A simple wrapper class around the calling convention information
// that allows sharing of adapters for the same calling convention.
class AdapterFingerPrint : public MetaspaceObj {
 private:
  enum {
    _basic_type_bits = 5,
    _basic_type_mask = right_n_bits(_basic_type_bits),
    _basic_types_per_int = BitsPerInt / _basic_type_bits,
    _compact_int_count = 3
  };
  // TO DO:  Consider integrating this with a more global scheme for compressing signatures.
  // For now, 4 bits per components (plus T_VOID gaps after double/long) is not excessive.

  int _length;
  int _value[_compact_int_count];

  // Private construtor. Use allocate() to get an instance.
  AdapterFingerPrint(int total_args_passed, BasicType* sig_bt) {
    // Pack the BasicTypes with 8 per int
    _length = (total_args_passed + (_basic_types_per_int-1)) / _basic_types_per_int;
    int sig_index = 0;
    for (int index = 0; index < _length; index++) {
      int value = 0;
      for (int byte = 0; sig_index < total_args_passed && byte < _basic_types_per_int; byte++) {
        int bt = adapter_encoding(sig_bt[sig_index++]);
        assert((bt & _basic_type_mask) == bt, "must fit in 4 bits");
        value = (value << _basic_type_bits) | bt;
      }
      _value[index] = value;
    }
  }

  // Call deallocate instead
  ~AdapterFingerPrint() {
    FreeHeap(this);
  }

  // Remap BasicTypes that are handled equivalently by the adapters.
  // These are correct for the current system but someday it might be
  // necessary to make this mapping platform dependent.
  static BasicType adapter_encoding(BasicType in) {
    switch (in) {
      case T_BOOLEAN:
      case T_BYTE:
      case T_SHORT:
      case T_CHAR:
        // They are all promoted to T_INT in the calling convention
        return T_INT;

      case T_OBJECT:
      case T_ARRAY:
        // In other words, we assume that any register good enough for
        // an int or long is good enough for a managed pointer.
#ifdef _LP64
        return T_LONG;
#else
        return T_INT;
#endif

      case T_INT:
      case T_LONG:
      case T_FLOAT:
      case T_DOUBLE:
      case T_VOID:
        return in;

      default:
        ShouldNotReachHere();
        return T_CONFLICT;
    }
  }

<<<<<<< HEAD
 public:
  AdapterFingerPrint(const GrowableArray<SigEntry>* sig, bool has_ro_adapter = false) {
    // The fingerprint is based on the BasicType signature encoded
    // into an array of ints with eight entries per int.
    int total_args_passed = (sig != nullptr) ? sig->length() : 0;
    int* ptr;
    int len = (total_args_passed + (_basic_types_per_int-1)) / _basic_types_per_int;
    if (len <= _compact_int_count) {
      assert(_compact_int_count == 3, "else change next line");
      _value._compact[0] = _value._compact[1] = _value._compact[2] = 0;
      // Storing the signature encoded as signed chars hits about 98%
      // of the time.
      _length = -len;
      ptr = _value._compact;
    } else {
      _length = len;
      _value._fingerprint = NEW_C_HEAP_ARRAY(int, _length, mtCode);
      ptr = _value._fingerprint;
    }

    // Now pack the BasicTypes with 8 per int
    int sig_index = 0;
    BasicType prev_bt = T_ILLEGAL;
    int vt_count = 0;
    for (int index = 0; index < len; index++) {
      int value = 0;
      for (int byte = 0; byte < _basic_types_per_int; byte++) {
        BasicType bt = T_ILLEGAL;
        if (sig_index < total_args_passed) {
          bt = sig->at(sig_index++)._bt;
          if (bt == T_METADATA) {
            // Found start of inline type in signature
            assert(InlineTypePassFieldsAsArgs, "unexpected start of inline type");
            if (sig_index == 1 && has_ro_adapter) {
              // With a ro_adapter, replace receiver inline type delimiter by T_VOID to prevent matching
              // with other adapters that have the same inline type as first argument and no receiver.
              bt = T_VOID;
            }
            vt_count++;
          } else if (bt == T_VOID && prev_bt != T_LONG && prev_bt != T_DOUBLE) {
            // Found end of inline type in signature
            assert(InlineTypePassFieldsAsArgs, "unexpected end of inline type");
            vt_count--;
            assert(vt_count >= 0, "invalid vt_count");
          } else if (vt_count == 0) {
            // Widen fields that are not part of a scalarized inline type argument
            bt = adapter_encoding(bt);
          }
          prev_bt = bt;
        }
        int bt_val = (bt == T_ILLEGAL) ? 0 : bt;
        assert((bt_val & _basic_type_mask) == bt_val, "must fit in 4 bits");
        value = (value << _basic_type_bits) | bt_val;
=======
  void* operator new(size_t size, size_t fp_size) throw() {
    assert(fp_size >= size, "sanity check");
    void* p = AllocateHeap(fp_size, mtCode);
    memset(p, 0, fp_size);
    return p;
  }

  template<typename Function>
  void iterate_args(Function function) {
    for (int i = 0; i < length(); i++) {
      unsigned val = (unsigned)value(i);
      // args are packed so that first/lower arguments are in the highest
      // bits of each int value, so iterate from highest to the lowest
      for (int j = 32 - _basic_type_bits; j >= 0; j -= _basic_type_bits) {
        unsigned v = (val >> j) & _basic_type_mask;
        if (v == 0) {
          continue;
        }
        function(v);
>>>>>>> 52a5583d
      }
    }
    assert(vt_count == 0, "invalid vt_count");
  }

 public:
  static int allocation_size(int total_args_passed, BasicType* sig_bt) {
    int len = (total_args_passed + (_basic_types_per_int-1)) / _basic_types_per_int;
    return sizeof(AdapterFingerPrint) + (len > _compact_int_count ? (len - _compact_int_count) * sizeof(int) : 0);
  }

  static AdapterFingerPrint* allocate(int total_args_passed, BasicType* sig_bt) {
    int size_in_bytes = allocation_size(total_args_passed, sig_bt);
    return new (size_in_bytes) AdapterFingerPrint(total_args_passed, sig_bt);
  }

  static void deallocate(AdapterFingerPrint* fp) {
    fp->~AdapterFingerPrint();
  }

  int value(int index) {
    return _value[index];
  }

  int length() {
    if (_length < 0) return -_length;
    return _length;
  }

  bool is_compact() {
    return _length <= _compact_int_count;
  }

  unsigned int compute_hash() {
    int hash = 0;
    for (int i = 0; i < length(); i++) {
      int v = value(i);
      //Add arithmetic operation to the hash, like +3 to improve hashing
      hash = ((hash << 8) ^ v ^ (hash >> 5)) + 3;
    }
    return (unsigned int)hash;
  }

  const char* as_string() {
    stringStream st;
    st.print("0x");
    for (int i = 0; i < length(); i++) {
      st.print("%x", value(i));
    }
    return st.as_string();
  }

  const char* as_basic_args_string() {
    stringStream st;
    bool long_prev = false;
<<<<<<< HEAD
    for (int i = 0; i < length(); i++) {
      unsigned val = (unsigned)value(i);
      // args are packed so that first/lower arguments are in the highest
      // bits of each int value, so iterate from highest to the lowest
      for (int j = 32 - _basic_type_bits; j >= 0; j -= _basic_type_bits) {
        unsigned v = (val >> j) & _basic_type_mask;
        if (v == 0) {
          assert(i == length() - 1, "Only expect zeroes in the last word");
          continue;
        }
        if (long_prev) {
          long_prev = false;
          if (v == T_VOID) {
            st.print("J");
          } else {
            st.print("L");
          }
        } else if (v == T_LONG) {
          long_prev = true;
        } else if (v != T_VOID){
          st.print("%c", type2char((BasicType)v));
=======
    iterate_args([&] (int arg) {
      if (long_prev) {
        long_prev = false;
        if (arg == T_VOID) {
          st.print("J");
        } else {
          st.print("L");
>>>>>>> 52a5583d
        }
      }
      switch (arg) {
        case T_INT:    st.print("I");    break;
        case T_LONG:   long_prev = true; break;
        case T_FLOAT:  st.print("F");    break;
        case T_DOUBLE: st.print("D");    break;
        case T_VOID:   break;
        default: ShouldNotReachHere();
      }
    });
    if (long_prev) {
      st.print("L");
    }
    return st.as_string();
  }

  BasicType* as_basic_type(int& nargs) {
    nargs = 0;
    GrowableArray<BasicType> btarray;
    bool long_prev = false;

    iterate_args([&] (int arg) {
      if (long_prev) {
        long_prev = false;
        if (arg == T_VOID) {
          btarray.append(T_LONG);
        } else {
          btarray.append(T_OBJECT); // it could be T_ARRAY; it shouldn't matter
        }
      }
      switch (arg) {
        case T_INT: // fallthrough
        case T_FLOAT: // fallthrough
        case T_DOUBLE:
        case T_VOID:
          btarray.append((BasicType)arg);
          break;
        case T_LONG:
          long_prev = true;
          break;
        default: ShouldNotReachHere();
      }
    });

    if (long_prev) {
      btarray.append(T_OBJECT);
    }

    nargs = btarray.length();
    BasicType* sig_bt = NEW_RESOURCE_ARRAY(BasicType, nargs);
    int index = 0;
    GrowableArrayIterator<BasicType> iter = btarray.begin();
    while (iter != btarray.end()) {
      sig_bt[index++] = *iter;
      ++iter;
    }
    assert(index == btarray.length(), "sanity check");
#ifdef ASSERT
    {
      AdapterFingerPrint* compare_fp = AdapterFingerPrint::allocate(nargs, sig_bt);
      assert(this->equals(compare_fp), "sanity check");
      AdapterFingerPrint::deallocate(compare_fp);
    }
#endif
    return sig_bt;
  }

  bool equals(AdapterFingerPrint* other) {
    if (other->_length != _length) {
      return false;
    } else {
      for (int i = 0; i < _length; i++) {
        if (_value[i] != other->_value[i]) {
          return false;
        }
      }
    }
    return true;
  }

  // methods required by virtue of being a MetaspaceObj
  void metaspace_pointers_do(MetaspaceClosure* it) { return; /* nothing to do here */ }
  int size() const { return (int)heap_word_size(sizeof(AdapterFingerPrint) + (_length > _compact_int_count ? (_length - _compact_int_count) * sizeof(int) : 0)); }
  MetaspaceObj::Type type() const { return AdapterFingerPrintType; }

  static bool equals(AdapterFingerPrint* const& fp1, AdapterFingerPrint* const& fp2) {
    NOT_PRODUCT(_equals++);
    return fp1->equals(fp2);
  }

  static unsigned int compute_hash(AdapterFingerPrint* const& fp) {
    return fp->compute_hash();
  }
};

#if INCLUDE_CDS
static inline bool adapter_fp_equals_compact_hashtable_entry(AdapterHandlerEntry* entry, AdapterFingerPrint* fp, int len_unused) {
  return AdapterFingerPrint::equals(entry->fingerprint(), fp);
}

class ArchivedAdapterTable : public OffsetCompactHashtable<
  AdapterFingerPrint*,
  AdapterHandlerEntry*,
  adapter_fp_equals_compact_hashtable_entry> {};
#endif // INCLUDE_CDS

// A hashtable mapping from AdapterFingerPrints to AdapterHandlerEntries
using AdapterHandlerTable = ResourceHashtable<AdapterFingerPrint*, AdapterHandlerEntry*, 293,
                  AnyObj::C_HEAP, mtCode,
                  AdapterFingerPrint::compute_hash,
                  AdapterFingerPrint::equals>;
static AdapterHandlerTable* _adapter_handler_table;
static GrowableArray<AdapterHandlerEntry*>* _adapter_handler_list = nullptr;

// Find a entry with the same fingerprint if it exists
<<<<<<< HEAD
static AdapterHandlerEntry* lookup(const GrowableArray<SigEntry>* sig, bool has_ro_adapter = false) {
  NOT_PRODUCT(_lookups++);
  assert_lock_strong(AdapterHandlerLibrary_lock);
  AdapterFingerPrint fp(sig, has_ro_adapter);
  AdapterHandlerEntry** entry = _adapter_handler_table->get(&fp);
  if (entry != nullptr) {
=======
AdapterHandlerEntry* AdapterHandlerLibrary::lookup(int total_args_passed, BasicType* sig_bt) {
  NOT_PRODUCT(_lookups++);
  assert_lock_strong(AdapterHandlerLibrary_lock);
  AdapterFingerPrint* fp = AdapterFingerPrint::allocate(total_args_passed, sig_bt);
  AdapterHandlerEntry* entry = nullptr;
#if INCLUDE_CDS
  // if we are building the archive then the archived adapter table is
  // not valid and we need to use the ones added to the runtime table
  if (!AOTCodeCache::is_dumping_adapters()) {
    // Search archived table first. It is read-only table so can be searched without lock
    entry = _aot_adapter_handler_table.lookup(fp, fp->compute_hash(), 0 /* unused */);
    if (entry != nullptr) {
>>>>>>> 52a5583d
#ifndef PRODUCT
      if (fp->is_compact()) {
        _compact++;
      }
      _archived_hits++;
#endif
    }
  }
#endif // INCLUDE_CDS
  if (entry == nullptr) {
    assert_lock_strong(AdapterHandlerLibrary_lock);
    AdapterHandlerEntry** entry_p = _adapter_handler_table->get(fp);
    if (entry_p != nullptr) {
      entry = *entry_p;
      assert(entry->fingerprint()->equals(fp), "fingerprint mismatch key fp %s %s (hash=%d) != found fp %s %s (hash=%d)",
             entry->fingerprint()->as_basic_args_string(), entry->fingerprint()->as_string(), entry->fingerprint()->compute_hash(),
             fp->as_basic_args_string(), fp->as_string(), fp->compute_hash());
  #ifndef PRODUCT
      if (fp->is_compact()) _compact++;
      _runtime_hits++;
  #endif
    }
  }
  AdapterFingerPrint::deallocate(fp);
  return entry;
}

#ifndef PRODUCT
static void print_table_statistics() {
  auto size = [&] (AdapterFingerPrint* key, AdapterHandlerEntry* a) {
    return sizeof(*key) + sizeof(*a);
  };
  TableStatistics ts = _adapter_handler_table->statistics_calculate(size);
  ts.print(tty, "AdapterHandlerTable");
  tty->print_cr("AdapterHandlerTable (table_size=%d, entries=%d)",
                _adapter_handler_table->table_size(), _adapter_handler_table->number_of_entries());
  int total_hits = _archived_hits + _runtime_hits;
  tty->print_cr("AdapterHandlerTable: lookups %d equals %d hits %d (archived=%d+runtime=%d) compact %d",
                _lookups, _equals, total_hits, _archived_hits, _runtime_hits, _compact);
}
#endif

// ---------------------------------------------------------------------------
// Implementation of AdapterHandlerLibrary
AdapterHandlerEntry* AdapterHandlerLibrary::_abstract_method_handler = nullptr;
AdapterHandlerEntry* AdapterHandlerLibrary::_no_arg_handler = nullptr;
AdapterHandlerEntry* AdapterHandlerLibrary::_int_arg_handler = nullptr;
AdapterHandlerEntry* AdapterHandlerLibrary::_obj_arg_handler = nullptr;
AdapterHandlerEntry* AdapterHandlerLibrary::_obj_int_arg_handler = nullptr;
AdapterHandlerEntry* AdapterHandlerLibrary::_obj_obj_arg_handler = nullptr;
<<<<<<< HEAD
const int AdapterHandlerLibrary_size = 48*K;
=======
#if INCLUDE_CDS
ArchivedAdapterTable AdapterHandlerLibrary::_aot_adapter_handler_table;
#endif // INCLUDE_CDS
static const int AdapterHandlerLibrary_size = 16*K;
>>>>>>> 52a5583d
BufferBlob* AdapterHandlerLibrary::_buffer = nullptr;

BufferBlob* AdapterHandlerLibrary::buffer_blob() {
  assert(_buffer != nullptr, "should be initialized");
  return _buffer;
}

static void post_adapter_creation(const AdapterBlob* new_adapter,
                                  const AdapterHandlerEntry* entry) {
  if (Forte::is_enabled() || JvmtiExport::should_post_dynamic_code_generated()) {
    char blob_id[256];
    jio_snprintf(blob_id,
                 sizeof(blob_id),
                 "%s(%s)",
                 new_adapter->name(),
                 entry->fingerprint()->as_string());
    if (Forte::is_enabled()) {
      Forte::register_stub(blob_id, new_adapter->content_begin(), new_adapter->content_end());
    }

    if (JvmtiExport::should_post_dynamic_code_generated()) {
      JvmtiExport::post_dynamic_code_generated(blob_id, new_adapter->content_begin(), new_adapter->content_end());
    }
  }
}

void AdapterHandlerLibrary::create_abstract_method_handler() {
  assert_lock_strong(AdapterHandlerLibrary_lock);
  // Create a special handler for abstract methods.  Abstract methods
  // are never compiled so an i2c entry is somewhat meaningless, but
  // throw AbstractMethodError just in case.
  // Pass wrong_method_abstract for the c2i transitions to return
  // AbstractMethodError for invalid invocations.
  address wrong_method_abstract = SharedRuntime::get_handle_wrong_method_abstract_stub();
  _abstract_method_handler = AdapterHandlerLibrary::new_entry(AdapterFingerPrint::allocate(0, nullptr));
  _abstract_method_handler->set_entry_points(SharedRuntime::throw_AbstractMethodError_entry(),
                                             wrong_method_abstract,
                                             wrong_method_abstract,
                                             nullptr);
}

void AdapterHandlerLibrary::initialize() {
  {
    ResourceMark rm;
    MutexLocker mu(AdapterHandlerLibrary_lock);
    _adapter_handler_table = new (mtCode) AdapterHandlerTable();
    _buffer = BufferBlob::create("adapters", AdapterHandlerLibrary_size);
    create_abstract_method_handler();
  }

#if INCLUDE_CDS
  // Link adapters in AOT Cache to their code in AOT Code Cache
  if (!_aot_adapter_handler_table.empty()) {
    link_aot_adapters();
    lookup_simple_adapters();
    return;
  }
#endif // INCLUDE_CDS

  ResourceMark rm;
  AdapterBlob* no_arg_blob = nullptr;
  AdapterBlob* int_arg_blob = nullptr;
  AdapterBlob* obj_arg_blob = nullptr;
  AdapterBlob* obj_int_arg_blob = nullptr;
  AdapterBlob* obj_obj_arg_blob = nullptr;
  {
    MutexLocker mu(AdapterHandlerLibrary_lock);

<<<<<<< HEAD
    // Create a special handler for abstract methods.  Abstract methods
    // are never compiled so an i2c entry is somewhat meaningless, but
    // throw AbstractMethodError just in case.
    // Pass wrong_method_abstract for the c2i transitions to return
    // AbstractMethodError for invalid invocations.
    address wrong_method_abstract = SharedRuntime::get_handle_wrong_method_abstract_stub();
    _abstract_method_handler = AdapterHandlerLibrary::new_entry(new AdapterFingerPrint(nullptr),
                                                                SharedRuntime::throw_AbstractMethodError_entry(),
                                                                wrong_method_abstract, wrong_method_abstract, wrong_method_abstract,
                                                                wrong_method_abstract, wrong_method_abstract);
    _buffer = BufferBlob::create("adapters", AdapterHandlerLibrary_size);

    CompiledEntrySignature no_args;
    no_args.compute_calling_conventions();
    _no_arg_handler = create_adapter(no_arg_blob, no_args, true);

    CompiledEntrySignature obj_args;
    SigEntry::add_entry(obj_args.sig(), T_OBJECT);
    obj_args.compute_calling_conventions();
    _obj_arg_handler = create_adapter(obj_arg_blob, obj_args, true);

    CompiledEntrySignature int_args;
    SigEntry::add_entry(int_args.sig(), T_INT);
    int_args.compute_calling_conventions();
    _int_arg_handler = create_adapter(int_arg_blob, int_args, true);

    CompiledEntrySignature obj_int_args;
    SigEntry::add_entry(obj_int_args.sig(), T_OBJECT);
    SigEntry::add_entry(obj_int_args.sig(), T_INT);
    obj_int_args.compute_calling_conventions();
    _obj_int_arg_handler = create_adapter(obj_int_arg_blob, obj_int_args, true);

    CompiledEntrySignature obj_obj_args;
    SigEntry::add_entry(obj_obj_args.sig(), T_OBJECT);
    SigEntry::add_entry(obj_obj_args.sig(), T_OBJECT);
    obj_obj_args.compute_calling_conventions();
    _obj_obj_arg_handler = create_adapter(obj_obj_arg_blob, obj_obj_args, true);
=======
    _no_arg_handler = create_adapter(no_arg_blob, 0, nullptr);

    BasicType obj_args[] = { T_OBJECT };
    _obj_arg_handler = create_adapter(obj_arg_blob, 1, obj_args);

    BasicType int_args[] = { T_INT };
    _int_arg_handler = create_adapter(int_arg_blob, 1, int_args);

    BasicType obj_int_args[] = { T_OBJECT, T_INT };
    _obj_int_arg_handler = create_adapter(obj_int_arg_blob, 2, obj_int_args);

    BasicType obj_obj_args[] = { T_OBJECT, T_OBJECT };
    _obj_obj_arg_handler = create_adapter(obj_obj_arg_blob, 2, obj_obj_args);
>>>>>>> 52a5583d

    assert(no_arg_blob != nullptr &&
           obj_arg_blob != nullptr &&
           int_arg_blob != nullptr &&
           obj_int_arg_blob != nullptr &&
           obj_obj_arg_blob != nullptr, "Initial adapters must be properly created");
  }
  return;

  // Outside of the lock
  post_adapter_creation(no_arg_blob, _no_arg_handler);
  post_adapter_creation(obj_arg_blob, _obj_arg_handler);
  post_adapter_creation(int_arg_blob, _int_arg_handler);
  post_adapter_creation(obj_int_arg_blob, _obj_int_arg_handler);
  post_adapter_creation(obj_obj_arg_blob, _obj_obj_arg_handler);
}

<<<<<<< HEAD
AdapterHandlerEntry* AdapterHandlerLibrary::new_entry(AdapterFingerPrint* fingerprint,
                                                      address i2c_entry,
                                                      address c2i_entry,
                                                      address c2i_inline_entry,
                                                      address c2i_inline_ro_entry,
                                                      address c2i_unverified_entry,
                                                      address c2i_unverified_inline_entry,
                                                      address c2i_no_clinit_check_entry) {
  return new AdapterHandlerEntry(fingerprint, i2c_entry, c2i_entry, c2i_inline_entry, c2i_inline_ro_entry, c2i_unverified_entry,
                              c2i_unverified_inline_entry, c2i_no_clinit_check_entry);
=======
AdapterHandlerEntry* AdapterHandlerLibrary::new_entry(AdapterFingerPrint* fingerprint) {
  return AdapterHandlerEntry::allocate(fingerprint);
>>>>>>> 52a5583d
}

AdapterHandlerEntry* AdapterHandlerLibrary::get_simple_adapter(const methodHandle& method) {
  if (method->is_abstract()) {
    return nullptr;
  }
  int total_args_passed = method->size_of_parameters(); // All args on stack
  if (total_args_passed == 0) {
    return _no_arg_handler;
  } else if (total_args_passed == 1) {
    if (!method->is_static()) {
      if (InlineTypePassFieldsAsArgs && method->method_holder()->is_inline_klass()) {
        return nullptr;
      }
      return _obj_arg_handler;
    }
    switch (method->signature()->char_at(1)) {
      case JVM_SIGNATURE_CLASS: {
        if (InlineTypePassFieldsAsArgs) {
          SignatureStream ss(method->signature());
          InlineKlass* vk = ss.as_inline_klass(method->method_holder());
          if (vk != nullptr) {
            return nullptr;
          }
        }
        return _obj_arg_handler;
      }
      case JVM_SIGNATURE_ARRAY:
        return _obj_arg_handler;
      case JVM_SIGNATURE_INT:
      case JVM_SIGNATURE_BOOLEAN:
      case JVM_SIGNATURE_CHAR:
      case JVM_SIGNATURE_BYTE:
      case JVM_SIGNATURE_SHORT:
        return _int_arg_handler;
    }
  } else if (total_args_passed == 2 &&
             !method->is_static() && (!InlineTypePassFieldsAsArgs || !method->method_holder()->is_inline_klass())) {
    switch (method->signature()->char_at(1)) {
      case JVM_SIGNATURE_CLASS: {
        if (InlineTypePassFieldsAsArgs) {
          SignatureStream ss(method->signature());
          InlineKlass* vk = ss.as_inline_klass(method->method_holder());
          if (vk != nullptr) {
            return nullptr;
          }
        }
        return _obj_obj_arg_handler;
      }
      case JVM_SIGNATURE_ARRAY:
        return _obj_obj_arg_handler;
      case JVM_SIGNATURE_INT:
      case JVM_SIGNATURE_BOOLEAN:
      case JVM_SIGNATURE_CHAR:
      case JVM_SIGNATURE_BYTE:
      case JVM_SIGNATURE_SHORT:
        return _obj_int_arg_handler;
    }
  }
  return nullptr;
}

CompiledEntrySignature::CompiledEntrySignature(Method* method) :
  _method(method), _num_inline_args(0), _has_inline_recv(false),
  _regs(nullptr), _regs_cc(nullptr), _regs_cc_ro(nullptr),
  _args_on_stack(0), _args_on_stack_cc(0), _args_on_stack_cc_ro(0),
  _c1_needs_stack_repair(false), _c2_needs_stack_repair(false), _supers(nullptr) {
  _sig = new GrowableArray<SigEntry>((method != nullptr) ? method->size_of_parameters() : 1);
  _sig_cc = new GrowableArray<SigEntry>((method != nullptr) ? method->size_of_parameters() : 1);
  _sig_cc_ro = new GrowableArray<SigEntry>((method != nullptr) ? method->size_of_parameters() : 1);
}

// See if we can save space by sharing the same entry for VIEP and VIEP(RO),
// or the same entry for VEP and VIEP(RO).
CodeOffsets::Entries CompiledEntrySignature::c1_inline_ro_entry_type() const {
  if (!has_scalarized_args()) {
    // VEP/VIEP/VIEP(RO) all share the same entry. There's no packing.
    return CodeOffsets::Verified_Entry;
  }
  if (_method->is_static()) {
    // Static methods don't need VIEP(RO)
    return CodeOffsets::Verified_Entry;
  }

  if (has_inline_recv()) {
    if (num_inline_args() == 1) {
      // Share same entry for VIEP and VIEP(RO).
      // This is quite common: we have an instance method in an InlineKlass that has
      // no inline type args other than <this>.
      return CodeOffsets::Verified_Inline_Entry;
    } else {
      assert(num_inline_args() > 1, "must be");
      // No sharing:
      //   VIEP(RO) -- <this> is passed as object
      //   VEP      -- <this> is passed as fields
      return CodeOffsets::Verified_Inline_Entry_RO;
    }
  }

  // Either a static method, or <this> is not an inline type
  if (args_on_stack_cc() != args_on_stack_cc_ro()) {
    // No sharing:
    // Some arguments are passed on the stack, and we have inserted reserved entries
    // into the VEP, but we never insert reserved entries into the VIEP(RO).
    return CodeOffsets::Verified_Inline_Entry_RO;
  } else {
    // Share same entry for VEP and VIEP(RO).
    return CodeOffsets::Verified_Entry;
  }
}

// Returns all super methods (transitive) in classes and interfaces that are overridden by the current method.
GrowableArray<Method*>* CompiledEntrySignature::get_supers() {
  if (_supers != nullptr) {
    return _supers;
  }
  _supers = new GrowableArray<Method*>();
  // Skip private, static, and <init> methods
  if (_method->is_private() || _method->is_static() || _method->is_object_constructor()) {
    return _supers;
  }
  Symbol* name = _method->name();
  Symbol* signature = _method->signature();
  const Klass* holder = _method->method_holder()->super();
  Symbol* holder_name = holder->name();
  ThreadInVMfromUnknown tiv;
  JavaThread* current = JavaThread::current();
  HandleMark hm(current);
  Handle loader(current, _method->method_holder()->class_loader());

  // Walk up the class hierarchy and search for super methods
  while (holder != nullptr) {
    Method* super_method = holder->lookup_method(name, signature);
    if (super_method == nullptr) {
      break;
    }
    if (!super_method->is_static() && !super_method->is_private() &&
        (!super_method->is_package_private() ||
         super_method->method_holder()->is_same_class_package(loader(), holder_name))) {
      _supers->push(super_method);
    }
    holder = super_method->method_holder()->super();
  }
  // Search interfaces for super methods
  Array<InstanceKlass*>* interfaces = _method->method_holder()->transitive_interfaces();
  for (int i = 0; i < interfaces->length(); ++i) {
    Method* m = interfaces->at(i)->lookup_method(name, signature);
    if (m != nullptr && !m->is_static() && m->is_public()) {
      _supers->push(m);
    }
  }
  return _supers;
}

// Iterate over arguments and compute scalarized and non-scalarized signatures
void CompiledEntrySignature::compute_calling_conventions(bool init) {
  bool has_scalarized = false;
  if (_method != nullptr) {
    InstanceKlass* holder = _method->method_holder();
    int arg_num = 0;
    if (!_method->is_static()) {
      // We shouldn't scalarize 'this' in a value class constructor
      if (holder->is_inline_klass() && InlineKlass::cast(holder)->can_be_passed_as_fields() && !_method->is_object_constructor() &&
          (init || _method->is_scalarized_arg(arg_num))) {
        _sig_cc->appendAll(InlineKlass::cast(holder)->extended_sig());
        has_scalarized = true;
        _has_inline_recv = true;
        _num_inline_args++;
      } else {
        SigEntry::add_entry(_sig_cc, T_OBJECT, holder->name());
      }
      SigEntry::add_entry(_sig, T_OBJECT, holder->name());
      SigEntry::add_entry(_sig_cc_ro, T_OBJECT, holder->name());
      arg_num++;
    }
    for (SignatureStream ss(_method->signature()); !ss.at_return_type(); ss.next()) {
      BasicType bt = ss.type();
      if (bt == T_OBJECT) {
        InlineKlass* vk = ss.as_inline_klass(holder);
        if (vk != nullptr && vk->can_be_passed_as_fields() && (init || _method->is_scalarized_arg(arg_num))) {
          // Check for a calling convention mismatch with super method(s)
          bool scalar_super = false;
          bool non_scalar_super = false;
          GrowableArray<Method*>* supers = get_supers();
          for (int i = 0; i < supers->length(); ++i) {
            Method* super_method = supers->at(i);
            if (super_method->is_scalarized_arg(arg_num)) {
              scalar_super = true;
            } else {
              non_scalar_super = true;
            }
          }
#ifdef ASSERT
          // Randomly enable below code paths for stress testing
          bool stress = init && StressCallingConvention;
          if (stress && (os::random() & 1) == 1) {
            non_scalar_super = true;
            if ((os::random() & 1) == 1) {
              scalar_super = true;
            }
          }
#endif
          if (non_scalar_super) {
            // Found a super method with a non-scalarized argument. Fall back to the non-scalarized calling convention.
            if (scalar_super) {
              // Found non-scalar *and* scalar super methods. We can't handle both.
              // Mark the scalar method as mismatch and re-compile call sites to use non-scalarized calling convention.
              for (int i = 0; i < supers->length(); ++i) {
                Method* super_method = supers->at(i);
                if (super_method->is_scalarized_arg(arg_num) DEBUG_ONLY(|| (stress && (os::random() & 1) == 1))) {
                  super_method->set_mismatch();
                  MutexLocker ml(Compile_lock, Mutex::_safepoint_check_flag);
                  JavaThread* thread = JavaThread::current();
                  HandleMark hm(thread);
                  methodHandle mh(thread, super_method);
                  DeoptimizationScope deopt_scope;
                  CodeCache::mark_for_deoptimization(&deopt_scope, mh());
                  deopt_scope.deoptimize_marked();
                }
              }
            }
            // Fall back to non-scalarized calling convention
            SigEntry::add_entry(_sig_cc, T_OBJECT, ss.as_symbol());
            SigEntry::add_entry(_sig_cc_ro, T_OBJECT, ss.as_symbol());
          } else {
            _num_inline_args++;
            has_scalarized = true;
            int last = _sig_cc->length();
            int last_ro = _sig_cc_ro->length();
            _sig_cc->appendAll(vk->extended_sig());
            _sig_cc_ro->appendAll(vk->extended_sig());
            if (bt == T_OBJECT) {
              // Nullable inline type argument, insert InlineTypeNode::NullMarker field right after T_METADATA delimiter
              _sig_cc->insert_before(last+1, SigEntry(T_BOOLEAN, -1, nullptr, true));
              _sig_cc_ro->insert_before(last_ro+1, SigEntry(T_BOOLEAN, -1, nullptr, true));
            }
          }
        } else {
          SigEntry::add_entry(_sig_cc, T_OBJECT, ss.as_symbol());
          SigEntry::add_entry(_sig_cc_ro, T_OBJECT, ss.as_symbol());
        }
        bt = T_OBJECT;
      } else {
        SigEntry::add_entry(_sig_cc, ss.type(), ss.as_symbol());
        SigEntry::add_entry(_sig_cc_ro, ss.type(), ss.as_symbol());
      }
      SigEntry::add_entry(_sig, bt, ss.as_symbol());
      if (bt != T_VOID) {
        arg_num++;
      }
    }
  }

  // Compute the non-scalarized calling convention
  _regs = NEW_RESOURCE_ARRAY(VMRegPair, _sig->length());
  _args_on_stack = SharedRuntime::java_calling_convention(_sig, _regs);

  // Compute the scalarized calling conventions if there are scalarized inline types in the signature
  if (has_scalarized && !_method->is_native()) {
    _regs_cc = NEW_RESOURCE_ARRAY(VMRegPair, _sig_cc->length());
    _args_on_stack_cc = SharedRuntime::java_calling_convention(_sig_cc, _regs_cc);

    _regs_cc_ro = NEW_RESOURCE_ARRAY(VMRegPair, _sig_cc_ro->length());
    _args_on_stack_cc_ro = SharedRuntime::java_calling_convention(_sig_cc_ro, _regs_cc_ro);

    _c1_needs_stack_repair = (_args_on_stack_cc < _args_on_stack) || (_args_on_stack_cc_ro < _args_on_stack);
    _c2_needs_stack_repair = (_args_on_stack_cc > _args_on_stack) || (_args_on_stack_cc > _args_on_stack_cc_ro);

    // Upper bound on stack arguments to avoid hitting the argument limit and
    // bailing out of compilation ("unsupported incoming calling sequence").
    // TODO we need a reasonable limit (flag?) here
    if (MAX2(_args_on_stack_cc, _args_on_stack_cc_ro) <= 60) {
      return; // Success
    }
  }

  // No scalarized args
  _sig_cc = _sig;
  _regs_cc = _regs;
  _args_on_stack_cc = _args_on_stack;

  _sig_cc_ro = _sig;
  _regs_cc_ro = _regs;
  _args_on_stack_cc_ro = _args_on_stack;
}


const char* AdapterHandlerEntry::_entry_names[] = {
  "i2c", "c2i", "c2i_unverified", "c2i_no_clinit_check"
};

#ifdef ASSERT
void AdapterHandlerLibrary::verify_adapter_sharing(int total_args_passed, BasicType* sig_bt, AdapterHandlerEntry* cached_entry) {
  AdapterBlob* comparison_blob = nullptr;
  AdapterHandlerEntry* comparison_entry = create_adapter(comparison_blob, total_args_passed, sig_bt, true);
  assert(comparison_blob == nullptr, "no blob should be created when creating an adapter for comparison");
  assert(comparison_entry->compare_code(cached_entry), "code must match");
  // Release the one just created
  AdapterHandlerEntry::deallocate(comparison_entry);
}
#endif /* ASSERT*/

AdapterHandlerEntry* AdapterHandlerLibrary::get_adapter(const methodHandle& method) {
  // Use customized signature handler.  Need to lock around updates to
  // the _adapter_handler_table (it is not safe for concurrent readers
  // and a single writer: this could be fixed if it becomes a
  // problem).

  // Fast-path for trivial adapters
  AdapterHandlerEntry* entry = get_simple_adapter(method);
  if (entry != nullptr) {
    return entry;
  }

  ResourceMark rm;
  AdapterBlob* adapter_blob = nullptr;

  CompiledEntrySignature ces(method());
  ces.compute_calling_conventions();
  if (ces.has_scalarized_args()) {
    if (!method->has_scalarized_args()) {
      method->set_has_scalarized_args();
    }
    if (ces.c1_needs_stack_repair()) {
      method->set_c1_needs_stack_repair();
    }
    if (ces.c2_needs_stack_repair() && !method->c2_needs_stack_repair()) {
      method->set_c2_needs_stack_repair();
    }
  } else if (method->is_abstract()) {
    return _abstract_method_handler;
  }

  {
    MutexLocker mu(AdapterHandlerLibrary_lock);

    if (ces.has_scalarized_args() && method->is_abstract()) {
      // Save a C heap allocated version of the signature for abstract methods with scalarized inline type arguments
      address wrong_method_abstract = SharedRuntime::get_handle_wrong_method_abstract_stub();
      entry = AdapterHandlerLibrary::new_entry(new AdapterFingerPrint(nullptr),
                                               SharedRuntime::throw_AbstractMethodError_entry(),
                                               wrong_method_abstract, wrong_method_abstract, wrong_method_abstract,
                                               wrong_method_abstract, wrong_method_abstract);
      GrowableArray<SigEntry>* heap_sig = new (mtInternal) GrowableArray<SigEntry>(ces.sig_cc_ro()->length(), mtInternal);
      heap_sig->appendAll(ces.sig_cc_ro());
      entry->set_sig_cc(heap_sig);
      return entry;
    }

    // Lookup method signature's fingerprint
    entry = lookup(ces.sig_cc(), ces.has_inline_recv());

    if (entry != nullptr) {
      assert(entry->is_linked(), "AdapterHandlerEntry must have been linked");
#ifdef ASSERT
<<<<<<< HEAD
      if (VerifyAdapterSharing) {
        AdapterBlob* comparison_blob = nullptr;
        AdapterHandlerEntry* comparison_entry = create_adapter(comparison_blob, ces, false);
        assert(comparison_blob == nullptr, "no blob should be created when creating an adapter for comparison");
        assert(comparison_entry->compare_code(entry), "code must match");
        // Release the one just created and return the original
        delete comparison_entry;
=======
      if (!entry->is_shared() && VerifyAdapterSharing) {
        verify_adapter_sharing(total_args_passed, sig_bt, entry);
>>>>>>> 52a5583d
      }
#endif
    } else {
      entry = create_adapter(adapter_blob, total_args_passed, sig_bt);
    }
<<<<<<< HEAD

    entry = create_adapter(new_adapter, ces, /* allocate_code_blob */ true);
=======
>>>>>>> 52a5583d
  }

  // Outside of the lock
  if (adapter_blob != nullptr) {
    post_adapter_creation(adapter_blob, entry);
  }
  return entry;
}

<<<<<<< HEAD
AdapterHandlerEntry* AdapterHandlerLibrary::create_adapter(AdapterBlob*& new_adapter,
                                                           CompiledEntrySignature& ces,
                                                           bool allocate_code_blob) {
=======
AdapterBlob* AdapterHandlerLibrary::lookup_aot_cache(AdapterHandlerEntry* handler) {
  ResourceMark rm;
  const char* name = AdapterHandlerLibrary::name(handler->fingerprint());
  const uint32_t id = AdapterHandlerLibrary::id(handler->fingerprint());
  int offsets[AdapterHandlerEntry::ENTRIES_COUNT];

  AdapterBlob* adapter_blob = nullptr;
  CodeBlob* blob = AOTCodeCache::load_code_blob(AOTCodeEntry::Adapter, id, name, AdapterHandlerEntry::ENTRIES_COUNT, offsets);
  if (blob != nullptr) {
    adapter_blob = blob->as_adapter_blob();
    address i2c_entry = adapter_blob->content_begin();
    assert(offsets[0] == 0, "sanity check");
    handler->set_entry_points(i2c_entry, i2c_entry + offsets[1], i2c_entry + offsets[2], i2c_entry + offsets[3]);
  }
  return adapter_blob;
}

#ifndef PRODUCT
void AdapterHandlerLibrary::print_adapter_handler_info(outputStream* st, AdapterHandlerEntry* handler, AdapterBlob* adapter_blob) {
  ttyLocker ttyl;
  ResourceMark rm;
  int insts_size = adapter_blob->code_size();
  handler->print_adapter_on(tty);
  st->print_cr("i2c argument handler for: %s %s (%d bytes generated)",
                handler->fingerprint()->as_basic_args_string(),
                handler->fingerprint()->as_string(), insts_size);
  st->print_cr("c2i argument handler starts at " INTPTR_FORMAT, p2i(handler->get_c2i_entry()));
  if (Verbose || PrintStubCode) {
    address first_pc = handler->base_address();
    if (first_pc != nullptr) {
      Disassembler::decode(first_pc, first_pc + insts_size, st, &adapter_blob->asm_remarks());
      st->cr();
    }
  }
}
#endif // PRODUCT

bool AdapterHandlerLibrary::generate_adapter_code(AdapterBlob*& adapter_blob,
                                                  AdapterHandlerEntry* handler,
                                                  int total_args_passed,
                                                  BasicType* sig_bt,
                                                  bool is_transient) {
>>>>>>> 52a5583d
  if (log_is_enabled(Info, perf, class, link)) {
    ClassLoader::perf_method_adapters_count()->inc();
  }

<<<<<<< HEAD
  // StubRoutines::_final_stubs_code is initialized after this function can be called. As a result,
  // VerifyAdapterCalls and VerifyAdapterSharing can fail if we re-use code that generated prior
  // to all StubRoutines::_final_stubs_code being set. Checks refer to runtime range checks generated
  // in an I2C stub that ensure that an I2C stub is called from an interpreter frame or stubs.
  bool contains_all_checks = StubRoutines::final_stubs_code() != nullptr;

=======
>>>>>>> 52a5583d
  BufferBlob* buf = buffer_blob(); // the temporary code buffer in CodeCache
  CodeBuffer buffer(buf);
  short buffer_locs[20];
  buffer.insts()->initialize_shared_locs((relocInfo*)buffer_locs,
<<<<<<< HEAD
                                          sizeof(buffer_locs)/sizeof(relocInfo));

  // Make a C heap allocated version of the fingerprint to store in the adapter
  AdapterFingerPrint* fingerprint = new AdapterFingerPrint(ces.sig_cc(), ces.has_inline_recv());
  MacroAssembler _masm(&buffer);
  AdapterHandlerEntry* entry = SharedRuntime::generate_i2c2i_adapters(&_masm,
                                                ces.args_on_stack(),
                                                ces.sig(),
                                                ces.regs(),
                                                ces.sig_cc(),
                                                ces.regs_cc(),
                                                ces.sig_cc_ro(),
                                                ces.regs_cc_ro(),
                                                fingerprint,
                                                new_adapter,
                                                allocate_code_blob);

  if (ces.has_scalarized_args()) {
    // Save a C heap allocated version of the scalarized signature and store it in the adapter
    GrowableArray<SigEntry>* heap_sig = new (mtInternal) GrowableArray<SigEntry>(ces.sig_cc()->length(), mtInternal);
    heap_sig->appendAll(ces.sig_cc());
    entry->set_sig_cc(heap_sig);
  }
=======
                                         sizeof(buffer_locs)/sizeof(relocInfo));
  MacroAssembler masm(&buffer);
  VMRegPair stack_regs[16];
  VMRegPair* regs = (total_args_passed <= 16) ? stack_regs : NEW_RESOURCE_ARRAY(VMRegPair, total_args_passed);
>>>>>>> 52a5583d

  // Get a description of the compiled java calling convention and the largest used (VMReg) stack slot usage
  int comp_args_on_stack = SharedRuntime::java_calling_convention(sig_bt, regs, total_args_passed);
  SharedRuntime::generate_i2c2i_adapters(&masm,
                                         total_args_passed,
                                         comp_args_on_stack,
                                         sig_bt,
                                         regs,
                                         handler);
#ifdef ASSERT
  if (VerifyAdapterSharing) {
    handler->save_code(buf->code_begin(), buffer.insts_size());
    if (is_transient) {
      return true;
    }
  }
#endif

<<<<<<< HEAD
  NOT_PRODUCT(int insts_size = buffer.insts_size());
  if (new_adapter == nullptr) {
=======
  adapter_blob = AdapterBlob::create(&buffer);
  if (adapter_blob == nullptr) {
>>>>>>> 52a5583d
    // CodeCache is full, disable compilation
    // Ought to log this but compile log is only per compile thread
    // and we're some non descript Java thread.
    return false;
  }
  if (!is_transient && AOTCodeCache::is_dumping_adapters()) {
    // try to save generated code
    const char* name = AdapterHandlerLibrary::name(handler->fingerprint());
    const uint32_t id = AdapterHandlerLibrary::id(handler->fingerprint());
    int entry_offset[AdapterHandlerEntry::ENTRIES_COUNT];
    assert(AdapterHandlerEntry::ENTRIES_COUNT == 4, "sanity");
    address i2c_entry = handler->get_i2c_entry();
    entry_offset[0] = 0; // i2c_entry offset
    entry_offset[1] = handler->get_c2i_entry() - i2c_entry;
    entry_offset[2] = handler->get_c2i_unverified_entry() - i2c_entry;
    entry_offset[3] = handler->get_c2i_no_clinit_check_entry() - i2c_entry;
    bool success = AOTCodeCache::store_code_blob(*adapter_blob, AOTCodeEntry::Adapter, id, name, AdapterHandlerEntry::ENTRIES_COUNT, entry_offset);
    assert(success || !AOTCodeCache::is_dumping_adapters(), "caching of adapter must be disabled");
  }
  handler->relocate(adapter_blob->content_begin());
#ifndef PRODUCT
  // debugging support
  if (PrintAdapterHandlers || PrintStubCode) {
    print_adapter_handler_info(tty, handler, adapter_blob);
  }
#endif
  return true;
}

AdapterHandlerEntry* AdapterHandlerLibrary::create_adapter(AdapterBlob*& adapter_blob,
                                                           int total_args_passed,
                                                           BasicType* sig_bt,
                                                           bool is_transient) {
  AdapterFingerPrint* fp = AdapterFingerPrint::allocate(total_args_passed, sig_bt);
  AdapterHandlerEntry* handler = AdapterHandlerLibrary::new_entry(fp);
  if (!generate_adapter_code(adapter_blob, handler, total_args_passed, sig_bt, is_transient)) {
    AdapterHandlerEntry::deallocate(handler);
    return nullptr;
  }
  if (!is_transient) {
    assert_lock_strong(AdapterHandlerLibrary_lock);
    _adapter_handler_table->put(fp, handler);
  }
  return handler;
}

#if INCLUDE_CDS
void AdapterHandlerEntry::remove_unshareable_info() {
#ifdef ASSERT
   _saved_code = nullptr;
   _saved_code_length = 0;
#endif // ASSERT
  set_entry_points(nullptr, nullptr, nullptr, nullptr, false);
}

class CopyAdapterTableToArchive : StackObj {
private:
  CompactHashtableWriter* _writer;
  ArchiveBuilder* _builder;
public:
  CopyAdapterTableToArchive(CompactHashtableWriter* writer) : _writer(writer),
                                                             _builder(ArchiveBuilder::current())
  {}

  bool do_entry(AdapterFingerPrint* fp, AdapterHandlerEntry* entry) {
    LogStreamHandle(Trace, cds) lsh;
    if (ArchiveBuilder::current()->has_been_archived((address)entry)) {
      assert(ArchiveBuilder::current()->has_been_archived((address)fp), "must be");
      AdapterFingerPrint* buffered_fp = ArchiveBuilder::current()->get_buffered_addr(fp);
      assert(buffered_fp != nullptr,"sanity check");
      AdapterHandlerEntry* buffered_entry = ArchiveBuilder::current()->get_buffered_addr(entry);
      assert(buffered_entry != nullptr,"sanity check");

      uint hash = fp->compute_hash();
      u4 delta = _builder->buffer_to_offset_u4((address)buffered_entry);
      _writer->add(hash, delta);
      if (lsh.is_enabled()) {
        address fp_runtime_addr = (address)buffered_fp + ArchiveBuilder::current()->buffer_to_requested_delta();
        address entry_runtime_addr = (address)buffered_entry + ArchiveBuilder::current()->buffer_to_requested_delta();
        log_trace(cds)("Added fp=%p (%s), entry=%p to the archived adater table", buffered_fp, buffered_fp->as_basic_args_string(), buffered_entry);
      }
    } else {
      if (lsh.is_enabled()) {
        log_trace(cds)("Skipping adapter handler %p (fp=%s) as it is not archived", entry, fp->as_basic_args_string());
      }
    }
    return true;
  }
};

void AdapterHandlerLibrary::dump_aot_adapter_table() {
  CompactHashtableStats stats;
  CompactHashtableWriter writer(_adapter_handler_table->number_of_entries(), &stats);
  CopyAdapterTableToArchive copy(&writer);
  _adapter_handler_table->iterate(&copy);
  writer.dump(&_aot_adapter_handler_table, "archived adapter table");
}

void AdapterHandlerLibrary::serialize_shared_table_header(SerializeClosure* soc) {
  _aot_adapter_handler_table.serialize_header(soc);
}

AdapterBlob* AdapterHandlerLibrary::link_aot_adapter_handler(AdapterHandlerEntry* handler) {
#ifdef ASSERT
  if (TestAOTAdapterLinkFailure) {
    return nullptr;
  }
#endif
  AdapterBlob* blob = lookup_aot_cache(handler);
#ifndef PRODUCT
  // debugging support
  if ((blob != nullptr) && (PrintAdapterHandlers || PrintStubCode)) {
    print_adapter_handler_info(tty, handler, blob);
  }
#endif
  return blob;
}

// This method is used during production run to link archived adapters (stored in AOT Cache)
// to their code in AOT Code Cache
void AdapterHandlerEntry::link() {
  AdapterBlob* adapter_blob = nullptr;
  ResourceMark rm;
  assert(_fingerprint != nullptr, "_fingerprint must not be null");
  bool generate_code = false;
  // Generate code only if AOTCodeCache is not available, or
  // caching adapters is disabled, or we fail to link
  // the AdapterHandlerEntry to its code in the AOTCodeCache
  if (AOTCodeCache::is_using_adapters()) {
    adapter_blob = AdapterHandlerLibrary::link_aot_adapter_handler(this);
    if (adapter_blob == nullptr) {
      log_warning(cds)("Failed to link AdapterHandlerEntry (fp=%s) to its code in the AOT code cache", _fingerprint->as_basic_args_string());
      generate_code = true;
    }
  } else {
    generate_code = true;
  }
  if (generate_code) {
    int nargs;
    BasicType* bt = _fingerprint->as_basic_type(nargs);
    if (!AdapterHandlerLibrary::generate_adapter_code(adapter_blob, this, nargs, bt, /* is_transient */ false)) {
      // Don't throw exceptions during VM initialization because java.lang.* classes
      // might not have been initialized, causing problems when constructing the
      // Java exception object.
      vm_exit_during_initialization("Out of space in CodeCache for adapters");
    }
  }
  // Outside of the lock
  if (adapter_blob != nullptr) {
    post_adapter_creation(adapter_blob, this);
  }
  assert(_linked, "AdapterHandlerEntry must now be linked");
}

void AdapterHandlerLibrary::link_aot_adapters() {
  _aot_adapter_handler_table.iterate([](AdapterHandlerEntry* entry) {
    assert(!entry->is_linked(), "AdapterHandlerEntry is already linked!");
    entry->link();
  });
}

// This method is called during production run to lookup simple adapters
// in the archived adapter handler table
void AdapterHandlerLibrary::lookup_simple_adapters() {
  assert(!_aot_adapter_handler_table.empty(), "archived adapter handler table is empty");

  MutexLocker mu(AdapterHandlerLibrary_lock);
  _no_arg_handler = lookup(0, nullptr);

  BasicType obj_args[] = { T_OBJECT };
  _obj_arg_handler = lookup(1, obj_args);

  BasicType int_args[] = { T_INT };
  _int_arg_handler = lookup(1, int_args);

  BasicType obj_int_args[] = { T_OBJECT, T_INT };
  _obj_int_arg_handler = lookup(2, obj_int_args);

  BasicType obj_obj_args[] = { T_OBJECT, T_OBJECT };
  _obj_obj_arg_handler = lookup(2, obj_obj_args);

  assert(_no_arg_handler != nullptr &&
         _obj_arg_handler != nullptr &&
         _int_arg_handler != nullptr &&
         _obj_int_arg_handler != nullptr &&
         _obj_obj_arg_handler != nullptr, "Initial adapters not found in archived adapter handler table");
  assert(_no_arg_handler->is_linked() &&
         _obj_arg_handler->is_linked() &&
         _int_arg_handler->is_linked() &&
         _obj_int_arg_handler->is_linked() &&
         _obj_obj_arg_handler->is_linked(), "Initial adapters not in linked state");
}
#endif // INCLUDE_CDS

address AdapterHandlerEntry::base_address() {
  address base = _i2c_entry;
  if (base == nullptr)  base = _c2i_entry;
  assert(base <= _c2i_entry || _c2i_entry == nullptr, "");
  assert(base <= _c2i_inline_entry || _c2i_inline_entry == nullptr, "");
  assert(base <= _c2i_inline_ro_entry || _c2i_inline_ro_entry == nullptr, "");
  assert(base <= _c2i_unverified_entry || _c2i_unverified_entry == nullptr, "");
  assert(base <= _c2i_unverified_inline_entry || _c2i_unverified_inline_entry == nullptr, "");
  assert(base <= _c2i_no_clinit_check_entry || _c2i_no_clinit_check_entry == nullptr, "");
  return base;
}

void AdapterHandlerEntry::relocate(address new_base) {
  address old_base = base_address();
  assert(old_base != nullptr, "");
  ptrdiff_t delta = new_base - old_base;
  if (_i2c_entry != nullptr)
    _i2c_entry += delta;
  if (_c2i_entry != nullptr)
    _c2i_entry += delta;
  if (_c2i_inline_entry != nullptr)
    _c2i_inline_entry += delta;
  if (_c2i_inline_ro_entry != nullptr)
    _c2i_inline_ro_entry += delta;
  if (_c2i_unverified_entry != nullptr)
    _c2i_unverified_entry += delta;
  if (_c2i_unverified_inline_entry != nullptr)
    _c2i_unverified_inline_entry += delta;
  if (_c2i_no_clinit_check_entry != nullptr)
    _c2i_no_clinit_check_entry += delta;
  assert(base_address() == new_base, "");
}

void AdapterHandlerEntry::metaspace_pointers_do(MetaspaceClosure* it) {
  LogStreamHandle(Trace, cds) lsh;
  if (lsh.is_enabled()) {
    lsh.print("Iter(AdapterHandlerEntry): %p(%s)", this, _fingerprint->as_basic_args_string());
    lsh.cr();
  }
  it->push(&_fingerprint);
}

AdapterHandlerEntry::~AdapterHandlerEntry() {
<<<<<<< HEAD
  delete _fingerprint;
  if (_sig_cc != nullptr) {
    delete _sig_cc;
=======
  if (_fingerprint != nullptr) {
    AdapterFingerPrint::deallocate(_fingerprint);
    _fingerprint = nullptr;
>>>>>>> 52a5583d
  }
#ifdef ASSERT
  FREE_C_HEAP_ARRAY(unsigned char, _saved_code);
#endif
  FreeHeap(this);
}


#ifdef ASSERT
// Capture the code before relocation so that it can be compared
// against other versions.  If the code is captured after relocation
// then relative instructions won't be equivalent.
void AdapterHandlerEntry::save_code(unsigned char* buffer, int length) {
  _saved_code = NEW_C_HEAP_ARRAY(unsigned char, length, mtCode);
  _saved_code_length = length;
  memcpy(_saved_code, buffer, length);
}


bool AdapterHandlerEntry::compare_code(AdapterHandlerEntry* other) {
  assert(_saved_code != nullptr && other->_saved_code != nullptr, "code not saved");

  if (other->_saved_code_length != _saved_code_length) {
    return false;
  }

  return memcmp(other->_saved_code, _saved_code, _saved_code_length) == 0;
}
#endif


/**
 * Create a native wrapper for this native method.  The wrapper converts the
 * Java-compiled calling convention to the native convention, handles
 * arguments, and transitions to native.  On return from the native we transition
 * back to java blocking if a safepoint is in progress.
 */
void AdapterHandlerLibrary::create_native_wrapper(const methodHandle& method) {
  ResourceMark rm;
  nmethod* nm = nullptr;

  // Check if memory should be freed before allocation
  CodeCache::gc_on_allocation();

  assert(method->is_native(), "must be native");
  assert(method->is_special_native_intrinsic() ||
         method->has_native_function(), "must have something valid to call!");

  {
    // Perform the work while holding the lock, but perform any printing outside the lock
    MutexLocker mu(AdapterHandlerLibrary_lock);
    // See if somebody beat us to it
    if (method->code() != nullptr) {
      return;
    }

    const int compile_id = CompileBroker::assign_compile_id(method, CompileBroker::standard_entry_bci);
    assert(compile_id > 0, "Must generate native wrapper");


    ResourceMark rm;
    BufferBlob*  buf = buffer_blob(); // the temporary code buffer in CodeCache
    if (buf != nullptr) {
      CodeBuffer buffer(buf);

      if (method->is_continuation_enter_intrinsic()) {
        buffer.initialize_stubs_size(192);
      }

      struct { double data[20]; } locs_buf;
      struct { double data[20]; } stubs_locs_buf;
      buffer.insts()->initialize_shared_locs((relocInfo*)&locs_buf, sizeof(locs_buf) / sizeof(relocInfo));
#if defined(AARCH64) || defined(PPC64)
      // On AArch64 with ZGC and nmethod entry barriers, we need all oops to be
      // in the constant pool to ensure ordering between the barrier and oops
      // accesses. For native_wrappers we need a constant.
      // On PPC64 the continuation enter intrinsic needs the constant pool for the compiled
      // static java call that is resolved in the runtime.
      if (PPC64_ONLY(method->is_continuation_enter_intrinsic() &&) true) {
        buffer.initialize_consts_size(8 PPC64_ONLY(+ 24));
      }
#endif
      buffer.stubs()->initialize_shared_locs((relocInfo*)&stubs_locs_buf, sizeof(stubs_locs_buf) / sizeof(relocInfo));
      MacroAssembler _masm(&buffer);

      // Fill in the signature array, for the calling-convention call.
      const int total_args_passed = method->size_of_parameters();

      BasicType stack_sig_bt[16];
      VMRegPair stack_regs[16];
      BasicType* sig_bt = (total_args_passed <= 16) ? stack_sig_bt : NEW_RESOURCE_ARRAY(BasicType, total_args_passed);
      VMRegPair* regs = (total_args_passed <= 16) ? stack_regs : NEW_RESOURCE_ARRAY(VMRegPair, total_args_passed);

      int i = 0;
      if (!method->is_static()) {  // Pass in receiver first
        sig_bt[i++] = T_OBJECT;
      }
      SignatureStream ss(method->signature());
      for (; !ss.at_return_type(); ss.next()) {
        sig_bt[i++] = ss.type();  // Collect remaining bits of signature
        if (ss.type() == T_LONG || ss.type() == T_DOUBLE) {
          sig_bt[i++] = T_VOID;   // Longs & doubles take 2 Java slots
        }
      }
      assert(i == total_args_passed, "");
      BasicType ret_type = ss.type();

      // Now get the compiled-Java arguments layout.
      SharedRuntime::java_calling_convention(sig_bt, regs, total_args_passed);

      // Generate the compiled-to-native wrapper code
      nm = SharedRuntime::generate_native_wrapper(&_masm, method, compile_id, sig_bt, regs, ret_type);

      if (nm != nullptr) {
        {
          MutexLocker pl(NMethodState_lock, Mutex::_no_safepoint_check_flag);
          if (nm->make_in_use()) {
            method->set_code(method, nm);
          }
        }

        DirectiveSet* directive = DirectivesStack::getMatchingDirective(method, CompileBroker::compiler(CompLevel_simple));
        if (directive->PrintAssemblyOption) {
          nm->print_code();
        }
        DirectivesStack::release(directive);
      }
    }
  } // Unlock AdapterHandlerLibrary_lock


  // Install the generated code.
  if (nm != nullptr) {
    const char *msg = method->is_static() ? "(static)" : "";
    CompileTask::print_ul(nm, msg);
    if (PrintCompilation) {
      ttyLocker ttyl;
      CompileTask::print(tty, nm, msg);
    }
    nm->post_compiled_method_load_event();
  }
}

// -------------------------------------------------------------------------
// Java-Java calling convention
// (what you use when Java calls Java)

//------------------------------name_for_receiver----------------------------------
// For a given signature, return the VMReg for parameter 0.
VMReg SharedRuntime::name_for_receiver() {
  VMRegPair regs;
  BasicType sig_bt = T_OBJECT;
  (void) java_calling_convention(&sig_bt, &regs, 1);
  // Return argument 0 register.  In the LP64 build pointers
  // take 2 registers, but the VM wants only the 'main' name.
  return regs.first();
}

VMRegPair *SharedRuntime::find_callee_arguments(Symbol* sig, bool has_receiver, bool has_appendix, int* arg_size) {
  // This method is returning a data structure allocating as a
  // ResourceObject, so do not put any ResourceMarks in here.

  BasicType *sig_bt = NEW_RESOURCE_ARRAY(BasicType, 256);
  VMRegPair *regs = NEW_RESOURCE_ARRAY(VMRegPair, 256);
  int cnt = 0;
  if (has_receiver) {
    sig_bt[cnt++] = T_OBJECT; // Receiver is argument 0; not in signature
  }

  for (SignatureStream ss(sig); !ss.at_return_type(); ss.next()) {
    BasicType type = ss.type();
    sig_bt[cnt++] = type;
    if (is_double_word_type(type))
      sig_bt[cnt++] = T_VOID;
  }

  if (has_appendix) {
    sig_bt[cnt++] = T_OBJECT;
  }

  assert(cnt < 256, "grow table size");

  int comp_args_on_stack;
  comp_args_on_stack = java_calling_convention(sig_bt, regs, cnt);

  // the calling convention doesn't count out_preserve_stack_slots so
  // we must add that in to get "true" stack offsets.

  if (comp_args_on_stack) {
    for (int i = 0; i < cnt; i++) {
      VMReg reg1 = regs[i].first();
      if (reg1->is_stack()) {
        // Yuck
        reg1 = reg1->bias(out_preserve_stack_slots());
      }
      VMReg reg2 = regs[i].second();
      if (reg2->is_stack()) {
        // Yuck
        reg2 = reg2->bias(out_preserve_stack_slots());
      }
      regs[i].set_pair(reg2, reg1);
    }
  }

  // results
  *arg_size = cnt;
  return regs;
}

// OSR Migration Code
//
// This code is used convert interpreter frames into compiled frames.  It is
// called from very start of a compiled OSR nmethod.  A temp array is
// allocated to hold the interesting bits of the interpreter frame.  All
// active locks are inflated to allow them to move.  The displaced headers and
// active interpreter locals are copied into the temp buffer.  Then we return
// back to the compiled code.  The compiled code then pops the current
// interpreter frame off the stack and pushes a new compiled frame.  Then it
// copies the interpreter locals and displaced headers where it wants.
// Finally it calls back to free the temp buffer.
//
// All of this is done NOT at any Safepoint, nor is any safepoint or GC allowed.

JRT_LEAF(intptr_t*, SharedRuntime::OSR_migration_begin( JavaThread *current) )
  assert(current == JavaThread::current(), "pre-condition");

  // During OSR migration, we unwind the interpreted frame and replace it with a compiled
  // frame. The stack watermark code below ensures that the interpreted frame is processed
  // before it gets unwound. This is helpful as the size of the compiled frame could be
  // larger than the interpreted frame, which could result in the new frame not being
  // processed correctly.
  StackWatermarkSet::before_unwind(current);

  //
  // This code is dependent on the memory layout of the interpreter local
  // array and the monitors. On all of our platforms the layout is identical
  // so this code is shared. If some platform lays the their arrays out
  // differently then this code could move to platform specific code or
  // the code here could be modified to copy items one at a time using
  // frame accessor methods and be platform independent.

  frame fr = current->last_frame();
  assert(fr.is_interpreted_frame(), "");
  assert(fr.interpreter_frame_expression_stack_size()==0, "only handle empty stacks");

  // Figure out how many monitors are active.
  int active_monitor_count = 0;
  for (BasicObjectLock *kptr = fr.interpreter_frame_monitor_end();
       kptr < fr.interpreter_frame_monitor_begin();
       kptr = fr.next_monitor_in_interpreter_frame(kptr) ) {
    if (kptr->obj() != nullptr) active_monitor_count++;
  }

  // QQQ we could place number of active monitors in the array so that compiled code
  // could double check it.

  Method* moop = fr.interpreter_frame_method();
  int max_locals = moop->max_locals();
  // Allocate temp buffer, 1 word per local & 2 per active monitor
  int buf_size_words = max_locals + active_monitor_count * BasicObjectLock::size();
  intptr_t *buf = NEW_C_HEAP_ARRAY(intptr_t,buf_size_words, mtCode);

  // Copy the locals.  Order is preserved so that loading of longs works.
  // Since there's no GC I can copy the oops blindly.
  assert(sizeof(HeapWord)==sizeof(intptr_t), "fix this code");
  Copy::disjoint_words((HeapWord*)fr.interpreter_frame_local_at(max_locals-1),
                       (HeapWord*)&buf[0],
                       max_locals);

  // Inflate locks.  Copy the displaced headers.  Be careful, there can be holes.
  int i = max_locals;
  for (BasicObjectLock *kptr2 = fr.interpreter_frame_monitor_end();
       kptr2 < fr.interpreter_frame_monitor_begin();
       kptr2 = fr.next_monitor_in_interpreter_frame(kptr2) ) {
    if (kptr2->obj() != nullptr) {         // Avoid 'holes' in the monitor array
      BasicLock *lock = kptr2->lock();
      if (LockingMode == LM_LEGACY) {
        // Inflate so the object's header no longer refers to the BasicLock.
        if (lock->displaced_header().is_unlocked()) {
          // The object is locked and the resulting ObjectMonitor* will also be
          // locked so it can't be async deflated until ownership is dropped.
          // See the big comment in basicLock.cpp: BasicLock::move_to().
          ObjectSynchronizer::inflate_helper(kptr2->obj());
        }
        // Now the displaced header is free to move because the
        // object's header no longer refers to it.
        buf[i] = (intptr_t)lock->displaced_header().value();
      } else if (UseObjectMonitorTable) {
        buf[i] = (intptr_t)lock->object_monitor_cache();
      }
#ifdef ASSERT
      else {
        buf[i] = badDispHeaderOSR;
      }
#endif
      i++;
      buf[i++] = cast_from_oop<intptr_t>(kptr2->obj());
    }
  }
  assert(i - max_locals == active_monitor_count*2, "found the expected number of monitors");

  RegisterMap map(current,
                  RegisterMap::UpdateMap::skip,
                  RegisterMap::ProcessFrames::include,
                  RegisterMap::WalkContinuation::skip);
  frame sender = fr.sender(&map);
  if (sender.is_interpreted_frame()) {
    current->push_cont_fastpath(sender.sp());
  }

  return buf;
JRT_END

JRT_LEAF(void, SharedRuntime::OSR_migration_end( intptr_t* buf) )
  FREE_C_HEAP_ARRAY(intptr_t, buf);
JRT_END

bool AdapterHandlerLibrary::contains(const CodeBlob* b) {
  bool found = false;
#if INCLUDE_CDS
  auto findblob_archived_table = [&] (AdapterHandlerEntry* handler) {
    return (found = (b == CodeCache::find_blob(handler->get_i2c_entry())));
  };
  _aot_adapter_handler_table.iterate(findblob_archived_table);
#endif // INCLUDE_CDS
  if (!found) {
    auto findblob_runtime_table = [&] (AdapterFingerPrint* key, AdapterHandlerEntry* a) {
      return (found = (b == CodeCache::find_blob(a->get_i2c_entry())));
    };
    assert_locked_or_safepoint(AdapterHandlerLibrary_lock);
    _adapter_handler_table->iterate(findblob_runtime_table);
  }
  return found;
}

const char* AdapterHandlerLibrary::name(AdapterFingerPrint* fingerprint) {
  return fingerprint->as_basic_args_string();
}

uint32_t AdapterHandlerLibrary::id(AdapterFingerPrint* fingerprint) {
  unsigned int hash = fingerprint->compute_hash();
  return hash;
}

void AdapterHandlerLibrary::print_handler_on(outputStream* st, const CodeBlob* b) {
  bool found = false;
#if INCLUDE_CDS
  auto findblob_archived_table = [&] (AdapterHandlerEntry* handler) {
    if (b == CodeCache::find_blob(handler->get_i2c_entry())) {
      found = true;
      st->print("Adapter for signature: ");
      handler->print_adapter_on(st);
      return true;
    } else {
      return false; // keep looking

    }
  };
  _aot_adapter_handler_table.iterate(findblob_archived_table);
#endif // INCLUDE_CDS
  if (!found) {
    auto findblob_runtime_table = [&] (AdapterFingerPrint* key, AdapterHandlerEntry* a) {
      if (b == CodeCache::find_blob(a->get_i2c_entry())) {
        found = true;
        st->print("Adapter for signature: ");
        a->print_adapter_on(st);
        return true;
      } else {
        return false; // keep looking
      }
    };
    assert_locked_or_safepoint(AdapterHandlerLibrary_lock);
    _adapter_handler_table->iterate(findblob_runtime_table);
  }
  assert(found, "Should have found handler");
}

void AdapterHandlerEntry::print_adapter_on(outputStream* st) const {
  st->print("AHE@" INTPTR_FORMAT ": %s", p2i(this), fingerprint()->as_string());
  if (get_i2c_entry() != nullptr) {
    st->print(" i2c: " INTPTR_FORMAT, p2i(get_i2c_entry()));
  }
  if (get_c2i_entry() != nullptr) {
    st->print(" c2i: " INTPTR_FORMAT, p2i(get_c2i_entry()));
  }
  if (get_c2i_entry() != nullptr) {
    st->print(" c2iVE: " INTPTR_FORMAT, p2i(get_c2i_inline_entry()));
  }
  if (get_c2i_entry() != nullptr) {
    st->print(" c2iVROE: " INTPTR_FORMAT, p2i(get_c2i_inline_ro_entry()));
  }
  if (get_c2i_unverified_entry() != nullptr) {
    st->print(" c2iUE: " INTPTR_FORMAT, p2i(get_c2i_unverified_entry()));
  }
  if (get_c2i_unverified_entry() != nullptr) {
    st->print(" c2iUVE: " INTPTR_FORMAT, p2i(get_c2i_unverified_inline_entry()));
  }
  if (get_c2i_no_clinit_check_entry() != nullptr) {
    st->print(" c2iNCI: " INTPTR_FORMAT, p2i(get_c2i_no_clinit_check_entry()));
  }
  st->cr();
}

#ifndef PRODUCT

void AdapterHandlerLibrary::print_statistics() {
  print_table_statistics();
}

#endif /* PRODUCT */

bool AdapterHandlerLibrary::is_abstract_method_adapter(AdapterHandlerEntry* entry) {
  if (entry == _abstract_method_handler) {
    return true;
  }
  return false;
}

JRT_LEAF(void, SharedRuntime::enable_stack_reserved_zone(JavaThread* current))
  assert(current == JavaThread::current(), "pre-condition");
  StackOverflow* overflow_state = current->stack_overflow_state();
  overflow_state->enable_stack_reserved_zone(/*check_if_disabled*/true);
  overflow_state->set_reserved_stack_activation(current->stack_base());
JRT_END

frame SharedRuntime::look_for_reserved_stack_annotated_method(JavaThread* current, frame fr) {
  ResourceMark rm(current);
  frame activation;
  nmethod* nm = nullptr;
  int count = 1;

  assert(fr.is_java_frame(), "Must start on Java frame");

  RegisterMap map(JavaThread::current(),
                  RegisterMap::UpdateMap::skip,
                  RegisterMap::ProcessFrames::skip,
                  RegisterMap::WalkContinuation::skip); // don't walk continuations
  for (; !fr.is_first_frame(); fr = fr.sender(&map)) {
    if (!fr.is_java_frame()) {
      continue;
    }

    Method* method = nullptr;
    bool found = false;
    if (fr.is_interpreted_frame()) {
      method = fr.interpreter_frame_method();
      if (method != nullptr && method->has_reserved_stack_access()) {
        found = true;
      }
    } else {
      CodeBlob* cb = fr.cb();
      if (cb != nullptr && cb->is_nmethod()) {
        nm = cb->as_nmethod();
        method = nm->method();
        // scope_desc_near() must be used, instead of scope_desc_at() because on
        // SPARC, the pcDesc can be on the delay slot after the call instruction.
        for (ScopeDesc *sd = nm->scope_desc_near(fr.pc()); sd != nullptr; sd = sd->sender()) {
          method = sd->method();
          if (method != nullptr && method->has_reserved_stack_access()) {
            found = true;
          }
        }
      }
    }
    if (found) {
      activation = fr;
      warning("Potentially dangerous stack overflow in "
              "ReservedStackAccess annotated method %s [%d]",
              method->name_and_sig_as_C_string(), count++);
      EventReservedStackActivation event;
      if (event.should_commit()) {
        event.set_method(method);
        event.commit();
      }
    }
  }
  return activation;
}

void SharedRuntime::on_slowpath_allocation_exit(JavaThread* current) {
  // After any safepoint, just before going back to compiled code,
  // we inform the GC that we will be doing initializing writes to
  // this object in the future without emitting card-marks, so
  // GC may take any compensating steps.

  oop new_obj = current->vm_result_oop();
  if (new_obj == nullptr) return;

  BarrierSet *bs = BarrierSet::barrier_set();
  bs->on_slowpath_allocation_exit(current, new_obj);
}

// We are at a compiled code to interpreter call. We need backing
// buffers for all inline type arguments. Allocate an object array to
// hold them (convenient because once we're done with it we don't have
// to worry about freeing it).
oop SharedRuntime::allocate_inline_types_impl(JavaThread* current, methodHandle callee, bool allocate_receiver, TRAPS) {
  assert(InlineTypePassFieldsAsArgs, "no reason to call this");
  ResourceMark rm;

  int nb_slots = 0;
  InstanceKlass* holder = callee->method_holder();
  allocate_receiver &= !callee->is_static() && holder->is_inline_klass() && callee->is_scalarized_arg(0);
  if (allocate_receiver) {
    nb_slots++;
  }
  int arg_num = callee->is_static() ? 0 : 1;
  for (SignatureStream ss(callee->signature()); !ss.at_return_type(); ss.next()) {
    BasicType bt = ss.type();
    if (bt == T_OBJECT && callee->is_scalarized_arg(arg_num)) {
      nb_slots++;
    }
    if (bt != T_VOID) {
      arg_num++;
    }
  }
  objArrayOop array_oop = oopFactory::new_objectArray(nb_slots, CHECK_NULL);
  objArrayHandle array(THREAD, array_oop);
  arg_num = callee->is_static() ? 0 : 1;
  int i = 0;
  if (allocate_receiver) {
    InlineKlass* vk = InlineKlass::cast(holder);
    oop res = vk->allocate_instance(CHECK_NULL);
    array->obj_at_put(i++, res);
  }
  for (SignatureStream ss(callee->signature()); !ss.at_return_type(); ss.next()) {
    BasicType bt = ss.type();
    if (bt == T_OBJECT && callee->is_scalarized_arg(arg_num)) {
      InlineKlass* vk = ss.as_inline_klass(holder);
      assert(vk != nullptr, "Unexpected klass");
      oop res = vk->allocate_instance(CHECK_NULL);
      array->obj_at_put(i++, res);
    }
    if (bt != T_VOID) {
      arg_num++;
    }
  }
  return array();
}

JRT_ENTRY(void, SharedRuntime::allocate_inline_types(JavaThread* current, Method* callee_method, bool allocate_receiver))
  methodHandle callee(current, callee_method);
  oop array = SharedRuntime::allocate_inline_types_impl(current, callee, allocate_receiver, CHECK);
  current->set_vm_result_oop(array);
  current->set_vm_result_metadata(callee()); // TODO: required to keep callee live?
JRT_END

// We're returning from an interpreted method: load each field into a
// register following the calling convention
JRT_LEAF(void, SharedRuntime::load_inline_type_fields_in_regs(JavaThread* current, oopDesc* res))
{
  assert(res->klass()->is_inline_klass(), "only inline types here");
  ResourceMark rm;
  RegisterMap reg_map(current,
                      RegisterMap::UpdateMap::include,
                      RegisterMap::ProcessFrames::include,
                      RegisterMap::WalkContinuation::skip);
  frame stubFrame = current->last_frame();
  frame callerFrame = stubFrame.sender(&reg_map);
  assert(callerFrame.is_interpreted_frame(), "should be coming from interpreter");

  InlineKlass* vk = InlineKlass::cast(res->klass());

  const Array<SigEntry>* sig_vk = vk->extended_sig();
  const Array<VMRegPair>* regs = vk->return_regs();

  if (regs == nullptr) {
    // The fields of the inline klass don't fit in registers, bail out
    return;
  }

  int j = 1;
  for (int i = 0; i < sig_vk->length(); i++) {
    BasicType bt = sig_vk->at(i)._bt;
    if (bt == T_METADATA) {
      continue;
    }
    if (bt == T_VOID) {
      if (sig_vk->at(i-1)._bt == T_LONG ||
          sig_vk->at(i-1)._bt == T_DOUBLE) {
        j++;
      }
      continue;
    }
    int off = sig_vk->at(i)._offset;
    assert(off > 0, "offset in object should be positive");
    VMRegPair pair = regs->at(j);
    address loc = reg_map.location(pair.first(), nullptr);
    switch(bt) {
    case T_BOOLEAN:
      *(jboolean*)loc = res->bool_field(off);
      break;
    case T_CHAR:
      *(jchar*)loc = res->char_field(off);
      break;
    case T_BYTE:
      *(jbyte*)loc = res->byte_field(off);
      break;
    case T_SHORT:
      *(jshort*)loc = res->short_field(off);
      break;
    case T_INT: {
      *(jint*)loc = res->int_field(off);
      break;
    }
    case T_LONG:
#ifdef _LP64
      *(intptr_t*)loc = res->long_field(off);
#else
      Unimplemented();
#endif
      break;
    case T_OBJECT:
    case T_ARRAY: {
      *(oop*)loc = res->obj_field(off);
      break;
    }
    case T_FLOAT:
      *(jfloat*)loc = res->float_field(off);
      break;
    case T_DOUBLE:
      *(jdouble*)loc = res->double_field(off);
      break;
    default:
      ShouldNotReachHere();
    }
    j++;
  }
  assert(j == regs->length(), "missed a field?");

#ifdef ASSERT
  VMRegPair pair = regs->at(0);
  address loc = reg_map.location(pair.first(), nullptr);
  assert(*(oopDesc**)loc == res, "overwritten object");
#endif

  current->set_vm_result_oop(res);
}
JRT_END

// We've returned to an interpreted method, the interpreter needs a
// reference to an inline type instance. Allocate it and initialize it
// from field's values in registers.
JRT_BLOCK_ENTRY(void, SharedRuntime::store_inline_type_fields_to_buf(JavaThread* current, intptr_t res))
{
  ResourceMark rm;
  RegisterMap reg_map(current,
                      RegisterMap::UpdateMap::include,
                      RegisterMap::ProcessFrames::include,
                      RegisterMap::WalkContinuation::skip);
  frame stubFrame = current->last_frame();
  frame callerFrame = stubFrame.sender(&reg_map);

#ifdef ASSERT
  InlineKlass* verif_vk = InlineKlass::returned_inline_klass(reg_map);
#endif

  if (!is_set_nth_bit(res, 0)) {
    // We're not returning with inline type fields in registers (the
    // calling convention didn't allow it for this inline klass)
    assert(!Metaspace::contains((void*)res), "should be oop or pointer in buffer area");
    current->set_vm_result_oop((oopDesc*)res);
    assert(verif_vk == nullptr, "broken calling convention");
    return;
  }

  clear_nth_bit(res, 0);
  InlineKlass* vk = (InlineKlass*)res;
  assert(verif_vk == vk, "broken calling convention");
  assert(Metaspace::contains((void*)res), "should be klass");

  // Allocate handles for every oop field so they are safe in case of
  // a safepoint when allocating
  GrowableArray<Handle> handles;
  vk->save_oop_fields(reg_map, handles);

  // It's unsafe to safepoint until we are here
  JRT_BLOCK;
  {
    JavaThread* THREAD = current;
    oop vt = vk->realloc_result(reg_map, handles, CHECK);
    current->set_vm_result_oop(vt);
  }
  JRT_BLOCK_END;
}
JRT_END<|MERGE_RESOLUTION|>--- conflicted
+++ resolved
@@ -2291,87 +2291,14 @@
   int _value[_compact_int_count];
 
   // Private construtor. Use allocate() to get an instance.
-  AdapterFingerPrint(int total_args_passed, BasicType* sig_bt) {
+  AdapterFingerPrint(const GrowableArray<SigEntry>* sig, bool has_ro_adapter = false) {
     // Pack the BasicTypes with 8 per int
+    int total_args_passed = (sig != nullptr) ? sig->length() : 0;
     _length = (total_args_passed + (_basic_types_per_int-1)) / _basic_types_per_int;
-    int sig_index = 0;
-    for (int index = 0; index < _length; index++) {
-      int value = 0;
-      for (int byte = 0; sig_index < total_args_passed && byte < _basic_types_per_int; byte++) {
-        int bt = adapter_encoding(sig_bt[sig_index++]);
-        assert((bt & _basic_type_mask) == bt, "must fit in 4 bits");
-        value = (value << _basic_type_bits) | bt;
-      }
-      _value[index] = value;
-    }
-  }
-
-  // Call deallocate instead
-  ~AdapterFingerPrint() {
-    FreeHeap(this);
-  }
-
-  // Remap BasicTypes that are handled equivalently by the adapters.
-  // These are correct for the current system but someday it might be
-  // necessary to make this mapping platform dependent.
-  static BasicType adapter_encoding(BasicType in) {
-    switch (in) {
-      case T_BOOLEAN:
-      case T_BYTE:
-      case T_SHORT:
-      case T_CHAR:
-        // They are all promoted to T_INT in the calling convention
-        return T_INT;
-
-      case T_OBJECT:
-      case T_ARRAY:
-        // In other words, we assume that any register good enough for
-        // an int or long is good enough for a managed pointer.
-#ifdef _LP64
-        return T_LONG;
-#else
-        return T_INT;
-#endif
-
-      case T_INT:
-      case T_LONG:
-      case T_FLOAT:
-      case T_DOUBLE:
-      case T_VOID:
-        return in;
-
-      default:
-        ShouldNotReachHere();
-        return T_CONFLICT;
-    }
-  }
-
-<<<<<<< HEAD
- public:
-  AdapterFingerPrint(const GrowableArray<SigEntry>* sig, bool has_ro_adapter = false) {
-    // The fingerprint is based on the BasicType signature encoded
-    // into an array of ints with eight entries per int.
-    int total_args_passed = (sig != nullptr) ? sig->length() : 0;
-    int* ptr;
-    int len = (total_args_passed + (_basic_types_per_int-1)) / _basic_types_per_int;
-    if (len <= _compact_int_count) {
-      assert(_compact_int_count == 3, "else change next line");
-      _value._compact[0] = _value._compact[1] = _value._compact[2] = 0;
-      // Storing the signature encoded as signed chars hits about 98%
-      // of the time.
-      _length = -len;
-      ptr = _value._compact;
-    } else {
-      _length = len;
-      _value._fingerprint = NEW_C_HEAP_ARRAY(int, _length, mtCode);
-      ptr = _value._fingerprint;
-    }
-
-    // Now pack the BasicTypes with 8 per int
     int sig_index = 0;
     BasicType prev_bt = T_ILLEGAL;
     int vt_count = 0;
-    for (int index = 0; index < len; index++) {
+    for (int index = 0; index < _length; index++) {
       int value = 0;
       for (int byte = 0; byte < _basic_types_per_int; byte++) {
         BasicType bt = T_ILLEGAL;
@@ -2400,7 +2327,52 @@
         int bt_val = (bt == T_ILLEGAL) ? 0 : bt;
         assert((bt_val & _basic_type_mask) == bt_val, "must fit in 4 bits");
         value = (value << _basic_type_bits) | bt_val;
-=======
+      }
+      _value[index] = value;
+    }
+    assert(vt_count == 0, "invalid vt_count");
+  }
+
+  // Call deallocate instead
+  ~AdapterFingerPrint() {
+    FreeHeap(this);
+  }
+
+  // Remap BasicTypes that are handled equivalently by the adapters.
+  // These are correct for the current system but someday it might be
+  // necessary to make this mapping platform dependent.
+  static BasicType adapter_encoding(BasicType in) {
+    switch (in) {
+      case T_BOOLEAN:
+      case T_BYTE:
+      case T_SHORT:
+      case T_CHAR:
+        // They are all promoted to T_INT in the calling convention
+        return T_INT;
+
+      case T_OBJECT:
+      case T_ARRAY:
+        // In other words, we assume that any register good enough for
+        // an int or long is good enough for a managed pointer.
+#ifdef _LP64
+        return T_LONG;
+#else
+        return T_INT;
+#endif
+
+      case T_INT:
+      case T_LONG:
+      case T_FLOAT:
+      case T_DOUBLE:
+      case T_VOID:
+        return in;
+
+      default:
+        ShouldNotReachHere();
+        return T_CONFLICT;
+    }
+  }
+
   void* operator new(size_t size, size_t fp_size) throw() {
     assert(fp_size >= size, "sanity check");
     void* p = AllocateHeap(fp_size, mtCode);
@@ -2408,33 +2380,33 @@
     return p;
   }
 
+public:
   template<typename Function>
   void iterate_args(Function function) {
     for (int i = 0; i < length(); i++) {
       unsigned val = (unsigned)value(i);
       // args are packed so that first/lower arguments are in the highest
       // bits of each int value, so iterate from highest to the lowest
-      for (int j = 32 - _basic_type_bits; j >= 0; j -= _basic_type_bits) {
+      int first_entry = _basic_types_per_int * _basic_type_bits;
+      for (int j = first_entry; j >= 0; j -= _basic_type_bits) {
         unsigned v = (val >> j) & _basic_type_mask;
         if (v == 0) {
           continue;
         }
         function(v);
->>>>>>> 52a5583d
-      }
-    }
-    assert(vt_count == 0, "invalid vt_count");
-  }
-
- public:
-  static int allocation_size(int total_args_passed, BasicType* sig_bt) {
+      }
+    }
+  }
+
+  static int allocation_size(const GrowableArray<SigEntry>* sig) {
+    int total_args_passed = (sig != nullptr) ? sig->length() : 0;
     int len = (total_args_passed + (_basic_types_per_int-1)) / _basic_types_per_int;
     return sizeof(AdapterFingerPrint) + (len > _compact_int_count ? (len - _compact_int_count) * sizeof(int) : 0);
   }
 
-  static AdapterFingerPrint* allocate(int total_args_passed, BasicType* sig_bt) {
-    int size_in_bytes = allocation_size(total_args_passed, sig_bt);
-    return new (size_in_bytes) AdapterFingerPrint(total_args_passed, sig_bt);
+  static AdapterFingerPrint* allocate(const GrowableArray<SigEntry>* sig, bool has_ro_adapter = false) {
+    int size_in_bytes = allocation_size(sig);
+    return new (size_in_bytes) AdapterFingerPrint(sig, has_ro_adapter);
   }
 
   static void deallocate(AdapterFingerPrint* fp) {
@@ -2476,29 +2448,6 @@
   const char* as_basic_args_string() {
     stringStream st;
     bool long_prev = false;
-<<<<<<< HEAD
-    for (int i = 0; i < length(); i++) {
-      unsigned val = (unsigned)value(i);
-      // args are packed so that first/lower arguments are in the highest
-      // bits of each int value, so iterate from highest to the lowest
-      for (int j = 32 - _basic_type_bits; j >= 0; j -= _basic_type_bits) {
-        unsigned v = (val >> j) & _basic_type_mask;
-        if (v == 0) {
-          assert(i == length() - 1, "Only expect zeroes in the last word");
-          continue;
-        }
-        if (long_prev) {
-          long_prev = false;
-          if (v == T_VOID) {
-            st.print("J");
-          } else {
-            st.print("L");
-          }
-        } else if (v == T_LONG) {
-          long_prev = true;
-        } else if (v != T_VOID){
-          st.print("%c", type2char((BasicType)v));
-=======
     iterate_args([&] (int arg) {
       if (long_prev) {
         long_prev = false;
@@ -2506,73 +2455,18 @@
           st.print("J");
         } else {
           st.print("L");
->>>>>>> 52a5583d
         }
       }
-      switch (arg) {
-        case T_INT:    st.print("I");    break;
-        case T_LONG:   long_prev = true; break;
-        case T_FLOAT:  st.print("F");    break;
-        case T_DOUBLE: st.print("D");    break;
-        case T_VOID:   break;
-        default: ShouldNotReachHere();
+      if (arg == T_LONG) {
+        long_prev = true;
+      } else if (arg != T_VOID) {
+        st.print("%c", type2char((BasicType)arg));
       }
     });
     if (long_prev) {
       st.print("L");
     }
     return st.as_string();
-  }
-
-  BasicType* as_basic_type(int& nargs) {
-    nargs = 0;
-    GrowableArray<BasicType> btarray;
-    bool long_prev = false;
-
-    iterate_args([&] (int arg) {
-      if (long_prev) {
-        long_prev = false;
-        if (arg == T_VOID) {
-          btarray.append(T_LONG);
-        } else {
-          btarray.append(T_OBJECT); // it could be T_ARRAY; it shouldn't matter
-        }
-      }
-      switch (arg) {
-        case T_INT: // fallthrough
-        case T_FLOAT: // fallthrough
-        case T_DOUBLE:
-        case T_VOID:
-          btarray.append((BasicType)arg);
-          break;
-        case T_LONG:
-          long_prev = true;
-          break;
-        default: ShouldNotReachHere();
-      }
-    });
-
-    if (long_prev) {
-      btarray.append(T_OBJECT);
-    }
-
-    nargs = btarray.length();
-    BasicType* sig_bt = NEW_RESOURCE_ARRAY(BasicType, nargs);
-    int index = 0;
-    GrowableArrayIterator<BasicType> iter = btarray.begin();
-    while (iter != btarray.end()) {
-      sig_bt[index++] = *iter;
-      ++iter;
-    }
-    assert(index == btarray.length(), "sanity check");
-#ifdef ASSERT
-    {
-      AdapterFingerPrint* compare_fp = AdapterFingerPrint::allocate(nargs, sig_bt);
-      assert(this->equals(compare_fp), "sanity check");
-      AdapterFingerPrint::deallocate(compare_fp);
-    }
-#endif
-    return sig_bt;
   }
 
   bool equals(AdapterFingerPrint* other) {
@@ -2623,27 +2517,18 @@
 static GrowableArray<AdapterHandlerEntry*>* _adapter_handler_list = nullptr;
 
 // Find a entry with the same fingerprint if it exists
-<<<<<<< HEAD
-static AdapterHandlerEntry* lookup(const GrowableArray<SigEntry>* sig, bool has_ro_adapter = false) {
+AdapterHandlerEntry* AdapterHandlerLibrary::lookup(const GrowableArray<SigEntry>* sig, bool has_ro_adapter) {
   NOT_PRODUCT(_lookups++);
   assert_lock_strong(AdapterHandlerLibrary_lock);
-  AdapterFingerPrint fp(sig, has_ro_adapter);
-  AdapterHandlerEntry** entry = _adapter_handler_table->get(&fp);
-  if (entry != nullptr) {
-=======
-AdapterHandlerEntry* AdapterHandlerLibrary::lookup(int total_args_passed, BasicType* sig_bt) {
-  NOT_PRODUCT(_lookups++);
-  assert_lock_strong(AdapterHandlerLibrary_lock);
-  AdapterFingerPrint* fp = AdapterFingerPrint::allocate(total_args_passed, sig_bt);
+  AdapterFingerPrint* fp = AdapterFingerPrint::allocate(sig, has_ro_adapter);
   AdapterHandlerEntry* entry = nullptr;
 #if INCLUDE_CDS
   // if we are building the archive then the archived adapter table is
   // not valid and we need to use the ones added to the runtime table
-  if (!AOTCodeCache::is_dumping_adapters()) {
+  if (!AOTCodeCache::is_dumping_adapter()) {
     // Search archived table first. It is read-only table so can be searched without lock
     entry = _aot_adapter_handler_table.lookup(fp, fp->compute_hash(), 0 /* unused */);
     if (entry != nullptr) {
->>>>>>> 52a5583d
 #ifndef PRODUCT
       if (fp->is_compact()) {
         _compact++;
@@ -2694,14 +2579,10 @@
 AdapterHandlerEntry* AdapterHandlerLibrary::_obj_arg_handler = nullptr;
 AdapterHandlerEntry* AdapterHandlerLibrary::_obj_int_arg_handler = nullptr;
 AdapterHandlerEntry* AdapterHandlerLibrary::_obj_obj_arg_handler = nullptr;
-<<<<<<< HEAD
-const int AdapterHandlerLibrary_size = 48*K;
-=======
 #if INCLUDE_CDS
 ArchivedAdapterTable AdapterHandlerLibrary::_aot_adapter_handler_table;
 #endif // INCLUDE_CDS
-static const int AdapterHandlerLibrary_size = 16*K;
->>>>>>> 52a5583d
+static const int AdapterHandlerLibrary_size = 48*K;
 BufferBlob* AdapterHandlerLibrary::_buffer = nullptr;
 
 BufferBlob* AdapterHandlerLibrary::buffer_blob() {
@@ -2736,11 +2617,10 @@
   // Pass wrong_method_abstract for the c2i transitions to return
   // AbstractMethodError for invalid invocations.
   address wrong_method_abstract = SharedRuntime::get_handle_wrong_method_abstract_stub();
-  _abstract_method_handler = AdapterHandlerLibrary::new_entry(AdapterFingerPrint::allocate(0, nullptr));
+  _abstract_method_handler = AdapterHandlerLibrary::new_entry(AdapterFingerPrint::allocate(nullptr));
   _abstract_method_handler->set_entry_points(SharedRuntime::throw_AbstractMethodError_entry(),
-                                             wrong_method_abstract,
-                                             wrong_method_abstract,
-                                             nullptr);
+                                             wrong_method_abstract, wrong_method_abstract, wrong_method_abstract,
+                                             wrong_method_abstract, wrong_method_abstract);
 }
 
 void AdapterHandlerLibrary::initialize() {
@@ -2770,19 +2650,6 @@
   {
     MutexLocker mu(AdapterHandlerLibrary_lock);
 
-<<<<<<< HEAD
-    // Create a special handler for abstract methods.  Abstract methods
-    // are never compiled so an i2c entry is somewhat meaningless, but
-    // throw AbstractMethodError just in case.
-    // Pass wrong_method_abstract for the c2i transitions to return
-    // AbstractMethodError for invalid invocations.
-    address wrong_method_abstract = SharedRuntime::get_handle_wrong_method_abstract_stub();
-    _abstract_method_handler = AdapterHandlerLibrary::new_entry(new AdapterFingerPrint(nullptr),
-                                                                SharedRuntime::throw_AbstractMethodError_entry(),
-                                                                wrong_method_abstract, wrong_method_abstract, wrong_method_abstract,
-                                                                wrong_method_abstract, wrong_method_abstract);
-    _buffer = BufferBlob::create("adapters", AdapterHandlerLibrary_size);
-
     CompiledEntrySignature no_args;
     no_args.compute_calling_conventions();
     _no_arg_handler = create_adapter(no_arg_blob, no_args, true);
@@ -2808,21 +2675,6 @@
     SigEntry::add_entry(obj_obj_args.sig(), T_OBJECT);
     obj_obj_args.compute_calling_conventions();
     _obj_obj_arg_handler = create_adapter(obj_obj_arg_blob, obj_obj_args, true);
-=======
-    _no_arg_handler = create_adapter(no_arg_blob, 0, nullptr);
-
-    BasicType obj_args[] = { T_OBJECT };
-    _obj_arg_handler = create_adapter(obj_arg_blob, 1, obj_args);
-
-    BasicType int_args[] = { T_INT };
-    _int_arg_handler = create_adapter(int_arg_blob, 1, int_args);
-
-    BasicType obj_int_args[] = { T_OBJECT, T_INT };
-    _obj_int_arg_handler = create_adapter(obj_int_arg_blob, 2, obj_int_args);
-
-    BasicType obj_obj_args[] = { T_OBJECT, T_OBJECT };
-    _obj_obj_arg_handler = create_adapter(obj_obj_arg_blob, 2, obj_obj_args);
->>>>>>> 52a5583d
 
     assert(no_arg_blob != nullptr &&
            obj_arg_blob != nullptr &&
@@ -2830,7 +2682,6 @@
            obj_int_arg_blob != nullptr &&
            obj_obj_arg_blob != nullptr, "Initial adapters must be properly created");
   }
-  return;
 
   // Outside of the lock
   post_adapter_creation(no_arg_blob, _no_arg_handler);
@@ -2840,21 +2691,8 @@
   post_adapter_creation(obj_obj_arg_blob, _obj_obj_arg_handler);
 }
 
-<<<<<<< HEAD
-AdapterHandlerEntry* AdapterHandlerLibrary::new_entry(AdapterFingerPrint* fingerprint,
-                                                      address i2c_entry,
-                                                      address c2i_entry,
-                                                      address c2i_inline_entry,
-                                                      address c2i_inline_ro_entry,
-                                                      address c2i_unverified_entry,
-                                                      address c2i_unverified_inline_entry,
-                                                      address c2i_no_clinit_check_entry) {
-  return new AdapterHandlerEntry(fingerprint, i2c_entry, c2i_entry, c2i_inline_entry, c2i_inline_ro_entry, c2i_unverified_entry,
-                              c2i_unverified_inline_entry, c2i_no_clinit_check_entry);
-=======
 AdapterHandlerEntry* AdapterHandlerLibrary::new_entry(AdapterFingerPrint* fingerprint) {
   return AdapterHandlerEntry::allocate(fingerprint);
->>>>>>> 52a5583d
 }
 
 AdapterHandlerEntry* AdapterHandlerLibrary::get_simple_adapter(const methodHandle& method) {
@@ -3141,15 +2979,137 @@
   _args_on_stack_cc_ro = _args_on_stack;
 }
 
+void CompiledEntrySignature::initialize_from_fingerprint(AdapterFingerPrint* fingerprint) {
+  int value_object_count = 0;
+  bool is_receiver = true;
+  BasicType prev_bt = T_ILLEGAL;
+  bool long_prev = false;
+  bool has_scalarized_arguments = false;
+
+  fingerprint->iterate_args([&] (int arg) {
+    BasicType bt = (BasicType)arg;
+    if (long_prev) {
+      long_prev = false;
+      BasicType bt_to_add;
+      if (bt == T_VOID) {
+        bt_to_add = T_LONG;
+      } else {
+        bt_to_add = T_OBJECT; // it could be T_ARRAY; it shouldn't matter
+      }
+      SigEntry::add_entry(_sig_cc, bt_to_add);
+      SigEntry::add_entry(_sig_cc_ro, bt_to_add);
+      if (value_object_count == 0) {
+        SigEntry::add_entry(_sig, bt_to_add);
+      }
+    }
+    switch (bt) {
+      case T_VOID:
+        if (is_receiver) {
+          // 'this' when ro adapter is available
+          assert(InlineTypePassFieldsAsArgs, "unexpected start of inline type");
+          value_object_count++;
+          has_scalarized_arguments = true;
+          _has_inline_recv = true;
+          SigEntry::add_entry(_sig, T_OBJECT);
+          SigEntry::add_entry(_sig_cc, T_METADATA);
+          SigEntry::add_entry(_sig_cc_ro, T_METADATA);
+        } else if (prev_bt != T_LONG && prev_bt != T_DOUBLE) {
+          assert(InlineTypePassFieldsAsArgs, "unexpected end of inline type");
+          value_object_count--;
+          SigEntry::add_entry(_sig_cc, T_VOID);
+          SigEntry::add_entry(_sig_cc_ro, T_VOID);
+          assert(value_object_count >= 0, "invalid value object count");
+        } else {
+          // Nothing to add for _sig: We already added an addition T_VOID in add_entry() when adding T_LONG or T_DOUBLE.
+        }
+        break;
+      case T_INT:
+      case T_FLOAT:
+      case T_DOUBLE:
+        if (value_object_count == 0) {
+          SigEntry::add_entry(_sig, bt);
+        }
+        SigEntry::add_entry(_sig_cc, bt);
+        SigEntry::add_entry(_sig_cc_ro, bt);
+        break;
+      case T_LONG:
+        long_prev = true;
+        break;
+      case T_BOOLEAN:
+      case T_CHAR:
+      case T_BYTE:
+      case T_SHORT:
+      case T_OBJECT:
+      case T_ARRAY:
+        assert(value_object_count > 0 && !is_receiver, "must be value object field");
+        SigEntry::add_entry(_sig_cc, bt);
+        SigEntry::add_entry(_sig_cc_ro, bt);
+        break;
+      case T_METADATA:
+        assert(InlineTypePassFieldsAsArgs, "unexpected start of inline type");
+        value_object_count++;
+        has_scalarized_arguments = true;
+        SigEntry::add_entry(_sig, T_OBJECT);
+        SigEntry::add_entry(_sig_cc, T_METADATA);
+        SigEntry::add_entry(_sig_cc_ro, T_METADATA);
+        break;
+      default: {
+        fatal("Unexpected BasicType: %s", basictype_to_str(bt));
+      }
+    }
+    prev_bt = bt;
+    is_receiver = false;
+  });
+
+  if (long_prev) {
+    // If previous bt was T_LONG and we reached the end of the signature, we know that it must be a T_OBJECT.
+    SigEntry::add_entry(_sig, T_OBJECT);
+    SigEntry::add_entry(_sig_cc, T_OBJECT);
+    SigEntry::add_entry(_sig_cc_ro, T_OBJECT);
+  }
+  assert(value_object_count == 0, "invalid value object count");
+
+  _regs = NEW_RESOURCE_ARRAY(VMRegPair, _sig->length());
+  _args_on_stack = SharedRuntime::java_calling_convention(_sig, _regs);
+
+  // Compute the scalarized calling conventions if there are scalarized inline types in the signature
+  if (has_scalarized_arguments) {
+    _regs_cc = NEW_RESOURCE_ARRAY(VMRegPair, _sig_cc->length());
+    _args_on_stack_cc = SharedRuntime::java_calling_convention(_sig_cc, _regs_cc);
+
+    _regs_cc_ro = NEW_RESOURCE_ARRAY(VMRegPair, _sig_cc_ro->length());
+    _args_on_stack_cc_ro = SharedRuntime::java_calling_convention(_sig_cc_ro, _regs_cc_ro);
+
+    _c1_needs_stack_repair = (_args_on_stack_cc < _args_on_stack) || (_args_on_stack_cc_ro < _args_on_stack);
+    _c2_needs_stack_repair = (_args_on_stack_cc > _args_on_stack) || (_args_on_stack_cc > _args_on_stack_cc_ro);
+  } else {
+    // No scalarized args
+    _sig_cc = _sig;
+    _regs_cc = _regs;
+    _args_on_stack_cc = _args_on_stack;
+
+    _sig_cc_ro = _sig;
+    _regs_cc_ro = _regs;
+    _args_on_stack_cc_ro = _args_on_stack;
+  }
+
+#ifdef ASSERT
+  {
+    AdapterFingerPrint* compare_fp = AdapterFingerPrint::allocate(_sig_cc, _has_inline_recv);
+    assert(fingerprint->equals(compare_fp), "sanity check");
+    AdapterFingerPrint::deallocate(compare_fp);
+  }
+#endif
+}
 
 const char* AdapterHandlerEntry::_entry_names[] = {
   "i2c", "c2i", "c2i_unverified", "c2i_no_clinit_check"
 };
 
 #ifdef ASSERT
-void AdapterHandlerLibrary::verify_adapter_sharing(int total_args_passed, BasicType* sig_bt, AdapterHandlerEntry* cached_entry) {
+void AdapterHandlerLibrary::verify_adapter_sharing(CompiledEntrySignature& ces, AdapterHandlerEntry* cached_entry) {
   AdapterBlob* comparison_blob = nullptr;
-  AdapterHandlerEntry* comparison_entry = create_adapter(comparison_blob, total_args_passed, sig_bt, true);
+  AdapterHandlerEntry* comparison_entry = create_adapter(comparison_blob, ces, false, true);
   assert(comparison_blob == nullptr, "no blob should be created when creating an adapter for comparison");
   assert(comparison_entry->compare_code(cached_entry), "code must match");
   // Release the one just created
@@ -3194,10 +3154,10 @@
     if (ces.has_scalarized_args() && method->is_abstract()) {
       // Save a C heap allocated version of the signature for abstract methods with scalarized inline type arguments
       address wrong_method_abstract = SharedRuntime::get_handle_wrong_method_abstract_stub();
-      entry = AdapterHandlerLibrary::new_entry(new AdapterFingerPrint(nullptr),
-                                               SharedRuntime::throw_AbstractMethodError_entry(),
-                                               wrong_method_abstract, wrong_method_abstract, wrong_method_abstract,
-                                               wrong_method_abstract, wrong_method_abstract);
+      entry = AdapterHandlerLibrary::new_entry(AdapterFingerPrint::allocate(nullptr));
+      entry->set_entry_points(SharedRuntime::throw_AbstractMethodError_entry(),
+                              wrong_method_abstract, wrong_method_abstract, wrong_method_abstract,
+                              wrong_method_abstract, wrong_method_abstract);
       GrowableArray<SigEntry>* heap_sig = new (mtInternal) GrowableArray<SigEntry>(ces.sig_cc_ro()->length(), mtInternal);
       heap_sig->appendAll(ces.sig_cc_ro());
       entry->set_sig_cc(heap_sig);
@@ -3210,28 +3170,13 @@
     if (entry != nullptr) {
       assert(entry->is_linked(), "AdapterHandlerEntry must have been linked");
 #ifdef ASSERT
-<<<<<<< HEAD
-      if (VerifyAdapterSharing) {
-        AdapterBlob* comparison_blob = nullptr;
-        AdapterHandlerEntry* comparison_entry = create_adapter(comparison_blob, ces, false);
-        assert(comparison_blob == nullptr, "no blob should be created when creating an adapter for comparison");
-        assert(comparison_entry->compare_code(entry), "code must match");
-        // Release the one just created and return the original
-        delete comparison_entry;
-=======
       if (!entry->is_shared() && VerifyAdapterSharing) {
-        verify_adapter_sharing(total_args_passed, sig_bt, entry);
->>>>>>> 52a5583d
+        verify_adapter_sharing(ces, entry);
       }
 #endif
     } else {
-      entry = create_adapter(adapter_blob, total_args_passed, sig_bt);
-    }
-<<<<<<< HEAD
-
-    entry = create_adapter(new_adapter, ces, /* allocate_code_blob */ true);
-=======
->>>>>>> 52a5583d
+      entry = create_adapter(adapter_blob, ces, /* allocate_code_blob */ true);
+    }
   }
 
   // Outside of the lock
@@ -3241,11 +3186,6 @@
   return entry;
 }
 
-<<<<<<< HEAD
-AdapterHandlerEntry* AdapterHandlerLibrary::create_adapter(AdapterBlob*& new_adapter,
-                                                           CompiledEntrySignature& ces,
-                                                           bool allocate_code_blob) {
-=======
 AdapterBlob* AdapterHandlerLibrary::lookup_aot_cache(AdapterHandlerEntry* handler) {
   ResourceMark rm;
   const char* name = AdapterHandlerLibrary::name(handler->fingerprint());
@@ -3258,7 +3198,8 @@
     adapter_blob = blob->as_adapter_blob();
     address i2c_entry = adapter_blob->content_begin();
     assert(offsets[0] == 0, "sanity check");
-    handler->set_entry_points(i2c_entry, i2c_entry + offsets[1], i2c_entry + offsets[2], i2c_entry + offsets[3]);
+    handler->set_entry_points(i2c_entry, i2c_entry + offsets[1], i2c_entry + offsets[2], i2c_entry + offsets[3],
+                              i2c_entry + offsets[4], i2c_entry + offsets[5], i2c_entry + offsets[6]);
   }
   return adapter_blob;
 }
@@ -3285,66 +3226,39 @@
 
 bool AdapterHandlerLibrary::generate_adapter_code(AdapterBlob*& adapter_blob,
                                                   AdapterHandlerEntry* handler,
-                                                  int total_args_passed,
-                                                  BasicType* sig_bt,
+                                                  CompiledEntrySignature& ces,
+                                                  bool allocate_code_blob,
                                                   bool is_transient) {
->>>>>>> 52a5583d
   if (log_is_enabled(Info, perf, class, link)) {
     ClassLoader::perf_method_adapters_count()->inc();
   }
 
-<<<<<<< HEAD
-  // StubRoutines::_final_stubs_code is initialized after this function can be called. As a result,
-  // VerifyAdapterCalls and VerifyAdapterSharing can fail if we re-use code that generated prior
-  // to all StubRoutines::_final_stubs_code being set. Checks refer to runtime range checks generated
-  // in an I2C stub that ensure that an I2C stub is called from an interpreter frame or stubs.
-  bool contains_all_checks = StubRoutines::final_stubs_code() != nullptr;
-
-=======
->>>>>>> 52a5583d
   BufferBlob* buf = buffer_blob(); // the temporary code buffer in CodeCache
   CodeBuffer buffer(buf);
   short buffer_locs[20];
   buffer.insts()->initialize_shared_locs((relocInfo*)buffer_locs,
-<<<<<<< HEAD
-                                          sizeof(buffer_locs)/sizeof(relocInfo));
-
-  // Make a C heap allocated version of the fingerprint to store in the adapter
-  AdapterFingerPrint* fingerprint = new AdapterFingerPrint(ces.sig_cc(), ces.has_inline_recv());
-  MacroAssembler _masm(&buffer);
-  AdapterHandlerEntry* entry = SharedRuntime::generate_i2c2i_adapters(&_masm,
-                                                ces.args_on_stack(),
-                                                ces.sig(),
-                                                ces.regs(),
-                                                ces.sig_cc(),
-                                                ces.regs_cc(),
-                                                ces.sig_cc_ro(),
-                                                ces.regs_cc_ro(),
-                                                fingerprint,
-                                                new_adapter,
-                                                allocate_code_blob);
+                                         sizeof(buffer_locs)/sizeof(relocInfo));
+  MacroAssembler masm(&buffer);
+
+  // Get a description of the compiled java calling convention and the largest used (VMReg) stack slot usage
+  SharedRuntime::generate_i2c2i_adapters(&masm,
+                                         ces.args_on_stack(),
+                                         ces.sig(),
+                                         ces.regs(),
+                                         ces.sig_cc(),
+                                         ces.regs_cc(),
+                                         ces.sig_cc_ro(),
+                                         ces.regs_cc_ro(),
+                                         handler,
+                                         adapter_blob,
+                                         allocate_code_blob);
 
   if (ces.has_scalarized_args()) {
     // Save a C heap allocated version of the scalarized signature and store it in the adapter
     GrowableArray<SigEntry>* heap_sig = new (mtInternal) GrowableArray<SigEntry>(ces.sig_cc()->length(), mtInternal);
     heap_sig->appendAll(ces.sig_cc());
-    entry->set_sig_cc(heap_sig);
-  }
-=======
-                                         sizeof(buffer_locs)/sizeof(relocInfo));
-  MacroAssembler masm(&buffer);
-  VMRegPair stack_regs[16];
-  VMRegPair* regs = (total_args_passed <= 16) ? stack_regs : NEW_RESOURCE_ARRAY(VMRegPair, total_args_passed);
->>>>>>> 52a5583d
-
-  // Get a description of the compiled java calling convention and the largest used (VMReg) stack slot usage
-  int comp_args_on_stack = SharedRuntime::java_calling_convention(sig_bt, regs, total_args_passed);
-  SharedRuntime::generate_i2c2i_adapters(&masm,
-                                         total_args_passed,
-                                         comp_args_on_stack,
-                                         sig_bt,
-                                         regs,
-                                         handler);
+    handler->set_sig_cc(heap_sig);
+  }
 #ifdef ASSERT
   if (VerifyAdapterSharing) {
     handler->save_code(buf->code_begin(), buffer.insts_size());
@@ -3354,31 +3268,28 @@
   }
 #endif
 
-<<<<<<< HEAD
-  NOT_PRODUCT(int insts_size = buffer.insts_size());
-  if (new_adapter == nullptr) {
-=======
-  adapter_blob = AdapterBlob::create(&buffer);
   if (adapter_blob == nullptr) {
->>>>>>> 52a5583d
     // CodeCache is full, disable compilation
     // Ought to log this but compile log is only per compile thread
     // and we're some non descript Java thread.
     return false;
   }
-  if (!is_transient && AOTCodeCache::is_dumping_adapters()) {
+  if (!is_transient && AOTCodeCache::is_dumping_adapter()) {
     // try to save generated code
     const char* name = AdapterHandlerLibrary::name(handler->fingerprint());
     const uint32_t id = AdapterHandlerLibrary::id(handler->fingerprint());
     int entry_offset[AdapterHandlerEntry::ENTRIES_COUNT];
-    assert(AdapterHandlerEntry::ENTRIES_COUNT == 4, "sanity");
+    assert(AdapterHandlerEntry::ENTRIES_COUNT == 7, "sanity");
     address i2c_entry = handler->get_i2c_entry();
     entry_offset[0] = 0; // i2c_entry offset
     entry_offset[1] = handler->get_c2i_entry() - i2c_entry;
-    entry_offset[2] = handler->get_c2i_unverified_entry() - i2c_entry;
-    entry_offset[3] = handler->get_c2i_no_clinit_check_entry() - i2c_entry;
+    entry_offset[2] = handler->get_c2i_inline_entry() - i2c_entry;
+    entry_offset[3] = handler->get_c2i_inline_ro_entry() - i2c_entry;
+    entry_offset[4] = handler->get_c2i_unverified_entry() - i2c_entry;
+    entry_offset[5] = handler->get_c2i_unverified_inline_entry() - i2c_entry;
+    entry_offset[6] = handler->get_c2i_no_clinit_check_entry() - i2c_entry;
     bool success = AOTCodeCache::store_code_blob(*adapter_blob, AOTCodeEntry::Adapter, id, name, AdapterHandlerEntry::ENTRIES_COUNT, entry_offset);
-    assert(success || !AOTCodeCache::is_dumping_adapters(), "caching of adapter must be disabled");
+    assert(success || !AOTCodeCache::is_dumping_adapter(), "caching of adapter must be disabled");
   }
   handler->relocate(adapter_blob->content_begin());
 #ifndef PRODUCT
@@ -3391,12 +3302,17 @@
 }
 
 AdapterHandlerEntry* AdapterHandlerLibrary::create_adapter(AdapterBlob*& adapter_blob,
-                                                           int total_args_passed,
-                                                           BasicType* sig_bt,
+                                                           CompiledEntrySignature& ces,
+                                                           bool allocate_code_blob,
                                                            bool is_transient) {
-  AdapterFingerPrint* fp = AdapterFingerPrint::allocate(total_args_passed, sig_bt);
+  AdapterFingerPrint* fp = AdapterFingerPrint::allocate(ces.sig_cc(), ces.has_inline_recv());
+#ifdef ASSERT
+  // Verify that we can successfully restore the compiled entry signature object.
+  CompiledEntrySignature ces_verify;
+  ces_verify.initialize_from_fingerprint(fp);
+#endif
   AdapterHandlerEntry* handler = AdapterHandlerLibrary::new_entry(fp);
-  if (!generate_adapter_code(adapter_blob, handler, total_args_passed, sig_bt, is_transient)) {
+  if (!generate_adapter_code(adapter_blob, handler, ces, allocate_code_blob, is_transient)) {
     AdapterHandlerEntry::deallocate(handler);
     return nullptr;
   }
@@ -3413,7 +3329,7 @@
    _saved_code = nullptr;
    _saved_code_length = 0;
 #endif // ASSERT
-  set_entry_points(nullptr, nullptr, nullptr, nullptr, false);
+  set_entry_points(nullptr, nullptr, nullptr, nullptr, nullptr, nullptr, nullptr, false);
 }
 
 class CopyAdapterTableToArchive : StackObj {
@@ -3489,7 +3405,7 @@
   // Generate code only if AOTCodeCache is not available, or
   // caching adapters is disabled, or we fail to link
   // the AdapterHandlerEntry to its code in the AOTCodeCache
-  if (AOTCodeCache::is_using_adapters()) {
+  if (AOTCodeCache::is_using_adapter()) {
     adapter_blob = AdapterHandlerLibrary::link_aot_adapter_handler(this);
     if (adapter_blob == nullptr) {
       log_warning(cds)("Failed to link AdapterHandlerEntry (fp=%s) to its code in the AOT code cache", _fingerprint->as_basic_args_string());
@@ -3499,9 +3415,9 @@
     generate_code = true;
   }
   if (generate_code) {
-    int nargs;
-    BasicType* bt = _fingerprint->as_basic_type(nargs);
-    if (!AdapterHandlerLibrary::generate_adapter_code(adapter_blob, this, nargs, bt, /* is_transient */ false)) {
+    CompiledEntrySignature ces;
+    ces.initialize_from_fingerprint(_fingerprint);
+    if (!AdapterHandlerLibrary::generate_adapter_code(adapter_blob, this, ces, true, false)) {
       // Don't throw exceptions during VM initialization because java.lang.* classes
       // might not have been initialized, causing problems when constructing the
       // Java exception object.
@@ -3528,19 +3444,32 @@
   assert(!_aot_adapter_handler_table.empty(), "archived adapter handler table is empty");
 
   MutexLocker mu(AdapterHandlerLibrary_lock);
-  _no_arg_handler = lookup(0, nullptr);
-
-  BasicType obj_args[] = { T_OBJECT };
-  _obj_arg_handler = lookup(1, obj_args);
-
-  BasicType int_args[] = { T_INT };
-  _int_arg_handler = lookup(1, int_args);
-
-  BasicType obj_int_args[] = { T_OBJECT, T_INT };
-  _obj_int_arg_handler = lookup(2, obj_int_args);
-
-  BasicType obj_obj_args[] = { T_OBJECT, T_OBJECT };
-  _obj_obj_arg_handler = lookup(2, obj_obj_args);
+  ResourceMark rm;
+  CompiledEntrySignature no_args;
+  no_args.compute_calling_conventions();
+  _no_arg_handler = lookup(no_args.sig_cc(), no_args.has_inline_recv());
+
+  CompiledEntrySignature obj_args;
+  SigEntry::add_entry(obj_args.sig(), T_OBJECT);
+  obj_args.compute_calling_conventions();
+  _obj_arg_handler = lookup(obj_args.sig_cc(), obj_args.has_inline_recv());
+
+  CompiledEntrySignature int_args;
+  SigEntry::add_entry(int_args.sig(), T_INT);
+  int_args.compute_calling_conventions();
+  _int_arg_handler = lookup(int_args.sig_cc(), int_args.has_inline_recv());
+
+  CompiledEntrySignature obj_int_args;
+  SigEntry::add_entry(obj_int_args.sig(), T_OBJECT);
+  SigEntry::add_entry(obj_int_args.sig(), T_INT);
+  obj_int_args.compute_calling_conventions();
+  _obj_int_arg_handler = lookup(obj_int_args.sig_cc(), obj_int_args.has_inline_recv());
+
+  CompiledEntrySignature obj_obj_args;
+  SigEntry::add_entry(obj_obj_args.sig(), T_OBJECT);
+  SigEntry::add_entry(obj_obj_args.sig(), T_OBJECT);
+  obj_obj_args.compute_calling_conventions();
+  _obj_obj_arg_handler = lookup(obj_obj_args.sig_cc(), obj_obj_args.has_inline_recv());
 
   assert(_no_arg_handler != nullptr &&
          _obj_arg_handler != nullptr &&
@@ -3598,15 +3527,12 @@
 }
 
 AdapterHandlerEntry::~AdapterHandlerEntry() {
-<<<<<<< HEAD
-  delete _fingerprint;
-  if (_sig_cc != nullptr) {
-    delete _sig_cc;
-=======
   if (_fingerprint != nullptr) {
     AdapterFingerPrint::deallocate(_fingerprint);
     _fingerprint = nullptr;
->>>>>>> 52a5583d
+  }
+  if (_sig_cc != nullptr) {
+    delete _sig_cc;
   }
 #ifdef ASSERT
   FREE_C_HEAP_ARRAY(unsigned char, _saved_code);
