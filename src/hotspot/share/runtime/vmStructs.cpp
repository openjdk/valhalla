--- conflicted
+++ resolved
@@ -235,10 +235,6 @@
   nonstatic_field(InstanceKlass,               _static_oop_field_count,                       u2)                                    \
   nonstatic_field(InstanceKlass,               _nonstatic_oop_map_size,                       int)                                   \
   nonstatic_field(InstanceKlass,               _is_marked_dependent,                          bool)                                  \
-<<<<<<< HEAD
-  nonstatic_field(InstanceKlass,               _extra_flags,                                  u1)                                    \
-=======
->>>>>>> aa4ef80f
   nonstatic_field(InstanceKlass,               _misc_flags,                                   u4)                                    \
   nonstatic_field(InstanceKlass,               _minor_version,                                u2)                                    \
   nonstatic_field(InstanceKlass,               _major_version,                                u2)                                    \
