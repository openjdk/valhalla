/*
 * Copyright (c) 2000, 2022, Oracle and/or its affiliates. All rights reserved.
 * DO NOT ALTER OR REMOVE COPYRIGHT NOTICES OR THIS FILE HEADER.
 *
 * This code is free software; you can redistribute it and/or modify it
 * under the terms of the GNU General Public License version 2 only, as
 * published by the Free Software Foundation.
 *
 * This code is distributed in the hope that it will be useful, but WITHOUT
 * ANY WARRANTY; without even the implied warranty of MERCHANTABILITY or
 * FITNESS FOR A PARTICULAR PURPOSE.  See the GNU General Public License
 * version 2 for more details (a copy is included in the LICENSE file that
 * accompanied this code).
 *
 * You should have received a copy of the GNU General Public License version
 * 2 along with this work; if not, write to the Free Software Foundation,
 * Inc., 51 Franklin St, Fifth Floor, Boston, MA 02110-1301 USA.
 *
 * Please contact Oracle, 500 Oracle Parkway, Redwood Shores, CA 94065 USA
 * or visit www.oracle.com if you need additional information or have any
 * questions.
 *
 */

#include "precompiled.hpp"
#include "cds/filemap.hpp"
#include "ci/ciField.hpp"
#include "ci/ciInstance.hpp"
#include "ci/ciMethodData.hpp"
#include "ci/ciObjArrayKlass.hpp"
#include "ci/ciSymbol.hpp"
#include "classfile/classLoaderDataGraph.hpp"
#include "classfile/dictionary.hpp"
#include "classfile/javaClasses.hpp"
#include "classfile/javaThreadStatus.hpp"
#include "classfile/stringTable.hpp"
#include "classfile/symbolTable.hpp"
#include "classfile/systemDictionary.hpp"
#include "classfile/vmClasses.hpp"
#include "classfile/vmSymbols.hpp"
#include "code/codeBlob.hpp"
#include "code/codeCache.hpp"
#include "code/compressedStream.hpp"
#include "code/location.hpp"
#include "code/nmethod.hpp"
#include "code/pcDesc.hpp"
#include "code/stubs.hpp"
#include "code/vmreg.hpp"
#include "compiler/compileBroker.hpp"
#include "compiler/oopMap.hpp"
#include "gc/shared/vmStructs_gc.hpp"
#include "interpreter/bytecodes.hpp"
#include "interpreter/interpreter.hpp"
#include "logging/logAsyncWriter.hpp"
#include "memory/allocation.hpp"
#include "memory/allocation.inline.hpp"
#include "memory/heap.hpp"
#include "memory/padded.hpp"
#include "memory/referenceType.hpp"
#include "memory/universe.hpp"
#include "memory/virtualspace.hpp"
#include "oops/array.hpp"
#include "oops/arrayKlass.hpp"
#include "oops/arrayOop.hpp"
#include "oops/compiledICHolder.hpp"
#include "oops/constMethod.hpp"
#include "oops/constantPool.hpp"
#include "oops/cpCache.hpp"
#include "oops/flatArrayKlass.hpp"
#include "oops/inlineKlass.hpp"
#include "oops/instanceClassLoaderKlass.hpp"
#include "oops/instanceKlass.hpp"
#include "oops/instanceMirrorKlass.hpp"
#include "oops/instanceOop.hpp"
#include "oops/instanceStackChunkKlass.hpp"
#include "oops/klass.hpp"
#include "oops/klassVtable.hpp"
#include "oops/markWord.hpp"
#include "oops/method.hpp"
#include "oops/methodCounters.hpp"
#include "oops/methodData.hpp"
#include "oops/objArrayKlass.hpp"
#include "oops/objArrayOop.hpp"
#include "oops/oop.inline.hpp"
#include "oops/oopHandle.hpp"
#include "oops/symbol.hpp"
#include "oops/typeArrayKlass.hpp"
#include "oops/typeArrayOop.hpp"
#include "prims/jvmtiAgentThread.hpp"
#include "runtime/arguments.hpp"
#include "runtime/deoptimization.hpp"
#include "runtime/flags/jvmFlag.hpp"
#include "runtime/globals.hpp"
#include "runtime/java.hpp"
#include "runtime/javaCalls.hpp"
#include "runtime/javaThread.hpp"
#include "runtime/jniHandles.hpp"
#include "runtime/monitorDeflationThread.hpp"
#include "runtime/notificationThread.hpp"
#include "runtime/os.hpp"
#include "runtime/osThread.hpp"
#include "runtime/perfMemory.hpp"
#include "runtime/serviceThread.hpp"
#include "runtime/sharedRuntime.hpp"
#include "runtime/stubRoutines.hpp"
#include "runtime/synchronizer.hpp"
#include "runtime/threadSMR.hpp"
#include "runtime/vframeArray.hpp"
#include "runtime/vmStructs.hpp"
#include "runtime/vm_version.hpp"
#include "utilities/globalDefinitions.hpp"
#include "utilities/macros.hpp"
#include "utilities/vmError.hpp"
#ifdef COMPILER2
#include "opto/addnode.hpp"
#include "opto/block.hpp"
#include "opto/callnode.hpp"
#include "opto/castnode.hpp"
#include "opto/cfgnode.hpp"
#include "opto/chaitin.hpp"
#include "opto/convertnode.hpp"
#include "opto/divnode.hpp"
#include "opto/intrinsicnode.hpp"
#include "opto/locknode.hpp"
#include "opto/loopnode.hpp"
#include "opto/machnode.hpp"
#include "opto/matcher.hpp"
#include "opto/mathexactnode.hpp"
#include "opto/movenode.hpp"
#include "opto/mulnode.hpp"
#include "opto/narrowptrnode.hpp"
#include "opto/opaquenode.hpp"
#include "opto/optoreg.hpp"
#include "opto/parse.hpp"
#include "opto/phaseX.hpp"
#include "opto/regalloc.hpp"
#include "opto/rootnode.hpp"
#include "opto/subnode.hpp"
#include "opto/vectornode.hpp"
#endif // COMPILER2

#include CPU_HEADER(vmStructs)
#include OS_HEADER(vmStructs)
#include OS_CPU_HEADER(vmStructs)

// Note: the cross-product of (c1, c2, product, nonproduct, ...),
// (nonstatic, static), and (unchecked, checked) has not been taken.
// Only the macros currently needed have been defined.

// A field whose type is not checked is given a null string as the
// type name, indicating an "opaque" type to the serviceability agent.

// NOTE: there is an interdependency between this file and
// HotSpotTypeDataBase.java, which parses the type strings.

#ifndef REG_COUNT
  #define REG_COUNT 0
#endif

#if INCLUDE_JVMTI
  #define JVMTI_STRUCTS(static_field) \
    static_field(JvmtiExport,                     _can_access_local_variables,                  bool)                                  \
    static_field(JvmtiExport,                     _can_hotswap_or_post_breakpoint,              bool)                                  \
    static_field(JvmtiExport,                     _can_post_on_exceptions,                      bool)                                  \
    static_field(JvmtiExport,                     _can_walk_any_space,                          bool)
#else
  #define JVMTI_STRUCTS(static_field)
#endif // INCLUDE_JVMTI

//--------------------------------------------------------------------------------
// VM_STRUCTS
//
// This list enumerates all of the fields the serviceability agent
// needs to know about. Be sure to see also the type table below this one.
// NOTE that there are platform-specific additions to this table in
// vmStructs_<os>_<cpu>.hpp.

#define VM_STRUCTS(nonstatic_field,                                                                                                  \
                   static_field,                                                                                                     \
                   static_ptr_volatile_field,                                                                                        \
                   unchecked_nonstatic_field,                                                                                        \
                   volatile_nonstatic_field,                                                                                         \
                   nonproduct_nonstatic_field,                                                                                       \
                   c1_nonstatic_field,                                                                                               \
                   c2_nonstatic_field,                                                                                               \
                   unchecked_c1_static_field,                                                                                        \
                   unchecked_c2_static_field)                                                                                        \
                                                                                                                                     \
  /*************/                                                                                                                    \
  /* GC fields */                                                                                                                    \
  /*************/                                                                                                                    \
                                                                                                                                     \
  VM_STRUCTS_GC(nonstatic_field,                                                                                                     \
                volatile_nonstatic_field,                                                                                            \
                static_field,                                                                                                        \
                unchecked_nonstatic_field)                                                                                           \
                                                                                                                                     \
  /******************************************************************/                                                               \
  /* OopDesc and Klass hierarchies (NOTE: MethodData* incomplete)   */                                                               \
  /******************************************************************/                                                               \
                                                                                                                                     \
  volatile_nonstatic_field(oopDesc,            _mark,                                         markWord)                              \
  volatile_nonstatic_field(oopDesc,            _metadata._klass,                              Klass*)                                \
  volatile_nonstatic_field(oopDesc,            _metadata._compressed_klass,                   narrowKlass)                           \
  static_field(BarrierSet,                     _barrier_set,                                  BarrierSet*)                           \
  nonstatic_field(ArrayKlass,                  _dimension,                                    int)                                   \
  volatile_nonstatic_field(ArrayKlass,         _higher_dimension,                             Klass*)                                \
  volatile_nonstatic_field(ArrayKlass,         _lower_dimension,                              Klass*)                                \
  nonstatic_field(CompiledICHolder,            _holder_metadata,                              Metadata*)                             \
  nonstatic_field(CompiledICHolder,            _holder_klass,                                 Klass*)                                \
  nonstatic_field(ConstantPool,                _tags,                                         Array<u1>*)                            \
  nonstatic_field(ConstantPool,                _cache,                                        ConstantPoolCache*)                    \
  nonstatic_field(ConstantPool,                _pool_holder,                                  InstanceKlass*)                        \
  nonstatic_field(ConstantPool,                _operands,                                     Array<u2>*)                            \
  nonstatic_field(ConstantPool,                _resolved_klasses,                             Array<Klass*>*)                        \
  nonstatic_field(ConstantPool,                _length,                                       int)                                   \
  nonstatic_field(ConstantPool,                _minor_version,                                u2)                                    \
  nonstatic_field(ConstantPool,                _major_version,                                u2)                                    \
  nonstatic_field(ConstantPool,                _generic_signature_index,                      u2)                                    \
  nonstatic_field(ConstantPool,                _source_file_name_index,                       u2)                                    \
  nonstatic_field(ConstantPoolCache,           _resolved_references,                          OopHandle)                             \
  nonstatic_field(ConstantPoolCache,           _reference_map,                                Array<u2>*)                            \
  nonstatic_field(ConstantPoolCache,           _length,                                       int)                                   \
  nonstatic_field(ConstantPoolCache,           _constant_pool,                                ConstantPool*)                         \
  volatile_nonstatic_field(InstanceKlass,      _array_klasses,                                ArrayKlass*)                        \
  nonstatic_field(InstanceKlass,               _methods,                                      Array<Method*>*)                       \
  nonstatic_field(InstanceKlass,               _default_methods,                              Array<Method*>*)                       \
  nonstatic_field(InstanceKlass,               _local_interfaces,                             Array<InstanceKlass*>*)                \
  nonstatic_field(InstanceKlass,               _transitive_interfaces,                        Array<InstanceKlass*>*)                \
  nonstatic_field(InstanceKlass,               _fields,                                       Array<u2>*)                            \
  nonstatic_field(InstanceKlass,               _java_fields_count,                            u2)                                    \
  nonstatic_field(InstanceKlass,               _constants,                                    ConstantPool*)                         \
  nonstatic_field(InstanceKlass,               _source_debug_extension,                       const char*)                           \
  nonstatic_field(InstanceKlass,               _inner_classes,                                Array<jushort>*)                       \
  nonstatic_field(InstanceKlass,               _nonstatic_field_size,                         int)                                   \
  nonstatic_field(InstanceKlass,               _static_field_size,                            int)                                   \
  nonstatic_field(InstanceKlass,               _static_oop_field_count,                       u2)                                    \
  nonstatic_field(InstanceKlass,               _nonstatic_oop_map_size,                       int)                                   \
  nonstatic_field(InstanceKlass,               _is_marked_dependent,                          bool)                                  \
<<<<<<< HEAD
  nonstatic_field(InstanceKlass,               _misc_flags,                                   u4)                                    \
=======
>>>>>>> 175e3d3f
  nonstatic_field(InstanceKlass,               _init_state,                                   InstanceKlass::ClassState)             \
  nonstatic_field(InstanceKlass,               _init_thread,                                  Thread*)                               \
  nonstatic_field(InstanceKlass,               _itable_len,                                   int)                                   \
  nonstatic_field(InstanceKlass,               _reference_type,                               u1)                                    \
  volatile_nonstatic_field(InstanceKlass,      _oop_map_cache,                                OopMapCache*)                          \
  nonstatic_field(InstanceKlass,               _jni_ids,                                      JNIid*)                                \
  nonstatic_field(InstanceKlass,               _osr_nmethods_head,                            nmethod*)                              \
  JVMTI_ONLY(nonstatic_field(InstanceKlass,    _breakpoints,                                  BreakpointInfo*))                      \
  volatile_nonstatic_field(InstanceKlass,      _methods_jmethod_ids,                          jmethodID*)                            \
  volatile_nonstatic_field(InstanceKlass,      _idnum_allocated_count,                        u2)                                    \
  nonstatic_field(InstanceKlass,               _annotations,                                  Annotations*)                          \
  nonstatic_field(InstanceKlass,               _method_ordering,                              Array<int>*)                           \
  nonstatic_field(InstanceKlass,               _default_vtable_indices,                       Array<int>*)                           \
  nonstatic_field(Klass,                       _super_check_offset,                           juint)                                 \
  nonstatic_field(Klass,                       _secondary_super_cache,                        Klass*)                                \
  nonstatic_field(Klass,                       _secondary_supers,                             Array<Klass*>*)                        \
  nonstatic_field(Klass,                       _primary_supers[0],                            Klass*)                                \
  nonstatic_field(Klass,                       _java_mirror,                                  OopHandle)                             \
  nonstatic_field(Klass,                       _modifier_flags,                               jint)                                  \
  nonstatic_field(Klass,                       _super,                                        Klass*)                                \
  volatile_nonstatic_field(Klass,              _subklass,                                     Klass*)                                \
  nonstatic_field(Klass,                       _layout_helper,                                jint)                                  \
  nonstatic_field(Klass,                       _name,                                         Symbol*)                               \
  nonstatic_field(Klass,                       _access_flags,                                 AccessFlags)                           \
  volatile_nonstatic_field(Klass,              _next_sibling,                                 Klass*)                                \
  nonstatic_field(Klass,                       _next_link,                                    Klass*)                                \
  nonstatic_field(Klass,                       _vtable_len,                                   int)                                   \
  nonstatic_field(Klass,                       _class_loader_data,                            ClassLoaderData*)                      \
  nonstatic_field(vtableEntry,                 _method,                                       Method*)                               \
  nonstatic_field(MethodData,                  _size,                                         int)                                   \
  nonstatic_field(MethodData,                  _method,                                       Method*)                               \
  nonstatic_field(MethodData,                  _data_size,                                    int)                                   \
  nonstatic_field(MethodData,                  _data[0],                                      intptr_t)                              \
  nonstatic_field(MethodData,                  _parameters_type_data_di,                      int)                                   \
  nonstatic_field(MethodData,                  _compiler_counters._nof_decompiles,            uint)                                  \
  nonstatic_field(MethodData,                  _compiler_counters._nof_overflow_recompiles,   uint)                                  \
  nonstatic_field(MethodData,                  _compiler_counters._nof_overflow_traps,        uint)                                  \
  nonstatic_field(MethodData,                  _compiler_counters._trap_hist._array[0],       u1)                                    \
  nonstatic_field(MethodData,                  _eflags,                                       intx)                                  \
  nonstatic_field(MethodData,                  _arg_local,                                    intx)                                  \
  nonstatic_field(MethodData,                  _arg_stack,                                    intx)                                  \
  nonstatic_field(MethodData,                  _arg_returned,                                 intx)                                  \
  nonstatic_field(MethodData,                  _tenure_traps,                                 uint)                                  \
  nonstatic_field(MethodData,                  _invoke_mask,                                  int)                                   \
  nonstatic_field(MethodData,                  _backedge_mask,                                int)                                   \
  nonstatic_field(DataLayout,                  _header._struct._tag,                          u1)                                    \
  nonstatic_field(DataLayout,                  _header._struct._flags,                        u1)                                    \
  nonstatic_field(DataLayout,                  _header._struct._bci,                          u2)                                    \
  nonstatic_field(DataLayout,                  _header._struct._traps,                        u4)                                    \
  nonstatic_field(DataLayout,                  _cells[0],                                     intptr_t)                              \
  nonstatic_field(MethodCounters,              _invoke_mask,                                  int)                                   \
  nonstatic_field(MethodCounters,              _backedge_mask,                                int)                                   \
  COMPILER2_OR_JVMCI_PRESENT(nonstatic_field(MethodCounters, _interpreter_throwout_count,     u2))                                   \
  JVMTI_ONLY(nonstatic_field(MethodCounters,   _number_of_breakpoints,                        u2))                                   \
  nonstatic_field(MethodCounters,              _invocation_counter,                           InvocationCounter)                     \
  nonstatic_field(MethodCounters,              _backedge_counter,                             InvocationCounter)                     \
  nonstatic_field(Method,                      _constMethod,                                  ConstMethod*)                          \
  nonstatic_field(Method,                      _method_data,                                  MethodData*)                           \
  nonstatic_field(Method,                      _method_counters,                              MethodCounters*)                       \
  nonstatic_field(Method,                      _access_flags,                                 AccessFlags)                           \
  nonstatic_field(Method,                      _vtable_index,                                 int)                                   \
  nonstatic_field(Method,                      _intrinsic_id,                                 u2)                                    \
  nonstatic_field(Method,                      _flags,                                        u2)                                    \
  volatile_nonstatic_field(Method,             _code,                                         CompiledMethod*)                       \
  nonstatic_field(Method,                      _i2i_entry,                                    address)                               \
  volatile_nonstatic_field(Method,             _from_compiled_entry,                          address)                               \
  volatile_nonstatic_field(Method,             _from_interpreted_entry,                       address)                               \
  volatile_nonstatic_field(ConstMethod,        _fingerprint,                                  uint64_t)                              \
  nonstatic_field(ConstMethod,                 _constants,                                    ConstantPool*)                         \
  nonstatic_field(ConstMethod,                 _stackmap_data,                                Array<u1>*)                            \
  nonstatic_field(ConstMethod,                 _constMethod_size,                             int)                                   \
  nonstatic_field(ConstMethod,                 _flags,                                        u2)                                    \
  nonstatic_field(ConstMethod,                 _code_size,                                    u2)                                    \
  nonstatic_field(ConstMethod,                 _name_index,                                   u2)                                    \
  nonstatic_field(ConstMethod,                 _signature_index,                              u2)                                    \
  nonstatic_field(ConstMethod,                 _method_idnum,                                 u2)                                    \
  nonstatic_field(ConstMethod,                 _max_stack,                                    u2)                                    \
  nonstatic_field(ConstMethod,                 _max_locals,                                   u2)                                    \
  nonstatic_field(ConstMethod,                 _size_of_parameters,                           u2)                                    \
  nonstatic_field(ConstMethod,                 _num_stack_arg_slots,                          u2)                                    \
  nonstatic_field(ObjArrayKlass,               _element_klass,                                Klass*)                                \
  nonstatic_field(ObjArrayKlass,               _bottom_klass,                                 Klass*)                                \
  volatile_nonstatic_field(Symbol,             _hash_and_refcount,                            unsigned int)                          \
  nonstatic_field(Symbol,                      _length,                                       u2)                                    \
  unchecked_nonstatic_field(Symbol,            _body,                                         sizeof(u1)) /* NOTE: no type */        \
  nonstatic_field(Symbol,                      _body[0],                                      u1)                                    \
  nonstatic_field(TypeArrayKlass,              _max_length,                                   jint)                                  \
  nonstatic_field(OopHandle,                   _obj,                                          oop*)                                  \
                                                                                                                                     \
  /***********************/                                                                                                          \
  /* Constant Pool Cache */                                                                                                          \
  /***********************/                                                                                                          \
                                                                                                                                     \
  volatile_nonstatic_field(ConstantPoolCacheEntry,      _indices,                             intx)                                  \
  volatile_nonstatic_field(ConstantPoolCacheEntry,      _f1,                                  Metadata*)                             \
  volatile_nonstatic_field(ConstantPoolCacheEntry,      _f2,                                  intx)                                  \
  volatile_nonstatic_field(ConstantPoolCacheEntry,      _flags,                               intx)                                  \
                                                                                                                                     \
  /*****************************/                                                                                                    \
  /* Method related structures */                                                                                                    \
  /*****************************/                                                                                                    \
                                                                                                                                     \
  nonstatic_field(CheckedExceptionElement,     class_cp_index,                                u2)                                    \
  nonstatic_field(LocalVariableTableElement,   start_bci,                                     u2)                                    \
  nonstatic_field(LocalVariableTableElement,   length,                                        u2)                                    \
  nonstatic_field(LocalVariableTableElement,   name_cp_index,                                 u2)                                    \
  nonstatic_field(LocalVariableTableElement,   descriptor_cp_index,                           u2)                                    \
  nonstatic_field(LocalVariableTableElement,   signature_cp_index,                            u2)                                    \
  nonstatic_field(LocalVariableTableElement,   slot,                                          u2)                                    \
  nonstatic_field(ExceptionTableElement,       start_pc,                                      u2)                                    \
  nonstatic_field(ExceptionTableElement,       end_pc,                                        u2)                                    \
  nonstatic_field(ExceptionTableElement,       handler_pc,                                    u2)                                    \
  nonstatic_field(ExceptionTableElement,       catch_type_index,                              u2)                                    \
  JVMTI_ONLY(nonstatic_field(BreakpointInfo,   _orig_bytecode,                                Bytecodes::Code))                      \
  JVMTI_ONLY(nonstatic_field(BreakpointInfo,   _bci,                                          int))                                  \
  JVMTI_ONLY(nonstatic_field(BreakpointInfo,   _name_index,                                   u2))                                   \
  JVMTI_ONLY(nonstatic_field(BreakpointInfo,   _signature_index,                              u2))                                   \
  JVMTI_ONLY(nonstatic_field(BreakpointInfo,   _next,                                         BreakpointInfo*))                      \
  /***********/                                                                                                                      \
  /* JNI IDs */                                                                                                                      \
  /***********/                                                                                                                      \
                                                                                                                                     \
  nonstatic_field(JNIid,                       _holder,                                       Klass*)                                \
  nonstatic_field(JNIid,                       _next,                                         JNIid*)                                \
  nonstatic_field(JNIid,                       _offset,                                       int)                                   \
                                                                                                                                     \
  /************/                                                                                                                     \
  /* Universe */                                                                                                                     \
  /************/                                                                                                                     \
     static_field(Universe,                    _collectedHeap,                                CollectedHeap*)                        \
  /******************/                                                                                                               \
  /* CompressedOops */                                                                                                               \
  /******************/                                                                                                               \
                                                                                                                                     \
     static_field(CompressedOops,              _narrow_oop._base,                             address)                               \
     static_field(CompressedOops,              _narrow_oop._shift,                            int)                                   \
     static_field(CompressedOops,              _narrow_oop._use_implicit_null_checks,         bool)                                  \
                                                                                                                                     \
  /***************************/                                                                                                      \
  /* CompressedKlassPointers */                                                                                                      \
  /***************************/                                                                                                      \
                                                                                                                                     \
     static_field(CompressedKlassPointers,     _narrow_klass._base,                           address)                               \
     static_field(CompressedKlassPointers,     _narrow_klass._shift,                          int)                                   \
                                                                                                                                     \
  /******/                                                                                                                           \
  /* os */                                                                                                                           \
  /******/                                                                                                                           \
                                                                                                                                     \
     static_field(os,                          _polling_page,                                 address)                               \
                                                                                                                                     \
  /**********/                                                                                                                       \
  /* Memory */                                                                                                                       \
  /**********/                                                                                                                       \
                                                                                                                                     \
     static_field(MetaspaceObj,                _shared_metaspace_base,                        void*)                                 \
     static_field(MetaspaceObj,                _shared_metaspace_top,                         void*)                                 \
  nonstatic_field(ThreadLocalAllocBuffer,      _start,                                        HeapWord*)                             \
  nonstatic_field(ThreadLocalAllocBuffer,      _top,                                          HeapWord*)                             \
  nonstatic_field(ThreadLocalAllocBuffer,      _end,                                          HeapWord*)                             \
  nonstatic_field(ThreadLocalAllocBuffer,      _pf_top,                                       HeapWord*)                             \
  nonstatic_field(ThreadLocalAllocBuffer,      _desired_size,                                 size_t)                                \
  nonstatic_field(ThreadLocalAllocBuffer,      _refill_waste_limit,                           size_t)                                \
     static_field(ThreadLocalAllocBuffer,      _reserve_for_allocation_prefetch,              int)                                   \
     static_field(ThreadLocalAllocBuffer,      _target_refills,                               unsigned)                              \
  nonstatic_field(ThreadLocalAllocBuffer,      _number_of_refills,                            unsigned)                              \
  nonstatic_field(ThreadLocalAllocBuffer,      _refill_waste,                                 unsigned)                              \
  nonstatic_field(ThreadLocalAllocBuffer,      _gc_waste,                                     unsigned)                              \
  nonstatic_field(ThreadLocalAllocBuffer,      _slow_allocations,                             unsigned)                              \
  nonstatic_field(VirtualSpace,                _low_boundary,                                 char*)                                 \
  nonstatic_field(VirtualSpace,                _high_boundary,                                char*)                                 \
  nonstatic_field(VirtualSpace,                _low,                                          char*)                                 \
  nonstatic_field(VirtualSpace,                _high,                                         char*)                                 \
  nonstatic_field(VirtualSpace,                _lower_high,                                   char*)                                 \
  nonstatic_field(VirtualSpace,                _middle_high,                                  char*)                                 \
  nonstatic_field(VirtualSpace,                _upper_high,                                   char*)                                 \
                                                                                                                                     \
  /************************/                                                                                                         \
  /* PerfMemory - jvmstat */                                                                                                         \
  /************************/                                                                                                         \
                                                                                                                                     \
  nonstatic_field(PerfDataPrologue,            magic,                                         jint)                                  \
  nonstatic_field(PerfDataPrologue,            byte_order,                                    jbyte)                                 \
  nonstatic_field(PerfDataPrologue,            major_version,                                 jbyte)                                 \
  nonstatic_field(PerfDataPrologue,            minor_version,                                 jbyte)                                 \
  nonstatic_field(PerfDataPrologue,            accessible,                                    jbyte)                                 \
  nonstatic_field(PerfDataPrologue,            used,                                          jint)                                  \
  nonstatic_field(PerfDataPrologue,            overflow,                                      jint)                                  \
  nonstatic_field(PerfDataPrologue,            mod_time_stamp,                                jlong)                                 \
  nonstatic_field(PerfDataPrologue,            entry_offset,                                  jint)                                  \
  nonstatic_field(PerfDataPrologue,            num_entries,                                   jint)                                  \
                                                                                                                                     \
  nonstatic_field(PerfDataEntry,               entry_length,                                  jint)                                  \
  nonstatic_field(PerfDataEntry,               name_offset,                                   jint)                                  \
  nonstatic_field(PerfDataEntry,               vector_length,                                 jint)                                  \
  nonstatic_field(PerfDataEntry,               data_type,                                     jbyte)                                 \
  nonstatic_field(PerfDataEntry,               flags,                                         jbyte)                                 \
  nonstatic_field(PerfDataEntry,               data_units,                                    jbyte)                                 \
  nonstatic_field(PerfDataEntry,               data_variability,                              jbyte)                                 \
  nonstatic_field(PerfDataEntry,               data_offset,                                   jint)                                  \
                                                                                                                                     \
     static_field(PerfMemory,                  _start,                                        char*)                                 \
     static_field(PerfMemory,                  _end,                                          char*)                                 \
     static_field(PerfMemory,                  _top,                                          char*)                                 \
     static_field(PerfMemory,                  _capacity,                                     size_t)                                \
     static_field(PerfMemory,                  _prologue,                                     PerfDataPrologue*)                     \
     static_field(PerfMemory,                  _initialized,                                  int)                                   \
                                                                                                                                     \
  /********************/                                                                                                             \
  /* SystemDictionary */                                                                                                             \
  /********************/                                                                                                             \
                                                                                                                                     \
     static_field(vmClasses,                   VM_CLASS_AT(Object_klass),                        InstanceKlass*)                     \
     static_field(vmClasses,                   VM_CLASS_AT(String_klass),                        InstanceKlass*)                     \
     static_field(vmClasses,                   VM_CLASS_AT(Class_klass),                         InstanceKlass*)                     \
     static_field(vmClasses,                   VM_CLASS_AT(ClassLoader_klass),                   InstanceKlass*)                     \
     static_field(vmClasses,                   VM_CLASS_AT(System_klass),                        InstanceKlass*)                     \
     static_field(vmClasses,                   VM_CLASS_AT(Thread_klass),                        InstanceKlass*)                     \
     static_field(vmClasses,                   VM_CLASS_AT(Thread_FieldHolder_klass),            InstanceKlass*)                     \
     static_field(vmClasses,                   VM_CLASS_AT(ThreadGroup_klass),                   InstanceKlass*)                     \
     static_field(vmClasses,                   VM_CLASS_AT(MethodHandle_klass),                  InstanceKlass*)                     \
                                                                                                                                     \
  /*************/                                                                                                                    \
  /* vmSymbols */                                                                                                                    \
  /*************/                                                                                                                    \
                                                                                                                                     \
     static_field(Symbol,                      _vm_symbols[0],                                Symbol*)                               \
                                                                                                                                     \
  /*******************/                                                                                                              \
  /* ClassLoaderData */                                                                                                              \
  /*******************/                                                                                                              \
  nonstatic_field(ClassLoaderData,             _class_loader,                                 OopHandle)                             \
  nonstatic_field(ClassLoaderData,             _next,                                         ClassLoaderData*)                      \
  volatile_nonstatic_field(ClassLoaderData,    _klasses,                                      Klass*)                                \
  nonstatic_field(ClassLoaderData,             _has_class_mirror_holder,                      bool)                                  \
                                                                                                                                     \
  static_ptr_volatile_field(ClassLoaderDataGraph, _head,                                      ClassLoaderData*)                      \
                                                                                                                                     \
  /**********/                                                                                                                       \
  /* Arrays */                                                                                                                       \
  /**********/                                                                                                                       \
                                                                                                                                     \
  nonstatic_field(Array<Klass*>,               _length,                                       int)                                   \
  nonstatic_field(Array<Klass*>,               _data[0],                                      Klass*)                                \
                                                                                                                                     \
  /*******************/                                                                                                              \
  /* GrowableArrays  */                                                                                                              \
  /*******************/                                                                                                              \
                                                                                                                                     \
  nonstatic_field(GrowableArrayBase,           _len,                                          int)                                   \
  nonstatic_field(GrowableArrayBase,           _capacity,                                     int)                                   \
  nonstatic_field(GrowableArray<int>,          _data,                                         int*)                                  \
                                                                                                                                     \
  /********************************/                                                                                                 \
  /* CodeCache (NOTE: incomplete) */                                                                                                 \
  /********************************/                                                                                                 \
                                                                                                                                     \
     static_field(CodeCache,                   _heaps,                                        GrowableArray<CodeHeap*>*)             \
     static_field(CodeCache,                   _low_bound,                                    address)                               \
     static_field(CodeCache,                   _high_bound,                                   address)                               \
                                                                                                                                     \
  /*******************************/                                                                                                  \
  /* CodeHeap (NOTE: incomplete) */                                                                                                  \
  /*******************************/                                                                                                  \
                                                                                                                                     \
  nonstatic_field(CodeHeap,                    _memory,                                       VirtualSpace)                          \
  nonstatic_field(CodeHeap,                    _segmap,                                       VirtualSpace)                          \
  nonstatic_field(CodeHeap,                    _log2_segment_size,                            int)                                   \
  nonstatic_field(HeapBlock,                   _header,                                       HeapBlock::Header)                     \
  nonstatic_field(HeapBlock::Header,           _length,                                       size_t)                                \
  nonstatic_field(HeapBlock::Header,           _used,                                         bool)                                  \
                                                                                                                                     \
  /**********************************/                                                                                               \
  /* Interpreter (NOTE: incomplete) */                                                                                               \
  /**********************************/                                                                                               \
                                                                                                                                     \
     static_field(AbstractInterpreter,         _code,                                         StubQueue*)                            \
                                                                                                                                     \
  /****************************/                                                                                                     \
  /* Stubs (NOTE: incomplete) */                                                                                                     \
  /****************************/                                                                                                     \
                                                                                                                                     \
  nonstatic_field(StubQueue,                   _stub_buffer,                                  address)                               \
  nonstatic_field(StubQueue,                   _buffer_limit,                                 int)                                   \
  nonstatic_field(StubQueue,                   _queue_begin,                                  int)                                   \
  nonstatic_field(StubQueue,                   _queue_end,                                    int)                                   \
  nonstatic_field(StubQueue,                   _number_of_stubs,                              int)                                   \
  nonstatic_field(InterpreterCodelet,          _size,                                         int)                                   \
  nonstatic_field(InterpreterCodelet,          _description,                                  const char*)                           \
  nonstatic_field(InterpreterCodelet,          _bytecode,                                     Bytecodes::Code)                       \
                                                                                                                                     \
  /***********************************/                                                                                              \
  /* StubRoutines (NOTE: incomplete) */                                                                                              \
  /***********************************/                                                                                              \
                                                                                                                                     \
     static_field(StubRoutines,                _verify_oop_count,                             jint)                                  \
     static_field(StubRoutines,                _call_stub_return_address,                     address)                               \
     static_field(StubRoutines,                _aescrypt_encryptBlock,                        address)                               \
     static_field(StubRoutines,                _aescrypt_decryptBlock,                        address)                               \
     static_field(StubRoutines,                _cipherBlockChaining_encryptAESCrypt,          address)                               \
     static_field(StubRoutines,                _cipherBlockChaining_decryptAESCrypt,          address)                               \
     static_field(StubRoutines,                _electronicCodeBook_encryptAESCrypt,           address)                               \
     static_field(StubRoutines,                _electronicCodeBook_decryptAESCrypt,           address)                               \
     static_field(StubRoutines,                _counterMode_AESCrypt,                         address)                               \
     static_field(StubRoutines,                _galoisCounterMode_AESCrypt,                   address)                               \
     static_field(StubRoutines,                _ghash_processBlocks,                          address)                               \
     static_field(StubRoutines,                _chacha20Block,                                address)                               \
     static_field(StubRoutines,                _base64_encodeBlock,                           address)                               \
     static_field(StubRoutines,                _base64_decodeBlock,                           address)                               \
     static_field(StubRoutines,                _poly1305_processBlocks,                       address)                               \
     static_field(StubRoutines,                _updateBytesCRC32,                             address)                               \
     static_field(StubRoutines,                _crc_table_adr,                                address)                               \
     static_field(StubRoutines,                _crc32c_table_addr,                            address)                               \
     static_field(StubRoutines,                _updateBytesCRC32C,                            address)                               \
     static_field(StubRoutines,                _updateBytesAdler32,                           address)                               \
     static_field(StubRoutines,                _multiplyToLen,                                address)                               \
     static_field(StubRoutines,                _squareToLen,                                  address)                               \
     static_field(StubRoutines,                _bigIntegerRightShiftWorker,                   address)                               \
     static_field(StubRoutines,                _bigIntegerLeftShiftWorker,                    address)                               \
     static_field(StubRoutines,                _mulAdd,                                       address)                               \
     static_field(StubRoutines,                _dexp,                                         address)                               \
     static_field(StubRoutines,                _dlog,                                         address)                               \
     static_field(StubRoutines,                _dlog10,                                       address)                               \
     static_field(StubRoutines,                _dpow,                                         address)                               \
     static_field(StubRoutines,                _dsin,                                         address)                               \
     static_field(StubRoutines,                _dcos,                                         address)                               \
     static_field(StubRoutines,                _dtan,                                         address)                               \
     static_field(StubRoutines,                _vectorizedMismatch,                           address)                               \
     static_field(StubRoutines,                _jbyte_arraycopy,                              address)                               \
     static_field(StubRoutines,                _jshort_arraycopy,                             address)                               \
     static_field(StubRoutines,                _jint_arraycopy,                               address)                               \
     static_field(StubRoutines,                _jlong_arraycopy,                              address)                               \
     static_field(StubRoutines,                _oop_arraycopy,                                address)                               \
     static_field(StubRoutines,                _oop_arraycopy_uninit,                         address)                               \
     static_field(StubRoutines,                _jbyte_disjoint_arraycopy,                     address)                               \
     static_field(StubRoutines,                _jshort_disjoint_arraycopy,                    address)                               \
     static_field(StubRoutines,                _jint_disjoint_arraycopy,                      address)                               \
     static_field(StubRoutines,                _jlong_disjoint_arraycopy,                     address)                               \
     static_field(StubRoutines,                _oop_disjoint_arraycopy,                       address)                               \
     static_field(StubRoutines,                _oop_disjoint_arraycopy_uninit,                address)                               \
     static_field(StubRoutines,                _arrayof_jbyte_arraycopy,                      address)                               \
     static_field(StubRoutines,                _arrayof_jshort_arraycopy,                     address)                               \
     static_field(StubRoutines,                _arrayof_jint_arraycopy,                       address)                               \
     static_field(StubRoutines,                _arrayof_jlong_arraycopy,                      address)                               \
     static_field(StubRoutines,                _arrayof_oop_arraycopy,                        address)                               \
     static_field(StubRoutines,                _arrayof_oop_arraycopy_uninit,                 address)                               \
     static_field(StubRoutines,                _arrayof_jbyte_disjoint_arraycopy,             address)                               \
     static_field(StubRoutines,                _arrayof_jshort_disjoint_arraycopy,            address)                               \
     static_field(StubRoutines,                _arrayof_jint_disjoint_arraycopy,              address)                               \
     static_field(StubRoutines,                _arrayof_jlong_disjoint_arraycopy,             address)                               \
     static_field(StubRoutines,                _arrayof_oop_disjoint_arraycopy,               address)                               \
     static_field(StubRoutines,                _arrayof_oop_disjoint_arraycopy_uninit,        address)                               \
     static_field(StubRoutines,                _checkcast_arraycopy,                          address)                               \
     static_field(StubRoutines,                _checkcast_arraycopy_uninit,                   address)                               \
     static_field(StubRoutines,                _unsafe_arraycopy,                             address)                               \
     static_field(StubRoutines,                _generic_arraycopy,                            address)                               \
                                                                                                                                     \
  /*****************/                                                                                                                \
  /* SharedRuntime */                                                                                                                \
  /*****************/                                                                                                                \
                                                                                                                                     \
     static_field(SharedRuntime,               _wrong_method_blob,                            RuntimeStub*)                          \
     static_field(SharedRuntime,               _ic_miss_blob,                                 RuntimeStub*)                          \
     static_field(SharedRuntime,               _deopt_blob,                                   DeoptimizationBlob*)                   \
                                                                                                                                     \
  /***************************************/                                                                                          \
  /* PcDesc and other compiled code info */                                                                                          \
  /***************************************/                                                                                          \
                                                                                                                                     \
  nonstatic_field(PcDesc,                      _pc_offset,                                    int)                                   \
  nonstatic_field(PcDesc,                      _scope_decode_offset,                          int)                                   \
  nonstatic_field(PcDesc,                      _obj_decode_offset,                            int)                                   \
  nonstatic_field(PcDesc,                      _flags,                                        int)                                   \
                                                                                                                                     \
  /***************************************************/                                                                              \
  /* CodeBlobs (NOTE: incomplete, but only a little) */                                                                              \
  /***************************************************/                                                                              \
                                                                                                                                     \
  nonstatic_field(CodeBlob,                 _name,                                   const char*)                                    \
  nonstatic_field(CodeBlob,                 _size,                                   int)                                            \
  nonstatic_field(CodeBlob,                 _header_size,                            int)                                            \
  nonstatic_field(CodeBlob,                 _frame_complete_offset,                  int)                                            \
  nonstatic_field(CodeBlob,                 _data_offset,                            int)                                            \
  nonstatic_field(CodeBlob,                 _frame_size,                             int)                                            \
  nonstatic_field(CodeBlob,                 _oop_maps,                               ImmutableOopMapSet*)                            \
  nonstatic_field(CodeBlob,                 _code_begin,                             address)                                        \
  nonstatic_field(CodeBlob,                 _code_end,                               address)                                        \
  nonstatic_field(CodeBlob,                 _content_begin,                          address)                                        \
  nonstatic_field(CodeBlob,                 _data_end,                               address)                                        \
                                                                                                                                     \
  nonstatic_field(DeoptimizationBlob,          _unpack_offset,                                int)                                   \
                                                                                                                                     \
  nonstatic_field(RuntimeStub,                 _caller_must_gc_arguments,                     bool)                                  \
                                                                                                                                     \
  /********************************************************/                                                                         \
  /* CompiledMethod (NOTE: incomplete, but only a little) */                                                                         \
  /********************************************************/                                                                         \
                                                                                                                                     \
  nonstatic_field(CompiledMethod,                     _method,                                       Method*)                        \
  volatile_nonstatic_field(CompiledMethod,            _exception_cache,                              ExceptionCache*)                \
  nonstatic_field(CompiledMethod,                     _scopes_data_begin,                            address)                        \
  nonstatic_field(CompiledMethod,                     _deopt_handler_begin,                          address)                        \
  nonstatic_field(CompiledMethod,                     _deopt_mh_handler_begin,                       address)                        \
                                                                                                                                     \
  /**************************************************/                                                                               \
  /* NMethods (NOTE: incomplete, but only a little) */                                                                               \
  /**************************************************/                                                                               \
                                                                                                                                     \
  nonstatic_field(nmethod,                     _entry_bci,                                    int)                                   \
  nonstatic_field(nmethod,                     _osr_link,                                     nmethod*)                              \
  nonstatic_field(nmethod,                     _state,                                        volatile signed char)                  \
  nonstatic_field(nmethod,                     _exception_offset,                             int)                                   \
  nonstatic_field(nmethod,                     _orig_pc_offset,                               int)                                   \
  nonstatic_field(nmethod,                     _stub_offset,                                  int)                                   \
  nonstatic_field(nmethod,                     _consts_offset,                                int)                                   \
  nonstatic_field(nmethod,                     _oops_offset,                                  int)                                   \
  nonstatic_field(nmethod,                     _metadata_offset,                              int)                                   \
  nonstatic_field(nmethod,                     _scopes_pcs_offset,                            int)                                   \
  nonstatic_field(nmethod,                     _dependencies_offset,                          int)                                   \
  nonstatic_field(nmethod,                     _handler_table_offset,                         int)                                   \
  nonstatic_field(nmethod,                     _nul_chk_table_offset,                         int)                                   \
  nonstatic_field(nmethod,                     _nmethod_end_offset,                           int)                                   \
  nonstatic_field(nmethod,                     _entry_point,                                  address)                               \
  nonstatic_field(nmethod,                     _verified_entry_point,                         address)                               \
  nonstatic_field(nmethod,                     _osr_entry_point,                              address)                               \
  nonstatic_field(nmethod,                     _compile_id,                                   int)                                   \
  nonstatic_field(nmethod,                     _comp_level,                                   CompLevel)                             \
                                                                                                                                     \
  unchecked_c2_static_field(Deoptimization,    _trap_reason_name,                             void*)                                 \
                                                                                                                                     \
  nonstatic_field(Deoptimization::UnrollBlock, _size_of_deoptimized_frame,                    int)                                   \
  nonstatic_field(Deoptimization::UnrollBlock, _caller_adjustment,                            int)                                   \
  nonstatic_field(Deoptimization::UnrollBlock, _number_of_frames,                             int)                                   \
  nonstatic_field(Deoptimization::UnrollBlock, _total_frame_sizes,                            int)                                   \
  nonstatic_field(Deoptimization::UnrollBlock, _unpack_kind,                                  int)                                   \
  nonstatic_field(Deoptimization::UnrollBlock, _frame_sizes,                                  intptr_t*)                             \
  nonstatic_field(Deoptimization::UnrollBlock, _frame_pcs,                                    address*)                              \
  nonstatic_field(Deoptimization::UnrollBlock, _register_block,                               intptr_t*)                             \
  nonstatic_field(Deoptimization::UnrollBlock, _return_type,                                  BasicType)                             \
  nonstatic_field(Deoptimization::UnrollBlock, _initial_info,                                 intptr_t)                              \
  nonstatic_field(Deoptimization::UnrollBlock, _caller_actual_parameters,                     int)                                   \
                                                                                                                                     \
  /********************************/                                                                                                 \
  /* JavaCalls (NOTE: incomplete) */                                                                                                 \
  /********************************/                                                                                                 \
                                                                                                                                     \
  nonstatic_field(JavaCallWrapper,             _anchor,                                       JavaFrameAnchor)                       \
  /********************************/                                                                                                 \
  /* JavaFrameAnchor (NOTE: incomplete) */                                                                                           \
  /********************************/                                                                                                 \
  volatile_nonstatic_field(JavaFrameAnchor,    _last_Java_sp,                                 intptr_t*)                             \
  volatile_nonstatic_field(JavaFrameAnchor,    _last_Java_pc,                                 address)                               \
                                                                                                                                     \
  /******************************/                                                                                                   \
  /* Threads (NOTE: incomplete) */                                                                                                   \
  /******************************/                                                                                                   \
                                                                                                                                     \
  static_field(Threads,                     _number_of_threads,                               int)                                   \
  static_field(Threads,                     _number_of_non_daemon_threads,                    int)                                   \
  static_field(Threads,                     _return_code,                                     int)                                   \
                                                                                                                                     \
  static_ptr_volatile_field(ThreadsSMRSupport, _java_thread_list,                             ThreadsList*)                          \
  nonstatic_field(ThreadsList,                 _length,                                       const uint)                            \
  nonstatic_field(ThreadsList,                 _threads,                                      JavaThread *const *const)              \
                                                                                                                                     \
  nonstatic_field(ThreadShadow,                _pending_exception,                            oop)                                   \
  nonstatic_field(ThreadShadow,                _exception_file,                               const char*)                           \
  nonstatic_field(ThreadShadow,                _exception_line,                               int)                                   \
  nonstatic_field(Thread,                      _tlab,                                         ThreadLocalAllocBuffer)                \
  nonstatic_field(Thread,                      _allocated_bytes,                              jlong)                                 \
  nonstatic_field(NamedThread,                 _name,                                         char*)                                 \
  nonstatic_field(NamedThread,                 _processed_thread,                             Thread*)                               \
  nonstatic_field(JavaThread,                  _threadObj,                                    OopHandle)                             \
  nonstatic_field(JavaThread,                  _vthread,                                      OopHandle)                             \
  nonstatic_field(JavaThread,                  _jvmti_vthread,                                OopHandle)                             \
  nonstatic_field(JavaThread,                  _scopedValueCache,                              OopHandle)                             \
  nonstatic_field(JavaThread,                  _anchor,                                       JavaFrameAnchor)                       \
  nonstatic_field(JavaThread,                  _vm_result,                                    oop)                                   \
  nonstatic_field(JavaThread,                  _vm_result_2,                                  Metadata*)                             \
  volatile_nonstatic_field(JavaThread,         _current_pending_monitor,                      ObjectMonitor*)                        \
  nonstatic_field(JavaThread,                  _current_pending_monitor_is_from_java,         bool)                                  \
  volatile_nonstatic_field(JavaThread,         _current_waiting_monitor,                      ObjectMonitor*)                        \
  volatile_nonstatic_field(JavaThread,         _suspend_flags,                                uint32_t)                              \
  volatile_nonstatic_field(JavaThread,         _exception_oop,                                oop)                                   \
  volatile_nonstatic_field(JavaThread,         _exception_pc,                                 address)                               \
  volatile_nonstatic_field(JavaThread,         _is_method_handle_return,                      int)                                   \
  nonstatic_field(JavaThread,                  _saved_exception_pc,                           address)                               \
  volatile_nonstatic_field(JavaThread,         _thread_state,                                 JavaThreadState)                       \
  nonstatic_field(JavaThread,                  _osthread,                                     OSThread*)                             \
  nonstatic_field(JavaThread,                  _stack_base,                                   address)                               \
  nonstatic_field(JavaThread,                  _stack_size,                                   size_t)                                \
  nonstatic_field(JavaThread,                  _vframe_array_head,                            vframeArray*)                          \
  nonstatic_field(JavaThread,                  _vframe_array_last,                            vframeArray*)                          \
  nonstatic_field(JavaThread,                  _active_handles,                               JNIHandleBlock*)                       \
  volatile_nonstatic_field(JavaThread,         _terminated,                                   JavaThread::TerminatedTypes)           \
  nonstatic_field(Thread,                      _resource_area,                                ResourceArea*)                         \
  nonstatic_field(CompilerThread,              _env,                                          ciEnv*)                                \
                                                                                                                                     \
  /************/                                                                                                                     \
  /* OSThread */                                                                                                                     \
  /************/                                                                                                                     \
                                                                                                                                     \
  volatile_nonstatic_field(OSThread,           _state,                                        ThreadState)                           \
                                                                                                                                     \
  /************************/                                                                                                         \
  /* ImmutableOopMap      */                                                                                                         \
  /************************/                                                                                                         \
                                                                                                                                     \
  nonstatic_field(ImmutableOopMapSet,          _count,                                        int)                                   \
  nonstatic_field(ImmutableOopMapSet,          _size,                                         int)                                   \
                                                                                                                                     \
  nonstatic_field(ImmutableOopMapPair,         _pc_offset,                                    int)                                   \
  nonstatic_field(ImmutableOopMapPair,         _oopmap_offset,                                int)                                   \
                                                                                                                                     \
  nonstatic_field(ImmutableOopMap,             _count,                                        int)                                   \
                                                                                                                                     \
  /*********************************/                                                                                                \
  /* JNIHandles and JNIHandleBlock */                                                                                                \
  /*********************************/                                                                                                \
  static_field(JNIHandles,                     _global_handles,                               OopStorage*)                           \
  static_field(JNIHandles,                     _weak_global_handles,                          OopStorage*)                           \
  unchecked_nonstatic_field(JNIHandleBlock,    _handles,       JNIHandleBlock::block_size_in_oops * sizeof(Oop)) /* Note: no type */ \
  nonstatic_field(JNIHandleBlock,              _top,                                          int)                                   \
  nonstatic_field(JNIHandleBlock,              _next,                                         JNIHandleBlock*)                       \
                                                                                                                                     \
  /********************/                                                                                                             \
  /* CompressedStream */                                                                                                             \
  /********************/                                                                                                             \
                                                                                                                                     \
  nonstatic_field(CompressedStream,            _buffer,                                       u_char*)                               \
  nonstatic_field(CompressedStream,            _position,                                     int)                                   \
                                                                                                                                     \
  /*********************************/                                                                                                \
  /* VMRegImpl (NOTE: incomplete) */                                                                                                 \
  /*********************************/                                                                                                \
                                                                                                                                     \
     static_field(VMRegImpl,                   regName[0],                                    const char*)                           \
     static_field(VMRegImpl,                   stack0,                                        VMReg)                                 \
                                                                                                                                     \
  /*******************************/                                                                                                  \
  /* Runtime1 (NOTE: incomplete) */                                                                                                  \
  /*******************************/                                                                                                  \
                                                                                                                                     \
  unchecked_c1_static_field(Runtime1,          _blobs,                                 sizeof(Runtime1::_blobs)) /* NOTE: no type */ \
                                                                                                                                     \
  /**************/                                                                                                                   \
  /* CI */                                                                                                                           \
  /************/                                                                                                                     \
                                                                                                                                     \
  nonstatic_field(ciEnv,                       _compiler_data,                                void*)                                 \
  nonstatic_field(ciEnv,                       _failure_reason,                               const char*)                           \
  nonstatic_field(ciEnv,                       _factory,                                      ciObjectFactory*)                      \
  nonstatic_field(ciEnv,                       _dependencies,                                 Dependencies*)                         \
  nonstatic_field(ciEnv,                       _task,                                         CompileTask*)                          \
  nonstatic_field(ciEnv,                       _arena,                                        Arena*)                                \
                                                                                                                                     \
  nonstatic_field(ciBaseObject,                _ident,                                        uint)                                  \
                                                                                                                                     \
  nonstatic_field(ciObject,                    _handle,                                       jobject)                               \
  nonstatic_field(ciObject,                    _klass,                                        ciKlass*)                              \
                                                                                                                                     \
  nonstatic_field(ciMetadata,                  _metadata,                                     Metadata*)                             \
                                                                                                                                     \
  nonstatic_field(ciSymbol,                    _symbol,                                       Symbol*)                               \
                                                                                                                                     \
  nonstatic_field(ciType,                      _basic_type,                                   BasicType)                             \
                                                                                                                                     \
  nonstatic_field(ciKlass,                     _name,                                         ciSymbol*)                             \
                                                                                                                                     \
  nonstatic_field(ciArrayKlass,                _dimension,                                    jint)                                  \
                                                                                                                                     \
  nonstatic_field(ciObjArrayKlass,             _element_klass,                                ciKlass*)                              \
  nonstatic_field(ciObjArrayKlass,             _base_element_klass,                           ciKlass*)                              \
                                                                                                                                     \
  nonstatic_field(ciInstanceKlass,             _init_state,                                   InstanceKlass::ClassState)             \
  nonstatic_field(ciInstanceKlass,             _is_shared,                                    bool)                                  \
                                                                                                                                     \
  nonstatic_field(ciMethod,                    _interpreter_invocation_count,                 int)                                   \
  nonstatic_field(ciMethod,                    _interpreter_throwout_count,                   int)                                   \
  nonstatic_field(ciMethod,                    _instructions_size,                            int)                                   \
                                                                                                                                     \
  nonstatic_field(ciMethodData,                _data_size,                                    int)                                   \
  nonstatic_field(ciMethodData,                _state,                                        u_char)                                \
  nonstatic_field(ciMethodData,                _extra_data_size,                              int)                                   \
  nonstatic_field(ciMethodData,                _data,                                         intptr_t*)                             \
  nonstatic_field(ciMethodData,                _hint_di,                                      int)                                   \
  nonstatic_field(ciMethodData,                _eflags,                                       intx)                                  \
  nonstatic_field(ciMethodData,                _arg_local,                                    intx)                                  \
  nonstatic_field(ciMethodData,                _arg_stack,                                    intx)                                  \
  nonstatic_field(ciMethodData,                _arg_returned,                                 intx)                                  \
  nonstatic_field(ciMethodData,                _orig,                                         MethodData::CompilerCounters)          \
                                                                                                                                     \
  nonstatic_field(ciField,                     _holder,                                       ciInstanceKlass*)                      \
  nonstatic_field(ciField,                     _name,                                         ciSymbol*)                             \
  nonstatic_field(ciField,                     _signature,                                    ciSymbol*)                             \
  nonstatic_field(ciField,                     _offset,                                       int)                                   \
  nonstatic_field(ciField,                     _is_constant,                                  bool)                                  \
  nonstatic_field(ciField,                     _constant_value,                               ciConstant)                            \
                                                                                                                                     \
  nonstatic_field(ciObjectFactory,             _ci_metadata,                                  GrowableArray<ciMetadata*>)            \
  nonstatic_field(ciObjectFactory,             _symbols,                                      GrowableArray<ciSymbol*>)              \
                                                                                                                                     \
  nonstatic_field(ciConstant,                  _type,                                         BasicType)                             \
  nonstatic_field(ciConstant,                  _value._int,                                   jint)                                  \
  nonstatic_field(ciConstant,                  _value._long,                                  jlong)                                 \
  nonstatic_field(ciConstant,                  _value._float,                                 jfloat)                                \
  nonstatic_field(ciConstant,                  _value._double,                                jdouble)                               \
  nonstatic_field(ciConstant,                  _value._object,                                ciObject*)                             \
                                                                                                                                     \
  /************/                                                                                                                     \
  /* Monitors */                                                                                                                     \
  /************/                                                                                                                     \
                                                                                                                                     \
  volatile_nonstatic_field(ObjectMonitor,      _header,                                       markWord)                              \
  unchecked_nonstatic_field(ObjectMonitor,     _object,                                       sizeof(void *)) /* NOTE: no type */    \
  unchecked_nonstatic_field(ObjectMonitor,     _owner,                                        sizeof(void *)) /* NOTE: no type */    \
  volatile_nonstatic_field(ObjectMonitor,      _next_om,                                      ObjectMonitor*)                        \
  volatile_nonstatic_field(BasicLock,          _displaced_header,                             markWord)                              \
  nonstatic_field(ObjectMonitor,               _contentions,                                  int)                                   \
  volatile_nonstatic_field(ObjectMonitor,      _waiters,                                      int)                                   \
  volatile_nonstatic_field(ObjectMonitor,      _recursions,                                   intx)                                  \
  nonstatic_field(BasicObjectLock,             _lock,                                         BasicLock)                             \
  nonstatic_field(BasicObjectLock,             _obj,                                          oop)                                   \
  static_field(ObjectSynchronizer,             _in_use_list,                                  MonitorList)                           \
  volatile_nonstatic_field(MonitorList,        _head,                                         ObjectMonitor*)                        \
                                                                                                                                     \
  /*********************/                                                                                                            \
  /* Matcher (C2 only) */                                                                                                            \
  /*********************/                                                                                                            \
                                                                                                                                     \
  unchecked_c2_static_field(Matcher,           _regEncode,                          sizeof(Matcher::_regEncode)) /* NOTE: no type */ \
                                                                                                                                     \
  c2_nonstatic_field(Node,                     _in,                                           Node**)                                \
  c2_nonstatic_field(Node,                     _out,                                          Node**)                                \
  c2_nonstatic_field(Node,                     _cnt,                                          node_idx_t)                            \
  c2_nonstatic_field(Node,                     _max,                                          node_idx_t)                            \
  c2_nonstatic_field(Node,                     _outcnt,                                       node_idx_t)                            \
  c2_nonstatic_field(Node,                     _outmax,                                       node_idx_t)                            \
  c2_nonstatic_field(Node,                     _idx,                                          const node_idx_t)                      \
  c2_nonstatic_field(Node,                     _class_id,                                     juint)                                 \
  c2_nonstatic_field(Node,                     _flags,                                        juint)                                 \
                                                                                                                                     \
  c2_nonstatic_field(Compile,                  _root,                                         RootNode*)                             \
  c2_nonstatic_field(Compile,                  _unique,                                       uint)                                  \
  c2_nonstatic_field(Compile,                  _entry_bci,                                    int)                                   \
  c2_nonstatic_field(Compile,                  _top,                                          Node*)                                 \
  c2_nonstatic_field(Compile,                  _cfg,                                          PhaseCFG*)                             \
  c2_nonstatic_field(Compile,                  _regalloc,                                     PhaseRegAlloc*)                        \
  c2_nonstatic_field(Compile,                  _method,                                       ciMethod*)                             \
  c2_nonstatic_field(Compile,                  _compile_id,                                   const int)                             \
  c2_nonstatic_field(Compile,                  _options,                                      const Options)                         \
  c2_nonstatic_field(Compile,                  _ilt,                                          InlineTree*)                           \
                                                                                                                                     \
  c2_nonstatic_field(Options,                  _subsume_loads,                                const bool)                            \
  c2_nonstatic_field(Options,                  _do_escape_analysis,                           const bool)                            \
  c2_nonstatic_field(Options,                  _eliminate_boxing,                             const bool)                            \
  c2_nonstatic_field(Options,                  _do_locks_coarsening,                          const bool)                            \
  c2_nonstatic_field(Options,                  _install_code,                                 const bool)                            \
                                                                                                                                     \
  c2_nonstatic_field(InlineTree,               _caller_jvms,                                  JVMState*)                             \
  c2_nonstatic_field(InlineTree,               _method,                                       ciMethod*)                             \
  c2_nonstatic_field(InlineTree,               _caller_tree,                                  InlineTree*)                           \
  c2_nonstatic_field(InlineTree,               _subtrees,                                     GrowableArray<InlineTree*>)            \
                                                                                                                                     \
  c2_nonstatic_field(OptoRegPair,              _first,                                        short)                                 \
  c2_nonstatic_field(OptoRegPair,              _second,                                       short)                                 \
                                                                                                                                     \
  c2_nonstatic_field(JVMState,                 _caller,                                       JVMState*)                             \
  c2_nonstatic_field(JVMState,                 _depth,                                        uint)                                  \
  c2_nonstatic_field(JVMState,                 _locoff,                                       uint)                                  \
  c2_nonstatic_field(JVMState,                 _stkoff,                                       uint)                                  \
  c2_nonstatic_field(JVMState,                 _monoff,                                       uint)                                  \
  c2_nonstatic_field(JVMState,                 _scloff,                                       uint)                                  \
  c2_nonstatic_field(JVMState,                 _endoff,                                       uint)                                  \
  c2_nonstatic_field(JVMState,                 _sp,                                           uint)                                  \
  c2_nonstatic_field(JVMState,                 _bci,                                          int)                                   \
  c2_nonstatic_field(JVMState,                 _method,                                       ciMethod*)                             \
  c2_nonstatic_field(JVMState,                 _map,                                          SafePointNode*)                        \
                                                                                                                                     \
  c2_nonstatic_field(SafePointNode,            _jvms,                                         JVMState* const)                       \
                                                                                                                                     \
  c2_nonstatic_field(MachSafePointNode,        _jvms,                                         JVMState*)                             \
  c2_nonstatic_field(MachSafePointNode,        _jvmadj,                                       uint)                                  \
                                                                                                                                     \
  c2_nonstatic_field(MachIfNode,               _prob,                                         jfloat)                                \
  c2_nonstatic_field(MachIfNode,               _fcnt,                                         jfloat)                                \
                                                                                                                                     \
  c2_nonstatic_field(MachJumpNode,             _probs,                                        jfloat*)                               \
                                                                                                                                     \
  c2_nonstatic_field(CallNode,                 _entry_point,                                  address)                               \
                                                                                                                                     \
  c2_nonstatic_field(CallJavaNode,             _method,                                       ciMethod*)                             \
                                                                                                                                     \
  c2_nonstatic_field(CallRuntimeNode,          _name,                                         const char*)                           \
                                                                                                                                     \
  c2_nonstatic_field(CallStaticJavaNode,       _name,                                         const char*)                           \
                                                                                                                                     \
  c2_nonstatic_field(MachCallJavaNode,         _method,                                       ciMethod*)                             \
                                                                                                                                     \
  c2_nonstatic_field(MachCallStaticJavaNode,   _name,                                         const char*)                           \
                                                                                                                                     \
  c2_nonstatic_field(MachCallRuntimeNode,      _name,                                         const char*)                           \
                                                                                                                                     \
  c2_nonstatic_field(PhaseCFG,                 _number_of_blocks,                             uint)                                  \
  c2_nonstatic_field(PhaseCFG,                 _blocks,                                       Block_List)                            \
  c2_nonstatic_field(PhaseCFG,                 _node_to_block_mapping,                        Block_Array)                           \
  c2_nonstatic_field(PhaseCFG,                 _root_block,                                   Block*)                                \
                                                                                                                                     \
  c2_nonstatic_field(PhaseRegAlloc,            _node_regs,                                    OptoRegPair*)                          \
  c2_nonstatic_field(PhaseRegAlloc,            _node_regs_max_index,                          uint)                                  \
  c2_nonstatic_field(PhaseRegAlloc,            _framesize,                                    uint)                                  \
  c2_nonstatic_field(PhaseRegAlloc,            _max_reg,                                      OptoReg::Name)                         \
                                                                                                                                     \
  c2_nonstatic_field(PhaseChaitin,             _trip_cnt,                                     int)                                   \
  c2_nonstatic_field(PhaseChaitin,             _alternate,                                    int)                                   \
  c2_nonstatic_field(PhaseChaitin,             _lo_degree,                                    uint)                                  \
  c2_nonstatic_field(PhaseChaitin,             _lo_stk_degree,                                uint)                                  \
  c2_nonstatic_field(PhaseChaitin,             _hi_degree,                                    uint)                                  \
  c2_nonstatic_field(PhaseChaitin,             _simplified,                                   uint)                                  \
                                                                                                                                     \
  c2_nonstatic_field(Block,                    _nodes,                                        Node_List)                             \
  c2_nonstatic_field(Block,                    _succs,                                        Block_Array)                           \
  c2_nonstatic_field(Block,                    _num_succs,                                    uint)                                  \
  c2_nonstatic_field(Block,                    _pre_order,                                    uint)                                  \
  c2_nonstatic_field(Block,                    _dom_depth,                                    uint)                                  \
  c2_nonstatic_field(Block,                    _idom,                                         Block*)                                \
  c2_nonstatic_field(Block,                    _freq,                                         jdouble)                               \
                                                                                                                                     \
  c2_nonstatic_field(CFGElement,               _freq,                                         jdouble)                               \
                                                                                                                                     \
  c2_nonstatic_field(Block_List,               _cnt,                                          uint)                                  \
                                                                                                                                     \
  c2_nonstatic_field(Block_Array,              _size,                                         uint)                                  \
  c2_nonstatic_field(Block_Array,              _blocks,                                       Block**)                               \
  c2_nonstatic_field(Block_Array,              _arena,                                        Arena*)                                \
                                                                                                                                     \
  c2_nonstatic_field(Node_List,                _cnt,                                          uint)                                  \
                                                                                                                                     \
  c2_nonstatic_field(Node_Array,               _max,                                          uint)                                  \
  c2_nonstatic_field(Node_Array,               _nodes,                                        Node**)                                \
  c2_nonstatic_field(Node_Array,               _a,                                            Arena*)                                \
                                                                                                                                     \
                                                                                                                                     \
  /*********************/                                                                                                            \
  /* -XX flags         */                                                                                                            \
  /*********************/                                                                                                            \
                                                                                                                                     \
  nonstatic_field(JVMFlag,                     _type,                                         int)                                   \
  nonstatic_field(JVMFlag,                     _name,                                         const char*)                           \
  unchecked_nonstatic_field(JVMFlag,           _addr,                                         sizeof(void*)) /* NOTE: no type */     \
  nonstatic_field(JVMFlag,                     _flags,                                        JVMFlag::Flags)                        \
     static_field(JVMFlag,                     flags,                                         JVMFlag*)                              \
     static_field(JVMFlag,                     numFlags,                                      size_t)                                \
                                                                                                                                     \
  /*************************/                                                                                                        \
  /* JDK / VM version info */                                                                                                        \
  /*************************/                                                                                                        \
                                                                                                                                     \
     static_field(Abstract_VM_Version,         _s_vm_release,                                 const char*)                           \
     static_field(Abstract_VM_Version,         _s_internal_vm_info_string,                    const char*)                           \
     static_field(Abstract_VM_Version,         _features,                                     uint64_t)                              \
     static_field(Abstract_VM_Version,         _features_string,                              const char*)                           \
     static_field(Abstract_VM_Version,         _vm_major_version,                             int)                                   \
     static_field(Abstract_VM_Version,         _vm_minor_version,                             int)                                   \
     static_field(Abstract_VM_Version,         _vm_security_version,                          int)                                   \
     static_field(Abstract_VM_Version,         _vm_build_number,                              int)                                   \
                                                                                                                                     \
     static_field(JDK_Version,                 _current,                                      JDK_Version)                           \
  nonstatic_field(JDK_Version,                 _major,                                        unsigned char)                         \
                                                                                                                                     \
  /*************************/                                                                                                        \
  /* JVMTI */                                                                                                                        \
  /*************************/                                                                                                        \
                                                                                                                                     \
  JVMTI_STRUCTS(static_field)                                                                                                        \
                                                                                                                                     \
  /*************/                                                                                                                    \
  /* Arguments */                                                                                                                    \
  /*************/                                                                                                                    \
                                                                                                                                     \
     static_field(Arguments,                   _jvm_flags_array,                              char**)                                \
     static_field(Arguments,                   _num_jvm_flags,                                int)                                   \
     static_field(Arguments,                   _jvm_args_array,                               char**)                                \
     static_field(Arguments,                   _num_jvm_args,                                 int)                                   \
     static_field(Arguments,                   _java_command,                                 char*)                                 \
                                                                                                                                     \
  /************/                                                                                                                     \
  /* Array<T> */                                                                                                                     \
  /************/                                                                                                                     \
                                                                                                                                     \
  nonstatic_field(Array<int>,                  _length,                                       int)                                   \
  unchecked_nonstatic_field(Array<int>,        _data,                                         sizeof(int))                           \
  unchecked_nonstatic_field(Array<u1>,         _data,                                         sizeof(u1))                            \
  unchecked_nonstatic_field(Array<u2>,         _data,                                         sizeof(u2))                            \
  unchecked_nonstatic_field(Array<Method*>,    _data,                                         sizeof(Method*))                       \
  unchecked_nonstatic_field(Array<Klass*>,     _data,                                         sizeof(Klass*))                        \
                                                                                                                                     \
  /*********************************/                                                                                                \
  /* java_lang_Class fields        */                                                                                                \
  /*********************************/                                                                                                \
                                                                                                                                     \
     static_field(java_lang_Class,             _klass_offset,                                 int)                                   \
     static_field(java_lang_Class,             _array_klass_offset,                           int)                                   \
     static_field(java_lang_Class,             _oop_size_offset,                              int)                                   \
     static_field(java_lang_Class,             _static_oop_field_count_offset,                int)                                   \
                                                                                                                                     \
  /********************************************/                                                                                     \
  /* FileMapInfo fields (CDS archive related) */                                                                                     \
  /********************************************/                                                                                     \
                                                                                                                                     \
  CDS_ONLY(nonstatic_field(FileMapInfo,        _header,                   FileMapHeader*))                                           \
  CDS_ONLY(   static_field(FileMapInfo,        _current_info,             FileMapInfo*))                                             \
  CDS_ONLY(nonstatic_field(FileMapHeader,      _regions[0],               CDSFileMapRegion))                                         \
  CDS_ONLY(nonstatic_field(FileMapHeader,      _cloned_vtables_offset,    size_t))                                                   \
  CDS_ONLY(nonstatic_field(FileMapHeader,      _mapped_base_address,      char*))                                                    \
  CDS_ONLY(nonstatic_field(CDSFileMapRegion,   _mapped_base,              char*))                                                    \
  CDS_ONLY(nonstatic_field(CDSFileMapRegion,   _used,                     size_t))                                                   \
                                                                                                                                     \
  /******************/                                                                                                               \
  /* VMError fields */                                                                                                               \
  /******************/                                                                                                               \
                                                                                                                                     \
     static_field(VMError,                     _thread,                                       Thread*)                               \
                                                                                                                                     \
  /************************/                                                                                                         \
  /* Miscellaneous fields */                                                                                                         \
  /************************/                                                                                                         \
                                                                                                                                     \
  nonstatic_field(CompileTask,                 _method,                                       Method*)                               \
  nonstatic_field(CompileTask,                 _osr_bci,                                      int)                                   \
  nonstatic_field(CompileTask,                 _comp_level,                                   int)                                   \
  nonstatic_field(CompileTask,                 _compile_id,                                   uint)                                  \
  nonstatic_field(CompileTask,                 _num_inlined_bytecodes,                        int)                                   \
  nonstatic_field(CompileTask,                 _next,                                         CompileTask*)                          \
  nonstatic_field(CompileTask,                 _prev,                                         CompileTask*)                          \
                                                                                                                                     \
  nonstatic_field(vframeArray,                 _original,                                     frame)                                 \
  nonstatic_field(vframeArray,                 _caller,                                       frame)                                 \
  nonstatic_field(vframeArray,                 _frames,                                       int)                                   \
                                                                                                                                     \
  nonstatic_field(vframeArrayElement,          _frame,                                        frame)                                 \
  nonstatic_field(vframeArrayElement,          _bci,                                          int)                                   \
  nonstatic_field(vframeArrayElement,          _method,                                       Method*)                               \
                                                                                                                                     \
  nonstatic_field(AccessFlags,                 _flags,                                        jint)                                  \
  nonstatic_field(elapsedTimer,                _counter,                                      jlong)                                 \
  nonstatic_field(elapsedTimer,                _active,                                       bool)                                  \
  nonstatic_field(InvocationCounter,           _counter,                                      unsigned int)

//--------------------------------------------------------------------------------
// VM_TYPES
//
// This list must enumerate at least all of the types in the above
// list. For the types in the above list, the entry below must have
// exactly the same spacing since string comparisons are done in the
// code which verifies the consistency of these tables (in the debug
// build).
//
// In addition to the above types, this list is required to enumerate
// the JNI's java types, which are used to indicate the size of Java
// fields in this VM to the SA. Further, oop types are currently
// distinguished by name (i.e., ends with "oop") over in the SA.
//
// The declare_toplevel_type macro should be used to declare types
// which do not have a superclass.
//
// The declare_integer_type and declare_unsigned_integer_type macros
// are required in order to properly identify C integer types over in
// the SA. They should be used for any type which is otherwise opaque
// and which it is necessary to coerce into an integer value. This
// includes, for example, the type uintptr_t. Note that while they
// will properly identify the type's size regardless of the platform,
// since it is does not seem possible to deduce or check signedness at
// compile time using the pointer comparison tricks, it is currently
// required that the given types have the same signedness across all
// platforms.
//
// NOTE that there are platform-specific additions to this table in
// vmStructs_<os>_<cpu>.hpp.

#define VM_TYPES(declare_type,                                            \
                 declare_toplevel_type,                                   \
                 declare_oop_type,                                        \
                 declare_integer_type,                                    \
                 declare_unsigned_integer_type,                           \
                 declare_c1_toplevel_type,                                \
                 declare_c2_type,                                         \
                 declare_c2_toplevel_type)                                \
                                                                          \
  /*************************************************************/         \
  /* Java primitive types -- required by the SA implementation */         \
  /* in order to determine the size of Java fields in this VM  */         \
  /* (the implementation looks up these names specifically)    */         \
  /* NOTE: since we fetch these sizes from the remote VM, we   */         \
  /* have a bootstrapping sequence during which it is not      */         \
  /* valid to fetch Java values from the remote process, only  */         \
  /* C integer values (of known size). NOTE also that we do    */         \
  /* NOT include "Java unsigned" types like juint here; since  */         \
  /* Java does not have unsigned primitive types, those can    */         \
  /* not be mapped directly and are considered to be C integer */         \
  /* types in this system (see the "other types" section,      */         \
  /* below.)                                                   */         \
  /*************************************************************/         \
                                                                          \
  declare_toplevel_type(jboolean)                                         \
  declare_toplevel_type(jbyte)                                            \
  declare_toplevel_type(jchar)                                            \
  declare_toplevel_type(jdouble)                                          \
  declare_toplevel_type(jfloat)                                           \
  declare_toplevel_type(jint)                                             \
  declare_toplevel_type(jlong)                                            \
  declare_toplevel_type(jshort)                                           \
                                                                          \
  /*********************************************************************/ \
  /* C integer types. User-defined typedefs (like "size_t" or          */ \
  /* "intptr_t") are guaranteed to be present with the same names over */ \
  /* in the SA's type database. Names like "unsigned short" are not    */ \
  /* guaranteed to be visible through the SA's type database lookup    */ \
  /* mechanism, though they will have a Type object created for them   */ \
  /* and are valid types for Fields.                                   */ \
  /*********************************************************************/ \
  declare_integer_type(bool)                                              \
  declare_integer_type(short)                                             \
  declare_integer_type(int)                                               \
  declare_integer_type(long)                                              \
  declare_integer_type(char)                                              \
  declare_integer_type(volatile signed char)                              \
  declare_unsigned_integer_type(unsigned char)                            \
  declare_unsigned_integer_type(u_char)                                   \
  declare_unsigned_integer_type(unsigned int)                             \
  declare_unsigned_integer_type(uint)                                     \
  declare_unsigned_integer_type(unsigned short)                           \
  declare_unsigned_integer_type(jushort)                                  \
  declare_unsigned_integer_type(unsigned long)                            \
  /* The compiler thinks this is a different type than */                 \
  /* unsigned short on Win32 */                                           \
  declare_unsigned_integer_type(u1)                                       \
  declare_unsigned_integer_type(u2)                                       \
  declare_unsigned_integer_type(u4)                                       \
  declare_unsigned_integer_type(u8)                                       \
  declare_unsigned_integer_type(unsigned)                                 \
                                                                          \
  /*****************************/                                         \
  /* C primitive pointer types */                                         \
  /*****************************/                                         \
                                                                          \
  declare_toplevel_type(void*)                                            \
  declare_toplevel_type(int*)                                             \
  declare_toplevel_type(char*)                                            \
  declare_toplevel_type(char**)                                           \
  declare_toplevel_type(u_char*)                                          \
  declare_toplevel_type(unsigned char*)                                   \
  declare_toplevel_type(volatile unsigned char*)                          \
                                                                          \
  /*******************************************************************/   \
  /* Types which it will be handy to have available over in the SA   */   \
  /* in order to do platform-independent address -> integer coercion */   \
  /* (note: these will be looked up by name)                         */   \
  /*******************************************************************/   \
                                                                          \
  declare_unsigned_integer_type(size_t)                                   \
  declare_integer_type(ssize_t)                                           \
  declare_integer_type(intx)                                              \
  declare_integer_type(intptr_t)                                          \
  declare_integer_type(int64_t)                                           \
  declare_unsigned_integer_type(uintx)                                    \
  declare_unsigned_integer_type(uintptr_t)                                \
  declare_unsigned_integer_type(uint8_t)                                  \
  declare_unsigned_integer_type(uint32_t)                                 \
  declare_unsigned_integer_type(uint64_t)                                 \
                                                                          \
  /******************************************/                            \
  /* OopDesc hierarchy (NOTE: some missing) */                            \
  /******************************************/                            \
                                                                          \
  declare_toplevel_type(oopDesc)                                          \
    declare_type(arrayOopDesc, oopDesc)                                   \
      declare_type(objArrayOopDesc, arrayOopDesc)                         \
    declare_type(instanceOopDesc, oopDesc)                                \
                                                                          \
  /**************************************************/                    \
  /* MetadataOopDesc hierarchy (NOTE: some missing) */                    \
  /**************************************************/                    \
                                                                          \
  declare_toplevel_type(CompiledICHolder)                                 \
  declare_toplevel_type(MetaspaceObj)                                     \
    declare_type(Metadata, MetaspaceObj)                                  \
    declare_type(Klass, Metadata)                                         \
           declare_type(ArrayKlass, Klass)                                \
           declare_type(FlatArrayKlass, ArrayKlass)                       \
           declare_type(ObjArrayKlass, ArrayKlass)                        \
           declare_type(TypeArrayKlass, ArrayKlass)                       \
      declare_type(InstanceKlass, Klass)                                  \
        declare_type(InlineKlass, InstanceKlass)                          \
        declare_type(InstanceClassLoaderKlass, InstanceKlass)             \
        declare_type(InstanceMirrorKlass, InstanceKlass)                  \
        declare_type(InstanceRefKlass, InstanceKlass)                     \
        declare_type(InstanceStackChunkKlass, InstanceKlass)              \
    declare_type(ConstantPool, Metadata)                                  \
    declare_type(ConstantPoolCache, MetaspaceObj)                         \
    declare_type(MethodData, Metadata)                                    \
    declare_type(Method, Metadata)                                        \
    declare_type(MethodCounters, MetaspaceObj)                            \
    declare_type(ConstMethod, MetaspaceObj)                               \
                                                                          \
  declare_toplevel_type(MethodData::CompilerCounters)                     \
                                                                          \
  declare_toplevel_type(narrowKlass)                                      \
                                                                          \
  declare_toplevel_type(vtableEntry)                                      \
                                                                          \
           declare_toplevel_type(Symbol)                                  \
           declare_toplevel_type(Symbol*)                                 \
  declare_toplevel_type(volatile Metadata*)                               \
                                                                          \
  declare_toplevel_type(DataLayout)                                       \
                                                                          \
  /********/                                                              \
  /* Oops */                                                              \
  /********/                                                              \
                                                                          \
  declare_oop_type(objArrayOop)                                           \
  declare_oop_type(oop)                                                   \
  declare_oop_type(narrowOop)                                             \
  declare_oop_type(typeArrayOop)                                          \
                                                                          \
  declare_toplevel_type(OopHandle)                                        \
                                                                          \
  /**********************************/                                    \
  /* Method related data structures */                                    \
  /**********************************/                                    \
                                                                          \
  declare_toplevel_type(CheckedExceptionElement)                          \
  declare_toplevel_type(LocalVariableTableElement)                        \
  declare_toplevel_type(ExceptionTableElement)                            \
  declare_toplevel_type(MethodParametersElement)                          \
                                                                          \
  declare_toplevel_type(ClassLoaderData)                                  \
  declare_toplevel_type(ClassLoaderDataGraph)                             \
                                                                          \
  /************************/                                              \
  /* PerfMemory - jvmstat */                                              \
  /************************/                                              \
                                                                          \
  declare_toplevel_type(PerfDataPrologue)                                 \
  declare_toplevel_type(PerfDataPrologue*)                                \
  declare_toplevel_type(PerfDataEntry)                                    \
  declare_toplevel_type(PerfMemory)                                       \
  declare_type(PerfData, CHeapObj<mtInternal>)                            \
                                                                          \
  /********************/                                                  \
  /* SystemDictionary */                                                  \
  /********************/                                                  \
                                                                          \
  declare_toplevel_type(SystemDictionary)                                 \
  declare_toplevel_type(vmClasses)                                        \
  declare_toplevel_type(vmSymbols)                                        \
                                                                          \
  declare_toplevel_type(GrowableArrayBase)                                \
  declare_toplevel_type(GrowableArray<int>)                               \
  declare_toplevel_type(Arena)                                            \
    declare_type(ResourceArea, Arena)                                     \
                                                                          \
  /***********************************************************/           \
  /* Thread hierarchy (needed for run-time type information) */           \
  /***********************************************************/           \
                                                                          \
  declare_toplevel_type(Threads)                                          \
  declare_toplevel_type(ThreadShadow)                                     \
    declare_type(Thread, ThreadShadow)                                    \
      declare_type(NonJavaThread, Thread)                                 \
        declare_type(NamedThread, NonJavaThread)                          \
        declare_type(WatcherThread, NonJavaThread)                        \
        declare_type(AsyncLogWriter, NonJavaThread)                       \
      declare_type(JavaThread, Thread)                                    \
        declare_type(JvmtiAgentThread, JavaThread)                        \
        declare_type(MonitorDeflationThread, JavaThread)                  \
        declare_type(ServiceThread, JavaThread)                           \
        declare_type(NotificationThread, JavaThread)                      \
        declare_type(CompilerThread, JavaThread)                          \
  declare_toplevel_type(OSThread)                                         \
  declare_toplevel_type(JavaFrameAnchor)                                  \
                                                                          \
  declare_toplevel_type(ThreadsSMRSupport)                                \
  declare_toplevel_type(ThreadsList)                                      \
                                                                          \
  /***************/                                                       \
  /* Interpreter */                                                       \
  /***************/                                                       \
                                                                          \
  declare_toplevel_type(AbstractInterpreter)                              \
                                                                          \
  /*********/                                                             \
  /* Stubs */                                                             \
  /*********/                                                             \
                                                                          \
  declare_toplevel_type(StubQueue)                                        \
  declare_toplevel_type(StubRoutines)                                     \
  declare_toplevel_type(Stub)                                             \
           declare_type(InterpreterCodelet, Stub)                         \
                                                                          \
  /*************/                                                         \
  /* JavaCalls */                                                         \
  /*************/                                                         \
                                                                          \
  declare_toplevel_type(JavaCallWrapper)                                  \
                                                                          \
  /*************/                                                         \
  /* CodeCache */                                                         \
  /*************/                                                         \
                                                                          \
  declare_toplevel_type(CodeCache)                                        \
                                                                          \
  /************/                                                          \
  /* CodeHeap */                                                          \
  /************/                                                          \
                                                                          \
  declare_toplevel_type(CodeHeap)                                         \
  declare_toplevel_type(CodeHeap*)                                        \
  declare_toplevel_type(HeapBlock)                                        \
  declare_toplevel_type(HeapBlock::Header)                                \
           declare_type(FreeBlock, HeapBlock)                             \
                                                                          \
  /*************************************************************/         \
  /* CodeBlob hierarchy (needed for run-time type information) */         \
  /*************************************************************/         \
                                                                          \
  declare_toplevel_type(SharedRuntime)                                    \
                                                                          \
  declare_toplevel_type(CodeBlob)                                         \
  declare_type(RuntimeBlob,              CodeBlob)                        \
  declare_type(BufferBlob,               RuntimeBlob)                     \
  declare_type(AdapterBlob,              BufferBlob)                      \
  declare_type(MethodHandlesAdapterBlob, BufferBlob)                      \
  declare_type(VtableBlob,               BufferBlob)                      \
  declare_type(CompiledMethod,           CodeBlob)                        \
  declare_type(nmethod,                  CompiledMethod)                  \
  declare_type(RuntimeStub,              RuntimeBlob)                     \
  declare_type(SingletonBlob,            RuntimeBlob)                     \
  declare_type(SafepointBlob,            SingletonBlob)                   \
  declare_type(DeoptimizationBlob,       SingletonBlob)                   \
  declare_c2_type(ExceptionBlob,         SingletonBlob)                   \
  declare_c2_type(UncommonTrapBlob,      RuntimeBlob)                     \
                                                                          \
  /***************************************/                               \
  /* PcDesc and other compiled code info */                               \
  /***************************************/                               \
                                                                          \
  declare_toplevel_type(PcDesc)                                           \
  declare_toplevel_type(ExceptionCache)                                   \
  declare_toplevel_type(PcDescCache)                                      \
  declare_toplevel_type(Dependencies)                                     \
  declare_toplevel_type(CompileTask)                                      \
  declare_toplevel_type(Deoptimization)                                   \
  declare_toplevel_type(Deoptimization::UnrollBlock)                      \
                                                                          \
  /************************/                                              \
  /* ImmutableOopMap      */                                              \
  /************************/                                              \
                                                                          \
  declare_toplevel_type(ImmutableOopMapSet)                               \
  declare_toplevel_type(ImmutableOopMapPair)                              \
  declare_toplevel_type(ImmutableOopMap)                                  \
                                                                          \
  /********************/                                                  \
  /* CompressedStream */                                                  \
  /********************/                                                  \
                                                                          \
  declare_toplevel_type(CompressedStream)                                 \
                                                                          \
  /**************/                                                        \
  /* VMRegImpl  */                                                        \
  /**************/                                                        \
                                                                          \
  declare_toplevel_type(VMRegImpl)                                        \
                                                                          \
  /*********************************/                                     \
  /* JNIHandles and JNIHandleBlock */                                     \
  /*********************************/                                     \
                                                                          \
  declare_toplevel_type(JNIHandles)                                       \
  declare_toplevel_type(JNIHandleBlock)                                   \
  declare_toplevel_type(jobject)                                          \
                                                                          \
  /**************/                                                        \
  /* OopStorage */                                                        \
  /**************/                                                        \
                                                                          \
  declare_toplevel_type(OopStorage)                                       \
                                                                          \
  /**********************/                                                \
  /* Runtime1 (C1 only) */                                                \
  /**********************/                                                \
                                                                          \
  declare_c1_toplevel_type(Runtime1)                                      \
                                                                          \
  /************/                                                          \
  /* Monitors */                                                          \
  /************/                                                          \
                                                                          \
  declare_toplevel_type(ObjectMonitor)                                    \
  declare_toplevel_type(MonitorList)                                      \
  declare_toplevel_type(ObjectSynchronizer)                               \
  declare_toplevel_type(BasicLock)                                        \
  declare_toplevel_type(BasicObjectLock)                                  \
                                                                          \
  /*********************/                                                 \
  /* Matcher (C2 only) */                                                 \
  /*********************/                                                 \
                                                                          \
  declare_c2_toplevel_type(Matcher)                                       \
  declare_c2_toplevel_type(Compile)                                       \
  declare_c2_toplevel_type(Options)                                       \
  declare_c2_toplevel_type(InlineTree)                                    \
  declare_c2_toplevel_type(OptoRegPair)                                   \
  declare_c2_toplevel_type(JVMState)                                      \
  declare_c2_toplevel_type(Phase)                                         \
    declare_c2_type(PhaseCFG, Phase)                                      \
    declare_c2_type(PhaseRegAlloc, Phase)                                 \
    declare_c2_type(PhaseChaitin, PhaseRegAlloc)                          \
  declare_c2_toplevel_type(CFGElement)                                    \
    declare_c2_type(Block, CFGElement)                                    \
  declare_c2_toplevel_type(Block_Array)                                   \
    declare_c2_type(Block_List, Block_Array)                              \
  declare_c2_toplevel_type(Node_Array)                                    \
  declare_c2_type(Node_List, Node_Array)                                  \
  declare_c2_type(Unique_Node_List, Node_List)                            \
  declare_c2_toplevel_type(Node)                                          \
  declare_c2_type(AddNode, Node)                                          \
  declare_c2_type(AddINode, AddNode)                                      \
  declare_c2_type(AddLNode, AddNode)                                      \
  declare_c2_type(AddFNode, AddNode)                                      \
  declare_c2_type(AddDNode, AddNode)                                      \
  declare_c2_type(AddPNode, Node)                                         \
  declare_c2_type(OrINode, AddNode)                                       \
  declare_c2_type(OrLNode, AddNode)                                       \
  declare_c2_type(XorINode, AddNode)                                      \
  declare_c2_type(XorLNode, AddNode)                                      \
  declare_c2_type(MaxNode, AddNode)                                       \
  declare_c2_type(MaxINode, MaxNode)                                      \
  declare_c2_type(MinINode, MaxNode)                                      \
  declare_c2_type(MaxLNode, MaxNode)                                      \
  declare_c2_type(MinLNode, MaxNode)                                      \
  declare_c2_type(MaxFNode, MaxNode)                                      \
  declare_c2_type(MinFNode, MaxNode)                                      \
  declare_c2_type(MaxDNode, MaxNode)                                      \
  declare_c2_type(MinDNode, MaxNode)                                      \
  declare_c2_type(StartNode, MultiNode)                                   \
  declare_c2_type(StartOSRNode, StartNode)                                \
  declare_c2_type(ParmNode, ProjNode)                                     \
  declare_c2_type(ReturnNode, Node)                                       \
  declare_c2_type(RethrowNode, Node)                                      \
  declare_c2_type(TailCallNode, ReturnNode)                               \
  declare_c2_type(TailJumpNode, ReturnNode)                               \
  declare_c2_type(SafePointNode, MultiNode)                               \
  declare_c2_type(CallNode, SafePointNode)                                \
  declare_c2_type(CallJavaNode, CallNode)                                 \
  declare_c2_type(CallStaticJavaNode, CallJavaNode)                       \
  declare_c2_type(CallDynamicJavaNode, CallJavaNode)                      \
  declare_c2_type(CallRuntimeNode, CallNode)                              \
  declare_c2_type(CallLeafNode, CallRuntimeNode)                          \
  declare_c2_type(CallLeafNoFPNode, CallLeafNode)                         \
  declare_c2_type(CallLeafVectorNode, CallLeafNode)                       \
  declare_c2_type(AllocateNode, CallNode)                                 \
  declare_c2_type(AllocateArrayNode, AllocateNode)                        \
  declare_c2_type(LockNode, AbstractLockNode)                             \
  declare_c2_type(UnlockNode, AbstractLockNode)                           \
  declare_c2_type(FastLockNode, CmpNode)                                  \
  declare_c2_type(FastUnlockNode, CmpNode)                                \
  declare_c2_type(RegionNode, Node)                                       \
  declare_c2_type(JProjNode, ProjNode)                                    \
  declare_c2_type(PhiNode, TypeNode)                                      \
  declare_c2_type(GotoNode, Node)                                         \
  declare_c2_type(CProjNode, ProjNode)                                    \
  declare_c2_type(MultiBranchNode, MultiNode)                             \
  declare_c2_type(IfNode, MultiBranchNode)                                \
  declare_c2_type(IfTrueNode, CProjNode)                                  \
  declare_c2_type(IfFalseNode, CProjNode)                                 \
  declare_c2_type(PCTableNode, MultiBranchNode)                           \
  declare_c2_type(JumpNode, PCTableNode)                                  \
  declare_c2_type(JumpProjNode, JProjNode)                                \
  declare_c2_type(CatchNode, PCTableNode)                                 \
  declare_c2_type(CatchProjNode, CProjNode)                               \
  declare_c2_type(CreateExNode, TypeNode)                                 \
  declare_c2_type(ClearArrayNode, Node)                                   \
  declare_c2_type(NeverBranchNode, MultiBranchNode)                       \
  declare_c2_type(ConNode, TypeNode)                                      \
  declare_c2_type(ConINode, ConNode)                                      \
  declare_c2_type(ConPNode, ConNode)                                      \
  declare_c2_type(ConNNode, ConNode)                                      \
  declare_c2_type(ConLNode, ConNode)                                      \
  declare_c2_type(ConFNode, ConNode)                                      \
  declare_c2_type(ConDNode, ConNode)                                      \
  declare_c2_type(BinaryNode, Node)                                       \
  declare_c2_type(CMoveNode, TypeNode)                                    \
  declare_c2_type(CMoveDNode, CMoveNode)                                  \
  declare_c2_type(CMoveFNode, CMoveNode)                                  \
  declare_c2_type(CMoveINode, CMoveNode)                                  \
  declare_c2_type(CMoveLNode, CMoveNode)                                  \
  declare_c2_type(CMovePNode, CMoveNode)                                  \
  declare_c2_type(CMoveNNode, CMoveNode)                                  \
  declare_c2_type(EncodePNode, TypeNode)                                  \
  declare_c2_type(DecodeNNode, TypeNode)                                  \
  declare_c2_type(EncodePKlassNode, TypeNode)                             \
  declare_c2_type(DecodeNKlassNode, TypeNode)                             \
  declare_c2_type(ConstraintCastNode, TypeNode)                           \
  declare_c2_type(CastIINode, ConstraintCastNode)                         \
  declare_c2_type(CastPPNode, ConstraintCastNode)                         \
  declare_c2_type(CheckCastPPNode, TypeNode)                              \
  declare_c2_type(Conv2BNode, Node)                                       \
  declare_c2_type(ConvD2FNode, Node)                                      \
  declare_c2_type(ConvD2INode, Node)                                      \
  declare_c2_type(ConvD2LNode, Node)                                      \
  declare_c2_type(ConvF2DNode, Node)                                      \
  declare_c2_type(ConvF2INode, Node)                                      \
  declare_c2_type(ConvF2LNode, Node)                                      \
  declare_c2_type(ConvI2DNode, Node)                                      \
  declare_c2_type(ConvI2FNode, Node)                                      \
  declare_c2_type(ConvI2LNode, TypeNode)                                  \
  declare_c2_type(ConvL2DNode, Node)                                      \
  declare_c2_type(ConvL2FNode, Node)                                      \
  declare_c2_type(ConvL2INode, Node)                                      \
  declare_c2_type(CastX2PNode, Node)                                      \
  declare_c2_type(CastP2XNode, Node)                                      \
  declare_c2_type(MemBarNode, MultiNode)                                  \
  declare_c2_type(MemBarAcquireNode, MemBarNode)                          \
  declare_c2_type(MemBarReleaseNode, MemBarNode)                          \
  declare_c2_type(LoadFenceNode, MemBarNode)                              \
  declare_c2_type(StoreFenceNode, MemBarNode)                             \
  declare_c2_type(MemBarVolatileNode, MemBarNode)                         \
  declare_c2_type(MemBarCPUOrderNode, MemBarNode)                         \
  declare_c2_type(OnSpinWaitNode, MemBarNode)                             \
  declare_c2_type(BlackholeNode, MultiNode)                               \
  declare_c2_type(InitializeNode, MemBarNode)                             \
  declare_c2_type(ThreadLocalNode, Node)                                  \
  declare_c2_type(Opaque1Node, Node)                                      \
  declare_c2_type(PartialSubtypeCheckNode, Node)                          \
  declare_c2_type(MoveI2FNode, Node)                                      \
  declare_c2_type(MoveL2DNode, Node)                                      \
  declare_c2_type(MoveF2INode, Node)                                      \
  declare_c2_type(MoveD2LNode, Node)                                      \
  declare_c2_type(DivINode, Node)                                         \
  declare_c2_type(DivLNode, Node)                                         \
  declare_c2_type(DivFNode, Node)                                         \
  declare_c2_type(DivDNode, Node)                                         \
  declare_c2_type(UDivINode, Node)                                        \
  declare_c2_type(UDivLNode, Node)                                        \
  declare_c2_type(ModINode, Node)                                         \
  declare_c2_type(ModLNode, Node)                                         \
  declare_c2_type(ModFNode, Node)                                         \
  declare_c2_type(ModDNode, Node)                                         \
  declare_c2_type(UModINode, Node)                                        \
  declare_c2_type(UModLNode, Node)                                        \
  declare_c2_type(DivModNode, MultiNode)                                  \
  declare_c2_type(DivModINode, DivModNode)                                \
  declare_c2_type(DivModLNode, DivModNode)                                \
  declare_c2_type(UDivModINode, DivModNode)                               \
  declare_c2_type(UDivModLNode, DivModNode)                               \
  declare_c2_type(BoxLockNode, Node)                                      \
  declare_c2_type(LoopNode, RegionNode)                                   \
  declare_c2_type(CountedLoopNode, LoopNode)                              \
  declare_c2_type(CountedLoopEndNode, IfNode)                             \
  declare_c2_type(MachNode, Node)                                         \
  declare_c2_type(MachIdealNode, MachNode)                                \
  declare_c2_type(MachTypeNode, MachNode)                                 \
  declare_c2_type(MachBreakpointNode, MachIdealNode)                      \
  declare_c2_type(MachUEPNode, MachIdealNode)                             \
  declare_c2_type(MachVEPNode, MachIdealNode)                             \
  declare_c2_type(MachPrologNode, MachIdealNode)                          \
  declare_c2_type(MachEpilogNode, MachIdealNode)                          \
  declare_c2_type(MachNopNode, MachIdealNode)                             \
  declare_c2_type(MachSpillCopyNode, MachIdealNode)                       \
  declare_c2_type(MachNullCheckNode, MachIdealNode)                       \
  declare_c2_type(MachProjNode, ProjNode)                                 \
  declare_c2_type(MachIfNode, MachNode)                                   \
  declare_c2_type(MachJumpNode, MachNode)                                 \
  declare_c2_type(MachFastLockNode, MachNode)                             \
  declare_c2_type(MachReturnNode, MachNode)                               \
  declare_c2_type(MachSafePointNode, MachReturnNode)                      \
  declare_c2_type(MachCallNode, MachSafePointNode)                        \
  declare_c2_type(MachCallJavaNode, MachCallNode)                         \
  declare_c2_type(MachCallStaticJavaNode, MachCallJavaNode)               \
  declare_c2_type(MachCallDynamicJavaNode, MachCallJavaNode)              \
  declare_c2_type(MachCallRuntimeNode, MachCallNode)                      \
  declare_c2_type(MachHaltNode, MachReturnNode)                           \
  declare_c2_type(MachTempNode, MachNode)                                 \
  declare_c2_type(MemNode, Node)                                          \
  declare_c2_type(MergeMemNode, Node)                                     \
  declare_c2_type(LoadNode, MemNode)                                      \
  declare_c2_type(LoadBNode, LoadNode)                                    \
  declare_c2_type(LoadUSNode, LoadNode)                                   \
  declare_c2_type(LoadINode, LoadNode)                                    \
  declare_c2_type(LoadRangeNode, LoadINode)                               \
  declare_c2_type(LoadLNode, LoadNode)                                    \
  declare_c2_type(LoadL_unalignedNode, LoadLNode)                         \
  declare_c2_type(LoadFNode, LoadNode)                                    \
  declare_c2_type(LoadDNode, LoadNode)                                    \
  declare_c2_type(LoadD_unalignedNode, LoadDNode)                         \
  declare_c2_type(LoadPNode, LoadNode)                                    \
  declare_c2_type(LoadNNode, LoadNode)                                    \
  declare_c2_type(LoadKlassNode, LoadPNode)                               \
  declare_c2_type(LoadNKlassNode, LoadNNode)                              \
  declare_c2_type(LoadSNode, LoadNode)                                    \
  declare_c2_type(StoreNode, MemNode)                                     \
  declare_c2_type(StoreBNode, StoreNode)                                  \
  declare_c2_type(StoreCNode, StoreNode)                                  \
  declare_c2_type(StoreINode, StoreNode)                                  \
  declare_c2_type(StoreLNode, StoreNode)                                  \
  declare_c2_type(StoreFNode, StoreNode)                                  \
  declare_c2_type(StoreDNode, StoreNode)                                  \
  declare_c2_type(StorePNode, StoreNode)                                  \
  declare_c2_type(StoreNNode, StoreNode)                                  \
  declare_c2_type(StoreNKlassNode, StoreNode)                             \
  declare_c2_type(StoreCMNode, StoreNode)                                 \
  declare_c2_type(SCMemProjNode, ProjNode)                                \
  declare_c2_type(LoadStoreNode, Node)                                    \
  declare_c2_type(CompareAndSwapNode, LoadStoreConditionalNode)           \
  declare_c2_type(CompareAndSwapBNode, CompareAndSwapNode)                \
  declare_c2_type(CompareAndSwapSNode, CompareAndSwapNode)                \
  declare_c2_type(CompareAndSwapLNode, CompareAndSwapNode)                \
  declare_c2_type(CompareAndSwapINode, CompareAndSwapNode)                \
  declare_c2_type(CompareAndSwapPNode, CompareAndSwapNode)                \
  declare_c2_type(CompareAndSwapNNode, CompareAndSwapNode)                \
  declare_c2_type(WeakCompareAndSwapBNode, CompareAndSwapNode)            \
  declare_c2_type(WeakCompareAndSwapSNode, CompareAndSwapNode)            \
  declare_c2_type(WeakCompareAndSwapLNode, CompareAndSwapNode)            \
  declare_c2_type(WeakCompareAndSwapINode, CompareAndSwapNode)            \
  declare_c2_type(WeakCompareAndSwapPNode, CompareAndSwapNode)            \
  declare_c2_type(WeakCompareAndSwapNNode, CompareAndSwapNode)            \
  declare_c2_type(CompareAndExchangeNode, LoadStoreNode)                  \
  declare_c2_type(CompareAndExchangeBNode, CompareAndExchangeNode)        \
  declare_c2_type(CompareAndExchangeSNode, CompareAndExchangeNode)        \
  declare_c2_type(CompareAndExchangeLNode, CompareAndExchangeNode)        \
  declare_c2_type(CompareAndExchangeINode, CompareAndExchangeNode)        \
  declare_c2_type(CompareAndExchangePNode, CompareAndExchangeNode)        \
  declare_c2_type(CompareAndExchangeNNode, CompareAndExchangeNode)        \
  declare_c2_type(MulNode, Node)                                          \
  declare_c2_type(MulINode, MulNode)                                      \
  declare_c2_type(MulLNode, MulNode)                                      \
  declare_c2_type(MulFNode, MulNode)                                      \
  declare_c2_type(MulDNode, MulNode)                                      \
  declare_c2_type(MulHiLNode, Node)                                       \
  declare_c2_type(UMulHiLNode, Node)                                      \
  declare_c2_type(AndINode, MulINode)                                     \
  declare_c2_type(AndLNode, MulLNode)                                     \
  declare_c2_type(LShiftINode, Node)                                      \
  declare_c2_type(LShiftLNode, Node)                                      \
  declare_c2_type(RShiftINode, Node)                                      \
  declare_c2_type(RShiftLNode, Node)                                      \
  declare_c2_type(URShiftINode, Node)                                     \
  declare_c2_type(URShiftLNode, Node)                                     \
  declare_c2_type(MultiNode, Node)                                        \
  declare_c2_type(ProjNode, Node)                                         \
  declare_c2_type(TypeNode, Node)                                         \
  declare_c2_type(NodeHash, StackObj)                                     \
  declare_c2_type(RootNode, LoopNode)                                     \
  declare_c2_type(HaltNode, Node)                                         \
  declare_c2_type(SubNode, Node)                                          \
  declare_c2_type(SubINode, SubNode)                                      \
  declare_c2_type(SubLNode, SubNode)                                      \
  declare_c2_type(SubFPNode, SubNode)                                     \
  declare_c2_type(SubFNode, SubFPNode)                                    \
  declare_c2_type(SubDNode, SubFPNode)                                    \
  declare_c2_type(CmpNode, SubNode)                                       \
  declare_c2_type(CmpINode, CmpNode)                                      \
  declare_c2_type(CmpUNode, CmpNode)                                      \
  declare_c2_type(CmpU3Node, CmpUNode)                                    \
  declare_c2_type(CmpPNode, CmpNode)                                      \
  declare_c2_type(CmpNNode, CmpNode)                                      \
  declare_c2_type(CmpLNode, CmpNode)                                      \
  declare_c2_type(CmpULNode, CmpNode)                                     \
  declare_c2_type(CmpL3Node, CmpLNode)                                    \
  declare_c2_type(CmpUL3Node, CmpULNode)                                  \
  declare_c2_type(CmpFNode, CmpNode)                                      \
  declare_c2_type(CmpF3Node, CmpFNode)                                    \
  declare_c2_type(CmpDNode, CmpNode)                                      \
  declare_c2_type(CmpD3Node, CmpDNode)                                    \
  declare_c2_type(BoolNode, Node)                                         \
  declare_c2_type(AbsNode, Node)                                          \
  declare_c2_type(AbsINode, AbsNode)                                      \
  declare_c2_type(AbsFNode, AbsNode)                                      \
  declare_c2_type(AbsDNode, AbsNode)                                      \
  declare_c2_type(CmpLTMaskNode, Node)                                    \
  declare_c2_type(NegNode, Node)                                          \
  declare_c2_type(NegINode, NegNode)                                      \
  declare_c2_type(NegLNode, NegNode)                                      \
  declare_c2_type(NegFNode, NegNode)                                      \
  declare_c2_type(NegDNode, NegNode)                                      \
  declare_c2_type(AtanDNode, Node)                                        \
  declare_c2_type(SqrtFNode, Node)                                        \
  declare_c2_type(SqrtDNode, Node)                                        \
  declare_c2_type(ReverseBytesINode, Node)                                \
  declare_c2_type(ReverseBytesLNode, Node)                                \
  declare_c2_type(ReductionNode, Node)                                    \
  declare_c2_type(VectorNode, Node)                                       \
  declare_c2_type(AbsVFNode, VectorNode)                                  \
  declare_c2_type(AbsVDNode, VectorNode)                                  \
  declare_c2_type(AbsVBNode, VectorNode)                                  \
  declare_c2_type(AbsVSNode, VectorNode)                                  \
  declare_c2_type(AbsVINode, VectorNode)                                  \
  declare_c2_type(AbsVLNode, VectorNode)                                  \
  declare_c2_type(AddVBNode, VectorNode)                                  \
  declare_c2_type(AddVSNode, VectorNode)                                  \
  declare_c2_type(AddVINode, VectorNode)                                  \
  declare_c2_type(AddReductionVINode, ReductionNode)                      \
  declare_c2_type(AddVLNode, VectorNode)                                  \
  declare_c2_type(AddReductionVLNode, ReductionNode)                      \
  declare_c2_type(AddVFNode, VectorNode)                                  \
  declare_c2_type(AddReductionVFNode, ReductionNode)                      \
  declare_c2_type(AddVDNode, VectorNode)                                  \
  declare_c2_type(AddReductionVDNode, ReductionNode)                      \
  declare_c2_type(SubVBNode, VectorNode)                                  \
  declare_c2_type(SubVSNode, VectorNode)                                  \
  declare_c2_type(SubVINode, VectorNode)                                  \
  declare_c2_type(SubVLNode, VectorNode)                                  \
  declare_c2_type(SubVFNode, VectorNode)                                  \
  declare_c2_type(SubVDNode, VectorNode)                                  \
  declare_c2_type(MulVBNode, VectorNode)                                  \
  declare_c2_type(MulVSNode, VectorNode)                                  \
  declare_c2_type(MulVLNode, VectorNode)                                  \
  declare_c2_type(MulReductionVLNode, ReductionNode)                      \
  declare_c2_type(MulVINode, VectorNode)                                  \
  declare_c2_type(MulReductionVINode, ReductionNode)                      \
  declare_c2_type(MulVFNode, VectorNode)                                  \
  declare_c2_type(MulReductionVFNode, ReductionNode)                      \
  declare_c2_type(MulVDNode, VectorNode)                                  \
  declare_c2_type(NegVNode, VectorNode)                                   \
  declare_c2_type(NegVINode, NegVNode)                                    \
  declare_c2_type(NegVLNode, NegVNode)                                    \
  declare_c2_type(NegVFNode, NegVNode)                                    \
  declare_c2_type(NegVDNode, NegVNode)                                    \
  declare_c2_type(FmaVDNode, VectorNode)                                  \
  declare_c2_type(FmaVFNode, VectorNode)                                  \
  declare_c2_type(CMoveVFNode, VectorNode)                                \
  declare_c2_type(CMoveVDNode, VectorNode)                                \
  declare_c2_type(CompressVNode, VectorNode)                              \
  declare_c2_type(CompressMNode, VectorNode)                              \
  declare_c2_type(ExpandVNode, VectorNode)                                \
  declare_c2_type(MulReductionVDNode, ReductionNode)                      \
  declare_c2_type(DivVFNode, VectorNode)                                  \
  declare_c2_type(DivVDNode, VectorNode)                                  \
  declare_c2_type(PopCountVINode, VectorNode)                             \
  declare_c2_type(PopCountVLNode, VectorNode)                             \
  declare_c2_type(LShiftVBNode, VectorNode)                               \
  declare_c2_type(LShiftVSNode, VectorNode)                               \
  declare_c2_type(LShiftVINode, VectorNode)                               \
  declare_c2_type(LShiftVLNode, VectorNode)                               \
  declare_c2_type(RShiftVBNode, VectorNode)                               \
  declare_c2_type(RShiftVSNode, VectorNode)                               \
  declare_c2_type(RShiftVINode, VectorNode)                               \
  declare_c2_type(RShiftVLNode, VectorNode)                               \
  declare_c2_type(URShiftVBNode, VectorNode)                              \
  declare_c2_type(URShiftVSNode, VectorNode)                              \
  declare_c2_type(URShiftVINode, VectorNode)                              \
  declare_c2_type(URShiftVLNode, VectorNode)                              \
  declare_c2_type(MinReductionVNode, ReductionNode)                       \
  declare_c2_type(MaxReductionVNode, ReductionNode)                       \
  declare_c2_type(AndVNode, VectorNode)                                   \
  declare_c2_type(AndReductionVNode, ReductionNode)                       \
  declare_c2_type(OrVNode, VectorNode)                                    \
  declare_c2_type(OrReductionVNode, ReductionNode)                        \
  declare_c2_type(XorVNode, VectorNode)                                   \
  declare_c2_type(XorReductionVNode, ReductionNode)                       \
  declare_c2_type(MaxVNode, VectorNode)                                   \
  declare_c2_type(MinVNode, VectorNode)                                   \
  declare_c2_type(LoadVectorNode, LoadNode)                               \
  declare_c2_type(StoreVectorNode, StoreNode)                             \
  declare_c2_type(ReplicateBNode, VectorNode)                             \
  declare_c2_type(ReplicateSNode, VectorNode)                             \
  declare_c2_type(ReplicateINode, VectorNode)                             \
  declare_c2_type(ReplicateLNode, VectorNode)                             \
  declare_c2_type(ReplicateFNode, VectorNode)                             \
  declare_c2_type(ReplicateDNode, VectorNode)                             \
  declare_c2_type(PopulateIndexNode, VectorNode)                          \
  declare_c2_type(PackNode, VectorNode)                                   \
  declare_c2_type(PackBNode, PackNode)                                    \
  declare_c2_type(PackSNode, PackNode)                                    \
  declare_c2_type(PackINode, PackNode)                                    \
  declare_c2_type(PackLNode, PackNode)                                    \
  declare_c2_type(PackFNode, PackNode)                                    \
  declare_c2_type(PackDNode, PackNode)                                    \
  declare_c2_type(Pack2LNode, PackNode)                                   \
  declare_c2_type(Pack2DNode, PackNode)                                   \
  declare_c2_type(ExtractNode, Node)                                      \
  declare_c2_type(ExtractBNode, ExtractNode)                              \
  declare_c2_type(ExtractUBNode, ExtractNode)                             \
  declare_c2_type(ExtractCNode, ExtractNode)                              \
  declare_c2_type(ExtractSNode, ExtractNode)                              \
  declare_c2_type(ExtractINode, ExtractNode)                              \
  declare_c2_type(ExtractLNode, ExtractNode)                              \
  declare_c2_type(ExtractFNode, ExtractNode)                              \
  declare_c2_type(ExtractDNode, ExtractNode)                              \
  declare_c2_type(OverflowNode, CmpNode)                                  \
  declare_c2_type(OverflowINode, OverflowNode)                            \
  declare_c2_type(OverflowAddINode, OverflowINode)                        \
  declare_c2_type(OverflowSubINode, OverflowINode)                        \
  declare_c2_type(OverflowMulINode, OverflowINode)                        \
  declare_c2_type(OverflowLNode, OverflowNode)                            \
  declare_c2_type(OverflowAddLNode, OverflowLNode)                        \
  declare_c2_type(OverflowSubLNode, OverflowLNode)                        \
  declare_c2_type(OverflowMulLNode, OverflowLNode)                        \
  declare_c2_type(FmaDNode, Node)                                         \
  declare_c2_type(FmaFNode, Node)                                         \
  declare_c2_type(CopySignDNode, Node)                                    \
  declare_c2_type(CopySignFNode, Node)                                    \
  declare_c2_type(SignumDNode, Node)                                      \
  declare_c2_type(SignumFNode, Node)                                      \
  declare_c2_type(IsInfiniteFNode, Node)                                  \
  declare_c2_type(IsInfiniteDNode, Node)                                  \
  declare_c2_type(IsFiniteFNode, Node)                                    \
  declare_c2_type(IsFiniteDNode, Node)                                    \
  declare_c2_type(LoadVectorGatherNode, LoadVectorNode)                   \
  declare_c2_type(StoreVectorScatterNode, StoreVectorNode)                \
  declare_c2_type(VectorLoadMaskNode, VectorNode)                         \
  declare_c2_type(VectorLoadShuffleNode, VectorNode)                      \
  declare_c2_type(VectorStoreMaskNode, VectorNode)                        \
  declare_c2_type(VectorBlendNode, VectorNode)                            \
  declare_c2_type(VectorRearrangeNode, VectorNode)                        \
  declare_c2_type(VectorMaskWrapperNode, VectorNode)                      \
  declare_c2_type(VectorMaskCmpNode, VectorNode)                          \
  declare_c2_type(VectorCastB2XNode, VectorNode)                          \
  declare_c2_type(VectorCastS2XNode, VectorNode)                          \
  declare_c2_type(VectorCastI2XNode, VectorNode)                          \
  declare_c2_type(VectorCastL2XNode, VectorNode)                          \
  declare_c2_type(VectorCastF2XNode, VectorNode)                          \
  declare_c2_type(VectorCastD2XNode, VectorNode)                          \
  declare_c2_type(VectorUCastB2XNode, VectorNode)                         \
  declare_c2_type(VectorUCastS2XNode, VectorNode)                         \
  declare_c2_type(VectorUCastI2XNode, VectorNode)                         \
  declare_c2_type(VectorInsertNode, VectorNode)                           \
  declare_c2_type(VectorUnboxNode, VectorNode)                            \
  declare_c2_type(VectorReinterpretNode, VectorNode)                      \
  declare_c2_type(VectorMaskCastNode, VectorNode)                         \
  declare_c2_type(CountLeadingZerosVNode, VectorNode)                     \
  declare_c2_type(CountTrailingZerosVNode, VectorNode)                    \
  declare_c2_type(ReverseBytesVNode, VectorNode)                          \
  declare_c2_type(ReverseVNode, VectorNode)                               \
  declare_c2_type(MaskAllNode, VectorNode)                                \
  declare_c2_type(AndVMaskNode, VectorNode)                               \
  declare_c2_type(OrVMaskNode, VectorNode)                                \
  declare_c2_type(XorVMaskNode, VectorNode)                               \
  declare_c2_type(VectorBoxNode, Node)                                    \
  declare_c2_type(VectorBoxAllocateNode, CallStaticJavaNode)              \
  declare_c2_type(VectorTestNode, Node)                                   \
                                                                          \
  /*********************/                                                 \
  /* Adapter Blob Entries */                                              \
  /*********************/                                                 \
  declare_toplevel_type(AdapterHandlerEntry)                              \
  declare_toplevel_type(AdapterHandlerEntry*)                             \
                                                                          \
  /*********************/                                                 \
  /* CI */                                                                \
  /*********************/                                                 \
  declare_toplevel_type(ciEnv)                                            \
  declare_toplevel_type(ciObjectFactory)                                  \
  declare_toplevel_type(ciConstant)                                       \
  declare_toplevel_type(ciField)                                          \
  declare_toplevel_type(ciSymbol)                                         \
  declare_toplevel_type(ciBaseObject)                                     \
  declare_type(ciObject, ciBaseObject)                                    \
  declare_type(ciInstance, ciObject)                                      \
  declare_type(ciMetadata, ciBaseObject)                                  \
  declare_type(ciMethod, ciMetadata)                                      \
  declare_type(ciMethodData, ciMetadata)                                  \
  declare_type(ciType, ciMetadata)                                        \
  declare_type(ciKlass, ciType)                                           \
  declare_type(ciInstanceKlass, ciKlass)                                  \
  declare_type(ciArrayKlass, ciKlass)                                     \
  declare_type(ciTypeArrayKlass, ciArrayKlass)                            \
  declare_type(ciObjArrayKlass, ciArrayKlass)                             \
                                                                          \
  /********************/                                                  \
  /* -XX flags        */                                                  \
  /********************/                                                  \
                                                                          \
  declare_toplevel_type(JVMFlag)                                          \
  declare_toplevel_type(JVMFlag*)                                         \
                                                                          \
  /********************/                                                  \
  /* JVMTI            */                                                  \
  /********************/                                                  \
                                                                          \
  declare_toplevel_type(JvmtiExport)                                      \
                                                                          \
  /********************/                                                  \
  /* JDK/VM version   */                                                  \
  /********************/                                                  \
                                                                          \
  declare_toplevel_type(Abstract_VM_Version)                              \
  declare_toplevel_type(JDK_Version)                                      \
                                                                          \
  /*************/                                                         \
  /* Arguments */                                                         \
  /*************/                                                         \
                                                                          \
  declare_toplevel_type(Arguments)                                        \
                                                                          \
  /***********/                                                           \
  /* VMError */                                                           \
  /***********/                                                           \
                                                                          \
  declare_toplevel_type(VMError)                                          \
                                                                          \
  /***************/                                                       \
  /* Other types */                                                       \
  /***************/                                                       \
                                                                          \
  /* all enum types */                                                    \
                                                                          \
   declare_integer_type(Bytecodes::Code)                                  \
   declare_integer_type(Generation::Name)                                 \
   declare_integer_type(InstanceKlass::ClassState)                        \
   declare_integer_type(JavaThreadState)                                  \
   declare_integer_type(ThreadState)                                      \
   declare_integer_type(Location::Type)                                   \
   declare_integer_type(Location::Where)                                  \
   declare_integer_type(JVMFlag::Flags)                                   \
   COMPILER2_PRESENT(declare_integer_type(OptoReg::Name))                 \
                                                                          \
   declare_toplevel_type(CHeapObj<mtInternal>)                            \
            declare_type(Array<int>, MetaspaceObj)                        \
            declare_type(Array<u1>, MetaspaceObj)                         \
            declare_type(Array<u2>, MetaspaceObj)                         \
            declare_type(Array<Klass*>, MetaspaceObj)                     \
            declare_type(Array<Method*>, MetaspaceObj)                    \
                                                                          \
   declare_toplevel_type(BitMap)                                          \
            declare_type(BitMapView, BitMap)                              \
                                                                          \
  declare_integer_type(markWord)                                          \
  declare_integer_type(AccessFlags)  /* FIXME: wrong type (not integer) */\
  declare_toplevel_type(address)      /* FIXME: should this be an integer type? */\
  declare_integer_type(BasicType)   /* FIXME: wrong type (not integer) */ \
                                                                          \
  declare_integer_type(CompLevel)                                         \
  JVMTI_ONLY(declare_toplevel_type(BreakpointInfo))                       \
  JVMTI_ONLY(declare_toplevel_type(BreakpointInfo*))                      \
  declare_toplevel_type(CodeBlob*)                                        \
  declare_toplevel_type(RuntimeBlob*)                                     \
  declare_toplevel_type(CompressedWriteStream*)                           \
  declare_toplevel_type(ConstantPoolCacheEntry)                           \
  declare_toplevel_type(elapsedTimer)                                     \
  declare_toplevel_type(frame)                                            \
  declare_toplevel_type(intptr_t*)                                        \
   declare_unsigned_integer_type(InvocationCounter) /* FIXME: wrong type (not integer) */ \
  declare_toplevel_type(JavaThread*)                                      \
  declare_toplevel_type(JavaThread *const *const)                         \
  declare_toplevel_type(java_lang_Class)                                  \
  declare_integer_type(JavaThread::TerminatedTypes)                       \
  declare_toplevel_type(jbyte*)                                           \
  declare_toplevel_type(jbyte**)                                          \
  declare_toplevel_type(jint*)                                            \
  declare_toplevel_type(jniIdMapBase*)                                    \
  declare_unsigned_integer_type(juint)                                    \
  declare_unsigned_integer_type(julong)                                   \
  declare_toplevel_type(JNIHandleBlock*)                                  \
  declare_toplevel_type(JNIid)                                            \
  declare_toplevel_type(JNIid*)                                           \
  declare_toplevel_type(jmethodID*)                                       \
  declare_toplevel_type(Mutex*)                                           \
  declare_toplevel_type(nmethod*)                                         \
  COMPILER2_PRESENT(declare_unsigned_integer_type(node_idx_t))            \
  declare_toplevel_type(ObjectMonitor*)                                   \
  declare_toplevel_type(oop*)                                             \
  declare_toplevel_type(OopMapCache*)                                     \
  declare_toplevel_type(VMReg)                                            \
  declare_toplevel_type(OSThread*)                                        \
   declare_integer_type(ReferenceType)                                    \
  declare_toplevel_type(StubQueue*)                                       \
  declare_toplevel_type(Thread*)                                          \
  declare_toplevel_type(Universe)                                         \
  declare_toplevel_type(CompressedOops)                                   \
  declare_toplevel_type(CompressedKlassPointers)                          \
  declare_toplevel_type(os)                                               \
  declare_toplevel_type(vframeArray)                                      \
  declare_toplevel_type(vframeArrayElement)                               \
  declare_toplevel_type(Annotations*)                                     \
  declare_toplevel_type(OopMapValue)                                      \
  declare_type(FileMapInfo, CHeapObj<mtInternal>)                         \
  declare_toplevel_type(FileMapHeader)                                    \
  declare_toplevel_type(CDSFileMapRegion)                                 \
                                                                          \
  /************/                                                          \
  /* GC types */                                                          \
  /************/                                                          \
                                                                          \
  VM_TYPES_GC(declare_type,                                               \
              declare_toplevel_type,                                      \
              declare_integer_type)

//--------------------------------------------------------------------------------
// VM_INT_CONSTANTS
//
// This table contains integer constants required over in the
// serviceability agent. The "declare_constant" macro is used for all
// enums, etc., while "declare_preprocessor_constant" must be used for
// all #defined constants.

#define VM_INT_CONSTANTS(declare_constant,                                \
                         declare_constant_with_value,                     \
                         declare_preprocessor_constant,                   \
                         declare_c1_constant,                             \
                         declare_c2_constant,                             \
                         declare_c2_preprocessor_constant)                \
                                                                          \
  /****************/                                                      \
  /* GC constants */                                                      \
  /****************/                                                      \
                                                                          \
  VM_INT_CONSTANTS_GC(declare_constant,                                   \
                      declare_constant_with_value)                        \
                                                                          \
  /******************/                                                    \
  /* Useful globals */                                                    \
  /******************/                                                    \
                                                                          \
  declare_preprocessor_constant("ASSERT", DEBUG_ONLY(1) NOT_DEBUG(0))     \
                                                                          \
  /****************/                                                      \
  /* Object sizes */                                                      \
  /****************/                                                      \
                                                                          \
  declare_constant(oopSize)                                               \
  declare_constant(LogBytesPerWord)                                       \
  declare_constant(BytesPerWord)                                          \
  declare_constant(BytesPerLong)                                          \
                                                                          \
  declare_constant(LogKlassAlignmentInBytes)                              \
                                                                          \
  declare_constant(HeapWordSize)                                          \
  declare_constant(LogHeapWordSize)                                       \
                                                                          \
                                                                          \
  /************************/                                              \
  /* PerfMemory - jvmstat */                                              \
  /************************/                                              \
                                                                          \
  declare_preprocessor_constant("PERFDATA_MAJOR_VERSION", PERFDATA_MAJOR_VERSION) \
  declare_preprocessor_constant("PERFDATA_MINOR_VERSION", PERFDATA_MINOR_VERSION) \
  declare_preprocessor_constant("PERFDATA_BIG_ENDIAN", PERFDATA_BIG_ENDIAN)       \
  declare_preprocessor_constant("PERFDATA_LITTLE_ENDIAN", PERFDATA_LITTLE_ENDIAN) \
                                                                          \
                                                                          \
  /************************************************************/          \
  /* HotSpot specific JVM_ACC constants from global anon enum */          \
  /************************************************************/          \
                                                                          \
  declare_constant(JVM_ACC_WRITTEN_FLAGS)                                 \
  declare_constant(JVM_ACC_MONITOR_MATCH)                                 \
  declare_constant(JVM_ACC_HAS_MONITOR_BYTECODES)                         \
  declare_constant(JVM_ACC_HAS_LOOPS)                                     \
  declare_constant(JVM_ACC_LOOPS_FLAG_INIT)                               \
  declare_constant(JVM_ACC_QUEUED)                                        \
  declare_constant(JVM_ACC_NOT_C2_OSR_COMPILABLE)                         \
  declare_constant(JVM_ACC_HAS_LINE_NUMBER_TABLE)                         \
  declare_constant(JVM_ACC_HAS_CHECKED_EXCEPTIONS)                        \
  declare_constant(JVM_ACC_HAS_JSRS)                                      \
  declare_constant(JVM_ACC_IS_OLD)                                        \
  declare_constant(JVM_ACC_IS_OBSOLETE)                                   \
  declare_constant(JVM_ACC_IS_PREFIXED_NATIVE)                            \
  declare_constant(JVM_ACC_HAS_MIRANDA_METHODS)                           \
  declare_constant(JVM_ACC_HAS_VANILLA_CONSTRUCTOR)                       \
  declare_constant(JVM_ACC_HAS_FINALIZER)                                 \
  declare_constant(JVM_ACC_IS_CLONEABLE_FAST)                             \
  declare_constant(JVM_ACC_HAS_LOCAL_VARIABLE_TABLE)                      \
  declare_constant(JVM_ACC_PROMOTED_FLAGS)                                \
  declare_constant(JVM_ACC_FIELD_ACCESS_WATCHED)                          \
  declare_constant(JVM_ACC_FIELD_MODIFICATION_WATCHED)                    \
  declare_constant(JVM_ACC_FIELD_INTERNAL)                                \
  declare_constant(JVM_ACC_FIELD_STABLE)                                  \
  declare_constant(JVM_ACC_FIELD_HAS_GENERIC_SIGNATURE)                   \
                                                                          \
  declare_constant(JVM_CONSTANT_Utf8)                                     \
  declare_constant(JVM_CONSTANT_Unicode)                                  \
  declare_constant(JVM_CONSTANT_Integer)                                  \
  declare_constant(JVM_CONSTANT_Float)                                    \
  declare_constant(JVM_CONSTANT_Long)                                     \
  declare_constant(JVM_CONSTANT_Double)                                   \
  declare_constant(JVM_CONSTANT_Class)                                    \
  declare_constant(JVM_CONSTANT_String)                                   \
  declare_constant(JVM_CONSTANT_Fieldref)                                 \
  declare_constant(JVM_CONSTANT_Methodref)                                \
  declare_constant(JVM_CONSTANT_InterfaceMethodref)                       \
  declare_constant(JVM_CONSTANT_NameAndType)                              \
  declare_constant(JVM_CONSTANT_MethodHandle)                             \
  declare_constant(JVM_CONSTANT_MethodType)                               \
  declare_constant(JVM_CONSTANT_Dynamic)                                  \
  declare_constant(JVM_CONSTANT_InvokeDynamic)                            \
  declare_constant(JVM_CONSTANT_Module)                                   \
  declare_constant(JVM_CONSTANT_Package)                                  \
  declare_constant(JVM_CONSTANT_ExternalMax)                              \
                                                                          \
  declare_constant(JVM_CONSTANT_Invalid)                                  \
  declare_constant(JVM_CONSTANT_InternalMin)                              \
  declare_constant(JVM_CONSTANT_UnresolvedClass)                          \
  declare_constant(JVM_CONSTANT_ClassIndex)                               \
  declare_constant(JVM_CONSTANT_StringIndex)                              \
  declare_constant(JVM_CONSTANT_UnresolvedClassInError)                   \
  declare_constant(JVM_CONSTANT_MethodHandleInError)                      \
  declare_constant(JVM_CONSTANT_MethodTypeInError)                        \
  declare_constant(JVM_CONSTANT_DynamicInError)                           \
  declare_constant(JVM_CONSTANT_InternalMax)                              \
                                                                          \
  /*******************/                                                   \
  /* JavaThreadState */                                                   \
  /*******************/                                                   \
                                                                          \
  declare_constant(_thread_uninitialized)                                 \
  declare_constant(_thread_new)                                           \
  declare_constant(_thread_new_trans)                                     \
  declare_constant(_thread_in_native)                                     \
  declare_constant(_thread_in_native_trans)                               \
  declare_constant(_thread_in_vm)                                         \
  declare_constant(_thread_in_vm_trans)                                   \
  declare_constant(_thread_in_Java)                                       \
  declare_constant(_thread_in_Java_trans)                                 \
  declare_constant(_thread_blocked)                                       \
  declare_constant(_thread_blocked_trans)                                 \
  declare_constant(JavaThread::_not_terminated)                           \
  declare_constant(JavaThread::_thread_exiting)                           \
                                                                          \
  /*******************/                                                   \
  /* JavaThreadState */                                                   \
  /*******************/                                                   \
                                                                          \
  declare_constant(ALLOCATED)                                             \
  declare_constant(INITIALIZED)                                           \
  declare_constant(RUNNABLE)                                              \
  declare_constant(MONITOR_WAIT)                                          \
  declare_constant(CONDVAR_WAIT)                                          \
  declare_constant(OBJECT_WAIT)                                           \
  declare_constant(BREAKPOINTED)                                          \
  declare_constant(SLEEPING)                                              \
  declare_constant(ZOMBIE)                                                \
                                                                          \
  /******************************/                                        \
  /* Klass misc. enum constants */                                        \
  /******************************/                                        \
                                                                          \
  declare_constant(Klass::_primary_super_limit)                           \
  declare_constant(Klass::_lh_neutral_value)                              \
  declare_constant(Klass::_lh_instance_slow_path_bit)                     \
  declare_constant(Klass::_lh_log2_element_size_shift)                    \
  declare_constant(Klass::_lh_log2_element_size_mask)                     \
  declare_constant(Klass::_lh_element_type_shift)                         \
  declare_constant(Klass::_lh_element_type_mask)                          \
  declare_constant(Klass::_lh_header_size_shift)                          \
  declare_constant(Klass::_lh_header_size_mask)                           \
  declare_constant(Klass::_lh_array_tag_shift)                            \
  declare_constant(Klass::_lh_array_tag_type_value)                       \
  declare_constant(Klass::_lh_array_tag_obj_value)                        \
                                                                          \
  /********************************/                                      \
  /* ConstMethod anon-enum */                                             \
  /********************************/                                      \
                                                                          \
  declare_constant(Method::_caller_sensitive)                             \
  declare_constant(Method::_force_inline)                                 \
  declare_constant(Method::_dont_inline)                                  \
  declare_constant(Method::_hidden)                                       \
  declare_constant(Method::_changes_current_thread)                       \
                                                                          \
  declare_constant(Method::nonvirtual_vtable_index)                       \
                                                                          \
  declare_constant(Method::extra_stack_entries_for_jsr292)                \
                                                                          \
  declare_constant(ConstMethod::_has_linenumber_table)                    \
  declare_constant(ConstMethod::_has_checked_exceptions)                  \
  declare_constant(ConstMethod::_has_localvariable_table)                 \
  declare_constant(ConstMethod::_has_exception_table)                     \
  declare_constant(ConstMethod::_has_generic_signature)                   \
  declare_constant(ConstMethod::_has_method_parameters)                   \
  declare_constant(ConstMethod::_has_method_annotations)                  \
  declare_constant(ConstMethod::_has_parameter_annotations)               \
  declare_constant(ConstMethod::_has_default_annotations)                 \
  declare_constant(ConstMethod::_has_type_annotations)                    \
                                                                          \
  /**************/                                                        \
  /* DataLayout */                                                        \
  /**************/                                                        \
                                                                          \
  declare_constant(DataLayout::cell_size)                                 \
  declare_constant(DataLayout::no_tag)                                    \
  declare_constant(DataLayout::bit_data_tag)                              \
  declare_constant(DataLayout::counter_data_tag)                          \
  declare_constant(DataLayout::jump_data_tag)                             \
  declare_constant(DataLayout::receiver_type_data_tag)                    \
  declare_constant(DataLayout::virtual_call_data_tag)                     \
  declare_constant(DataLayout::ret_data_tag)                              \
  declare_constant(DataLayout::branch_data_tag)                           \
  declare_constant(DataLayout::multi_branch_data_tag)                     \
  declare_constant(DataLayout::arg_info_data_tag)                         \
  declare_constant(DataLayout::call_type_data_tag)                        \
  declare_constant(DataLayout::virtual_call_type_data_tag)                \
  declare_constant(DataLayout::parameters_type_data_tag)                  \
  declare_constant(DataLayout::speculative_trap_data_tag)                 \
                                                                          \
  /*************************************/                                 \
  /* InstanceKlass enum                */                                 \
  /*************************************/                                 \
                                                                          \
                                                                          \
  /*************************************/                                 \
  /* FieldInfo FieldOffset enum        */                                 \
  /*************************************/                                 \
                                                                          \
  declare_constant(FieldInfo::access_flags_offset)                        \
  declare_constant(FieldInfo::name_index_offset)                          \
  declare_constant(FieldInfo::signature_index_offset)                     \
  declare_constant(FieldInfo::initval_index_offset)                       \
  declare_constant(FieldInfo::low_packed_offset)                          \
  declare_constant(FieldInfo::high_packed_offset)                         \
  declare_constant(FieldInfo::field_slots)                                \
                                                                          \
  /*************************************/                                 \
  /* FieldInfo tag constants           */                                 \
  /*************************************/                                 \
                                                                          \
  declare_preprocessor_constant("FIELDINFO_TAG_SIZE", FIELDINFO_TAG_SIZE) \
  declare_preprocessor_constant("FIELDINFO_TAG_OFFSET", FIELDINFO_TAG_OFFSET) \
                                                                          \
  /************************************************/                      \
  /* InstanceKlass InnerClassAttributeOffset enum */                      \
  /************************************************/                      \
                                                                          \
  declare_constant(InstanceKlass::inner_class_inner_class_info_offset)    \
  declare_constant(InstanceKlass::inner_class_outer_class_info_offset)    \
  declare_constant(InstanceKlass::inner_class_inner_name_offset)          \
  declare_constant(InstanceKlass::inner_class_access_flags_offset)        \
  declare_constant(InstanceKlass::inner_class_next_offset)                \
                                                                          \
  /*****************************************************/                 \
  /* InstanceKlass EnclosingMethodAttributeOffset enum */                 \
  /*****************************************************/                 \
                                                                          \
  declare_constant(InstanceKlass::enclosing_method_attribute_size)        \
                                                                          \
  /*********************************/                                     \
  /* InstanceKlass ClassState enum */                                     \
  /*********************************/                                     \
                                                                          \
  declare_constant(InstanceKlass::allocated)                              \
  declare_constant(InstanceKlass::loaded)                                 \
  declare_constant(InstanceKlass::being_linked)                           \
  declare_constant(InstanceKlass::linked)                                 \
  declare_constant(InstanceKlass::being_initialized)                      \
  declare_constant(InstanceKlass::fully_initialized)                      \
  declare_constant(InstanceKlass::initialization_error)                   \
                                                                          \
<<<<<<< HEAD
  /***************************************/                               \
  /* InstanceKlass enums for _misc_flags */                               \
  /***************************************/                               \
                                                                          \
  declare_constant(InstanceKlass::_misc_rewritten)                        \
  declare_constant(InstanceKlass::_misc_has_nonstatic_fields)             \
  declare_constant(InstanceKlass::_misc_should_verify_class)              \
  declare_constant(InstanceKlass::_misc_is_contended)                     \
  declare_constant(InstanceKlass::_misc_has_nonstatic_concrete_methods)   \
  declare_constant(InstanceKlass::_misc_declares_nonstatic_concrete_methods)\
  declare_constant(InstanceKlass::_misc_has_been_redefined)               \
  declare_constant(InstanceKlass::_misc_is_scratch_class)                 \
  declare_constant(InstanceKlass::_misc_is_shared_boot_class)             \
  declare_constant(InstanceKlass::_misc_is_shared_platform_class)         \
  declare_constant(InstanceKlass::_misc_is_shared_app_class)              \
  declare_constant(InstanceKlass::_misc_carries_identity_modifier)        \
  declare_constant(InstanceKlass::_misc_carries_value_modifier)           \
                                                                          \
=======
>>>>>>> 175e3d3f
  /*********************************/                                     \
  /* Symbol* - symbol max length */                                       \
  /*********************************/                                     \
                                                                          \
  declare_constant(Symbol::max_symbol_length)                             \
                                                                          \
  /***********************************************/                       \
  /* ConstantPool* layout enum for InvokeDynamic */                       \
  /***********************************************/                       \
                                                                          \
  declare_constant(ConstantPool::_indy_bsm_offset)                        \
  declare_constant(ConstantPool::_indy_argc_offset)                       \
  declare_constant(ConstantPool::_indy_argv_offset)                       \
  declare_constant(ConstantPool::CPCACHE_INDEX_TAG)                       \
                                                                          \
  /********************************/                                      \
  /* ConstantPoolCacheEntry enums */                                      \
  /********************************/                                      \
                                                                          \
  declare_constant(ConstantPoolCacheEntry::is_volatile_shift)             \
  declare_constant(ConstantPoolCacheEntry::is_final_shift)                \
  declare_constant(ConstantPoolCacheEntry::is_forced_virtual_shift)       \
  declare_constant(ConstantPoolCacheEntry::is_vfinal_shift)               \
  declare_constant(ConstantPoolCacheEntry::is_field_entry_shift)          \
  declare_constant(ConstantPoolCacheEntry::tos_state_shift)               \
                                                                          \
  /***************************************/                               \
  /* JavaThreadStatus enum               */                               \
  /***************************************/                               \
                                                                          \
  declare_constant(JavaThreadStatus::NEW)                                 \
  declare_constant(JavaThreadStatus::RUNNABLE)                            \
  declare_constant(JavaThreadStatus::SLEEPING)                            \
  declare_constant(JavaThreadStatus::IN_OBJECT_WAIT)                      \
  declare_constant(JavaThreadStatus::IN_OBJECT_WAIT_TIMED)                \
  declare_constant(JavaThreadStatus::PARKED)                              \
  declare_constant(JavaThreadStatus::PARKED_TIMED)                        \
  declare_constant(JavaThreadStatus::BLOCKED_ON_MONITOR_ENTER)            \
  declare_constant(JavaThreadStatus::TERMINATED)                          \
                                                                          \
  /******************************/                                        \
  /* Debug info                 */                                        \
  /******************************/                                        \
                                                                          \
  declare_constant(Location::OFFSET_MASK)                                 \
  declare_constant(Location::OFFSET_SHIFT)                                \
  declare_constant(Location::TYPE_MASK)                                   \
  declare_constant(Location::TYPE_SHIFT)                                  \
  declare_constant(Location::WHERE_MASK)                                  \
  declare_constant(Location::WHERE_SHIFT)                                 \
                                                                          \
  /* constants from Location::Type enum  */                               \
                                                                          \
  declare_constant(Location::normal)                                      \
  declare_constant(Location::oop)                                         \
  declare_constant(Location::narrowoop)                                   \
  declare_constant(Location::int_in_long)                                 \
  declare_constant(Location::lng)                                         \
  declare_constant(Location::float_in_dbl)                                \
  declare_constant(Location::dbl)                                         \
  declare_constant(Location::addr)                                        \
  declare_constant(Location::invalid)                                     \
                                                                          \
  /* constants from Location::Where enum */                               \
                                                                          \
  declare_constant(Location::on_stack)                                    \
  declare_constant(Location::in_register)                                 \
                                                                          \
  declare_constant(Deoptimization::Reason_many)                           \
  declare_constant(Deoptimization::Reason_none)                           \
  declare_constant(Deoptimization::Reason_null_check)                     \
  declare_constant(Deoptimization::Reason_null_assert)                    \
  declare_constant(Deoptimization::Reason_range_check)                    \
  declare_constant(Deoptimization::Reason_class_check)                    \
  declare_constant(Deoptimization::Reason_array_check)                    \
  declare_constant(Deoptimization::Reason_intrinsic)                      \
  declare_constant(Deoptimization::Reason_bimorphic)                      \
  declare_constant(Deoptimization::Reason_profile_predicate)              \
  declare_constant(Deoptimization::Reason_unloaded)                       \
  declare_constant(Deoptimization::Reason_uninitialized)                  \
  declare_constant(Deoptimization::Reason_initialized)                    \
  declare_constant(Deoptimization::Reason_unreached)                      \
  declare_constant(Deoptimization::Reason_unhandled)                      \
  declare_constant(Deoptimization::Reason_constraint)                     \
  declare_constant(Deoptimization::Reason_div0_check)                     \
  declare_constant(Deoptimization::Reason_age)                            \
  declare_constant(Deoptimization::Reason_predicate)                      \
  declare_constant(Deoptimization::Reason_loop_limit_check)               \
  declare_constant(Deoptimization::Reason_speculate_class_check)          \
  declare_constant(Deoptimization::Reason_speculate_null_check)           \
  declare_constant(Deoptimization::Reason_speculate_null_assert)          \
  declare_constant(Deoptimization::Reason_rtm_state_change)               \
  declare_constant(Deoptimization::Reason_unstable_if)                    \
  declare_constant(Deoptimization::Reason_unstable_fused_if)              \
  declare_constant(Deoptimization::Reason_receiver_constraint)            \
  NOT_ZERO(JVMCI_ONLY(declare_constant(Deoptimization::Reason_aliasing)))                       \
  NOT_ZERO(JVMCI_ONLY(declare_constant(Deoptimization::Reason_transfer_to_interpreter)))        \
  NOT_ZERO(JVMCI_ONLY(declare_constant(Deoptimization::Reason_not_compiled_exception_handler))) \
  NOT_ZERO(JVMCI_ONLY(declare_constant(Deoptimization::Reason_unresolved)))                     \
  NOT_ZERO(JVMCI_ONLY(declare_constant(Deoptimization::Reason_jsr_mismatch)))                   \
  declare_constant(Deoptimization::Reason_tenured)                        \
  declare_constant(Deoptimization::Reason_LIMIT)                          \
  declare_constant(Deoptimization::Reason_RECORDED_LIMIT)                 \
                                                                          \
  declare_constant(Deoptimization::Action_none)                           \
  declare_constant(Deoptimization::Action_maybe_recompile)                \
  declare_constant(Deoptimization::Action_reinterpret)                    \
  declare_constant(Deoptimization::Action_make_not_entrant)               \
  declare_constant(Deoptimization::Action_make_not_compilable)            \
  declare_constant(Deoptimization::Action_LIMIT)                          \
                                                                          \
  declare_constant(Deoptimization::Unpack_deopt)                          \
  declare_constant(Deoptimization::Unpack_exception)                      \
  declare_constant(Deoptimization::Unpack_uncommon_trap)                  \
  declare_constant(Deoptimization::Unpack_reexecute)                      \
                                                                          \
  declare_constant(Deoptimization::_action_bits)                          \
  declare_constant(Deoptimization::_reason_bits)                          \
  declare_constant(Deoptimization::_debug_id_bits)                        \
  declare_constant(Deoptimization::_action_shift)                         \
  declare_constant(Deoptimization::_reason_shift)                         \
  declare_constant(Deoptimization::_debug_id_shift)                       \
                                                                          \
  /******************************************/                            \
  /* BasicType enum (globalDefinitions.hpp) */                            \
  /******************************************/                            \
                                                                          \
  declare_constant(T_BOOLEAN)                                             \
  declare_constant(T_CHAR)                                                \
  declare_constant(T_FLOAT)                                               \
  declare_constant(T_DOUBLE)                                              \
  declare_constant(T_BYTE)                                                \
  declare_constant(T_SHORT)                                               \
  declare_constant(T_INT)                                                 \
  declare_constant(T_LONG)                                                \
  declare_constant(T_OBJECT)                                              \
  declare_constant(T_ARRAY)                                               \
  declare_constant(T_VOID)                                                \
  declare_constant(T_ADDRESS)                                             \
  declare_constant(T_NARROWOOP)                                           \
  declare_constant(T_METADATA)                                            \
  declare_constant(T_NARROWKLASS)                                         \
  declare_constant(T_CONFLICT)                                            \
  declare_constant(T_ILLEGAL)                                             \
                                                                          \
  /**********************************************/                        \
  /* BasicTypeSize enum (globalDefinitions.hpp) */                        \
  /**********************************************/                        \
                                                                          \
  declare_constant(T_BOOLEAN_size)                                        \
  declare_constant(T_CHAR_size)                                           \
  declare_constant(T_FLOAT_size)                                          \
  declare_constant(T_DOUBLE_size)                                         \
  declare_constant(T_BYTE_size)                                           \
  declare_constant(T_SHORT_size)                                          \
  declare_constant(T_INT_size)                                            \
  declare_constant(T_LONG_size)                                           \
  declare_constant(T_OBJECT_size)                                         \
  declare_constant(T_ARRAY_size)                                          \
  declare_constant(T_NARROWOOP_size)                                      \
  declare_constant(T_NARROWKLASS_size)                                    \
  declare_constant(T_VOID_size)                                           \
                                                                          \
  /*********************/                                                 \
  /* Matcher (C2 only) */                                                 \
  /*********************/                                                 \
                                                                          \
  declare_c2_preprocessor_constant("Matcher::interpreter_frame_pointer_reg", Matcher::interpreter_frame_pointer_reg()) \
                                                                          \
  /*********************************************/                         \
  /* MethodCompilation (globalDefinitions.hpp) */                         \
  /*********************************************/                         \
                                                                          \
  declare_constant(InvocationEntryBci)                                    \
                                                                          \
  /*************/                                                         \
  /* CompLevel */                                                         \
  /*************/                                                         \
                                                                          \
  declare_constant(CompLevel_any)                                         \
  declare_constant(CompLevel_all)                                         \
  declare_constant(CompLevel_none)                                        \
  declare_constant(CompLevel_simple)                                      \
  declare_constant(CompLevel_limited_profile)                             \
  declare_constant(CompLevel_full_profile)                                \
  declare_constant(CompLevel_full_optimization)                           \
                                                                          \
  /***************/                                                       \
  /* OopMapValue */                                                       \
  /***************/                                                       \
                                                                          \
  declare_constant(OopMapValue::type_bits)                                \
  declare_constant(OopMapValue::register_bits)                            \
  declare_constant(OopMapValue::type_shift)                               \
  declare_constant(OopMapValue::register_shift)                           \
  declare_constant(OopMapValue::type_mask)                                \
  declare_constant(OopMapValue::type_mask_in_place)                       \
  declare_constant(OopMapValue::register_mask)                            \
  declare_constant(OopMapValue::register_mask_in_place)                   \
  declare_constant(OopMapValue::unused_value)                             \
  declare_constant(OopMapValue::oop_value)                                \
  declare_constant(OopMapValue::narrowoop_value)                          \
  declare_constant(OopMapValue::callee_saved_value)                       \
  declare_constant(OopMapValue::derived_oop_value)                        \
                                                                          \
  /******************/                                                    \
  /* JNIHandleBlock */                                                    \
  /******************/                                                    \
                                                                          \
  declare_constant(JNIHandleBlock::block_size_in_oops)                    \
                                                                          \
  /**********************/                                                \
  /* PcDesc             */                                                \
  /**********************/                                                \
                                                                          \
  declare_constant(PcDesc::PCDESC_reexecute)                              \
  declare_constant(PcDesc::PCDESC_is_method_handle_invoke)                \
  declare_constant(PcDesc::PCDESC_return_oop)                             \
                                                                          \
  /**********************/                                                \
  /* frame              */                                                \
  /**********************/                                                \
  NOT_ZERO(PPC64_ONLY(declare_constant(frame::entry_frame_locals_size)))  \
                                                                          \
  NOT_ZERO(X86_ONLY(declare_constant(frame::entry_frame_call_wrapper_offset)))      \
  declare_constant(frame::pc_return_offset)                               \
                                                                          \
  /*************/                                                         \
  /* vmSymbols */                                                         \
  /*************/                                                         \
                                                                          \
  declare_constant(vmSymbols::FIRST_SID)                                  \
  declare_constant(vmSymbols::SID_LIMIT)                                  \
                                                                          \
  /****************/                                                      \
  /* vmIntrinsics */                                                      \
  /****************/                                                      \
                                                                          \
  declare_constant(vmIntrinsics::_invokeBasic)                            \
  declare_constant(vmIntrinsics::_linkToVirtual)                          \
  declare_constant(vmIntrinsics::_linkToStatic)                           \
  declare_constant(vmIntrinsics::_linkToSpecial)                          \
  declare_constant(vmIntrinsics::_linkToInterface)                        \
  declare_constant(vmIntrinsics::_linkToNative)                           \
                                                                          \
  /********************************/                                      \
  /* Calling convention constants */                                      \
  /********************************/                                      \
                                                                          \
  declare_constant(ConcreteRegisterImpl::number_of_registers)             \
  declare_preprocessor_constant("REG_COUNT", REG_COUNT)                   \
  declare_c2_preprocessor_constant("SAVED_ON_ENTRY_REG_COUNT", SAVED_ON_ENTRY_REG_COUNT) \
  declare_c2_preprocessor_constant("C_SAVED_ON_ENTRY_REG_COUNT", C_SAVED_ON_ENTRY_REG_COUNT) \
                                                                          \
  /************/                                                          \
  /* PerfData */                                                          \
  /************/                                                          \
                                                                          \
  /***********************/                                               \
  /* PerfData Units enum */                                               \
  /***********************/                                               \
                                                                          \
  declare_constant(PerfData::U_None)                                      \
  declare_constant(PerfData::U_Bytes)                                     \
  declare_constant(PerfData::U_Ticks)                                     \
  declare_constant(PerfData::U_Events)                                    \
  declare_constant(PerfData::U_String)                                    \
  declare_constant(PerfData::U_Hertz)                                     \
                                                                          \
  /****************/                                                      \
  /* JVMCI */                                                             \
  /****************/                                                      \
                                                                          \
  declare_preprocessor_constant("INCLUDE_JVMCI", INCLUDE_JVMCI)           \
                                                                          \
  /****************/                                                      \
  /*  VMRegImpl   */                                                      \
  /****************/                                                      \
  declare_constant(VMRegImpl::stack_slot_size)                            \
                                                                          \
  /******************************/                                        \
  /*  -XX flags (value origin)  */                                        \
  /******************************/                                        \
  declare_constant(JVMFlagOrigin::DEFAULT)                                \
  declare_constant(JVMFlagOrigin::COMMAND_LINE)                           \
  declare_constant(JVMFlagOrigin::ENVIRON_VAR)                            \
  declare_constant(JVMFlagOrigin::CONFIG_FILE)                            \
  declare_constant(JVMFlagOrigin::MANAGEMENT)                             \
  declare_constant(JVMFlagOrigin::ERGONOMIC)                              \
  declare_constant(JVMFlagOrigin::ATTACH_ON_DEMAND)                       \
  declare_constant(JVMFlagOrigin::INTERNAL)                               \
  declare_constant(JVMFlagOrigin::JIMAGE_RESOURCE)                        \
  declare_constant(JVMFlag::VALUE_ORIGIN_MASK)                            \
  declare_constant(JVMFlag::WAS_SET_ON_COMMAND_LINE)

//--------------------------------------------------------------------------------
// VM_LONG_CONSTANTS
//
// This table contains long constants required over in the
// serviceability agent. The "declare_constant" macro is used for all
// enums, etc., while "declare_preprocessor_constant" must be used for
// all #defined constants.

#define VM_LONG_CONSTANTS(declare_constant, declare_preprocessor_constant, declare_c1_constant, declare_c2_constant, declare_c2_preprocessor_constant) \
                                                                          \
  /****************/                                                      \
  /* GC constants */                                                      \
  /****************/                                                      \
                                                                          \
  VM_LONG_CONSTANTS_GC(declare_constant)                                  \
                                                                          \
  /*********************/                                                 \
  /* markWord constants */                                                \
  /*********************/                                                 \
                                                                          \
  /* Note: some of these are declared as long constants just for */       \
  /* consistency. The mask constants are the only ones requiring */       \
  /* 64 bits (on 64-bit platforms). */                                    \
                                                                          \
  declare_constant(markWord::age_bits)                                    \
  declare_constant(markWord::lock_bits)                                   \
  declare_constant(markWord::max_hash_bits)                               \
  declare_constant(markWord::hash_bits)                                   \
                                                                          \
  declare_constant(markWord::lock_shift)                                  \
  declare_constant(markWord::age_shift)                                   \
  declare_constant(markWord::hash_shift)                                  \
                                                                          \
  declare_constant(markWord::lock_mask)                                   \
  declare_constant(markWord::lock_mask_in_place)                          \
  declare_constant(markWord::age_mask)                                    \
  declare_constant(markWord::age_mask_in_place)                           \
  declare_constant(markWord::hash_mask)                                   \
  declare_constant(markWord::hash_mask_in_place)                          \
                                                                          \
  declare_constant(markWord::locked_value)                                \
  declare_constant(markWord::unlocked_value)                              \
  declare_constant(markWord::monitor_value)                               \
  declare_constant(markWord::marked_value)                                \
                                                                          \
  declare_constant(markWord::no_hash)                                     \
  declare_constant(markWord::no_hash_in_place)                            \
  declare_constant(markWord::no_lock_in_place)                            \
  declare_constant(markWord::max_age)                                     \
                                                                          \
  /* InvocationCounter constants */                                       \
  declare_constant(InvocationCounter::count_increment)                    \
  declare_constant(InvocationCounter::count_shift)


//--------------------------------------------------------------------------------
//

// Generate and check a nonstatic field in non-product builds
#ifndef PRODUCT
# define GENERATE_NONPRODUCT_NONSTATIC_VM_STRUCT_ENTRY(a, b, c) GENERATE_NONSTATIC_VM_STRUCT_ENTRY(a, b, c)
# define CHECK_NONPRODUCT_NONSTATIC_VM_STRUCT_ENTRY(a, b, c)    CHECK_NONSTATIC_VM_STRUCT_ENTRY(a, b, c)
# define ENSURE_NONPRODUCT_FIELD_TYPE_PRESENT(a, b, c)          ENSURE_FIELD_TYPE_PRESENT(a, b, c)
#else
# define GENERATE_NONPRODUCT_NONSTATIC_VM_STRUCT_ENTRY(a, b, c)
# define CHECK_NONPRODUCT_NONSTATIC_VM_STRUCT_ENTRY(a, b, c)
# define ENSURE_NONPRODUCT_FIELD_TYPE_PRESENT(a, b, c)
#endif /* PRODUCT */

// Generate and check a nonstatic field in C1 builds
#ifdef COMPILER1
# define GENERATE_C1_NONSTATIC_VM_STRUCT_ENTRY(a, b, c) GENERATE_NONSTATIC_VM_STRUCT_ENTRY(a, b, c)
# define CHECK_C1_NONSTATIC_VM_STRUCT_ENTRY(a, b, c)    CHECK_NONSTATIC_VM_STRUCT_ENTRY(a, b, c)
# define ENSURE_C1_FIELD_TYPE_PRESENT(a, b, c)          ENSURE_FIELD_TYPE_PRESENT(a, b, c)
#else
# define GENERATE_C1_NONSTATIC_VM_STRUCT_ENTRY(a, b, c)
# define CHECK_C1_NONSTATIC_VM_STRUCT_ENTRY(a, b, c)
# define ENSURE_C1_FIELD_TYPE_PRESENT(a, b, c)
#endif /* COMPILER1 */
// Generate and check a nonstatic field in C2 builds
#ifdef COMPILER2
# define GENERATE_C2_NONSTATIC_VM_STRUCT_ENTRY(a, b, c) GENERATE_NONSTATIC_VM_STRUCT_ENTRY(a, b, c)
# define CHECK_C2_NONSTATIC_VM_STRUCT_ENTRY(a, b, c)    CHECK_NONSTATIC_VM_STRUCT_ENTRY(a, b, c)
# define ENSURE_C2_FIELD_TYPE_PRESENT(a, b, c)          ENSURE_FIELD_TYPE_PRESENT(a, b, c)
#else
# define GENERATE_C2_NONSTATIC_VM_STRUCT_ENTRY(a, b, c)
# define CHECK_C2_NONSTATIC_VM_STRUCT_ENTRY(a, b, c)
# define ENSURE_C2_FIELD_TYPE_PRESENT(a, b, c)
#endif /* COMPILER2 */

// Generate but do not check a static field in C1 builds
#ifdef COMPILER1
# define GENERATE_C1_UNCHECKED_STATIC_VM_STRUCT_ENTRY(a, b, c) GENERATE_UNCHECKED_STATIC_VM_STRUCT_ENTRY(a, b, c)
#else
# define GENERATE_C1_UNCHECKED_STATIC_VM_STRUCT_ENTRY(a, b, c)
#endif /* COMPILER1 */

// Generate but do not check a static field in C2 builds
#ifdef COMPILER2
# define GENERATE_C2_UNCHECKED_STATIC_VM_STRUCT_ENTRY(a, b, c) GENERATE_UNCHECKED_STATIC_VM_STRUCT_ENTRY(a, b, c)
#else
# define GENERATE_C2_UNCHECKED_STATIC_VM_STRUCT_ENTRY(a, b, c)
#endif /* COMPILER2 */

//--------------------------------------------------------------------------------
// VMTypeEntry build-specific macros
//

#ifdef COMPILER1
# define GENERATE_C1_TOPLEVEL_VM_TYPE_ENTRY(a)               GENERATE_TOPLEVEL_VM_TYPE_ENTRY(a)
# define CHECK_C1_TOPLEVEL_VM_TYPE_ENTRY(a)
#else
# define GENERATE_C1_TOPLEVEL_VM_TYPE_ENTRY(a)
# define CHECK_C1_TOPLEVEL_VM_TYPE_ENTRY(a)
#endif /* COMPILER1 */

#ifdef COMPILER2
# define GENERATE_C2_VM_TYPE_ENTRY(a, b)                     GENERATE_VM_TYPE_ENTRY(a, b)
# define CHECK_C2_VM_TYPE_ENTRY(a, b)                        CHECK_VM_TYPE_ENTRY(a, b)
# define GENERATE_C2_TOPLEVEL_VM_TYPE_ENTRY(a)               GENERATE_TOPLEVEL_VM_TYPE_ENTRY(a)
# define CHECK_C2_TOPLEVEL_VM_TYPE_ENTRY(a)
#else
# define GENERATE_C2_VM_TYPE_ENTRY(a, b)
# define CHECK_C2_VM_TYPE_ENTRY(a, b)
# define GENERATE_C2_TOPLEVEL_VM_TYPE_ENTRY(a)
# define CHECK_C2_TOPLEVEL_VM_TYPE_ENTRY(a)
#endif /* COMPILER2 */


//--------------------------------------------------------------------------------
// VMIntConstantEntry build-specific macros
//

// Generate an int constant for a C1 build
#ifdef COMPILER1
# define GENERATE_C1_VM_INT_CONSTANT_ENTRY(name)  GENERATE_VM_INT_CONSTANT_ENTRY(name)
#else
# define GENERATE_C1_VM_INT_CONSTANT_ENTRY(name)
#endif /* COMPILER1 */

// Generate an int constant for a C2 build
#ifdef COMPILER2
# define GENERATE_C2_VM_INT_CONSTANT_ENTRY(name)                      GENERATE_VM_INT_CONSTANT_ENTRY(name)
# define GENERATE_C2_PREPROCESSOR_VM_INT_CONSTANT_ENTRY(name, value)  GENERATE_PREPROCESSOR_VM_INT_CONSTANT_ENTRY(name, value)
#else
# define GENERATE_C2_VM_INT_CONSTANT_ENTRY(name)
# define GENERATE_C2_PREPROCESSOR_VM_INT_CONSTANT_ENTRY(name, value)
#endif /* COMPILER1 */


//--------------------------------------------------------------------------------
// VMLongConstantEntry build-specific macros
//

// Generate a long constant for a C1 build
#ifdef COMPILER1
# define GENERATE_C1_VM_LONG_CONSTANT_ENTRY(name)  GENERATE_VM_LONG_CONSTANT_ENTRY(name)
#else
# define GENERATE_C1_VM_LONG_CONSTANT_ENTRY(name)
#endif /* COMPILER1 */

// Generate a long constant for a C2 build
#ifdef COMPILER2
# define GENERATE_C2_VM_LONG_CONSTANT_ENTRY(name)                     GENERATE_VM_LONG_CONSTANT_ENTRY(name)
# define GENERATE_C2_PREPROCESSOR_VM_LONG_CONSTANT_ENTRY(name, value) GENERATE_PREPROCESSOR_VM_LONG_CONSTANT_ENTRY(name, value)
#else
# define GENERATE_C2_VM_LONG_CONSTANT_ENTRY(name)
# define GENERATE_C2_PREPROCESSOR_VM_LONG_CONSTANT_ENTRY(name, value)
#endif /* COMPILER1 */


//
// Instantiation of VMStructEntries, VMTypeEntries and VMIntConstantEntries
//

// These initializers are allowed to access private fields in classes
// as long as class VMStructs is a friend
VMStructEntry VMStructs::localHotSpotVMStructs[] = {

  VM_STRUCTS(GENERATE_NONSTATIC_VM_STRUCT_ENTRY,
             GENERATE_STATIC_VM_STRUCT_ENTRY,
             GENERATE_STATIC_PTR_VOLATILE_VM_STRUCT_ENTRY,
             GENERATE_UNCHECKED_NONSTATIC_VM_STRUCT_ENTRY,
             GENERATE_NONSTATIC_VM_STRUCT_ENTRY,
             GENERATE_NONPRODUCT_NONSTATIC_VM_STRUCT_ENTRY,
             GENERATE_C1_NONSTATIC_VM_STRUCT_ENTRY,
             GENERATE_C2_NONSTATIC_VM_STRUCT_ENTRY,
             GENERATE_C1_UNCHECKED_STATIC_VM_STRUCT_ENTRY,
             GENERATE_C2_UNCHECKED_STATIC_VM_STRUCT_ENTRY)


  VM_STRUCTS_OS(GENERATE_NONSTATIC_VM_STRUCT_ENTRY,
                GENERATE_STATIC_VM_STRUCT_ENTRY,
                GENERATE_UNCHECKED_NONSTATIC_VM_STRUCT_ENTRY,
                GENERATE_NONSTATIC_VM_STRUCT_ENTRY,
                GENERATE_NONPRODUCT_NONSTATIC_VM_STRUCT_ENTRY,
                GENERATE_C2_NONSTATIC_VM_STRUCT_ENTRY,
                GENERATE_C1_UNCHECKED_STATIC_VM_STRUCT_ENTRY,
                GENERATE_C2_UNCHECKED_STATIC_VM_STRUCT_ENTRY)

  VM_STRUCTS_CPU(GENERATE_NONSTATIC_VM_STRUCT_ENTRY,
                 GENERATE_STATIC_VM_STRUCT_ENTRY,
                 GENERATE_UNCHECKED_NONSTATIC_VM_STRUCT_ENTRY,
                 GENERATE_NONSTATIC_VM_STRUCT_ENTRY,
                 GENERATE_NONPRODUCT_NONSTATIC_VM_STRUCT_ENTRY,
                 GENERATE_C2_NONSTATIC_VM_STRUCT_ENTRY,
                 GENERATE_C1_UNCHECKED_STATIC_VM_STRUCT_ENTRY,
                 GENERATE_C2_UNCHECKED_STATIC_VM_STRUCT_ENTRY)

  VM_STRUCTS_OS_CPU(GENERATE_NONSTATIC_VM_STRUCT_ENTRY,
                    GENERATE_STATIC_VM_STRUCT_ENTRY,
                    GENERATE_UNCHECKED_NONSTATIC_VM_STRUCT_ENTRY,
                    GENERATE_NONSTATIC_VM_STRUCT_ENTRY,
                    GENERATE_NONPRODUCT_NONSTATIC_VM_STRUCT_ENTRY,
                    GENERATE_C2_NONSTATIC_VM_STRUCT_ENTRY,
                    GENERATE_C1_UNCHECKED_STATIC_VM_STRUCT_ENTRY,
                    GENERATE_C2_UNCHECKED_STATIC_VM_STRUCT_ENTRY)

  GENERATE_VM_STRUCT_LAST_ENTRY()
};

size_t VMStructs::localHotSpotVMStructsLength() {
  return sizeof(localHotSpotVMStructs) / sizeof(VMStructEntry);
}

VMTypeEntry VMStructs::localHotSpotVMTypes[] = {

  VM_TYPES(GENERATE_VM_TYPE_ENTRY,
           GENERATE_TOPLEVEL_VM_TYPE_ENTRY,
           GENERATE_OOP_VM_TYPE_ENTRY,
           GENERATE_INTEGER_VM_TYPE_ENTRY,
           GENERATE_UNSIGNED_INTEGER_VM_TYPE_ENTRY,
           GENERATE_C1_TOPLEVEL_VM_TYPE_ENTRY,
           GENERATE_C2_VM_TYPE_ENTRY,
           GENERATE_C2_TOPLEVEL_VM_TYPE_ENTRY)


  VM_TYPES_OS(GENERATE_VM_TYPE_ENTRY,
              GENERATE_TOPLEVEL_VM_TYPE_ENTRY,
              GENERATE_OOP_VM_TYPE_ENTRY,
              GENERATE_INTEGER_VM_TYPE_ENTRY,
              GENERATE_UNSIGNED_INTEGER_VM_TYPE_ENTRY,
              GENERATE_C1_TOPLEVEL_VM_TYPE_ENTRY,
              GENERATE_C2_VM_TYPE_ENTRY,
              GENERATE_C2_TOPLEVEL_VM_TYPE_ENTRY)

  VM_TYPES_CPU(GENERATE_VM_TYPE_ENTRY,
               GENERATE_TOPLEVEL_VM_TYPE_ENTRY,
               GENERATE_OOP_VM_TYPE_ENTRY,
               GENERATE_INTEGER_VM_TYPE_ENTRY,
               GENERATE_UNSIGNED_INTEGER_VM_TYPE_ENTRY,
               GENERATE_C1_TOPLEVEL_VM_TYPE_ENTRY,
               GENERATE_C2_VM_TYPE_ENTRY,
               GENERATE_C2_TOPLEVEL_VM_TYPE_ENTRY)

  VM_TYPES_OS_CPU(GENERATE_VM_TYPE_ENTRY,
                  GENERATE_TOPLEVEL_VM_TYPE_ENTRY,
                  GENERATE_OOP_VM_TYPE_ENTRY,
                  GENERATE_INTEGER_VM_TYPE_ENTRY,
                  GENERATE_UNSIGNED_INTEGER_VM_TYPE_ENTRY,
                  GENERATE_C1_TOPLEVEL_VM_TYPE_ENTRY,
                  GENERATE_C2_VM_TYPE_ENTRY,
                  GENERATE_C2_TOPLEVEL_VM_TYPE_ENTRY)

  GENERATE_VM_TYPE_LAST_ENTRY()
};

size_t VMStructs::localHotSpotVMTypesLength() {
  return sizeof(localHotSpotVMTypes) / sizeof(VMTypeEntry);
}

VMIntConstantEntry VMStructs::localHotSpotVMIntConstants[] = {

  VM_INT_CONSTANTS(GENERATE_VM_INT_CONSTANT_ENTRY,
                   GENERATE_VM_INT_CONSTANT_WITH_VALUE_ENTRY,
                   GENERATE_PREPROCESSOR_VM_INT_CONSTANT_ENTRY,
                   GENERATE_C1_VM_INT_CONSTANT_ENTRY,
                   GENERATE_C2_VM_INT_CONSTANT_ENTRY,
                   GENERATE_C2_PREPROCESSOR_VM_INT_CONSTANT_ENTRY)

  VM_INT_CONSTANTS_OS(GENERATE_VM_INT_CONSTANT_ENTRY,
                      GENERATE_PREPROCESSOR_VM_INT_CONSTANT_ENTRY,
                      GENERATE_C1_VM_INT_CONSTANT_ENTRY,
                      GENERATE_C2_VM_INT_CONSTANT_ENTRY,
                      GENERATE_C2_PREPROCESSOR_VM_INT_CONSTANT_ENTRY)

  VM_INT_CONSTANTS_CPU(GENERATE_VM_INT_CONSTANT_ENTRY,
                       GENERATE_PREPROCESSOR_VM_INT_CONSTANT_ENTRY,
                       GENERATE_C1_VM_INT_CONSTANT_ENTRY,
                       GENERATE_C2_VM_INT_CONSTANT_ENTRY,
                       GENERATE_C2_PREPROCESSOR_VM_INT_CONSTANT_ENTRY)

  VM_INT_CONSTANTS_OS_CPU(GENERATE_VM_INT_CONSTANT_ENTRY,
                          GENERATE_PREPROCESSOR_VM_INT_CONSTANT_ENTRY,
                          GENERATE_C1_VM_INT_CONSTANT_ENTRY,
                          GENERATE_C2_VM_INT_CONSTANT_ENTRY,
                          GENERATE_C2_PREPROCESSOR_VM_INT_CONSTANT_ENTRY)
#ifdef VM_INT_CPU_FEATURE_CONSTANTS
  VM_INT_CPU_FEATURE_CONSTANTS
#endif

  GENERATE_VM_INT_CONSTANT_LAST_ENTRY()
};

size_t VMStructs::localHotSpotVMIntConstantsLength() {
  return sizeof(localHotSpotVMIntConstants) / sizeof(VMIntConstantEntry);
}

VMLongConstantEntry VMStructs::localHotSpotVMLongConstants[] = {

  VM_LONG_CONSTANTS(GENERATE_VM_LONG_CONSTANT_ENTRY,
                    GENERATE_PREPROCESSOR_VM_LONG_CONSTANT_ENTRY,
                    GENERATE_C1_VM_LONG_CONSTANT_ENTRY,
                    GENERATE_C2_VM_LONG_CONSTANT_ENTRY,
                    GENERATE_C2_PREPROCESSOR_VM_LONG_CONSTANT_ENTRY)

  VM_LONG_CONSTANTS_OS(GENERATE_VM_LONG_CONSTANT_ENTRY,
                       GENERATE_PREPROCESSOR_VM_LONG_CONSTANT_ENTRY,
                       GENERATE_C1_VM_LONG_CONSTANT_ENTRY,
                       GENERATE_C2_VM_LONG_CONSTANT_ENTRY,
                       GENERATE_C2_PREPROCESSOR_VM_LONG_CONSTANT_ENTRY)

  VM_LONG_CONSTANTS_CPU(GENERATE_VM_LONG_CONSTANT_ENTRY,
                        GENERATE_PREPROCESSOR_VM_LONG_CONSTANT_ENTRY,
                        GENERATE_C1_VM_LONG_CONSTANT_ENTRY,
                        GENERATE_C2_VM_LONG_CONSTANT_ENTRY,
                        GENERATE_C2_PREPROCESSOR_VM_LONG_CONSTANT_ENTRY)

  VM_LONG_CONSTANTS_OS_CPU(GENERATE_VM_LONG_CONSTANT_ENTRY,
                           GENERATE_PREPROCESSOR_VM_LONG_CONSTANT_ENTRY,
                           GENERATE_C1_VM_LONG_CONSTANT_ENTRY,
                           GENERATE_C2_VM_LONG_CONSTANT_ENTRY,
                           GENERATE_C2_PREPROCESSOR_VM_LONG_CONSTANT_ENTRY)
#ifdef VM_LONG_CPU_FEATURE_CONSTANTS
  VM_LONG_CPU_FEATURE_CONSTANTS
#endif

  GENERATE_VM_LONG_CONSTANT_LAST_ENTRY()
};

size_t VMStructs::localHotSpotVMLongConstantsLength() {
  return sizeof(localHotSpotVMLongConstants) / sizeof(VMLongConstantEntry);
}

extern "C" {

#define STRIDE(array) ((char*)&array[1] - (char*)&array[0])

JNIEXPORT VMStructEntry* gHotSpotVMStructs = VMStructs::localHotSpotVMStructs;
JNIEXPORT uint64_t gHotSpotVMStructEntryTypeNameOffset = offset_of(VMStructEntry, typeName);
JNIEXPORT uint64_t gHotSpotVMStructEntryFieldNameOffset = offset_of(VMStructEntry, fieldName);
JNIEXPORT uint64_t gHotSpotVMStructEntryTypeStringOffset = offset_of(VMStructEntry, typeString);
JNIEXPORT uint64_t gHotSpotVMStructEntryIsStaticOffset = offset_of(VMStructEntry, isStatic);
JNIEXPORT uint64_t gHotSpotVMStructEntryOffsetOffset = offset_of(VMStructEntry, offset);
JNIEXPORT uint64_t gHotSpotVMStructEntryAddressOffset = offset_of(VMStructEntry, address);
JNIEXPORT uint64_t gHotSpotVMStructEntryArrayStride = STRIDE(gHotSpotVMStructs);

JNIEXPORT VMTypeEntry* gHotSpotVMTypes = VMStructs::localHotSpotVMTypes;
JNIEXPORT uint64_t gHotSpotVMTypeEntryTypeNameOffset = offset_of(VMTypeEntry, typeName);
JNIEXPORT uint64_t gHotSpotVMTypeEntrySuperclassNameOffset = offset_of(VMTypeEntry, superclassName);
JNIEXPORT uint64_t gHotSpotVMTypeEntryIsOopTypeOffset = offset_of(VMTypeEntry, isOopType);
JNIEXPORT uint64_t gHotSpotVMTypeEntryIsIntegerTypeOffset = offset_of(VMTypeEntry, isIntegerType);
JNIEXPORT uint64_t gHotSpotVMTypeEntryIsUnsignedOffset = offset_of(VMTypeEntry, isUnsigned);
JNIEXPORT uint64_t gHotSpotVMTypeEntrySizeOffset = offset_of(VMTypeEntry, size);
JNIEXPORT uint64_t gHotSpotVMTypeEntryArrayStride = STRIDE(gHotSpotVMTypes);

JNIEXPORT VMIntConstantEntry* gHotSpotVMIntConstants = VMStructs::localHotSpotVMIntConstants;
JNIEXPORT uint64_t gHotSpotVMIntConstantEntryNameOffset = offset_of(VMIntConstantEntry, name);
JNIEXPORT uint64_t gHotSpotVMIntConstantEntryValueOffset = offset_of(VMIntConstantEntry, value);
JNIEXPORT uint64_t gHotSpotVMIntConstantEntryArrayStride = STRIDE(gHotSpotVMIntConstants);

JNIEXPORT VMLongConstantEntry* gHotSpotVMLongConstants = VMStructs::localHotSpotVMLongConstants;
JNIEXPORT uint64_t gHotSpotVMLongConstantEntryNameOffset = offset_of(VMLongConstantEntry, name);
JNIEXPORT uint64_t gHotSpotVMLongConstantEntryValueOffset = offset_of(VMLongConstantEntry, value);
JNIEXPORT uint64_t gHotSpotVMLongConstantEntryArrayStride = STRIDE(gHotSpotVMLongConstants);
} // "C"

#ifdef ASSERT
// This is used both to check the types of referenced fields and
// to ensure that all of the field types are present.
void VMStructs::init() {
  VM_STRUCTS(CHECK_NONSTATIC_VM_STRUCT_ENTRY,
             CHECK_STATIC_VM_STRUCT_ENTRY,
             CHECK_STATIC_PTR_VOLATILE_VM_STRUCT_ENTRY,
             CHECK_NO_OP,
             CHECK_VOLATILE_NONSTATIC_VM_STRUCT_ENTRY,
             CHECK_NONPRODUCT_NONSTATIC_VM_STRUCT_ENTRY,
             CHECK_C1_NONSTATIC_VM_STRUCT_ENTRY,
             CHECK_C2_NONSTATIC_VM_STRUCT_ENTRY,
             CHECK_NO_OP,
             CHECK_NO_OP);


  VM_STRUCTS_CPU(CHECK_NONSTATIC_VM_STRUCT_ENTRY,
                 CHECK_STATIC_VM_STRUCT_ENTRY,
                 CHECK_NO_OP,
                 CHECK_VOLATILE_NONSTATIC_VM_STRUCT_ENTRY,
                 CHECK_NONPRODUCT_NONSTATIC_VM_STRUCT_ENTRY,
                 CHECK_C2_NONSTATIC_VM_STRUCT_ENTRY,
                 CHECK_NO_OP,
                 CHECK_NO_OP);

  VM_STRUCTS_OS_CPU(CHECK_NONSTATIC_VM_STRUCT_ENTRY,
                    CHECK_STATIC_VM_STRUCT_ENTRY,
                    CHECK_NO_OP,
                    CHECK_VOLATILE_NONSTATIC_VM_STRUCT_ENTRY,
                    CHECK_NONPRODUCT_NONSTATIC_VM_STRUCT_ENTRY,
                    CHECK_C2_NONSTATIC_VM_STRUCT_ENTRY,
                    CHECK_NO_OP,
                    CHECK_NO_OP);

  VM_TYPES(CHECK_VM_TYPE_ENTRY,
           CHECK_SINGLE_ARG_VM_TYPE_NO_OP,
           CHECK_SINGLE_ARG_VM_TYPE_NO_OP,
           CHECK_SINGLE_ARG_VM_TYPE_NO_OP,
           CHECK_SINGLE_ARG_VM_TYPE_NO_OP,
           CHECK_C1_TOPLEVEL_VM_TYPE_ENTRY,
           CHECK_C2_VM_TYPE_ENTRY,
           CHECK_C2_TOPLEVEL_VM_TYPE_ENTRY);


  VM_TYPES_CPU(CHECK_VM_TYPE_ENTRY,
               CHECK_SINGLE_ARG_VM_TYPE_NO_OP,
               CHECK_SINGLE_ARG_VM_TYPE_NO_OP,
               CHECK_SINGLE_ARG_VM_TYPE_NO_OP,
               CHECK_SINGLE_ARG_VM_TYPE_NO_OP,
               CHECK_C1_TOPLEVEL_VM_TYPE_ENTRY,
               CHECK_C2_VM_TYPE_ENTRY,
               CHECK_C2_TOPLEVEL_VM_TYPE_ENTRY);

  VM_TYPES_OS_CPU(CHECK_VM_TYPE_ENTRY,
                  CHECK_SINGLE_ARG_VM_TYPE_NO_OP,
                  CHECK_SINGLE_ARG_VM_TYPE_NO_OP,
                  CHECK_SINGLE_ARG_VM_TYPE_NO_OP,
                  CHECK_SINGLE_ARG_VM_TYPE_NO_OP,
                  CHECK_C1_TOPLEVEL_VM_TYPE_ENTRY,
                  CHECK_C2_VM_TYPE_ENTRY,
                  CHECK_C2_TOPLEVEL_VM_TYPE_ENTRY);

  //
  // Split VM_STRUCTS() invocation into two parts to allow MS VC++ 6.0
  // to build with the source mounted over SNC3.2. Symptom was that
  // debug build failed with an internal compiler error. Has been seen
  // mounting sources from Solaris 2.6 and 2.7 hosts, but so far not
  // 2.8 hosts. Appears to occur because line is too long.
  //
  // If an assertion failure is triggered here it means that an entry
  // in VMStructs::localHotSpotVMStructs[] was not found in
  // VMStructs::localHotSpotVMTypes[]. (The assertion itself had to be
  // made less descriptive because of this above bug -- see the
  // definition of ENSURE_FIELD_TYPE_PRESENT.)
  //
  // NOTE: taken out because this was just not working on everyone's
  // Solstice NFS setup. If everyone switches to local workspaces on
  // Win32, we can put this back in.
#ifndef _WINDOWS
  VM_STRUCTS(ENSURE_FIELD_TYPE_PRESENT,
             CHECK_NO_OP,
             CHECK_NO_OP,
             CHECK_NO_OP,
             CHECK_NO_OP,
             CHECK_NO_OP,
             CHECK_NO_OP,
             CHECK_NO_OP,
             CHECK_NO_OP,
             CHECK_NO_OP);

  VM_STRUCTS(CHECK_NO_OP,
             ENSURE_FIELD_TYPE_PRESENT,
             ENSURE_FIELD_TYPE_PRESENT,
             CHECK_NO_OP,
             ENSURE_FIELD_TYPE_PRESENT,
             ENSURE_NONPRODUCT_FIELD_TYPE_PRESENT,
             ENSURE_C1_FIELD_TYPE_PRESENT,
             ENSURE_C2_FIELD_TYPE_PRESENT,
             CHECK_NO_OP,
             CHECK_NO_OP);

  VM_STRUCTS_CPU(ENSURE_FIELD_TYPE_PRESENT,
                 ENSURE_FIELD_TYPE_PRESENT,
                 CHECK_NO_OP,
                 ENSURE_FIELD_TYPE_PRESENT,
                 ENSURE_NONPRODUCT_FIELD_TYPE_PRESENT,
                 ENSURE_C2_FIELD_TYPE_PRESENT,
                 CHECK_NO_OP,
                 CHECK_NO_OP);
  VM_STRUCTS_OS_CPU(ENSURE_FIELD_TYPE_PRESENT,
                    ENSURE_FIELD_TYPE_PRESENT,
                    CHECK_NO_OP,
                    ENSURE_FIELD_TYPE_PRESENT,
                    ENSURE_NONPRODUCT_FIELD_TYPE_PRESENT,
                    ENSURE_C2_FIELD_TYPE_PRESENT,
                    CHECK_NO_OP,
                    CHECK_NO_OP);
#endif // !_WINDOWS
}

static int recursiveFindType(VMTypeEntry* origtypes, const char* typeName, bool isRecurse) {
  {
    VMTypeEntry* types = origtypes;
    while (types->typeName != NULL) {
      if (strcmp(typeName, types->typeName) == 0) {
        // Found it
        return 1;
      }
      ++types;
    }
  }
  // Search for the base type by peeling off const and *
  size_t len = strlen(typeName);
  if (typeName[len-1] == '*') {
    char * s = NEW_C_HEAP_ARRAY(char, len, mtInternal);
    strncpy(s, typeName, len - 1);
    s[len-1] = '\0';
    // tty->print_cr("checking \"%s\" for \"%s\"", s, typeName);
    if (recursiveFindType(origtypes, s, true) == 1) {
      FREE_C_HEAP_ARRAY(char, s);
      return 1;
    }
    FREE_C_HEAP_ARRAY(char, s);
  }
  const char* start = NULL;
  if (strstr(typeName, "GrowableArray<") == typeName) {
    start = typeName + strlen("GrowableArray<");
  } else if (strstr(typeName, "Array<") == typeName) {
    start = typeName + strlen("Array<");
  }
  if (start != NULL) {
    const char * end = strrchr(typeName, '>');
    int len = end - start + 1;
    char * s = NEW_C_HEAP_ARRAY(char, len, mtInternal);
    strncpy(s, start, len - 1);
    s[len-1] = '\0';
    // tty->print_cr("checking \"%s\" for \"%s\"", s, typeName);
    if (recursiveFindType(origtypes, s, true) == 1) {
      FREE_C_HEAP_ARRAY(char, s);
      return 1;
    }
    FREE_C_HEAP_ARRAY(char, s);
  }
  if (strstr(typeName, "const ") == typeName) {
    const char * s = typeName + strlen("const ");
    // tty->print_cr("checking \"%s\" for \"%s\"", s, typeName);
    if (recursiveFindType(origtypes, s, true) == 1) {
      return 1;
    }
  }
  if (strstr(typeName, " const") == typeName + len - 6) {
    char * s = os::strdup_check_oom(typeName);
    s[len - 6] = '\0';
    // tty->print_cr("checking \"%s\" for \"%s\"", s, typeName);
    if (recursiveFindType(origtypes, s, true) == 1) {
      os::free(s);
      return 1;
    }
    os::free(s);
  }
  if (!isRecurse) {
    tty->print_cr("type \"%s\" not found", typeName);
  }
  return 0;
}

int VMStructs::findType(const char* typeName) {
  VMTypeEntry* types = gHotSpotVMTypes;

  return recursiveFindType(types, typeName, false);
}

void vmStructs_init() {
  VMStructs::init();
}
#endif // ASSERT<|MERGE_RESOLUTION|>--- conflicted
+++ resolved
@@ -237,10 +237,6 @@
   nonstatic_field(InstanceKlass,               _static_oop_field_count,                       u2)                                    \
   nonstatic_field(InstanceKlass,               _nonstatic_oop_map_size,                       int)                                   \
   nonstatic_field(InstanceKlass,               _is_marked_dependent,                          bool)                                  \
-<<<<<<< HEAD
-  nonstatic_field(InstanceKlass,               _misc_flags,                                   u4)                                    \
-=======
->>>>>>> 175e3d3f
   nonstatic_field(InstanceKlass,               _init_state,                                   InstanceKlass::ClassState)             \
   nonstatic_field(InstanceKlass,               _init_thread,                                  Thread*)                               \
   nonstatic_field(InstanceKlass,               _itable_len,                                   int)                                   \
@@ -2291,27 +2287,6 @@
   declare_constant(InstanceKlass::fully_initialized)                      \
   declare_constant(InstanceKlass::initialization_error)                   \
                                                                           \
-<<<<<<< HEAD
-  /***************************************/                               \
-  /* InstanceKlass enums for _misc_flags */                               \
-  /***************************************/                               \
-                                                                          \
-  declare_constant(InstanceKlass::_misc_rewritten)                        \
-  declare_constant(InstanceKlass::_misc_has_nonstatic_fields)             \
-  declare_constant(InstanceKlass::_misc_should_verify_class)              \
-  declare_constant(InstanceKlass::_misc_is_contended)                     \
-  declare_constant(InstanceKlass::_misc_has_nonstatic_concrete_methods)   \
-  declare_constant(InstanceKlass::_misc_declares_nonstatic_concrete_methods)\
-  declare_constant(InstanceKlass::_misc_has_been_redefined)               \
-  declare_constant(InstanceKlass::_misc_is_scratch_class)                 \
-  declare_constant(InstanceKlass::_misc_is_shared_boot_class)             \
-  declare_constant(InstanceKlass::_misc_is_shared_platform_class)         \
-  declare_constant(InstanceKlass::_misc_is_shared_app_class)              \
-  declare_constant(InstanceKlass::_misc_carries_identity_modifier)        \
-  declare_constant(InstanceKlass::_misc_carries_value_modifier)           \
-                                                                          \
-=======
->>>>>>> 175e3d3f
   /*********************************/                                     \
   /* Symbol* - symbol max length */                                       \
   /*********************************/                                     \
