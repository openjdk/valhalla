/*
 * Copyright (c) 1997, 2025, Oracle and/or its affiliates. All rights reserved.
 * DO NOT ALTER OR REMOVE COPYRIGHT NOTICES OR THIS FILE HEADER.
 *
 * This code is free software; you can redistribute it and/or modify it
 * under the terms of the GNU General Public License version 2 only, as
 * published by the Free Software Foundation.
 *
 * This code is distributed in the hope that it will be useful, but WITHOUT
 * ANY WARRANTY; without even the implied warranty of MERCHANTABILITY or
 * FITNESS FOR A PARTICULAR PURPOSE.  See the GNU General Public License
 * version 2 for more details (a copy is included in the LICENSE file that
 * accompanied this code).
 *
 * You should have received a copy of the GNU General Public License version
 * 2 along with this work; if not, write to the Free Software Foundation,
 * Inc., 51 Franklin St, Fifth Floor, Boston, MA 02110-1301 USA.
 *
 * Please contact Oracle, 500 Oracle Parkway, Redwood Shores, CA 94065 USA
 * or visit www.oracle.com if you need additional information or have any
 * questions.
 *
 */

#include "precompiled.hpp"
#include "cds/cdsConfig.hpp"
#include "classfile/javaClasses.inline.hpp"
#include "classfile/moduleEntry.hpp"
#include "classfile/packageEntry.hpp"
#include "classfile/stringTable.hpp"
#include "classfile/verifier.hpp"
#include "classfile/vmClasses.hpp"
#include "classfile/vmSymbols.hpp"
#include "interpreter/linkResolver.hpp"
#include "jvm.h"
#include "logging/log.hpp"
#include "memory/oopFactory.hpp"
#include "memory/resourceArea.hpp"
#include "memory/universe.hpp"
#include "oops/inlineKlass.inline.hpp"
#include "oops/instanceKlass.inline.hpp"
#include "oops/klass.inline.hpp"
#include "oops/objArrayKlass.hpp"
#include "oops/objArrayOop.inline.hpp"
#include "oops/oop.inline.hpp"
#include "oops/typeArrayOop.inline.hpp"
#include "prims/jvmtiExport.hpp"
#include "runtime/fieldDescriptor.inline.hpp"
#include "runtime/handles.inline.hpp"
#include "runtime/javaCalls.hpp"
#include "runtime/javaThread.hpp"
#include "runtime/reflection.hpp"
#include "runtime/signature.hpp"
#include "runtime/vframe.inline.hpp"
#include "utilities/formatBuffer.hpp"
#include "utilities/globalDefinitions.hpp"

static void trace_class_resolution(oop mirror) {
  if (mirror == nullptr || java_lang_Class::is_primitive(mirror)) {
    return;
  }
  Klass* to_class = java_lang_Class::as_Klass(mirror);
  ResourceMark rm;
  int line_number = -1;
  const char * source_file = nullptr;
  Klass* caller = nullptr;
  JavaThread* jthread = JavaThread::current();
  if (jthread->has_last_Java_frame()) {
    vframeStream vfst(jthread);
    // skip over any frames belonging to java.lang.Class
    while (!vfst.at_end() &&
           vfst.method()->method_holder()->name() == vmSymbols::java_lang_Class()) {
      vfst.next();
    }
    if (!vfst.at_end()) {
      // this frame is a likely suspect
      caller = vfst.method()->method_holder();
      line_number = vfst.method()->line_number_from_bci(vfst.bci());
      Symbol* s = vfst.method()->method_holder()->source_file_name();
      if (s != nullptr) {
        source_file = s->as_C_string();
      }
    }
  }
  if (caller != nullptr) {
    const char * from = caller->external_name();
    const char * to = to_class->external_name();
    // print in a single call to reduce interleaving between threads
    if (source_file != nullptr) {
      log_debug(class, resolve)("%s %s %s:%d (reflection)", from, to, source_file, line_number);
    } else {
      log_debug(class, resolve)("%s %s (reflection)", from, to);
    }
  }
}


oop Reflection::box(jvalue* value, BasicType type, TRAPS) {
  if (type == T_VOID) {
    return nullptr;
  }
  if (is_reference_type(type)) {
    // regular objects are not boxed
    return cast_to_oop(value->l);
  }
  oop result = java_lang_boxing_object::create(type, value, CHECK_NULL);
  if (result == nullptr) {
    THROW_(vmSymbols::java_lang_IllegalArgumentException(), result);
  }
  return result;
}


BasicType Reflection::unbox_for_primitive(oop box, jvalue* value, TRAPS) {
  if (box == nullptr) {
    THROW_(vmSymbols::java_lang_IllegalArgumentException(), T_ILLEGAL);
  }
  return java_lang_boxing_object::get_value(box, value);
}

BasicType Reflection::unbox_for_regular_object(oop box, jvalue* value) {
  // Note:  box is really the unboxed oop.  It might even be a Short, etc.!
  value->l = cast_from_oop<jobject>(box);
  return T_OBJECT;
}


void Reflection::widen(jvalue* value, BasicType current_type, BasicType wide_type, TRAPS) {
  assert(wide_type != current_type, "widen should not be called with identical types");
  switch (wide_type) {
    case T_BOOLEAN:
    case T_BYTE:
    case T_CHAR:
      break;  // fail
    case T_SHORT:
      switch (current_type) {
        case T_BYTE:
          value->s = (jshort) value->b;
          return;
        default:
          break;
      }
      break;  // fail
    case T_INT:
      switch (current_type) {
        case T_BYTE:
          value->i = (jint) value->b;
          return;
        case T_CHAR:
          value->i = (jint) value->c;
          return;
        case T_SHORT:
          value->i = (jint) value->s;
          return;
        default:
          break;
      }
      break;  // fail
    case T_LONG:
      switch (current_type) {
        case T_BYTE:
          value->j = (jlong) value->b;
          return;
        case T_CHAR:
          value->j = (jlong) value->c;
          return;
        case T_SHORT:
          value->j = (jlong) value->s;
          return;
        case T_INT:
          value->j = (jlong) value->i;
          return;
        default:
          break;
      }
      break;  // fail
    case T_FLOAT:
      switch (current_type) {
        case T_BYTE:
          value->f = (jfloat) value->b;
          return;
        case T_CHAR:
          value->f = (jfloat) value->c;
          return;
        case T_SHORT:
          value->f = (jfloat) value->s;
          return;
        case T_INT:
          value->f = (jfloat) value->i;
          return;
        case T_LONG:
          value->f = (jfloat) value->j;
          return;
        default:
          break;
      }
      break;  // fail
    case T_DOUBLE:
      switch (current_type) {
        case T_BYTE:
          value->d = (jdouble) value->b;
          return;
        case T_CHAR:
          value->d = (jdouble) value->c;
          return;
        case T_SHORT:
          value->d = (jdouble) value->s;
          return;
        case T_INT:
          value->d = (jdouble) value->i;
          return;
        case T_FLOAT:
          value->d = (jdouble) value->f;
          return;
        case T_LONG:
          value->d = (jdouble) value->j;
          return;
        default:
          break;
      }
      break;  // fail
    default:
      break;  // fail
  }
  THROW_MSG(vmSymbols::java_lang_IllegalArgumentException(), "argument type mismatch");
}


BasicType Reflection::array_get(jvalue* value, arrayOop a, int index, TRAPS) {
  if (!a->is_within_bounds(index)) {
    THROW_(vmSymbols::java_lang_ArrayIndexOutOfBoundsException(), T_ILLEGAL);
  }
  if (a->is_objArray()) {
    value->l = cast_from_oop<jobject>(objArrayOop(a)->obj_at(index));
    return T_OBJECT;
  } else {
    assert(a->is_typeArray(), "just checking");
    BasicType type = TypeArrayKlass::cast(a->klass())->element_type();
    switch (type) {
      case T_BOOLEAN:
        value->z = typeArrayOop(a)->bool_at(index);
        break;
      case T_CHAR:
        value->c = typeArrayOop(a)->char_at(index);
        break;
      case T_FLOAT:
        value->f = typeArrayOop(a)->float_at(index);
        break;
      case T_DOUBLE:
        value->d = typeArrayOop(a)->double_at(index);
        break;
      case T_BYTE:
        value->b = typeArrayOop(a)->byte_at(index);
        break;
      case T_SHORT:
        value->s = typeArrayOop(a)->short_at(index);
        break;
      case T_INT:
        value->i = typeArrayOop(a)->int_at(index);
        break;
      case T_LONG:
        value->j = typeArrayOop(a)->long_at(index);
        break;
      default:
        return T_ILLEGAL;
    }
    return type;
  }
}


void Reflection::array_set(jvalue* value, arrayOop a, int index, BasicType value_type, TRAPS) {
  if (!a->is_within_bounds(index)) {
    THROW(vmSymbols::java_lang_ArrayIndexOutOfBoundsException());
  }

  if (a->is_objArray()) {
    if (value_type == T_OBJECT) {
      oop obj = cast_to_oop(value->l);
      if (a->is_null_free_array() && obj == nullptr) {
         THROW_MSG(vmSymbols::java_lang_NullPointerException(), "null-restricted array");
      }

      if (obj != nullptr) {
        Klass* element_klass = ObjArrayKlass::cast(a->klass())->element_klass();
        if (!obj->is_a(element_klass)) {
          THROW_MSG(vmSymbols::java_lang_IllegalArgumentException(), "array element type mismatch");
        }
      }
      objArrayOop(a)->obj_at_put(index, obj);
    }
  } else {
    assert(a->is_typeArray(), "just checking");
    BasicType array_type = TypeArrayKlass::cast(a->klass())->element_type();
    if (array_type != value_type) {
      // The widen operation can potentially throw an exception, but cannot block,
      // so typeArrayOop a is safe if the call succeeds.
      widen(value, value_type, array_type, CHECK);
    }
    switch (array_type) {
      case T_BOOLEAN:
        typeArrayOop(a)->bool_at_put(index, value->z);
        break;
      case T_CHAR:
        typeArrayOop(a)->char_at_put(index, value->c);
        break;
      case T_FLOAT:
        typeArrayOop(a)->float_at_put(index, value->f);
        break;
      case T_DOUBLE:
        typeArrayOop(a)->double_at_put(index, value->d);
        break;
      case T_BYTE:
        typeArrayOop(a)->byte_at_put(index, value->b);
        break;
      case T_SHORT:
        typeArrayOop(a)->short_at_put(index, value->s);
        break;
      case T_INT:
        typeArrayOop(a)->int_at_put(index, value->i);
        break;
      case T_LONG:
        typeArrayOop(a)->long_at_put(index, value->j);
        break;
      default:
        THROW(vmSymbols::java_lang_IllegalArgumentException());
    }
  }
}

static Klass* basic_type_mirror_to_arrayklass(oop basic_type_mirror, TRAPS) {
  assert(java_lang_Class::is_primitive(basic_type_mirror), "just checking");
  BasicType type = java_lang_Class::primitive_type(basic_type_mirror);
  if (type == T_VOID) {
    THROW_NULL(vmSymbols::java_lang_IllegalArgumentException());
  }
  else {
    return Universe::typeArrayKlass(type);
  }
}

arrayOop Reflection::reflect_new_array(oop element_mirror, jint length, TRAPS) {
  if (element_mirror == nullptr) {
    THROW_NULL(vmSymbols::java_lang_NullPointerException());
  }
  if (length < 0) {
    THROW_MSG_NULL(vmSymbols::java_lang_NegativeArraySizeException(), err_msg("%d", length));
  }
  if (java_lang_Class::is_primitive(element_mirror)) {
    Klass* tak = basic_type_mirror_to_arrayklass(element_mirror, CHECK_NULL);
    return TypeArrayKlass::cast(tak)->allocate(length, THREAD);
  } else {
    Klass* k = java_lang_Class::as_Klass(element_mirror);
    if (k->is_array_klass() && ArrayKlass::cast(k)->dimension() >= MAX_DIM) {
      THROW_NULL(vmSymbols::java_lang_IllegalArgumentException());
    }
    return oopFactory::new_objArray(k, length, THREAD);
  }
}


arrayOop Reflection::reflect_new_multi_array(oop element_mirror, typeArrayOop dim_array, TRAPS) {
  assert(dim_array->is_typeArray(), "just checking");
  assert(TypeArrayKlass::cast(dim_array->klass())->element_type() == T_INT, "just checking");

  if (element_mirror == nullptr) {
    THROW_NULL(vmSymbols::java_lang_NullPointerException());
  }

  int len = dim_array->length();
  if (len <= 0 || len > MAX_DIM) {
    THROW_NULL(vmSymbols::java_lang_IllegalArgumentException());
  }

  jint dimensions[MAX_DIM];   // C array copy of intArrayOop
  for (int i = 0; i < len; i++) {
    int d = dim_array->int_at(i);
    if (d < 0) {
      THROW_MSG_NULL(vmSymbols::java_lang_NegativeArraySizeException(), err_msg("%d", d));
    }
    dimensions[i] = d;
  }

  Klass* klass;
  int dim = len;
  if (java_lang_Class::is_primitive(element_mirror)) {
    klass = basic_type_mirror_to_arrayklass(element_mirror, CHECK_NULL);
  } else {
    klass = java_lang_Class::as_Klass(element_mirror);
    if (klass->is_array_klass()) {
      int k_dim = ArrayKlass::cast(klass)->dimension();
      if (k_dim + len > MAX_DIM) {
        THROW_NULL(vmSymbols::java_lang_IllegalArgumentException());
      }
      dim += k_dim;
    }
  }
  klass = klass->array_klass(dim, CHECK_NULL);
  oop obj = ArrayKlass::cast(klass)->multi_allocate(len, dimensions, CHECK_NULL);
  assert(obj->is_array(), "just checking");
  return arrayOop(obj);
}


static bool can_relax_access_check_for(const Klass* accessor,
                                       const Klass* accessee,
                                       bool classloader_only) {

  const InstanceKlass* accessor_ik = InstanceKlass::cast(accessor);
  const InstanceKlass* accessee_ik = InstanceKlass::cast(accessee);

  if (RelaxAccessControlCheck &&
    accessor_ik->major_version() < Verifier::NO_RELAX_ACCESS_CTRL_CHECK_VERSION &&
    accessee_ik->major_version() < Verifier::NO_RELAX_ACCESS_CTRL_CHECK_VERSION) {
    return classloader_only &&
      Verifier::relax_access_for(accessor_ik->class_loader()) &&
      accessor_ik->protection_domain() == accessee_ik->protection_domain() &&
      accessor_ik->class_loader() == accessee_ik->class_loader();
  }

  return false;
}

/*
    Type Accessibility check for public types: Callee Type T is accessible to Caller Type S if:

                        Callee T in             Callee T in package PT,
                        unnamed module          runtime module MT
 ------------------------------------------------------------------------------------------------

 Caller S in package     If MS is loose: YES      If same classloader/package (PS == PT): YES
 PS, runtime module MS   If MS can read T's       If same runtime module: (MS == MT): YES
                         unnamed module: YES
                                                  Else if (MS can read MT (establish readability) &&
                                                    ((MT exports PT to MS or to all modules) ||
                                                     (MT is open))): YES

 ------------------------------------------------------------------------------------------------
 Caller S in unnamed         YES                  Readability exists because unnamed module
 module UM                                            "reads" all modules
                                                  if (MT exports PT to UM or to all modules): YES

 ------------------------------------------------------------------------------------------------

 Note: a loose module is a module that can read all current and future unnamed modules.
*/
Reflection::VerifyClassAccessResults Reflection::verify_class_access(
  const Klass* current_class, const InstanceKlass* new_class, bool classloader_only) {

  // Verify that current_class can access new_class.  If the classloader_only
  // flag is set, we automatically allow any accesses in which current_class
  // doesn't have a classloader.
  if ((current_class == nullptr) ||
      (current_class == new_class) ||
      is_same_class_package(current_class, new_class)) {
    return ACCESS_OK;
  }

  // module boundaries
  if (new_class->is_public()) {
    // Find the module entry for current_class, the accessor
    ModuleEntry* module_from = current_class->module();
    // Find the module entry for new_class, the accessee
    ModuleEntry* module_to = new_class->module();

    // both in same (possibly unnamed) module
    if (module_from == module_to) {
      return ACCESS_OK;
    }

    // Acceptable access to a type in an unnamed module. Note that since
    // unnamed modules can read all unnamed modules, this also handles the
    // case where module_from is also unnamed but in a different class loader.
    if (!module_to->is_named() &&
        (module_from->can_read_all_unnamed() || module_from->can_read(module_to))) {
      return ACCESS_OK;
    }

    // Establish readability, check if module_from is allowed to read module_to.
    if (!module_from->can_read(module_to)) {
      return MODULE_NOT_READABLE;
    }

    // Access is allowed if module_to is open, i.e. all its packages are unqualifiedly exported
    if (module_to->is_open()) {
      return ACCESS_OK;
    }

    PackageEntry* package_to = new_class->package();
    assert(package_to != nullptr, "can not obtain new_class' package");

    {
      MutexLocker m1(Module_lock);

      // Once readability is established, if module_to exports T unqualifiedly,
      // (to all modules), than whether module_from is in the unnamed module
      // or not does not matter, access is allowed.
      if (package_to->is_unqual_exported()) {
        return ACCESS_OK;
      }

      // Access is allowed if both 1 & 2 hold:
      //   1. Readability, module_from can read module_to (established above).
      //   2. Either module_to exports T to module_from qualifiedly.
      //      or
      //      module_to exports T to all unnamed modules and module_from is unnamed.
      //      or
      //      module_to exports T unqualifiedly to all modules (checked above).
      if (!package_to->is_qexported_to(module_from)) {
        return TYPE_NOT_EXPORTED;
      }
    }
    return ACCESS_OK;
  }

  if (can_relax_access_check_for(current_class, new_class, classloader_only)) {
    return ACCESS_OK;
  }
  return OTHER_PROBLEM;
}

// Return an error message specific to the specified Klass*'s and result.
// This function must be called from within a block containing a ResourceMark.
char* Reflection::verify_class_access_msg(const Klass* current_class,
                                          const InstanceKlass* new_class,
                                          const VerifyClassAccessResults result) {
  assert(result != ACCESS_OK, "must be failure result");
  char * msg = nullptr;
  if (result != OTHER_PROBLEM && new_class != nullptr && current_class != nullptr) {
    // Find the module entry for current_class, the accessor
    ModuleEntry* module_from = current_class->module();
    const char * module_from_name = module_from->is_named() ? module_from->name()->as_C_string() : UNNAMED_MODULE;
    const char * current_class_name = current_class->external_name();

    // Find the module entry for new_class, the accessee
    ModuleEntry* module_to = nullptr;
    module_to = new_class->module();
    const char * module_to_name = module_to->is_named() ? module_to->name()->as_C_string() : UNNAMED_MODULE;
    const char * new_class_name = new_class->external_name();

    if (result == MODULE_NOT_READABLE) {
      assert(module_from->is_named(), "Unnamed modules can read all modules");
      if (module_to->is_named()) {
        size_t len = 100 + strlen(current_class_name) + 2*strlen(module_from_name) +
          strlen(new_class_name) + 2*strlen(module_to_name);
        msg = NEW_RESOURCE_ARRAY(char, len);
        jio_snprintf(msg, len - 1,
          "class %s (in module %s) cannot access class %s (in module %s) because module %s does not read module %s",
          current_class_name, module_from_name, new_class_name,
          module_to_name, module_from_name, module_to_name);
      } else {
        oop jlm = module_to->module();
        assert(jlm != nullptr, "Null jlm in module_to ModuleEntry");
        intptr_t identity_hash = jlm->identity_hash();
        size_t len = 160 + strlen(current_class_name) + 2*strlen(module_from_name) +
          strlen(new_class_name) + 2*sizeof(uintx);
        msg = NEW_RESOURCE_ARRAY(char, len);
        jio_snprintf(msg, len - 1,
          "class %s (in module %s) cannot access class %s (in unnamed module @" SIZE_FORMAT_X ") because module %s does not read unnamed module @" SIZE_FORMAT_X,
          current_class_name, module_from_name, new_class_name, uintx(identity_hash),
          module_from_name, uintx(identity_hash));
      }

    } else if (result == TYPE_NOT_EXPORTED) {
      assert(new_class->package() != nullptr,
             "Unnamed packages are always exported");
      const char * package_name =
        new_class->package()->name()->as_klass_external_name();
      assert(module_to->is_named(), "Unnamed modules export all packages");
      if (module_from->is_named()) {
        size_t len = 118 + strlen(current_class_name) + 2*strlen(module_from_name) +
          strlen(new_class_name) + 2*strlen(module_to_name) + strlen(package_name);
        msg = NEW_RESOURCE_ARRAY(char, len);
        jio_snprintf(msg, len - 1,
          "class %s (in module %s) cannot access class %s (in module %s) because module %s does not export %s to module %s",
          current_class_name, module_from_name, new_class_name,
          module_to_name, module_to_name, package_name, module_from_name);
      } else {
        oop jlm = module_from->module();
        assert(jlm != nullptr, "Null jlm in module_from ModuleEntry");
        intptr_t identity_hash = jlm->identity_hash();
        size_t len = 170 + strlen(current_class_name) + strlen(new_class_name) +
          2*strlen(module_to_name) + strlen(package_name) + 2*sizeof(uintx);
        msg = NEW_RESOURCE_ARRAY(char, len);
        jio_snprintf(msg, len - 1,
          "class %s (in unnamed module @" SIZE_FORMAT_X ") cannot access class %s (in module %s) because module %s does not export %s to unnamed module @" SIZE_FORMAT_X,
          current_class_name, uintx(identity_hash), new_class_name, module_to_name,
          module_to_name, package_name, uintx(identity_hash));
      }
    } else {
        ShouldNotReachHere();
    }
  }  // result != OTHER_PROBLEM...
  return msg;
}

bool Reflection::verify_member_access(const Klass* current_class,
                                      const Klass* resolved_class,
                                      const Klass* member_class,
                                      AccessFlags access,
                                      bool classloader_only,
                                      bool protected_restriction,
                                      TRAPS) {
  // Verify that current_class can access a member of member_class, where that
  // field's access bits are "access".  We assume that we've already verified
  // that current_class can access member_class.
  //
  // If the classloader_only flag is set, we automatically allow any accesses
  // in which current_class doesn't have a classloader.
  //
  // "resolved_class" is the runtime type of "member_class". Sometimes we don't
  // need this distinction (e.g. if all we have is the runtime type, or during
  // class file parsing when we only care about the static type); in that case
  // callers should ensure that resolved_class == member_class.
  //
  if ((current_class == nullptr) ||
      (current_class == member_class) ||
      access.is_public()) {
    return true;
  }

  if (current_class == member_class) {
    return true;
  }

  if (access.is_protected()) {
    if (!protected_restriction) {
      // See if current_class (or outermost host class) is a subclass of member_class
      // An interface may not access protected members of j.l.Object
      if (!current_class->is_interface() && current_class->is_subclass_of(member_class)) {
        if (access.is_static() || // static fields are ok, see 6622385
            current_class == resolved_class ||
            member_class == resolved_class ||
            current_class->is_subclass_of(resolved_class) ||
            resolved_class->is_subclass_of(current_class)) {
          return true;
        }
      }
    }
  }

  // package access
  if (!access.is_private() && is_same_class_package(current_class, member_class)) {
    return true;
  }

  // private access between different classes needs a nestmate check.
  if (access.is_private()) {
    if (current_class->is_instance_klass() && member_class->is_instance_klass() ) {
      InstanceKlass* cur_ik = const_cast<InstanceKlass*>(InstanceKlass::cast(current_class));
      InstanceKlass* field_ik = const_cast<InstanceKlass*>(InstanceKlass::cast(member_class));
      // Nestmate access checks may require resolution and validation of the nest-host.
      // It is up to the caller to check for pending exceptions and handle appropriately.
      bool access = cur_ik->has_nestmate_access_to(field_ik, CHECK_false);
      if (access) {
        guarantee(resolved_class->is_subclass_of(member_class), "must be!");
        return true;
      }
    }
  }

  // Check for special relaxations
  return can_relax_access_check_for(current_class, member_class, classloader_only);
}

bool Reflection::is_same_class_package(const Klass* class1, const Klass* class2) {
  return InstanceKlass::cast(class1)->is_same_class_package(class2);
}

// Checks that the 'outer' klass has declared 'inner' as being an inner klass. If not,
// throw an incompatible class change exception
// If inner_is_member, require the inner to be a member of the outer.
// If !inner_is_member, require the inner to be hidden (non-member).
// Caller is responsible for figuring out in advance which case must be true.
void Reflection::check_for_inner_class(const InstanceKlass* outer, const InstanceKlass* inner,
                                       bool inner_is_member, TRAPS) {
  InnerClassesIterator iter(outer);
  constantPoolHandle cp   (THREAD, outer->constants());
  for (; !iter.done(); iter.next()) {
    int ioff = iter.inner_class_info_index();
    int ooff = iter.outer_class_info_index();

    if (inner_is_member && ioff != 0 && ooff != 0) {
      if (cp->klass_name_at_matches(outer, ooff) &&
          cp->klass_name_at_matches(inner, ioff)) {
        Klass* o = cp->klass_at(ooff, CHECK);
        if (o == outer) {
          Klass* i = cp->klass_at(ioff, CHECK);
          if (i == inner) {
            return;
          }
        }
      }
    }

    if (!inner_is_member && ioff != 0 && ooff == 0 &&
        cp->klass_name_at_matches(inner, ioff)) {
      Klass* i = cp->klass_at(ioff, CHECK);
      if (i == inner) {
        return;
      }
    }
  }

  // 'inner' not declared as an inner klass in outer
  ResourceMark rm(THREAD);
  // Names are all known to be < 64k so we know this formatted message is not excessively large.
  Exceptions::fthrow(
    THREAD_AND_LOCATION,
    vmSymbols::java_lang_IncompatibleClassChangeError(),
    "%s and %s disagree on InnerClasses attribute",
    outer->external_name(),
    inner->external_name()
  );
}

static objArrayHandle get_parameter_types(const methodHandle& method,
                                          int parameter_count,
                                          oop* return_type,
                                          TRAPS) {
  objArrayOop m;
  if (parameter_count == 0) {
    // Avoid allocating an array for the empty case
    // Still need to parse the signature for the return type below
    m = Universe::the_empty_class_array();
  } else {
    // Allocate array holding parameter types (java.lang.Class instances)
    m = oopFactory::new_objArray(vmClasses::Class_klass(), parameter_count, CHECK_(objArrayHandle()));
  }
  objArrayHandle mirrors(THREAD, m);
  int index = 0;
  // Collect parameter types
  ResourceMark rm(THREAD);
  for (ResolvingSignatureStream ss(method()); !ss.is_done(); ss.next()) {
    oop mirror = ss.as_java_mirror(SignatureStream::NCDFError, CHECK_(objArrayHandle()));
    if (log_is_enabled(Debug, class, resolve)) {
      trace_class_resolution(mirror);
    }
    if (!ss.at_return_type()) {
      mirrors->obj_at_put(index++, mirror);
    } else if (return_type != nullptr) {
      // Collect return type as well
      assert(ss.at_return_type(), "return type should be present");
      *return_type = mirror;
    }
  }
  assert(index == parameter_count, "invalid parameter count");
  return mirrors;
}

static objArrayHandle get_exception_types(const methodHandle& method, TRAPS) {
  return method->resolved_checked_exceptions(THREAD);
}

static Handle new_type(Symbol* signature, Klass* k, TRAPS) {
  ResolvingSignatureStream ss(signature, k, false);
  oop nt = ss.as_java_mirror(SignatureStream::NCDFError, CHECK_NH);
  return Handle(THREAD, nt);
}

oop Reflection::new_method(const methodHandle& method, bool for_constant_pool_access, TRAPS) {
  // Allow jdk.internal.reflect.ConstantPool to refer to <clinit> methods as java.lang.reflect.Methods.
  assert(!method()->name()->starts_with('<') || for_constant_pool_access,
         "should call new_constructor instead");
  InstanceKlass* holder = method->method_holder();
  int slot = method->method_idnum();

  Symbol*  signature  = method->signature();
  int parameter_count = ArgumentCount(signature).size();
  oop return_type_oop = nullptr;
  objArrayHandle parameter_types = get_parameter_types(method, parameter_count, &return_type_oop, CHECK_NULL);
  if (parameter_types.is_null() || return_type_oop == nullptr) return nullptr;

  Handle return_type(THREAD, return_type_oop);

  objArrayHandle exception_types = get_exception_types(method, CHECK_NULL);
  assert(!exception_types.is_null(), "cannot return null");

  Symbol*  method_name = method->name();
  oop name_oop = StringTable::intern(method_name, CHECK_NULL);
  Handle name = Handle(THREAD, name_oop);
  if (name == nullptr) return nullptr;

  const int modifiers = method->access_flags().as_method_flags();

  Handle mh = java_lang_reflect_Method::create(CHECK_NULL);

  java_lang_reflect_Method::set_clazz(mh(), holder->java_mirror());
  java_lang_reflect_Method::set_slot(mh(), slot);
  java_lang_reflect_Method::set_name(mh(), name());
  java_lang_reflect_Method::set_return_type(mh(), return_type());
  java_lang_reflect_Method::set_parameter_types(mh(), parameter_types());
  java_lang_reflect_Method::set_exception_types(mh(), exception_types());
  java_lang_reflect_Method::set_modifiers(mh(), modifiers);
  java_lang_reflect_Method::set_override(mh(), false);
  if (method->generic_signature() != nullptr) {
    Symbol*  gs = method->generic_signature();
    Handle sig = java_lang_String::create_from_symbol(gs, CHECK_NULL);
    java_lang_reflect_Method::set_signature(mh(), sig());
  }
  typeArrayOop an_oop = Annotations::make_java_array(method->annotations(), CHECK_NULL);
  java_lang_reflect_Method::set_annotations(mh(), an_oop);
  an_oop = Annotations::make_java_array(method->parameter_annotations(), CHECK_NULL);
  java_lang_reflect_Method::set_parameter_annotations(mh(), an_oop);
  an_oop = Annotations::make_java_array(method->annotation_default(), CHECK_NULL);
  java_lang_reflect_Method::set_annotation_default(mh(), an_oop);
  return mh();
}


oop Reflection::new_constructor(const methodHandle& method, TRAPS) {
  assert(method()->is_object_constructor(),
         "should call new_method instead");

  InstanceKlass* holder = method->method_holder();
  int slot = method->method_idnum();

  Symbol*  signature  = method->signature();
  int parameter_count = ArgumentCount(signature).size();
  objArrayHandle parameter_types = get_parameter_types(method, parameter_count, nullptr, CHECK_NULL);
  if (parameter_types.is_null()) return nullptr;

  objArrayHandle exception_types = get_exception_types(method, CHECK_NULL);
  assert(!exception_types.is_null(), "cannot return null");

  const int modifiers = method->access_flags().as_method_flags();

  Handle ch = java_lang_reflect_Constructor::create(CHECK_NULL);

  java_lang_reflect_Constructor::set_clazz(ch(), holder->java_mirror());
  java_lang_reflect_Constructor::set_slot(ch(), slot);
  java_lang_reflect_Constructor::set_parameter_types(ch(), parameter_types());
  java_lang_reflect_Constructor::set_exception_types(ch(), exception_types());
  java_lang_reflect_Constructor::set_modifiers(ch(), modifiers);
  java_lang_reflect_Constructor::set_override(ch(), false);
  if (method->generic_signature() != nullptr) {
    Symbol*  gs = method->generic_signature();
    Handle sig = java_lang_String::create_from_symbol(gs, CHECK_NULL);
    java_lang_reflect_Constructor::set_signature(ch(), sig());
  }
  typeArrayOop an_oop = Annotations::make_java_array(method->annotations(), CHECK_NULL);
  java_lang_reflect_Constructor::set_annotations(ch(), an_oop);
  an_oop = Annotations::make_java_array(method->parameter_annotations(), CHECK_NULL);
  java_lang_reflect_Constructor::set_parameter_annotations(ch(), an_oop);
  return ch();
}


oop Reflection::new_field(fieldDescriptor* fd, TRAPS) {
  Symbol*  field_name = fd->name();
  oop name_oop = StringTable::intern(field_name, CHECK_NULL);
  Handle name = Handle(THREAD, name_oop);
  Symbol*  signature  = fd->signature();
  InstanceKlass* holder = fd->field_holder();
  Handle type = new_type(signature, holder, CHECK_NULL);
  Handle rh  = java_lang_reflect_Field::create(CHECK_NULL);

  java_lang_reflect_Field::set_clazz(rh(), fd->field_holder()->java_mirror());
  java_lang_reflect_Field::set_slot(rh(), fd->index());
  java_lang_reflect_Field::set_name(rh(), name());
  java_lang_reflect_Field::set_type(rh(), type());

  int flags = 0;
  if (fd->is_trusted_final()) {
    flags |= TRUSTED_FINAL;
  }
  if (fd->is_null_free_inline_type()) {
    flags |= NULL_RESTRICTED;
  }
  java_lang_reflect_Field::set_flags(rh(), flags);

  // Note the ACC_ANNOTATION bit, which is a per-class access flag, is never set here.
<<<<<<< HEAD
  int modifiers = fd->access_flags().as_int();
  java_lang_reflect_Field::set_modifiers(rh(), modifiers);
=======
  java_lang_reflect_Field::set_modifiers(rh(), fd->access_flags().as_field_flags());
>>>>>>> 2e00816a
  java_lang_reflect_Field::set_override(rh(), false);
  if (fd->has_generic_signature()) {
    Symbol*  gs = fd->generic_signature();
    Handle sig = java_lang_String::create_from_symbol(gs, CHECK_NULL);
    java_lang_reflect_Field::set_signature(rh(), sig());
  }
  typeArrayOop an_oop = Annotations::make_java_array(fd->annotations(), CHECK_NULL);
  java_lang_reflect_Field::set_annotations(rh(), an_oop);
  return rh();
}

oop Reflection::new_parameter(Handle method, int index, Symbol* sym,
                              int flags, TRAPS) {

  Handle rh = java_lang_reflect_Parameter::create(CHECK_NULL);

  if(nullptr != sym) {
    Handle name = java_lang_String::create_from_symbol(sym, CHECK_NULL);
    java_lang_reflect_Parameter::set_name(rh(), name());
  } else {
    java_lang_reflect_Parameter::set_name(rh(), nullptr);
  }

  java_lang_reflect_Parameter::set_modifiers(rh(), flags);
  java_lang_reflect_Parameter::set_executable(rh(), method());
  java_lang_reflect_Parameter::set_index(rh(), index);
  return rh();
}


static methodHandle resolve_interface_call(InstanceKlass* klass,
                                           const methodHandle& method,
                                           Klass* recv_klass,
                                           Handle receiver,
                                           TRAPS) {

  assert(!method.is_null() , "method should not be null");

  CallInfo info;
  Symbol*  signature  = method->signature();
  Symbol*  name       = method->name();
  LinkResolver::resolve_interface_call(info, receiver, recv_klass,
                                       LinkInfo(klass, name, signature),
                                       true,
                                       CHECK_(methodHandle()));
  return methodHandle(THREAD, info.selected_method());
}

// Conversion
static BasicType basic_type_mirror_to_basic_type(oop basic_type_mirror) {
  assert(java_lang_Class::is_primitive(basic_type_mirror),
    "just checking");
  return java_lang_Class::primitive_type(basic_type_mirror);
}

// Narrowing of basic types. Used to create correct jvalues for
// boolean, byte, char and short return return values from interpreter
// which are returned as ints. Throws IllegalArgumentException.
static void narrow(jvalue* value, BasicType narrow_type, TRAPS) {
  switch (narrow_type) {
  case T_BOOLEAN:
    value->z = (jboolean) (value->i & 1);
    return;
  case T_BYTE:
    value->b = (jbyte)value->i;
    return;
  case T_CHAR:
    value->c = (jchar)value->i;
    return;
  case T_SHORT:
    value->s = (jshort)value->i;
    return;
  default:
    break; // fail
  }
  THROW_MSG(vmSymbols::java_lang_IllegalArgumentException(), "argument type mismatch");
}


// Method call (shared by invoke_method and invoke_constructor)
static oop invoke(InstanceKlass* klass,
                  const methodHandle& reflected_method,
                  Handle receiver,
                  bool override,
                  objArrayHandle ptypes,
                  BasicType rtype,
                  objArrayHandle args,
                  bool is_method_invoke,
                  TRAPS) {

  ResourceMark rm(THREAD);

  methodHandle method;      // actual method to invoke
  Klass* target_klass;      // target klass, receiver's klass for non-static

  // Ensure klass is initialized
  klass->initialize(CHECK_NULL);

  bool is_static = reflected_method->is_static();
  if (is_static) {
    // ignore receiver argument
    method = reflected_method;
    target_klass = klass;
  } else {
    // check for null receiver
    if (receiver.is_null()) {
      THROW_NULL(vmSymbols::java_lang_NullPointerException());
    }
    // Check class of receiver against class declaring method
    if (!receiver->is_a(klass)) {
      THROW_MSG_NULL(vmSymbols::java_lang_IllegalArgumentException(), "object is not an instance of declaring class");
    }
    // target klass is receiver's klass
    target_klass = receiver->klass();
    // no need to resolve if method is private or <init>
    if (reflected_method->is_private() ||
        reflected_method->name() == vmSymbols::object_initializer_name()) {
      method = reflected_method;
    } else {
      // resolve based on the receiver
      if (reflected_method->method_holder()->is_interface()) {
        // resolve interface call
        //
        // Match resolution errors with those thrown due to reflection inlining
        // Linktime resolution & IllegalAccessCheck already done by Class.getMethod()
        method = resolve_interface_call(klass, reflected_method, target_klass, receiver, THREAD);
        if (HAS_PENDING_EXCEPTION) {
          // Method resolution threw an exception; wrap it in an InvocationTargetException
          oop resolution_exception = PENDING_EXCEPTION;
          CLEAR_PENDING_EXCEPTION;
          // JVMTI has already reported the pending exception
          // JVMTI internal flag reset is needed in order to report InvocationTargetException
          JvmtiExport::clear_detected_exception(THREAD);
          JavaCallArguments args(Handle(THREAD, resolution_exception));
          THROW_ARG_NULL(vmSymbols::java_lang_reflect_InvocationTargetException(),
                         vmSymbols::throwable_void_signature(),
                         &args);
        }
      }  else {
        // if the method can be overridden, we resolve using the vtable index.
        assert(!reflected_method->has_itable_index(), "");
        int index = reflected_method->vtable_index();
        method = reflected_method;
        if (index != Method::nonvirtual_vtable_index) {
          method = methodHandle(THREAD, target_klass->method_at_vtable(index));
        }
        if (!method.is_null()) {
          // Check for abstract methods as well
          if (method->is_abstract()) {
            // new default: 6531596
            ResourceMark rm(THREAD);
            stringStream ss;
            ss.print("'");
            Method::print_external_name(&ss, target_klass, method->name(), method->signature());
            ss.print("'");
            Handle h_origexception = Exceptions::new_exception(THREAD,
              vmSymbols::java_lang_AbstractMethodError(), ss.as_string());
            JavaCallArguments args(h_origexception);
            THROW_ARG_NULL(vmSymbols::java_lang_reflect_InvocationTargetException(),
                           vmSymbols::throwable_void_signature(),
                           &args);
          }
        }
      }
    }
  }

  // I believe this is a ShouldNotGetHere case which requires
  // an internal vtable bug. If you ever get this please let Karen know.
  if (method.is_null()) {
    ResourceMark rm(THREAD);
    stringStream ss;
    ss.print("'");
    Method::print_external_name(&ss, klass,
                                     reflected_method->name(),
                                     reflected_method->signature());
    ss.print("'");
    THROW_MSG_NULL(vmSymbols::java_lang_NoSuchMethodError(), ss.as_string());
  }

  assert(ptypes->is_objArray(), "just checking");
  int args_len = args.is_null() ? 0 : args->length();
  // Check number of arguments
  if (ptypes->length() != args_len) {
    THROW_MSG_NULL(vmSymbols::java_lang_IllegalArgumentException(),
                   "wrong number of arguments");
  }

  // Create object to contain parameters for the JavaCall
  JavaCallArguments java_args(method->size_of_parameters());

  if (!is_static) {
    java_args.push_oop(receiver);
  }

  for (int i = 0; i < args_len; i++) {
    oop type_mirror = ptypes->obj_at(i);
    oop arg = args->obj_at(i);
    if (java_lang_Class::is_primitive(type_mirror)) {
      jvalue value;
      BasicType ptype = basic_type_mirror_to_basic_type(type_mirror);
      BasicType atype = Reflection::unbox_for_primitive(arg, &value, CHECK_NULL);
      if (ptype != atype) {
        Reflection::widen(&value, atype, ptype, CHECK_NULL);
      }
      switch (ptype) {
        case T_BOOLEAN:     java_args.push_int(value.z);    break;
        case T_CHAR:        java_args.push_int(value.c);    break;
        case T_BYTE:        java_args.push_int(value.b);    break;
        case T_SHORT:       java_args.push_int(value.s);    break;
        case T_INT:         java_args.push_int(value.i);    break;
        case T_LONG:        java_args.push_long(value.j);   break;
        case T_FLOAT:       java_args.push_float(value.f);  break;
        case T_DOUBLE:      java_args.push_double(value.d); break;
        default:
          THROW_MSG_NULL(vmSymbols::java_lang_IllegalArgumentException(), "argument type mismatch");
      }
    } else {
      if (arg != nullptr) {
        Klass* k = java_lang_Class::as_Klass(type_mirror);
        if (!arg->is_a(k)) {
          THROW_MSG_NULL(vmSymbols::java_lang_IllegalArgumentException(),
                         "argument type mismatch");
        }
      }
      Handle arg_handle(THREAD, arg);         // Create handle for argument
      java_args.push_oop(arg_handle); // Push handle
    }
  }

  assert(java_args.size_of_parameters() == method->size_of_parameters(),
    "just checking");

  // All oops (including receiver) is passed in as Handles. An potential oop is returned as an
  // oop (i.e., NOT as an handle)
  JavaValue result(rtype);
  JavaCalls::call(&result, method, &java_args, THREAD);

  if (HAS_PENDING_EXCEPTION) {
    // Method threw an exception; wrap it in an InvocationTargetException
    oop target_exception = PENDING_EXCEPTION;
    CLEAR_PENDING_EXCEPTION;
    // JVMTI has already reported the pending exception
    // JVMTI internal flag reset is needed in order to report InvocationTargetException
    JvmtiExport::clear_detected_exception(THREAD);

    JavaCallArguments args(Handle(THREAD, target_exception));
    THROW_ARG_NULL(vmSymbols::java_lang_reflect_InvocationTargetException(),
                   vmSymbols::throwable_void_signature(),
                   &args);
  } else {
    if (rtype == T_BOOLEAN || rtype == T_BYTE || rtype == T_CHAR || rtype == T_SHORT) {
      narrow((jvalue*)result.get_value_addr(), rtype, CHECK_NULL);
    }
    return Reflection::box((jvalue*)result.get_value_addr(), rtype, THREAD);
  }
}

// This would be nicer if, say, java.lang.reflect.Method was a subclass
// of java.lang.reflect.Constructor

oop Reflection::invoke_method(oop method_mirror, Handle receiver, objArrayHandle args, TRAPS) {
  oop mirror             = java_lang_reflect_Method::clazz(method_mirror);
  int slot               = java_lang_reflect_Method::slot(method_mirror);
  bool override          = java_lang_reflect_Method::override(method_mirror) != 0;
  objArrayHandle ptypes(THREAD, objArrayOop(java_lang_reflect_Method::parameter_types(method_mirror)));

  oop return_type_mirror = java_lang_reflect_Method::return_type(method_mirror);
  BasicType rtype;
  if (java_lang_Class::is_primitive(return_type_mirror)) {
    rtype = basic_type_mirror_to_basic_type(return_type_mirror);
  } else {
    rtype = T_OBJECT;
  }

  InstanceKlass* klass = InstanceKlass::cast(java_lang_Class::as_Klass(mirror));
  Method* m = klass->method_with_idnum(slot);
  if (m == nullptr) {
    THROW_MSG_NULL(vmSymbols::java_lang_InternalError(), "invoke");
  }
  methodHandle method(THREAD, m);

  return invoke(klass, method, receiver, override, ptypes, rtype, args, true, THREAD);
}


oop Reflection::invoke_constructor(oop constructor_mirror, objArrayHandle args, TRAPS) {
  oop mirror             = java_lang_reflect_Constructor::clazz(constructor_mirror);
  int slot               = java_lang_reflect_Constructor::slot(constructor_mirror);
  bool override          = java_lang_reflect_Constructor::override(constructor_mirror) != 0;
  objArrayHandle ptypes(THREAD, objArrayOop(java_lang_reflect_Constructor::parameter_types(constructor_mirror)));

  InstanceKlass* klass = InstanceKlass::cast(java_lang_Class::as_Klass(mirror));
  Method* m = klass->method_with_idnum(slot);
  if (m == nullptr) {
    THROW_MSG_NULL(vmSymbols::java_lang_InternalError(), "invoke");
  }
  methodHandle method(THREAD, m);

  // Make sure klass gets initialize
  klass->initialize(CHECK_NULL);

  // Create new instance (the receiver)
  klass->check_valid_for_instantiation(false, CHECK_NULL);
  Handle receiver = klass->allocate_instance_handle(CHECK_NULL);

  // Ignore result from call and return receiver
  invoke(klass, method, receiver, override, ptypes, T_VOID, args, false, CHECK_NULL);
  return receiver();
}<|MERGE_RESOLUTION|>--- conflicted
+++ resolved
@@ -870,12 +870,7 @@
   java_lang_reflect_Field::set_flags(rh(), flags);
 
   // Note the ACC_ANNOTATION bit, which is a per-class access flag, is never set here.
-<<<<<<< HEAD
-  int modifiers = fd->access_flags().as_int();
-  java_lang_reflect_Field::set_modifiers(rh(), modifiers);
-=======
   java_lang_reflect_Field::set_modifiers(rh(), fd->access_flags().as_field_flags());
->>>>>>> 2e00816a
   java_lang_reflect_Field::set_override(rh(), false);
   if (fd->has_generic_signature()) {
     Symbol*  gs = fd->generic_signature();
