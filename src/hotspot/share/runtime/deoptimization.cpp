--- conflicted
+++ resolved
@@ -250,17 +250,13 @@
       if (objects != NULL || vk != NULL) {
         bool skip_internal = (cm != NULL) && !cm->is_compiled_by_jvmci();
         JRT_BLOCK
-<<<<<<< HEAD
           if (vk != NULL) {
             realloc_failures = realloc_value_type_result(vk, map, return_oops, THREAD);
           }
           if (objects != NULL) {
-            realloc_failures = realloc_failures || realloc_objects(thread, &deoptee, objects, THREAD);
+            realloc_failures = realloc_failures || realloc_objects(thread, &deoptee, &map, objects, THREAD);
             reassign_fields(&deoptee, &map, objects, realloc_failures, skip_internal, THREAD);
           }
-=======
-          realloc_failures = realloc_objects(thread, &deoptee, &map, objects, THREAD);
->>>>>>> 60f385e7
         JRT_END
 #ifndef PRODUCT
         if (TraceDeoptimization) {
@@ -989,17 +985,13 @@
       }
 #endif // INCLUDE_JVMCI || INCLUDE_AOT
       InstanceKlass* ik = InstanceKlass::cast(k);
-<<<<<<< HEAD
-      obj = ik->allocate_instance(THREAD);
+      if (obj == NULL) {
+        obj = ik->allocate_instance(THREAD);
+      }
     } else if (k->is_valueArray_klass()) {
       ValueArrayKlass* ak = ValueArrayKlass::cast(k);
       // Value type array must be zeroed because not all memory is reassigned
       obj = ak->allocate(sv->field_size(), THREAD);
-=======
-      if (obj == NULL) {
-        obj = ik->allocate_instance(THREAD);
-      }
->>>>>>> 60f385e7
     } else if (k->is_typeArray_klass()) {
       TypeArrayKlass* ak = TypeArrayKlass::cast(k);
       assert(sv->field_size() % type2size[ak->element_type()] == 0, "non-integral array length");
