--- conflicted
+++ resolved
@@ -1283,16 +1283,9 @@
 
     // Check if the object may be null and has an additional null_marker input that needs
     // to be checked before using the field values. Skip re-allocation if it is null.
-<<<<<<< HEAD
     if (k->is_inline_klass() && sv->has_properties()) {
-      jint is_init = StackValue::create_stack_value(fr, reg_map, sv->properties())->get_jint();
-      if (is_init == 0) {
-=======
-    if (sv->maybe_null()) {
-      assert(k->is_inline_klass(), "must be an inline klass");
-      jint null_marker = StackValue::create_stack_value(fr, reg_map, sv->null_marker())->get_jint();
+      jint null_marker = StackValue::create_stack_value(fr, reg_map, sv->properties())->get_jint();
       if (null_marker == 0) {
->>>>>>> bd1d97b7
         continue;
       }
     }
