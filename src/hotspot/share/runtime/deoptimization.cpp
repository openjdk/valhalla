/*
 * Copyright (c) 1997, 2020, Oracle and/or its affiliates. All rights reserved.
 * DO NOT ALTER OR REMOVE COPYRIGHT NOTICES OR THIS FILE HEADER.
 *
 * This code is free software; you can redistribute it and/or modify it
 * under the terms of the GNU General Public License version 2 only, as
 * published by the Free Software Foundation.
 *
 * This code is distributed in the hope that it will be useful, but WITHOUT
 * ANY WARRANTY; without even the implied warranty of MERCHANTABILITY or
 * FITNESS FOR A PARTICULAR PURPOSE.  See the GNU General Public License
 * version 2 for more details (a copy is included in the LICENSE file that
 * accompanied this code).
 *
 * You should have received a copy of the GNU General Public License version
 * 2 along with this work; if not, write to the Free Software Foundation,
 * Inc., 51 Franklin St, Fifth Floor, Boston, MA 02110-1301 USA.
 *
 * Please contact Oracle, 500 Oracle Parkway, Redwood Shores, CA 94065 USA
 * or visit www.oracle.com if you need additional information or have any
 * questions.
 *
 */

#include "precompiled.hpp"
#include "jvm.h"
#include "classfile/javaClasses.inline.hpp"
#include "classfile/symbolTable.hpp"
#include "classfile/systemDictionary.hpp"
#include "code/codeCache.hpp"
#include "code/debugInfoRec.hpp"
#include "code/nmethod.hpp"
#include "code/pcDesc.hpp"
#include "code/scopeDesc.hpp"
#include "compiler/compilationPolicy.hpp"
#include "interpreter/bytecode.hpp"
#include "interpreter/interpreter.hpp"
#include "interpreter/oopMapCache.hpp"
#include "memory/allocation.inline.hpp"
#include "memory/oopFactory.hpp"
#include "memory/resourceArea.hpp"
#include "memory/universe.hpp"
#include "oops/constantPool.hpp"
#include "oops/flatArrayKlass.hpp"
#include "oops/flatArrayOop.hpp"
#include "oops/method.hpp"
#include "oops/objArrayKlass.hpp"
#include "oops/objArrayOop.inline.hpp"
#include "oops/oop.inline.hpp"
#include "oops/fieldStreams.inline.hpp"
#include "oops/inlineKlass.inline.hpp"
#include "oops/typeArrayOop.inline.hpp"
#include "oops/verifyOopClosure.hpp"
#include "prims/jvmtiDeferredUpdates.hpp"
#include "prims/jvmtiThreadState.hpp"
#include "prims/vectorSupport.hpp"
#include "prims/methodHandles.hpp"
#include "runtime/atomic.hpp"
#include "runtime/biasedLocking.hpp"
#include "runtime/deoptimization.hpp"
#include "runtime/escapeBarrier.hpp"
#include "runtime/fieldDescriptor.hpp"
#include "runtime/fieldDescriptor.inline.hpp"
#include "runtime/frame.inline.hpp"
#include "runtime/handles.inline.hpp"
#include "runtime/interfaceSupport.inline.hpp"
#include "runtime/jniHandles.inline.hpp"
#include "runtime/objectMonitor.inline.hpp"
#include "runtime/safepointVerifiers.hpp"
#include "runtime/sharedRuntime.hpp"
#include "runtime/signature.hpp"
#include "runtime/stackWatermarkSet.hpp"
#include "runtime/stubRoutines.hpp"
#include "runtime/thread.hpp"
#include "runtime/threadSMR.hpp"
#include "runtime/vframe.hpp"
#include "runtime/vframeArray.hpp"
#include "runtime/vframe_hp.hpp"
#include "utilities/events.hpp"
#include "utilities/macros.hpp"
#include "utilities/preserveException.hpp"
#include "utilities/xmlstream.hpp"
#if INCLUDE_JFR
#include "jfr/jfrEvents.hpp"
#include "jfr/metadata/jfrSerializer.hpp"
#endif

bool DeoptimizationMarker::_is_active = false;

Deoptimization::UnrollBlock::UnrollBlock(int  size_of_deoptimized_frame,
                                         int  caller_adjustment,
                                         int  caller_actual_parameters,
                                         int  number_of_frames,
                                         intptr_t* frame_sizes,
                                         address* frame_pcs,
                                         BasicType return_type,
                                         int exec_mode) {
  _size_of_deoptimized_frame = size_of_deoptimized_frame;
  _caller_adjustment         = caller_adjustment;
  _caller_actual_parameters  = caller_actual_parameters;
  _number_of_frames          = number_of_frames;
  _frame_sizes               = frame_sizes;
  _frame_pcs                 = frame_pcs;
  _register_block            = NEW_C_HEAP_ARRAY(intptr_t, RegisterMap::reg_count * 2, mtCompiler);
  _return_type               = return_type;
  _initial_info              = 0;
  // PD (x86 only)
  _counter_temp              = 0;
  _unpack_kind               = exec_mode;
  _sender_sp_temp            = 0;

  _total_frame_sizes         = size_of_frames();
  assert(exec_mode >= 0 && exec_mode < Unpack_LIMIT, "Unexpected exec_mode");
}


Deoptimization::UnrollBlock::~UnrollBlock() {
  FREE_C_HEAP_ARRAY(intptr_t, _frame_sizes);
  FREE_C_HEAP_ARRAY(intptr_t, _frame_pcs);
  FREE_C_HEAP_ARRAY(intptr_t, _register_block);
}


intptr_t* Deoptimization::UnrollBlock::value_addr_at(int register_number) const {
  assert(register_number < RegisterMap::reg_count, "checking register number");
  return &_register_block[register_number * 2];
}



int Deoptimization::UnrollBlock::size_of_frames() const {
  // Acount first for the adjustment of the initial frame
  int result = _caller_adjustment;
  for (int index = 0; index < number_of_frames(); index++) {
    result += frame_sizes()[index];
  }
  return result;
}


void Deoptimization::UnrollBlock::print() {
  ttyLocker ttyl;
  tty->print_cr("UnrollBlock");
  tty->print_cr("  size_of_deoptimized_frame = %d", _size_of_deoptimized_frame);
  tty->print(   "  frame_sizes: ");
  for (int index = 0; index < number_of_frames(); index++) {
    tty->print(INTX_FORMAT " ", frame_sizes()[index]);
  }
  tty->cr();
}


// In order to make fetch_unroll_info work properly with escape
// analysis, The method was changed from JRT_LEAF to JRT_BLOCK_ENTRY and
// ResetNoHandleMark and HandleMark were removed from it. The actual reallocation
// of previously eliminated objects occurs in realloc_objects, which is
// called from the method fetch_unroll_info_helper below.
JRT_BLOCK_ENTRY(Deoptimization::UnrollBlock*, Deoptimization::fetch_unroll_info(JavaThread* thread, int exec_mode))
  // It is actually ok to allocate handles in a leaf method. It causes no safepoints,
  // but makes the entry a little slower. There is however a little dance we have to
  // do in debug mode to get around the NoHandleMark code in the JRT_LEAF macro

  // fetch_unroll_info() is called at the beginning of the deoptimization
  // handler. Note this fact before we start generating temporary frames
  // that can confuse an asynchronous stack walker. This counter is
  // decremented at the end of unpack_frames().
  if (TraceDeoptimization) {
    tty->print_cr("Deoptimizing thread " INTPTR_FORMAT, p2i(thread));
  }
  thread->inc_in_deopt_handler();

  if (exec_mode == Unpack_exception) {
    // When we get here, a callee has thrown an exception into a deoptimized
    // frame. That throw might have deferred stack watermark checking until
    // after unwinding. So we deal with such deferred requests here.
    StackWatermarkSet::after_unwind(thread);
  }

  return fetch_unroll_info_helper(thread, exec_mode);
JRT_END

#if COMPILER2_OR_JVMCI
static bool eliminate_allocations(JavaThread* thread, int exec_mode, CompiledMethod* compiled_method,
                                  frame& deoptee, RegisterMap& map, GrowableArray<compiledVFrame*>* chunk,
                                  bool& deoptimized_objects) {
  bool realloc_failures = false;
  assert (chunk->at(0)->scope() != NULL,"expect only compiled java frames");

  JavaThread* deoptee_thread = chunk->at(0)->thread();
  assert(exec_mode == Deoptimization::Unpack_none || (deoptee_thread == thread),
         "a frame can only be deoptimized by the owner thread");

  GrowableArray<ScopeValue*>* objects = chunk->at(0)->scope()->objects();

  // The flag return_oop() indicates call sites which return oop
  // in compiled code. Such sites include java method calls,
  // runtime calls (for example, used to allocate new objects/arrays
  // on slow code path) and any other calls generated in compiled code.
  // It is not guaranteed that we can get such information here only
  // by analyzing bytecode in deoptimized frames. This is why this flag
  // is set during method compilation (see Compile::Process_OopMap_Node()).
  // If the previous frame was popped or if we are dispatching an exception,
  // we don't have an oop result.
  ScopeDesc* scope = chunk->at(0)->scope();
  bool save_oop_result = scope->return_oop() && !thread->popframe_forcing_deopt_reexecution() && (exec_mode == Deoptimization::Unpack_deopt);
  // In case of the return of multiple values, we must take care
  // of all oop return values.
  GrowableArray<Handle> return_oops;
  InlineKlass* vk = NULL;
  if (save_oop_result && scope->return_vt()) {
    vk = InlineKlass::returned_inline_klass(map);
    if (vk != NULL) {
      vk->save_oop_fields(map, return_oops);
      save_oop_result = false;
    }
  }
  if (save_oop_result) {
    // Reallocation may trigger GC. If deoptimization happened on return from
    // call which returns oop we need to save it since it is not in oopmap.
    oop result = deoptee.saved_oop_result(&map);
    assert(oopDesc::is_oop_or_null(result), "must be oop");
    return_oops.push(Handle(thread, result));
    assert(Universe::heap()->is_in_or_null(result), "must be heap pointer");
    if (TraceDeoptimization) {
      ttyLocker ttyl;
      tty->print_cr("SAVED OOP RESULT " INTPTR_FORMAT " in thread " INTPTR_FORMAT, p2i(result), p2i(thread));
    }
  }
<<<<<<< HEAD
  if (objects != NULL || vk != NULL) {
    bool skip_internal = (compiled_method != NULL) && !compiled_method->is_compiled_by_jvmci();
    JRT_BLOCK
      if (vk != NULL) {
        realloc_failures = Deoptimization::realloc_inline_type_result(vk, map, return_oops, THREAD);
      }
      if (objects != NULL) {
        realloc_failures = realloc_failures || Deoptimization::realloc_objects(thread, &deoptee, &map, objects, THREAD);
        Deoptimization::reassign_fields(&deoptee, &map, objects, realloc_failures, skip_internal, THREAD);
      }
    JRT_END
#ifndef PRODUCT
    if (TraceDeoptimization) {
      ttyLocker ttyl;
      tty->print_cr("REALLOC OBJECTS in thread " INTPTR_FORMAT, p2i(thread));
      if (objects != NULL) {
        Deoptimization::print_objects(objects, realloc_failures);
      } else {
        Handle obj = realloc_failures ? Handle() : return_oops.first();
        Deoptimization::print_object(vk, obj, realloc_failures);
      }
=======
  if (objects != NULL) {
    if (exec_mode == Deoptimization::Unpack_none) {
      assert(thread->thread_state() == _thread_in_vm, "assumption");
      Thread* THREAD = thread;
      // Clear pending OOM if reallocation fails and return true indicating allocation failure
      realloc_failures = Deoptimization::realloc_objects(thread, &deoptee, &map, objects, CHECK_AND_CLEAR_(true));
      // Make sure the deoptee frame gets processed after a potential safepoint during
      // object reallocation. This is necessary because (a) deoptee_thread can be
      // different from the current thread and (b) the deoptee frame does not need to be
      // the top frame.
      StackWatermarkSet::finish_processing(deoptee_thread, NULL /* context */, StackWatermarkKind::gc);
      deoptimized_objects = true;
    } else {
      JRT_BLOCK
      realloc_failures = Deoptimization::realloc_objects(thread, &deoptee, &map, objects, THREAD);
      JRT_END
    }
    bool skip_internal = (compiled_method != NULL) && !compiled_method->is_compiled_by_jvmci();
    Deoptimization::reassign_fields(&deoptee, &map, objects, realloc_failures, skip_internal);
#ifndef PRODUCT
    if (TraceDeoptimization) {
      ttyLocker ttyl;
      tty->print_cr("REALLOC OBJECTS in thread " INTPTR_FORMAT, p2i(deoptee_thread));
      Deoptimization::print_objects(objects, realloc_failures);
>>>>>>> d735f919
    }
#endif
  }
  if (save_oop_result || vk != NULL) {
    // Restore result.
    assert(return_oops.length() == 1, "no inline type");
    deoptee.set_saved_oop_result(&map, return_oops.pop()());
  }
  return realloc_failures;
}

static void eliminate_locks(JavaThread* thread, GrowableArray<compiledVFrame*>* chunk, bool realloc_failures,
                            frame& deoptee, int exec_mode, bool& deoptimized_objects) {
  JavaThread* deoptee_thread = chunk->at(0)->thread();
  assert(!EscapeBarrier::objs_are_deoptimized(deoptee_thread, deoptee.id()), "must relock just once");
  assert(thread == Thread::current(), "should be");
  HandleMark hm(thread);
#ifndef PRODUCT
  bool first = true;
#endif
  for (int i = 0; i < chunk->length(); i++) {
    compiledVFrame* cvf = chunk->at(i);
    assert (cvf->scope() != NULL,"expect only compiled java frames");
    GrowableArray<MonitorInfo*>* monitors = cvf->monitors();
    if (monitors->is_nonempty()) {
      bool relocked = Deoptimization::relock_objects(thread, monitors, deoptee_thread, deoptee,
                                                     exec_mode, realloc_failures);
      deoptimized_objects = deoptimized_objects || relocked;
#ifndef PRODUCT
      if (PrintDeoptimizationDetails) {
        ttyLocker ttyl;
        for (int j = 0; j < monitors->length(); j++) {
          MonitorInfo* mi = monitors->at(j);
          if (mi->eliminated()) {
            if (first) {
              first = false;
              tty->print_cr("RELOCK OBJECTS in thread " INTPTR_FORMAT, p2i(thread));
            }
            if (exec_mode == Deoptimization::Unpack_none) {
              ObjectMonitor* monitor = deoptee_thread->current_waiting_monitor();
              if (monitor != NULL && (oop)monitor->object() == mi->owner()) {
                tty->print_cr("     object <" INTPTR_FORMAT "> DEFERRED relocking after wait", p2i(mi->owner()));
                continue;
              }
            }
            if (mi->owner_is_scalar_replaced()) {
              Klass* k = java_lang_Class::as_Klass(mi->owner_klass());
              tty->print_cr("     failed reallocation for klass %s", k->external_name());
            } else {
              tty->print_cr("     object <" INTPTR_FORMAT "> locked", p2i(mi->owner()));
            }
          }
        }
      }
#endif // !PRODUCT
    }
  }
}

// Deoptimize objects, that is reallocate and relock them, just before they escape through JVMTI.
// The given vframes cover one physical frame.
bool Deoptimization::deoptimize_objects_internal(JavaThread* thread, GrowableArray<compiledVFrame*>* chunk,
                                                 bool& realloc_failures) {
  frame deoptee = chunk->at(0)->fr();
  JavaThread* deoptee_thread = chunk->at(0)->thread();
  CompiledMethod* cm = deoptee.cb()->as_compiled_method_or_null();
  RegisterMap map(chunk->at(0)->register_map());
  bool deoptimized_objects = false;

  bool const jvmci_enabled = JVMCI_ONLY(UseJVMCICompiler) NOT_JVMCI(false);

  // Reallocate the non-escaping objects and restore their fields.
  if (jvmci_enabled COMPILER2_PRESENT(|| (DoEscapeAnalysis && EliminateAllocations))) {
    realloc_failures = eliminate_allocations(thread, Unpack_none, cm, deoptee, map, chunk, deoptimized_objects);
  }

  // Revoke biases of objects with eliminated locks in the given frame.
  Deoptimization::revoke_for_object_deoptimization(deoptee_thread, deoptee, &map, thread);

  // MonitorInfo structures used in eliminate_locks are not GC safe.
  NoSafepointVerifier no_safepoint;

  // Now relock objects if synchronization on them was eliminated.
  if (jvmci_enabled COMPILER2_PRESENT(|| ((DoEscapeAnalysis || EliminateNestedLocks) && EliminateLocks))) {
    eliminate_locks(thread, chunk, realloc_failures, deoptee, Unpack_none, deoptimized_objects);
  }
  return deoptimized_objects;
}
#endif // COMPILER2_OR_JVMCI

// This is factored, since it is both called from a JRT_LEAF (deoptimization) and a JRT_ENTRY (uncommon_trap)
Deoptimization::UnrollBlock* Deoptimization::fetch_unroll_info_helper(JavaThread* thread, int exec_mode) {
  // When we get here we are about to unwind the deoptee frame. In order to
  // catch not yet safe to use frames, the following stack watermark barrier
  // poll will make such frames safe to use.
  StackWatermarkSet::before_unwind(thread);

  // Note: there is a safepoint safety issue here. No matter whether we enter
  // via vanilla deopt or uncommon trap we MUST NOT stop at a safepoint once
  // the vframeArray is created.
  //

  // Allocate our special deoptimization ResourceMark
  DeoptResourceMark* dmark = new DeoptResourceMark(thread);
  assert(thread->deopt_mark() == NULL, "Pending deopt!");
  thread->set_deopt_mark(dmark);

  frame stub_frame = thread->last_frame(); // Makes stack walkable as side effect
  RegisterMap map(thread, true);
  RegisterMap dummy_map(thread, false);
  // Now get the deoptee with a valid map
  frame deoptee = stub_frame.sender(&map);
  // Set the deoptee nmethod
  assert(thread->deopt_compiled_method() == NULL, "Pending deopt!");
  CompiledMethod* cm = deoptee.cb()->as_compiled_method_or_null();
  thread->set_deopt_compiled_method(cm);

  if (VerifyStack) {
    thread->validate_frame_layout();
  }

  // Create a growable array of VFrames where each VFrame represents an inlined
  // Java frame.  This storage is allocated with the usual system arena.
  assert(deoptee.is_compiled_frame(), "Wrong frame type");
  GrowableArray<compiledVFrame*>* chunk = new GrowableArray<compiledVFrame*>(10);
  vframe* vf = vframe::new_vframe(&deoptee, &map, thread);
  while (!vf->is_top()) {
    assert(vf->is_compiled_frame(), "Wrong frame type");
    chunk->push(compiledVFrame::cast(vf));
    vf = vf->sender();
  }
  assert(vf->is_compiled_frame(), "Wrong frame type");
  chunk->push(compiledVFrame::cast(vf));

  bool realloc_failures = false;

#if COMPILER2_OR_JVMCI
#if INCLUDE_JVMCI
  bool jvmci_enabled = true;
#else
  bool jvmci_enabled = false;
#endif

  // Reallocate the non-escaping objects and restore their fields. Then
  // relock objects if synchronization on them was eliminated.
  if (jvmci_enabled COMPILER2_PRESENT( || (DoEscapeAnalysis && EliminateAllocations) )) {
    bool unused;
    realloc_failures = eliminate_allocations(thread, exec_mode, cm, deoptee, map, chunk, unused);
  }
#endif // COMPILER2_OR_JVMCI

  // Revoke biases, done with in java state.
  // No safepoints allowed after this
  revoke_from_deopt_handler(thread, deoptee, &map);

  // Ensure that no safepoint is taken after pointers have been stored
  // in fields of rematerialized objects.  If a safepoint occurs from here on
  // out the java state residing in the vframeArray will be missed.
  // Locks may be rebaised in a safepoint.
  NoSafepointVerifier no_safepoint;

#if COMPILER2_OR_JVMCI
  if ((jvmci_enabled COMPILER2_PRESENT( || ((DoEscapeAnalysis || EliminateNestedLocks) && EliminateLocks) ))
      && !EscapeBarrier::objs_are_deoptimized(thread, deoptee.id())) {
    bool unused;
    eliminate_locks(thread, chunk, realloc_failures, deoptee, exec_mode, unused);
  }
#endif // COMPILER2_OR_JVMCI

  ScopeDesc* trap_scope = chunk->at(0)->scope();
  Handle exceptionObject;
  if (trap_scope->rethrow_exception()) {
    if (PrintDeoptimizationDetails) {
      tty->print_cr("Exception to be rethrown in the interpreter for method %s::%s at bci %d", trap_scope->method()->method_holder()->name()->as_C_string(), trap_scope->method()->name()->as_C_string(), trap_scope->bci());
    }
    GrowableArray<ScopeValue*>* expressions = trap_scope->expressions();
    guarantee(expressions != NULL && expressions->length() > 0, "must have exception to throw");
    ScopeValue* topOfStack = expressions->top();
    exceptionObject = StackValue::create_stack_value(&deoptee, &map, topOfStack)->get_obj();
    guarantee(exceptionObject() != NULL, "exception oop can not be null");
  }

  vframeArray* array = create_vframeArray(thread, deoptee, &map, chunk, realloc_failures);
#if COMPILER2_OR_JVMCI
  if (realloc_failures) {
    pop_frames_failed_reallocs(thread, array);
  }
#endif

  assert(thread->vframe_array_head() == NULL, "Pending deopt!");
  thread->set_vframe_array_head(array);

  // Now that the vframeArray has been created if we have any deferred local writes
  // added by jvmti then we can free up that structure as the data is now in the
  // vframeArray

  JvmtiDeferredUpdates::delete_updates_for_frame(thread, array->original().id());

  // Compute the caller frame based on the sender sp of stub_frame and stored frame sizes info.
  CodeBlob* cb = stub_frame.cb();
  // Verify we have the right vframeArray
  assert(cb->frame_size() >= 0, "Unexpected frame size");
  intptr_t* unpack_sp = stub_frame.sp() + cb->frame_size();

  // If the deopt call site is a MethodHandle invoke call site we have
  // to adjust the unpack_sp.
  nmethod* deoptee_nm = deoptee.cb()->as_nmethod_or_null();
  if (deoptee_nm != NULL && deoptee_nm->is_method_handle_return(deoptee.pc()))
    unpack_sp = deoptee.unextended_sp();

#ifdef ASSERT
  assert(cb->is_deoptimization_stub() ||
         cb->is_uncommon_trap_stub() ||
         strcmp("Stub<DeoptimizationStub.deoptimizationHandler>", cb->name()) == 0 ||
         strcmp("Stub<UncommonTrapStub.uncommonTrapHandler>", cb->name()) == 0,
         "unexpected code blob: %s", cb->name());
#endif

  // This is a guarantee instead of an assert because if vframe doesn't match
  // we will unpack the wrong deoptimized frame and wind up in strange places
  // where it will be very difficult to figure out what went wrong. Better
  // to die an early death here than some very obscure death later when the
  // trail is cold.
  // Note: on ia64 this guarantee can be fooled by frames with no memory stack
  // in that it will fail to detect a problem when there is one. This needs
  // more work in tiger timeframe.
  guarantee(array->unextended_sp() == unpack_sp, "vframe_array_head must contain the vframeArray to unpack");

  int number_of_frames = array->frames();

  // Compute the vframes' sizes.  Note that frame_sizes[] entries are ordered from outermost to innermost
  // virtual activation, which is the reverse of the elements in the vframes array.
  intptr_t* frame_sizes = NEW_C_HEAP_ARRAY(intptr_t, number_of_frames, mtCompiler);
  // +1 because we always have an interpreter return address for the final slot.
  address* frame_pcs = NEW_C_HEAP_ARRAY(address, number_of_frames + 1, mtCompiler);
  int popframe_extra_args = 0;
  // Create an interpreter return address for the stub to use as its return
  // address so the skeletal frames are perfectly walkable
  frame_pcs[number_of_frames] = Interpreter::deopt_entry(vtos, 0);

  // PopFrame requires that the preserved incoming arguments from the recently-popped topmost
  // activation be put back on the expression stack of the caller for reexecution
  if (JvmtiExport::can_pop_frame() && thread->popframe_forcing_deopt_reexecution()) {
    popframe_extra_args = in_words(thread->popframe_preserved_args_size_in_words());
  }

  // Find the current pc for sender of the deoptee. Since the sender may have been deoptimized
  // itself since the deoptee vframeArray was created we must get a fresh value of the pc rather
  // than simply use array->sender.pc(). This requires us to walk the current set of frames
  //
  frame deopt_sender = stub_frame.sender(&dummy_map); // First is the deoptee frame
  deopt_sender = deopt_sender.sender(&dummy_map);     // Now deoptee caller

  // It's possible that the number of parameters at the call site is
  // different than number of arguments in the callee when method
  // handles are used.  If the caller is interpreted get the real
  // value so that the proper amount of space can be added to it's
  // frame.
  bool caller_was_method_handle = false;
  if (deopt_sender.is_interpreted_frame()) {
    methodHandle method(thread, deopt_sender.interpreter_frame_method());
    Bytecode_invoke cur = Bytecode_invoke_check(method, deopt_sender.interpreter_frame_bci());
    if (cur.is_invokedynamic() || cur.is_invokehandle()) {
      // Method handle invokes may involve fairly arbitrary chains of
      // calls so it's impossible to know how much actual space the
      // caller has for locals.
      caller_was_method_handle = true;
    }
  }

  //
  // frame_sizes/frame_pcs[0] oldest frame (int or c2i)
  // frame_sizes/frame_pcs[1] next oldest frame (int)
  // frame_sizes/frame_pcs[n] youngest frame (int)
  //
  // Now a pc in frame_pcs is actually the return address to the frame's caller (a frame
  // owns the space for the return address to it's caller).  Confusing ain't it.
  //
  // The vframe array can address vframes with indices running from
  // 0.._frames-1. Index  0 is the youngest frame and _frame - 1 is the oldest (root) frame.
  // When we create the skeletal frames we need the oldest frame to be in the zero slot
  // in the frame_sizes/frame_pcs so the assembly code can do a trivial walk.
  // so things look a little strange in this loop.
  //
  int callee_parameters = 0;
  int callee_locals = 0;
  for (int index = 0; index < array->frames(); index++ ) {
    // frame[number_of_frames - 1 ] = on_stack_size(youngest)
    // frame[number_of_frames - 2 ] = on_stack_size(sender(youngest))
    // frame[number_of_frames - 3 ] = on_stack_size(sender(sender(youngest)))
    frame_sizes[number_of_frames - 1 - index] = BytesPerWord * array->element(index)->on_stack_size(callee_parameters,
                                                                                                    callee_locals,
                                                                                                    index == 0,
                                                                                                    popframe_extra_args);
    // This pc doesn't have to be perfect just good enough to identify the frame
    // as interpreted so the skeleton frame will be walkable
    // The correct pc will be set when the skeleton frame is completely filled out
    // The final pc we store in the loop is wrong and will be overwritten below
    frame_pcs[number_of_frames - 1 - index ] = Interpreter::deopt_entry(vtos, 0) - frame::pc_return_offset;

    callee_parameters = array->element(index)->method()->size_of_parameters();
    callee_locals = array->element(index)->method()->max_locals();
    popframe_extra_args = 0;
  }

  // Compute whether the root vframe returns a float or double value.
  BasicType return_type;
  {
    methodHandle method(thread, array->element(0)->method());
    Bytecode_invoke invoke = Bytecode_invoke_check(method, array->element(0)->bci());
    return_type = invoke.is_valid() ? invoke.result_type() : T_ILLEGAL;
  }

  // Compute information for handling adapters and adjusting the frame size of the caller.
  int caller_adjustment = 0;

  // Compute the amount the oldest interpreter frame will have to adjust
  // its caller's stack by. If the caller is a compiled frame then
  // we pretend that the callee has no parameters so that the
  // extension counts for the full amount of locals and not just
  // locals-parms. This is because without a c2i adapter the parm
  // area as created by the compiled frame will not be usable by
  // the interpreter. (Depending on the calling convention there
  // may not even be enough space).

  // QQQ I'd rather see this pushed down into last_frame_adjust
  // and have it take the sender (aka caller).

  if (deopt_sender.is_compiled_frame() || caller_was_method_handle) {
    caller_adjustment = last_frame_adjust(0, callee_locals);
  } else if (callee_locals > callee_parameters) {
    // The caller frame may need extending to accommodate
    // non-parameter locals of the first unpacked interpreted frame.
    // Compute that adjustment.
    caller_adjustment = last_frame_adjust(callee_parameters, callee_locals);
  }

  // If the sender is deoptimized we must retrieve the address of the handler
  // since the frame will "magically" show the original pc before the deopt
  // and we'd undo the deopt.

  frame_pcs[0] = deopt_sender.raw_pc();

  assert(CodeCache::find_blob_unsafe(frame_pcs[0]) != NULL, "bad pc");

#if INCLUDE_JVMCI
  if (exceptionObject() != NULL) {
    thread->set_exception_oop(exceptionObject());
    exec_mode = Unpack_exception;
  }
#endif

  if (thread->frames_to_pop_failed_realloc() > 0 && exec_mode != Unpack_uncommon_trap) {
    assert(thread->has_pending_exception(), "should have thrown OOME");
    thread->set_exception_oop(thread->pending_exception());
    thread->clear_pending_exception();
    exec_mode = Unpack_exception;
  }

#if INCLUDE_JVMCI
  if (thread->frames_to_pop_failed_realloc() > 0) {
    thread->set_pending_monitorenter(false);
  }
#endif

  UnrollBlock* info = new UnrollBlock(array->frame_size() * BytesPerWord,
                                      caller_adjustment * BytesPerWord,
                                      caller_was_method_handle ? 0 : callee_parameters,
                                      number_of_frames,
                                      frame_sizes,
                                      frame_pcs,
                                      return_type,
                                      exec_mode);
  // On some platforms, we need a way to pass some platform dependent
  // information to the unpacking code so the skeletal frames come out
  // correct (initial fp value, unextended sp, ...)
  info->set_initial_info((intptr_t) array->sender().initial_deoptimization_info());

  if (array->frames() > 1) {
    if (VerifyStack && TraceDeoptimization) {
      ttyLocker ttyl;
      tty->print_cr("Deoptimizing method containing inlining");
    }
  }

  array->set_unroll_block(info);
  return info;
}

// Called to cleanup deoptimization data structures in normal case
// after unpacking to stack and when stack overflow error occurs
void Deoptimization::cleanup_deopt_info(JavaThread *thread,
                                        vframeArray *array) {

  // Get array if coming from exception
  if (array == NULL) {
    array = thread->vframe_array_head();
  }
  thread->set_vframe_array_head(NULL);

  // Free the previous UnrollBlock
  vframeArray* old_array = thread->vframe_array_last();
  thread->set_vframe_array_last(array);

  if (old_array != NULL) {
    UnrollBlock* old_info = old_array->unroll_block();
    old_array->set_unroll_block(NULL);
    delete old_info;
    delete old_array;
  }

  // Deallocate any resource creating in this routine and any ResourceObjs allocated
  // inside the vframeArray (StackValueCollections)

  delete thread->deopt_mark();
  thread->set_deopt_mark(NULL);
  thread->set_deopt_compiled_method(NULL);


  if (JvmtiExport::can_pop_frame()) {
    // Regardless of whether we entered this routine with the pending
    // popframe condition bit set, we should always clear it now
    thread->clear_popframe_condition();
  }

  // unpack_frames() is called at the end of the deoptimization handler
  // and (in C2) at the end of the uncommon trap handler. Note this fact
  // so that an asynchronous stack walker can work again. This counter is
  // incremented at the beginning of fetch_unroll_info() and (in C2) at
  // the beginning of uncommon_trap().
  thread->dec_in_deopt_handler();
}

// Moved from cpu directories because none of the cpus has callee save values.
// If a cpu implements callee save values, move this to deoptimization_<cpu>.cpp.
void Deoptimization::unwind_callee_save_values(frame* f, vframeArray* vframe_array) {

  // This code is sort of the equivalent of C2IAdapter::setup_stack_frame back in
  // the days we had adapter frames. When we deoptimize a situation where a
  // compiled caller calls a compiled caller will have registers it expects
  // to survive the call to the callee. If we deoptimize the callee the only
  // way we can restore these registers is to have the oldest interpreter
  // frame that we create restore these values. That is what this routine
  // will accomplish.

  // At the moment we have modified c2 to not have any callee save registers
  // so this problem does not exist and this routine is just a place holder.

  assert(f->is_interpreted_frame(), "must be interpreted");
}

// Return BasicType of value being returned
JRT_LEAF(BasicType, Deoptimization::unpack_frames(JavaThread* thread, int exec_mode))

  // We are already active in the special DeoptResourceMark any ResourceObj's we
  // allocate will be freed at the end of the routine.

  // It is actually ok to allocate handles in a leaf method. It causes no safepoints,
  // but makes the entry a little slower. There is however a little dance we have to
  // do in debug mode to get around the NoHandleMark code in the JRT_LEAF macro
  ResetNoHandleMark rnhm; // No-op in release/product versions
  HandleMark hm(thread);

  frame stub_frame = thread->last_frame();

  // Since the frame to unpack is the top frame of this thread, the vframe_array_head
  // must point to the vframeArray for the unpack frame.
  vframeArray* array = thread->vframe_array_head();

#ifndef PRODUCT
  if (TraceDeoptimization) {
    ttyLocker ttyl;
    tty->print_cr("DEOPT UNPACKING thread " INTPTR_FORMAT " vframeArray " INTPTR_FORMAT " mode %d",
                  p2i(thread), p2i(array), exec_mode);
  }
#endif
  Events::log_deopt_message(thread, "DEOPT UNPACKING pc=" INTPTR_FORMAT " sp=" INTPTR_FORMAT " mode %d",
              p2i(stub_frame.pc()), p2i(stub_frame.sp()), exec_mode);

  UnrollBlock* info = array->unroll_block();

  // We set the last_Java frame. But the stack isn't really parsable here. So we
  // clear it to make sure JFR understands not to try and walk stacks from events
  // in here.
  intptr_t* sp = thread->frame_anchor()->last_Java_sp();
  thread->frame_anchor()->set_last_Java_sp(NULL);

  // Unpack the interpreter frames and any adapter frame (c2 only) we might create.
  array->unpack_to_stack(stub_frame, exec_mode, info->caller_actual_parameters());

  thread->frame_anchor()->set_last_Java_sp(sp);

  BasicType bt = info->return_type();

  // If we have an exception pending, claim that the return type is an oop
  // so the deopt_blob does not overwrite the exception_oop.

  if (exec_mode == Unpack_exception)
    bt = T_OBJECT;

  // Cleanup thread deopt data
  cleanup_deopt_info(thread, array);

#ifndef PRODUCT
  if (VerifyStack) {
    ResourceMark res_mark;
    // Clear pending exception to not break verification code (restored afterwards)
    PRESERVE_EXCEPTION_MARK;

    thread->validate_frame_layout();

    // Verify that the just-unpacked frames match the interpreter's
    // notions of expression stack and locals
    vframeArray* cur_array = thread->vframe_array_last();
    RegisterMap rm(thread, false);
    rm.set_include_argument_oops(false);
    bool is_top_frame = true;
    int callee_size_of_parameters = 0;
    int callee_max_locals = 0;
    for (int i = 0; i < cur_array->frames(); i++) {
      vframeArrayElement* el = cur_array->element(i);
      frame* iframe = el->iframe();
      guarantee(iframe->is_interpreted_frame(), "Wrong frame type");

      // Get the oop map for this bci
      InterpreterOopMap mask;
      int cur_invoke_parameter_size = 0;
      bool try_next_mask = false;
      int next_mask_expression_stack_size = -1;
      int top_frame_expression_stack_adjustment = 0;
      methodHandle mh(thread, iframe->interpreter_frame_method());
      OopMapCache::compute_one_oop_map(mh, iframe->interpreter_frame_bci(), &mask);
      BytecodeStream str(mh, iframe->interpreter_frame_bci());
      int max_bci = mh->code_size();
      // Get to the next bytecode if possible
      assert(str.bci() < max_bci, "bci in interpreter frame out of bounds");
      // Check to see if we can grab the number of outgoing arguments
      // at an uncommon trap for an invoke (where the compiler
      // generates debug info before the invoke has executed)
      Bytecodes::Code cur_code = str.next();
      if (Bytecodes::is_invoke(cur_code)) {
        Bytecode_invoke invoke(mh, iframe->interpreter_frame_bci());
        cur_invoke_parameter_size = invoke.size_of_parameters();
        if (i != 0 && !invoke.is_invokedynamic() && MethodHandles::has_member_arg(invoke.klass(), invoke.name())) {
          callee_size_of_parameters++;
        }
      }
      if (str.bci() < max_bci) {
        Bytecodes::Code next_code = str.next();
        if (next_code >= 0) {
          // The interpreter oop map generator reports results before
          // the current bytecode has executed except in the case of
          // calls. It seems to be hard to tell whether the compiler
          // has emitted debug information matching the "state before"
          // a given bytecode or the state after, so we try both
          if (!Bytecodes::is_invoke(cur_code) && cur_code != Bytecodes::_athrow) {
            // Get expression stack size for the next bytecode
            InterpreterOopMap next_mask;
            OopMapCache::compute_one_oop_map(mh, str.bci(), &next_mask);
            next_mask_expression_stack_size = next_mask.expression_stack_size();
            if (Bytecodes::is_invoke(next_code)) {
              Bytecode_invoke invoke(mh, str.bci());
              next_mask_expression_stack_size += invoke.size_of_parameters();
            }
            // Need to subtract off the size of the result type of
            // the bytecode because this is not described in the
            // debug info but returned to the interpreter in the TOS
            // caching register
            BasicType bytecode_result_type = Bytecodes::result_type(cur_code);
            if (bytecode_result_type != T_ILLEGAL) {
              top_frame_expression_stack_adjustment = type2size[bytecode_result_type];
            }
            assert(top_frame_expression_stack_adjustment >= 0, "stack adjustment must be positive");
            try_next_mask = true;
          }
        }
      }

      // Verify stack depth and oops in frame
      // This assertion may be dependent on the platform we're running on and may need modification (tested on x86 and sparc)
      if (!(
            /* SPARC */
            (iframe->interpreter_frame_expression_stack_size() == mask.expression_stack_size() + callee_size_of_parameters) ||
            /* x86 */
            (iframe->interpreter_frame_expression_stack_size() == mask.expression_stack_size() + callee_max_locals) ||
            (try_next_mask &&
             (iframe->interpreter_frame_expression_stack_size() == (next_mask_expression_stack_size -
                                                                    top_frame_expression_stack_adjustment))) ||
            (is_top_frame && (exec_mode == Unpack_exception) && iframe->interpreter_frame_expression_stack_size() == 0) ||
            (is_top_frame && (exec_mode == Unpack_uncommon_trap || exec_mode == Unpack_reexecute || el->should_reexecute()) &&
             (iframe->interpreter_frame_expression_stack_size() == mask.expression_stack_size() + cur_invoke_parameter_size))
            )) {
        {
          ttyLocker ttyl;

          // Print out some information that will help us debug the problem
          tty->print_cr("Wrong number of expression stack elements during deoptimization");
          tty->print_cr("  Error occurred while verifying frame %d (0..%d, 0 is topmost)", i, cur_array->frames() - 1);
          tty->print_cr("  Fabricated interpreter frame had %d expression stack elements",
                        iframe->interpreter_frame_expression_stack_size());
          tty->print_cr("  Interpreter oop map had %d expression stack elements", mask.expression_stack_size());
          tty->print_cr("  try_next_mask = %d", try_next_mask);
          tty->print_cr("  next_mask_expression_stack_size = %d", next_mask_expression_stack_size);
          tty->print_cr("  callee_size_of_parameters = %d", callee_size_of_parameters);
          tty->print_cr("  callee_max_locals = %d", callee_max_locals);
          tty->print_cr("  top_frame_expression_stack_adjustment = %d", top_frame_expression_stack_adjustment);
          tty->print_cr("  exec_mode = %d", exec_mode);
          tty->print_cr("  cur_invoke_parameter_size = %d", cur_invoke_parameter_size);
          tty->print_cr("  Thread = " INTPTR_FORMAT ", thread ID = %d", p2i(thread), thread->osthread()->thread_id());
          tty->print_cr("  Interpreted frames:");
          for (int k = 0; k < cur_array->frames(); k++) {
            vframeArrayElement* el = cur_array->element(k);
            tty->print_cr("    %s (bci %d)", el->method()->name_and_sig_as_C_string(), el->bci());
          }
          cur_array->print_on_2(tty);
        } // release tty lock before calling guarantee
        guarantee(false, "wrong number of expression stack elements during deopt");
      }
      VerifyOopClosure verify;
      iframe->oops_interpreted_do(&verify, &rm, false);
      callee_size_of_parameters = mh->size_of_parameters();
      callee_max_locals = mh->max_locals();
      is_top_frame = false;
    }
  }
#endif /* !PRODUCT */

  return bt;
JRT_END

class DeoptimizeMarkedClosure : public HandshakeClosure {
 public:
  DeoptimizeMarkedClosure() : HandshakeClosure("Deoptimize") {}
  void do_thread(Thread* thread) {
    JavaThread* jt = thread->as_Java_thread();
    jt->deoptimize_marked_methods();
  }
};

void Deoptimization::deoptimize_all_marked(nmethod* nmethod_only) {
  ResourceMark rm;
  DeoptimizationMarker dm;

  // Make the dependent methods not entrant
  if (nmethod_only != NULL) {
    nmethod_only->mark_for_deoptimization();
    nmethod_only->make_not_entrant();
  } else {
    MutexLocker mu(SafepointSynchronize::is_at_safepoint() ? NULL : CodeCache_lock, Mutex::_no_safepoint_check_flag);
    CodeCache::make_marked_nmethods_not_entrant();
  }

  DeoptimizeMarkedClosure deopt;
  if (SafepointSynchronize::is_at_safepoint()) {
    Threads::java_threads_do(&deopt);
  } else {
    Handshake::execute(&deopt);
  }
}

Deoptimization::DeoptAction Deoptimization::_unloaded_action
  = Deoptimization::Action_reinterpret;



#if INCLUDE_JVMCI || INCLUDE_AOT
template<typename CacheType>
class BoxCacheBase : public CHeapObj<mtCompiler> {
protected:
  static InstanceKlass* find_cache_klass(Symbol* klass_name, TRAPS) {
    ResourceMark rm;
    char* klass_name_str = klass_name->as_C_string();
    Klass* k = SystemDictionary::find(klass_name, Handle(), Handle(), THREAD);
    guarantee(k != NULL, "%s must be loaded", klass_name_str);
    InstanceKlass* ik = InstanceKlass::cast(k);
    guarantee(ik->is_initialized(), "%s must be initialized", klass_name_str);
    CacheType::compute_offsets(ik);
    return ik;
  }
};

template<typename PrimitiveType, typename CacheType, typename BoxType> class BoxCache  : public BoxCacheBase<CacheType> {
  PrimitiveType _low;
  PrimitiveType _high;
  jobject _cache;
protected:
  static BoxCache<PrimitiveType, CacheType, BoxType> *_singleton;
  BoxCache(Thread* thread) {
    InstanceKlass* ik = BoxCacheBase<CacheType>::find_cache_klass(CacheType::symbol(), thread);
    objArrayOop cache = CacheType::cache(ik);
    assert(cache->length() > 0, "Empty cache");
    _low = BoxType::value(cache->obj_at(0));
    _high = _low + cache->length() - 1;
    _cache = JNIHandles::make_global(Handle(thread, cache));
  }
  ~BoxCache() {
    JNIHandles::destroy_global(_cache);
  }
public:
  static BoxCache<PrimitiveType, CacheType, BoxType>* singleton(Thread* thread) {
    if (_singleton == NULL) {
      BoxCache<PrimitiveType, CacheType, BoxType>* s = new BoxCache<PrimitiveType, CacheType, BoxType>(thread);
      if (!Atomic::replace_if_null(&_singleton, s)) {
        delete s;
      }
    }
    return _singleton;
  }
  oop lookup(PrimitiveType value) {
    if (_low <= value && value <= _high) {
      int offset = value - _low;
      return objArrayOop(JNIHandles::resolve_non_null(_cache))->obj_at(offset);
    }
    return NULL;
  }
  oop lookup_raw(intptr_t raw_value) {
    // Have to cast to avoid little/big-endian problems.
    if (sizeof(PrimitiveType) > sizeof(jint)) {
      jlong value = (jlong)raw_value;
      return lookup(value);
    }
    PrimitiveType value = (PrimitiveType)*((jint*)&raw_value);
    return lookup(value);
  }
};

typedef BoxCache<jint, java_lang_Integer_IntegerCache, java_lang_Integer> IntegerBoxCache;
typedef BoxCache<jlong, java_lang_Long_LongCache, java_lang_Long> LongBoxCache;
typedef BoxCache<jchar, java_lang_Character_CharacterCache, java_lang_Character> CharacterBoxCache;
typedef BoxCache<jshort, java_lang_Short_ShortCache, java_lang_Short> ShortBoxCache;
typedef BoxCache<jbyte, java_lang_Byte_ByteCache, java_lang_Byte> ByteBoxCache;

template<> BoxCache<jint, java_lang_Integer_IntegerCache, java_lang_Integer>* BoxCache<jint, java_lang_Integer_IntegerCache, java_lang_Integer>::_singleton = NULL;
template<> BoxCache<jlong, java_lang_Long_LongCache, java_lang_Long>* BoxCache<jlong, java_lang_Long_LongCache, java_lang_Long>::_singleton = NULL;
template<> BoxCache<jchar, java_lang_Character_CharacterCache, java_lang_Character>* BoxCache<jchar, java_lang_Character_CharacterCache, java_lang_Character>::_singleton = NULL;
template<> BoxCache<jshort, java_lang_Short_ShortCache, java_lang_Short>* BoxCache<jshort, java_lang_Short_ShortCache, java_lang_Short>::_singleton = NULL;
template<> BoxCache<jbyte, java_lang_Byte_ByteCache, java_lang_Byte>* BoxCache<jbyte, java_lang_Byte_ByteCache, java_lang_Byte>::_singleton = NULL;

class BooleanBoxCache : public BoxCacheBase<java_lang_Boolean> {
  jobject _true_cache;
  jobject _false_cache;
protected:
  static BooleanBoxCache *_singleton;
  BooleanBoxCache(Thread *thread) {
    InstanceKlass* ik = find_cache_klass(java_lang_Boolean::symbol(), thread);
    _true_cache = JNIHandles::make_global(Handle(thread, java_lang_Boolean::get_TRUE(ik)));
    _false_cache = JNIHandles::make_global(Handle(thread, java_lang_Boolean::get_FALSE(ik)));
  }
  ~BooleanBoxCache() {
    JNIHandles::destroy_global(_true_cache);
    JNIHandles::destroy_global(_false_cache);
  }
public:
  static BooleanBoxCache* singleton(Thread* thread) {
    if (_singleton == NULL) {
      BooleanBoxCache* s = new BooleanBoxCache(thread);
      if (!Atomic::replace_if_null(&_singleton, s)) {
        delete s;
      }
    }
    return _singleton;
  }
  oop lookup_raw(intptr_t raw_value) {
    // Have to cast to avoid little/big-endian problems.
    jboolean value = (jboolean)*((jint*)&raw_value);
    return lookup(value);
  }
  oop lookup(jboolean value) {
    if (value != 0) {
      return JNIHandles::resolve_non_null(_true_cache);
    }
    return JNIHandles::resolve_non_null(_false_cache);
  }
};

BooleanBoxCache* BooleanBoxCache::_singleton = NULL;

oop Deoptimization::get_cached_box(AutoBoxObjectValue* bv, frame* fr, RegisterMap* reg_map, TRAPS) {
   Klass* k = java_lang_Class::as_Klass(bv->klass()->as_ConstantOopReadValue()->value()());
   BasicType box_type = SystemDictionary::box_klass_type(k);
   if (box_type != T_OBJECT) {
     StackValue* value = StackValue::create_stack_value(fr, reg_map, bv->field_at(box_type == T_LONG ? 1 : 0));
     switch(box_type) {
       case T_INT:     return IntegerBoxCache::singleton(THREAD)->lookup_raw(value->get_int());
       case T_CHAR:    return CharacterBoxCache::singleton(THREAD)->lookup_raw(value->get_int());
       case T_SHORT:   return ShortBoxCache::singleton(THREAD)->lookup_raw(value->get_int());
       case T_BYTE:    return ByteBoxCache::singleton(THREAD)->lookup_raw(value->get_int());
       case T_BOOLEAN: return BooleanBoxCache::singleton(THREAD)->lookup_raw(value->get_int());
       case T_LONG:    return LongBoxCache::singleton(THREAD)->lookup_raw(value->get_int());
       default:;
     }
   }
   return NULL;
}
#endif // INCLUDE_JVMCI || INCLUDE_AOT

#if COMPILER2_OR_JVMCI
bool Deoptimization::realloc_objects(JavaThread* thread, frame* fr, RegisterMap* reg_map, GrowableArray<ScopeValue*>* objects, TRAPS) {
  Handle pending_exception(THREAD, thread->pending_exception());
  const char* exception_file = thread->exception_file();
  int exception_line = thread->exception_line();
  thread->clear_pending_exception();

  bool failures = false;

  for (int i = 0; i < objects->length(); i++) {
    assert(objects->at(i)->is_object(), "invalid debug information");
    ObjectValue* sv = (ObjectValue*) objects->at(i);

    Klass* k = java_lang_Class::as_Klass(sv->klass()->as_ConstantOopReadValue()->value()());
    oop obj = NULL;

    if (k->is_instance_klass()) {
#if INCLUDE_JVMCI || INCLUDE_AOT
      CompiledMethod* cm = fr->cb()->as_compiled_method_or_null();
      if (cm->is_compiled_by_jvmci() && sv->is_auto_box()) {
        AutoBoxObjectValue* abv = (AutoBoxObjectValue*) sv;
        obj = get_cached_box(abv, fr, reg_map, THREAD);
        if (obj != NULL) {
          // Set the flag to indicate the box came from a cache, so that we can skip the field reassignment for it.
          abv->set_cached(true);
        }
      }
#endif // INCLUDE_JVMCI || INCLUDE_AOT
      InstanceKlass* ik = InstanceKlass::cast(k);
      if (obj == NULL) {
#ifdef COMPILER2
        if (EnableVectorSupport && VectorSupport::is_vector(ik)) {
          obj = VectorSupport::allocate_vector(ik, fr, reg_map, sv, THREAD);
        } else {
          obj = ik->allocate_instance(THREAD);
        }
#else
        obj = ik->allocate_instance(THREAD);
#endif // COMPILER2
      }
    } else if (k->is_flatArray_klass()) {
      FlatArrayKlass* ak = FlatArrayKlass::cast(k);
      // Inline type array must be zeroed because not all memory is reassigned
      obj = ak->allocate(sv->field_size(), THREAD);
    } else if (k->is_typeArray_klass()) {
      TypeArrayKlass* ak = TypeArrayKlass::cast(k);
      assert(sv->field_size() % type2size[ak->element_type()] == 0, "non-integral array length");
      int len = sv->field_size() / type2size[ak->element_type()];
      obj = ak->allocate(len, THREAD);
    } else if (k->is_objArray_klass()) {
      ObjArrayKlass* ak = ObjArrayKlass::cast(k);
      obj = ak->allocate(sv->field_size(), THREAD);
    }

    if (obj == NULL) {
      failures = true;
    }

    assert(sv->value().is_null(), "redundant reallocation");
    assert(obj != NULL || HAS_PENDING_EXCEPTION, "allocation should succeed or we should get an exception");
    CLEAR_PENDING_EXCEPTION;
    sv->set_value(obj);
  }

  if (failures) {
    THROW_OOP_(Universe::out_of_memory_error_realloc_objects(), failures);
  } else if (pending_exception.not_null()) {
    thread->set_pending_exception(pending_exception(), exception_file, exception_line);
  }

  return failures;
}

// We're deoptimizing at the return of a call, inline type fields are
// in registers. When we go back to the interpreter, it will expect a
// reference to an inline type instance. Allocate and initialize it from
// the register values here.
bool Deoptimization::realloc_inline_type_result(InlineKlass* vk, const RegisterMap& map, GrowableArray<Handle>& return_oops, TRAPS) {
  oop new_vt = vk->realloc_result(map, return_oops, THREAD);
  if (new_vt == NULL) {
    CLEAR_PENDING_EXCEPTION;
    THROW_OOP_(Universe::out_of_memory_error_realloc_objects(), true);
  }
  return_oops.clear();
  return_oops.push(Handle(THREAD, new_vt));
  return false;
}

#if INCLUDE_JVMCI
/**
 * For primitive types whose kind gets "erased" at runtime (shorts become stack ints),
 * we need to somehow be able to recover the actual kind to be able to write the correct
 * amount of bytes.
 * For that purpose, this method assumes that, for an entry spanning n bytes at index i,
 * the entries at index n + 1 to n + i are 'markers'.
 * For example, if we were writing a short at index 4 of a byte array of size 8, the
 * expected form of the array would be:
 *
 * {b0, b1, b2, b3, INT, marker, b6, b7}
 *
 * Thus, in order to get back the size of the entry, we simply need to count the number
 * of marked entries
 *
 * @param virtualArray the virtualized byte array
 * @param i index of the virtual entry we are recovering
 * @return The number of bytes the entry spans
 */
static int count_number_of_bytes_for_entry(ObjectValue *virtualArray, int i) {
  int index = i;
  while (++index < virtualArray->field_size() &&
           virtualArray->field_at(index)->is_marker()) {}
  return index - i;
}

/**
 * If there was a guarantee for byte array to always start aligned to a long, we could
 * do a simple check on the parity of the index. Unfortunately, that is not always the
 * case. Thus, we check alignment of the actual address we are writing to.
 * In the unlikely case index 0 is 5-aligned for example, it would then be possible to
 * write a long to index 3.
 */
static jbyte* check_alignment_get_addr(typeArrayOop obj, int index, int expected_alignment) {
    jbyte* res = obj->byte_at_addr(index);
    assert((((intptr_t) res) % expected_alignment) == 0, "Non-aligned write");
    return res;
}

static void byte_array_put(typeArrayOop obj, intptr_t val, int index, int byte_count) {
  switch (byte_count) {
    case 1:
      obj->byte_at_put(index, (jbyte) *((jint *) &val));
      break;
    case 2:
      *((jshort *) check_alignment_get_addr(obj, index, 2)) = (jshort) *((jint *) &val);
      break;
    case 4:
      *((jint *) check_alignment_get_addr(obj, index, 4)) = (jint) *((jint *) &val);
      break;
    case 8:
      *((jlong *) check_alignment_get_addr(obj, index, 8)) = (jlong) *((jlong *) &val);
      break;
    default:
      ShouldNotReachHere();
  }
}
#endif // INCLUDE_JVMCI


// restore elements of an eliminated type array
void Deoptimization::reassign_type_array_elements(frame* fr, RegisterMap* reg_map, ObjectValue* sv, typeArrayOop obj, BasicType type) {
  int index = 0;
  intptr_t val;

  for (int i = 0; i < sv->field_size(); i++) {
    StackValue* value = StackValue::create_stack_value(fr, reg_map, sv->field_at(i));
    switch(type) {
    case T_LONG: case T_DOUBLE: {
      assert(value->type() == T_INT, "Agreement.");
      StackValue* low =
        StackValue::create_stack_value(fr, reg_map, sv->field_at(++i));
#ifdef _LP64
      jlong res = (jlong)low->get_int();
#else
      jlong res = jlong_from((jint)value->get_int(), (jint)low->get_int());
#endif
      obj->long_at_put(index, res);
      break;
    }

    // Have to cast to INT (32 bits) pointer to avoid little/big-endian problem.
    case T_INT: case T_FLOAT: { // 4 bytes.
      assert(value->type() == T_INT, "Agreement.");
      bool big_value = false;
      if (i + 1 < sv->field_size() && type == T_INT) {
        if (sv->field_at(i)->is_location()) {
          Location::Type type = ((LocationValue*) sv->field_at(i))->location().type();
          if (type == Location::dbl || type == Location::lng) {
            big_value = true;
          }
        } else if (sv->field_at(i)->is_constant_int()) {
          ScopeValue* next_scope_field = sv->field_at(i + 1);
          if (next_scope_field->is_constant_long() || next_scope_field->is_constant_double()) {
            big_value = true;
          }
        }
      }

      if (big_value) {
        StackValue* low = StackValue::create_stack_value(fr, reg_map, sv->field_at(++i));
  #ifdef _LP64
        jlong res = (jlong)low->get_int();
  #else
        jlong res = jlong_from((jint)value->get_int(), (jint)low->get_int());
  #endif
        obj->int_at_put(index, (jint)*((jint*)&res));
        obj->int_at_put(++index, (jint)*(((jint*)&res) + 1));
      } else {
        val = value->get_int();
        obj->int_at_put(index, (jint)*((jint*)&val));
      }
      break;
    }

    case T_SHORT:
      assert(value->type() == T_INT, "Agreement.");
      val = value->get_int();
      obj->short_at_put(index, (jshort)*((jint*)&val));
      break;

    case T_CHAR:
      assert(value->type() == T_INT, "Agreement.");
      val = value->get_int();
      obj->char_at_put(index, (jchar)*((jint*)&val));
      break;

    case T_BYTE: {
      assert(value->type() == T_INT, "Agreement.");
      // The value we get is erased as a regular int. We will need to find its actual byte count 'by hand'.
      val = value->get_int();
#if INCLUDE_JVMCI
      int byte_count = count_number_of_bytes_for_entry(sv, i);
      byte_array_put(obj, val, index, byte_count);
      // According to byte_count contract, the values from i + 1 to i + byte_count are illegal values. Skip.
      i += byte_count - 1; // Balance the loop counter.
      index += byte_count;
      // index has been updated so continue at top of loop
      continue;
#else
      obj->byte_at_put(index, (jbyte)*((jint*)&val));
      break;
#endif // INCLUDE_JVMCI
    }

    case T_BOOLEAN: {
      assert(value->type() == T_INT, "Agreement.");
      val = value->get_int();
      obj->bool_at_put(index, (jboolean)*((jint*)&val));
      break;
    }

      default:
        ShouldNotReachHere();
    }
    index++;
  }
}

// restore fields of an eliminated object array
void Deoptimization::reassign_object_array_elements(frame* fr, RegisterMap* reg_map, ObjectValue* sv, objArrayOop obj) {
  for (int i = 0; i < sv->field_size(); i++) {
    StackValue* value = StackValue::create_stack_value(fr, reg_map, sv->field_at(i));
    assert(value->type() == T_OBJECT, "object element expected");
    obj->obj_at_put(i, value->get_obj()());
  }
}

class ReassignedField {
public:
  int _offset;
  BasicType _type;
  InstanceKlass* _klass;
public:
  ReassignedField() {
    _offset = 0;
    _type = T_ILLEGAL;
    _klass = NULL;
  }
};

int compare(ReassignedField* left, ReassignedField* right) {
  return left->_offset - right->_offset;
}

// Restore fields of an eliminated instance object using the same field order
// returned by HotSpotResolvedObjectTypeImpl.getInstanceFields(true)
static int reassign_fields_by_klass(InstanceKlass* klass, frame* fr, RegisterMap* reg_map, ObjectValue* sv, int svIndex, oop obj, bool skip_internal, int base_offset, TRAPS) {
  if (svIndex >= sv->field_size()) {
    // No fields left to re-assign.
    return svIndex;
  }
  GrowableArray<ReassignedField>* fields = new GrowableArray<ReassignedField>();
  InstanceKlass* ik = klass;
  while (ik != NULL) {
    for (AllFieldStream fs(ik); !fs.done(); fs.next()) {
      if (!fs.access_flags().is_static() && (!skip_internal || !fs.access_flags().is_internal())) {
        ReassignedField field;
        field._offset = fs.offset();
        field._type = Signature::basic_type(fs.signature());
        if (field._type == T_INLINE_TYPE) {
          field._type = T_OBJECT;
        }
        if (fs.is_inlined()) {
          // Resolve klass of flattened inline type field
          Klass* vk = klass->get_inline_type_field_klass(fs.index());
          field._klass = InlineKlass::cast(vk);
          field._type = T_INLINE_TYPE;
        }
        fields->append(field);
      }
    }
    ik = ik->superklass();
  }
  fields->sort(compare);
  for (int i = 0; i < fields->length(); i++) {
    intptr_t val;
    ScopeValue* scope_field = sv->field_at(svIndex);
    StackValue* value = StackValue::create_stack_value(fr, reg_map, scope_field);
    int offset = base_offset + fields->at(i)._offset;
    BasicType type = fields->at(i)._type;
    switch (type) {
      case T_OBJECT:
      case T_ARRAY:
        assert(value->type() == T_OBJECT, "Agreement.");
        obj->obj_field_put(offset, value->get_obj()());
        break;

      case T_INLINE_TYPE: {
        // Recursively re-assign flattened inline type fields
        InstanceKlass* vk = fields->at(i)._klass;
        assert(vk != NULL, "must be resolved");
        offset -= InlineKlass::cast(vk)->first_field_offset(); // Adjust offset to omit oop header
        svIndex = reassign_fields_by_klass(vk, fr, reg_map, sv, svIndex, obj, skip_internal, offset, CHECK_0);
        continue; // Continue because we don't need to increment svIndex
      }

      // Have to cast to INT (32 bits) pointer to avoid little/big-endian problem.
      case T_INT: case T_FLOAT: { // 4 bytes.
        assert(value->type() == T_INT, "Agreement.");
        bool big_value = false;
        if (i+1 < fields->length() && fields->at(i+1)._type == T_INT) {
          if (scope_field->is_location()) {
            Location::Type type = ((LocationValue*) scope_field)->location().type();
            if (type == Location::dbl || type == Location::lng) {
              big_value = true;
            }
          }
          if (scope_field->is_constant_int()) {
            ScopeValue* next_scope_field = sv->field_at(svIndex + 1);
            if (next_scope_field->is_constant_long() || next_scope_field->is_constant_double()) {
              big_value = true;
            }
          }
        }

        if (big_value) {
          i++;
          assert(i < fields->length(), "second T_INT field needed");
          assert(fields->at(i)._type == T_INT, "T_INT field needed");
        } else {
          val = value->get_int();
          obj->int_field_put(offset, (jint)*((jint*)&val));
          break;
        }
      }
        /* no break */

      case T_LONG: case T_DOUBLE: {
        assert(value->type() == T_INT, "Agreement.");
        StackValue* low = StackValue::create_stack_value(fr, reg_map, sv->field_at(++svIndex));
#ifdef _LP64
        jlong res = (jlong)low->get_int();
#else
        jlong res = jlong_from((jint)value->get_int(), (jint)low->get_int());
#endif
        obj->long_field_put(offset, res);
        break;
      }

      case T_SHORT:
        assert(value->type() == T_INT, "Agreement.");
        val = value->get_int();
        obj->short_field_put(offset, (jshort)*((jint*)&val));
        break;

      case T_CHAR:
        assert(value->type() == T_INT, "Agreement.");
        val = value->get_int();
        obj->char_field_put(offset, (jchar)*((jint*)&val));
        break;

      case T_BYTE:
        assert(value->type() == T_INT, "Agreement.");
        val = value->get_int();
        obj->byte_field_put(offset, (jbyte)*((jint*)&val));
        break;

      case T_BOOLEAN:
        assert(value->type() == T_INT, "Agreement.");
        val = value->get_int();
        obj->bool_field_put(offset, (jboolean)*((jint*)&val));
        break;

      default:
        ShouldNotReachHere();
    }
    svIndex++;
  }
  return svIndex;
}

// restore fields of an eliminated inline type array
void Deoptimization::reassign_flat_array_elements(frame* fr, RegisterMap* reg_map, ObjectValue* sv, flatArrayOop obj, FlatArrayKlass* vak, bool skip_internal, TRAPS) {
  InlineKlass* vk = vak->element_klass();
  assert(vk->flatten_array(), "should only be used for flattened inline type arrays");
  // Adjust offset to omit oop header
  int base_offset = arrayOopDesc::base_offset_in_bytes(T_INLINE_TYPE) - InlineKlass::cast(vk)->first_field_offset();
  // Initialize all elements of the flattened inline type array
  for (int i = 0; i < sv->field_size(); i++) {
    ScopeValue* val = sv->field_at(i);
    int offset = base_offset + (i << Klass::layout_helper_log2_element_size(vak->layout_helper()));
    reassign_fields_by_klass(vk, fr, reg_map, val->as_ObjectValue(), 0, (oop)obj, skip_internal, offset, CHECK);
  }
}

// restore fields of all eliminated objects and arrays
void Deoptimization::reassign_fields(frame* fr, RegisterMap* reg_map, GrowableArray<ScopeValue*>* objects, bool realloc_failures, bool skip_internal, TRAPS) {
  for (int i = 0; i < objects->length(); i++) {
    ObjectValue* sv = (ObjectValue*) objects->at(i);
    Klass* k = java_lang_Class::as_Klass(sv->klass()->as_ConstantOopReadValue()->value()());
    Handle obj = sv->value();
    assert(obj.not_null() || realloc_failures, "reallocation was missed");
    if (PrintDeoptimizationDetails) {
      tty->print_cr("reassign fields for object of type %s!", k->name()->as_C_string());
    }
    if (obj.is_null()) {
      continue;
    }
#if INCLUDE_JVMCI || INCLUDE_AOT
    // Don't reassign fields of boxes that came from a cache. Caches may be in CDS.
    if (sv->is_auto_box() && ((AutoBoxObjectValue*) sv)->is_cached()) {
      continue;
    }
#endif // INCLUDE_JVMCI || INCLUDE_AOT
#ifdef COMPILER2
    if (EnableVectorSupport && VectorSupport::is_vector(k)) {
      continue; // skip field reassignment for vectors
    }
#endif
    if (k->is_instance_klass()) {
      InstanceKlass* ik = InstanceKlass::cast(k);
      reassign_fields_by_klass(ik, fr, reg_map, sv, 0, obj(), skip_internal, 0, CHECK);
    } else if (k->is_flatArray_klass()) {
      FlatArrayKlass* vak = FlatArrayKlass::cast(k);
      reassign_flat_array_elements(fr, reg_map, sv, (flatArrayOop) obj(), vak, skip_internal, CHECK);
    } else if (k->is_typeArray_klass()) {
      TypeArrayKlass* ak = TypeArrayKlass::cast(k);
      reassign_type_array_elements(fr, reg_map, sv, (typeArrayOop) obj(), ak->element_type());
    } else if (k->is_objArray_klass()) {
      reassign_object_array_elements(fr, reg_map, sv, (objArrayOop) obj());
    }
  }
}


// relock objects for which synchronization was eliminated
bool Deoptimization::relock_objects(JavaThread* thread, GrowableArray<MonitorInfo*>* monitors,
                                    JavaThread* deoptee_thread, frame& fr, int exec_mode, bool realloc_failures) {
  bool relocked_objects = false;
  for (int i = 0; i < monitors->length(); i++) {
    MonitorInfo* mon_info = monitors->at(i);
    if (mon_info->eliminated()) {
      assert(!mon_info->owner_is_scalar_replaced() || realloc_failures, "reallocation was missed");
      relocked_objects = true;
      if (!mon_info->owner_is_scalar_replaced()) {
        Handle obj(thread, mon_info->owner());
        markWord mark = obj->mark();
        if (UseBiasedLocking && mark.has_bias_pattern()) {
          // New allocated objects may have the mark set to anonymously biased.
          // Also the deoptimized method may called methods with synchronization
          // where the thread-local object is bias locked to the current thread.
          assert(mark.is_biased_anonymously() ||
                 mark.biased_locker() == deoptee_thread, "should be locked to current thread");
          // Reset mark word to unbiased prototype.
          markWord unbiased_prototype = markWord::prototype().set_age(mark.age());
          obj->set_mark(unbiased_prototype);
        } else if (exec_mode == Unpack_none) {
          if (mark.has_locker() && fr.sp() > (intptr_t*)mark.locker()) {
            // With exec_mode == Unpack_none obj may be thread local and locked in
            // a callee frame. In this case the bias was revoked before in revoke_for_object_deoptimization().
            // Make the lock in the callee a recursive lock and restore the displaced header.
            markWord dmw = mark.displaced_mark_helper();
            mark.locker()->set_displaced_header(markWord::encode((BasicLock*) NULL));
            obj->set_mark(dmw);
          }
          if (mark.has_monitor()) {
            // defer relocking if the deoptee thread is currently waiting for obj
            ObjectMonitor* waiting_monitor = deoptee_thread->current_waiting_monitor();
            if (waiting_monitor != NULL && (oop)waiting_monitor->object() == obj()) {
              assert(fr.is_deoptimized_frame(), "frame must be scheduled for deoptimization");
              mon_info->lock()->set_displaced_header(markWord::unused_mark());
              JvmtiDeferredUpdates::inc_relock_count_after_wait(deoptee_thread);
              continue;
            }
          }
        }
        BasicLock* lock = mon_info->lock();
        ObjectSynchronizer::enter(obj, lock, deoptee_thread);
        assert(mon_info->owner()->is_locked(), "object must be locked now");
      }
    }
  }
  return relocked_objects;
}


#ifndef PRODUCT
// print information about reallocated objects
void Deoptimization::print_objects(GrowableArray<ScopeValue*>* objects, bool realloc_failures) {
  fieldDescriptor fd;
  for (int i = 0; i < objects->length(); i++) {
    ObjectValue* sv = (ObjectValue*) objects->at(i);
    Klass* k = java_lang_Class::as_Klass(sv->klass()->as_ConstantOopReadValue()->value()());
    print_object(k, sv->value(), realloc_failures);
  }
}

void Deoptimization::print_object(Klass* k, Handle obj, bool realloc_failures) {
  tty->print("     object <" INTPTR_FORMAT "> of type ", p2i(obj()));
  k->print_value();
  assert(obj.not_null() || realloc_failures, "reallocation was missed");
  if (obj.is_null()) {
    tty->print(" allocation failed");
  } else {
    tty->print(" allocated (%d bytes)", obj->size() * HeapWordSize);
  }
  tty->cr();

  if (Verbose && !obj.is_null()) {
    k->oop_print_on(obj(), tty);
  }
}
#endif
#endif // COMPILER2_OR_JVMCI

vframeArray* Deoptimization::create_vframeArray(JavaThread* thread, frame fr, RegisterMap *reg_map, GrowableArray<compiledVFrame*>* chunk, bool realloc_failures) {
  Events::log_deopt_message(thread, "DEOPT PACKING pc=" INTPTR_FORMAT " sp=" INTPTR_FORMAT, p2i(fr.pc()), p2i(fr.sp()));

#ifndef PRODUCT
  if (PrintDeoptimizationDetails) {
    ttyLocker ttyl;
    tty->print("DEOPT PACKING thread " INTPTR_FORMAT " ", p2i(thread));
    fr.print_on(tty);
    tty->print_cr("     Virtual frames (innermost first):");
    for (int index = 0; index < chunk->length(); index++) {
      compiledVFrame* vf = chunk->at(index);
      tty->print("       %2d - ", index);
      vf->print_value();
      int bci = chunk->at(index)->raw_bci();
      const char* code_name;
      if (bci == SynchronizationEntryBCI) {
        code_name = "sync entry";
      } else {
        Bytecodes::Code code = vf->method()->code_at(bci);
        code_name = Bytecodes::name(code);
      }
      tty->print(" - %s", code_name);
      tty->print_cr(" @ bci %d ", bci);
      if (Verbose) {
        vf->print();
        tty->cr();
      }
    }
  }
#endif

  // Register map for next frame (used for stack crawl).  We capture
  // the state of the deopt'ing frame's caller.  Thus if we need to
  // stuff a C2I adapter we can properly fill in the callee-save
  // register locations.
  frame caller = fr.sender(reg_map);
  int frame_size = caller.sp() - fr.sp();

  frame sender = caller;

  // Since the Java thread being deoptimized will eventually adjust it's own stack,
  // the vframeArray containing the unpacking information is allocated in the C heap.
  // For Compiler1, the caller of the deoptimized frame is saved for use by unpack_frames().
  vframeArray* array = vframeArray::allocate(thread, frame_size, chunk, reg_map, sender, caller, fr, realloc_failures);

  // Compare the vframeArray to the collected vframes
  assert(array->structural_compare(thread, chunk), "just checking");

#ifndef PRODUCT
  if (PrintDeoptimizationDetails) {
    ttyLocker ttyl;
    tty->print_cr("     Created vframeArray " INTPTR_FORMAT, p2i(array));
  }
#endif // PRODUCT

  return array;
}

#if COMPILER2_OR_JVMCI
void Deoptimization::pop_frames_failed_reallocs(JavaThread* thread, vframeArray* array) {
  // Reallocation of some scalar replaced objects failed. Record
  // that we need to pop all the interpreter frames for the
  // deoptimized compiled frame.
  assert(thread->frames_to_pop_failed_realloc() == 0, "missed frames to pop?");
  thread->set_frames_to_pop_failed_realloc(array->frames());
  // Unlock all monitors here otherwise the interpreter will see a
  // mix of locked and unlocked monitors (because of failed
  // reallocations of synchronized objects) and be confused.
  for (int i = 0; i < array->frames(); i++) {
    MonitorChunk* monitors = array->element(i)->monitors();
    if (monitors != NULL) {
      for (int j = 0; j < monitors->number_of_monitors(); j++) {
        BasicObjectLock* src = monitors->at(j);
        if (src->obj() != NULL) {
          ObjectSynchronizer::exit(src->obj(), src->lock(), thread);
        }
      }
      array->element(i)->free_monitors(thread);
#ifdef ASSERT
      array->element(i)->set_removed_monitors();
#endif
    }
  }
}
#endif

static void collect_monitors(compiledVFrame* cvf, GrowableArray<Handle>* objects_to_revoke,
                             bool only_eliminated) {
  GrowableArray<MonitorInfo*>* monitors = cvf->monitors();
  Thread* thread = Thread::current();
  for (int i = 0; i < monitors->length(); i++) {
    MonitorInfo* mon_info = monitors->at(i);
    if (mon_info->eliminated() == only_eliminated &&
        !mon_info->owner_is_scalar_replaced() &&
        mon_info->owner() != NULL) {
      objects_to_revoke->append(Handle(thread, mon_info->owner()));
    }
  }
}

static void get_monitors_from_stack(GrowableArray<Handle>* objects_to_revoke, JavaThread* thread,
                                    frame fr, RegisterMap* map, bool only_eliminated) {
  // Unfortunately we don't have a RegisterMap available in most of
  // the places we want to call this routine so we need to walk the
  // stack again to update the register map.
  if (map == NULL || !map->update_map()) {
    StackFrameStream sfs(thread, true /* update */, true /* process_frames */);
    bool found = false;
    while (!found && !sfs.is_done()) {
      frame* cur = sfs.current();
      sfs.next();
      found = cur->id() == fr.id();
    }
    assert(found, "frame to be deoptimized not found on target thread's stack");
    map = sfs.register_map();
  }

  vframe* vf = vframe::new_vframe(&fr, map, thread);
  compiledVFrame* cvf = compiledVFrame::cast(vf);
  // Revoke monitors' biases in all scopes
  while (!cvf->is_top()) {
    collect_monitors(cvf, objects_to_revoke, only_eliminated);
    cvf = compiledVFrame::cast(cvf->sender());
  }
  collect_monitors(cvf, objects_to_revoke, only_eliminated);
}

void Deoptimization::revoke_from_deopt_handler(JavaThread* thread, frame fr, RegisterMap* map) {
  if (!UseBiasedLocking) {
    return;
  }
  assert(thread == Thread::current(), "should be");
  ResourceMark rm(thread);
  HandleMark hm(thread);
  GrowableArray<Handle>* objects_to_revoke = new GrowableArray<Handle>();
  get_monitors_from_stack(objects_to_revoke, thread, fr, map, false);

  int len = objects_to_revoke->length();
  for (int i = 0; i < len; i++) {
    oop obj = (objects_to_revoke->at(i))();
    BiasedLocking::revoke_own_lock(objects_to_revoke->at(i), thread);
    assert(!obj->mark().has_bias_pattern(), "biases should be revoked by now");
  }
}

// Revoke the bias of objects with eliminated locking to prepare subsequent relocking.
void Deoptimization::revoke_for_object_deoptimization(JavaThread* deoptee_thread, frame fr,
                                                      RegisterMap* map, JavaThread* thread) {
  if (!UseBiasedLocking) {
    return;
  }
  GrowableArray<Handle>* objects_to_revoke = new GrowableArray<Handle>();
  if (deoptee_thread != thread) {
    // Process stack of deoptee thread as we will access oops during object deoptimization.
    StackWatermarkSet::start_processing(deoptee_thread, StackWatermarkKind::gc);
  }
  // Collect monitors but only those with eliminated locking.
  get_monitors_from_stack(objects_to_revoke, deoptee_thread, fr, map, true);

  int len = objects_to_revoke->length();
  for (int i = 0; i < len; i++) {
    oop obj = (objects_to_revoke->at(i))();
    markWord mark = obj->mark();
    if (!mark.has_bias_pattern() ||
        mark.is_biased_anonymously() || // eliminated locking does not bias an object if it wasn't before
        !obj->klass()->prototype_header().has_bias_pattern() || // bulk revoke ignores eliminated monitors
        (obj->klass()->prototype_header().bias_epoch() != mark.bias_epoch())) { // bulk rebias ignores eliminated monitors
      // We reach here regularly if there's just eliminated locking on obj.
      // We must not call BiasedLocking::revoke_own_lock() in this case, as we
      // would hit assertions because it is a prerequisite that there has to be
      // non-eliminated locking on obj by deoptee_thread.
      // Luckily we don't have to revoke here because obj has to be a
      // non-escaping obj and can be relocked without revoking the bias. See
      // Deoptimization::relock_objects().
      continue;
    }
    BiasedLocking::revoke(objects_to_revoke->at(i), thread);
    assert(!objects_to_revoke->at(i)->mark().has_bias_pattern(), "biases should be revoked by now");
  }
}

void Deoptimization::deoptimize_single_frame(JavaThread* thread, frame fr, Deoptimization::DeoptReason reason) {
  assert(fr.can_be_deoptimized(), "checking frame type");

  gather_statistics(reason, Action_none, Bytecodes::_illegal);

  if (LogCompilation && xtty != NULL) {
    CompiledMethod* cm = fr.cb()->as_compiled_method_or_null();
    assert(cm != NULL, "only compiled methods can deopt");

    ttyLocker ttyl;
    xtty->begin_head("deoptimized thread='" UINTX_FORMAT "' reason='%s' pc='" INTPTR_FORMAT "'",(uintx)thread->osthread()->thread_id(), trap_reason_name(reason), p2i(fr.pc()));
    cm->log_identity(xtty);
    xtty->end_head();
    for (ScopeDesc* sd = cm->scope_desc_at(fr.pc()); ; sd = sd->sender()) {
      xtty->begin_elem("jvms bci='%d'", sd->bci());
      xtty->method(sd->method());
      xtty->end_elem();
      if (sd->is_top())  break;
    }
    xtty->tail("deoptimized");
  }

  // Patch the compiled method so that when execution returns to it we will
  // deopt the execution state and return to the interpreter.
  fr.deoptimize(thread);
}

void Deoptimization::deoptimize(JavaThread* thread, frame fr, DeoptReason reason) {
  // Deoptimize only if the frame comes from compiled code.
  // Do not deoptimize the frame which is already patched
  // during the execution of the loops below.
  if (!fr.is_compiled_frame() || fr.is_deoptimized_frame()) {
    return;
  }
  ResourceMark rm;
  DeoptimizationMarker dm;
  deoptimize_single_frame(thread, fr, reason);
}

#if INCLUDE_JVMCI
address Deoptimization::deoptimize_for_missing_exception_handler(CompiledMethod* cm) {
  // there is no exception handler for this pc => deoptimize
  cm->make_not_entrant();

  // Use Deoptimization::deoptimize for all of its side-effects:
  // gathering traps statistics, logging...
  // it also patches the return pc but we do not care about that
  // since we return a continuation to the deopt_blob below.
  JavaThread* thread = JavaThread::current();
  RegisterMap reg_map(thread, false);
  frame runtime_frame = thread->last_frame();
  frame caller_frame = runtime_frame.sender(&reg_map);
  assert(caller_frame.cb()->as_compiled_method_or_null() == cm, "expect top frame compiled method");
  Deoptimization::deoptimize(thread, caller_frame, Deoptimization::Reason_not_compiled_exception_handler);

  MethodData* trap_mdo = get_method_data(thread, methodHandle(thread, cm->method()), true);
  if (trap_mdo != NULL) {
    trap_mdo->inc_trap_count(Deoptimization::Reason_not_compiled_exception_handler);
  }

  return SharedRuntime::deopt_blob()->unpack_with_exception_in_tls();
}
#endif

void Deoptimization::deoptimize_frame_internal(JavaThread* thread, intptr_t* id, DeoptReason reason) {
  assert(thread == Thread::current() ||
         thread->is_handshake_safe_for(Thread::current()) ||
         SafepointSynchronize::is_at_safepoint(),
         "can only deoptimize other thread at a safepoint/handshake");
  // Compute frame and register map based on thread and sp.
  RegisterMap reg_map(thread, false);
  frame fr = thread->last_frame();
  while (fr.id() != id) {
    fr = fr.sender(&reg_map);
  }
  deoptimize(thread, fr, reason);
}


void Deoptimization::deoptimize_frame(JavaThread* thread, intptr_t* id, DeoptReason reason) {
  Thread* current = Thread::current();
  if (thread == current || thread->is_handshake_safe_for(current)) {
    Deoptimization::deoptimize_frame_internal(thread, id, reason);
  } else {
    VM_DeoptimizeFrame deopt(thread, id, reason);
    VMThread::execute(&deopt);
  }
}

void Deoptimization::deoptimize_frame(JavaThread* thread, intptr_t* id) {
  deoptimize_frame(thread, id, Reason_constraint);
}

// JVMTI PopFrame support
JRT_LEAF(void, Deoptimization::popframe_preserve_args(JavaThread* thread, int bytes_to_save, void* start_address))
{
  thread->popframe_preserve_args(in_ByteSize(bytes_to_save), start_address);
}
JRT_END

MethodData*
Deoptimization::get_method_data(JavaThread* thread, const methodHandle& m,
                                bool create_if_missing) {
  Thread* THREAD = thread;
  MethodData* mdo = m()->method_data();
  if (mdo == NULL && create_if_missing && !HAS_PENDING_EXCEPTION) {
    // Build an MDO.  Ignore errors like OutOfMemory;
    // that simply means we won't have an MDO to update.
    Method::build_interpreter_method_data(m, THREAD);
    if (HAS_PENDING_EXCEPTION) {
      // Only metaspace OOM is expected. No Java code executed.
      assert((PENDING_EXCEPTION->is_a(SystemDictionary::OutOfMemoryError_klass())), "we expect only an OOM error here");
      CLEAR_PENDING_EXCEPTION;
    }
    mdo = m()->method_data();
  }
  return mdo;
}

#if COMPILER2_OR_JVMCI
void Deoptimization::load_class_by_index(const constantPoolHandle& constant_pool, int index, TRAPS) {
  // In case of an unresolved klass entry, load the class.
  // This path is exercised from case _ldc in Parse::do_one_bytecode,
  // and probably nowhere else.
  // Even that case would benefit from simply re-interpreting the
  // bytecode, without paying special attention to the class index.
  // So this whole "class index" feature should probably be removed.

  if (constant_pool->tag_at(index).is_unresolved_klass()) {
    Klass* tk = constant_pool->klass_at_ignore_error(index, THREAD);
    if (HAS_PENDING_EXCEPTION) {
      // Exception happened during classloading. We ignore the exception here, since it
      // is going to be rethrown since the current activation is going to be deoptimized and
      // the interpreter will re-execute the bytecode.
      // Do not clear probable Async Exceptions.
      CLEAR_PENDING_NONASYNC_EXCEPTION;
      // Class loading called java code which may have caused a stack
      // overflow. If the exception was thrown right before the return
      // to the runtime the stack is no longer guarded. Reguard the
      // stack otherwise if we return to the uncommon trap blob and the
      // stack bang causes a stack overflow we crash.
      JavaThread* jt = THREAD->as_Java_thread();
      bool guard_pages_enabled = jt->stack_overflow_state()->reguard_stack_if_needed();
      assert(guard_pages_enabled, "stack banging in uncommon trap blob may cause crash");
    }
    return;
  }

  assert(!constant_pool->tag_at(index).is_symbol(),
         "no symbolic names here, please");
}

#if INCLUDE_JFR

class DeoptReasonSerializer : public JfrSerializer {
 public:
  void serialize(JfrCheckpointWriter& writer) {
    writer.write_count((u4)(Deoptimization::Reason_LIMIT + 1)); // + Reason::many (-1)
    for (int i = -1; i < Deoptimization::Reason_LIMIT; ++i) {
      writer.write_key((u8)i);
      writer.write(Deoptimization::trap_reason_name(i));
    }
  }
};

class DeoptActionSerializer : public JfrSerializer {
 public:
  void serialize(JfrCheckpointWriter& writer) {
    static const u4 nof_actions = Deoptimization::Action_LIMIT;
    writer.write_count(nof_actions);
    for (u4 i = 0; i < Deoptimization::Action_LIMIT; ++i) {
      writer.write_key(i);
      writer.write(Deoptimization::trap_action_name((int)i));
    }
  }
};

static void register_serializers() {
  static int critical_section = 0;
  if (1 == critical_section || Atomic::cmpxchg(&critical_section, 0, 1) == 1) {
    return;
  }
  JfrSerializer::register_serializer(TYPE_DEOPTIMIZATIONREASON, true, new DeoptReasonSerializer());
  JfrSerializer::register_serializer(TYPE_DEOPTIMIZATIONACTION, true, new DeoptActionSerializer());
}

static void post_deoptimization_event(CompiledMethod* nm,
                                      const Method* method,
                                      int trap_bci,
                                      int instruction,
                                      Deoptimization::DeoptReason reason,
                                      Deoptimization::DeoptAction action) {
  assert(nm != NULL, "invariant");
  assert(method != NULL, "invariant");
  if (EventDeoptimization::is_enabled()) {
    static bool serializers_registered = false;
    if (!serializers_registered) {
      register_serializers();
      serializers_registered = true;
    }
    EventDeoptimization event;
    event.set_compileId(nm->compile_id());
    event.set_compiler(nm->compiler_type());
    event.set_method(method);
    event.set_lineNumber(method->line_number_from_bci(trap_bci));
    event.set_bci(trap_bci);
    event.set_instruction(instruction);
    event.set_reason(reason);
    event.set_action(action);
    event.commit();
  }
}

#endif // INCLUDE_JFR

JRT_ENTRY(void, Deoptimization::uncommon_trap_inner(JavaThread* thread, jint trap_request)) {
  HandleMark hm(thread);

  // uncommon_trap() is called at the beginning of the uncommon trap
  // handler. Note this fact before we start generating temporary frames
  // that can confuse an asynchronous stack walker. This counter is
  // decremented at the end of unpack_frames().
  thread->inc_in_deopt_handler();

  // We need to update the map if we have biased locking.
#if INCLUDE_JVMCI
  // JVMCI might need to get an exception from the stack, which in turn requires the register map to be valid
  RegisterMap reg_map(thread, true);
#else
  RegisterMap reg_map(thread, UseBiasedLocking);
#endif
  frame stub_frame = thread->last_frame();
  frame fr = stub_frame.sender(&reg_map);
  // Make sure the calling nmethod is not getting deoptimized and removed
  // before we are done with it.
  nmethodLocker nl(fr.pc());

  // Log a message
  Events::log_deopt_message(thread, "Uncommon trap: trap_request=" PTR32_FORMAT " fr.pc=" INTPTR_FORMAT " relative=" INTPTR_FORMAT,
              trap_request, p2i(fr.pc()), fr.pc() - fr.cb()->code_begin());

  {
    ResourceMark rm;

    DeoptReason reason = trap_request_reason(trap_request);
    DeoptAction action = trap_request_action(trap_request);
#if INCLUDE_JVMCI
    int debug_id = trap_request_debug_id(trap_request);
#endif
    jint unloaded_class_index = trap_request_index(trap_request); // CP idx or -1

    vframe*  vf  = vframe::new_vframe(&fr, &reg_map, thread);
    compiledVFrame* cvf = compiledVFrame::cast(vf);

    CompiledMethod* nm = cvf->code();

    ScopeDesc*      trap_scope  = cvf->scope();

    if (TraceDeoptimization) {
      ttyLocker ttyl;
      tty->print_cr("  bci=%d pc=" INTPTR_FORMAT ", relative_pc=" INTPTR_FORMAT ", method=%s" JVMCI_ONLY(", debug_id=%d"), trap_scope->bci(), p2i(fr.pc()), fr.pc() - nm->code_begin(), trap_scope->method()->name_and_sig_as_C_string()
#if INCLUDE_JVMCI
          , debug_id
#endif
          );
    }

    methodHandle    trap_method(THREAD, trap_scope->method());
    int             trap_bci    = trap_scope->bci();
#if INCLUDE_JVMCI
    jlong           speculation = thread->pending_failed_speculation();
    if (nm->is_compiled_by_jvmci() && nm->is_nmethod()) { // Exclude AOTed methods
      nm->as_nmethod()->update_speculation(thread);
    } else {
      assert(speculation == 0, "There should not be a speculation for methods compiled by non-JVMCI compilers");
    }

    if (trap_bci == SynchronizationEntryBCI) {
      trap_bci = 0;
      thread->set_pending_monitorenter(true);
    }

    if (reason == Deoptimization::Reason_transfer_to_interpreter) {
      thread->set_pending_transfer_to_interpreter(true);
    }
#endif

    Bytecodes::Code trap_bc     = trap_method->java_code_at(trap_bci);
    // Record this event in the histogram.
    gather_statistics(reason, action, trap_bc);

    // Ensure that we can record deopt. history:
    // Need MDO to record RTM code generation state.
    bool create_if_missing = ProfileTraps || UseCodeAging RTM_OPT_ONLY( || UseRTMLocking );

    methodHandle profiled_method;
#if INCLUDE_JVMCI
    if (nm->is_compiled_by_jvmci()) {
      profiled_method = methodHandle(THREAD, nm->method());
    } else {
      profiled_method = trap_method;
    }
#else
    profiled_method = trap_method;
#endif

    MethodData* trap_mdo =
      get_method_data(thread, profiled_method, create_if_missing);

    JFR_ONLY(post_deoptimization_event(nm, trap_method(), trap_bci, trap_bc, reason, action);)

    // Log a message
    Events::log_deopt_message(thread, "Uncommon trap: reason=%s action=%s pc=" INTPTR_FORMAT " method=%s @ %d %s",
                              trap_reason_name(reason), trap_action_name(action), p2i(fr.pc()),
                              trap_method->name_and_sig_as_C_string(), trap_bci, nm->compiler_name());

    // Print a bunch of diagnostics, if requested.
    if (TraceDeoptimization || LogCompilation) {
      ResourceMark rm;
      ttyLocker ttyl;
      char buf[100];
      if (xtty != NULL) {
        xtty->begin_head("uncommon_trap thread='" UINTX_FORMAT "' %s",
                         os::current_thread_id(),
                         format_trap_request(buf, sizeof(buf), trap_request));
#if INCLUDE_JVMCI
        if (speculation != 0) {
          xtty->print(" speculation='" JLONG_FORMAT "'", speculation);
        }
#endif
        nm->log_identity(xtty);
      }
      Symbol* class_name = NULL;
      bool unresolved = false;
      if (unloaded_class_index >= 0) {
        constantPoolHandle constants (THREAD, trap_method->constants());
        if (constants->tag_at(unloaded_class_index).is_unresolved_klass()) {
          class_name = constants->klass_name_at(unloaded_class_index);
          unresolved = true;
          if (xtty != NULL)
            xtty->print(" unresolved='1'");
        } else if (constants->tag_at(unloaded_class_index).is_symbol()) {
          class_name = constants->symbol_at(unloaded_class_index);
        }
        if (xtty != NULL)
          xtty->name(class_name);
      }
      if (xtty != NULL && trap_mdo != NULL && (int)reason < (int)MethodData::_trap_hist_limit) {
        // Dump the relevant MDO state.
        // This is the deopt count for the current reason, any previous
        // reasons or recompiles seen at this point.
        int dcnt = trap_mdo->trap_count(reason);
        if (dcnt != 0)
          xtty->print(" count='%d'", dcnt);
        ProfileData* pdata = trap_mdo->bci_to_data(trap_bci);
        int dos = (pdata == NULL)? 0: pdata->trap_state();
        if (dos != 0) {
          xtty->print(" state='%s'", format_trap_state(buf, sizeof(buf), dos));
          if (trap_state_is_recompiled(dos)) {
            int recnt2 = trap_mdo->overflow_recompile_count();
            if (recnt2 != 0)
              xtty->print(" recompiles2='%d'", recnt2);
          }
        }
      }
      if (xtty != NULL) {
        xtty->stamp();
        xtty->end_head();
      }
      if (TraceDeoptimization) {  // make noise on the tty
        tty->print("Uncommon trap occurred in");
        nm->method()->print_short_name(tty);
        tty->print(" compiler=%s compile_id=%d", nm->compiler_name(), nm->compile_id());
#if INCLUDE_JVMCI
        if (nm->is_nmethod()) {
          const char* installed_code_name = nm->as_nmethod()->jvmci_name();
          if (installed_code_name != NULL) {
            tty->print(" (JVMCI: installed code name=%s) ", installed_code_name);
          }
        }
#endif
        tty->print(" (@" INTPTR_FORMAT ") thread=" UINTX_FORMAT " reason=%s action=%s unloaded_class_index=%d" JVMCI_ONLY(" debug_id=%d"),
                   p2i(fr.pc()),
                   os::current_thread_id(),
                   trap_reason_name(reason),
                   trap_action_name(action),
                   unloaded_class_index
#if INCLUDE_JVMCI
                   , debug_id
#endif
                   );
        if (class_name != NULL) {
          tty->print(unresolved ? " unresolved class: " : " symbol: ");
          class_name->print_symbol_on(tty);
        }
        tty->cr();
      }
      if (xtty != NULL) {
        // Log the precise location of the trap.
        for (ScopeDesc* sd = trap_scope; ; sd = sd->sender()) {
          xtty->begin_elem("jvms bci='%d'", sd->bci());
          xtty->method(sd->method());
          xtty->end_elem();
          if (sd->is_top())  break;
        }
        xtty->tail("uncommon_trap");
      }
    }
    // (End diagnostic printout.)

    // Load class if necessary
    if (unloaded_class_index >= 0) {
      constantPoolHandle constants(THREAD, trap_method->constants());
      load_class_by_index(constants, unloaded_class_index, THREAD);
    }

    // Flush the nmethod if necessary and desirable.
    //
    // We need to avoid situations where we are re-flushing the nmethod
    // because of a hot deoptimization site.  Repeated flushes at the same
    // point need to be detected by the compiler and avoided.  If the compiler
    // cannot avoid them (or has a bug and "refuses" to avoid them), this
    // module must take measures to avoid an infinite cycle of recompilation
    // and deoptimization.  There are several such measures:
    //
    //   1. If a recompilation is ordered a second time at some site X
    //   and for the same reason R, the action is adjusted to 'reinterpret',
    //   to give the interpreter time to exercise the method more thoroughly.
    //   If this happens, the method's overflow_recompile_count is incremented.
    //
    //   2. If the compiler fails to reduce the deoptimization rate, then
    //   the method's overflow_recompile_count will begin to exceed the set
    //   limit PerBytecodeRecompilationCutoff.  If this happens, the action
    //   is adjusted to 'make_not_compilable', and the method is abandoned
    //   to the interpreter.  This is a performance hit for hot methods,
    //   but is better than a disastrous infinite cycle of recompilations.
    //   (Actually, only the method containing the site X is abandoned.)
    //
    //   3. In parallel with the previous measures, if the total number of
    //   recompilations of a method exceeds the much larger set limit
    //   PerMethodRecompilationCutoff, the method is abandoned.
    //   This should only happen if the method is very large and has
    //   many "lukewarm" deoptimizations.  The code which enforces this
    //   limit is elsewhere (class nmethod, class Method).
    //
    // Note that the per-BCI 'is_recompiled' bit gives the compiler one chance
    // to recompile at each bytecode independently of the per-BCI cutoff.
    //
    // The decision to update code is up to the compiler, and is encoded
    // in the Action_xxx code.  If the compiler requests Action_none
    // no trap state is changed, no compiled code is changed, and the
    // computation suffers along in the interpreter.
    //
    // The other action codes specify various tactics for decompilation
    // and recompilation.  Action_maybe_recompile is the loosest, and
    // allows the compiled code to stay around until enough traps are seen,
    // and until the compiler gets around to recompiling the trapping method.
    //
    // The other actions cause immediate removal of the present code.

    // Traps caused by injected profile shouldn't pollute trap counts.
    bool injected_profile_trap = trap_method->has_injected_profile() &&
                                 (reason == Reason_intrinsic || reason == Reason_unreached);

    bool update_trap_state = (reason != Reason_tenured) && !injected_profile_trap;
    bool make_not_entrant = false;
    bool make_not_compilable = false;
    bool reprofile = false;
    switch (action) {
    case Action_none:
      // Keep the old code.
      update_trap_state = false;
      break;
    case Action_maybe_recompile:
      // Do not need to invalidate the present code, but we can
      // initiate another
      // Start compiler without (necessarily) invalidating the nmethod.
      // The system will tolerate the old code, but new code should be
      // generated when possible.
      break;
    case Action_reinterpret:
      // Go back into the interpreter for a while, and then consider
      // recompiling form scratch.
      make_not_entrant = true;
      // Reset invocation counter for outer most method.
      // This will allow the interpreter to exercise the bytecodes
      // for a while before recompiling.
      // By contrast, Action_make_not_entrant is immediate.
      //
      // Note that the compiler will track null_check, null_assert,
      // range_check, and class_check events and log them as if they
      // had been traps taken from compiled code.  This will update
      // the MDO trap history so that the next compilation will
      // properly detect hot trap sites.
      reprofile = true;
      break;
    case Action_make_not_entrant:
      // Request immediate recompilation, and get rid of the old code.
      // Make them not entrant, so next time they are called they get
      // recompiled.  Unloaded classes are loaded now so recompile before next
      // time they are called.  Same for uninitialized.  The interpreter will
      // link the missing class, if any.
      make_not_entrant = true;
      break;
    case Action_make_not_compilable:
      // Give up on compiling this method at all.
      make_not_entrant = true;
      make_not_compilable = true;
      break;
    default:
      ShouldNotReachHere();
    }

    // Setting +ProfileTraps fixes the following, on all platforms:
    // 4852688: ProfileInterpreter is off by default for ia64.  The result is
    // infinite heroic-opt-uncommon-trap/deopt/recompile cycles, since the
    // recompile relies on a MethodData* to record heroic opt failures.

    // Whether the interpreter is producing MDO data or not, we also need
    // to use the MDO to detect hot deoptimization points and control
    // aggressive optimization.
    bool inc_recompile_count = false;
    ProfileData* pdata = NULL;
    if (ProfileTraps && !is_client_compilation_mode_vm() && update_trap_state && trap_mdo != NULL) {
      assert(trap_mdo == get_method_data(thread, profiled_method, false), "sanity");
      uint this_trap_count = 0;
      bool maybe_prior_trap = false;
      bool maybe_prior_recompile = false;
      pdata = query_update_method_data(trap_mdo, trap_bci, reason, true,
#if INCLUDE_JVMCI
                                   nm->is_compiled_by_jvmci() && nm->is_osr_method(),
#endif
                                   nm->method(),
                                   //outputs:
                                   this_trap_count,
                                   maybe_prior_trap,
                                   maybe_prior_recompile);
      // Because the interpreter also counts null, div0, range, and class
      // checks, these traps from compiled code are double-counted.
      // This is harmless; it just means that the PerXTrapLimit values
      // are in effect a little smaller than they look.

      DeoptReason per_bc_reason = reason_recorded_per_bytecode_if_any(reason);
      if (per_bc_reason != Reason_none) {
        // Now take action based on the partially known per-BCI history.
        if (maybe_prior_trap
            && this_trap_count >= (uint)PerBytecodeTrapLimit) {
          // If there are too many traps at this BCI, force a recompile.
          // This will allow the compiler to see the limit overflow, and
          // take corrective action, if possible.  The compiler generally
          // does not use the exact PerBytecodeTrapLimit value, but instead
          // changes its tactics if it sees any traps at all.  This provides
          // a little hysteresis, delaying a recompile until a trap happens
          // several times.
          //
          // Actually, since there is only one bit of counter per BCI,
          // the possible per-BCI counts are {0,1,(per-method count)}.
          // This produces accurate results if in fact there is only
          // one hot trap site, but begins to get fuzzy if there are
          // many sites.  For example, if there are ten sites each
          // trapping two or more times, they each get the blame for
          // all of their traps.
          make_not_entrant = true;
        }

        // Detect repeated recompilation at the same BCI, and enforce a limit.
        if (make_not_entrant && maybe_prior_recompile) {
          // More than one recompile at this point.
          inc_recompile_count = maybe_prior_trap;
        }
      } else {
        // For reasons which are not recorded per-bytecode, we simply
        // force recompiles unconditionally.
        // (Note that PerMethodRecompilationCutoff is enforced elsewhere.)
        make_not_entrant = true;
      }

      // Go back to the compiler if there are too many traps in this method.
      if (this_trap_count >= per_method_trap_limit(reason)) {
        // If there are too many traps in this method, force a recompile.
        // This will allow the compiler to see the limit overflow, and
        // take corrective action, if possible.
        // (This condition is an unlikely backstop only, because the
        // PerBytecodeTrapLimit is more likely to take effect first,
        // if it is applicable.)
        make_not_entrant = true;
      }

      // Here's more hysteresis:  If there has been a recompile at
      // this trap point already, run the method in the interpreter
      // for a while to exercise it more thoroughly.
      if (make_not_entrant && maybe_prior_recompile && maybe_prior_trap) {
        reprofile = true;
      }
    }

    // Take requested actions on the method:

    // Recompile
    if (make_not_entrant) {
      if (!nm->make_not_entrant()) {
        return; // the call did not change nmethod's state
      }

      if (pdata != NULL) {
        // Record the recompilation event, if any.
        int tstate0 = pdata->trap_state();
        int tstate1 = trap_state_set_recompiled(tstate0, true);
        if (tstate1 != tstate0)
          pdata->set_trap_state(tstate1);
      }

#if INCLUDE_RTM_OPT
      // Restart collecting RTM locking abort statistic if the method
      // is recompiled for a reason other than RTM state change.
      // Assume that in new recompiled code the statistic could be different,
      // for example, due to different inlining.
      if ((reason != Reason_rtm_state_change) && (trap_mdo != NULL) &&
          UseRTMDeopt && (nm->as_nmethod()->rtm_state() != ProfileRTM)) {
        trap_mdo->atomic_set_rtm_state(ProfileRTM);
      }
#endif
      // For code aging we count traps separately here, using make_not_entrant()
      // as a guard against simultaneous deopts in multiple threads.
      if (reason == Reason_tenured && trap_mdo != NULL) {
        trap_mdo->inc_tenure_traps();
      }
    }

    if (inc_recompile_count) {
      trap_mdo->inc_overflow_recompile_count();
      if ((uint)trap_mdo->overflow_recompile_count() >
          (uint)PerBytecodeRecompilationCutoff) {
        // Give up on the method containing the bad BCI.
        if (trap_method() == nm->method()) {
          make_not_compilable = true;
        } else {
          trap_method->set_not_compilable("overflow_recompile_count > PerBytecodeRecompilationCutoff", CompLevel_full_optimization);
          // But give grace to the enclosing nm->method().
        }
      }
    }

    // Reprofile
    if (reprofile) {
      CompilationPolicy::policy()->reprofile(trap_scope, nm->is_osr_method());
    }

    // Give up compiling
    if (make_not_compilable && !nm->method()->is_not_compilable(CompLevel_full_optimization)) {
      assert(make_not_entrant, "consistent");
      nm->method()->set_not_compilable("give up compiling", CompLevel_full_optimization);
    }

  } // Free marked resources

}
JRT_END

ProfileData*
Deoptimization::query_update_method_data(MethodData* trap_mdo,
                                         int trap_bci,
                                         Deoptimization::DeoptReason reason,
                                         bool update_total_trap_count,
#if INCLUDE_JVMCI
                                         bool is_osr,
#endif
                                         Method* compiled_method,
                                         //outputs:
                                         uint& ret_this_trap_count,
                                         bool& ret_maybe_prior_trap,
                                         bool& ret_maybe_prior_recompile) {
  bool maybe_prior_trap = false;
  bool maybe_prior_recompile = false;
  uint this_trap_count = 0;
  if (update_total_trap_count) {
    uint idx = reason;
#if INCLUDE_JVMCI
    if (is_osr) {
      idx += Reason_LIMIT;
    }
#endif
    uint prior_trap_count = trap_mdo->trap_count(idx);
    this_trap_count  = trap_mdo->inc_trap_count(idx);

    // If the runtime cannot find a place to store trap history,
    // it is estimated based on the general condition of the method.
    // If the method has ever been recompiled, or has ever incurred
    // a trap with the present reason , then this BCI is assumed
    // (pessimistically) to be the culprit.
    maybe_prior_trap      = (prior_trap_count != 0);
    maybe_prior_recompile = (trap_mdo->decompile_count() != 0);
  }
  ProfileData* pdata = NULL;


  // For reasons which are recorded per bytecode, we check per-BCI data.
  DeoptReason per_bc_reason = reason_recorded_per_bytecode_if_any(reason);
  assert(per_bc_reason != Reason_none || update_total_trap_count, "must be");
  if (per_bc_reason != Reason_none) {
    // Find the profile data for this BCI.  If there isn't one,
    // try to allocate one from the MDO's set of spares.
    // This will let us detect a repeated trap at this point.
    pdata = trap_mdo->allocate_bci_to_data(trap_bci, reason_is_speculate(reason) ? compiled_method : NULL);

    if (pdata != NULL) {
      if (reason_is_speculate(reason) && !pdata->is_SpeculativeTrapData()) {
        if (LogCompilation && xtty != NULL) {
          ttyLocker ttyl;
          // no more room for speculative traps in this MDO
          xtty->elem("speculative_traps_oom");
        }
      }
      // Query the trap state of this profile datum.
      int tstate0 = pdata->trap_state();
      if (!trap_state_has_reason(tstate0, per_bc_reason))
        maybe_prior_trap = false;
      if (!trap_state_is_recompiled(tstate0))
        maybe_prior_recompile = false;

      // Update the trap state of this profile datum.
      int tstate1 = tstate0;
      // Record the reason.
      tstate1 = trap_state_add_reason(tstate1, per_bc_reason);
      // Store the updated state on the MDO, for next time.
      if (tstate1 != tstate0)
        pdata->set_trap_state(tstate1);
    } else {
      if (LogCompilation && xtty != NULL) {
        ttyLocker ttyl;
        // Missing MDP?  Leave a small complaint in the log.
        xtty->elem("missing_mdp bci='%d'", trap_bci);
      }
    }
  }

  // Return results:
  ret_this_trap_count = this_trap_count;
  ret_maybe_prior_trap = maybe_prior_trap;
  ret_maybe_prior_recompile = maybe_prior_recompile;
  return pdata;
}

void
Deoptimization::update_method_data_from_interpreter(MethodData* trap_mdo, int trap_bci, int reason) {
  ResourceMark rm;
  // Ignored outputs:
  uint ignore_this_trap_count;
  bool ignore_maybe_prior_trap;
  bool ignore_maybe_prior_recompile;
  assert(!reason_is_speculate(reason), "reason speculate only used by compiler");
  // JVMCI uses the total counts to determine if deoptimizations are happening too frequently -> do not adjust total counts
  bool update_total_counts = true JVMCI_ONLY( && !UseJVMCICompiler);
  query_update_method_data(trap_mdo, trap_bci,
                           (DeoptReason)reason,
                           update_total_counts,
#if INCLUDE_JVMCI
                           false,
#endif
                           NULL,
                           ignore_this_trap_count,
                           ignore_maybe_prior_trap,
                           ignore_maybe_prior_recompile);
}

Deoptimization::UnrollBlock* Deoptimization::uncommon_trap(JavaThread* thread, jint trap_request, jint exec_mode) {
  if (TraceDeoptimization) {
    tty->print("Uncommon trap ");
  }
  // Still in Java no safepoints
  {
    // This enters VM and may safepoint
    uncommon_trap_inner(thread, trap_request);
  }
  return fetch_unroll_info_helper(thread, exec_mode);
}

// Local derived constants.
// Further breakdown of DataLayout::trap_state, as promised by DataLayout.
const int DS_REASON_MASK   = ((uint)DataLayout::trap_mask) >> 1;
const int DS_RECOMPILE_BIT = DataLayout::trap_mask - DS_REASON_MASK;

//---------------------------trap_state_reason---------------------------------
Deoptimization::DeoptReason
Deoptimization::trap_state_reason(int trap_state) {
  // This assert provides the link between the width of DataLayout::trap_bits
  // and the encoding of "recorded" reasons.  It ensures there are enough
  // bits to store all needed reasons in the per-BCI MDO profile.
  assert(DS_REASON_MASK >= Reason_RECORDED_LIMIT, "enough bits");
  int recompile_bit = (trap_state & DS_RECOMPILE_BIT);
  trap_state -= recompile_bit;
  if (trap_state == DS_REASON_MASK) {
    return Reason_many;
  } else {
    assert((int)Reason_none == 0, "state=0 => Reason_none");
    return (DeoptReason)trap_state;
  }
}
//-------------------------trap_state_has_reason-------------------------------
int Deoptimization::trap_state_has_reason(int trap_state, int reason) {
  assert(reason_is_recorded_per_bytecode((DeoptReason)reason), "valid reason");
  assert(DS_REASON_MASK >= Reason_RECORDED_LIMIT, "enough bits");
  int recompile_bit = (trap_state & DS_RECOMPILE_BIT);
  trap_state -= recompile_bit;
  if (trap_state == DS_REASON_MASK) {
    return -1;  // true, unspecifically (bottom of state lattice)
  } else if (trap_state == reason) {
    return 1;   // true, definitely
  } else if (trap_state == 0) {
    return 0;   // false, definitely (top of state lattice)
  } else {
    return 0;   // false, definitely
  }
}
//-------------------------trap_state_add_reason-------------------------------
int Deoptimization::trap_state_add_reason(int trap_state, int reason) {
  assert(reason_is_recorded_per_bytecode((DeoptReason)reason) || reason == Reason_many, "valid reason");
  int recompile_bit = (trap_state & DS_RECOMPILE_BIT);
  trap_state -= recompile_bit;
  if (trap_state == DS_REASON_MASK) {
    return trap_state + recompile_bit;     // already at state lattice bottom
  } else if (trap_state == reason) {
    return trap_state + recompile_bit;     // the condition is already true
  } else if (trap_state == 0) {
    return reason + recompile_bit;          // no condition has yet been true
  } else {
    return DS_REASON_MASK + recompile_bit;  // fall to state lattice bottom
  }
}
//-----------------------trap_state_is_recompiled------------------------------
bool Deoptimization::trap_state_is_recompiled(int trap_state) {
  return (trap_state & DS_RECOMPILE_BIT) != 0;
}
//-----------------------trap_state_set_recompiled-----------------------------
int Deoptimization::trap_state_set_recompiled(int trap_state, bool z) {
  if (z)  return trap_state |  DS_RECOMPILE_BIT;
  else    return trap_state & ~DS_RECOMPILE_BIT;
}
//---------------------------format_trap_state---------------------------------
// This is used for debugging and diagnostics, including LogFile output.
const char* Deoptimization::format_trap_state(char* buf, size_t buflen,
                                              int trap_state) {
  assert(buflen > 0, "sanity");
  DeoptReason reason      = trap_state_reason(trap_state);
  bool        recomp_flag = trap_state_is_recompiled(trap_state);
  // Re-encode the state from its decoded components.
  int decoded_state = 0;
  if (reason_is_recorded_per_bytecode(reason) || reason == Reason_many)
    decoded_state = trap_state_add_reason(decoded_state, reason);
  if (recomp_flag)
    decoded_state = trap_state_set_recompiled(decoded_state, recomp_flag);
  // If the state re-encodes properly, format it symbolically.
  // Because this routine is used for debugging and diagnostics,
  // be robust even if the state is a strange value.
  size_t len;
  if (decoded_state != trap_state) {
    // Random buggy state that doesn't decode??
    len = jio_snprintf(buf, buflen, "#%d", trap_state);
  } else {
    len = jio_snprintf(buf, buflen, "%s%s",
                       trap_reason_name(reason),
                       recomp_flag ? " recompiled" : "");
  }
  return buf;
}


//--------------------------------statics--------------------------------------
const char* Deoptimization::_trap_reason_name[] = {
  // Note:  Keep this in sync. with enum DeoptReason.
  "none",
  "null_check",
  "null_assert" JVMCI_ONLY("_or_unreached0"),
  "range_check",
  "class_check",
  "array_check",
  "intrinsic" JVMCI_ONLY("_or_type_checked_inlining"),
  "bimorphic" JVMCI_ONLY("_or_optimized_type_check"),
  "profile_predicate",
  "unloaded",
  "uninitialized",
  "initialized",
  "unreached",
  "unhandled",
  "constraint",
  "div0_check",
  "age",
  "predicate",
  "loop_limit_check",
  "speculate_class_check",
  "speculate_null_check",
  "speculate_null_assert",
  "rtm_state_change",
  "unstable_if",
  "unstable_fused_if",
#if INCLUDE_JVMCI
  "aliasing",
  "transfer_to_interpreter",
  "not_compiled_exception_handler",
  "unresolved",
  "jsr_mismatch",
#endif
  "tenured"
};
const char* Deoptimization::_trap_action_name[] = {
  // Note:  Keep this in sync. with enum DeoptAction.
  "none",
  "maybe_recompile",
  "reinterpret",
  "make_not_entrant",
  "make_not_compilable"
};

const char* Deoptimization::trap_reason_name(int reason) {
  // Check that every reason has a name
  STATIC_ASSERT(sizeof(_trap_reason_name)/sizeof(const char*) == Reason_LIMIT);

  if (reason == Reason_many)  return "many";
  if ((uint)reason < Reason_LIMIT)
    return _trap_reason_name[reason];
  static char buf[20];
  sprintf(buf, "reason%d", reason);
  return buf;
}
const char* Deoptimization::trap_action_name(int action) {
  // Check that every action has a name
  STATIC_ASSERT(sizeof(_trap_action_name)/sizeof(const char*) == Action_LIMIT);

  if ((uint)action < Action_LIMIT)
    return _trap_action_name[action];
  static char buf[20];
  sprintf(buf, "action%d", action);
  return buf;
}

// This is used for debugging and diagnostics, including LogFile output.
const char* Deoptimization::format_trap_request(char* buf, size_t buflen,
                                                int trap_request) {
  jint unloaded_class_index = trap_request_index(trap_request);
  const char* reason = trap_reason_name(trap_request_reason(trap_request));
  const char* action = trap_action_name(trap_request_action(trap_request));
#if INCLUDE_JVMCI
  int debug_id = trap_request_debug_id(trap_request);
#endif
  size_t len;
  if (unloaded_class_index < 0) {
    len = jio_snprintf(buf, buflen, "reason='%s' action='%s'" JVMCI_ONLY(" debug_id='%d'"),
                       reason, action
#if INCLUDE_JVMCI
                       ,debug_id
#endif
                       );
  } else {
    len = jio_snprintf(buf, buflen, "reason='%s' action='%s' index='%d'" JVMCI_ONLY(" debug_id='%d'"),
                       reason, action, unloaded_class_index
#if INCLUDE_JVMCI
                       ,debug_id
#endif
                       );
  }
  return buf;
}

juint Deoptimization::_deoptimization_hist
        [Deoptimization::Reason_LIMIT]
    [1 + Deoptimization::Action_LIMIT]
        [Deoptimization::BC_CASE_LIMIT]
  = {0};

enum {
  LSB_BITS = 8,
  LSB_MASK = right_n_bits(LSB_BITS)
};

void Deoptimization::gather_statistics(DeoptReason reason, DeoptAction action,
                                       Bytecodes::Code bc) {
  assert(reason >= 0 && reason < Reason_LIMIT, "oob");
  assert(action >= 0 && action < Action_LIMIT, "oob");
  _deoptimization_hist[Reason_none][0][0] += 1;  // total
  _deoptimization_hist[reason][0][0]      += 1;  // per-reason total
  juint* cases = _deoptimization_hist[reason][1+action];
  juint* bc_counter_addr = NULL;
  juint  bc_counter      = 0;
  // Look for an unused counter, or an exact match to this BC.
  if (bc != Bytecodes::_illegal) {
    for (int bc_case = 0; bc_case < BC_CASE_LIMIT; bc_case++) {
      juint* counter_addr = &cases[bc_case];
      juint  counter = *counter_addr;
      if ((counter == 0 && bc_counter_addr == NULL)
          || (Bytecodes::Code)(counter & LSB_MASK) == bc) {
        // this counter is either free or is already devoted to this BC
        bc_counter_addr = counter_addr;
        bc_counter = counter | bc;
      }
    }
  }
  if (bc_counter_addr == NULL) {
    // Overflow, or no given bytecode.
    bc_counter_addr = &cases[BC_CASE_LIMIT-1];
    bc_counter = (*bc_counter_addr & ~LSB_MASK);  // clear LSB
  }
  *bc_counter_addr = bc_counter + (1 << LSB_BITS);
}

jint Deoptimization::total_deoptimization_count() {
  return _deoptimization_hist[Reason_none][0][0];
}

void Deoptimization::print_statistics() {
  juint total = total_deoptimization_count();
  juint account = total;
  if (total != 0) {
    ttyLocker ttyl;
    if (xtty != NULL)  xtty->head("statistics type='deoptimization'");
    tty->print_cr("Deoptimization traps recorded:");
    #define PRINT_STAT_LINE(name, r) \
      tty->print_cr("  %4d (%4.1f%%) %s", (int)(r), ((r) * 100.0) / total, name);
    PRINT_STAT_LINE("total", total);
    // For each non-zero entry in the histogram, print the reason,
    // the action, and (if specifically known) the type of bytecode.
    for (int reason = 0; reason < Reason_LIMIT; reason++) {
      for (int action = 0; action < Action_LIMIT; action++) {
        juint* cases = _deoptimization_hist[reason][1+action];
        for (int bc_case = 0; bc_case < BC_CASE_LIMIT; bc_case++) {
          juint counter = cases[bc_case];
          if (counter != 0) {
            char name[1*K];
            Bytecodes::Code bc = (Bytecodes::Code)(counter & LSB_MASK);
            if (bc_case == BC_CASE_LIMIT && (int)bc == 0)
              bc = Bytecodes::_illegal;
            sprintf(name, "%s/%s/%s",
                    trap_reason_name(reason),
                    trap_action_name(action),
                    Bytecodes::is_defined(bc)? Bytecodes::name(bc): "other");
            juint r = counter >> LSB_BITS;
            tty->print_cr("  %40s: " UINT32_FORMAT " (%.1f%%)", name, r, (r * 100.0) / total);
            account -= r;
          }
        }
      }
    }
    if (account != 0) {
      PRINT_STAT_LINE("unaccounted", account);
    }
    #undef PRINT_STAT_LINE
    if (xtty != NULL)  xtty->tail("statistics");
  }
}

#else // COMPILER2_OR_JVMCI


// Stubs for C1 only system.
bool Deoptimization::trap_state_is_recompiled(int trap_state) {
  return false;
}

const char* Deoptimization::trap_reason_name(int reason) {
  return "unknown";
}

void Deoptimization::print_statistics() {
  // no output
}

void
Deoptimization::update_method_data_from_interpreter(MethodData* trap_mdo, int trap_bci, int reason) {
  // no udpate
}

int Deoptimization::trap_state_has_reason(int trap_state, int reason) {
  return 0;
}

void Deoptimization::gather_statistics(DeoptReason reason, DeoptAction action,
                                       Bytecodes::Code bc) {
  // no update
}

const char* Deoptimization::format_trap_state(char* buf, size_t buflen,
                                              int trap_state) {
  jio_snprintf(buf, buflen, "#%d", trap_state);
  return buf;
}

#endif // COMPILER2_OR_JVMCI<|MERGE_RESOLUTION|>--- conflicted
+++ resolved
@@ -226,35 +226,19 @@
       tty->print_cr("SAVED OOP RESULT " INTPTR_FORMAT " in thread " INTPTR_FORMAT, p2i(result), p2i(thread));
     }
   }
-<<<<<<< HEAD
   if (objects != NULL || vk != NULL) {
-    bool skip_internal = (compiled_method != NULL) && !compiled_method->is_compiled_by_jvmci();
-    JRT_BLOCK
-      if (vk != NULL) {
-        realloc_failures = Deoptimization::realloc_inline_type_result(vk, map, return_oops, THREAD);
-      }
-      if (objects != NULL) {
-        realloc_failures = realloc_failures || Deoptimization::realloc_objects(thread, &deoptee, &map, objects, THREAD);
-        Deoptimization::reassign_fields(&deoptee, &map, objects, realloc_failures, skip_internal, THREAD);
-      }
-    JRT_END
-#ifndef PRODUCT
-    if (TraceDeoptimization) {
-      ttyLocker ttyl;
-      tty->print_cr("REALLOC OBJECTS in thread " INTPTR_FORMAT, p2i(thread));
-      if (objects != NULL) {
-        Deoptimization::print_objects(objects, realloc_failures);
-      } else {
-        Handle obj = realloc_failures ? Handle() : return_oops.first();
-        Deoptimization::print_object(vk, obj, realloc_failures);
-      }
-=======
-  if (objects != NULL) {
     if (exec_mode == Deoptimization::Unpack_none) {
       assert(thread->thread_state() == _thread_in_vm, "assumption");
       Thread* THREAD = thread;
       // Clear pending OOM if reallocation fails and return true indicating allocation failure
-      realloc_failures = Deoptimization::realloc_objects(thread, &deoptee, &map, objects, CHECK_AND_CLEAR_(true));
+      if (vk != NULL) {
+        realloc_failures = Deoptimization::realloc_inline_type_result(vk, map, return_oops, CHECK_AND_CLEAR_(true));
+      }
+      if (objects != NULL) {
+        realloc_failures = realloc_failures || Deoptimization::realloc_objects(thread, &deoptee, &map, objects, CHECK_AND_CLEAR_(true));
+        bool skip_internal = (compiled_method != NULL) && !compiled_method->is_compiled_by_jvmci();
+        Deoptimization::reassign_fields(&deoptee, &map, objects, realloc_failures, skip_internal, CHECK_AND_CLEAR_(true));
+      }
       // Make sure the deoptee frame gets processed after a potential safepoint during
       // object reallocation. This is necessary because (a) deoptee_thread can be
       // different from the current thread and (b) the deoptee frame does not need to be
@@ -263,17 +247,21 @@
       deoptimized_objects = true;
     } else {
       JRT_BLOCK
-      realloc_failures = Deoptimization::realloc_objects(thread, &deoptee, &map, objects, THREAD);
+      if (vk != NULL) {
+        realloc_failures = Deoptimization::realloc_inline_type_result(vk, map, return_oops, THREAD);
+      }
+      if (objects != NULL) {
+        realloc_failures = realloc_failures || Deoptimization::realloc_objects(thread, &deoptee, &map, objects, THREAD);
+        bool skip_internal = (compiled_method != NULL) && !compiled_method->is_compiled_by_jvmci();
+        Deoptimization::reassign_fields(&deoptee, &map, objects, realloc_failures, skip_internal, THREAD);
+      }
       JRT_END
     }
-    bool skip_internal = (compiled_method != NULL) && !compiled_method->is_compiled_by_jvmci();
-    Deoptimization::reassign_fields(&deoptee, &map, objects, realloc_failures, skip_internal);
 #ifndef PRODUCT
     if (TraceDeoptimization) {
       ttyLocker ttyl;
       tty->print_cr("REALLOC OBJECTS in thread " INTPTR_FORMAT, p2i(deoptee_thread));
       Deoptimization::print_objects(objects, realloc_failures);
->>>>>>> d735f919
     }
 #endif
   }
