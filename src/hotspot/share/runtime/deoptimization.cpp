/*
 * Copyright (c) 1997, 2025, Oracle and/or its affiliates. All rights reserved.
 * DO NOT ALTER OR REMOVE COPYRIGHT NOTICES OR THIS FILE HEADER.
 *
 * This code is free software; you can redistribute it and/or modify it
 * under the terms of the GNU General Public License version 2 only, as
 * published by the Free Software Foundation.
 *
 * This code is distributed in the hope that it will be useful, but WITHOUT
 * ANY WARRANTY; without even the implied warranty of MERCHANTABILITY or
 * FITNESS FOR A PARTICULAR PURPOSE.  See the GNU General Public License
 * version 2 for more details (a copy is included in the LICENSE file that
 * accompanied this code).
 *
 * You should have received a copy of the GNU General Public License version
 * 2 along with this work; if not, write to the Free Software Foundation,
 * Inc., 51 Franklin St, Fifth Floor, Boston, MA 02110-1301 USA.
 *
 * Please contact Oracle, 500 Oracle Parkway, Redwood Shores, CA 94065 USA
 * or visit www.oracle.com if you need additional information or have any
 * questions.
 *
 */

#include "precompiled.hpp"
#include "classfile/javaClasses.inline.hpp"
#include "classfile/symbolTable.hpp"
#include "classfile/systemDictionary.hpp"
#include "classfile/vmClasses.hpp"
#include "code/codeCache.hpp"
#include "code/debugInfoRec.hpp"
#include "code/nmethod.hpp"
#include "code/pcDesc.hpp"
#include "code/scopeDesc.hpp"
#include "compiler/compilationPolicy.hpp"
#include "compiler/compilerDefinitions.inline.hpp"
#include "gc/shared/collectedHeap.hpp"
#include "gc/shared/memAllocator.hpp"
#include "interpreter/bytecode.hpp"
#include "interpreter/bytecodeStream.hpp"
#include "interpreter/interpreter.hpp"
#include "interpreter/oopMapCache.hpp"
#include "jvm.h"
#include "logging/log.hpp"
#include "logging/logLevel.hpp"
#include "logging/logMessage.hpp"
#include "logging/logStream.hpp"
#include "memory/allocation.inline.hpp"
#include "memory/oopFactory.hpp"
#include "memory/resourceArea.hpp"
#include "memory/universe.hpp"
#include "oops/constantPool.hpp"
#include "oops/flatArrayKlass.hpp"
#include "oops/flatArrayOop.hpp"
#include "oops/fieldStreams.inline.hpp"
#include "oops/method.hpp"
#include "oops/objArrayKlass.hpp"
#include "oops/objArrayOop.inline.hpp"
#include "oops/oop.inline.hpp"
#include "oops/inlineKlass.inline.hpp"
#include "oops/typeArrayOop.inline.hpp"
#include "oops/verifyOopClosure.hpp"
#include "prims/jvmtiDeferredUpdates.hpp"
#include "prims/jvmtiExport.hpp"
#include "prims/jvmtiThreadState.hpp"
#include "prims/methodHandles.hpp"
#include "prims/vectorSupport.hpp"
#include "runtime/atomic.hpp"
#include "runtime/basicLock.inline.hpp"
#include "runtime/continuation.hpp"
#include "runtime/continuationEntry.inline.hpp"
#include "runtime/deoptimization.hpp"
#include "runtime/escapeBarrier.hpp"
#include "runtime/fieldDescriptor.hpp"
#include "runtime/fieldDescriptor.inline.hpp"
#include "runtime/frame.inline.hpp"
#include "runtime/handles.inline.hpp"
#include "runtime/interfaceSupport.inline.hpp"
#include "runtime/javaThread.hpp"
#include "runtime/jniHandles.inline.hpp"
#include "runtime/keepStackGCProcessed.hpp"
#include "runtime/lightweightSynchronizer.hpp"
#include "runtime/lockStack.inline.hpp"
#include "runtime/objectMonitor.inline.hpp"
#include "runtime/osThread.hpp"
#include "runtime/safepointVerifiers.hpp"
#include "runtime/sharedRuntime.hpp"
#include "runtime/signature.hpp"
#include "runtime/stackFrameStream.inline.hpp"
#include "runtime/stackValue.hpp"
#include "runtime/stackWatermarkSet.hpp"
#include "runtime/stubRoutines.hpp"
#include "runtime/synchronizer.inline.hpp"
#include "runtime/threadSMR.hpp"
#include "runtime/threadWXSetters.inline.hpp"
#include "runtime/vframe.hpp"
#include "runtime/vframeArray.hpp"
#include "runtime/vframe_hp.hpp"
#include "runtime/vmOperations.hpp"
#include "utilities/checkedCast.hpp"
#include "utilities/events.hpp"
#include "utilities/growableArray.hpp"
#include "utilities/macros.hpp"
#include "utilities/preserveException.hpp"
#include "utilities/xmlstream.hpp"
#if INCLUDE_JFR
#include "jfr/jfrEvents.hpp"
#include "jfr/metadata/jfrSerializer.hpp"
#endif

uint64_t DeoptimizationScope::_committed_deopt_gen = 0;
uint64_t DeoptimizationScope::_active_deopt_gen    = 1;
bool     DeoptimizationScope::_committing_in_progress = false;

DeoptimizationScope::DeoptimizationScope() : _required_gen(0) {
  DEBUG_ONLY(_deopted = false;)

  MutexLocker ml(NMethodState_lock, Mutex::_no_safepoint_check_flag);
  // If there is nothing to deopt _required_gen is the same as comitted.
  _required_gen = DeoptimizationScope::_committed_deopt_gen;
}

DeoptimizationScope::~DeoptimizationScope() {
  assert(_deopted, "Deopt not executed");
}

void DeoptimizationScope::mark(nmethod* nm, bool inc_recompile_counts) {
  if (!nm->can_be_deoptimized()) {
    return;
  }

  ConditionalMutexLocker ml(NMethodState_lock, !NMethodState_lock->owned_by_self(), Mutex::_no_safepoint_check_flag);

  // If it's already marked but we still need it to be deopted.
  if (nm->is_marked_for_deoptimization()) {
    dependent(nm);
    return;
  }

  nmethod::DeoptimizationStatus status =
    inc_recompile_counts ? nmethod::deoptimize : nmethod::deoptimize_noupdate;
  Atomic::store(&nm->_deoptimization_status, status);

  // Make sure active is not committed
  assert(DeoptimizationScope::_committed_deopt_gen < DeoptimizationScope::_active_deopt_gen, "Must be");
  assert(nm->_deoptimization_generation == 0, "Is already marked");

  nm->_deoptimization_generation = DeoptimizationScope::_active_deopt_gen;
  _required_gen                  = DeoptimizationScope::_active_deopt_gen;
}

void DeoptimizationScope::dependent(nmethod* nm) {
  ConditionalMutexLocker ml(NMethodState_lock, !NMethodState_lock->owned_by_self(), Mutex::_no_safepoint_check_flag);

  // A method marked by someone else may have a _required_gen lower than what we marked with.
  // Therefore only store it if it's higher than _required_gen.
  if (_required_gen < nm->_deoptimization_generation) {
    _required_gen = nm->_deoptimization_generation;
  }
}

void DeoptimizationScope::deoptimize_marked() {
  assert(!_deopted, "Already deopted");

  // We are not alive yet.
  if (!Universe::is_fully_initialized()) {
    DEBUG_ONLY(_deopted = true;)
    return;
  }

  // Safepoints are a special case, handled here.
  if (SafepointSynchronize::is_at_safepoint()) {
    DeoptimizationScope::_committed_deopt_gen = DeoptimizationScope::_active_deopt_gen;
    DeoptimizationScope::_active_deopt_gen++;
    Deoptimization::deoptimize_all_marked();
    DEBUG_ONLY(_deopted = true;)
    return;
  }

  uint64_t comitting = 0;
  bool wait = false;
  while (true) {
    {
      ConditionalMutexLocker ml(NMethodState_lock, !NMethodState_lock->owned_by_self(), Mutex::_no_safepoint_check_flag);

      // First we check if we or someone else already deopted the gen we want.
      if (DeoptimizationScope::_committed_deopt_gen >= _required_gen) {
        DEBUG_ONLY(_deopted = true;)
        return;
      }
      if (!_committing_in_progress) {
        // The version we are about to commit.
        comitting = DeoptimizationScope::_active_deopt_gen;
        // Make sure new marks use a higher gen.
        DeoptimizationScope::_active_deopt_gen++;
        _committing_in_progress = true;
        wait = false;
      } else {
        // Another thread is handshaking and committing a gen.
        wait = true;
      }
    }
    if (wait) {
      // Wait and let the concurrent handshake be performed.
      ThreadBlockInVM tbivm(JavaThread::current());
      os::naked_yield();
    } else {
      // Performs the handshake.
      Deoptimization::deoptimize_all_marked(); // May safepoint and an additional deopt may have occurred.
      DEBUG_ONLY(_deopted = true;)
      {
        ConditionalMutexLocker ml(NMethodState_lock, !NMethodState_lock->owned_by_self(), Mutex::_no_safepoint_check_flag);

        // Make sure that committed doesn't go backwards.
        // Should only happen if we did a deopt during a safepoint above.
        if (DeoptimizationScope::_committed_deopt_gen < comitting) {
          DeoptimizationScope::_committed_deopt_gen = comitting;
        }
        _committing_in_progress = false;

        assert(DeoptimizationScope::_committed_deopt_gen >= _required_gen, "Must be");

        return;
      }
    }
  }
}

Deoptimization::UnrollBlock::UnrollBlock(int  size_of_deoptimized_frame,
                                         int  caller_adjustment,
                                         int  caller_actual_parameters,
                                         int  number_of_frames,
                                         intptr_t* frame_sizes,
                                         address* frame_pcs,
                                         BasicType return_type,
                                         int exec_mode) {
  _size_of_deoptimized_frame = size_of_deoptimized_frame;
  _caller_adjustment         = caller_adjustment;
  _caller_actual_parameters  = caller_actual_parameters;
  _number_of_frames          = number_of_frames;
  _frame_sizes               = frame_sizes;
  _frame_pcs                 = frame_pcs;
  _register_block            = NEW_C_HEAP_ARRAY(intptr_t, RegisterMap::reg_count * 2, mtCompiler);
  _return_type               = return_type;
  _initial_info              = 0;
  // PD (x86 only)
  _counter_temp              = 0;
  _unpack_kind               = exec_mode;
  _sender_sp_temp            = 0;

  _total_frame_sizes         = size_of_frames();
  assert(exec_mode >= 0 && exec_mode < Unpack_LIMIT, "Unexpected exec_mode");
}

Deoptimization::UnrollBlock::~UnrollBlock() {
  FREE_C_HEAP_ARRAY(intptr_t, _frame_sizes);
  FREE_C_HEAP_ARRAY(intptr_t, _frame_pcs);
  FREE_C_HEAP_ARRAY(intptr_t, _register_block);
}

int Deoptimization::UnrollBlock::size_of_frames() const {
  // Account first for the adjustment of the initial frame
  intptr_t result = _caller_adjustment;
  for (int index = 0; index < number_of_frames(); index++) {
    result += frame_sizes()[index];
  }
  return checked_cast<int>(result);
}

void Deoptimization::UnrollBlock::print() {
  ResourceMark rm;
  stringStream st;
  st.print_cr("UnrollBlock");
  st.print_cr("  size_of_deoptimized_frame = %d", _size_of_deoptimized_frame);
  st.print(   "  frame_sizes: ");
  for (int index = 0; index < number_of_frames(); index++) {
    st.print(INTX_FORMAT " ", frame_sizes()[index]);
  }
  st.cr();
  tty->print_raw(st.freeze());
}

// In order to make fetch_unroll_info work properly with escape
// analysis, the method was changed from JRT_LEAF to JRT_BLOCK_ENTRY.
// The actual reallocation of previously eliminated objects occurs in realloc_objects,
// which is called from the method fetch_unroll_info_helper below.
JRT_BLOCK_ENTRY(Deoptimization::UnrollBlock*, Deoptimization::fetch_unroll_info(JavaThread* current, int exec_mode))
  // fetch_unroll_info() is called at the beginning of the deoptimization
  // handler. Note this fact before we start generating temporary frames
  // that can confuse an asynchronous stack walker. This counter is
  // decremented at the end of unpack_frames().
  current->inc_in_deopt_handler();

  if (exec_mode == Unpack_exception) {
    // When we get here, a callee has thrown an exception into a deoptimized
    // frame. That throw might have deferred stack watermark checking until
    // after unwinding. So we deal with such deferred requests here.
    StackWatermarkSet::after_unwind(current);
  }

  return fetch_unroll_info_helper(current, exec_mode);
JRT_END

#if COMPILER2_OR_JVMCI
// print information about reallocated objects
static void print_objects(JavaThread* deoptee_thread,
                          GrowableArray<ScopeValue*>* objects, bool realloc_failures) {
  ResourceMark rm;
  stringStream st;  // change to logStream with logging
  st.print_cr("REALLOC OBJECTS in thread " INTPTR_FORMAT, p2i(deoptee_thread));
  fieldDescriptor fd;

  for (int i = 0; i < objects->length(); i++) {
    ObjectValue* sv = (ObjectValue*) objects->at(i);
    Handle obj = sv->value();

    if (obj.is_null()) {
      st.print_cr("     nullptr");
      continue;
    }

    Klass* k = java_lang_Class::as_Klass(sv->klass()->as_ConstantOopReadValue()->value()());

    st.print("     object <" INTPTR_FORMAT "> of type ", p2i(sv->value()()));
    k->print_value_on(&st);
    st.print_cr(" allocated (" SIZE_FORMAT " bytes)", obj->size() * HeapWordSize);

    if (Verbose && k != nullptr) {
      k->oop_print_on(obj(), &st);
    }
  }
  tty->print_raw(st.freeze());
}

static bool rematerialize_objects(JavaThread* thread, int exec_mode, nmethod* compiled_method,
                                  frame& deoptee, RegisterMap& map, GrowableArray<compiledVFrame*>* chunk,
                                  bool& deoptimized_objects) {
  bool realloc_failures = false;
  assert (chunk->at(0)->scope() != nullptr,"expect only compiled java frames");

  JavaThread* deoptee_thread = chunk->at(0)->thread();
  assert(exec_mode == Deoptimization::Unpack_none || (deoptee_thread == thread),
         "a frame can only be deoptimized by the owner thread");

  GrowableArray<ScopeValue*>* objects = chunk->at(0)->scope()->objects_to_rematerialize(deoptee, map);

  // The flag return_oop() indicates call sites which return oop
  // in compiled code. Such sites include java method calls,
  // runtime calls (for example, used to allocate new objects/arrays
  // on slow code path) and any other calls generated in compiled code.
  // It is not guaranteed that we can get such information here only
  // by analyzing bytecode in deoptimized frames. This is why this flag
  // is set during method compilation (see Compile::Process_OopMap_Node()).
  // If the previous frame was popped or if we are dispatching an exception,
  // we don't have an oop result.
  ScopeDesc* scope = chunk->at(0)->scope();
  bool save_oop_result = scope->return_oop() && !thread->popframe_forcing_deopt_reexecution() && (exec_mode == Deoptimization::Unpack_deopt);
  // In case of the return of multiple values, we must take care
  // of all oop return values.
  GrowableArray<Handle> return_oops;
  InlineKlass* vk = nullptr;
  if (save_oop_result && scope->return_scalarized()) {
    vk = InlineKlass::returned_inline_klass(map);
    if (vk != nullptr) {
      vk->save_oop_fields(map, return_oops);
      save_oop_result = false;
    }
  }
  if (save_oop_result) {
    // Reallocation may trigger GC. If deoptimization happened on return from
    // call which returns oop we need to save it since it is not in oopmap.
    oop result = deoptee.saved_oop_result(&map);
    assert(oopDesc::is_oop_or_null(result), "must be oop");
    return_oops.push(Handle(thread, result));
    assert(Universe::heap()->is_in_or_null(result), "must be heap pointer");
    if (TraceDeoptimization) {
      tty->print_cr("SAVED OOP RESULT " INTPTR_FORMAT " in thread " INTPTR_FORMAT, p2i(result), p2i(thread));
      tty->cr();
    }
  }
  if (objects != nullptr || vk != nullptr) {
    if (exec_mode == Deoptimization::Unpack_none) {
      assert(thread->thread_state() == _thread_in_vm, "assumption");
      JavaThread* THREAD = thread; // For exception macros.
      // Clear pending OOM if reallocation fails and return true indicating allocation failure
      if (vk != nullptr) {
        realloc_failures = Deoptimization::realloc_inline_type_result(vk, map, return_oops, CHECK_AND_CLEAR_(true));
      }
      if (objects != nullptr) {
        realloc_failures = realloc_failures || Deoptimization::realloc_objects(thread, &deoptee, &map, objects, CHECK_AND_CLEAR_(true));
        bool skip_internal = (compiled_method != nullptr) && !compiled_method->is_compiled_by_jvmci();
        Deoptimization::reassign_fields(&deoptee, &map, objects, realloc_failures, skip_internal, CHECK_AND_CLEAR_(true));
      }
      deoptimized_objects = true;
    } else {
      JavaThread* current = thread; // For JRT_BLOCK
      JRT_BLOCK
      if (vk != nullptr) {
        realloc_failures = Deoptimization::realloc_inline_type_result(vk, map, return_oops, THREAD);
      }
      if (objects != nullptr) {
        realloc_failures = realloc_failures || Deoptimization::realloc_objects(thread, &deoptee, &map, objects, THREAD);
        bool skip_internal = (compiled_method != nullptr) && !compiled_method->is_compiled_by_jvmci();
        Deoptimization::reassign_fields(&deoptee, &map, objects, realloc_failures, skip_internal, THREAD);
      }
      JRT_END
    }
    if (TraceDeoptimization && objects != nullptr) {
      print_objects(deoptee_thread, objects, realloc_failures);
    }
  }
  if (save_oop_result || vk != nullptr) {
    // Restore result.
    assert(return_oops.length() == 1, "no inline type");
    deoptee.set_saved_oop_result(&map, return_oops.pop()());
  }
  return realloc_failures;
}

static void restore_eliminated_locks(JavaThread* thread, GrowableArray<compiledVFrame*>* chunk, bool realloc_failures,
                                     frame& deoptee, int exec_mode, bool& deoptimized_objects) {
  JavaThread* deoptee_thread = chunk->at(0)->thread();
  assert(!EscapeBarrier::objs_are_deoptimized(deoptee_thread, deoptee.id()), "must relock just once");
  assert(thread == Thread::current(), "should be");
  HandleMark hm(thread);
#ifndef PRODUCT
  bool first = true;
#endif // !PRODUCT
  // Start locking from outermost/oldest frame
  for (int i = (chunk->length() - 1); i >= 0; i--) {
    compiledVFrame* cvf = chunk->at(i);
    assert (cvf->scope() != nullptr,"expect only compiled java frames");
    GrowableArray<MonitorInfo*>* monitors = cvf->monitors();
    if (monitors->is_nonempty()) {
      bool relocked = Deoptimization::relock_objects(thread, monitors, deoptee_thread, deoptee,
                                                     exec_mode, realloc_failures);
      deoptimized_objects = deoptimized_objects || relocked;
#ifndef PRODUCT
      if (PrintDeoptimizationDetails) {
        ResourceMark rm;
        stringStream st;
        for (int j = 0; j < monitors->length(); j++) {
          MonitorInfo* mi = monitors->at(j);
          if (mi->eliminated()) {
            if (first) {
              first = false;
              st.print_cr("RELOCK OBJECTS in thread " INTPTR_FORMAT, p2i(thread));
            }
            if (exec_mode == Deoptimization::Unpack_none) {
              ObjectMonitor* monitor = deoptee_thread->current_waiting_monitor();
              if (monitor != nullptr && monitor->object() == mi->owner()) {
                st.print_cr("     object <" INTPTR_FORMAT "> DEFERRED relocking after wait", p2i(mi->owner()));
                continue;
              }
            }
            if (mi->owner_is_scalar_replaced()) {
              Klass* k = java_lang_Class::as_Klass(mi->owner_klass());
              st.print_cr("     failed reallocation for klass %s", k->external_name());
            } else {
              st.print_cr("     object <" INTPTR_FORMAT "> locked", p2i(mi->owner()));
            }
          }
        }
        tty->print_raw(st.freeze());
      }
#endif // !PRODUCT
    }
  }
}

// Deoptimize objects, that is reallocate and relock them, just before they escape through JVMTI.
// The given vframes cover one physical frame.
bool Deoptimization::deoptimize_objects_internal(JavaThread* thread, GrowableArray<compiledVFrame*>* chunk,
                                                 bool& realloc_failures) {
  frame deoptee = chunk->at(0)->fr();
  JavaThread* deoptee_thread = chunk->at(0)->thread();
  nmethod* nm = deoptee.cb()->as_nmethod_or_null();
  RegisterMap map(chunk->at(0)->register_map());
  bool deoptimized_objects = false;

  bool const jvmci_enabled = JVMCI_ONLY(EnableJVMCI) NOT_JVMCI(false);

  // Reallocate the non-escaping objects and restore their fields.
  if (jvmci_enabled COMPILER2_PRESENT(|| (DoEscapeAnalysis && EliminateAllocations)
                                      || EliminateAutoBox || EnableVectorAggressiveReboxing)) {
    realloc_failures = rematerialize_objects(thread, Unpack_none, nm, deoptee, map, chunk, deoptimized_objects);
  }

  // MonitorInfo structures used in eliminate_locks are not GC safe.
  NoSafepointVerifier no_safepoint;

  // Now relock objects if synchronization on them was eliminated.
  if (jvmci_enabled COMPILER2_PRESENT(|| ((DoEscapeAnalysis || EliminateNestedLocks) && EliminateLocks))) {
    restore_eliminated_locks(thread, chunk, realloc_failures, deoptee, Unpack_none, deoptimized_objects);
  }
  return deoptimized_objects;
}
#endif // COMPILER2_OR_JVMCI

// This is factored, since it is both called from a JRT_LEAF (deoptimization) and a JRT_ENTRY (uncommon_trap)
Deoptimization::UnrollBlock* Deoptimization::fetch_unroll_info_helper(JavaThread* current, int exec_mode) {
  // When we get here we are about to unwind the deoptee frame. In order to
  // catch not yet safe to use frames, the following stack watermark barrier
  // poll will make such frames safe to use.
  StackWatermarkSet::before_unwind(current);

  // Note: there is a safepoint safety issue here. No matter whether we enter
  // via vanilla deopt or uncommon trap we MUST NOT stop at a safepoint once
  // the vframeArray is created.
  //

  // Allocate our special deoptimization ResourceMark
  DeoptResourceMark* dmark = new DeoptResourceMark(current);
  assert(current->deopt_mark() == nullptr, "Pending deopt!");
  current->set_deopt_mark(dmark);

  frame stub_frame = current->last_frame(); // Makes stack walkable as side effect
  RegisterMap map(current,
                  RegisterMap::UpdateMap::include,
                  RegisterMap::ProcessFrames::include,
                  RegisterMap::WalkContinuation::skip);
  RegisterMap dummy_map(current,
                        RegisterMap::UpdateMap::skip,
                        RegisterMap::ProcessFrames::include,
                        RegisterMap::WalkContinuation::skip);
  // Now get the deoptee with a valid map
  frame deoptee = stub_frame.sender(&map);
  // Set the deoptee nmethod
  assert(current->deopt_compiled_method() == nullptr, "Pending deopt!");
  nmethod* nm = deoptee.cb()->as_nmethod_or_null();
  current->set_deopt_compiled_method(nm);

  if (VerifyStack) {
    current->validate_frame_layout();
  }

  // Create a growable array of VFrames where each VFrame represents an inlined
  // Java frame.  This storage is allocated with the usual system arena.
  assert(deoptee.is_compiled_frame(), "Wrong frame type");
  GrowableArray<compiledVFrame*>* chunk = new GrowableArray<compiledVFrame*>(10);
  vframe* vf = vframe::new_vframe(&deoptee, &map, current);
  while (!vf->is_top()) {
    assert(vf->is_compiled_frame(), "Wrong frame type");
    chunk->push(compiledVFrame::cast(vf));
    vf = vf->sender();
  }
  assert(vf->is_compiled_frame(), "Wrong frame type");
  chunk->push(compiledVFrame::cast(vf));

  bool realloc_failures = false;

#if COMPILER2_OR_JVMCI
  bool const jvmci_enabled = JVMCI_ONLY(EnableJVMCI) NOT_JVMCI(false);

  // Reallocate the non-escaping objects and restore their fields. Then
  // relock objects if synchronization on them was eliminated.
  if (jvmci_enabled COMPILER2_PRESENT( || (DoEscapeAnalysis && EliminateAllocations)
                                       || EliminateAutoBox || EnableVectorAggressiveReboxing )) {
    bool unused;
    realloc_failures = rematerialize_objects(current, exec_mode, nm, deoptee, map, chunk, unused);
  }
#endif // COMPILER2_OR_JVMCI

  // Ensure that no safepoint is taken after pointers have been stored
  // in fields of rematerialized objects.  If a safepoint occurs from here on
  // out the java state residing in the vframeArray will be missed.
  // Locks may be rebaised in a safepoint.
  NoSafepointVerifier no_safepoint;

#if COMPILER2_OR_JVMCI
  if ((jvmci_enabled COMPILER2_PRESENT( || ((DoEscapeAnalysis || EliminateNestedLocks) && EliminateLocks) ))
      && !EscapeBarrier::objs_are_deoptimized(current, deoptee.id())) {
    bool unused = false;
    restore_eliminated_locks(current, chunk, realloc_failures, deoptee, exec_mode, unused);
  }
#endif // COMPILER2_OR_JVMCI

  ScopeDesc* trap_scope = chunk->at(0)->scope();
  Handle exceptionObject;
  if (trap_scope->rethrow_exception()) {
#ifndef PRODUCT
    if (PrintDeoptimizationDetails) {
      tty->print_cr("Exception to be rethrown in the interpreter for method %s::%s at bci %d", trap_scope->method()->method_holder()->name()->as_C_string(), trap_scope->method()->name()->as_C_string(), trap_scope->bci());
    }
#endif // !PRODUCT

    GrowableArray<ScopeValue*>* expressions = trap_scope->expressions();
    guarantee(expressions != nullptr && expressions->length() > 0, "must have exception to throw");
    ScopeValue* topOfStack = expressions->top();
    exceptionObject = StackValue::create_stack_value(&deoptee, &map, topOfStack)->get_obj();
    guarantee(exceptionObject() != nullptr, "exception oop can not be null");
  }

  vframeArray* array = create_vframeArray(current, deoptee, &map, chunk, realloc_failures);
#if COMPILER2_OR_JVMCI
  if (realloc_failures) {
    // This destroys all ScopedValue bindings.
    current->clear_scopedValueBindings();
    pop_frames_failed_reallocs(current, array);
  }
#endif

  assert(current->vframe_array_head() == nullptr, "Pending deopt!");
  current->set_vframe_array_head(array);

  // Now that the vframeArray has been created if we have any deferred local writes
  // added by jvmti then we can free up that structure as the data is now in the
  // vframeArray

  JvmtiDeferredUpdates::delete_updates_for_frame(current, array->original().id());

  // Compute the caller frame based on the sender sp of stub_frame and stored frame sizes info.
  CodeBlob* cb = stub_frame.cb();
  // Verify we have the right vframeArray
  assert(cb->frame_size() >= 0, "Unexpected frame size");
  intptr_t* unpack_sp = stub_frame.sp() + cb->frame_size();

  // If the deopt call site is a MethodHandle invoke call site we have
  // to adjust the unpack_sp.
  nmethod* deoptee_nm = deoptee.cb()->as_nmethod_or_null();
  if (deoptee_nm != nullptr && deoptee_nm->is_method_handle_return(deoptee.pc()))
    unpack_sp = deoptee.unextended_sp();

#ifdef ASSERT
  assert(cb->is_deoptimization_stub() ||
         cb->is_uncommon_trap_stub() ||
         strcmp("Stub<DeoptimizationStub.deoptimizationHandler>", cb->name()) == 0 ||
         strcmp("Stub<UncommonTrapStub.uncommonTrapHandler>", cb->name()) == 0,
         "unexpected code blob: %s", cb->name());
#endif

  // This is a guarantee instead of an assert because if vframe doesn't match
  // we will unpack the wrong deoptimized frame and wind up in strange places
  // where it will be very difficult to figure out what went wrong. Better
  // to die an early death here than some very obscure death later when the
  // trail is cold.
  guarantee(array->unextended_sp() == unpack_sp, "vframe_array_head must contain the vframeArray to unpack");

  int number_of_frames = array->frames();

  // Compute the vframes' sizes.  Note that frame_sizes[] entries are ordered from outermost to innermost
  // virtual activation, which is the reverse of the elements in the vframes array.
  intptr_t* frame_sizes = NEW_C_HEAP_ARRAY(intptr_t, number_of_frames, mtCompiler);
  // +1 because we always have an interpreter return address for the final slot.
  address* frame_pcs = NEW_C_HEAP_ARRAY(address, number_of_frames + 1, mtCompiler);
  int popframe_extra_args = 0;
  // Create an interpreter return address for the stub to use as its return
  // address so the skeletal frames are perfectly walkable
  frame_pcs[number_of_frames] = Interpreter::deopt_entry(vtos, 0);

  // PopFrame requires that the preserved incoming arguments from the recently-popped topmost
  // activation be put back on the expression stack of the caller for reexecution
  if (JvmtiExport::can_pop_frame() && current->popframe_forcing_deopt_reexecution()) {
    popframe_extra_args = in_words(current->popframe_preserved_args_size_in_words());
  }

  // Find the current pc for sender of the deoptee. Since the sender may have been deoptimized
  // itself since the deoptee vframeArray was created we must get a fresh value of the pc rather
  // than simply use array->sender.pc(). This requires us to walk the current set of frames
  //
  frame deopt_sender = stub_frame.sender(&dummy_map); // First is the deoptee frame
  deopt_sender = deopt_sender.sender(&dummy_map);     // Now deoptee caller

  // It's possible that the number of parameters at the call site is
  // different than number of arguments in the callee when method
  // handles are used.  If the caller is interpreted get the real
  // value so that the proper amount of space can be added to it's
  // frame.
  bool caller_was_method_handle = false;
  if (deopt_sender.is_interpreted_frame()) {
    methodHandle method(current, deopt_sender.interpreter_frame_method());
    Bytecode_invoke cur = Bytecode_invoke_check(method, deopt_sender.interpreter_frame_bci());
    if (cur.is_invokedynamic() || cur.is_invokehandle()) {
      // Method handle invokes may involve fairly arbitrary chains of
      // calls so it's impossible to know how much actual space the
      // caller has for locals.
      caller_was_method_handle = true;
    }
  }

  //
  // frame_sizes/frame_pcs[0] oldest frame (int or c2i)
  // frame_sizes/frame_pcs[1] next oldest frame (int)
  // frame_sizes/frame_pcs[n] youngest frame (int)
  //
  // Now a pc in frame_pcs is actually the return address to the frame's caller (a frame
  // owns the space for the return address to it's caller).  Confusing ain't it.
  //
  // The vframe array can address vframes with indices running from
  // 0.._frames-1. Index  0 is the youngest frame and _frame - 1 is the oldest (root) frame.
  // When we create the skeletal frames we need the oldest frame to be in the zero slot
  // in the frame_sizes/frame_pcs so the assembly code can do a trivial walk.
  // so things look a little strange in this loop.
  //
  int callee_parameters = 0;
  int callee_locals = 0;
  for (int index = 0; index < array->frames(); index++ ) {
    // frame[number_of_frames - 1 ] = on_stack_size(youngest)
    // frame[number_of_frames - 2 ] = on_stack_size(sender(youngest))
    // frame[number_of_frames - 3 ] = on_stack_size(sender(sender(youngest)))
    frame_sizes[number_of_frames - 1 - index] = BytesPerWord * array->element(index)->on_stack_size(callee_parameters,
                                                                                                    callee_locals,
                                                                                                    index == 0,
                                                                                                    popframe_extra_args);
    // This pc doesn't have to be perfect just good enough to identify the frame
    // as interpreted so the skeleton frame will be walkable
    // The correct pc will be set when the skeleton frame is completely filled out
    // The final pc we store in the loop is wrong and will be overwritten below
    frame_pcs[number_of_frames - 1 - index ] = Interpreter::deopt_entry(vtos, 0) - frame::pc_return_offset;

    callee_parameters = array->element(index)->method()->size_of_parameters();
    callee_locals = array->element(index)->method()->max_locals();
    popframe_extra_args = 0;
  }

  // Compute whether the root vframe returns a float or double value.
  BasicType return_type;
  {
    methodHandle method(current, array->element(0)->method());
    Bytecode_invoke invoke = Bytecode_invoke_check(method, array->element(0)->bci());
    return_type = invoke.is_valid() ? invoke.result_type() : T_ILLEGAL;
  }

  // Compute information for handling adapters and adjusting the frame size of the caller.
  int caller_adjustment = 0;

  // Compute the amount the oldest interpreter frame will have to adjust
  // its caller's stack by. If the caller is a compiled frame then
  // we pretend that the callee has no parameters so that the
  // extension counts for the full amount of locals and not just
  // locals-parms. This is because without a c2i adapter the parm
  // area as created by the compiled frame will not be usable by
  // the interpreter. (Depending on the calling convention there
  // may not even be enough space).

  // QQQ I'd rather see this pushed down into last_frame_adjust
  // and have it take the sender (aka caller).

  if (!deopt_sender.is_interpreted_frame() || caller_was_method_handle) {
    caller_adjustment = last_frame_adjust(0, callee_locals);
  } else if (callee_locals > callee_parameters) {
    // The caller frame may need extending to accommodate
    // non-parameter locals of the first unpacked interpreted frame.
    // Compute that adjustment.
    caller_adjustment = last_frame_adjust(callee_parameters, callee_locals);
  }

  // If the sender is deoptimized we must retrieve the address of the handler
  // since the frame will "magically" show the original pc before the deopt
  // and we'd undo the deopt.

  frame_pcs[0] = Continuation::is_cont_barrier_frame(deoptee) ? StubRoutines::cont_returnBarrier() : deopt_sender.raw_pc();
  if (Continuation::is_continuation_enterSpecial(deopt_sender)) {
    ContinuationEntry::from_frame(deopt_sender)->set_argsize(0);
  }

  assert(CodeCache::find_blob(frame_pcs[0]) != nullptr, "bad pc");

#if INCLUDE_JVMCI
  if (exceptionObject() != nullptr) {
    current->set_exception_oop(exceptionObject());
    exec_mode = Unpack_exception;
  }
#endif

  if (current->frames_to_pop_failed_realloc() > 0 && exec_mode != Unpack_uncommon_trap) {
    assert(current->has_pending_exception(), "should have thrown OOME");
    current->set_exception_oop(current->pending_exception());
    current->clear_pending_exception();
    exec_mode = Unpack_exception;
  }

#if INCLUDE_JVMCI
  if (current->frames_to_pop_failed_realloc() > 0) {
    current->set_pending_monitorenter(false);
  }
#endif

  UnrollBlock* info = new UnrollBlock(array->frame_size() * BytesPerWord,
                                      caller_adjustment * BytesPerWord,
                                      caller_was_method_handle ? 0 : callee_parameters,
                                      number_of_frames,
                                      frame_sizes,
                                      frame_pcs,
                                      return_type,
                                      exec_mode);
  // On some platforms, we need a way to pass some platform dependent
  // information to the unpacking code so the skeletal frames come out
  // correct (initial fp value, unextended sp, ...)
  info->set_initial_info((intptr_t) array->sender().initial_deoptimization_info());

  if (array->frames() > 1) {
    if (VerifyStack && TraceDeoptimization) {
      tty->print_cr("Deoptimizing method containing inlining");
    }
  }

  array->set_unroll_block(info);
  return info;
}

// Called to cleanup deoptimization data structures in normal case
// after unpacking to stack and when stack overflow error occurs
void Deoptimization::cleanup_deopt_info(JavaThread *thread,
                                        vframeArray *array) {

  // Get array if coming from exception
  if (array == nullptr) {
    array = thread->vframe_array_head();
  }
  thread->set_vframe_array_head(nullptr);

  // Free the previous UnrollBlock
  vframeArray* old_array = thread->vframe_array_last();
  thread->set_vframe_array_last(array);

  if (old_array != nullptr) {
    UnrollBlock* old_info = old_array->unroll_block();
    old_array->set_unroll_block(nullptr);
    delete old_info;
    delete old_array;
  }

  // Deallocate any resource creating in this routine and any ResourceObjs allocated
  // inside the vframeArray (StackValueCollections)

  delete thread->deopt_mark();
  thread->set_deopt_mark(nullptr);
  thread->set_deopt_compiled_method(nullptr);


  if (JvmtiExport::can_pop_frame()) {
    // Regardless of whether we entered this routine with the pending
    // popframe condition bit set, we should always clear it now
    thread->clear_popframe_condition();
  }

  // unpack_frames() is called at the end of the deoptimization handler
  // and (in C2) at the end of the uncommon trap handler. Note this fact
  // so that an asynchronous stack walker can work again. This counter is
  // incremented at the beginning of fetch_unroll_info() and (in C2) at
  // the beginning of uncommon_trap().
  thread->dec_in_deopt_handler();
}

// Moved from cpu directories because none of the cpus has callee save values.
// If a cpu implements callee save values, move this to deoptimization_<cpu>.cpp.
void Deoptimization::unwind_callee_save_values(frame* f, vframeArray* vframe_array) {

  // This code is sort of the equivalent of C2IAdapter::setup_stack_frame back in
  // the days we had adapter frames. When we deoptimize a situation where a
  // compiled caller calls a compiled caller will have registers it expects
  // to survive the call to the callee. If we deoptimize the callee the only
  // way we can restore these registers is to have the oldest interpreter
  // frame that we create restore these values. That is what this routine
  // will accomplish.

  // At the moment we have modified c2 to not have any callee save registers
  // so this problem does not exist and this routine is just a place holder.

  assert(f->is_interpreted_frame(), "must be interpreted");
}

#ifndef PRODUCT
static bool falls_through(Bytecodes::Code bc) {
  switch (bc) {
    // List may be incomplete.  Here we really only care about bytecodes where compiled code
    // can deoptimize.
    case Bytecodes::_goto:
    case Bytecodes::_goto_w:
    case Bytecodes::_athrow:
      return false;
    default:
      return true;
  }
}
#endif

// Return BasicType of value being returned
JRT_LEAF(BasicType, Deoptimization::unpack_frames(JavaThread* thread, int exec_mode))
  assert(thread == JavaThread::current(), "pre-condition");

  // We are already active in the special DeoptResourceMark any ResourceObj's we
  // allocate will be freed at the end of the routine.

  // JRT_LEAF methods don't normally allocate handles and there is a
  // NoHandleMark to enforce that. It is actually safe to use Handles
  // in a JRT_LEAF method, and sometimes desirable, but to do so we
  // must use ResetNoHandleMark to bypass the NoHandleMark, and
  // then use a HandleMark to ensure any Handles we do create are
  // cleaned up in this scope.
  ResetNoHandleMark rnhm;
  HandleMark hm(thread);

  frame stub_frame = thread->last_frame();

  Continuation::notify_deopt(thread, stub_frame.sp());

  // Since the frame to unpack is the top frame of this thread, the vframe_array_head
  // must point to the vframeArray for the unpack frame.
  vframeArray* array = thread->vframe_array_head();
  UnrollBlock* info = array->unroll_block();

  // We set the last_Java frame. But the stack isn't really parsable here. So we
  // clear it to make sure JFR understands not to try and walk stacks from events
  // in here.
  intptr_t* sp = thread->frame_anchor()->last_Java_sp();
  thread->frame_anchor()->set_last_Java_sp(nullptr);

  // Unpack the interpreter frames and any adapter frame (c2 only) we might create.
  array->unpack_to_stack(stub_frame, exec_mode, info->caller_actual_parameters());

  thread->frame_anchor()->set_last_Java_sp(sp);

  BasicType bt = info->return_type();

  // If we have an exception pending, claim that the return type is an oop
  // so the deopt_blob does not overwrite the exception_oop.

  if (exec_mode == Unpack_exception)
    bt = T_OBJECT;

  // Cleanup thread deopt data
  cleanup_deopt_info(thread, array);

#ifndef PRODUCT
  if (VerifyStack) {
    ResourceMark res_mark;
    // Clear pending exception to not break verification code (restored afterwards)
    PreserveExceptionMark pm(thread);

    thread->validate_frame_layout();

    // Verify that the just-unpacked frames match the interpreter's
    // notions of expression stack and locals
    vframeArray* cur_array = thread->vframe_array_last();
    RegisterMap rm(thread,
                   RegisterMap::UpdateMap::skip,
                   RegisterMap::ProcessFrames::include,
                   RegisterMap::WalkContinuation::skip);
    rm.set_include_argument_oops(false);
    bool is_top_frame = true;
    int callee_size_of_parameters = 0;
    int callee_max_locals = 0;
    for (int i = 0; i < cur_array->frames(); i++) {
      vframeArrayElement* el = cur_array->element(i);
      frame* iframe = el->iframe();
      guarantee(iframe->is_interpreted_frame(), "Wrong frame type");

      // Get the oop map for this bci
      InterpreterOopMap mask;
      int cur_invoke_parameter_size = 0;
      bool try_next_mask = false;
      int next_mask_expression_stack_size = -1;
      int top_frame_expression_stack_adjustment = 0;
      methodHandle mh(thread, iframe->interpreter_frame_method());
      OopMapCache::compute_one_oop_map(mh, iframe->interpreter_frame_bci(), &mask);
      BytecodeStream str(mh, iframe->interpreter_frame_bci());
      int max_bci = mh->code_size();
      // Get to the next bytecode if possible
      assert(str.bci() < max_bci, "bci in interpreter frame out of bounds");
      // Check to see if we can grab the number of outgoing arguments
      // at an uncommon trap for an invoke (where the compiler
      // generates debug info before the invoke has executed)
      Bytecodes::Code cur_code = str.next();
      Bytecodes::Code next_code = Bytecodes::_shouldnotreachhere;
      if (Bytecodes::is_invoke(cur_code)) {
        Bytecode_invoke invoke(mh, iframe->interpreter_frame_bci());
        cur_invoke_parameter_size = invoke.size_of_parameters();
        if (i != 0 && !invoke.is_invokedynamic() && MethodHandles::has_member_arg(invoke.klass(), invoke.name())) {
          callee_size_of_parameters++;
        }
      }
      if (str.bci() < max_bci) {
        next_code = str.next();
        if (next_code >= 0) {
          // The interpreter oop map generator reports results before
          // the current bytecode has executed except in the case of
          // calls. It seems to be hard to tell whether the compiler
          // has emitted debug information matching the "state before"
          // a given bytecode or the state after, so we try both
          if (!Bytecodes::is_invoke(cur_code) && falls_through(cur_code)) {
            // Get expression stack size for the next bytecode
            InterpreterOopMap next_mask;
            OopMapCache::compute_one_oop_map(mh, str.bci(), &next_mask);
            next_mask_expression_stack_size = next_mask.expression_stack_size();
            if (Bytecodes::is_invoke(next_code)) {
              Bytecode_invoke invoke(mh, str.bci());
              next_mask_expression_stack_size += invoke.size_of_parameters();
            }
            // Need to subtract off the size of the result type of
            // the bytecode because this is not described in the
            // debug info but returned to the interpreter in the TOS
            // caching register
            BasicType bytecode_result_type = Bytecodes::result_type(cur_code);
            if (bytecode_result_type != T_ILLEGAL) {
              top_frame_expression_stack_adjustment = type2size[bytecode_result_type];
            }
            assert(top_frame_expression_stack_adjustment >= 0, "stack adjustment must be positive");
            try_next_mask = true;
          }
        }
      }

      // Verify stack depth and oops in frame
      // This assertion may be dependent on the platform we're running on and may need modification (tested on x86 and sparc)
      if (!(
            /* SPARC */
            (iframe->interpreter_frame_expression_stack_size() == mask.expression_stack_size() + callee_size_of_parameters) ||
            /* x86 */
            (iframe->interpreter_frame_expression_stack_size() == mask.expression_stack_size() + callee_max_locals) ||
            (try_next_mask &&
             (iframe->interpreter_frame_expression_stack_size() == (next_mask_expression_stack_size -
                                                                    top_frame_expression_stack_adjustment))) ||
            (is_top_frame && (exec_mode == Unpack_exception) && iframe->interpreter_frame_expression_stack_size() == 0) ||
            (is_top_frame && (exec_mode == Unpack_uncommon_trap || exec_mode == Unpack_reexecute || el->should_reexecute()) &&
             (iframe->interpreter_frame_expression_stack_size() == mask.expression_stack_size() + cur_invoke_parameter_size))
            )) {
        {
          // Print out some information that will help us debug the problem
          tty->print_cr("Wrong number of expression stack elements during deoptimization");
          tty->print_cr("  Error occurred while verifying frame %d (0..%d, 0 is topmost)", i, cur_array->frames() - 1);
          tty->print_cr("  Current code %s", Bytecodes::name(cur_code));
          if (try_next_mask) {
            tty->print_cr("  Next code %s", Bytecodes::name(next_code));
          }
          tty->print_cr("  Fabricated interpreter frame had %d expression stack elements",
                        iframe->interpreter_frame_expression_stack_size());
          tty->print_cr("  Interpreter oop map had %d expression stack elements", mask.expression_stack_size());
          tty->print_cr("  try_next_mask = %d", try_next_mask);
          tty->print_cr("  next_mask_expression_stack_size = %d", next_mask_expression_stack_size);
          tty->print_cr("  callee_size_of_parameters = %d", callee_size_of_parameters);
          tty->print_cr("  callee_max_locals = %d", callee_max_locals);
          tty->print_cr("  top_frame_expression_stack_adjustment = %d", top_frame_expression_stack_adjustment);
          tty->print_cr("  exec_mode = %d", exec_mode);
          tty->print_cr("  cur_invoke_parameter_size = %d", cur_invoke_parameter_size);
          tty->print_cr("  Thread = " INTPTR_FORMAT ", thread ID = %d", p2i(thread), thread->osthread()->thread_id());
          tty->print_cr("  Interpreted frames:");
          for (int k = 0; k < cur_array->frames(); k++) {
            vframeArrayElement* el = cur_array->element(k);
            tty->print_cr("    %s (bci %d)", el->method()->name_and_sig_as_C_string(), el->bci());
          }
          cur_array->print_on_2(tty);
        }
        guarantee(false, "wrong number of expression stack elements during deopt");
      }
      VerifyOopClosure verify;
      iframe->oops_interpreted_do(&verify, &rm, false);
      callee_size_of_parameters = mh->size_of_parameters();
      callee_max_locals = mh->max_locals();
      is_top_frame = false;
    }
  }
#endif // !PRODUCT

  return bt;
JRT_END

class DeoptimizeMarkedClosure : public HandshakeClosure {
 public:
  DeoptimizeMarkedClosure() : HandshakeClosure("Deoptimize") {}
  void do_thread(Thread* thread) {
    JavaThread* jt = JavaThread::cast(thread);
    jt->deoptimize_marked_methods();
  }
};

void Deoptimization::deoptimize_all_marked() {
  ResourceMark rm;

  // Make the dependent methods not entrant
  CodeCache::make_marked_nmethods_deoptimized();

  DeoptimizeMarkedClosure deopt;
  if (SafepointSynchronize::is_at_safepoint()) {
    Threads::java_threads_do(&deopt);
  } else {
    Handshake::execute(&deopt);
  }
}

Deoptimization::DeoptAction Deoptimization::_unloaded_action
  = Deoptimization::Action_reinterpret;

#if INCLUDE_JVMCI
template<typename CacheType>
class BoxCacheBase : public CHeapObj<mtCompiler> {
protected:
  static InstanceKlass* find_cache_klass(Thread* thread, Symbol* klass_name) {
    ResourceMark rm(thread);
    char* klass_name_str = klass_name->as_C_string();
    InstanceKlass* ik = SystemDictionary::find_instance_klass(thread, klass_name, Handle());
    guarantee(ik != nullptr, "%s must be loaded", klass_name_str);
    if (!ik->is_in_error_state()) {
      guarantee(ik->is_initialized(), "%s must be initialized", klass_name_str);
      CacheType::compute_offsets(ik);
    }
    return ik;
  }
};

template<typename PrimitiveType, typename CacheType, typename BoxType> class BoxCache  : public BoxCacheBase<CacheType> {
  PrimitiveType _low;
  PrimitiveType _high;
  jobject _cache;
protected:
  static BoxCache<PrimitiveType, CacheType, BoxType> *_singleton;
  BoxCache(Thread* thread) {
    InstanceKlass* ik = BoxCacheBase<CacheType>::find_cache_klass(thread, CacheType::symbol());
    if (ik->is_in_error_state()) {
      _low = 1;
      _high = 0;
      _cache = nullptr;
    } else {
      objArrayOop cache = CacheType::cache(ik);
      assert(cache->length() > 0, "Empty cache");
      _low = BoxType::value(cache->obj_at(0));
      _high = checked_cast<PrimitiveType>(_low + cache->length() - 1);
      _cache = JNIHandles::make_global(Handle(thread, cache));
    }
  }
  ~BoxCache() {
    JNIHandles::destroy_global(_cache);
  }
public:
  static BoxCache<PrimitiveType, CacheType, BoxType>* singleton(Thread* thread) {
    if (_singleton == nullptr) {
      BoxCache<PrimitiveType, CacheType, BoxType>* s = new BoxCache<PrimitiveType, CacheType, BoxType>(thread);
      if (!Atomic::replace_if_null(&_singleton, s)) {
        delete s;
      }
    }
    return _singleton;
  }
  oop lookup(PrimitiveType value) {
    if (_low <= value && value <= _high) {
      int offset = checked_cast<int>(value - _low);
      return objArrayOop(JNIHandles::resolve_non_null(_cache))->obj_at(offset);
    }
    return nullptr;
  }
  oop lookup_raw(intptr_t raw_value, bool& cache_init_error) {
    if (_cache == nullptr) {
      cache_init_error = true;
      return nullptr;
    }
    // Have to cast to avoid little/big-endian problems.
    if (sizeof(PrimitiveType) > sizeof(jint)) {
      jlong value = (jlong)raw_value;
      return lookup(value);
    }
    PrimitiveType value = (PrimitiveType)*((jint*)&raw_value);
    return lookup(value);
  }
};

typedef BoxCache<jint, java_lang_Integer_IntegerCache, java_lang_Integer> IntegerBoxCache;
typedef BoxCache<jlong, java_lang_Long_LongCache, java_lang_Long> LongBoxCache;
typedef BoxCache<jchar, java_lang_Character_CharacterCache, java_lang_Character> CharacterBoxCache;
typedef BoxCache<jshort, java_lang_Short_ShortCache, java_lang_Short> ShortBoxCache;
typedef BoxCache<jbyte, java_lang_Byte_ByteCache, java_lang_Byte> ByteBoxCache;

template<> BoxCache<jint, java_lang_Integer_IntegerCache, java_lang_Integer>* BoxCache<jint, java_lang_Integer_IntegerCache, java_lang_Integer>::_singleton = nullptr;
template<> BoxCache<jlong, java_lang_Long_LongCache, java_lang_Long>* BoxCache<jlong, java_lang_Long_LongCache, java_lang_Long>::_singleton = nullptr;
template<> BoxCache<jchar, java_lang_Character_CharacterCache, java_lang_Character>* BoxCache<jchar, java_lang_Character_CharacterCache, java_lang_Character>::_singleton = nullptr;
template<> BoxCache<jshort, java_lang_Short_ShortCache, java_lang_Short>* BoxCache<jshort, java_lang_Short_ShortCache, java_lang_Short>::_singleton = nullptr;
template<> BoxCache<jbyte, java_lang_Byte_ByteCache, java_lang_Byte>* BoxCache<jbyte, java_lang_Byte_ByteCache, java_lang_Byte>::_singleton = nullptr;

class BooleanBoxCache : public BoxCacheBase<java_lang_Boolean> {
  jobject _true_cache;
  jobject _false_cache;
protected:
  static BooleanBoxCache *_singleton;
  BooleanBoxCache(Thread *thread) {
    InstanceKlass* ik = find_cache_klass(thread, java_lang_Boolean::symbol());
    if (ik->is_in_error_state()) {
      _true_cache = nullptr;
      _false_cache = nullptr;
    } else {
      _true_cache = JNIHandles::make_global(Handle(thread, java_lang_Boolean::get_TRUE(ik)));
      _false_cache = JNIHandles::make_global(Handle(thread, java_lang_Boolean::get_FALSE(ik)));
    }
  }
  ~BooleanBoxCache() {
    JNIHandles::destroy_global(_true_cache);
    JNIHandles::destroy_global(_false_cache);
  }
public:
  static BooleanBoxCache* singleton(Thread* thread) {
    if (_singleton == nullptr) {
      BooleanBoxCache* s = new BooleanBoxCache(thread);
      if (!Atomic::replace_if_null(&_singleton, s)) {
        delete s;
      }
    }
    return _singleton;
  }
  oop lookup_raw(intptr_t raw_value, bool& cache_in_error) {
    if (_true_cache == nullptr) {
      cache_in_error = true;
      return nullptr;
    }
    // Have to cast to avoid little/big-endian problems.
    jboolean value = (jboolean)*((jint*)&raw_value);
    return lookup(value);
  }
  oop lookup(jboolean value) {
    if (value != 0) {
      return JNIHandles::resolve_non_null(_true_cache);
    }
    return JNIHandles::resolve_non_null(_false_cache);
  }
};

BooleanBoxCache* BooleanBoxCache::_singleton = nullptr;

oop Deoptimization::get_cached_box(AutoBoxObjectValue* bv, frame* fr, RegisterMap* reg_map, bool& cache_init_error, TRAPS) {
   Klass* k = java_lang_Class::as_Klass(bv->klass()->as_ConstantOopReadValue()->value()());
   BasicType box_type = vmClasses::box_klass_type(k);
   if (box_type != T_OBJECT) {
     StackValue* value = StackValue::create_stack_value(fr, reg_map, bv->field_at(box_type == T_LONG ? 1 : 0));
     switch(box_type) {
       case T_INT:     return IntegerBoxCache::singleton(THREAD)->lookup_raw(value->get_intptr(), cache_init_error);
       case T_CHAR:    return CharacterBoxCache::singleton(THREAD)->lookup_raw(value->get_intptr(), cache_init_error);
       case T_SHORT:   return ShortBoxCache::singleton(THREAD)->lookup_raw(value->get_intptr(), cache_init_error);
       case T_BYTE:    return ByteBoxCache::singleton(THREAD)->lookup_raw(value->get_intptr(), cache_init_error);
       case T_BOOLEAN: return BooleanBoxCache::singleton(THREAD)->lookup_raw(value->get_intptr(), cache_init_error);
       case T_LONG:    return LongBoxCache::singleton(THREAD)->lookup_raw(value->get_intptr(), cache_init_error);
       default:;
     }
   }
   return nullptr;
}
#endif // INCLUDE_JVMCI

#if COMPILER2_OR_JVMCI
bool Deoptimization::realloc_objects(JavaThread* thread, frame* fr, RegisterMap* reg_map, GrowableArray<ScopeValue*>* objects, TRAPS) {
  Handle pending_exception(THREAD, thread->pending_exception());
  const char* exception_file = thread->exception_file();
  int exception_line = thread->exception_line();
  thread->clear_pending_exception();

  bool failures = false;

  for (int i = 0; i < objects->length(); i++) {
    assert(objects->at(i)->is_object(), "invalid debug information");
    ObjectValue* sv = (ObjectValue*) objects->at(i);
    Klass* k = java_lang_Class::as_Klass(sv->klass()->as_ConstantOopReadValue()->value()());

    // Check if the object may be null and has an additional is_init input that needs
    // to be checked before using the field values. Skip re-allocation if it is null.
    if (sv->maybe_null()) {
      assert(k->is_inline_klass(), "must be an inline klass");
      jint is_init = StackValue::create_stack_value(fr, reg_map, sv->is_init())->get_jint();
      if (is_init == 0) {
        continue;
      }
    }

    oop obj = nullptr;
    bool cache_init_error = false;
    if (k->is_instance_klass()) {
#if INCLUDE_JVMCI
      nmethod* nm = fr->cb()->as_nmethod_or_null();
      if (nm->is_compiled_by_jvmci() && sv->is_auto_box()) {
        AutoBoxObjectValue* abv = (AutoBoxObjectValue*) sv;
        obj = get_cached_box(abv, fr, reg_map, cache_init_error, THREAD);
        if (obj != nullptr) {
          // Set the flag to indicate the box came from a cache, so that we can skip the field reassignment for it.
          abv->set_cached(true);
        } else if (cache_init_error) {
          // Results in an OOME which is valid (as opposed to a class initialization error)
          // and is fine for the rare case a cache initialization failing.
          failures = true;
        }
      }
#endif // INCLUDE_JVMCI

      InstanceKlass* ik = InstanceKlass::cast(k);
      if (obj == nullptr && !cache_init_error) {
        InternalOOMEMark iom(THREAD);
        if (EnableVectorSupport && VectorSupport::is_vector(ik)) {
          obj = VectorSupport::allocate_vector(ik, fr, reg_map, sv, THREAD);
        } else {
          obj = ik->allocate_instance(THREAD);
        }
      }
    } else if (k->is_flatArray_klass()) {
      FlatArrayKlass* ak = FlatArrayKlass::cast(k);
      // Inline type array must be zeroed because not all memory is reassigned
      obj = ak->allocate(sv->field_size(), ak->layout_kind(), THREAD);
    } else if (k->is_typeArray_klass()) {
      TypeArrayKlass* ak = TypeArrayKlass::cast(k);
      assert(sv->field_size() % type2size[ak->element_type()] == 0, "non-integral array length");
      int len = sv->field_size() / type2size[ak->element_type()];
      InternalOOMEMark iom(THREAD);
      obj = ak->allocate(len, THREAD);
    } else if (k->is_objArray_klass()) {
      ObjArrayKlass* ak = ObjArrayKlass::cast(k);
      InternalOOMEMark iom(THREAD);
      obj = ak->allocate(sv->field_size(), THREAD);
    }

    if (obj == nullptr) {
      failures = true;
    }

    assert(sv->value().is_null(), "redundant reallocation");
    assert(obj != nullptr || HAS_PENDING_EXCEPTION || cache_init_error, "allocation should succeed or we should get an exception");
    CLEAR_PENDING_EXCEPTION;
    sv->set_value(obj);
  }

  if (failures) {
    THROW_OOP_(Universe::out_of_memory_error_realloc_objects(), failures);
  } else if (pending_exception.not_null()) {
    thread->set_pending_exception(pending_exception(), exception_file, exception_line);
  }

  return failures;
}

// We're deoptimizing at the return of a call, inline type fields are
// in registers. When we go back to the interpreter, it will expect a
// reference to an inline type instance. Allocate and initialize it from
// the register values here.
bool Deoptimization::realloc_inline_type_result(InlineKlass* vk, const RegisterMap& map, GrowableArray<Handle>& return_oops, TRAPS) {
  oop new_vt = vk->realloc_result(map, return_oops, THREAD);
  if (new_vt == nullptr) {
    CLEAR_PENDING_EXCEPTION;
    THROW_OOP_(Universe::out_of_memory_error_realloc_objects(), true);
  }
  return_oops.clear();
  return_oops.push(Handle(THREAD, new_vt));
  return false;
}

#if INCLUDE_JVMCI
/**
 * For primitive types whose kind gets "erased" at runtime (shorts become stack ints),
 * we need to somehow be able to recover the actual kind to be able to write the correct
 * amount of bytes.
 * For that purpose, this method assumes that, for an entry spanning n bytes at index i,
 * the entries at index n + 1 to n + i are 'markers'.
 * For example, if we were writing a short at index 4 of a byte array of size 8, the
 * expected form of the array would be:
 *
 * {b0, b1, b2, b3, INT, marker, b6, b7}
 *
 * Thus, in order to get back the size of the entry, we simply need to count the number
 * of marked entries
 *
 * @param virtualArray the virtualized byte array
 * @param i index of the virtual entry we are recovering
 * @return The number of bytes the entry spans
 */
static int count_number_of_bytes_for_entry(ObjectValue *virtualArray, int i) {
  int index = i;
  while (++index < virtualArray->field_size() &&
           virtualArray->field_at(index)->is_marker()) {}
  return index - i;
}

/**
 * If there was a guarantee for byte array to always start aligned to a long, we could
 * do a simple check on the parity of the index. Unfortunately, that is not always the
 * case. Thus, we check alignment of the actual address we are writing to.
 * In the unlikely case index 0 is 5-aligned for example, it would then be possible to
 * write a long to index 3.
 */
static jbyte* check_alignment_get_addr(typeArrayOop obj, int index, int expected_alignment) {
    jbyte* res = obj->byte_at_addr(index);
    assert((((intptr_t) res) % expected_alignment) == 0, "Non-aligned write");
    return res;
}

static void byte_array_put(typeArrayOop obj, StackValue* value, int index, int byte_count) {
  switch (byte_count) {
    case 1:
      obj->byte_at_put(index, (jbyte) value->get_jint());
      break;
    case 2:
      *((jshort *) check_alignment_get_addr(obj, index, 2)) = (jshort) value->get_jint();
      break;
    case 4:
      *((jint *) check_alignment_get_addr(obj, index, 4)) = value->get_jint();
      break;
    case 8:
      *((jlong *) check_alignment_get_addr(obj, index, 8)) = (jlong) value->get_intptr();
      break;
    default:
      ShouldNotReachHere();
  }
}
#endif // INCLUDE_JVMCI


// restore elements of an eliminated type array
void Deoptimization::reassign_type_array_elements(frame* fr, RegisterMap* reg_map, ObjectValue* sv, typeArrayOop obj, BasicType type) {
  int index = 0;

  for (int i = 0; i < sv->field_size(); i++) {
    StackValue* value = StackValue::create_stack_value(fr, reg_map, sv->field_at(i));
    switch(type) {
    case T_LONG: case T_DOUBLE: {
      assert(value->type() == T_INT, "Agreement.");
      StackValue* low =
        StackValue::create_stack_value(fr, reg_map, sv->field_at(++i));
#ifdef _LP64
      jlong res = (jlong)low->get_intptr();
#else
      jlong res = jlong_from(value->get_jint(), low->get_jint());
#endif
      obj->long_at_put(index, res);
      break;
    }

    case T_INT: case T_FLOAT: { // 4 bytes.
      assert(value->type() == T_INT, "Agreement.");
      bool big_value = false;
      if (i + 1 < sv->field_size() && type == T_INT) {
        if (sv->field_at(i)->is_location()) {
          Location::Type type = ((LocationValue*) sv->field_at(i))->location().type();
          if (type == Location::dbl || type == Location::lng) {
            big_value = true;
          }
        } else if (sv->field_at(i)->is_constant_int()) {
          ScopeValue* next_scope_field = sv->field_at(i + 1);
          if (next_scope_field->is_constant_long() || next_scope_field->is_constant_double()) {
            big_value = true;
          }
        }
      }

      if (big_value) {
        StackValue* low = StackValue::create_stack_value(fr, reg_map, sv->field_at(++i));
  #ifdef _LP64
        jlong res = (jlong)low->get_intptr();
  #else
        jlong res = jlong_from(value->get_jint(), low->get_jint());
  #endif
        obj->int_at_put(index, *(jint*)&res);
        obj->int_at_put(++index, *((jint*)&res + 1));
      } else {
        obj->int_at_put(index, value->get_jint());
      }
      break;
    }

    case T_SHORT:
      assert(value->type() == T_INT, "Agreement.");
      obj->short_at_put(index, (jshort)value->get_jint());
      break;

    case T_CHAR:
      assert(value->type() == T_INT, "Agreement.");
      obj->char_at_put(index, (jchar)value->get_jint());
      break;

    case T_BYTE: {
      assert(value->type() == T_INT, "Agreement.");
#if INCLUDE_JVMCI
      // The value we get is erased as a regular int. We will need to find its actual byte count 'by hand'.
      int byte_count = count_number_of_bytes_for_entry(sv, i);
      byte_array_put(obj, value, index, byte_count);
      // According to byte_count contract, the values from i + 1 to i + byte_count are illegal values. Skip.
      i += byte_count - 1; // Balance the loop counter.
      index += byte_count;
      // index has been updated so continue at top of loop
      continue;
#else
      obj->byte_at_put(index, (jbyte)value->get_jint());
      break;
#endif // INCLUDE_JVMCI
    }

    case T_BOOLEAN: {
      assert(value->type() == T_INT, "Agreement.");
      obj->bool_at_put(index, (jboolean)value->get_jint());
      break;
    }

      default:
        ShouldNotReachHere();
    }
    index++;
  }
}

// restore fields of an eliminated object array
void Deoptimization::reassign_object_array_elements(frame* fr, RegisterMap* reg_map, ObjectValue* sv, objArrayOop obj) {
  for (int i = 0; i < sv->field_size(); i++) {
    StackValue* value = StackValue::create_stack_value(fr, reg_map, sv->field_at(i));
    assert(value->type() == T_OBJECT, "object element expected");
    obj->obj_at_put(i, value->get_obj()());
  }
}

class ReassignedField {
public:
  int _offset;
  BasicType _type;
  InstanceKlass* _klass;
  bool _is_flat;
  bool _is_null_free;
public:
  ReassignedField() : _offset(0), _type(T_ILLEGAL), _klass(nullptr), _is_flat(false), _is_null_free(false) { }
};

static int compare(ReassignedField* left, ReassignedField* right) {
  return left->_offset - right->_offset;
}

// Restore fields of an eliminated instance object using the same field order
// returned by HotSpotResolvedObjectTypeImpl.getInstanceFields(true)
static int reassign_fields_by_klass(InstanceKlass* klass, frame* fr, RegisterMap* reg_map, ObjectValue* sv, int svIndex, oop obj, bool skip_internal, int base_offset, GrowableArray<int>* null_marker_offsets, TRAPS) {
  GrowableArray<ReassignedField>* fields = new GrowableArray<ReassignedField>();
  InstanceKlass* ik = klass;
  while (ik != nullptr) {
    for (AllFieldStream fs(ik); !fs.done(); fs.next()) {
      if (!fs.access_flags().is_static() && (!skip_internal || !fs.field_flags().is_injected())) {
        ReassignedField field;
        field._offset = fs.offset();
        field._type = Signature::basic_type(fs.signature());
        if (fs.is_flat()) {
          field._is_flat = true;
          field._is_null_free = fs.is_null_free_inline_type();
          // Resolve klass of flat inline type field
          field._klass = InlineKlass::cast(klass->get_inline_type_field_klass(fs.index()));
        }
        fields->append(field);
      }
    }
    ik = ik->superklass();
  }
  fields->sort(compare);
  // Keep track of null marker offset for flat fields
  bool set_null_markers = false;
  if (null_marker_offsets == nullptr) {
    set_null_markers = true;
    null_marker_offsets = new GrowableArray<int>();
  }
  for (int i = 0; i < fields->length(); i++) {
    BasicType type = fields->at(i)._type;
    int offset = base_offset + fields->at(i)._offset;
    // Check for flat inline type field before accessing the ScopeValue because it might not have any fields
    if (fields->at(i)._is_flat) {
      // Recursively re-assign flat inline type fields
      InstanceKlass* vk = fields->at(i)._klass;
      assert(vk != nullptr, "must be resolved");
<<<<<<< HEAD
      offset -= InlineKlass::cast(vk)->payload_offset(); // Adjust offset to omit oop header
      svIndex = reassign_fields_by_klass(vk, fr, reg_map, sv, svIndex, obj, skip_internal, offset, CHECK_0);
=======
      offset -= InlineKlass::cast(vk)->first_field_offset(); // Adjust offset to omit oop header
      svIndex = reassign_fields_by_klass(vk, fr, reg_map, sv, svIndex, obj, skip_internal, offset, null_marker_offsets, CHECK_0);
      if (!fields->at(i)._is_null_free) {
        int nm_offset = offset + InlineKlass::cast(vk)->null_marker_offset();
        null_marker_offsets->append(nm_offset);
      }
>>>>>>> ab4ae37b
      continue; // Continue because we don't need to increment svIndex
    }
    ScopeValue* scope_field = sv->field_at(svIndex);
    StackValue* value = StackValue::create_stack_value(fr, reg_map, scope_field);
    switch (type) {
      case T_OBJECT:
      case T_ARRAY:
        assert(value->type() == T_OBJECT, "Agreement.");
        obj->obj_field_put(offset, value->get_obj()());
        break;

      case T_INT: case T_FLOAT: { // 4 bytes.
        assert(value->type() == T_INT, "Agreement.");
        bool big_value = false;
        if (i+1 < fields->length() && fields->at(i+1)._type == T_INT) {
          if (scope_field->is_location()) {
            Location::Type type = ((LocationValue*) scope_field)->location().type();
            if (type == Location::dbl || type == Location::lng) {
              big_value = true;
            }
          }
          if (scope_field->is_constant_int()) {
            ScopeValue* next_scope_field = sv->field_at(svIndex + 1);
            if (next_scope_field->is_constant_long() || next_scope_field->is_constant_double()) {
              big_value = true;
            }
          }
        }

        if (big_value) {
          i++;
          assert(i < fields->length(), "second T_INT field needed");
          assert(fields->at(i)._type == T_INT, "T_INT field needed");
        } else {
          obj->int_field_put(offset, value->get_jint());
          break;
        }
      }
        /* no break */

      case T_LONG: case T_DOUBLE: {
        assert(value->type() == T_INT, "Agreement.");
        StackValue* low = StackValue::create_stack_value(fr, reg_map, sv->field_at(++svIndex));
#ifdef _LP64
        jlong res = (jlong)low->get_intptr();
#else
        jlong res = jlong_from(value->get_jint(), low->get_jint());
#endif
        obj->long_field_put(offset, res);
        break;
      }

      case T_SHORT:
        assert(value->type() == T_INT, "Agreement.");
        obj->short_field_put(offset, (jshort)value->get_jint());
        break;

      case T_CHAR:
        assert(value->type() == T_INT, "Agreement.");
        obj->char_field_put(offset, (jchar)value->get_jint());
        break;

      case T_BYTE:
        assert(value->type() == T_INT, "Agreement.");
        obj->byte_field_put(offset, (jbyte)value->get_jint());
        break;

      case T_BOOLEAN:
        assert(value->type() == T_INT, "Agreement.");
        obj->bool_field_put(offset, (jboolean)value->get_jint());
        break;

      default:
        ShouldNotReachHere();
    }
    svIndex++;
  }
  if (set_null_markers) {
    // The null marker values come after all the field values in the debug info
    for (int i = 0; i < null_marker_offsets->length(); ++i) {
      int offset = null_marker_offsets->at(i);
      jbyte is_init = (jbyte)StackValue::create_stack_value(fr, reg_map, sv->field_at(svIndex++))->get_jint();
      obj->byte_field_put(offset, is_init);
    }
  }
  return svIndex;
}

// restore fields of an eliminated inline type array
void Deoptimization::reassign_flat_array_elements(frame* fr, RegisterMap* reg_map, ObjectValue* sv, flatArrayOop obj, FlatArrayKlass* vak, bool skip_internal, TRAPS) {
  InlineKlass* vk = vak->element_klass();
  assert(vk->flat_array(), "should only be used for flat inline type arrays");
  // Adjust offset to omit oop header
  int base_offset = arrayOopDesc::base_offset_in_bytes(T_FLAT_ELEMENT) - InlineKlass::cast(vk)->payload_offset();
  // Initialize all elements of the flat inline type array
  for (int i = 0; i < sv->field_size(); i++) {
    ScopeValue* val = sv->field_at(i);
    int offset = base_offset + (i << Klass::layout_helper_log2_element_size(vak->layout_helper()));
    reassign_fields_by_klass(vk, fr, reg_map, val->as_ObjectValue(), 0, (oop)obj, skip_internal, offset, nullptr, CHECK);
  }
}

// restore fields of all eliminated objects and arrays
void Deoptimization::reassign_fields(frame* fr, RegisterMap* reg_map, GrowableArray<ScopeValue*>* objects, bool realloc_failures, bool skip_internal, TRAPS) {
  for (int i = 0; i < objects->length(); i++) {
    assert(objects->at(i)->is_object(), "invalid debug information");
    ObjectValue* sv = (ObjectValue*) objects->at(i);
    Klass* k = java_lang_Class::as_Klass(sv->klass()->as_ConstantOopReadValue()->value()());
    Handle obj = sv->value();
    assert(obj.not_null() || realloc_failures || sv->maybe_null(), "reallocation was missed");
#ifndef PRODUCT
    if (PrintDeoptimizationDetails) {
      tty->print_cr("reassign fields for object of type %s!", k->name()->as_C_string());
    }
#endif // !PRODUCT

    if (obj.is_null()) {
      continue;
    }

#if INCLUDE_JVMCI
    // Don't reassign fields of boxes that came from a cache. Caches may be in CDS.
    if (sv->is_auto_box() && ((AutoBoxObjectValue*) sv)->is_cached()) {
      continue;
    }
#endif // INCLUDE_JVMCI
    if (EnableVectorSupport && VectorSupport::is_vector(k)) {
      assert(sv->field_size() == 1, "%s not a vector", k->name()->as_C_string());
      ScopeValue* payload = sv->field_at(0);
      if (payload->is_location() &&
          payload->as_LocationValue()->location().type() == Location::vector) {
#ifndef PRODUCT
        if (PrintDeoptimizationDetails) {
          tty->print_cr("skip field reassignment for this vector - it should be assigned already");
          if (Verbose) {
            Handle obj = sv->value();
            k->oop_print_on(obj(), tty);
          }
        }
#endif // !PRODUCT
        continue; // Such vector's value was already restored in VectorSupport::allocate_vector().
      }
      // Else fall-through to do assignment for scalar-replaced boxed vector representation
      // which could be restored after vector object allocation.
    }
    if (k->is_instance_klass()) {
      InstanceKlass* ik = InstanceKlass::cast(k);
      reassign_fields_by_klass(ik, fr, reg_map, sv, 0, obj(), skip_internal, 0, nullptr, CHECK);
    } else if (k->is_flatArray_klass()) {
      FlatArrayKlass* vak = FlatArrayKlass::cast(k);
      reassign_flat_array_elements(fr, reg_map, sv, (flatArrayOop) obj(), vak, skip_internal, CHECK);
    } else if (k->is_typeArray_klass()) {
      TypeArrayKlass* ak = TypeArrayKlass::cast(k);
      reassign_type_array_elements(fr, reg_map, sv, (typeArrayOop) obj(), ak->element_type());
    } else if (k->is_objArray_klass()) {
      reassign_object_array_elements(fr, reg_map, sv, (objArrayOop) obj());
    }
  }
  // These objects may escape when we return to Interpreter after deoptimization.
  // We need barrier so that stores that initialize these objects can't be reordered
  // with subsequent stores that make these objects accessible by other threads.
  OrderAccess::storestore();
}


// relock objects for which synchronization was eliminated
bool Deoptimization::relock_objects(JavaThread* thread, GrowableArray<MonitorInfo*>* monitors,
                                    JavaThread* deoptee_thread, frame& fr, int exec_mode, bool realloc_failures) {
  bool relocked_objects = false;
  for (int i = 0; i < monitors->length(); i++) {
    MonitorInfo* mon_info = monitors->at(i);
    if (mon_info->eliminated()) {
      assert(!mon_info->owner_is_scalar_replaced() || realloc_failures, "reallocation was missed");
      relocked_objects = true;
      if (!mon_info->owner_is_scalar_replaced()) {
        Handle obj(thread, mon_info->owner());
        markWord mark = obj->mark();
        if (exec_mode == Unpack_none) {
          if (LockingMode == LM_LEGACY && mark.has_locker() && fr.sp() > (intptr_t*)mark.locker()) {
            // With exec_mode == Unpack_none obj may be thread local and locked in
            // a callee frame. Make the lock in the callee a recursive lock and restore the displaced header.
            markWord dmw = mark.displaced_mark_helper();
            mark.locker()->set_displaced_header(markWord::encode((BasicLock*) nullptr));
            obj->set_mark(dmw);
          }
          if (mark.has_monitor()) {
            // defer relocking if the deoptee thread is currently waiting for obj
            ObjectMonitor* waiting_monitor = deoptee_thread->current_waiting_monitor();
            if (waiting_monitor != nullptr && waiting_monitor->object() == obj()) {
              assert(fr.is_deoptimized_frame(), "frame must be scheduled for deoptimization");
              if (LockingMode == LM_LEGACY) {
                mon_info->lock()->set_displaced_header(markWord::unused_mark());
              } else if (UseObjectMonitorTable) {
                mon_info->lock()->clear_object_monitor_cache();
              }
#ifdef ASSERT
              else {
                assert(LockingMode == LM_MONITOR || !UseObjectMonitorTable, "must be");
                mon_info->lock()->set_bad_metadata_deopt();
              }
#endif
              JvmtiDeferredUpdates::inc_relock_count_after_wait(deoptee_thread);
              continue;
            }
          }
        }
        BasicLock* lock = mon_info->lock();
        if (LockingMode == LM_LIGHTWEIGHT) {
          // We have lost information about the correct state of the lock stack.
          // Entering may create an invalid lock stack. Inflate the lock if it
          // was fast_locked to restore the valid lock stack.
          ObjectSynchronizer::enter_for(obj, lock, deoptee_thread);
          if (deoptee_thread->lock_stack().contains(obj())) {
            LightweightSynchronizer::inflate_fast_locked_object(obj(), ObjectSynchronizer::InflateCause::inflate_cause_vm_internal,
                                                                deoptee_thread, thread);
          }
          assert(mon_info->owner()->is_locked(), "object must be locked now");
          assert(obj->mark().has_monitor(), "must be");
          assert(!deoptee_thread->lock_stack().contains(obj()), "must be");
          assert(ObjectSynchronizer::read_monitor(thread, obj(), obj->mark())->has_owner(deoptee_thread), "must be");
        } else {
          ObjectSynchronizer::enter_for(obj, lock, deoptee_thread);
          assert(mon_info->owner()->is_locked(), "object must be locked now");
        }
      }
    }
  }
  return relocked_objects;
}
#endif // COMPILER2_OR_JVMCI

vframeArray* Deoptimization::create_vframeArray(JavaThread* thread, frame fr, RegisterMap *reg_map, GrowableArray<compiledVFrame*>* chunk, bool realloc_failures) {
  Events::log_deopt_message(thread, "DEOPT PACKING pc=" INTPTR_FORMAT " sp=" INTPTR_FORMAT, p2i(fr.pc()), p2i(fr.sp()));

  // Register map for next frame (used for stack crawl).  We capture
  // the state of the deopt'ing frame's caller.  Thus if we need to
  // stuff a C2I adapter we can properly fill in the callee-save
  // register locations.
  frame caller = fr.sender(reg_map);
  int frame_size = pointer_delta_as_int(caller.sp(), fr.sp());

  frame sender = caller;

  // Since the Java thread being deoptimized will eventually adjust it's own stack,
  // the vframeArray containing the unpacking information is allocated in the C heap.
  // For Compiler1, the caller of the deoptimized frame is saved for use by unpack_frames().
  vframeArray* array = vframeArray::allocate(thread, frame_size, chunk, reg_map, sender, caller, fr, realloc_failures);

  // Compare the vframeArray to the collected vframes
  assert(array->structural_compare(thread, chunk), "just checking");

  if (TraceDeoptimization) {
    ResourceMark rm;
    stringStream st;
    st.print_cr("DEOPT PACKING thread=" INTPTR_FORMAT " vframeArray=" INTPTR_FORMAT, p2i(thread), p2i(array));
    st.print("   ");
    fr.print_on(&st);
    st.print_cr("   Virtual frames (innermost/newest first):");
    for (int index = 0; index < chunk->length(); index++) {
      compiledVFrame* vf = chunk->at(index);
      int bci = vf->raw_bci();
      const char* code_name;
      if (bci == SynchronizationEntryBCI) {
        code_name = "sync entry";
      } else {
        Bytecodes::Code code = vf->method()->code_at(bci);
        code_name = Bytecodes::name(code);
      }

      st.print("      VFrame %d (" INTPTR_FORMAT ")", index, p2i(vf));
      st.print(" - %s", vf->method()->name_and_sig_as_C_string());
      st.print(" - %s", code_name);
      st.print_cr(" @ bci=%d ", bci);
    }
    tty->print_raw(st.freeze());
    tty->cr();
  }

  return array;
}

#if COMPILER2_OR_JVMCI
void Deoptimization::pop_frames_failed_reallocs(JavaThread* thread, vframeArray* array) {
  // Reallocation of some scalar replaced objects failed. Record
  // that we need to pop all the interpreter frames for the
  // deoptimized compiled frame.
  assert(thread->frames_to_pop_failed_realloc() == 0, "missed frames to pop?");
  thread->set_frames_to_pop_failed_realloc(array->frames());
  // Unlock all monitors here otherwise the interpreter will see a
  // mix of locked and unlocked monitors (because of failed
  // reallocations of synchronized objects) and be confused.
  for (int i = 0; i < array->frames(); i++) {
    MonitorChunk* monitors = array->element(i)->monitors();
    if (monitors != nullptr) {
      // Unlock in reverse order starting from most nested monitor.
      for (int j = (monitors->number_of_monitors() - 1); j >= 0; j--) {
        BasicObjectLock* src = monitors->at(j);
        if (src->obj() != nullptr) {
          ObjectSynchronizer::exit(src->obj(), src->lock(), thread);
        }
      }
      array->element(i)->free_monitors();
#ifdef ASSERT
      array->element(i)->set_removed_monitors();
#endif
    }
  }
}
#endif

void Deoptimization::deoptimize_single_frame(JavaThread* thread, frame fr, Deoptimization::DeoptReason reason) {
  assert(fr.can_be_deoptimized(), "checking frame type");

  gather_statistics(reason, Action_none, Bytecodes::_illegal);

  if (LogCompilation && xtty != nullptr) {
    nmethod* nm = fr.cb()->as_nmethod_or_null();
    assert(nm != nullptr, "only compiled methods can deopt");

    ttyLocker ttyl;
    xtty->begin_head("deoptimized thread='" UINTX_FORMAT "' reason='%s' pc='" INTPTR_FORMAT "'",(uintx)thread->osthread()->thread_id(), trap_reason_name(reason), p2i(fr.pc()));
    nm->log_identity(xtty);
    xtty->end_head();
    for (ScopeDesc* sd = nm->scope_desc_at(fr.pc()); ; sd = sd->sender()) {
      xtty->begin_elem("jvms bci='%d'", sd->bci());
      xtty->method(sd->method());
      xtty->end_elem();
      if (sd->is_top())  break;
    }
    xtty->tail("deoptimized");
  }

  Continuation::notify_deopt(thread, fr.sp());

  // Patch the compiled method so that when execution returns to it we will
  // deopt the execution state and return to the interpreter.
  fr.deoptimize(thread);
}

void Deoptimization::deoptimize(JavaThread* thread, frame fr, DeoptReason reason) {
  // Deoptimize only if the frame comes from compiled code.
  // Do not deoptimize the frame which is already patched
  // during the execution of the loops below.
  if (!fr.is_compiled_frame() || fr.is_deoptimized_frame()) {
    return;
  }
  ResourceMark rm;
  deoptimize_single_frame(thread, fr, reason);
}

#if INCLUDE_JVMCI
address Deoptimization::deoptimize_for_missing_exception_handler(nmethod* nm) {
  // there is no exception handler for this pc => deoptimize
  nm->make_not_entrant();

  // Use Deoptimization::deoptimize for all of its side-effects:
  // gathering traps statistics, logging...
  // it also patches the return pc but we do not care about that
  // since we return a continuation to the deopt_blob below.
  JavaThread* thread = JavaThread::current();
  RegisterMap reg_map(thread,
                      RegisterMap::UpdateMap::skip,
                      RegisterMap::ProcessFrames::include,
                      RegisterMap::WalkContinuation::skip);
  frame runtime_frame = thread->last_frame();
  frame caller_frame = runtime_frame.sender(&reg_map);
  assert(caller_frame.cb()->as_nmethod_or_null() == nm, "expect top frame compiled method");
  vframe* vf = vframe::new_vframe(&caller_frame, &reg_map, thread);
  compiledVFrame* cvf = compiledVFrame::cast(vf);
  ScopeDesc* imm_scope = cvf->scope();
  MethodData* imm_mdo = get_method_data(thread, methodHandle(thread, imm_scope->method()), true);
  if (imm_mdo != nullptr) {
    // Lock to read ProfileData, and ensure lock is not broken by a safepoint
    MutexLocker ml(imm_mdo->extra_data_lock(), Mutex::_no_safepoint_check_flag);

    ProfileData* pdata = imm_mdo->allocate_bci_to_data(imm_scope->bci(), nullptr);
    if (pdata != nullptr && pdata->is_BitData()) {
      BitData* bit_data = (BitData*) pdata;
      bit_data->set_exception_seen();
    }
  }

  Deoptimization::deoptimize(thread, caller_frame, Deoptimization::Reason_not_compiled_exception_handler);

  MethodData* trap_mdo = get_method_data(thread, methodHandle(thread, nm->method()), true);
  if (trap_mdo != nullptr) {
    trap_mdo->inc_trap_count(Deoptimization::Reason_not_compiled_exception_handler);
  }

  return SharedRuntime::deopt_blob()->unpack_with_exception_in_tls();
}
#endif

void Deoptimization::deoptimize_frame_internal(JavaThread* thread, intptr_t* id, DeoptReason reason) {
  assert(thread == Thread::current() ||
         thread->is_handshake_safe_for(Thread::current()) ||
         SafepointSynchronize::is_at_safepoint(),
         "can only deoptimize other thread at a safepoint/handshake");
  // Compute frame and register map based on thread and sp.
  RegisterMap reg_map(thread,
                      RegisterMap::UpdateMap::skip,
                      RegisterMap::ProcessFrames::include,
                      RegisterMap::WalkContinuation::skip);
  frame fr = thread->last_frame();
  while (fr.id() != id) {
    fr = fr.sender(&reg_map);
  }
  deoptimize(thread, fr, reason);
}


void Deoptimization::deoptimize_frame(JavaThread* thread, intptr_t* id, DeoptReason reason) {
  Thread* current = Thread::current();
  if (thread == current || thread->is_handshake_safe_for(current)) {
    Deoptimization::deoptimize_frame_internal(thread, id, reason);
  } else {
    VM_DeoptimizeFrame deopt(thread, id, reason);
    VMThread::execute(&deopt);
  }
}

void Deoptimization::deoptimize_frame(JavaThread* thread, intptr_t* id) {
  deoptimize_frame(thread, id, Reason_constraint);
}

// JVMTI PopFrame support
JRT_LEAF(void, Deoptimization::popframe_preserve_args(JavaThread* thread, int bytes_to_save, void* start_address))
{
  assert(thread == JavaThread::current(), "pre-condition");
  thread->popframe_preserve_args(in_ByteSize(bytes_to_save), start_address);
}
JRT_END

MethodData*
Deoptimization::get_method_data(JavaThread* thread, const methodHandle& m,
                                bool create_if_missing) {
  JavaThread* THREAD = thread; // For exception macros.
  MethodData* mdo = m()->method_data();
  if (mdo == nullptr && create_if_missing && !HAS_PENDING_EXCEPTION) {
    // Build an MDO.  Ignore errors like OutOfMemory;
    // that simply means we won't have an MDO to update.
    Method::build_profiling_method_data(m, THREAD);
    if (HAS_PENDING_EXCEPTION) {
      // Only metaspace OOM is expected. No Java code executed.
      assert((PENDING_EXCEPTION->is_a(vmClasses::OutOfMemoryError_klass())), "we expect only an OOM error here");
      CLEAR_PENDING_EXCEPTION;
    }
    mdo = m()->method_data();
  }
  return mdo;
}

#if COMPILER2_OR_JVMCI
void Deoptimization::load_class_by_index(const constantPoolHandle& constant_pool, int index, TRAPS) {
  // In case of an unresolved klass entry, load the class.
  // This path is exercised from case _ldc in Parse::do_one_bytecode,
  // and probably nowhere else.
  // Even that case would benefit from simply re-interpreting the
  // bytecode, without paying special attention to the class index.
  // So this whole "class index" feature should probably be removed.

  if (constant_pool->tag_at(index).is_unresolved_klass()) {
    Klass* tk = constant_pool->klass_at(index, THREAD);
    if (HAS_PENDING_EXCEPTION) {
      // Exception happened during classloading. We ignore the exception here, since it
      // is going to be rethrown since the current activation is going to be deoptimized and
      // the interpreter will re-execute the bytecode.
      // Do not clear probable Async Exceptions.
      CLEAR_PENDING_NONASYNC_EXCEPTION;
      // Class loading called java code which may have caused a stack
      // overflow. If the exception was thrown right before the return
      // to the runtime the stack is no longer guarded. Reguard the
      // stack otherwise if we return to the uncommon trap blob and the
      // stack bang causes a stack overflow we crash.
      JavaThread* jt = THREAD;
      bool guard_pages_enabled = jt->stack_overflow_state()->reguard_stack_if_needed();
      assert(guard_pages_enabled, "stack banging in uncommon trap blob may cause crash");
    }
    return;
  }

  assert(!constant_pool->tag_at(index).is_symbol(),
         "no symbolic names here, please");
}

#if INCLUDE_JFR

class DeoptReasonSerializer : public JfrSerializer {
 public:
  void serialize(JfrCheckpointWriter& writer) {
    writer.write_count((u4)(Deoptimization::Reason_LIMIT + 1)); // + Reason::many (-1)
    for (int i = -1; i < Deoptimization::Reason_LIMIT; ++i) {
      writer.write_key((u8)i);
      writer.write(Deoptimization::trap_reason_name(i));
    }
  }
};

class DeoptActionSerializer : public JfrSerializer {
 public:
  void serialize(JfrCheckpointWriter& writer) {
    static const u4 nof_actions = Deoptimization::Action_LIMIT;
    writer.write_count(nof_actions);
    for (u4 i = 0; i < Deoptimization::Action_LIMIT; ++i) {
      writer.write_key(i);
      writer.write(Deoptimization::trap_action_name((int)i));
    }
  }
};

static void register_serializers() {
  static int critical_section = 0;
  if (1 == critical_section || Atomic::cmpxchg(&critical_section, 0, 1) == 1) {
    return;
  }
  JfrSerializer::register_serializer(TYPE_DEOPTIMIZATIONREASON, true, new DeoptReasonSerializer());
  JfrSerializer::register_serializer(TYPE_DEOPTIMIZATIONACTION, true, new DeoptActionSerializer());
}

static void post_deoptimization_event(nmethod* nm,
                                      const Method* method,
                                      int trap_bci,
                                      int instruction,
                                      Deoptimization::DeoptReason reason,
                                      Deoptimization::DeoptAction action) {
  assert(nm != nullptr, "invariant");
  assert(method != nullptr, "invariant");
  if (EventDeoptimization::is_enabled()) {
    static bool serializers_registered = false;
    if (!serializers_registered) {
      register_serializers();
      serializers_registered = true;
    }
    EventDeoptimization event;
    event.set_compileId(nm->compile_id());
    event.set_compiler(nm->compiler_type());
    event.set_method(method);
    event.set_lineNumber(method->line_number_from_bci(trap_bci));
    event.set_bci(trap_bci);
    event.set_instruction(instruction);
    event.set_reason(reason);
    event.set_action(action);
    event.commit();
  }
}

#endif // INCLUDE_JFR

static void log_deopt(nmethod* nm, Method* tm, intptr_t pc, frame& fr, int trap_bci,
                              const char* reason_name, const char* reason_action) {
  LogTarget(Debug, deoptimization) lt;
  if (lt.is_enabled()) {
    LogStream ls(lt);
    bool is_osr = nm->is_osr_method();
    ls.print("cid=%4d %s level=%d",
             nm->compile_id(), (is_osr ? "osr" : "   "), nm->comp_level());
    ls.print(" %s", tm->name_and_sig_as_C_string());
    ls.print(" trap_bci=%d ", trap_bci);
    if (is_osr) {
      ls.print("osr_bci=%d ", nm->osr_entry_bci());
    }
    ls.print("%s ", reason_name);
    ls.print("%s ", reason_action);
    ls.print_cr("pc=" INTPTR_FORMAT " relative_pc=" INTPTR_FORMAT,
             pc, fr.pc() - nm->code_begin());
  }
}

JRT_ENTRY(void, Deoptimization::uncommon_trap_inner(JavaThread* current, jint trap_request)) {
  HandleMark hm(current);

  // uncommon_trap() is called at the beginning of the uncommon trap
  // handler. Note this fact before we start generating temporary frames
  // that can confuse an asynchronous stack walker. This counter is
  // decremented at the end of unpack_frames().

  current->inc_in_deopt_handler();

#if INCLUDE_JVMCI
  // JVMCI might need to get an exception from the stack, which in turn requires the register map to be valid
  RegisterMap reg_map(current,
                      RegisterMap::UpdateMap::include,
                      RegisterMap::ProcessFrames::include,
                      RegisterMap::WalkContinuation::skip);
#else
  RegisterMap reg_map(current,
                      RegisterMap::UpdateMap::skip,
                      RegisterMap::ProcessFrames::include,
                      RegisterMap::WalkContinuation::skip);
#endif
  frame stub_frame = current->last_frame();
  frame fr = stub_frame.sender(&reg_map);

  // Log a message
  Events::log_deopt_message(current, "Uncommon trap: trap_request=" INT32_FORMAT_X_0 " fr.pc=" INTPTR_FORMAT " relative=" INTPTR_FORMAT,
              trap_request, p2i(fr.pc()), fr.pc() - fr.cb()->code_begin());

  {
    ResourceMark rm;

    DeoptReason reason = trap_request_reason(trap_request);
    DeoptAction action = trap_request_action(trap_request);
#if INCLUDE_JVMCI
    int debug_id = trap_request_debug_id(trap_request);
#endif
    jint unloaded_class_index = trap_request_index(trap_request); // CP idx or -1

    vframe*  vf  = vframe::new_vframe(&fr, &reg_map, current);
    compiledVFrame* cvf = compiledVFrame::cast(vf);

    nmethod* nm = cvf->code();

    ScopeDesc*      trap_scope  = cvf->scope();

    bool is_receiver_constraint_failure = COMPILER2_PRESENT(VerifyReceiverTypes &&) (reason == Deoptimization::Reason_receiver_constraint);

    if (is_receiver_constraint_failure) {
      tty->print_cr("  bci=%d pc=" INTPTR_FORMAT ", relative_pc=" INTPTR_FORMAT ", method=%s" JVMCI_ONLY(", debug_id=%d"),
                    trap_scope->bci(), p2i(fr.pc()), fr.pc() - nm->code_begin(), trap_scope->method()->name_and_sig_as_C_string()
                    JVMCI_ONLY(COMMA debug_id));
    }

    methodHandle    trap_method(current, trap_scope->method());
    int             trap_bci    = trap_scope->bci();
#if INCLUDE_JVMCI
    jlong           speculation = current->pending_failed_speculation();
    if (nm->is_compiled_by_jvmci()) {
      nm->update_speculation(current);
    } else {
      assert(speculation == 0, "There should not be a speculation for methods compiled by non-JVMCI compilers");
    }

    if (trap_bci == SynchronizationEntryBCI) {
      trap_bci = 0;
      current->set_pending_monitorenter(true);
    }

    if (reason == Deoptimization::Reason_transfer_to_interpreter) {
      current->set_pending_transfer_to_interpreter(true);
    }
#endif

    Bytecodes::Code trap_bc     = trap_method->java_code_at(trap_bci);
    // Record this event in the histogram.
    gather_statistics(reason, action, trap_bc);

    // Ensure that we can record deopt. history:
    bool create_if_missing = ProfileTraps;

    methodHandle profiled_method;
#if INCLUDE_JVMCI
    if (nm->is_compiled_by_jvmci()) {
      profiled_method = methodHandle(current, nm->method());
    } else {
      profiled_method = trap_method;
    }
#else
    profiled_method = trap_method;
#endif

    MethodData* trap_mdo =
      get_method_data(current, profiled_method, create_if_missing);

    { // Log Deoptimization event for JFR, UL and event system
      Method* tm = trap_method();
      const char* reason_name = trap_reason_name(reason);
      const char* reason_action = trap_action_name(action);
      intptr_t pc = p2i(fr.pc());

      JFR_ONLY(post_deoptimization_event(nm, tm, trap_bci, trap_bc, reason, action);)
      log_deopt(nm, tm, pc, fr, trap_bci, reason_name, reason_action);
      Events::log_deopt_message(current, "Uncommon trap: reason=%s action=%s pc=" INTPTR_FORMAT " method=%s @ %d %s",
                                reason_name, reason_action, pc,
                                tm->name_and_sig_as_C_string(), trap_bci, nm->compiler_name());
    }

    // Print a bunch of diagnostics, if requested.
    if (TraceDeoptimization || LogCompilation || is_receiver_constraint_failure) {
      ResourceMark rm;

      // Lock to read ProfileData, and ensure lock is not broken by a safepoint
      // We must do this already now, since we cannot acquire this lock while
      // holding the tty lock (lock ordering by rank).
      MutexLocker ml(trap_mdo->extra_data_lock(), Mutex::_no_safepoint_check_flag);

      ttyLocker ttyl;

      char buf[100];
      if (xtty != nullptr) {
        xtty->begin_head("uncommon_trap thread='" UINTX_FORMAT "' %s",
                         os::current_thread_id(),
                         format_trap_request(buf, sizeof(buf), trap_request));
#if INCLUDE_JVMCI
        if (speculation != 0) {
          xtty->print(" speculation='" JLONG_FORMAT "'", speculation);
        }
#endif
        nm->log_identity(xtty);
      }
      Symbol* class_name = nullptr;
      bool unresolved = false;
      if (unloaded_class_index >= 0) {
        constantPoolHandle constants (current, trap_method->constants());
        if (constants->tag_at(unloaded_class_index).is_unresolved_klass()) {
          class_name = constants->klass_name_at(unloaded_class_index);
          unresolved = true;
          if (xtty != nullptr)
            xtty->print(" unresolved='1'");
        } else if (constants->tag_at(unloaded_class_index).is_symbol()) {
          class_name = constants->symbol_at(unloaded_class_index);
        }
        if (xtty != nullptr)
          xtty->name(class_name);
      }
      if (xtty != nullptr && trap_mdo != nullptr && (int)reason < (int)MethodData::_trap_hist_limit) {
        // Dump the relevant MDO state.
        // This is the deopt count for the current reason, any previous
        // reasons or recompiles seen at this point.
        int dcnt = trap_mdo->trap_count(reason);
        if (dcnt != 0)
          xtty->print(" count='%d'", dcnt);

        // We need to lock to read the ProfileData. But to keep the locks ordered, we need to
        // lock extra_data_lock before the tty lock.
        ProfileData* pdata = trap_mdo->bci_to_data(trap_bci);
        int dos = (pdata == nullptr)? 0: pdata->trap_state();
        if (dos != 0) {
          xtty->print(" state='%s'", format_trap_state(buf, sizeof(buf), dos));
          if (trap_state_is_recompiled(dos)) {
            int recnt2 = trap_mdo->overflow_recompile_count();
            if (recnt2 != 0)
              xtty->print(" recompiles2='%d'", recnt2);
          }
        }
      }
      if (xtty != nullptr) {
        xtty->stamp();
        xtty->end_head();
      }
      if (TraceDeoptimization) {  // make noise on the tty
        stringStream st;
        st.print("UNCOMMON TRAP method=%s", trap_scope->method()->name_and_sig_as_C_string());
        st.print("  bci=%d pc=" INTPTR_FORMAT ", relative_pc=" INTPTR_FORMAT JVMCI_ONLY(", debug_id=%d"),
                 trap_scope->bci(), p2i(fr.pc()), fr.pc() - nm->code_begin() JVMCI_ONLY(COMMA debug_id));
        st.print(" compiler=%s compile_id=%d", nm->compiler_name(), nm->compile_id());
#if INCLUDE_JVMCI
        if (nm->is_compiled_by_jvmci()) {
          const char* installed_code_name = nm->jvmci_name();
          if (installed_code_name != nullptr) {
            st.print(" (JVMCI: installed code name=%s) ", installed_code_name);
          }
        }
#endif
        st.print(" (@" INTPTR_FORMAT ") thread=" UINTX_FORMAT " reason=%s action=%s unloaded_class_index=%d" JVMCI_ONLY(" debug_id=%d"),
                   p2i(fr.pc()),
                   os::current_thread_id(),
                   trap_reason_name(reason),
                   trap_action_name(action),
                   unloaded_class_index
#if INCLUDE_JVMCI
                   , debug_id
#endif
                   );
        if (class_name != nullptr) {
          st.print(unresolved ? " unresolved class: " : " symbol: ");
          class_name->print_symbol_on(&st);
        }
        st.cr();
        tty->print_raw(st.freeze());
      }
      if (xtty != nullptr) {
        // Log the precise location of the trap.
        for (ScopeDesc* sd = trap_scope; ; sd = sd->sender()) {
          xtty->begin_elem("jvms bci='%d'", sd->bci());
          xtty->method(sd->method());
          xtty->end_elem();
          if (sd->is_top())  break;
        }
        xtty->tail("uncommon_trap");
      }
    }
    // (End diagnostic printout.)

    if (is_receiver_constraint_failure) {
      fatal("missing receiver type check");
    }

    // Load class if necessary
    if (unloaded_class_index >= 0) {
      constantPoolHandle constants(current, trap_method->constants());
      load_class_by_index(constants, unloaded_class_index, THREAD);
    }

    // Flush the nmethod if necessary and desirable.
    //
    // We need to avoid situations where we are re-flushing the nmethod
    // because of a hot deoptimization site.  Repeated flushes at the same
    // point need to be detected by the compiler and avoided.  If the compiler
    // cannot avoid them (or has a bug and "refuses" to avoid them), this
    // module must take measures to avoid an infinite cycle of recompilation
    // and deoptimization.  There are several such measures:
    //
    //   1. If a recompilation is ordered a second time at some site X
    //   and for the same reason R, the action is adjusted to 'reinterpret',
    //   to give the interpreter time to exercise the method more thoroughly.
    //   If this happens, the method's overflow_recompile_count is incremented.
    //
    //   2. If the compiler fails to reduce the deoptimization rate, then
    //   the method's overflow_recompile_count will begin to exceed the set
    //   limit PerBytecodeRecompilationCutoff.  If this happens, the action
    //   is adjusted to 'make_not_compilable', and the method is abandoned
    //   to the interpreter.  This is a performance hit for hot methods,
    //   but is better than a disastrous infinite cycle of recompilations.
    //   (Actually, only the method containing the site X is abandoned.)
    //
    //   3. In parallel with the previous measures, if the total number of
    //   recompilations of a method exceeds the much larger set limit
    //   PerMethodRecompilationCutoff, the method is abandoned.
    //   This should only happen if the method is very large and has
    //   many "lukewarm" deoptimizations.  The code which enforces this
    //   limit is elsewhere (class nmethod, class Method).
    //
    // Note that the per-BCI 'is_recompiled' bit gives the compiler one chance
    // to recompile at each bytecode independently of the per-BCI cutoff.
    //
    // The decision to update code is up to the compiler, and is encoded
    // in the Action_xxx code.  If the compiler requests Action_none
    // no trap state is changed, no compiled code is changed, and the
    // computation suffers along in the interpreter.
    //
    // The other action codes specify various tactics for decompilation
    // and recompilation.  Action_maybe_recompile is the loosest, and
    // allows the compiled code to stay around until enough traps are seen,
    // and until the compiler gets around to recompiling the trapping method.
    //
    // The other actions cause immediate removal of the present code.

    // Traps caused by injected profile shouldn't pollute trap counts.
    bool injected_profile_trap = trap_method->has_injected_profile() &&
                                 (reason == Reason_intrinsic || reason == Reason_unreached);

    bool update_trap_state = (reason != Reason_tenured) && !injected_profile_trap;
    bool make_not_entrant = false;
    bool make_not_compilable = false;
    bool reprofile = false;
    switch (action) {
    case Action_none:
      // Keep the old code.
      update_trap_state = false;
      break;
    case Action_maybe_recompile:
      // Do not need to invalidate the present code, but we can
      // initiate another
      // Start compiler without (necessarily) invalidating the nmethod.
      // The system will tolerate the old code, but new code should be
      // generated when possible.
      break;
    case Action_reinterpret:
      // Go back into the interpreter for a while, and then consider
      // recompiling form scratch.
      make_not_entrant = true;
      // Reset invocation counter for outer most method.
      // This will allow the interpreter to exercise the bytecodes
      // for a while before recompiling.
      // By contrast, Action_make_not_entrant is immediate.
      //
      // Note that the compiler will track null_check, null_assert,
      // range_check, and class_check events and log them as if they
      // had been traps taken from compiled code.  This will update
      // the MDO trap history so that the next compilation will
      // properly detect hot trap sites.
      reprofile = true;
      break;
    case Action_make_not_entrant:
      // Request immediate recompilation, and get rid of the old code.
      // Make them not entrant, so next time they are called they get
      // recompiled.  Unloaded classes are loaded now so recompile before next
      // time they are called.  Same for uninitialized.  The interpreter will
      // link the missing class, if any.
      make_not_entrant = true;
      break;
    case Action_make_not_compilable:
      // Give up on compiling this method at all.
      make_not_entrant = true;
      make_not_compilable = true;
      break;
    default:
      ShouldNotReachHere();
    }

    // Setting +ProfileTraps fixes the following, on all platforms:
    // The result is infinite heroic-opt-uncommon-trap/deopt/recompile cycles, since the
    // recompile relies on a MethodData* to record heroic opt failures.

    // Whether the interpreter is producing MDO data or not, we also need
    // to use the MDO to detect hot deoptimization points and control
    // aggressive optimization.
    bool inc_recompile_count = false;

    // Lock to read ProfileData, and ensure lock is not broken by a safepoint
    ConditionalMutexLocker ml((trap_mdo != nullptr) ? trap_mdo->extra_data_lock() : nullptr,
                              (trap_mdo != nullptr),
                              Mutex::_no_safepoint_check_flag);
    ProfileData* pdata = nullptr;
    if (ProfileTraps && CompilerConfig::is_c2_or_jvmci_compiler_enabled() && update_trap_state && trap_mdo != nullptr) {
      assert(trap_mdo == get_method_data(current, profiled_method, false), "sanity");
      uint this_trap_count = 0;
      bool maybe_prior_trap = false;
      bool maybe_prior_recompile = false;

      pdata = query_update_method_data(trap_mdo, trap_bci, reason, true,
#if INCLUDE_JVMCI
                                   nm->is_compiled_by_jvmci() && nm->is_osr_method(),
#endif
                                   nm->method(),
                                   //outputs:
                                   this_trap_count,
                                   maybe_prior_trap,
                                   maybe_prior_recompile);
      // Because the interpreter also counts null, div0, range, and class
      // checks, these traps from compiled code are double-counted.
      // This is harmless; it just means that the PerXTrapLimit values
      // are in effect a little smaller than they look.

      DeoptReason per_bc_reason = reason_recorded_per_bytecode_if_any(reason);
      if (per_bc_reason != Reason_none) {
        // Now take action based on the partially known per-BCI history.
        if (maybe_prior_trap
            && this_trap_count >= (uint)PerBytecodeTrapLimit) {
          // If there are too many traps at this BCI, force a recompile.
          // This will allow the compiler to see the limit overflow, and
          // take corrective action, if possible.  The compiler generally
          // does not use the exact PerBytecodeTrapLimit value, but instead
          // changes its tactics if it sees any traps at all.  This provides
          // a little hysteresis, delaying a recompile until a trap happens
          // several times.
          //
          // Actually, since there is only one bit of counter per BCI,
          // the possible per-BCI counts are {0,1,(per-method count)}.
          // This produces accurate results if in fact there is only
          // one hot trap site, but begins to get fuzzy if there are
          // many sites.  For example, if there are ten sites each
          // trapping two or more times, they each get the blame for
          // all of their traps.
          make_not_entrant = true;
        }

        // Detect repeated recompilation at the same BCI, and enforce a limit.
        if (make_not_entrant && maybe_prior_recompile) {
          // More than one recompile at this point.
          inc_recompile_count = maybe_prior_trap;
        }
      } else {
        // For reasons which are not recorded per-bytecode, we simply
        // force recompiles unconditionally.
        // (Note that PerMethodRecompilationCutoff is enforced elsewhere.)
        make_not_entrant = true;
      }

      // Go back to the compiler if there are too many traps in this method.
      if (this_trap_count >= per_method_trap_limit(reason)) {
        // If there are too many traps in this method, force a recompile.
        // This will allow the compiler to see the limit overflow, and
        // take corrective action, if possible.
        // (This condition is an unlikely backstop only, because the
        // PerBytecodeTrapLimit is more likely to take effect first,
        // if it is applicable.)
        make_not_entrant = true;
      }

      // Here's more hysteresis:  If there has been a recompile at
      // this trap point already, run the method in the interpreter
      // for a while to exercise it more thoroughly.
      if (make_not_entrant && maybe_prior_recompile && maybe_prior_trap) {
        reprofile = true;
      }
    }

    // Take requested actions on the method:

    // Recompile
    if (make_not_entrant) {
      if (!nm->make_not_entrant()) {
        return; // the call did not change nmethod's state
      }

      if (pdata != nullptr) {
        // Record the recompilation event, if any.
        int tstate0 = pdata->trap_state();
        int tstate1 = trap_state_set_recompiled(tstate0, true);
        if (tstate1 != tstate0)
          pdata->set_trap_state(tstate1);
      }

      // For code aging we count traps separately here, using make_not_entrant()
      // as a guard against simultaneous deopts in multiple threads.
      if (reason == Reason_tenured && trap_mdo != nullptr) {
        trap_mdo->inc_tenure_traps();
      }
    }

    if (inc_recompile_count) {
      trap_mdo->inc_overflow_recompile_count();
      if ((uint)trap_mdo->overflow_recompile_count() >
          (uint)PerBytecodeRecompilationCutoff) {
        // Give up on the method containing the bad BCI.
        if (trap_method() == nm->method()) {
          make_not_compilable = true;
        } else {
          trap_method->set_not_compilable("overflow_recompile_count > PerBytecodeRecompilationCutoff", CompLevel_full_optimization);
          // But give grace to the enclosing nm->method().
        }
      }
    }

    // Reprofile
    if (reprofile) {
      CompilationPolicy::reprofile(trap_scope, nm->is_osr_method());
    }

    // Give up compiling
    if (make_not_compilable && !nm->method()->is_not_compilable(CompLevel_full_optimization)) {
      assert(make_not_entrant, "consistent");
      nm->method()->set_not_compilable("give up compiling", CompLevel_full_optimization);
    }

    if (ProfileExceptionHandlers && trap_mdo != nullptr) {
      BitData* exception_handler_data = trap_mdo->exception_handler_bci_to_data_or_null(trap_bci);
      if (exception_handler_data != nullptr) {
        // uncommon trap at the start of an exception handler.
        // C2 generates these for un-entered exception handlers.
        // mark the handler as entered to avoid generating
        // another uncommon trap the next time the handler is compiled
        exception_handler_data->set_exception_handler_entered();
      }
    }

  } // Free marked resources

}
JRT_END

ProfileData*
Deoptimization::query_update_method_data(MethodData* trap_mdo,
                                         int trap_bci,
                                         Deoptimization::DeoptReason reason,
                                         bool update_total_trap_count,
#if INCLUDE_JVMCI
                                         bool is_osr,
#endif
                                         Method* compiled_method,
                                         //outputs:
                                         uint& ret_this_trap_count,
                                         bool& ret_maybe_prior_trap,
                                         bool& ret_maybe_prior_recompile) {
  trap_mdo->check_extra_data_locked();

  bool maybe_prior_trap = false;
  bool maybe_prior_recompile = false;
  uint this_trap_count = 0;
  if (update_total_trap_count) {
    uint idx = reason;
#if INCLUDE_JVMCI
    if (is_osr) {
      // Upper half of history array used for traps in OSR compilations
      idx += Reason_TRAP_HISTORY_LENGTH;
    }
#endif
    uint prior_trap_count = trap_mdo->trap_count(idx);
    this_trap_count  = trap_mdo->inc_trap_count(idx);

    // If the runtime cannot find a place to store trap history,
    // it is estimated based on the general condition of the method.
    // If the method has ever been recompiled, or has ever incurred
    // a trap with the present reason , then this BCI is assumed
    // (pessimistically) to be the culprit.
    maybe_prior_trap      = (prior_trap_count != 0);
    maybe_prior_recompile = (trap_mdo->decompile_count() != 0);
  }
  ProfileData* pdata = nullptr;


  // For reasons which are recorded per bytecode, we check per-BCI data.
  DeoptReason per_bc_reason = reason_recorded_per_bytecode_if_any(reason);
  assert(per_bc_reason != Reason_none || update_total_trap_count, "must be");
  if (per_bc_reason != Reason_none) {
    // Find the profile data for this BCI.  If there isn't one,
    // try to allocate one from the MDO's set of spares.
    // This will let us detect a repeated trap at this point.
    pdata = trap_mdo->allocate_bci_to_data(trap_bci, reason_is_speculate(reason) ? compiled_method : nullptr);

    if (pdata != nullptr) {
      if (reason_is_speculate(reason) && !pdata->is_SpeculativeTrapData()) {
        if (LogCompilation && xtty != nullptr) {
          ttyLocker ttyl;
          // no more room for speculative traps in this MDO
          xtty->elem("speculative_traps_oom");
        }
      }
      // Query the trap state of this profile datum.
      int tstate0 = pdata->trap_state();
      if (!trap_state_has_reason(tstate0, per_bc_reason))
        maybe_prior_trap = false;
      if (!trap_state_is_recompiled(tstate0))
        maybe_prior_recompile = false;

      // Update the trap state of this profile datum.
      int tstate1 = tstate0;
      // Record the reason.
      tstate1 = trap_state_add_reason(tstate1, per_bc_reason);
      // Store the updated state on the MDO, for next time.
      if (tstate1 != tstate0)
        pdata->set_trap_state(tstate1);
    } else {
      if (LogCompilation && xtty != nullptr) {
        ttyLocker ttyl;
        // Missing MDP?  Leave a small complaint in the log.
        xtty->elem("missing_mdp bci='%d'", trap_bci);
      }
    }
  }

  // Return results:
  ret_this_trap_count = this_trap_count;
  ret_maybe_prior_trap = maybe_prior_trap;
  ret_maybe_prior_recompile = maybe_prior_recompile;
  return pdata;
}

void
Deoptimization::update_method_data_from_interpreter(MethodData* trap_mdo, int trap_bci, int reason) {
  ResourceMark rm;
  // Ignored outputs:
  uint ignore_this_trap_count;
  bool ignore_maybe_prior_trap;
  bool ignore_maybe_prior_recompile;
  assert(!reason_is_speculate(reason), "reason speculate only used by compiler");
  // JVMCI uses the total counts to determine if deoptimizations are happening too frequently -> do not adjust total counts
  bool update_total_counts = true JVMCI_ONLY( && !UseJVMCICompiler);

  // Lock to read ProfileData, and ensure lock is not broken by a safepoint
  MutexLocker ml(trap_mdo->extra_data_lock(), Mutex::_no_safepoint_check_flag);

  query_update_method_data(trap_mdo, trap_bci,
                           (DeoptReason)reason,
                           update_total_counts,
#if INCLUDE_JVMCI
                           false,
#endif
                           nullptr,
                           ignore_this_trap_count,
                           ignore_maybe_prior_trap,
                           ignore_maybe_prior_recompile);
}

Deoptimization::UnrollBlock* Deoptimization::uncommon_trap(JavaThread* current, jint trap_request, jint exec_mode) {
  // Enable WXWrite: current function is called from methods compiled by C2 directly
  MACOS_AARCH64_ONLY(ThreadWXEnable wx(WXWrite, current));

  // Still in Java no safepoints
  {
    // This enters VM and may safepoint
    uncommon_trap_inner(current, trap_request);
  }
  HandleMark hm(current);
  return fetch_unroll_info_helper(current, exec_mode);
}

// Local derived constants.
// Further breakdown of DataLayout::trap_state, as promised by DataLayout.
const int DS_REASON_MASK   = ((uint)DataLayout::trap_mask) >> 1;
const int DS_RECOMPILE_BIT = DataLayout::trap_mask - DS_REASON_MASK;

//---------------------------trap_state_reason---------------------------------
Deoptimization::DeoptReason
Deoptimization::trap_state_reason(int trap_state) {
  // This assert provides the link between the width of DataLayout::trap_bits
  // and the encoding of "recorded" reasons.  It ensures there are enough
  // bits to store all needed reasons in the per-BCI MDO profile.
  assert(DS_REASON_MASK >= Reason_RECORDED_LIMIT, "enough bits");
  int recompile_bit = (trap_state & DS_RECOMPILE_BIT);
  trap_state -= recompile_bit;
  if (trap_state == DS_REASON_MASK) {
    return Reason_many;
  } else {
    assert((int)Reason_none == 0, "state=0 => Reason_none");
    return (DeoptReason)trap_state;
  }
}
//-------------------------trap_state_has_reason-------------------------------
int Deoptimization::trap_state_has_reason(int trap_state, int reason) {
  assert(reason_is_recorded_per_bytecode((DeoptReason)reason), "valid reason");
  assert(DS_REASON_MASK >= Reason_RECORDED_LIMIT, "enough bits");
  int recompile_bit = (trap_state & DS_RECOMPILE_BIT);
  trap_state -= recompile_bit;
  if (trap_state == DS_REASON_MASK) {
    return -1;  // true, unspecifically (bottom of state lattice)
  } else if (trap_state == reason) {
    return 1;   // true, definitely
  } else if (trap_state == 0) {
    return 0;   // false, definitely (top of state lattice)
  } else {
    return 0;   // false, definitely
  }
}
//-------------------------trap_state_add_reason-------------------------------
int Deoptimization::trap_state_add_reason(int trap_state, int reason) {
  assert(reason_is_recorded_per_bytecode((DeoptReason)reason) || reason == Reason_many, "valid reason");
  int recompile_bit = (trap_state & DS_RECOMPILE_BIT);
  trap_state -= recompile_bit;
  if (trap_state == DS_REASON_MASK) {
    return trap_state + recompile_bit;     // already at state lattice bottom
  } else if (trap_state == reason) {
    return trap_state + recompile_bit;     // the condition is already true
  } else if (trap_state == 0) {
    return reason + recompile_bit;          // no condition has yet been true
  } else {
    return DS_REASON_MASK + recompile_bit;  // fall to state lattice bottom
  }
}
//-----------------------trap_state_is_recompiled------------------------------
bool Deoptimization::trap_state_is_recompiled(int trap_state) {
  return (trap_state & DS_RECOMPILE_BIT) != 0;
}
//-----------------------trap_state_set_recompiled-----------------------------
int Deoptimization::trap_state_set_recompiled(int trap_state, bool z) {
  if (z)  return trap_state |  DS_RECOMPILE_BIT;
  else    return trap_state & ~DS_RECOMPILE_BIT;
}
//---------------------------format_trap_state---------------------------------
// This is used for debugging and diagnostics, including LogFile output.
const char* Deoptimization::format_trap_state(char* buf, size_t buflen,
                                              int trap_state) {
  assert(buflen > 0, "sanity");
  DeoptReason reason      = trap_state_reason(trap_state);
  bool        recomp_flag = trap_state_is_recompiled(trap_state);
  // Re-encode the state from its decoded components.
  int decoded_state = 0;
  if (reason_is_recorded_per_bytecode(reason) || reason == Reason_many)
    decoded_state = trap_state_add_reason(decoded_state, reason);
  if (recomp_flag)
    decoded_state = trap_state_set_recompiled(decoded_state, recomp_flag);
  // If the state re-encodes properly, format it symbolically.
  // Because this routine is used for debugging and diagnostics,
  // be robust even if the state is a strange value.
  size_t len;
  if (decoded_state != trap_state) {
    // Random buggy state that doesn't decode??
    len = jio_snprintf(buf, buflen, "#%d", trap_state);
  } else {
    len = jio_snprintf(buf, buflen, "%s%s",
                       trap_reason_name(reason),
                       recomp_flag ? " recompiled" : "");
  }
  return buf;
}


//--------------------------------statics--------------------------------------
const char* Deoptimization::_trap_reason_name[] = {
  // Note:  Keep this in sync. with enum DeoptReason.
  "none",
  "null_check",
  "null_assert" JVMCI_ONLY("_or_unreached0"),
  "range_check",
  "class_check",
  "array_check",
  "intrinsic" JVMCI_ONLY("_or_type_checked_inlining"),
  "bimorphic" JVMCI_ONLY("_or_optimized_type_check"),
  "profile_predicate",
  "unloaded",
  "uninitialized",
  "initialized",
  "unreached",
  "unhandled",
  "constraint",
  "div0_check",
  "age",
  "predicate",
  "loop_limit_check",
  "speculate_class_check",
  "speculate_null_check",
  "speculate_null_assert",
  "unstable_if",
  "unstable_fused_if",
  "receiver_constraint",
#if INCLUDE_JVMCI
  "aliasing",
  "transfer_to_interpreter",
  "not_compiled_exception_handler",
  "unresolved",
  "jsr_mismatch",
#endif
  "tenured"
};
const char* Deoptimization::_trap_action_name[] = {
  // Note:  Keep this in sync. with enum DeoptAction.
  "none",
  "maybe_recompile",
  "reinterpret",
  "make_not_entrant",
  "make_not_compilable"
};

const char* Deoptimization::trap_reason_name(int reason) {
  // Check that every reason has a name
  STATIC_ASSERT(sizeof(_trap_reason_name)/sizeof(const char*) == Reason_LIMIT);

  if (reason == Reason_many)  return "many";
  if ((uint)reason < Reason_LIMIT)
    return _trap_reason_name[reason];
  static char buf[20];
  os::snprintf_checked(buf, sizeof(buf), "reason%d", reason);
  return buf;
}
const char* Deoptimization::trap_action_name(int action) {
  // Check that every action has a name
  STATIC_ASSERT(sizeof(_trap_action_name)/sizeof(const char*) == Action_LIMIT);

  if ((uint)action < Action_LIMIT)
    return _trap_action_name[action];
  static char buf[20];
  os::snprintf_checked(buf, sizeof(buf), "action%d", action);
  return buf;
}

// This is used for debugging and diagnostics, including LogFile output.
const char* Deoptimization::format_trap_request(char* buf, size_t buflen,
                                                int trap_request) {
  jint unloaded_class_index = trap_request_index(trap_request);
  const char* reason = trap_reason_name(trap_request_reason(trap_request));
  const char* action = trap_action_name(trap_request_action(trap_request));
#if INCLUDE_JVMCI
  int debug_id = trap_request_debug_id(trap_request);
#endif
  size_t len;
  if (unloaded_class_index < 0) {
    len = jio_snprintf(buf, buflen, "reason='%s' action='%s'" JVMCI_ONLY(" debug_id='%d'"),
                       reason, action
#if INCLUDE_JVMCI
                       ,debug_id
#endif
                       );
  } else {
    len = jio_snprintf(buf, buflen, "reason='%s' action='%s' index='%d'" JVMCI_ONLY(" debug_id='%d'"),
                       reason, action, unloaded_class_index
#if INCLUDE_JVMCI
                       ,debug_id
#endif
                       );
  }
  return buf;
}

juint Deoptimization::_deoptimization_hist
        [Deoptimization::Reason_LIMIT]
    [1 + Deoptimization::Action_LIMIT]
        [Deoptimization::BC_CASE_LIMIT]
  = {0};

enum {
  LSB_BITS = 8,
  LSB_MASK = right_n_bits(LSB_BITS)
};

void Deoptimization::gather_statistics(DeoptReason reason, DeoptAction action,
                                       Bytecodes::Code bc) {
  assert(reason >= 0 && reason < Reason_LIMIT, "oob");
  assert(action >= 0 && action < Action_LIMIT, "oob");
  _deoptimization_hist[Reason_none][0][0] += 1;  // total
  _deoptimization_hist[reason][0][0]      += 1;  // per-reason total
  juint* cases = _deoptimization_hist[reason][1+action];
  juint* bc_counter_addr = nullptr;
  juint  bc_counter      = 0;
  // Look for an unused counter, or an exact match to this BC.
  if (bc != Bytecodes::_illegal) {
    for (int bc_case = 0; bc_case < BC_CASE_LIMIT; bc_case++) {
      juint* counter_addr = &cases[bc_case];
      juint  counter = *counter_addr;
      if ((counter == 0 && bc_counter_addr == nullptr)
          || (Bytecodes::Code)(counter & LSB_MASK) == bc) {
        // this counter is either free or is already devoted to this BC
        bc_counter_addr = counter_addr;
        bc_counter = counter | bc;
      }
    }
  }
  if (bc_counter_addr == nullptr) {
    // Overflow, or no given bytecode.
    bc_counter_addr = &cases[BC_CASE_LIMIT-1];
    bc_counter = (*bc_counter_addr & ~LSB_MASK);  // clear LSB
  }
  *bc_counter_addr = bc_counter + (1 << LSB_BITS);
}

jint Deoptimization::total_deoptimization_count() {
  return _deoptimization_hist[Reason_none][0][0];
}

// Get the deopt count for a specific reason and a specific action. If either
// one of 'reason' or 'action' is null, the method returns the sum of all
// deoptimizations with the specific 'action' or 'reason' respectively.
// If both arguments are null, the method returns the total deopt count.
jint Deoptimization::deoptimization_count(const char *reason_str, const char *action_str) {
  if (reason_str == nullptr && action_str == nullptr) {
    return total_deoptimization_count();
  }
  juint counter = 0;
  for (int reason = 0; reason < Reason_LIMIT; reason++) {
    if (reason_str == nullptr || !strcmp(reason_str, trap_reason_name(reason))) {
      for (int action = 0; action < Action_LIMIT; action++) {
        if (action_str == nullptr || !strcmp(action_str, trap_action_name(action))) {
          juint* cases = _deoptimization_hist[reason][1+action];
          for (int bc_case = 0; bc_case < BC_CASE_LIMIT; bc_case++) {
            counter += cases[bc_case] >> LSB_BITS;
          }
        }
      }
    }
  }
  return counter;
}

void Deoptimization::print_statistics() {
  juint total = total_deoptimization_count();
  juint account = total;
  if (total != 0) {
    ttyLocker ttyl;
    if (xtty != nullptr)  xtty->head("statistics type='deoptimization'");
    tty->print_cr("Deoptimization traps recorded:");
    #define PRINT_STAT_LINE(name, r) \
      tty->print_cr("  %4d (%4.1f%%) %s", (int)(r), ((r) * 100.0) / total, name);
    PRINT_STAT_LINE("total", total);
    // For each non-zero entry in the histogram, print the reason,
    // the action, and (if specifically known) the type of bytecode.
    for (int reason = 0; reason < Reason_LIMIT; reason++) {
      for (int action = 0; action < Action_LIMIT; action++) {
        juint* cases = _deoptimization_hist[reason][1+action];
        for (int bc_case = 0; bc_case < BC_CASE_LIMIT; bc_case++) {
          juint counter = cases[bc_case];
          if (counter != 0) {
            char name[1*K];
            Bytecodes::Code bc = (Bytecodes::Code)(counter & LSB_MASK);
            if (bc_case == BC_CASE_LIMIT && (int)bc == 0)
              bc = Bytecodes::_illegal;
            os::snprintf_checked(name, sizeof(name), "%s/%s/%s",
                    trap_reason_name(reason),
                    trap_action_name(action),
                    Bytecodes::is_defined(bc)? Bytecodes::name(bc): "other");
            juint r = counter >> LSB_BITS;
            tty->print_cr("  %40s: " UINT32_FORMAT " (%.1f%%)", name, r, (r * 100.0) / total);
            account -= r;
          }
        }
      }
    }
    if (account != 0) {
      PRINT_STAT_LINE("unaccounted", account);
    }
    #undef PRINT_STAT_LINE
    if (xtty != nullptr)  xtty->tail("statistics");
  }
}

#else // COMPILER2_OR_JVMCI


// Stubs for C1 only system.
bool Deoptimization::trap_state_is_recompiled(int trap_state) {
  return false;
}

const char* Deoptimization::trap_reason_name(int reason) {
  return "unknown";
}

jint Deoptimization::total_deoptimization_count() {
  return 0;
}

jint Deoptimization::deoptimization_count(const char *reason_str, const char *action_str) {
  return 0;
}

void Deoptimization::print_statistics() {
  // no output
}

void
Deoptimization::update_method_data_from_interpreter(MethodData* trap_mdo, int trap_bci, int reason) {
  // no update
}

int Deoptimization::trap_state_has_reason(int trap_state, int reason) {
  return 0;
}

void Deoptimization::gather_statistics(DeoptReason reason, DeoptAction action,
                                       Bytecodes::Code bc) {
  // no update
}

const char* Deoptimization::format_trap_state(char* buf, size_t buflen,
                                              int trap_state) {
  jio_snprintf(buf, buflen, "#%d", trap_state);
  return buf;
}

#endif // COMPILER2_OR_JVMCI<|MERGE_RESOLUTION|>--- conflicted
+++ resolved
@@ -1548,17 +1548,12 @@
       // Recursively re-assign flat inline type fields
       InstanceKlass* vk = fields->at(i)._klass;
       assert(vk != nullptr, "must be resolved");
-<<<<<<< HEAD
       offset -= InlineKlass::cast(vk)->payload_offset(); // Adjust offset to omit oop header
-      svIndex = reassign_fields_by_klass(vk, fr, reg_map, sv, svIndex, obj, skip_internal, offset, CHECK_0);
-=======
-      offset -= InlineKlass::cast(vk)->first_field_offset(); // Adjust offset to omit oop header
       svIndex = reassign_fields_by_klass(vk, fr, reg_map, sv, svIndex, obj, skip_internal, offset, null_marker_offsets, CHECK_0);
       if (!fields->at(i)._is_null_free) {
         int nm_offset = offset + InlineKlass::cast(vk)->null_marker_offset();
         null_marker_offsets->append(nm_offset);
       }
->>>>>>> ab4ae37b
       continue; // Continue because we don't need to increment svIndex
     }
     ScopeValue* scope_field = sv->field_at(svIndex);
