--- conflicted
+++ resolved
@@ -1275,19 +1275,7 @@
 
       InstanceKlass* ik = InstanceKlass::cast(k);
       if (obj == nullptr && !cache_init_error) {
-<<<<<<< HEAD
         obj = ik->allocate_instance(THREAD);
-=======
-#if COMPILER2_OR_JVMCI
-        if (EnableVectorSupport && VectorSupport::is_vector(ik)) {
-          obj = VectorSupport::allocate_vector(ik, fr, reg_map, sv, THREAD);
-        } else {
-          obj = ik->allocate_instance(THREAD);
-        }
-#else
-        obj = ik->allocate_instance(THREAD);
-#endif // COMPILER2_OR_JVMCI
->>>>>>> df2362fc
       }
     } else if (k->is_flatArray_klass()) {
       FlatArrayKlass* ak = FlatArrayKlass::cast(k);
@@ -1308,7 +1296,7 @@
     }
 
     if (k->is_inline_klass()) {
-      intptr_t is_larval = StackValue::create_stack_value(fr, reg_map, sv->is_larval())->get_int();
+      intptr_t is_larval = StackValue::create_stack_value(fr, reg_map, sv->is_larval())->get_jint();
       jint larval = (jint)*((jint*)&is_larval);
       if (larval == 1) {
         obj->set_mark(obj->mark().enter_larval_state());
@@ -1596,7 +1584,6 @@
       svIndex = reassign_fields_by_klass(vk, fr, reg_map, sv, svIndex, obj, skip_internal, offset, CHECK_0);
       continue; // Continue because we don't need to increment svIndex
     }
-<<<<<<< HEAD
 
     int secondary_fields_count = fields->at(i)._secondary_fields_count;
     if (sv->field_at(svIndex)->is_location()) {
@@ -1611,7 +1598,6 @@
 
     assert(secondary_fields_count <= sv->field_size(), "");
     for (int j = 0; j < secondary_fields_count; j++) {
-      intptr_t val;
       ScopeValue* scope_field = sv->field_at(svIndex);
       StackValue* value = StackValue::create_stack_value(fr, reg_map, scope_field);
       int sec_offset = offset + j * type2aelembytes(type);
@@ -1632,25 +1618,6 @@
               if (type == Location::dbl || type == Location::lng) {
                 big_value = true;
               }
-=======
-    ScopeValue* scope_field = sv->field_at(svIndex);
-    StackValue* value = StackValue::create_stack_value(fr, reg_map, scope_field);
-    switch (type) {
-      case T_OBJECT:
-      case T_ARRAY:
-        assert(value->type() == T_OBJECT, "Agreement.");
-        obj->obj_field_put(offset, value->get_obj()());
-        break;
-
-      case T_INT: case T_FLOAT: { // 4 bytes.
-        assert(value->type() == T_INT, "Agreement.");
-        bool big_value = false;
-        if (i+1 < fields->length() && fields->at(i+1)._type == T_INT) {
-          if (scope_field->is_location()) {
-            Location::Type type = ((LocationValue*) scope_field)->location().type();
-            if (type == Location::dbl || type == Location::lng) {
-              big_value = true;
->>>>>>> df2362fc
             }
             if (scope_field->is_constant_int()) {
               ScopeValue* next_scope_field = sv->field_at(svIndex + 1);
@@ -1665,21 +1632,19 @@
             assert(i < fields->length(), "second T_INT field needed");
             assert(fields->at(i)._type == T_INT, "T_INT field needed");
           } else {
-            val = value->get_int();
-            obj->int_field_put(sec_offset, (jint)*((jint*)&val));
+            obj->int_field_put(sec_offset, value->get_jint());
             break;
           }
         }
-          /* no break */
-
-<<<<<<< HEAD
+        /* no break */
+
         case T_LONG: case T_DOUBLE: {
           assert(value->type() == T_INT, "Agreement.");
           StackValue* low = StackValue::create_stack_value(fr, reg_map, sv->field_at(++svIndex));
   #ifdef _LP64
-          jlong res = (jlong)low->get_int();
+          jlong res = (jlong)low->get_intptr();
   #else
-          jlong res = jlong_from((jint)value->get_int(), (jint)low->get_int());
+          jlong res = jlong_from((jint)value->get_int(), (jint)low->get_jint());
   #endif
           obj->long_field_put(sec_offset, res);
           break;
@@ -1687,71 +1652,23 @@
 
         case T_SHORT:
           assert(value->type() == T_INT, "Agreement.");
-          val = value->get_int();
-          obj->short_field_put(sec_offset, (jshort)*((jint*)&val));
+          obj->short_field_put(sec_offset, (jshort)value->get_jint());
           break;
 
         case T_CHAR:
           assert(value->type() == T_INT, "Agreement.");
-          val = value->get_int();
-          obj->char_field_put(sec_offset, (jchar)*((jint*)&val));
+          obj->char_field_put(sec_offset, (jchar)value->get_jint());
           break;
 
         case T_BYTE:
           assert(value->type() == T_INT, "Agreement.");
-          val = value->get_int();
-          obj->byte_field_put(sec_offset, (jbyte)*((jint*)&val));
+          obj->byte_field_put(sec_offset, (jbyte)value->get_jint());
           break;
 
         case T_BOOLEAN:
           assert(value->type() == T_INT, "Agreement.");
-          val = value->get_int();
-          obj->bool_field_put(sec_offset, (jboolean)*((jint*)&val));
+          obj->bool_field_put(sec_offset, (jboolean)value->get_jint());
           break;
-=======
-        if (big_value) {
-          i++;
-          assert(i < fields->length(), "second T_INT field needed");
-          assert(fields->at(i)._type == T_INT, "T_INT field needed");
-        } else {
-          obj->int_field_put(offset, value->get_jint());
-          break;
-        }
-      }
-        /* no break */
-
-      case T_LONG: case T_DOUBLE: {
-        assert(value->type() == T_INT, "Agreement.");
-        StackValue* low = StackValue::create_stack_value(fr, reg_map, sv->field_at(++svIndex));
-#ifdef _LP64
-        jlong res = (jlong)low->get_intptr();
-#else
-        jlong res = jlong_from(value->get_jint(), low->get_jint());
-#endif
-        obj->long_field_put(offset, res);
-        break;
-      }
-
-      case T_SHORT:
-        assert(value->type() == T_INT, "Agreement.");
-        obj->short_field_put(offset, (jshort)value->get_jint());
-        break;
-
-      case T_CHAR:
-        assert(value->type() == T_INT, "Agreement.");
-        obj->char_field_put(offset, (jchar)value->get_jint());
-        break;
-
-      case T_BYTE:
-        assert(value->type() == T_INT, "Agreement.");
-        obj->byte_field_put(offset, (jbyte)value->get_jint());
-        break;
-
-      case T_BOOLEAN:
-        assert(value->type() == T_INT, "Agreement.");
-        obj->bool_field_put(offset, (jboolean)value->get_jint());
-        break;
->>>>>>> df2362fc
 
         default:
           ShouldNotReachHere();
@@ -1800,31 +1717,6 @@
       continue;
     }
 #endif // INCLUDE_JVMCI
-<<<<<<< HEAD
-
-=======
-#if COMPILER2_OR_JVMCI
-    if (EnableVectorSupport && VectorSupport::is_vector(k)) {
-      assert(sv->field_size() == 1, "%s not a vector", k->name()->as_C_string());
-      ScopeValue* payload = sv->field_at(0);
-      if (payload->is_location() &&
-          payload->as_LocationValue()->location().type() == Location::vector) {
-#ifndef PRODUCT
-        if (PrintDeoptimizationDetails) {
-          tty->print_cr("skip field reassignment for this vector - it should be assigned already");
-          if (Verbose) {
-            Handle obj = sv->value();
-            k->oop_print_on(obj(), tty);
-          }
-        }
-#endif // !PRODUCT
-        continue; // Such vector's value was already restored in VectorSupport::allocate_vector().
-      }
-      // Else fall-through to do assignment for scalar-replaced boxed vector representation
-      // which could be restored after vector object allocation.
-    }
-#endif /* !COMPILER2_OR_JVMCI */
->>>>>>> df2362fc
     if (k->is_instance_klass()) {
       InstanceKlass* ik = InstanceKlass::cast(k);
       reassign_fields_by_klass(ik, fr, reg_map, sv, 0, obj(), skip_internal, 0, CHECK);
