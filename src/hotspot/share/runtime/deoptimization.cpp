/*
 * Copyright (c) 1997, 2023, Oracle and/or its affiliates. All rights reserved.
 * DO NOT ALTER OR REMOVE COPYRIGHT NOTICES OR THIS FILE HEADER.
 *
 * This code is free software; you can redistribute it and/or modify it
 * under the terms of the GNU General Public License version 2 only, as
 * published by the Free Software Foundation.
 *
 * This code is distributed in the hope that it will be useful, but WITHOUT
 * ANY WARRANTY; without even the implied warranty of MERCHANTABILITY or
 * FITNESS FOR A PARTICULAR PURPOSE.  See the GNU General Public License
 * version 2 for more details (a copy is included in the LICENSE file that
 * accompanied this code).
 *
 * You should have received a copy of the GNU General Public License version
 * 2 along with this work; if not, write to the Free Software Foundation,
 * Inc., 51 Franklin St, Fifth Floor, Boston, MA 02110-1301 USA.
 *
 * Please contact Oracle, 500 Oracle Parkway, Redwood Shores, CA 94065 USA
 * or visit www.oracle.com if you need additional information or have any
 * questions.
 *
 */

#include "precompiled.hpp"
#include "classfile/javaClasses.inline.hpp"
#include "classfile/symbolTable.hpp"
#include "classfile/systemDictionary.hpp"
#include "classfile/vmClasses.hpp"
#include "code/codeCache.hpp"
#include "code/debugInfoRec.hpp"
#include "code/nmethod.hpp"
#include "code/pcDesc.hpp"
#include "code/scopeDesc.hpp"
#include "compiler/compilationPolicy.hpp"
#include "compiler/compilerDefinitions.inline.hpp"
#include "gc/shared/collectedHeap.hpp"
#include "interpreter/bytecode.hpp"
#include "interpreter/bytecodeStream.hpp"
#include "interpreter/interpreter.hpp"
#include "interpreter/oopMapCache.hpp"
#include "jvm.h"
#include "logging/log.hpp"
#include "logging/logLevel.hpp"
#include "logging/logMessage.hpp"
#include "logging/logStream.hpp"
#include "memory/allocation.inline.hpp"
#include "memory/oopFactory.hpp"
#include "memory/resourceArea.hpp"
#include "memory/universe.hpp"
#include "oops/constantPool.hpp"
#include "oops/flatArrayKlass.hpp"
#include "oops/flatArrayOop.hpp"
#include "oops/fieldStreams.inline.hpp"
#include "oops/method.hpp"
#include "oops/objArrayKlass.hpp"
#include "oops/objArrayOop.inline.hpp"
#include "oops/oop.inline.hpp"
#include "oops/inlineKlass.inline.hpp"
#include "oops/typeArrayOop.inline.hpp"
#include "oops/verifyOopClosure.hpp"
#include "prims/jvmtiDeferredUpdates.hpp"
#include "prims/jvmtiExport.hpp"
#include "prims/jvmtiThreadState.hpp"
#include "prims/methodHandles.hpp"
#include "prims/vectorSupport.hpp"
#include "runtime/atomic.hpp"
#include "runtime/continuation.hpp"
#include "runtime/continuationEntry.inline.hpp"
#include "runtime/deoptimization.hpp"
#include "runtime/escapeBarrier.hpp"
#include "runtime/fieldDescriptor.hpp"
#include "runtime/fieldDescriptor.inline.hpp"
#include "runtime/frame.inline.hpp"
#include "runtime/handles.inline.hpp"
#include "runtime/interfaceSupport.inline.hpp"
#include "runtime/javaThread.hpp"
#include "runtime/jniHandles.inline.hpp"
#include "runtime/keepStackGCProcessed.hpp"
#include "runtime/objectMonitor.inline.hpp"
#include "runtime/osThread.hpp"
#include "runtime/safepointVerifiers.hpp"
#include "runtime/sharedRuntime.hpp"
#include "runtime/signature.hpp"
#include "runtime/stackFrameStream.inline.hpp"
#include "runtime/stackValue.hpp"
#include "runtime/stackWatermarkSet.hpp"
#include "runtime/stubRoutines.hpp"
#include "runtime/threadSMR.hpp"
#include "runtime/threadWXSetters.inline.hpp"
#include "runtime/vframe.hpp"
#include "runtime/vframeArray.hpp"
#include "runtime/vframe_hp.hpp"
#include "runtime/vmOperations.hpp"
#include "utilities/events.hpp"
#include "utilities/growableArray.hpp"
#include "utilities/macros.hpp"
#include "utilities/preserveException.hpp"
#include "utilities/xmlstream.hpp"
#if INCLUDE_JFR
#include "jfr/jfrEvents.hpp"
#include "jfr/metadata/jfrSerializer.hpp"
#endif

uint64_t DeoptimizationScope::_committed_deopt_gen = 0;
uint64_t DeoptimizationScope::_active_deopt_gen    = 1;
bool     DeoptimizationScope::_committing_in_progress = false;

DeoptimizationScope::DeoptimizationScope() : _required_gen(0) {
  DEBUG_ONLY(_deopted = false;)

  MutexLocker ml(CompiledMethod_lock, Mutex::_no_safepoint_check_flag);
  // If there is nothing to deopt _required_gen is the same as comitted.
  _required_gen = DeoptimizationScope::_committed_deopt_gen;
}

DeoptimizationScope::~DeoptimizationScope() {
  assert(_deopted, "Deopt not executed");
}

void DeoptimizationScope::mark(CompiledMethod* cm, bool inc_recompile_counts) {
  MutexLocker ml(CompiledMethod_lock->owned_by_self() ? nullptr : CompiledMethod_lock,
                 Mutex::_no_safepoint_check_flag);

  // If it's already marked but we still need it to be deopted.
  if (cm->is_marked_for_deoptimization()) {
    dependent(cm);
    return;
  }

  CompiledMethod::DeoptimizationStatus status =
    inc_recompile_counts ? CompiledMethod::deoptimize : CompiledMethod::deoptimize_noupdate;
  Atomic::store(&cm->_deoptimization_status, status);

  // Make sure active is not committed
  assert(DeoptimizationScope::_committed_deopt_gen < DeoptimizationScope::_active_deopt_gen, "Must be");
  assert(cm->_deoptimization_generation == 0, "Is already marked");

  cm->_deoptimization_generation = DeoptimizationScope::_active_deopt_gen;
  _required_gen                  = DeoptimizationScope::_active_deopt_gen;
}

void DeoptimizationScope::dependent(CompiledMethod* cm) {
  MutexLocker ml(CompiledMethod_lock->owned_by_self() ? nullptr : CompiledMethod_lock,
                 Mutex::_no_safepoint_check_flag);
  // A method marked by someone else may have a _required_gen lower than what we marked with.
  // Therefore only store it if it's higher than _required_gen.
  if (_required_gen < cm->_deoptimization_generation) {
    _required_gen = cm->_deoptimization_generation;
  }
}

void DeoptimizationScope::deoptimize_marked() {
  assert(!_deopted, "Already deopted");

  // We are not alive yet.
  if (!Universe::is_fully_initialized()) {
    DEBUG_ONLY(_deopted = true;)
    return;
  }

  // Safepoints are a special case, handled here.
  if (SafepointSynchronize::is_at_safepoint()) {
    DeoptimizationScope::_committed_deopt_gen = DeoptimizationScope::_active_deopt_gen;
    DeoptimizationScope::_active_deopt_gen++;
    Deoptimization::deoptimize_all_marked();
    DEBUG_ONLY(_deopted = true;)
    return;
  }

  uint64_t comitting = 0;
  bool wait = false;
  while (true) {
    {
      MutexLocker ml(CompiledMethod_lock->owned_by_self() ? nullptr : CompiledMethod_lock,
                 Mutex::_no_safepoint_check_flag);
      // First we check if we or someone else already deopted the gen we want.
      if (DeoptimizationScope::_committed_deopt_gen >= _required_gen) {
        DEBUG_ONLY(_deopted = true;)
        return;
      }
      if (!_committing_in_progress) {
        // The version we are about to commit.
        comitting = DeoptimizationScope::_active_deopt_gen;
        // Make sure new marks use a higher gen.
        DeoptimizationScope::_active_deopt_gen++;
        _committing_in_progress = true;
        wait = false;
      } else {
        // Another thread is handshaking and committing a gen.
        wait = true;
      }
    }
    if (wait) {
      // Wait and let the concurrent handshake be performed.
      ThreadBlockInVM tbivm(JavaThread::current());
      os::naked_yield();
    } else {
      // Performs the handshake.
      Deoptimization::deoptimize_all_marked(); // May safepoint and an additional deopt may have occurred.
      DEBUG_ONLY(_deopted = true;)
      {
        MutexLocker ml(CompiledMethod_lock->owned_by_self() ? nullptr : CompiledMethod_lock,
                       Mutex::_no_safepoint_check_flag);
        // Make sure that committed doesn't go backwards.
        // Should only happen if we did a deopt during a safepoint above.
        if (DeoptimizationScope::_committed_deopt_gen < comitting) {
          DeoptimizationScope::_committed_deopt_gen = comitting;
        }
        _committing_in_progress = false;

        assert(DeoptimizationScope::_committed_deopt_gen >= _required_gen, "Must be");

        return;
      }
    }
  }
}

Deoptimization::UnrollBlock::UnrollBlock(int  size_of_deoptimized_frame,
                                         int  caller_adjustment,
                                         int  caller_actual_parameters,
                                         int  number_of_frames,
                                         intptr_t* frame_sizes,
                                         address* frame_pcs,
                                         BasicType return_type,
                                         int exec_mode) {
  _size_of_deoptimized_frame = size_of_deoptimized_frame;
  _caller_adjustment         = caller_adjustment;
  _caller_actual_parameters  = caller_actual_parameters;
  _number_of_frames          = number_of_frames;
  _frame_sizes               = frame_sizes;
  _frame_pcs                 = frame_pcs;
  _register_block            = NEW_C_HEAP_ARRAY(intptr_t, RegisterMap::reg_count * 2, mtCompiler);
  _return_type               = return_type;
  _initial_info              = 0;
  // PD (x86 only)
  _counter_temp              = 0;
  _unpack_kind               = exec_mode;
  _sender_sp_temp            = 0;

  _total_frame_sizes         = size_of_frames();
  assert(exec_mode >= 0 && exec_mode < Unpack_LIMIT, "Unexpected exec_mode");
}

Deoptimization::UnrollBlock::~UnrollBlock() {
  FREE_C_HEAP_ARRAY(intptr_t, _frame_sizes);
  FREE_C_HEAP_ARRAY(intptr_t, _frame_pcs);
  FREE_C_HEAP_ARRAY(intptr_t, _register_block);
}

int Deoptimization::UnrollBlock::size_of_frames() const {
  // Account first for the adjustment of the initial frame
  int result = _caller_adjustment;
  for (int index = 0; index < number_of_frames(); index++) {
    result += frame_sizes()[index];
  }
  return result;
}

void Deoptimization::UnrollBlock::print() {
  ResourceMark rm;
  stringStream st;
  st.print_cr("UnrollBlock");
  st.print_cr("  size_of_deoptimized_frame = %d", _size_of_deoptimized_frame);
  st.print(   "  frame_sizes: ");
  for (int index = 0; index < number_of_frames(); index++) {
    st.print(INTX_FORMAT " ", frame_sizes()[index]);
  }
  st.cr();
  tty->print_raw(st.freeze());
}

// In order to make fetch_unroll_info work properly with escape
// analysis, the method was changed from JRT_LEAF to JRT_BLOCK_ENTRY.
// The actual reallocation of previously eliminated objects occurs in realloc_objects,
// which is called from the method fetch_unroll_info_helper below.
JRT_BLOCK_ENTRY(Deoptimization::UnrollBlock*, Deoptimization::fetch_unroll_info(JavaThread* current, int exec_mode))
  // fetch_unroll_info() is called at the beginning of the deoptimization
  // handler. Note this fact before we start generating temporary frames
  // that can confuse an asynchronous stack walker. This counter is
  // decremented at the end of unpack_frames().
  current->inc_in_deopt_handler();

  if (exec_mode == Unpack_exception) {
    // When we get here, a callee has thrown an exception into a deoptimized
    // frame. That throw might have deferred stack watermark checking until
    // after unwinding. So we deal with such deferred requests here.
    StackWatermarkSet::after_unwind(current);
  }

  return fetch_unroll_info_helper(current, exec_mode);
JRT_END

#if COMPILER2_OR_JVMCI
// print information about reallocated objects
static void print_objects(JavaThread* deoptee_thread,
                          GrowableArray<ScopeValue*>* objects, bool realloc_failures) {
  ResourceMark rm;
  stringStream st;  // change to logStream with logging
  st.print_cr("REALLOC OBJECTS in thread " INTPTR_FORMAT, p2i(deoptee_thread));
  fieldDescriptor fd;

  for (int i = 0; i < objects->length(); i++) {
    ObjectValue* sv = (ObjectValue*) objects->at(i);
    Klass* k = java_lang_Class::as_Klass(sv->klass()->as_ConstantOopReadValue()->value()());
    Handle obj = sv->value();

    st.print("     object <" INTPTR_FORMAT "> of type ", p2i(sv->value()()));
    k->print_value_on(&st);
    assert(obj.not_null() || k->is_inline_klass() || realloc_failures, "reallocation was missed");
    if (obj.is_null()) {
      if (k->is_inline_klass()) {
        st.print(" is null");
      } else {
        st.print(" allocation failed");
      }
    } else {
      st.print(" allocated (" SIZE_FORMAT " bytes)", obj->size() * HeapWordSize);
    }
    st.cr();

    if (Verbose && !obj.is_null()) {
      k->oop_print_on(obj(), &st);
    }
  }
  tty->print_raw(st.freeze());
}

static bool rematerialize_objects(JavaThread* thread, int exec_mode, CompiledMethod* compiled_method,
                                  frame& deoptee, RegisterMap& map, GrowableArray<compiledVFrame*>* chunk,
                                  bool& deoptimized_objects) {
  bool realloc_failures = false;
  assert (chunk->at(0)->scope() != nullptr,"expect only compiled java frames");

  JavaThread* deoptee_thread = chunk->at(0)->thread();
  assert(exec_mode == Deoptimization::Unpack_none || (deoptee_thread == thread),
         "a frame can only be deoptimized by the owner thread");

  GrowableArray<ScopeValue*>* objects = chunk->at(0)->scope()->objects_to_rematerialize(deoptee, map);

  // The flag return_oop() indicates call sites which return oop
  // in compiled code. Such sites include java method calls,
  // runtime calls (for example, used to allocate new objects/arrays
  // on slow code path) and any other calls generated in compiled code.
  // It is not guaranteed that we can get such information here only
  // by analyzing bytecode in deoptimized frames. This is why this flag
  // is set during method compilation (see Compile::Process_OopMap_Node()).
  // If the previous frame was popped or if we are dispatching an exception,
  // we don't have an oop result.
  ScopeDesc* scope = chunk->at(0)->scope();
  bool save_oop_result = scope->return_oop() && !thread->popframe_forcing_deopt_reexecution() && (exec_mode == Deoptimization::Unpack_deopt);
  // In case of the return of multiple values, we must take care
  // of all oop return values.
  GrowableArray<Handle> return_oops;
  InlineKlass* vk = nullptr;
  if (save_oop_result && scope->return_scalarized()) {
    vk = InlineKlass::returned_inline_klass(map);
    if (vk != nullptr) {
      vk->save_oop_fields(map, return_oops);
      save_oop_result = false;
    }
  }
  if (save_oop_result) {
    // Reallocation may trigger GC. If deoptimization happened on return from
    // call which returns oop we need to save it since it is not in oopmap.
    oop result = deoptee.saved_oop_result(&map);
    assert(oopDesc::is_oop_or_null(result), "must be oop");
    return_oops.push(Handle(thread, result));
    assert(Universe::heap()->is_in_or_null(result), "must be heap pointer");
    if (TraceDeoptimization) {
      tty->print_cr("SAVED OOP RESULT " INTPTR_FORMAT " in thread " INTPTR_FORMAT, p2i(result), p2i(thread));
      tty->cr();
    }
  }
  if (objects != nullptr || vk != nullptr) {
    if (exec_mode == Deoptimization::Unpack_none) {
      assert(thread->thread_state() == _thread_in_vm, "assumption");
      JavaThread* THREAD = thread; // For exception macros.
      // Clear pending OOM if reallocation fails and return true indicating allocation failure
      if (vk != nullptr) {
        realloc_failures = Deoptimization::realloc_inline_type_result(vk, map, return_oops, CHECK_AND_CLEAR_(true));
      }
      if (objects != nullptr) {
        realloc_failures = realloc_failures || Deoptimization::realloc_objects(thread, &deoptee, &map, objects, CHECK_AND_CLEAR_(true));
        bool skip_internal = (compiled_method != nullptr) && !compiled_method->is_compiled_by_jvmci();
        Deoptimization::reassign_fields(&deoptee, &map, objects, realloc_failures, skip_internal, CHECK_AND_CLEAR_(true));
      }
      deoptimized_objects = true;
    } else {
      JavaThread* current = thread; // For JRT_BLOCK
      JRT_BLOCK
      if (vk != nullptr) {
        realloc_failures = Deoptimization::realloc_inline_type_result(vk, map, return_oops, THREAD);
      }
      if (objects != nullptr) {
        realloc_failures = realloc_failures || Deoptimization::realloc_objects(thread, &deoptee, &map, objects, THREAD);
        bool skip_internal = (compiled_method != nullptr) && !compiled_method->is_compiled_by_jvmci();
        Deoptimization::reassign_fields(&deoptee, &map, objects, realloc_failures, skip_internal, THREAD);
      }
      JRT_END
    }
    if (TraceDeoptimization) {
      print_objects(deoptee_thread, objects, realloc_failures);
    }
  }
  if (save_oop_result || vk != nullptr) {
    // Restore result.
    assert(return_oops.length() == 1, "no inline type");
    deoptee.set_saved_oop_result(&map, return_oops.pop()());
  }
  return realloc_failures;
}

static void restore_eliminated_locks(JavaThread* thread, GrowableArray<compiledVFrame*>* chunk, bool realloc_failures,
                                     frame& deoptee, int exec_mode, bool& deoptimized_objects) {
  JavaThread* deoptee_thread = chunk->at(0)->thread();
  assert(!EscapeBarrier::objs_are_deoptimized(deoptee_thread, deoptee.id()), "must relock just once");
  assert(thread == Thread::current(), "should be");
  HandleMark hm(thread);
#ifndef PRODUCT
  bool first = true;
#endif // !PRODUCT
  for (int i = 0; i < chunk->length(); i++) {
    compiledVFrame* cvf = chunk->at(i);
    assert (cvf->scope() != nullptr,"expect only compiled java frames");
    GrowableArray<MonitorInfo*>* monitors = cvf->monitors();
    if (monitors->is_nonempty()) {
      bool relocked = Deoptimization::relock_objects(thread, monitors, deoptee_thread, deoptee,
                                                     exec_mode, realloc_failures);
      deoptimized_objects = deoptimized_objects || relocked;
#ifndef PRODUCT
      if (PrintDeoptimizationDetails) {
        ResourceMark rm;
        stringStream st;
        for (int j = 0; j < monitors->length(); j++) {
          MonitorInfo* mi = monitors->at(j);
          if (mi->eliminated()) {
            if (first) {
              first = false;
              st.print_cr("RELOCK OBJECTS in thread " INTPTR_FORMAT, p2i(thread));
            }
            if (exec_mode == Deoptimization::Unpack_none) {
              ObjectMonitor* monitor = deoptee_thread->current_waiting_monitor();
              if (monitor != nullptr && monitor->object() == mi->owner()) {
                st.print_cr("     object <" INTPTR_FORMAT "> DEFERRED relocking after wait", p2i(mi->owner()));
                continue;
              }
            }
            if (mi->owner_is_scalar_replaced()) {
              Klass* k = java_lang_Class::as_Klass(mi->owner_klass());
              st.print_cr("     failed reallocation for klass %s", k->external_name());
            } else {
              st.print_cr("     object <" INTPTR_FORMAT "> locked", p2i(mi->owner()));
            }
          }
        }
        tty->print_raw(st.freeze());
      }
#endif // !PRODUCT
    }
  }
}

// Deoptimize objects, that is reallocate and relock them, just before they escape through JVMTI.
// The given vframes cover one physical frame.
bool Deoptimization::deoptimize_objects_internal(JavaThread* thread, GrowableArray<compiledVFrame*>* chunk,
                                                 bool& realloc_failures) {
  frame deoptee = chunk->at(0)->fr();
  JavaThread* deoptee_thread = chunk->at(0)->thread();
  CompiledMethod* cm = deoptee.cb()->as_compiled_method_or_null();
  RegisterMap map(chunk->at(0)->register_map());
  bool deoptimized_objects = false;

  bool const jvmci_enabled = JVMCI_ONLY(UseJVMCICompiler) NOT_JVMCI(false);

  // Reallocate the non-escaping objects and restore their fields.
  if (jvmci_enabled COMPILER2_PRESENT(|| (DoEscapeAnalysis && EliminateAllocations)
                                      || EliminateAutoBox || EnableVectorAggressiveReboxing)) {
    realloc_failures = rematerialize_objects(thread, Unpack_none, cm, deoptee, map, chunk, deoptimized_objects);
  }

  // MonitorInfo structures used in eliminate_locks are not GC safe.
  NoSafepointVerifier no_safepoint;

  // Now relock objects if synchronization on them was eliminated.
  if (jvmci_enabled COMPILER2_PRESENT(|| ((DoEscapeAnalysis || EliminateNestedLocks) && EliminateLocks))) {
    restore_eliminated_locks(thread, chunk, realloc_failures, deoptee, Unpack_none, deoptimized_objects);
  }
  return deoptimized_objects;
}
#endif // COMPILER2_OR_JVMCI

// This is factored, since it is both called from a JRT_LEAF (deoptimization) and a JRT_ENTRY (uncommon_trap)
Deoptimization::UnrollBlock* Deoptimization::fetch_unroll_info_helper(JavaThread* current, int exec_mode) {
  // When we get here we are about to unwind the deoptee frame. In order to
  // catch not yet safe to use frames, the following stack watermark barrier
  // poll will make such frames safe to use.
  StackWatermarkSet::before_unwind(current);

  // Note: there is a safepoint safety issue here. No matter whether we enter
  // via vanilla deopt or uncommon trap we MUST NOT stop at a safepoint once
  // the vframeArray is created.
  //

  // Allocate our special deoptimization ResourceMark
  DeoptResourceMark* dmark = new DeoptResourceMark(current);
  assert(current->deopt_mark() == nullptr, "Pending deopt!");
  current->set_deopt_mark(dmark);

  frame stub_frame = current->last_frame(); // Makes stack walkable as side effect
  RegisterMap map(current,
                  RegisterMap::UpdateMap::include,
                  RegisterMap::ProcessFrames::include,
                  RegisterMap::WalkContinuation::skip);
  RegisterMap dummy_map(current,
                        RegisterMap::UpdateMap::skip,
                        RegisterMap::ProcessFrames::include,
                        RegisterMap::WalkContinuation::skip);
  // Now get the deoptee with a valid map
  frame deoptee = stub_frame.sender(&map);
  // Set the deoptee nmethod
  assert(current->deopt_compiled_method() == nullptr, "Pending deopt!");
  CompiledMethod* cm = deoptee.cb()->as_compiled_method_or_null();
  current->set_deopt_compiled_method(cm);

  if (VerifyStack) {
    current->validate_frame_layout();
  }

  // Create a growable array of VFrames where each VFrame represents an inlined
  // Java frame.  This storage is allocated with the usual system arena.
  assert(deoptee.is_compiled_frame(), "Wrong frame type");
  GrowableArray<compiledVFrame*>* chunk = new GrowableArray<compiledVFrame*>(10);
  vframe* vf = vframe::new_vframe(&deoptee, &map, current);
  while (!vf->is_top()) {
    assert(vf->is_compiled_frame(), "Wrong frame type");
    chunk->push(compiledVFrame::cast(vf));
    vf = vf->sender();
  }
  assert(vf->is_compiled_frame(), "Wrong frame type");
  chunk->push(compiledVFrame::cast(vf));

  bool realloc_failures = false;

#if COMPILER2_OR_JVMCI
  bool const jvmci_enabled = JVMCI_ONLY(EnableJVMCI) NOT_JVMCI(false);

  // Reallocate the non-escaping objects and restore their fields. Then
  // relock objects if synchronization on them was eliminated.
  if (jvmci_enabled COMPILER2_PRESENT( || (DoEscapeAnalysis && EliminateAllocations)
                                       || EliminateAutoBox || EnableVectorAggressiveReboxing )) {
    bool unused;
    realloc_failures = rematerialize_objects(current, exec_mode, cm, deoptee, map, chunk, unused);
  }
#endif // COMPILER2_OR_JVMCI

  // Ensure that no safepoint is taken after pointers have been stored
  // in fields of rematerialized objects.  If a safepoint occurs from here on
  // out the java state residing in the vframeArray will be missed.
  // Locks may be rebaised in a safepoint.
  NoSafepointVerifier no_safepoint;

#if COMPILER2_OR_JVMCI
  if ((jvmci_enabled COMPILER2_PRESENT( || ((DoEscapeAnalysis || EliminateNestedLocks) && EliminateLocks) ))
      && !EscapeBarrier::objs_are_deoptimized(current, deoptee.id())) {
    bool unused;
    restore_eliminated_locks(current, chunk, realloc_failures, deoptee, exec_mode, unused);
  }
#endif // COMPILER2_OR_JVMCI

  ScopeDesc* trap_scope = chunk->at(0)->scope();
  Handle exceptionObject;
  if (trap_scope->rethrow_exception()) {
#ifndef PRODUCT
    if (PrintDeoptimizationDetails) {
      tty->print_cr("Exception to be rethrown in the interpreter for method %s::%s at bci %d", trap_scope->method()->method_holder()->name()->as_C_string(), trap_scope->method()->name()->as_C_string(), trap_scope->bci());
    }
#endif // !PRODUCT

    GrowableArray<ScopeValue*>* expressions = trap_scope->expressions();
    guarantee(expressions != nullptr && expressions->length() > 0, "must have exception to throw");
    ScopeValue* topOfStack = expressions->top();
    exceptionObject = StackValue::create_stack_value(&deoptee, &map, topOfStack)->get_obj();
    guarantee(exceptionObject() != nullptr, "exception oop can not be null");
  }

  vframeArray* array = create_vframeArray(current, deoptee, &map, chunk, realloc_failures);
#if COMPILER2_OR_JVMCI
  if (realloc_failures) {
    // This destroys all ScopedValue bindings.
    current->clear_scopedValueBindings();
    pop_frames_failed_reallocs(current, array);
  }
#endif

  assert(current->vframe_array_head() == nullptr, "Pending deopt!");
  current->set_vframe_array_head(array);

  // Now that the vframeArray has been created if we have any deferred local writes
  // added by jvmti then we can free up that structure as the data is now in the
  // vframeArray

  JvmtiDeferredUpdates::delete_updates_for_frame(current, array->original().id());

  // Compute the caller frame based on the sender sp of stub_frame and stored frame sizes info.
  CodeBlob* cb = stub_frame.cb();
  // Verify we have the right vframeArray
  assert(cb->frame_size() >= 0, "Unexpected frame size");
  intptr_t* unpack_sp = stub_frame.sp() + cb->frame_size();

  // If the deopt call site is a MethodHandle invoke call site we have
  // to adjust the unpack_sp.
  nmethod* deoptee_nm = deoptee.cb()->as_nmethod_or_null();
  if (deoptee_nm != nullptr && deoptee_nm->is_method_handle_return(deoptee.pc()))
    unpack_sp = deoptee.unextended_sp();

#ifdef ASSERT
  assert(cb->is_deoptimization_stub() ||
         cb->is_uncommon_trap_stub() ||
         strcmp("Stub<DeoptimizationStub.deoptimizationHandler>", cb->name()) == 0 ||
         strcmp("Stub<UncommonTrapStub.uncommonTrapHandler>", cb->name()) == 0,
         "unexpected code blob: %s", cb->name());
#endif

  // This is a guarantee instead of an assert because if vframe doesn't match
  // we will unpack the wrong deoptimized frame and wind up in strange places
  // where it will be very difficult to figure out what went wrong. Better
  // to die an early death here than some very obscure death later when the
  // trail is cold.
  // Note: on ia64 this guarantee can be fooled by frames with no memory stack
  // in that it will fail to detect a problem when there is one. This needs
  // more work in tiger timeframe.
  guarantee(array->unextended_sp() == unpack_sp, "vframe_array_head must contain the vframeArray to unpack");

  int number_of_frames = array->frames();

  // Compute the vframes' sizes.  Note that frame_sizes[] entries are ordered from outermost to innermost
  // virtual activation, which is the reverse of the elements in the vframes array.
  intptr_t* frame_sizes = NEW_C_HEAP_ARRAY(intptr_t, number_of_frames, mtCompiler);
  // +1 because we always have an interpreter return address for the final slot.
  address* frame_pcs = NEW_C_HEAP_ARRAY(address, number_of_frames + 1, mtCompiler);
  int popframe_extra_args = 0;
  // Create an interpreter return address for the stub to use as its return
  // address so the skeletal frames are perfectly walkable
  frame_pcs[number_of_frames] = Interpreter::deopt_entry(vtos, 0);

  // PopFrame requires that the preserved incoming arguments from the recently-popped topmost
  // activation be put back on the expression stack of the caller for reexecution
  if (JvmtiExport::can_pop_frame() && current->popframe_forcing_deopt_reexecution()) {
    popframe_extra_args = in_words(current->popframe_preserved_args_size_in_words());
  }

  // Find the current pc for sender of the deoptee. Since the sender may have been deoptimized
  // itself since the deoptee vframeArray was created we must get a fresh value of the pc rather
  // than simply use array->sender.pc(). This requires us to walk the current set of frames
  //
  frame deopt_sender = stub_frame.sender(&dummy_map); // First is the deoptee frame
  deopt_sender = deopt_sender.sender(&dummy_map);     // Now deoptee caller

  // It's possible that the number of parameters at the call site is
  // different than number of arguments in the callee when method
  // handles are used.  If the caller is interpreted get the real
  // value so that the proper amount of space can be added to it's
  // frame.
  bool caller_was_method_handle = false;
  if (deopt_sender.is_interpreted_frame()) {
    methodHandle method(current, deopt_sender.interpreter_frame_method());
    Bytecode_invoke cur = Bytecode_invoke_check(method, deopt_sender.interpreter_frame_bci());
    if (cur.is_invokedynamic() || cur.is_invokehandle()) {
      // Method handle invokes may involve fairly arbitrary chains of
      // calls so it's impossible to know how much actual space the
      // caller has for locals.
      caller_was_method_handle = true;
    }
  }

  //
  // frame_sizes/frame_pcs[0] oldest frame (int or c2i)
  // frame_sizes/frame_pcs[1] next oldest frame (int)
  // frame_sizes/frame_pcs[n] youngest frame (int)
  //
  // Now a pc in frame_pcs is actually the return address to the frame's caller (a frame
  // owns the space for the return address to it's caller).  Confusing ain't it.
  //
  // The vframe array can address vframes with indices running from
  // 0.._frames-1. Index  0 is the youngest frame and _frame - 1 is the oldest (root) frame.
  // When we create the skeletal frames we need the oldest frame to be in the zero slot
  // in the frame_sizes/frame_pcs so the assembly code can do a trivial walk.
  // so things look a little strange in this loop.
  //
  int callee_parameters = 0;
  int callee_locals = 0;
  for (int index = 0; index < array->frames(); index++ ) {
    // frame[number_of_frames - 1 ] = on_stack_size(youngest)
    // frame[number_of_frames - 2 ] = on_stack_size(sender(youngest))
    // frame[number_of_frames - 3 ] = on_stack_size(sender(sender(youngest)))
    frame_sizes[number_of_frames - 1 - index] = BytesPerWord * array->element(index)->on_stack_size(callee_parameters,
                                                                                                    callee_locals,
                                                                                                    index == 0,
                                                                                                    popframe_extra_args);
    // This pc doesn't have to be perfect just good enough to identify the frame
    // as interpreted so the skeleton frame will be walkable
    // The correct pc will be set when the skeleton frame is completely filled out
    // The final pc we store in the loop is wrong and will be overwritten below
    frame_pcs[number_of_frames - 1 - index ] = Interpreter::deopt_entry(vtos, 0) - frame::pc_return_offset;

    callee_parameters = array->element(index)->method()->size_of_parameters();
    callee_locals = array->element(index)->method()->max_locals();
    popframe_extra_args = 0;
  }

  // Compute whether the root vframe returns a float or double value.
  BasicType return_type;
  {
    methodHandle method(current, array->element(0)->method());
    Bytecode_invoke invoke = Bytecode_invoke_check(method, array->element(0)->bci());
    return_type = invoke.is_valid() ? invoke.result_type() : T_ILLEGAL;
  }

  // Compute information for handling adapters and adjusting the frame size of the caller.
  int caller_adjustment = 0;

  // Compute the amount the oldest interpreter frame will have to adjust
  // its caller's stack by. If the caller is a compiled frame then
  // we pretend that the callee has no parameters so that the
  // extension counts for the full amount of locals and not just
  // locals-parms. This is because without a c2i adapter the parm
  // area as created by the compiled frame will not be usable by
  // the interpreter. (Depending on the calling convention there
  // may not even be enough space).

  // QQQ I'd rather see this pushed down into last_frame_adjust
  // and have it take the sender (aka caller).

  if (!deopt_sender.is_interpreted_frame() || caller_was_method_handle) {
    caller_adjustment = last_frame_adjust(0, callee_locals);
  } else if (callee_locals > callee_parameters) {
    // The caller frame may need extending to accommodate
    // non-parameter locals of the first unpacked interpreted frame.
    // Compute that adjustment.
    caller_adjustment = last_frame_adjust(callee_parameters, callee_locals);
  }

  // If the sender is deoptimized we must retrieve the address of the handler
  // since the frame will "magically" show the original pc before the deopt
  // and we'd undo the deopt.

  frame_pcs[0] = Continuation::is_cont_barrier_frame(deoptee) ? StubRoutines::cont_returnBarrier() : deopt_sender.raw_pc();
  if (Continuation::is_continuation_enterSpecial(deopt_sender)) {
    ContinuationEntry::from_frame(deopt_sender)->set_argsize(0);
  }

  assert(CodeCache::find_blob(frame_pcs[0]) != nullptr, "bad pc");

#if INCLUDE_JVMCI
  if (exceptionObject() != nullptr) {
    current->set_exception_oop(exceptionObject());
    exec_mode = Unpack_exception;
  }
#endif

  if (current->frames_to_pop_failed_realloc() > 0 && exec_mode != Unpack_uncommon_trap) {
    assert(current->has_pending_exception(), "should have thrown OOME");
    current->set_exception_oop(current->pending_exception());
    current->clear_pending_exception();
    exec_mode = Unpack_exception;
  }

#if INCLUDE_JVMCI
  if (current->frames_to_pop_failed_realloc() > 0) {
    current->set_pending_monitorenter(false);
  }
#endif

  UnrollBlock* info = new UnrollBlock(array->frame_size() * BytesPerWord,
                                      caller_adjustment * BytesPerWord,
                                      caller_was_method_handle ? 0 : callee_parameters,
                                      number_of_frames,
                                      frame_sizes,
                                      frame_pcs,
                                      return_type,
                                      exec_mode);
  // On some platforms, we need a way to pass some platform dependent
  // information to the unpacking code so the skeletal frames come out
  // correct (initial fp value, unextended sp, ...)
  info->set_initial_info((intptr_t) array->sender().initial_deoptimization_info());

  if (array->frames() > 1) {
    if (VerifyStack && TraceDeoptimization) {
      tty->print_cr("Deoptimizing method containing inlining");
    }
  }

  array->set_unroll_block(info);
  return info;
}

// Called to cleanup deoptimization data structures in normal case
// after unpacking to stack and when stack overflow error occurs
void Deoptimization::cleanup_deopt_info(JavaThread *thread,
                                        vframeArray *array) {

  // Get array if coming from exception
  if (array == nullptr) {
    array = thread->vframe_array_head();
  }
  thread->set_vframe_array_head(nullptr);

  // Free the previous UnrollBlock
  vframeArray* old_array = thread->vframe_array_last();
  thread->set_vframe_array_last(array);

  if (old_array != nullptr) {
    UnrollBlock* old_info = old_array->unroll_block();
    old_array->set_unroll_block(nullptr);
    delete old_info;
    delete old_array;
  }

  // Deallocate any resource creating in this routine and any ResourceObjs allocated
  // inside the vframeArray (StackValueCollections)

  delete thread->deopt_mark();
  thread->set_deopt_mark(nullptr);
  thread->set_deopt_compiled_method(nullptr);


  if (JvmtiExport::can_pop_frame()) {
    // Regardless of whether we entered this routine with the pending
    // popframe condition bit set, we should always clear it now
    thread->clear_popframe_condition();
  }

  // unpack_frames() is called at the end of the deoptimization handler
  // and (in C2) at the end of the uncommon trap handler. Note this fact
  // so that an asynchronous stack walker can work again. This counter is
  // incremented at the beginning of fetch_unroll_info() and (in C2) at
  // the beginning of uncommon_trap().
  thread->dec_in_deopt_handler();
}

// Moved from cpu directories because none of the cpus has callee save values.
// If a cpu implements callee save values, move this to deoptimization_<cpu>.cpp.
void Deoptimization::unwind_callee_save_values(frame* f, vframeArray* vframe_array) {

  // This code is sort of the equivalent of C2IAdapter::setup_stack_frame back in
  // the days we had adapter frames. When we deoptimize a situation where a
  // compiled caller calls a compiled caller will have registers it expects
  // to survive the call to the callee. If we deoptimize the callee the only
  // way we can restore these registers is to have the oldest interpreter
  // frame that we create restore these values. That is what this routine
  // will accomplish.

  // At the moment we have modified c2 to not have any callee save registers
  // so this problem does not exist and this routine is just a place holder.

  assert(f->is_interpreted_frame(), "must be interpreted");
}

#ifndef PRODUCT
static bool falls_through(Bytecodes::Code bc) {
  switch (bc) {
    // List may be incomplete.  Here we really only care about bytecodes where compiled code
    // can deoptimize.
    case Bytecodes::_goto:
    case Bytecodes::_goto_w:
    case Bytecodes::_athrow:
      return false;
    default:
      return true;
  }
}
#endif

// Return BasicType of value being returned
JRT_LEAF(BasicType, Deoptimization::unpack_frames(JavaThread* thread, int exec_mode))
  assert(thread == JavaThread::current(), "pre-condition");

  // We are already active in the special DeoptResourceMark any ResourceObj's we
  // allocate will be freed at the end of the routine.

  // JRT_LEAF methods don't normally allocate handles and there is a
  // NoHandleMark to enforce that. It is actually safe to use Handles
  // in a JRT_LEAF method, and sometimes desirable, but to do so we
  // must use ResetNoHandleMark to bypass the NoHandleMark, and
  // then use a HandleMark to ensure any Handles we do create are
  // cleaned up in this scope.
  ResetNoHandleMark rnhm;
  HandleMark hm(thread);

  frame stub_frame = thread->last_frame();

  Continuation::notify_deopt(thread, stub_frame.sp());

  // Since the frame to unpack is the top frame of this thread, the vframe_array_head
  // must point to the vframeArray for the unpack frame.
  vframeArray* array = thread->vframe_array_head();
  UnrollBlock* info = array->unroll_block();

  // We set the last_Java frame. But the stack isn't really parsable here. So we
  // clear it to make sure JFR understands not to try and walk stacks from events
  // in here.
  intptr_t* sp = thread->frame_anchor()->last_Java_sp();
  thread->frame_anchor()->set_last_Java_sp(nullptr);

  // Unpack the interpreter frames and any adapter frame (c2 only) we might create.
  array->unpack_to_stack(stub_frame, exec_mode, info->caller_actual_parameters());

  thread->frame_anchor()->set_last_Java_sp(sp);

  BasicType bt = info->return_type();

  // If we have an exception pending, claim that the return type is an oop
  // so the deopt_blob does not overwrite the exception_oop.

  if (exec_mode == Unpack_exception)
    bt = T_OBJECT;

  // Cleanup thread deopt data
  cleanup_deopt_info(thread, array);

#ifndef PRODUCT
  if (VerifyStack) {
    ResourceMark res_mark;
    // Clear pending exception to not break verification code (restored afterwards)
    PreserveExceptionMark pm(thread);

    thread->validate_frame_layout();

    // Verify that the just-unpacked frames match the interpreter's
    // notions of expression stack and locals
    vframeArray* cur_array = thread->vframe_array_last();
    RegisterMap rm(thread,
                   RegisterMap::UpdateMap::skip,
                   RegisterMap::ProcessFrames::include,
                   RegisterMap::WalkContinuation::skip);
    rm.set_include_argument_oops(false);
    bool is_top_frame = true;
    int callee_size_of_parameters = 0;
    int callee_max_locals = 0;
    for (int i = 0; i < cur_array->frames(); i++) {
      vframeArrayElement* el = cur_array->element(i);
      frame* iframe = el->iframe();
      guarantee(iframe->is_interpreted_frame(), "Wrong frame type");

      // Get the oop map for this bci
      InterpreterOopMap mask;
      int cur_invoke_parameter_size = 0;
      bool try_next_mask = false;
      int next_mask_expression_stack_size = -1;
      int top_frame_expression_stack_adjustment = 0;
      methodHandle mh(thread, iframe->interpreter_frame_method());
      OopMapCache::compute_one_oop_map(mh, iframe->interpreter_frame_bci(), &mask);
      BytecodeStream str(mh, iframe->interpreter_frame_bci());
      int max_bci = mh->code_size();
      // Get to the next bytecode if possible
      assert(str.bci() < max_bci, "bci in interpreter frame out of bounds");
      // Check to see if we can grab the number of outgoing arguments
      // at an uncommon trap for an invoke (where the compiler
      // generates debug info before the invoke has executed)
      Bytecodes::Code cur_code = str.next();
      Bytecodes::Code next_code = Bytecodes::_shouldnotreachhere;
      if (Bytecodes::is_invoke(cur_code)) {
        Bytecode_invoke invoke(mh, iframe->interpreter_frame_bci());
        cur_invoke_parameter_size = invoke.size_of_parameters();
        if (i != 0 && !invoke.is_invokedynamic() && MethodHandles::has_member_arg(invoke.klass(), invoke.name())) {
          callee_size_of_parameters++;
        }
      }
      if (str.bci() < max_bci) {
        next_code = str.next();
        if (next_code >= 0) {
          // The interpreter oop map generator reports results before
          // the current bytecode has executed except in the case of
          // calls. It seems to be hard to tell whether the compiler
          // has emitted debug information matching the "state before"
          // a given bytecode or the state after, so we try both
          if (!Bytecodes::is_invoke(cur_code) && falls_through(cur_code)) {
            // Get expression stack size for the next bytecode
            InterpreterOopMap next_mask;
            OopMapCache::compute_one_oop_map(mh, str.bci(), &next_mask);
            next_mask_expression_stack_size = next_mask.expression_stack_size();
            if (Bytecodes::is_invoke(next_code)) {
              Bytecode_invoke invoke(mh, str.bci());
              next_mask_expression_stack_size += invoke.size_of_parameters();
            }
            // Need to subtract off the size of the result type of
            // the bytecode because this is not described in the
            // debug info but returned to the interpreter in the TOS
            // caching register
            BasicType bytecode_result_type = Bytecodes::result_type(cur_code);
            if (bytecode_result_type != T_ILLEGAL) {
              top_frame_expression_stack_adjustment = type2size[bytecode_result_type];
            }
            assert(top_frame_expression_stack_adjustment >= 0, "stack adjustment must be positive");
            try_next_mask = true;
          }
        }
      }

      // Verify stack depth and oops in frame
      // This assertion may be dependent on the platform we're running on and may need modification (tested on x86 and sparc)
      if (!(
            /* SPARC */
            (iframe->interpreter_frame_expression_stack_size() == mask.expression_stack_size() + callee_size_of_parameters) ||
            /* x86 */
            (iframe->interpreter_frame_expression_stack_size() == mask.expression_stack_size() + callee_max_locals) ||
            (try_next_mask &&
             (iframe->interpreter_frame_expression_stack_size() == (next_mask_expression_stack_size -
                                                                    top_frame_expression_stack_adjustment))) ||
            (is_top_frame && (exec_mode == Unpack_exception) && iframe->interpreter_frame_expression_stack_size() == 0) ||
            (is_top_frame && (exec_mode == Unpack_uncommon_trap || exec_mode == Unpack_reexecute || el->should_reexecute()) &&
             (iframe->interpreter_frame_expression_stack_size() == mask.expression_stack_size() + cur_invoke_parameter_size))
            )) {
        {
          // Print out some information that will help us debug the problem
          tty->print_cr("Wrong number of expression stack elements during deoptimization");
          tty->print_cr("  Error occurred while verifying frame %d (0..%d, 0 is topmost)", i, cur_array->frames() - 1);
          tty->print_cr("  Current code %s", Bytecodes::name(cur_code));
          if (try_next_mask) {
            tty->print_cr("  Next code %s", Bytecodes::name(next_code));
          }
          tty->print_cr("  Fabricated interpreter frame had %d expression stack elements",
                        iframe->interpreter_frame_expression_stack_size());
          tty->print_cr("  Interpreter oop map had %d expression stack elements", mask.expression_stack_size());
          tty->print_cr("  try_next_mask = %d", try_next_mask);
          tty->print_cr("  next_mask_expression_stack_size = %d", next_mask_expression_stack_size);
          tty->print_cr("  callee_size_of_parameters = %d", callee_size_of_parameters);
          tty->print_cr("  callee_max_locals = %d", callee_max_locals);
          tty->print_cr("  top_frame_expression_stack_adjustment = %d", top_frame_expression_stack_adjustment);
          tty->print_cr("  exec_mode = %d", exec_mode);
          tty->print_cr("  cur_invoke_parameter_size = %d", cur_invoke_parameter_size);
          tty->print_cr("  Thread = " INTPTR_FORMAT ", thread ID = %d", p2i(thread), thread->osthread()->thread_id());
          tty->print_cr("  Interpreted frames:");
          for (int k = 0; k < cur_array->frames(); k++) {
            vframeArrayElement* el = cur_array->element(k);
            tty->print_cr("    %s (bci %d)", el->method()->name_and_sig_as_C_string(), el->bci());
          }
          cur_array->print_on_2(tty);
        }
        guarantee(false, "wrong number of expression stack elements during deopt");
      }
      VerifyOopClosure verify;
      iframe->oops_interpreted_do(&verify, &rm, false);
      callee_size_of_parameters = mh->size_of_parameters();
      callee_max_locals = mh->max_locals();
      is_top_frame = false;
    }
  }
#endif // !PRODUCT

  return bt;
JRT_END

class DeoptimizeMarkedClosure : public HandshakeClosure {
 public:
  DeoptimizeMarkedClosure() : HandshakeClosure("Deoptimize") {}
  void do_thread(Thread* thread) {
    JavaThread* jt = JavaThread::cast(thread);
    jt->deoptimize_marked_methods();
  }
};

void Deoptimization::deoptimize_all_marked() {
  ResourceMark rm;

  // Make the dependent methods not entrant
  CodeCache::make_marked_nmethods_deoptimized();

  DeoptimizeMarkedClosure deopt;
  if (SafepointSynchronize::is_at_safepoint()) {
    Threads::java_threads_do(&deopt);
  } else {
    Handshake::execute(&deopt);
  }
}

Deoptimization::DeoptAction Deoptimization::_unloaded_action
  = Deoptimization::Action_reinterpret;

#if INCLUDE_JVMCI
template<typename CacheType>
class BoxCacheBase : public CHeapObj<mtCompiler> {
protected:
  static InstanceKlass* find_cache_klass(Thread* thread, Symbol* klass_name) {
    ResourceMark rm(thread);
    char* klass_name_str = klass_name->as_C_string();
    InstanceKlass* ik = SystemDictionary::find_instance_klass(thread, klass_name, Handle(), Handle());
    guarantee(ik != nullptr, "%s must be loaded", klass_name_str);
    if (!ik->is_in_error_state()) {
      guarantee(ik->is_initialized(), "%s must be initialized", klass_name_str);
      CacheType::compute_offsets(ik);
    }
    return ik;
  }
};

template<typename PrimitiveType, typename CacheType, typename BoxType> class BoxCache  : public BoxCacheBase<CacheType> {
  PrimitiveType _low;
  PrimitiveType _high;
  jobject _cache;
protected:
  static BoxCache<PrimitiveType, CacheType, BoxType> *_singleton;
  BoxCache(Thread* thread) {
    InstanceKlass* ik = BoxCacheBase<CacheType>::find_cache_klass(thread, CacheType::symbol());
    if (ik->is_in_error_state()) {
      _low = 1;
      _high = 0;
      _cache = nullptr;
    } else {
      objArrayOop cache = CacheType::cache(ik);
      assert(cache->length() > 0, "Empty cache");
      _low = BoxType::value(cache->obj_at(0));
      _high = _low + cache->length() - 1;
      _cache = JNIHandles::make_global(Handle(thread, cache));
    }
  }
  ~BoxCache() {
    JNIHandles::destroy_global(_cache);
  }
public:
  static BoxCache<PrimitiveType, CacheType, BoxType>* singleton(Thread* thread) {
    if (_singleton == nullptr) {
      BoxCache<PrimitiveType, CacheType, BoxType>* s = new BoxCache<PrimitiveType, CacheType, BoxType>(thread);
      if (!Atomic::replace_if_null(&_singleton, s)) {
        delete s;
      }
    }
    return _singleton;
  }
  oop lookup(PrimitiveType value) {
    if (_low <= value && value <= _high) {
      int offset = value - _low;
      return objArrayOop(JNIHandles::resolve_non_null(_cache))->obj_at(offset);
    }
    return nullptr;
  }
  oop lookup_raw(intptr_t raw_value, bool& cache_init_error) {
    if (_cache == nullptr) {
      cache_init_error = true;
      return nullptr;
    }
    // Have to cast to avoid little/big-endian problems.
    if (sizeof(PrimitiveType) > sizeof(jint)) {
      jlong value = (jlong)raw_value;
      return lookup(value);
    }
    PrimitiveType value = (PrimitiveType)*((jint*)&raw_value);
    return lookup(value);
  }
};

typedef BoxCache<jint, java_lang_Integer_IntegerCache, java_lang_Integer> IntegerBoxCache;
typedef BoxCache<jlong, java_lang_Long_LongCache, java_lang_Long> LongBoxCache;
typedef BoxCache<jchar, java_lang_Character_CharacterCache, java_lang_Character> CharacterBoxCache;
typedef BoxCache<jshort, java_lang_Short_ShortCache, java_lang_Short> ShortBoxCache;
typedef BoxCache<jbyte, java_lang_Byte_ByteCache, java_lang_Byte> ByteBoxCache;

template<> BoxCache<jint, java_lang_Integer_IntegerCache, java_lang_Integer>* BoxCache<jint, java_lang_Integer_IntegerCache, java_lang_Integer>::_singleton = nullptr;
template<> BoxCache<jlong, java_lang_Long_LongCache, java_lang_Long>* BoxCache<jlong, java_lang_Long_LongCache, java_lang_Long>::_singleton = nullptr;
template<> BoxCache<jchar, java_lang_Character_CharacterCache, java_lang_Character>* BoxCache<jchar, java_lang_Character_CharacterCache, java_lang_Character>::_singleton = nullptr;
template<> BoxCache<jshort, java_lang_Short_ShortCache, java_lang_Short>* BoxCache<jshort, java_lang_Short_ShortCache, java_lang_Short>::_singleton = nullptr;
template<> BoxCache<jbyte, java_lang_Byte_ByteCache, java_lang_Byte>* BoxCache<jbyte, java_lang_Byte_ByteCache, java_lang_Byte>::_singleton = nullptr;

class BooleanBoxCache : public BoxCacheBase<java_lang_Boolean> {
  jobject _true_cache;
  jobject _false_cache;
protected:
  static BooleanBoxCache *_singleton;
  BooleanBoxCache(Thread *thread) {
    InstanceKlass* ik = find_cache_klass(thread, java_lang_Boolean::symbol());
    if (ik->is_in_error_state()) {
      _true_cache = nullptr;
      _false_cache = nullptr;
    } else {
      _true_cache = JNIHandles::make_global(Handle(thread, java_lang_Boolean::get_TRUE(ik)));
      _false_cache = JNIHandles::make_global(Handle(thread, java_lang_Boolean::get_FALSE(ik)));
    }
  }
  ~BooleanBoxCache() {
    JNIHandles::destroy_global(_true_cache);
    JNIHandles::destroy_global(_false_cache);
  }
public:
  static BooleanBoxCache* singleton(Thread* thread) {
    if (_singleton == nullptr) {
      BooleanBoxCache* s = new BooleanBoxCache(thread);
      if (!Atomic::replace_if_null(&_singleton, s)) {
        delete s;
      }
    }
    return _singleton;
  }
  oop lookup_raw(intptr_t raw_value, bool& cache_in_error) {
    if (_true_cache == nullptr) {
      cache_in_error = true;
      return nullptr;
    }
    // Have to cast to avoid little/big-endian problems.
    jboolean value = (jboolean)*((jint*)&raw_value);
    return lookup(value);
  }
  oop lookup(jboolean value) {
    if (value != 0) {
      return JNIHandles::resolve_non_null(_true_cache);
    }
    return JNIHandles::resolve_non_null(_false_cache);
  }
};

BooleanBoxCache* BooleanBoxCache::_singleton = nullptr;

oop Deoptimization::get_cached_box(AutoBoxObjectValue* bv, frame* fr, RegisterMap* reg_map, bool& cache_init_error, TRAPS) {
   Klass* k = java_lang_Class::as_Klass(bv->klass()->as_ConstantOopReadValue()->value()());
   BasicType box_type = vmClasses::box_klass_type(k);
   if (box_type != T_OBJECT) {
     StackValue* value = StackValue::create_stack_value(fr, reg_map, bv->field_at(box_type == T_LONG ? 1 : 0));
     switch(box_type) {
       case T_INT:     return IntegerBoxCache::singleton(THREAD)->lookup_raw(value->get_int(), cache_init_error);
       case T_CHAR:    return CharacterBoxCache::singleton(THREAD)->lookup_raw(value->get_int(), cache_init_error);
       case T_SHORT:   return ShortBoxCache::singleton(THREAD)->lookup_raw(value->get_int(), cache_init_error);
       case T_BYTE:    return ByteBoxCache::singleton(THREAD)->lookup_raw(value->get_int(), cache_init_error);
       case T_BOOLEAN: return BooleanBoxCache::singleton(THREAD)->lookup_raw(value->get_int(), cache_init_error);
       case T_LONG:    return LongBoxCache::singleton(THREAD)->lookup_raw(value->get_int(), cache_init_error);
       default:;
     }
   }
   return nullptr;
}
#endif // INCLUDE_JVMCI

#if COMPILER2_OR_JVMCI
bool Deoptimization::realloc_objects(JavaThread* thread, frame* fr, RegisterMap* reg_map, GrowableArray<ScopeValue*>* objects, TRAPS) {
  Handle pending_exception(THREAD, thread->pending_exception());
  const char* exception_file = thread->exception_file();
  int exception_line = thread->exception_line();
  thread->clear_pending_exception();

  bool failures = false;

  for (int i = 0; i < objects->length(); i++) {
    assert(objects->at(i)->is_object(), "invalid debug information");
    ObjectValue* sv = (ObjectValue*) objects->at(i);
    Klass* k = java_lang_Class::as_Klass(sv->klass()->as_ConstantOopReadValue()->value()());

    // Check if the object may be null and has an additional is_init input that needs
    // to be checked before using the field values. Skip re-allocation if it is null.
    if (sv->maybe_null()) {
      assert(k->is_inline_klass(), "must be an inline klass");
      intptr_t init_value = StackValue::create_stack_value(fr, reg_map, sv->is_init())->get_int();
      jint is_init = (jint)*((jint*)&init_value);
      if (is_init == 0) {
        continue;
      }
    }

    oop obj = nullptr;
    bool cache_init_error = false;
    if (k->is_instance_klass()) {
#if INCLUDE_JVMCI
      CompiledMethod* cm = fr->cb()->as_compiled_method_or_null();
      if (cm->is_compiled_by_jvmci() && sv->is_auto_box()) {
        AutoBoxObjectValue* abv = (AutoBoxObjectValue*) sv;
        obj = get_cached_box(abv, fr, reg_map, cache_init_error, THREAD);
        if (obj != nullptr) {
          // Set the flag to indicate the box came from a cache, so that we can skip the field reassignment for it.
          abv->set_cached(true);
        } else if (cache_init_error) {
          // Results in an OOME which is valid (as opposed to a class initialization error)
          // and is fine for the rare case a cache initialization failing.
          failures = true;
        }
      }
#endif // INCLUDE_JVMCI

      InstanceKlass* ik = InstanceKlass::cast(k);
      if (obj == nullptr && !cache_init_error) {
        obj = ik->allocate_instance(THREAD);
      }
    } else if (k->is_flatArray_klass()) {
      FlatArrayKlass* ak = FlatArrayKlass::cast(k);
      // Inline type array must be zeroed because not all memory is reassigned
      obj = ak->allocate(sv->field_size(), THREAD);
    } else if (k->is_typeArray_klass()) {
      TypeArrayKlass* ak = TypeArrayKlass::cast(k);
      assert(sv->field_size() % type2size[ak->element_type()] == 0, "non-integral array length");
      int len = sv->field_size() / type2size[ak->element_type()];
      obj = ak->allocate(len, THREAD);
    } else if (k->is_objArray_klass()) {
      ObjArrayKlass* ak = ObjArrayKlass::cast(k);
      obj = ak->allocate(sv->field_size(), THREAD);
    }

    if (obj == nullptr) {
      failures = true;
    }

    if (k->is_inline_klass()) {
      intptr_t is_larval = StackValue::create_stack_value(fr, reg_map, sv->is_larval())->get_int();
      jint larval = (jint)*((jint*)&is_larval);
      if (larval == 1) {
        obj->set_mark(obj->mark().enter_larval_state());
      }
    }

    assert(sv->value().is_null(), "redundant reallocation");
    assert(obj != nullptr || HAS_PENDING_EXCEPTION || cache_init_error, "allocation should succeed or we should get an exception");
    CLEAR_PENDING_EXCEPTION;
    sv->set_value(obj);
  }

  if (failures) {
    THROW_OOP_(Universe::out_of_memory_error_realloc_objects(), failures);
  } else if (pending_exception.not_null()) {
    thread->set_pending_exception(pending_exception(), exception_file, exception_line);
  }

  return failures;
}

// We're deoptimizing at the return of a call, inline type fields are
// in registers. When we go back to the interpreter, it will expect a
// reference to an inline type instance. Allocate and initialize it from
// the register values here.
bool Deoptimization::realloc_inline_type_result(InlineKlass* vk, const RegisterMap& map, GrowableArray<Handle>& return_oops, TRAPS) {
  oop new_vt = vk->realloc_result(map, return_oops, THREAD);
  if (new_vt == nullptr) {
    CLEAR_PENDING_EXCEPTION;
    THROW_OOP_(Universe::out_of_memory_error_realloc_objects(), true);
  }
  return_oops.clear();
  return_oops.push(Handle(THREAD, new_vt));
  return false;
}

#if INCLUDE_JVMCI
/**
 * For primitive types whose kind gets "erased" at runtime (shorts become stack ints),
 * we need to somehow be able to recover the actual kind to be able to write the correct
 * amount of bytes.
 * For that purpose, this method assumes that, for an entry spanning n bytes at index i,
 * the entries at index n + 1 to n + i are 'markers'.
 * For example, if we were writing a short at index 4 of a byte array of size 8, the
 * expected form of the array would be:
 *
 * {b0, b1, b2, b3, INT, marker, b6, b7}
 *
 * Thus, in order to get back the size of the entry, we simply need to count the number
 * of marked entries
 *
 * @param virtualArray the virtualized byte array
 * @param i index of the virtual entry we are recovering
 * @return The number of bytes the entry spans
 */
static int count_number_of_bytes_for_entry(ObjectValue *virtualArray, int i) {
  int index = i;
  while (++index < virtualArray->field_size() &&
           virtualArray->field_at(index)->is_marker()) {}
  return index - i;
}

/**
 * If there was a guarantee for byte array to always start aligned to a long, we could
 * do a simple check on the parity of the index. Unfortunately, that is not always the
 * case. Thus, we check alignment of the actual address we are writing to.
 * In the unlikely case index 0 is 5-aligned for example, it would then be possible to
 * write a long to index 3.
 */
static jbyte* check_alignment_get_addr(typeArrayOop obj, int index, int expected_alignment) {
    jbyte* res = obj->byte_at_addr(index);
    assert((((intptr_t) res) % expected_alignment) == 0, "Non-aligned write");
    return res;
}

static void byte_array_put(typeArrayOop obj, intptr_t val, int index, int byte_count) {
  switch (byte_count) {
    case 1:
      obj->byte_at_put(index, (jbyte) *((jint *) &val));
      break;
    case 2:
      *((jshort *) check_alignment_get_addr(obj, index, 2)) = (jshort) *((jint *) &val);
      break;
    case 4:
      *((jint *) check_alignment_get_addr(obj, index, 4)) = (jint) *((jint *) &val);
      break;
    case 8:
      *((jlong *) check_alignment_get_addr(obj, index, 8)) = (jlong) *((jlong *) &val);
      break;
    default:
      ShouldNotReachHere();
  }
}
#endif // INCLUDE_JVMCI


// restore elements of an eliminated type array
void Deoptimization::reassign_type_array_elements(frame* fr, RegisterMap* reg_map, ObjectValue* sv, typeArrayOop obj, BasicType type) {
  int index = 0;
  intptr_t val;

  for (int i = 0; i < sv->field_size(); i++) {
    StackValue* value = StackValue::create_stack_value(fr, reg_map, sv->field_at(i));
    switch(type) {
    case T_LONG: case T_DOUBLE: {
      assert(value->type() == T_INT, "Agreement.");
      StackValue* low =
        StackValue::create_stack_value(fr, reg_map, sv->field_at(++i));
#ifdef _LP64
      jlong res = (jlong)low->get_int();
#else
      jlong res = jlong_from((jint)value->get_int(), (jint)low->get_int());
#endif
      obj->long_at_put(index, res);
      break;
    }

    // Have to cast to INT (32 bits) pointer to avoid little/big-endian problem.
    case T_INT: case T_FLOAT: { // 4 bytes.
      assert(value->type() == T_INT, "Agreement.");
      bool big_value = false;
      if (i + 1 < sv->field_size() && type == T_INT) {
        if (sv->field_at(i)->is_location()) {
          Location::Type type = ((LocationValue*) sv->field_at(i))->location().type();
          if (type == Location::dbl || type == Location::lng) {
            big_value = true;
          }
        } else if (sv->field_at(i)->is_constant_int()) {
          ScopeValue* next_scope_field = sv->field_at(i + 1);
          if (next_scope_field->is_constant_long() || next_scope_field->is_constant_double()) {
            big_value = true;
          }
        }
      }

      if (big_value) {
        StackValue* low = StackValue::create_stack_value(fr, reg_map, sv->field_at(++i));
  #ifdef _LP64
        jlong res = (jlong)low->get_int();
  #else
        jlong res = jlong_from((jint)value->get_int(), (jint)low->get_int());
  #endif
        obj->int_at_put(index, (jint)*((jint*)&res));
        obj->int_at_put(++index, (jint)*(((jint*)&res) + 1));
      } else {
        val = value->get_int();
        obj->int_at_put(index, (jint)*((jint*)&val));
      }
      break;
    }

    case T_SHORT:
      assert(value->type() == T_INT, "Agreement.");
      val = value->get_int();
      obj->short_at_put(index, (jshort)*((jint*)&val));
      break;

    case T_CHAR:
      assert(value->type() == T_INT, "Agreement.");
      val = value->get_int();
      obj->char_at_put(index, (jchar)*((jint*)&val));
      break;

    case T_BYTE: {
      assert(value->type() == T_INT, "Agreement.");
      // The value we get is erased as a regular int. We will need to find its actual byte count 'by hand'.
      val = value->get_int();
#if INCLUDE_JVMCI
      int byte_count = count_number_of_bytes_for_entry(sv, i);
      byte_array_put(obj, val, index, byte_count);
      // According to byte_count contract, the values from i + 1 to i + byte_count are illegal values. Skip.
      i += byte_count - 1; // Balance the loop counter.
      index += byte_count;
      // index has been updated so continue at top of loop
      continue;
#else
      obj->byte_at_put(index, (jbyte)*((jint*)&val));
      break;
#endif // INCLUDE_JVMCI
    }

    case T_BOOLEAN: {
      assert(value->type() == T_INT, "Agreement.");
      val = value->get_int();
      obj->bool_at_put(index, (jboolean)*((jint*)&val));
      break;
    }

      default:
        ShouldNotReachHere();
    }
    index++;
  }
}

// restore fields of an eliminated object array
void Deoptimization::reassign_object_array_elements(frame* fr, RegisterMap* reg_map, ObjectValue* sv, objArrayOop obj) {
  for (int i = 0; i < sv->field_size(); i++) {
    StackValue* value = StackValue::create_stack_value(fr, reg_map, sv->field_at(i));
    assert(value->type() == T_OBJECT, "object element expected");
    obj->obj_at_put(i, value->get_obj()());
  }
}

class ReassignedField {
public:
  int _offset;
  BasicType _type;
  InstanceKlass* _klass;
<<<<<<< HEAD
  int _secondary_fields_count;
public:
  ReassignedField() {
    _offset = 0;
    _type = T_ILLEGAL;
    _klass = nullptr;
    _secondary_fields_count = 0;
  }
=======
  bool _is_flat;
public:
  ReassignedField() : _offset(0), _type(T_ILLEGAL), _klass(nullptr), _is_flat(false) { }
>>>>>>> 0263bd93
};

int compare(ReassignedField* left, ReassignedField* right) {
  return left->_offset - right->_offset;
}

static void init_multi_field(oop obj, int offset, BasicType elem_bt, address addr) {
  switch (elem_bt) {
    case T_BOOLEAN: obj->bool_field_put(offset, *(jboolean*)addr); break;
    case T_BYTE:    obj->byte_field_put(offset, *(jbyte*)addr); break;
    case T_SHORT:   obj->short_field_put(offset, *(jshort*)addr); break;
    case T_INT:     obj->int_field_put(offset, *(jint*)addr); break;
    case T_FLOAT:   obj->float_field_put(offset, *(jfloat*)addr); break;
    case T_LONG:    obj->long_field_put(offset, *(jlong*)addr); break;
    case T_DOUBLE:  obj->double_field_put(offset, *(jdouble*)addr); break;
    default: fatal("unsupported: %s", type2name(elem_bt));
  }
}

static void reassign_vectorized_multi_fields(frame* fr, RegisterMap* reg_map, Location location, oop obj, int offset, BasicType elem_bt, int fields_count) {
  int elem_size = type2aelembytes(elem_bt);
  if (location.is_register()) {
    // Value was in a callee-saved register.
    VMReg vreg = VMRegImpl::as_VMReg(location.register_number());

    for (int i = 0; i < fields_count; i++) {
      int vslot = (i * elem_size) / VMRegImpl::stack_slot_size;
      int off   = (i * elem_size) % VMRegImpl::stack_slot_size;
      address elem_addr = reg_map->location(vreg, vslot) + off; // assumes little endian element order
      int second_offset = offset + i * elem_size;
      init_multi_field(obj, second_offset, elem_bt, elem_addr);
    }
  } else {
    // Value was directly saved on the stack.
    address base_addr = ((address)fr->unextended_sp()) + location.stack_offset();
    for (int i = 0; i < fields_count; i++) {
      int second_offset = offset + i * elem_size;
      init_multi_field(obj, second_offset, elem_bt, base_addr + i * elem_size);
    }
  }
}

// Restore fields of an eliminated instance object using the same field order
// returned by HotSpotResolvedObjectTypeImpl.getInstanceFields(true)
static int reassign_fields_by_klass(InstanceKlass* klass, frame* fr, RegisterMap* reg_map, ObjectValue* sv, int svIndex, oop obj, bool skip_internal, int base_offset, TRAPS) {
  GrowableArray<ReassignedField>* fields = new GrowableArray<ReassignedField>();
  InstanceKlass* ik = klass;
  while (ik != nullptr) {
    for (AllFieldStream fs(ik); !fs.done(); fs.next()) {
      if (!fs.access_flags().is_static() && !fs.is_multifield() && (!skip_internal || !fs.field_flags().is_injected())) {
        ReassignedField field;
        field._offset = fs.offset();
        field._type = Signature::basic_type(fs.signature());
<<<<<<< HEAD
        field._secondary_fields_count = fs.is_multifield_base() ? fs.field_descriptor().secondary_fields_count(fs.index()) : 1;
        if (fs.signature()->is_Q_signature()) {
          if (fs.is_inlined()) {
            // Resolve klass of flattened inline type field
=======
        if (fs.is_null_free_inline_type()) {
          if (fs.is_flat()) {
            field._is_flat = true;
            // Resolve klass of flat inline type field
>>>>>>> 0263bd93
            field._klass = InlineKlass::cast(klass->get_inline_type_field_klass(fs.index()));
          } else {
            field._type = T_OBJECT;  // Can be removed once Q-descriptors have been removed.
          }
        }
        fields->append(field);
      }
    }
    ik = ik->superklass();
  }
  fields->sort(compare);
  for (int i = 0; i < fields->length(); i++) {
    BasicType type = fields->at(i)._type;
    int offset = base_offset + fields->at(i)._offset;
    // Check for flat inline type field before accessing the ScopeValue because it might not have any fields
    if (fields->at(i)._is_flat) {
      // Recursively re-assign flat inline type fields
      InstanceKlass* vk = fields->at(i)._klass;
      assert(vk != nullptr, "must be resolved");
      offset -= InlineKlass::cast(vk)->first_field_offset(); // Adjust offset to omit oop header
      svIndex = reassign_fields_by_klass(vk, fr, reg_map, sv, svIndex, obj, skip_internal, offset, CHECK_0);
      continue; // Continue because we don't need to increment svIndex
    }

    int secondary_fields_count = fields->at(i)._secondary_fields_count;
    if (sv->field_at(svIndex)->is_location()) {
      Location location = sv->field_at(svIndex)->as_LocationValue()->location();
      if (location.type() == Location::vector) {
        // Re-assign vectorized multi-fields
        reassign_vectorized_multi_fields(fr, reg_map, location, obj, offset, type, secondary_fields_count);
        svIndex++;
        continue;
      }
    }

    assert(secondary_fields_count <= sv->field_size(), "");
    for (int j = 0; j < secondary_fields_count; j++) {
      intptr_t val;
      ScopeValue* scope_field = sv->field_at(svIndex);
      StackValue* value = StackValue::create_stack_value(fr, reg_map, scope_field);
      int sec_offset = offset + j * type2aelembytes(type);
      switch (type) {
        case T_OBJECT:
        case T_ARRAY:
          assert(value->type() == T_OBJECT, "Agreement.");
          obj->obj_field_put(sec_offset, value->get_obj()());
          break;

        // Have to cast to INT (32 bits) pointer to avoid little/big-endian problem.
        case T_INT: case T_FLOAT: { // 4 bytes.
          assert(value->type() == T_INT, "Agreement.");
          bool big_value = false;
          if (i+1 < fields->length() && fields->at(i+1)._type == T_INT) {
            if (scope_field->is_location()) {
              Location::Type type = ((LocationValue*) scope_field)->location().type();
              if (type == Location::dbl || type == Location::lng) {
                big_value = true;
              }
            }
            if (scope_field->is_constant_int()) {
              ScopeValue* next_scope_field = sv->field_at(svIndex + 1);
              if (next_scope_field->is_constant_long() || next_scope_field->is_constant_double()) {
                big_value = true;
              }
            }
          }

          if (big_value) {
            i++;
            assert(i < fields->length(), "second T_INT field needed");
            assert(fields->at(i)._type == T_INT, "T_INT field needed");
          } else {
            val = value->get_int();
            obj->int_field_put(sec_offset, (jint)*((jint*)&val));
            break;
          }
        }
          /* no break */

        case T_LONG: case T_DOUBLE: {
          assert(value->type() == T_INT, "Agreement.");
          StackValue* low = StackValue::create_stack_value(fr, reg_map, sv->field_at(++svIndex));
  #ifdef _LP64
          jlong res = (jlong)low->get_int();
  #else
          jlong res = jlong_from((jint)value->get_int(), (jint)low->get_int());
  #endif
          obj->long_field_put(sec_offset, res);
          break;
        }

        case T_SHORT:
          assert(value->type() == T_INT, "Agreement.");
          val = value->get_int();
          obj->short_field_put(sec_offset, (jshort)*((jint*)&val));
          break;

        case T_CHAR:
          assert(value->type() == T_INT, "Agreement.");
          val = value->get_int();
          obj->char_field_put(sec_offset, (jchar)*((jint*)&val));
          break;

        case T_BYTE:
          assert(value->type() == T_INT, "Agreement.");
          val = value->get_int();
          obj->byte_field_put(sec_offset, (jbyte)*((jint*)&val));
          break;

        case T_BOOLEAN:
          assert(value->type() == T_INT, "Agreement.");
          val = value->get_int();
          obj->bool_field_put(sec_offset, (jboolean)*((jint*)&val));
          break;

        default:
          ShouldNotReachHere();
      }
      svIndex++;
    }
  }
  return svIndex;
}

// restore fields of an eliminated inline type array
void Deoptimization::reassign_flat_array_elements(frame* fr, RegisterMap* reg_map, ObjectValue* sv, flatArrayOop obj, FlatArrayKlass* vak, bool skip_internal, TRAPS) {
  InlineKlass* vk = vak->element_klass();
  assert(vk->flat_array(), "should only be used for flat inline type arrays");
  // Adjust offset to omit oop header
  int base_offset = arrayOopDesc::base_offset_in_bytes(T_PRIMITIVE_OBJECT) - InlineKlass::cast(vk)->first_field_offset();
  // Initialize all elements of the flat inline type array
  for (int i = 0; i < sv->field_size(); i++) {
    ScopeValue* val = sv->field_at(i);
    int offset = base_offset + (i << Klass::layout_helper_log2_element_size(vak->layout_helper()));
    reassign_fields_by_klass(vk, fr, reg_map, val->as_ObjectValue(), 0, (oop)obj, skip_internal, offset, CHECK);
  }
}

// restore fields of all eliminated objects and arrays
void Deoptimization::reassign_fields(frame* fr, RegisterMap* reg_map, GrowableArray<ScopeValue*>* objects, bool realloc_failures, bool skip_internal, TRAPS) {
  for (int i = 0; i < objects->length(); i++) {
    assert(objects->at(i)->is_object(), "invalid debug information");
    ObjectValue* sv = (ObjectValue*) objects->at(i);
    Klass* k = java_lang_Class::as_Klass(sv->klass()->as_ConstantOopReadValue()->value()());
    Handle obj = sv->value();
    assert(obj.not_null() || realloc_failures || sv->maybe_null(), "reallocation was missed");
#ifndef PRODUCT
    if (PrintDeoptimizationDetails) {
      tty->print_cr("reassign fields for object of type %s!", k->name()->as_C_string());
    }
#endif // !PRODUCT

    if (obj.is_null()) {
      continue;
    }

#if INCLUDE_JVMCI
    // Don't reassign fields of boxes that came from a cache. Caches may be in CDS.
    if (sv->is_auto_box() && ((AutoBoxObjectValue*) sv)->is_cached()) {
      continue;
    }
#endif // INCLUDE_JVMCI

    if (k->is_instance_klass()) {
      InstanceKlass* ik = InstanceKlass::cast(k);
      reassign_fields_by_klass(ik, fr, reg_map, sv, 0, obj(), skip_internal, 0, CHECK);
    } else if (k->is_flatArray_klass()) {
      FlatArrayKlass* vak = FlatArrayKlass::cast(k);
      reassign_flat_array_elements(fr, reg_map, sv, (flatArrayOop) obj(), vak, skip_internal, CHECK);
    } else if (k->is_typeArray_klass()) {
      TypeArrayKlass* ak = TypeArrayKlass::cast(k);
      reassign_type_array_elements(fr, reg_map, sv, (typeArrayOop) obj(), ak->element_type());
    } else if (k->is_objArray_klass()) {
      reassign_object_array_elements(fr, reg_map, sv, (objArrayOop) obj());
    }
  }
}


// relock objects for which synchronization was eliminated
bool Deoptimization::relock_objects(JavaThread* thread, GrowableArray<MonitorInfo*>* monitors,
                                    JavaThread* deoptee_thread, frame& fr, int exec_mode, bool realloc_failures) {
  bool relocked_objects = false;
  for (int i = 0; i < monitors->length(); i++) {
    MonitorInfo* mon_info = monitors->at(i);
    if (mon_info->eliminated()) {
      assert(!mon_info->owner_is_scalar_replaced() || realloc_failures, "reallocation was missed");
      relocked_objects = true;
      if (!mon_info->owner_is_scalar_replaced()) {
        Handle obj(thread, mon_info->owner());
        markWord mark = obj->mark();
        if (exec_mode == Unpack_none) {
          if (LockingMode == LM_LEGACY && mark.has_locker() && fr.sp() > (intptr_t*)mark.locker()) {
            // With exec_mode == Unpack_none obj may be thread local and locked in
            // a callee frame. Make the lock in the callee a recursive lock and restore the displaced header.
            markWord dmw = mark.displaced_mark_helper();
            mark.locker()->set_displaced_header(markWord::encode((BasicLock*) nullptr));
            obj->set_mark(dmw);
          }
          if (mark.has_monitor()) {
            // defer relocking if the deoptee thread is currently waiting for obj
            ObjectMonitor* waiting_monitor = deoptee_thread->current_waiting_monitor();
            if (waiting_monitor != nullptr && waiting_monitor->object() == obj()) {
              assert(fr.is_deoptimized_frame(), "frame must be scheduled for deoptimization");
              mon_info->lock()->set_displaced_header(markWord::unused_mark());
              JvmtiDeferredUpdates::inc_relock_count_after_wait(deoptee_thread);
              continue;
            }
          }
        }
        BasicLock* lock = mon_info->lock();
        ObjectSynchronizer::enter(obj, lock, deoptee_thread);
        assert(mon_info->owner()->is_locked(), "object must be locked now");
      }
    }
  }
  return relocked_objects;
}
#endif // COMPILER2_OR_JVMCI

vframeArray* Deoptimization::create_vframeArray(JavaThread* thread, frame fr, RegisterMap *reg_map, GrowableArray<compiledVFrame*>* chunk, bool realloc_failures) {
  Events::log_deopt_message(thread, "DEOPT PACKING pc=" INTPTR_FORMAT " sp=" INTPTR_FORMAT, p2i(fr.pc()), p2i(fr.sp()));

  // Register map for next frame (used for stack crawl).  We capture
  // the state of the deopt'ing frame's caller.  Thus if we need to
  // stuff a C2I adapter we can properly fill in the callee-save
  // register locations.
  frame caller = fr.sender(reg_map);
  int frame_size = caller.sp() - fr.sp();

  frame sender = caller;

  // Since the Java thread being deoptimized will eventually adjust it's own stack,
  // the vframeArray containing the unpacking information is allocated in the C heap.
  // For Compiler1, the caller of the deoptimized frame is saved for use by unpack_frames().
  vframeArray* array = vframeArray::allocate(thread, frame_size, chunk, reg_map, sender, caller, fr, realloc_failures);

  // Compare the vframeArray to the collected vframes
  assert(array->structural_compare(thread, chunk), "just checking");

  if (TraceDeoptimization) {
    ResourceMark rm;
    stringStream st;
    st.print_cr("DEOPT PACKING thread=" INTPTR_FORMAT " vframeArray=" INTPTR_FORMAT, p2i(thread), p2i(array));
    st.print("   ");
    fr.print_on(&st);
    st.print_cr("   Virtual frames (innermost/newest first):");
    for (int index = 0; index < chunk->length(); index++) {
      compiledVFrame* vf = chunk->at(index);
      int bci = vf->raw_bci();
      const char* code_name;
      if (bci == SynchronizationEntryBCI) {
        code_name = "sync entry";
      } else {
        Bytecodes::Code code = vf->method()->code_at(bci);
        code_name = Bytecodes::name(code);
      }

      st.print("      VFrame %d (" INTPTR_FORMAT ")", index, p2i(vf));
      st.print(" - %s", vf->method()->name_and_sig_as_C_string());
      st.print(" - %s", code_name);
      st.print_cr(" @ bci=%d ", bci);
    }
    tty->print_raw(st.freeze());
    tty->cr();
  }

  return array;
}

#if COMPILER2_OR_JVMCI
void Deoptimization::pop_frames_failed_reallocs(JavaThread* thread, vframeArray* array) {
  // Reallocation of some scalar replaced objects failed. Record
  // that we need to pop all the interpreter frames for the
  // deoptimized compiled frame.
  assert(thread->frames_to_pop_failed_realloc() == 0, "missed frames to pop?");
  thread->set_frames_to_pop_failed_realloc(array->frames());
  // Unlock all monitors here otherwise the interpreter will see a
  // mix of locked and unlocked monitors (because of failed
  // reallocations of synchronized objects) and be confused.
  for (int i = 0; i < array->frames(); i++) {
    MonitorChunk* monitors = array->element(i)->monitors();
    if (monitors != nullptr) {
      for (int j = 0; j < monitors->number_of_monitors(); j++) {
        BasicObjectLock* src = monitors->at(j);
        if (src->obj() != nullptr) {
          ObjectSynchronizer::exit(src->obj(), src->lock(), thread);
        }
      }
      array->element(i)->free_monitors(thread);
#ifdef ASSERT
      array->element(i)->set_removed_monitors();
#endif
    }
  }
}
#endif

void Deoptimization::deoptimize_single_frame(JavaThread* thread, frame fr, Deoptimization::DeoptReason reason) {
  assert(fr.can_be_deoptimized(), "checking frame type");

  gather_statistics(reason, Action_none, Bytecodes::_illegal);

  if (LogCompilation && xtty != nullptr) {
    CompiledMethod* cm = fr.cb()->as_compiled_method_or_null();
    assert(cm != nullptr, "only compiled methods can deopt");

    ttyLocker ttyl;
    xtty->begin_head("deoptimized thread='" UINTX_FORMAT "' reason='%s' pc='" INTPTR_FORMAT "'",(uintx)thread->osthread()->thread_id(), trap_reason_name(reason), p2i(fr.pc()));
    cm->log_identity(xtty);
    xtty->end_head();
    for (ScopeDesc* sd = cm->scope_desc_at(fr.pc()); ; sd = sd->sender()) {
      xtty->begin_elem("jvms bci='%d'", sd->bci());
      xtty->method(sd->method());
      xtty->end_elem();
      if (sd->is_top())  break;
    }
    xtty->tail("deoptimized");
  }

  Continuation::notify_deopt(thread, fr.sp());

  // Patch the compiled method so that when execution returns to it we will
  // deopt the execution state and return to the interpreter.
  fr.deoptimize(thread);
}

void Deoptimization::deoptimize(JavaThread* thread, frame fr, DeoptReason reason) {
  // Deoptimize only if the frame comes from compiled code.
  // Do not deoptimize the frame which is already patched
  // during the execution of the loops below.
  if (!fr.is_compiled_frame() || fr.is_deoptimized_frame()) {
    return;
  }
  ResourceMark rm;
  deoptimize_single_frame(thread, fr, reason);
}

#if INCLUDE_JVMCI
address Deoptimization::deoptimize_for_missing_exception_handler(CompiledMethod* cm) {
  // there is no exception handler for this pc => deoptimize
  cm->make_not_entrant();

  // Use Deoptimization::deoptimize for all of its side-effects:
  // gathering traps statistics, logging...
  // it also patches the return pc but we do not care about that
  // since we return a continuation to the deopt_blob below.
  JavaThread* thread = JavaThread::current();
  RegisterMap reg_map(thread,
                      RegisterMap::UpdateMap::skip,
                      RegisterMap::ProcessFrames::include,
                      RegisterMap::WalkContinuation::skip);
  frame runtime_frame = thread->last_frame();
  frame caller_frame = runtime_frame.sender(&reg_map);
  assert(caller_frame.cb()->as_compiled_method_or_null() == cm, "expect top frame compiled method");
  vframe* vf = vframe::new_vframe(&caller_frame, &reg_map, thread);
  compiledVFrame* cvf = compiledVFrame::cast(vf);
  ScopeDesc* imm_scope = cvf->scope();
  MethodData* imm_mdo = get_method_data(thread, methodHandle(thread, imm_scope->method()), true);
  if (imm_mdo != nullptr) {
    ProfileData* pdata = imm_mdo->allocate_bci_to_data(imm_scope->bci(), nullptr);
    if (pdata != nullptr && pdata->is_BitData()) {
      BitData* bit_data = (BitData*) pdata;
      bit_data->set_exception_seen();
    }
  }

  Deoptimization::deoptimize(thread, caller_frame, Deoptimization::Reason_not_compiled_exception_handler);

  MethodData* trap_mdo = get_method_data(thread, methodHandle(thread, cm->method()), true);
  if (trap_mdo != nullptr) {
    trap_mdo->inc_trap_count(Deoptimization::Reason_not_compiled_exception_handler);
  }

  return SharedRuntime::deopt_blob()->unpack_with_exception_in_tls();
}
#endif

void Deoptimization::deoptimize_frame_internal(JavaThread* thread, intptr_t* id, DeoptReason reason) {
  assert(thread == Thread::current() ||
         thread->is_handshake_safe_for(Thread::current()) ||
         SafepointSynchronize::is_at_safepoint(),
         "can only deoptimize other thread at a safepoint/handshake");
  // Compute frame and register map based on thread and sp.
  RegisterMap reg_map(thread,
                      RegisterMap::UpdateMap::skip,
                      RegisterMap::ProcessFrames::include,
                      RegisterMap::WalkContinuation::skip);
  frame fr = thread->last_frame();
  while (fr.id() != id) {
    fr = fr.sender(&reg_map);
  }
  deoptimize(thread, fr, reason);
}


void Deoptimization::deoptimize_frame(JavaThread* thread, intptr_t* id, DeoptReason reason) {
  Thread* current = Thread::current();
  if (thread == current || thread->is_handshake_safe_for(current)) {
    Deoptimization::deoptimize_frame_internal(thread, id, reason);
  } else {
    VM_DeoptimizeFrame deopt(thread, id, reason);
    VMThread::execute(&deopt);
  }
}

void Deoptimization::deoptimize_frame(JavaThread* thread, intptr_t* id) {
  deoptimize_frame(thread, id, Reason_constraint);
}

// JVMTI PopFrame support
JRT_LEAF(void, Deoptimization::popframe_preserve_args(JavaThread* thread, int bytes_to_save, void* start_address))
{
  assert(thread == JavaThread::current(), "pre-condition");
  thread->popframe_preserve_args(in_ByteSize(bytes_to_save), start_address);
}
JRT_END

MethodData*
Deoptimization::get_method_data(JavaThread* thread, const methodHandle& m,
                                bool create_if_missing) {
  JavaThread* THREAD = thread; // For exception macros.
  MethodData* mdo = m()->method_data();
  if (mdo == nullptr && create_if_missing && !HAS_PENDING_EXCEPTION) {
    // Build an MDO.  Ignore errors like OutOfMemory;
    // that simply means we won't have an MDO to update.
    Method::build_profiling_method_data(m, THREAD);
    if (HAS_PENDING_EXCEPTION) {
      // Only metaspace OOM is expected. No Java code executed.
      assert((PENDING_EXCEPTION->is_a(vmClasses::OutOfMemoryError_klass())), "we expect only an OOM error here");
      CLEAR_PENDING_EXCEPTION;
    }
    mdo = m()->method_data();
  }
  return mdo;
}

#if COMPILER2_OR_JVMCI
void Deoptimization::load_class_by_index(const constantPoolHandle& constant_pool, int index, TRAPS) {
  // In case of an unresolved klass entry, load the class.
  // This path is exercised from case _ldc in Parse::do_one_bytecode,
  // and probably nowhere else.
  // Even that case would benefit from simply re-interpreting the
  // bytecode, without paying special attention to the class index.
  // So this whole "class index" feature should probably be removed.

  if (constant_pool->tag_at(index).is_unresolved_klass()) {
    Klass* tk = constant_pool->klass_at(index, THREAD);
    if (HAS_PENDING_EXCEPTION) {
      // Exception happened during classloading. We ignore the exception here, since it
      // is going to be rethrown since the current activation is going to be deoptimized and
      // the interpreter will re-execute the bytecode.
      // Do not clear probable Async Exceptions.
      CLEAR_PENDING_NONASYNC_EXCEPTION;
      // Class loading called java code which may have caused a stack
      // overflow. If the exception was thrown right before the return
      // to the runtime the stack is no longer guarded. Reguard the
      // stack otherwise if we return to the uncommon trap blob and the
      // stack bang causes a stack overflow we crash.
      JavaThread* jt = THREAD;
      bool guard_pages_enabled = jt->stack_overflow_state()->reguard_stack_if_needed();
      assert(guard_pages_enabled, "stack banging in uncommon trap blob may cause crash");
    }
    return;
  }

  assert(!constant_pool->tag_at(index).is_symbol(),
         "no symbolic names here, please");
}

#if INCLUDE_JFR

class DeoptReasonSerializer : public JfrSerializer {
 public:
  void serialize(JfrCheckpointWriter& writer) {
    writer.write_count((u4)(Deoptimization::Reason_LIMIT + 1)); // + Reason::many (-1)
    for (int i = -1; i < Deoptimization::Reason_LIMIT; ++i) {
      writer.write_key((u8)i);
      writer.write(Deoptimization::trap_reason_name(i));
    }
  }
};

class DeoptActionSerializer : public JfrSerializer {
 public:
  void serialize(JfrCheckpointWriter& writer) {
    static const u4 nof_actions = Deoptimization::Action_LIMIT;
    writer.write_count(nof_actions);
    for (u4 i = 0; i < Deoptimization::Action_LIMIT; ++i) {
      writer.write_key(i);
      writer.write(Deoptimization::trap_action_name((int)i));
    }
  }
};

static void register_serializers() {
  static int critical_section = 0;
  if (1 == critical_section || Atomic::cmpxchg(&critical_section, 0, 1) == 1) {
    return;
  }
  JfrSerializer::register_serializer(TYPE_DEOPTIMIZATIONREASON, true, new DeoptReasonSerializer());
  JfrSerializer::register_serializer(TYPE_DEOPTIMIZATIONACTION, true, new DeoptActionSerializer());
}

static void post_deoptimization_event(CompiledMethod* nm,
                                      const Method* method,
                                      int trap_bci,
                                      int instruction,
                                      Deoptimization::DeoptReason reason,
                                      Deoptimization::DeoptAction action) {
  assert(nm != nullptr, "invariant");
  assert(method != nullptr, "invariant");
  if (EventDeoptimization::is_enabled()) {
    static bool serializers_registered = false;
    if (!serializers_registered) {
      register_serializers();
      serializers_registered = true;
    }
    EventDeoptimization event;
    event.set_compileId(nm->compile_id());
    event.set_compiler(nm->compiler_type());
    event.set_method(method);
    event.set_lineNumber(method->line_number_from_bci(trap_bci));
    event.set_bci(trap_bci);
    event.set_instruction(instruction);
    event.set_reason(reason);
    event.set_action(action);
    event.commit();
  }
}

#endif // INCLUDE_JFR

static void log_deopt(CompiledMethod* nm, Method* tm, intptr_t pc, frame& fr, int trap_bci,
                              const char* reason_name, const char* reason_action) {
  LogTarget(Debug, deoptimization) lt;
  if (lt.is_enabled()) {
    LogStream ls(lt);
    bool is_osr = nm->is_osr_method();
    ls.print("cid=%4d %s level=%d",
             nm->compile_id(), (is_osr ? "osr" : "   "), nm->comp_level());
    ls.print(" %s", tm->name_and_sig_as_C_string());
    ls.print(" trap_bci=%d ", trap_bci);
    if (is_osr) {
      ls.print("osr_bci=%d ", nm->osr_entry_bci());
    }
    ls.print("%s ", reason_name);
    ls.print("%s ", reason_action);
    ls.print_cr("pc=" INTPTR_FORMAT " relative_pc=" INTPTR_FORMAT,
             pc, fr.pc() - nm->code_begin());
  }
}

JRT_ENTRY(void, Deoptimization::uncommon_trap_inner(JavaThread* current, jint trap_request)) {
  HandleMark hm(current);

  // uncommon_trap() is called at the beginning of the uncommon trap
  // handler. Note this fact before we start generating temporary frames
  // that can confuse an asynchronous stack walker. This counter is
  // decremented at the end of unpack_frames().

  current->inc_in_deopt_handler();

#if INCLUDE_JVMCI
  // JVMCI might need to get an exception from the stack, which in turn requires the register map to be valid
  RegisterMap reg_map(current,
                      RegisterMap::UpdateMap::include,
                      RegisterMap::ProcessFrames::include,
                      RegisterMap::WalkContinuation::skip);
#else
  RegisterMap reg_map(current,
                      RegisterMap::UpdateMap::skip,
                      RegisterMap::ProcessFrames::include,
                      RegisterMap::WalkContinuation::skip);
#endif
  frame stub_frame = current->last_frame();
  frame fr = stub_frame.sender(&reg_map);

  // Log a message
  Events::log_deopt_message(current, "Uncommon trap: trap_request=" INT32_FORMAT_X_0 " fr.pc=" INTPTR_FORMAT " relative=" INTPTR_FORMAT,
              trap_request, p2i(fr.pc()), fr.pc() - fr.cb()->code_begin());

  {
    ResourceMark rm;

    DeoptReason reason = trap_request_reason(trap_request);
    DeoptAction action = trap_request_action(trap_request);
#if INCLUDE_JVMCI
    int debug_id = trap_request_debug_id(trap_request);
#endif
    jint unloaded_class_index = trap_request_index(trap_request); // CP idx or -1

    vframe*  vf  = vframe::new_vframe(&fr, &reg_map, current);
    compiledVFrame* cvf = compiledVFrame::cast(vf);

    CompiledMethod* nm = cvf->code();

    ScopeDesc*      trap_scope  = cvf->scope();

    bool is_receiver_constraint_failure = COMPILER2_PRESENT(VerifyReceiverTypes &&) (reason == Deoptimization::Reason_receiver_constraint);

    if (is_receiver_constraint_failure) {
      tty->print_cr("  bci=%d pc=" INTPTR_FORMAT ", relative_pc=" INTPTR_FORMAT ", method=%s" JVMCI_ONLY(", debug_id=%d"),
                    trap_scope->bci(), p2i(fr.pc()), fr.pc() - nm->code_begin(), trap_scope->method()->name_and_sig_as_C_string()
                    JVMCI_ONLY(COMMA debug_id));
    }

    methodHandle    trap_method(current, trap_scope->method());
    int             trap_bci    = trap_scope->bci();
#if INCLUDE_JVMCI
    jlong           speculation = current->pending_failed_speculation();
    if (nm->is_compiled_by_jvmci()) {
      nm->as_nmethod()->update_speculation(current);
    } else {
      assert(speculation == 0, "There should not be a speculation for methods compiled by non-JVMCI compilers");
    }

    if (trap_bci == SynchronizationEntryBCI) {
      trap_bci = 0;
      current->set_pending_monitorenter(true);
    }

    if (reason == Deoptimization::Reason_transfer_to_interpreter) {
      current->set_pending_transfer_to_interpreter(true);
    }
#endif

    Bytecodes::Code trap_bc     = trap_method->java_code_at(trap_bci);
    // Record this event in the histogram.
    gather_statistics(reason, action, trap_bc);

    // Ensure that we can record deopt. history:
    // Need MDO to record RTM code generation state.
    bool create_if_missing = ProfileTraps RTM_OPT_ONLY( || UseRTMLocking );

    methodHandle profiled_method;
#if INCLUDE_JVMCI
    if (nm->is_compiled_by_jvmci()) {
      profiled_method = methodHandle(current, nm->method());
    } else {
      profiled_method = trap_method;
    }
#else
    profiled_method = trap_method;
#endif

    MethodData* trap_mdo =
      get_method_data(current, profiled_method, create_if_missing);

    { // Log Deoptimization event for JFR, UL and event system
      Method* tm = trap_method();
      const char* reason_name = trap_reason_name(reason);
      const char* reason_action = trap_action_name(action);
      intptr_t pc = p2i(fr.pc());

      JFR_ONLY(post_deoptimization_event(nm, tm, trap_bci, trap_bc, reason, action);)
      log_deopt(nm, tm, pc, fr, trap_bci, reason_name, reason_action);
      Events::log_deopt_message(current, "Uncommon trap: reason=%s action=%s pc=" INTPTR_FORMAT " method=%s @ %d %s",
                                reason_name, reason_action, pc,
                                tm->name_and_sig_as_C_string(), trap_bci, nm->compiler_name());
    }

    // Print a bunch of diagnostics, if requested.
    if (TraceDeoptimization || LogCompilation || is_receiver_constraint_failure) {
      ResourceMark rm;
      ttyLocker ttyl;
      char buf[100];
      if (xtty != nullptr) {
        xtty->begin_head("uncommon_trap thread='" UINTX_FORMAT "' %s",
                         os::current_thread_id(),
                         format_trap_request(buf, sizeof(buf), trap_request));
#if INCLUDE_JVMCI
        if (speculation != 0) {
          xtty->print(" speculation='" JLONG_FORMAT "'", speculation);
        }
#endif
        nm->log_identity(xtty);
      }
      Symbol* class_name = nullptr;
      bool unresolved = false;
      if (unloaded_class_index >= 0) {
        constantPoolHandle constants (current, trap_method->constants());
        if (constants->tag_at(unloaded_class_index).is_unresolved_klass()) {
          class_name = constants->klass_name_at(unloaded_class_index);
          unresolved = true;
          if (xtty != nullptr)
            xtty->print(" unresolved='1'");
        } else if (constants->tag_at(unloaded_class_index).is_symbol()) {
          class_name = constants->symbol_at(unloaded_class_index);
        }
        if (xtty != nullptr)
          xtty->name(class_name);
      }
      if (xtty != nullptr && trap_mdo != nullptr && (int)reason < (int)MethodData::_trap_hist_limit) {
        // Dump the relevant MDO state.
        // This is the deopt count for the current reason, any previous
        // reasons or recompiles seen at this point.
        int dcnt = trap_mdo->trap_count(reason);
        if (dcnt != 0)
          xtty->print(" count='%d'", dcnt);
        ProfileData* pdata = trap_mdo->bci_to_data(trap_bci);
        int dos = (pdata == nullptr)? 0: pdata->trap_state();
        if (dos != 0) {
          xtty->print(" state='%s'", format_trap_state(buf, sizeof(buf), dos));
          if (trap_state_is_recompiled(dos)) {
            int recnt2 = trap_mdo->overflow_recompile_count();
            if (recnt2 != 0)
              xtty->print(" recompiles2='%d'", recnt2);
          }
        }
      }
      if (xtty != nullptr) {
        xtty->stamp();
        xtty->end_head();
      }
      if (TraceDeoptimization) {  // make noise on the tty
        stringStream st;
        st.print("UNCOMMON TRAP method=%s", trap_scope->method()->name_and_sig_as_C_string());
        st.print("  bci=%d pc=" INTPTR_FORMAT ", relative_pc=" INTPTR_FORMAT JVMCI_ONLY(", debug_id=%d"),
                 trap_scope->bci(), p2i(fr.pc()), fr.pc() - nm->code_begin() JVMCI_ONLY(COMMA debug_id));
        st.print(" compiler=%s compile_id=%d", nm->compiler_name(), nm->compile_id());
#if INCLUDE_JVMCI
        if (nm->is_nmethod()) {
          const char* installed_code_name = nm->as_nmethod()->jvmci_name();
          if (installed_code_name != nullptr) {
            st.print(" (JVMCI: installed code name=%s) ", installed_code_name);
          }
        }
#endif
        st.print(" (@" INTPTR_FORMAT ") thread=" UINTX_FORMAT " reason=%s action=%s unloaded_class_index=%d" JVMCI_ONLY(" debug_id=%d"),
                   p2i(fr.pc()),
                   os::current_thread_id(),
                   trap_reason_name(reason),
                   trap_action_name(action),
                   unloaded_class_index
#if INCLUDE_JVMCI
                   , debug_id
#endif
                   );
        if (class_name != nullptr) {
          st.print(unresolved ? " unresolved class: " : " symbol: ");
          class_name->print_symbol_on(&st);
        }
        st.cr();
        tty->print_raw(st.freeze());
      }
      if (xtty != nullptr) {
        // Log the precise location of the trap.
        for (ScopeDesc* sd = trap_scope; ; sd = sd->sender()) {
          xtty->begin_elem("jvms bci='%d'", sd->bci());
          xtty->method(sd->method());
          xtty->end_elem();
          if (sd->is_top())  break;
        }
        xtty->tail("uncommon_trap");
      }
    }
    // (End diagnostic printout.)

    if (is_receiver_constraint_failure) {
      fatal("missing receiver type check");
    }

    // Load class if necessary
    if (unloaded_class_index >= 0) {
      constantPoolHandle constants(current, trap_method->constants());
      load_class_by_index(constants, unloaded_class_index, THREAD);
    }

    // Flush the nmethod if necessary and desirable.
    //
    // We need to avoid situations where we are re-flushing the nmethod
    // because of a hot deoptimization site.  Repeated flushes at the same
    // point need to be detected by the compiler and avoided.  If the compiler
    // cannot avoid them (or has a bug and "refuses" to avoid them), this
    // module must take measures to avoid an infinite cycle of recompilation
    // and deoptimization.  There are several such measures:
    //
    //   1. If a recompilation is ordered a second time at some site X
    //   and for the same reason R, the action is adjusted to 'reinterpret',
    //   to give the interpreter time to exercise the method more thoroughly.
    //   If this happens, the method's overflow_recompile_count is incremented.
    //
    //   2. If the compiler fails to reduce the deoptimization rate, then
    //   the method's overflow_recompile_count will begin to exceed the set
    //   limit PerBytecodeRecompilationCutoff.  If this happens, the action
    //   is adjusted to 'make_not_compilable', and the method is abandoned
    //   to the interpreter.  This is a performance hit for hot methods,
    //   but is better than a disastrous infinite cycle of recompilations.
    //   (Actually, only the method containing the site X is abandoned.)
    //
    //   3. In parallel with the previous measures, if the total number of
    //   recompilations of a method exceeds the much larger set limit
    //   PerMethodRecompilationCutoff, the method is abandoned.
    //   This should only happen if the method is very large and has
    //   many "lukewarm" deoptimizations.  The code which enforces this
    //   limit is elsewhere (class nmethod, class Method).
    //
    // Note that the per-BCI 'is_recompiled' bit gives the compiler one chance
    // to recompile at each bytecode independently of the per-BCI cutoff.
    //
    // The decision to update code is up to the compiler, and is encoded
    // in the Action_xxx code.  If the compiler requests Action_none
    // no trap state is changed, no compiled code is changed, and the
    // computation suffers along in the interpreter.
    //
    // The other action codes specify various tactics for decompilation
    // and recompilation.  Action_maybe_recompile is the loosest, and
    // allows the compiled code to stay around until enough traps are seen,
    // and until the compiler gets around to recompiling the trapping method.
    //
    // The other actions cause immediate removal of the present code.

    // Traps caused by injected profile shouldn't pollute trap counts.
    bool injected_profile_trap = trap_method->has_injected_profile() &&
                                 (reason == Reason_intrinsic || reason == Reason_unreached);

    bool update_trap_state = (reason != Reason_tenured) && !injected_profile_trap;
    bool make_not_entrant = false;
    bool make_not_compilable = false;
    bool reprofile = false;
    switch (action) {
    case Action_none:
      // Keep the old code.
      update_trap_state = false;
      break;
    case Action_maybe_recompile:
      // Do not need to invalidate the present code, but we can
      // initiate another
      // Start compiler without (necessarily) invalidating the nmethod.
      // The system will tolerate the old code, but new code should be
      // generated when possible.
      break;
    case Action_reinterpret:
      // Go back into the interpreter for a while, and then consider
      // recompiling form scratch.
      make_not_entrant = true;
      // Reset invocation counter for outer most method.
      // This will allow the interpreter to exercise the bytecodes
      // for a while before recompiling.
      // By contrast, Action_make_not_entrant is immediate.
      //
      // Note that the compiler will track null_check, null_assert,
      // range_check, and class_check events and log them as if they
      // had been traps taken from compiled code.  This will update
      // the MDO trap history so that the next compilation will
      // properly detect hot trap sites.
      reprofile = true;
      break;
    case Action_make_not_entrant:
      // Request immediate recompilation, and get rid of the old code.
      // Make them not entrant, so next time they are called they get
      // recompiled.  Unloaded classes are loaded now so recompile before next
      // time they are called.  Same for uninitialized.  The interpreter will
      // link the missing class, if any.
      make_not_entrant = true;
      break;
    case Action_make_not_compilable:
      // Give up on compiling this method at all.
      make_not_entrant = true;
      make_not_compilable = true;
      break;
    default:
      ShouldNotReachHere();
    }

    // Setting +ProfileTraps fixes the following, on all platforms:
    // 4852688: ProfileInterpreter is off by default for ia64.  The result is
    // infinite heroic-opt-uncommon-trap/deopt/recompile cycles, since the
    // recompile relies on a MethodData* to record heroic opt failures.

    // Whether the interpreter is producing MDO data or not, we also need
    // to use the MDO to detect hot deoptimization points and control
    // aggressive optimization.
    bool inc_recompile_count = false;
    ProfileData* pdata = nullptr;
    if (ProfileTraps && CompilerConfig::is_c2_or_jvmci_compiler_enabled() && update_trap_state && trap_mdo != nullptr) {
      assert(trap_mdo == get_method_data(current, profiled_method, false), "sanity");
      uint this_trap_count = 0;
      bool maybe_prior_trap = false;
      bool maybe_prior_recompile = false;
      pdata = query_update_method_data(trap_mdo, trap_bci, reason, true,
#if INCLUDE_JVMCI
                                   nm->is_compiled_by_jvmci() && nm->is_osr_method(),
#endif
                                   nm->method(),
                                   //outputs:
                                   this_trap_count,
                                   maybe_prior_trap,
                                   maybe_prior_recompile);
      // Because the interpreter also counts null, div0, range, and class
      // checks, these traps from compiled code are double-counted.
      // This is harmless; it just means that the PerXTrapLimit values
      // are in effect a little smaller than they look.

      DeoptReason per_bc_reason = reason_recorded_per_bytecode_if_any(reason);
      if (per_bc_reason != Reason_none) {
        // Now take action based on the partially known per-BCI history.
        if (maybe_prior_trap
            && this_trap_count >= (uint)PerBytecodeTrapLimit) {
          // If there are too many traps at this BCI, force a recompile.
          // This will allow the compiler to see the limit overflow, and
          // take corrective action, if possible.  The compiler generally
          // does not use the exact PerBytecodeTrapLimit value, but instead
          // changes its tactics if it sees any traps at all.  This provides
          // a little hysteresis, delaying a recompile until a trap happens
          // several times.
          //
          // Actually, since there is only one bit of counter per BCI,
          // the possible per-BCI counts are {0,1,(per-method count)}.
          // This produces accurate results if in fact there is only
          // one hot trap site, but begins to get fuzzy if there are
          // many sites.  For example, if there are ten sites each
          // trapping two or more times, they each get the blame for
          // all of their traps.
          make_not_entrant = true;
        }

        // Detect repeated recompilation at the same BCI, and enforce a limit.
        if (make_not_entrant && maybe_prior_recompile) {
          // More than one recompile at this point.
          inc_recompile_count = maybe_prior_trap;
        }
      } else {
        // For reasons which are not recorded per-bytecode, we simply
        // force recompiles unconditionally.
        // (Note that PerMethodRecompilationCutoff is enforced elsewhere.)
        make_not_entrant = true;
      }

      // Go back to the compiler if there are too many traps in this method.
      if (this_trap_count >= per_method_trap_limit(reason)) {
        // If there are too many traps in this method, force a recompile.
        // This will allow the compiler to see the limit overflow, and
        // take corrective action, if possible.
        // (This condition is an unlikely backstop only, because the
        // PerBytecodeTrapLimit is more likely to take effect first,
        // if it is applicable.)
        make_not_entrant = true;
      }

      // Here's more hysteresis:  If there has been a recompile at
      // this trap point already, run the method in the interpreter
      // for a while to exercise it more thoroughly.
      if (make_not_entrant && maybe_prior_recompile && maybe_prior_trap) {
        reprofile = true;
      }
    }

    // Take requested actions on the method:

    // Recompile
    if (make_not_entrant) {
      if (!nm->make_not_entrant()) {
        return; // the call did not change nmethod's state
      }

      if (pdata != nullptr) {
        // Record the recompilation event, if any.
        int tstate0 = pdata->trap_state();
        int tstate1 = trap_state_set_recompiled(tstate0, true);
        if (tstate1 != tstate0)
          pdata->set_trap_state(tstate1);
      }

#if INCLUDE_RTM_OPT
      // Restart collecting RTM locking abort statistic if the method
      // is recompiled for a reason other than RTM state change.
      // Assume that in new recompiled code the statistic could be different,
      // for example, due to different inlining.
      if ((reason != Reason_rtm_state_change) && (trap_mdo != nullptr) &&
          UseRTMDeopt && (nm->as_nmethod()->rtm_state() != ProfileRTM)) {
        trap_mdo->atomic_set_rtm_state(ProfileRTM);
      }
#endif
      // For code aging we count traps separately here, using make_not_entrant()
      // as a guard against simultaneous deopts in multiple threads.
      if (reason == Reason_tenured && trap_mdo != nullptr) {
        trap_mdo->inc_tenure_traps();
      }
    }

    if (inc_recompile_count) {
      trap_mdo->inc_overflow_recompile_count();
      if ((uint)trap_mdo->overflow_recompile_count() >
          (uint)PerBytecodeRecompilationCutoff) {
        // Give up on the method containing the bad BCI.
        if (trap_method() == nm->method()) {
          make_not_compilable = true;
        } else {
          trap_method->set_not_compilable("overflow_recompile_count > PerBytecodeRecompilationCutoff", CompLevel_full_optimization);
          // But give grace to the enclosing nm->method().
        }
      }
    }

    // Reprofile
    if (reprofile) {
      CompilationPolicy::reprofile(trap_scope, nm->is_osr_method());
    }

    // Give up compiling
    if (make_not_compilable && !nm->method()->is_not_compilable(CompLevel_full_optimization)) {
      assert(make_not_entrant, "consistent");
      nm->method()->set_not_compilable("give up compiling", CompLevel_full_optimization);
    }

  } // Free marked resources

}
JRT_END

ProfileData*
Deoptimization::query_update_method_data(MethodData* trap_mdo,
                                         int trap_bci,
                                         Deoptimization::DeoptReason reason,
                                         bool update_total_trap_count,
#if INCLUDE_JVMCI
                                         bool is_osr,
#endif
                                         Method* compiled_method,
                                         //outputs:
                                         uint& ret_this_trap_count,
                                         bool& ret_maybe_prior_trap,
                                         bool& ret_maybe_prior_recompile) {
  bool maybe_prior_trap = false;
  bool maybe_prior_recompile = false;
  uint this_trap_count = 0;
  if (update_total_trap_count) {
    uint idx = reason;
#if INCLUDE_JVMCI
    if (is_osr) {
      // Upper half of history array used for traps in OSR compilations
      idx += Reason_TRAP_HISTORY_LENGTH;
    }
#endif
    uint prior_trap_count = trap_mdo->trap_count(idx);
    this_trap_count  = trap_mdo->inc_trap_count(idx);

    // If the runtime cannot find a place to store trap history,
    // it is estimated based on the general condition of the method.
    // If the method has ever been recompiled, or has ever incurred
    // a trap with the present reason , then this BCI is assumed
    // (pessimistically) to be the culprit.
    maybe_prior_trap      = (prior_trap_count != 0);
    maybe_prior_recompile = (trap_mdo->decompile_count() != 0);
  }
  ProfileData* pdata = nullptr;


  // For reasons which are recorded per bytecode, we check per-BCI data.
  DeoptReason per_bc_reason = reason_recorded_per_bytecode_if_any(reason);
  assert(per_bc_reason != Reason_none || update_total_trap_count, "must be");
  if (per_bc_reason != Reason_none) {
    // Find the profile data for this BCI.  If there isn't one,
    // try to allocate one from the MDO's set of spares.
    // This will let us detect a repeated trap at this point.
    pdata = trap_mdo->allocate_bci_to_data(trap_bci, reason_is_speculate(reason) ? compiled_method : nullptr);

    if (pdata != nullptr) {
      if (reason_is_speculate(reason) && !pdata->is_SpeculativeTrapData()) {
        if (LogCompilation && xtty != nullptr) {
          ttyLocker ttyl;
          // no more room for speculative traps in this MDO
          xtty->elem("speculative_traps_oom");
        }
      }
      // Query the trap state of this profile datum.
      int tstate0 = pdata->trap_state();
      if (!trap_state_has_reason(tstate0, per_bc_reason))
        maybe_prior_trap = false;
      if (!trap_state_is_recompiled(tstate0))
        maybe_prior_recompile = false;

      // Update the trap state of this profile datum.
      int tstate1 = tstate0;
      // Record the reason.
      tstate1 = trap_state_add_reason(tstate1, per_bc_reason);
      // Store the updated state on the MDO, for next time.
      if (tstate1 != tstate0)
        pdata->set_trap_state(tstate1);
    } else {
      if (LogCompilation && xtty != nullptr) {
        ttyLocker ttyl;
        // Missing MDP?  Leave a small complaint in the log.
        xtty->elem("missing_mdp bci='%d'", trap_bci);
      }
    }
  }

  // Return results:
  ret_this_trap_count = this_trap_count;
  ret_maybe_prior_trap = maybe_prior_trap;
  ret_maybe_prior_recompile = maybe_prior_recompile;
  return pdata;
}

void
Deoptimization::update_method_data_from_interpreter(MethodData* trap_mdo, int trap_bci, int reason) {
  ResourceMark rm;
  // Ignored outputs:
  uint ignore_this_trap_count;
  bool ignore_maybe_prior_trap;
  bool ignore_maybe_prior_recompile;
  assert(!reason_is_speculate(reason), "reason speculate only used by compiler");
  // JVMCI uses the total counts to determine if deoptimizations are happening too frequently -> do not adjust total counts
  bool update_total_counts = true JVMCI_ONLY( && !UseJVMCICompiler);
  query_update_method_data(trap_mdo, trap_bci,
                           (DeoptReason)reason,
                           update_total_counts,
#if INCLUDE_JVMCI
                           false,
#endif
                           nullptr,
                           ignore_this_trap_count,
                           ignore_maybe_prior_trap,
                           ignore_maybe_prior_recompile);
}

Deoptimization::UnrollBlock* Deoptimization::uncommon_trap(JavaThread* current, jint trap_request, jint exec_mode) {
  // Enable WXWrite: current function is called from methods compiled by C2 directly
  MACOS_AARCH64_ONLY(ThreadWXEnable wx(WXWrite, current));

  // Still in Java no safepoints
  {
    // This enters VM and may safepoint
    uncommon_trap_inner(current, trap_request);
  }
  HandleMark hm(current);
  return fetch_unroll_info_helper(current, exec_mode);
}

// Local derived constants.
// Further breakdown of DataLayout::trap_state, as promised by DataLayout.
const int DS_REASON_MASK   = ((uint)DataLayout::trap_mask) >> 1;
const int DS_RECOMPILE_BIT = DataLayout::trap_mask - DS_REASON_MASK;

//---------------------------trap_state_reason---------------------------------
Deoptimization::DeoptReason
Deoptimization::trap_state_reason(int trap_state) {
  // This assert provides the link between the width of DataLayout::trap_bits
  // and the encoding of "recorded" reasons.  It ensures there are enough
  // bits to store all needed reasons in the per-BCI MDO profile.
  assert(DS_REASON_MASK >= Reason_RECORDED_LIMIT, "enough bits");
  int recompile_bit = (trap_state & DS_RECOMPILE_BIT);
  trap_state -= recompile_bit;
  if (trap_state == DS_REASON_MASK) {
    return Reason_many;
  } else {
    assert((int)Reason_none == 0, "state=0 => Reason_none");
    return (DeoptReason)trap_state;
  }
}
//-------------------------trap_state_has_reason-------------------------------
int Deoptimization::trap_state_has_reason(int trap_state, int reason) {
  assert(reason_is_recorded_per_bytecode((DeoptReason)reason), "valid reason");
  assert(DS_REASON_MASK >= Reason_RECORDED_LIMIT, "enough bits");
  int recompile_bit = (trap_state & DS_RECOMPILE_BIT);
  trap_state -= recompile_bit;
  if (trap_state == DS_REASON_MASK) {
    return -1;  // true, unspecifically (bottom of state lattice)
  } else if (trap_state == reason) {
    return 1;   // true, definitely
  } else if (trap_state == 0) {
    return 0;   // false, definitely (top of state lattice)
  } else {
    return 0;   // false, definitely
  }
}
//-------------------------trap_state_add_reason-------------------------------
int Deoptimization::trap_state_add_reason(int trap_state, int reason) {
  assert(reason_is_recorded_per_bytecode((DeoptReason)reason) || reason == Reason_many, "valid reason");
  int recompile_bit = (trap_state & DS_RECOMPILE_BIT);
  trap_state -= recompile_bit;
  if (trap_state == DS_REASON_MASK) {
    return trap_state + recompile_bit;     // already at state lattice bottom
  } else if (trap_state == reason) {
    return trap_state + recompile_bit;     // the condition is already true
  } else if (trap_state == 0) {
    return reason + recompile_bit;          // no condition has yet been true
  } else {
    return DS_REASON_MASK + recompile_bit;  // fall to state lattice bottom
  }
}
//-----------------------trap_state_is_recompiled------------------------------
bool Deoptimization::trap_state_is_recompiled(int trap_state) {
  return (trap_state & DS_RECOMPILE_BIT) != 0;
}
//-----------------------trap_state_set_recompiled-----------------------------
int Deoptimization::trap_state_set_recompiled(int trap_state, bool z) {
  if (z)  return trap_state |  DS_RECOMPILE_BIT;
  else    return trap_state & ~DS_RECOMPILE_BIT;
}
//---------------------------format_trap_state---------------------------------
// This is used for debugging and diagnostics, including LogFile output.
const char* Deoptimization::format_trap_state(char* buf, size_t buflen,
                                              int trap_state) {
  assert(buflen > 0, "sanity");
  DeoptReason reason      = trap_state_reason(trap_state);
  bool        recomp_flag = trap_state_is_recompiled(trap_state);
  // Re-encode the state from its decoded components.
  int decoded_state = 0;
  if (reason_is_recorded_per_bytecode(reason) || reason == Reason_many)
    decoded_state = trap_state_add_reason(decoded_state, reason);
  if (recomp_flag)
    decoded_state = trap_state_set_recompiled(decoded_state, recomp_flag);
  // If the state re-encodes properly, format it symbolically.
  // Because this routine is used for debugging and diagnostics,
  // be robust even if the state is a strange value.
  size_t len;
  if (decoded_state != trap_state) {
    // Random buggy state that doesn't decode??
    len = jio_snprintf(buf, buflen, "#%d", trap_state);
  } else {
    len = jio_snprintf(buf, buflen, "%s%s",
                       trap_reason_name(reason),
                       recomp_flag ? " recompiled" : "");
  }
  return buf;
}


//--------------------------------statics--------------------------------------
const char* Deoptimization::_trap_reason_name[] = {
  // Note:  Keep this in sync. with enum DeoptReason.
  "none",
  "null_check",
  "null_assert" JVMCI_ONLY("_or_unreached0"),
  "range_check",
  "class_check",
  "array_check",
  "intrinsic" JVMCI_ONLY("_or_type_checked_inlining"),
  "bimorphic" JVMCI_ONLY("_or_optimized_type_check"),
  "profile_predicate",
  "unloaded",
  "uninitialized",
  "initialized",
  "unreached",
  "unhandled",
  "constraint",
  "div0_check",
  "age",
  "predicate",
  "loop_limit_check",
  "speculate_class_check",
  "speculate_null_check",
  "speculate_null_assert",
  "rtm_state_change",
  "unstable_if",
  "unstable_fused_if",
  "receiver_constraint",
#if INCLUDE_JVMCI
  "aliasing",
  "transfer_to_interpreter",
  "not_compiled_exception_handler",
  "unresolved",
  "jsr_mismatch",
#endif
  "tenured"
};
const char* Deoptimization::_trap_action_name[] = {
  // Note:  Keep this in sync. with enum DeoptAction.
  "none",
  "maybe_recompile",
  "reinterpret",
  "make_not_entrant",
  "make_not_compilable"
};

const char* Deoptimization::trap_reason_name(int reason) {
  // Check that every reason has a name
  STATIC_ASSERT(sizeof(_trap_reason_name)/sizeof(const char*) == Reason_LIMIT);

  if (reason == Reason_many)  return "many";
  if ((uint)reason < Reason_LIMIT)
    return _trap_reason_name[reason];
  static char buf[20];
  os::snprintf_checked(buf, sizeof(buf), "reason%d", reason);
  return buf;
}
const char* Deoptimization::trap_action_name(int action) {
  // Check that every action has a name
  STATIC_ASSERT(sizeof(_trap_action_name)/sizeof(const char*) == Action_LIMIT);

  if ((uint)action < Action_LIMIT)
    return _trap_action_name[action];
  static char buf[20];
  os::snprintf_checked(buf, sizeof(buf), "action%d", action);
  return buf;
}

// This is used for debugging and diagnostics, including LogFile output.
const char* Deoptimization::format_trap_request(char* buf, size_t buflen,
                                                int trap_request) {
  jint unloaded_class_index = trap_request_index(trap_request);
  const char* reason = trap_reason_name(trap_request_reason(trap_request));
  const char* action = trap_action_name(trap_request_action(trap_request));
#if INCLUDE_JVMCI
  int debug_id = trap_request_debug_id(trap_request);
#endif
  size_t len;
  if (unloaded_class_index < 0) {
    len = jio_snprintf(buf, buflen, "reason='%s' action='%s'" JVMCI_ONLY(" debug_id='%d'"),
                       reason, action
#if INCLUDE_JVMCI
                       ,debug_id
#endif
                       );
  } else {
    len = jio_snprintf(buf, buflen, "reason='%s' action='%s' index='%d'" JVMCI_ONLY(" debug_id='%d'"),
                       reason, action, unloaded_class_index
#if INCLUDE_JVMCI
                       ,debug_id
#endif
                       );
  }
  return buf;
}

juint Deoptimization::_deoptimization_hist
        [Deoptimization::Reason_LIMIT]
    [1 + Deoptimization::Action_LIMIT]
        [Deoptimization::BC_CASE_LIMIT]
  = {0};

enum {
  LSB_BITS = 8,
  LSB_MASK = right_n_bits(LSB_BITS)
};

void Deoptimization::gather_statistics(DeoptReason reason, DeoptAction action,
                                       Bytecodes::Code bc) {
  assert(reason >= 0 && reason < Reason_LIMIT, "oob");
  assert(action >= 0 && action < Action_LIMIT, "oob");
  _deoptimization_hist[Reason_none][0][0] += 1;  // total
  _deoptimization_hist[reason][0][0]      += 1;  // per-reason total
  juint* cases = _deoptimization_hist[reason][1+action];
  juint* bc_counter_addr = nullptr;
  juint  bc_counter      = 0;
  // Look for an unused counter, or an exact match to this BC.
  if (bc != Bytecodes::_illegal) {
    for (int bc_case = 0; bc_case < BC_CASE_LIMIT; bc_case++) {
      juint* counter_addr = &cases[bc_case];
      juint  counter = *counter_addr;
      if ((counter == 0 && bc_counter_addr == nullptr)
          || (Bytecodes::Code)(counter & LSB_MASK) == bc) {
        // this counter is either free or is already devoted to this BC
        bc_counter_addr = counter_addr;
        bc_counter = counter | bc;
      }
    }
  }
  if (bc_counter_addr == nullptr) {
    // Overflow, or no given bytecode.
    bc_counter_addr = &cases[BC_CASE_LIMIT-1];
    bc_counter = (*bc_counter_addr & ~LSB_MASK);  // clear LSB
  }
  *bc_counter_addr = bc_counter + (1 << LSB_BITS);
}

jint Deoptimization::total_deoptimization_count() {
  return _deoptimization_hist[Reason_none][0][0];
}

// Get the deopt count for a specific reason and a specific action. If either
// one of 'reason' or 'action' is null, the method returns the sum of all
// deoptimizations with the specific 'action' or 'reason' respectively.
// If both arguments are null, the method returns the total deopt count.
jint Deoptimization::deoptimization_count(const char *reason_str, const char *action_str) {
  if (reason_str == nullptr && action_str == nullptr) {
    return total_deoptimization_count();
  }
  juint counter = 0;
  for (int reason = 0; reason < Reason_LIMIT; reason++) {
    if (reason_str == nullptr || !strcmp(reason_str, trap_reason_name(reason))) {
      for (int action = 0; action < Action_LIMIT; action++) {
        if (action_str == nullptr || !strcmp(action_str, trap_action_name(action))) {
          juint* cases = _deoptimization_hist[reason][1+action];
          for (int bc_case = 0; bc_case < BC_CASE_LIMIT; bc_case++) {
            counter += cases[bc_case] >> LSB_BITS;
          }
        }
      }
    }
  }
  return counter;
}

void Deoptimization::print_statistics() {
  juint total = total_deoptimization_count();
  juint account = total;
  if (total != 0) {
    ttyLocker ttyl;
    if (xtty != nullptr)  xtty->head("statistics type='deoptimization'");
    tty->print_cr("Deoptimization traps recorded:");
    #define PRINT_STAT_LINE(name, r) \
      tty->print_cr("  %4d (%4.1f%%) %s", (int)(r), ((r) * 100.0) / total, name);
    PRINT_STAT_LINE("total", total);
    // For each non-zero entry in the histogram, print the reason,
    // the action, and (if specifically known) the type of bytecode.
    for (int reason = 0; reason < Reason_LIMIT; reason++) {
      for (int action = 0; action < Action_LIMIT; action++) {
        juint* cases = _deoptimization_hist[reason][1+action];
        for (int bc_case = 0; bc_case < BC_CASE_LIMIT; bc_case++) {
          juint counter = cases[bc_case];
          if (counter != 0) {
            char name[1*K];
            Bytecodes::Code bc = (Bytecodes::Code)(counter & LSB_MASK);
            if (bc_case == BC_CASE_LIMIT && (int)bc == 0)
              bc = Bytecodes::_illegal;
            os::snprintf_checked(name, sizeof(name), "%s/%s/%s",
                    trap_reason_name(reason),
                    trap_action_name(action),
                    Bytecodes::is_defined(bc)? Bytecodes::name(bc): "other");
            juint r = counter >> LSB_BITS;
            tty->print_cr("  %40s: " UINT32_FORMAT " (%.1f%%)", name, r, (r * 100.0) / total);
            account -= r;
          }
        }
      }
    }
    if (account != 0) {
      PRINT_STAT_LINE("unaccounted", account);
    }
    #undef PRINT_STAT_LINE
    if (xtty != nullptr)  xtty->tail("statistics");
  }
}

#else // COMPILER2_OR_JVMCI


// Stubs for C1 only system.
bool Deoptimization::trap_state_is_recompiled(int trap_state) {
  return false;
}

const char* Deoptimization::trap_reason_name(int reason) {
  return "unknown";
}

jint Deoptimization::total_deoptimization_count() {
  return 0;
}

jint Deoptimization::deoptimization_count(const char *reason_str, const char *action_str) {
  return 0;
}

void Deoptimization::print_statistics() {
  // no output
}

void
Deoptimization::update_method_data_from_interpreter(MethodData* trap_mdo, int trap_bci, int reason) {
  // no update
}

int Deoptimization::trap_state_has_reason(int trap_state, int reason) {
  return 0;
}

void Deoptimization::gather_statistics(DeoptReason reason, DeoptAction action,
                                       Bytecodes::Code bc) {
  // no update
}

const char* Deoptimization::format_trap_state(char* buf, size_t buflen,
                                              int trap_state) {
  jio_snprintf(buf, buflen, "#%d", trap_state);
  return buf;
}

#endif // COMPILER2_OR_JVMCI<|MERGE_RESOLUTION|>--- conflicted
+++ resolved
@@ -1507,20 +1507,10 @@
   int _offset;
   BasicType _type;
   InstanceKlass* _klass;
-<<<<<<< HEAD
+  bool _is_flat;
   int _secondary_fields_count;
 public:
-  ReassignedField() {
-    _offset = 0;
-    _type = T_ILLEGAL;
-    _klass = nullptr;
-    _secondary_fields_count = 0;
-  }
-=======
-  bool _is_flat;
-public:
-  ReassignedField() : _offset(0), _type(T_ILLEGAL), _klass(nullptr), _is_flat(false) { }
->>>>>>> 0263bd93
+  ReassignedField() : _offset(0), _type(T_ILLEGAL), _klass(nullptr), _is_flat(false), _secondary_fields_count(0) { }
 };
 
 int compare(ReassignedField* left, ReassignedField* right) {
@@ -1574,17 +1564,11 @@
         ReassignedField field;
         field._offset = fs.offset();
         field._type = Signature::basic_type(fs.signature());
-<<<<<<< HEAD
         field._secondary_fields_count = fs.is_multifield_base() ? fs.field_descriptor().secondary_fields_count(fs.index()) : 1;
-        if (fs.signature()->is_Q_signature()) {
-          if (fs.is_inlined()) {
-            // Resolve klass of flattened inline type field
-=======
         if (fs.is_null_free_inline_type()) {
           if (fs.is_flat()) {
             field._is_flat = true;
             // Resolve klass of flat inline type field
->>>>>>> 0263bd93
             field._klass = InlineKlass::cast(klass->get_inline_type_field_klass(fs.index()));
           } else {
             field._type = T_OBJECT;  // Can be removed once Q-descriptors have been removed.
