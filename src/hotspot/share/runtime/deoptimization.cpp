--- conflicted
+++ resolved
@@ -306,23 +306,9 @@
     ObjectValue* sv = (ObjectValue*) objects->at(i);
     Handle obj = sv->value();
 
-<<<<<<< HEAD
-    st.print("     object <" INTPTR_FORMAT "> of type ", p2i(sv->value()()));
-    k->print_value_on(&st);
-    assert(obj.not_null() || k->is_inline_klass() || realloc_failures, "reallocation was missed");
-    if (obj.is_null()) {
-      if (k->is_inline_klass()) {
-        st.print(" is null");
-      } else {
-        st.print(" allocation failed");
-      }
-    } else {
-      st.print(" allocated (" SIZE_FORMAT " bytes)", obj->size() * HeapWordSize);
-=======
     if (obj.is_null()) {
       st.print_cr("     nullptr");
       continue;
->>>>>>> a887fd21
     }
 
     Klass* k = java_lang_Class::as_Klass(sv->klass()->as_ConstantOopReadValue()->value()());
