/*
 * Copyright (c) 1997, 2025, Oracle and/or its affiliates. All rights reserved.
 * DO NOT ALTER OR REMOVE COPYRIGHT NOTICES OR THIS FILE HEADER.
 *
 * This code is free software; you can redistribute it and/or modify it
 * under the terms of the GNU General Public License version 2 only, as
 * published by the Free Software Foundation.
 *
 * This code is distributed in the hope that it will be useful, but WITHOUT
 * ANY WARRANTY; without even the implied warranty of MERCHANTABILITY or
 * FITNESS FOR A PARTICULAR PURPOSE.  See the GNU General Public License
 * version 2 for more details (a copy is included in the LICENSE file that
 * accompanied this code).
 *
 * You should have received a copy of the GNU General Public License version
 * 2 along with this work; if not, write to the Free Software Foundation,
 * Inc., 51 Franklin St, Fifth Floor, Boston, MA 02110-1301 USA.
 *
 * Please contact Oracle, 500 Oracle Parkway, Redwood Shores, CA 94065 USA
 * or visit www.oracle.com if you need additional information or have any
 * questions.
 *
 */

#include "ci/ciEnv.hpp"
#include "classfile/javaClasses.inline.hpp"
#include "classfile/symbolTable.hpp"
#include "classfile/systemDictionary.hpp"
#include "classfile/vmClasses.hpp"
#include "code/codeCache.hpp"
#include "code/debugInfoRec.hpp"
#include "code/nmethod.hpp"
#include "code/pcDesc.hpp"
#include "code/scopeDesc.hpp"
#include "compiler/compilationPolicy.hpp"
#include "compiler/compilerDefinitions.inline.hpp"
#include "gc/shared/collectedHeap.hpp"
#include "gc/shared/memAllocator.hpp"
#include "interpreter/bytecode.inline.hpp"
#include "interpreter/bytecodeStream.hpp"
#include "interpreter/interpreter.hpp"
#include "interpreter/oopMapCache.hpp"
#include "jvm.h"
#include "logging/log.hpp"
#include "logging/logLevel.hpp"
#include "logging/logMessage.hpp"
#include "logging/logStream.hpp"
#include "memory/allocation.inline.hpp"
#include "memory/oopFactory.hpp"
#include "memory/resourceArea.hpp"
#include "memory/universe.hpp"
#include "oops/constantPool.hpp"
#include "oops/fieldStreams.inline.hpp"
#include "oops/flatArrayKlass.hpp"
#include "oops/flatArrayOop.hpp"
#include "oops/inlineKlass.inline.hpp"
#include "oops/method.hpp"
#include "oops/objArrayKlass.hpp"
#include "oops/objArrayOop.inline.hpp"
#include "oops/oop.inline.hpp"
#include "oops/typeArrayOop.inline.hpp"
#include "oops/verifyOopClosure.hpp"
#include "prims/jvmtiDeferredUpdates.hpp"
#include "prims/jvmtiExport.hpp"
#include "prims/jvmtiThreadState.hpp"
#include "prims/methodHandles.hpp"
#include "prims/vectorSupport.hpp"
#include "runtime/atomicAccess.hpp"
#include "runtime/basicLock.inline.hpp"
#include "runtime/continuation.hpp"
#include "runtime/continuationEntry.inline.hpp"
#include "runtime/deoptimization.hpp"
#include "runtime/escapeBarrier.hpp"
#include "runtime/fieldDescriptor.inline.hpp"
#include "runtime/frame.inline.hpp"
#include "runtime/handles.inline.hpp"
#include "runtime/interfaceSupport.inline.hpp"
#include "runtime/javaThread.hpp"
#include "runtime/jniHandles.inline.hpp"
#include "runtime/keepStackGCProcessed.hpp"
#include "runtime/lightweightSynchronizer.hpp"
#include "runtime/lockStack.inline.hpp"
#include "runtime/objectMonitor.inline.hpp"
#include "runtime/osThread.hpp"
#include "runtime/safepointVerifiers.hpp"
#include "runtime/sharedRuntime.hpp"
#include "runtime/signature.hpp"
#include "runtime/stackFrameStream.inline.hpp"
#include "runtime/stackValue.hpp"
#include "runtime/stackWatermarkSet.hpp"
#include "runtime/stubRoutines.hpp"
#include "runtime/synchronizer.inline.hpp"
#include "runtime/threadSMR.hpp"
#include "runtime/threadWXSetters.inline.hpp"
#include "runtime/vframe.hpp"
#include "runtime/vframe_hp.hpp"
#include "runtime/vframeArray.hpp"
#include "runtime/vmOperations.hpp"
#include "utilities/checkedCast.hpp"
#include "utilities/events.hpp"
#include "utilities/growableArray.hpp"
#include "utilities/macros.hpp"
#include "utilities/preserveException.hpp"
#include "utilities/xmlstream.hpp"
#if INCLUDE_JFR
#include "jfr/jfr.inline.hpp"
#include "jfr/jfrEvents.hpp"
#include "jfr/metadata/jfrSerializer.hpp"
#endif

uint64_t DeoptimizationScope::_committed_deopt_gen = 0;
uint64_t DeoptimizationScope::_active_deopt_gen    = 1;
bool     DeoptimizationScope::_committing_in_progress = false;

DeoptimizationScope::DeoptimizationScope() : _required_gen(0) {
  DEBUG_ONLY(_deopted = false;)

  MutexLocker ml(NMethodState_lock, Mutex::_no_safepoint_check_flag);
  // If there is nothing to deopt _required_gen is the same as comitted.
  _required_gen = DeoptimizationScope::_committed_deopt_gen;
}

DeoptimizationScope::~DeoptimizationScope() {
  assert(_deopted, "Deopt not executed");
}

void DeoptimizationScope::mark(nmethod* nm, bool inc_recompile_counts) {
  if (!nm->can_be_deoptimized()) {
    return;
  }

  ConditionalMutexLocker ml(NMethodState_lock, !NMethodState_lock->owned_by_self(), Mutex::_no_safepoint_check_flag);

  // If it's already marked but we still need it to be deopted.
  if (nm->is_marked_for_deoptimization()) {
    dependent(nm);
    return;
  }

  nmethod::DeoptimizationStatus status =
    inc_recompile_counts ? nmethod::deoptimize : nmethod::deoptimize_noupdate;
  AtomicAccess::store(&nm->_deoptimization_status, status);

  // Make sure active is not committed
  assert(DeoptimizationScope::_committed_deopt_gen < DeoptimizationScope::_active_deopt_gen, "Must be");
  assert(nm->_deoptimization_generation == 0, "Is already marked");

  nm->_deoptimization_generation = DeoptimizationScope::_active_deopt_gen;
  _required_gen                  = DeoptimizationScope::_active_deopt_gen;
}

void DeoptimizationScope::dependent(nmethod* nm) {
  ConditionalMutexLocker ml(NMethodState_lock, !NMethodState_lock->owned_by_self(), Mutex::_no_safepoint_check_flag);

  // A method marked by someone else may have a _required_gen lower than what we marked with.
  // Therefore only store it if it's higher than _required_gen.
  if (_required_gen < nm->_deoptimization_generation) {
    _required_gen = nm->_deoptimization_generation;
  }
}

void DeoptimizationScope::deoptimize_marked() {
  assert(!_deopted, "Already deopted");

  // We are not alive yet.
  if (!Universe::is_fully_initialized()) {
    DEBUG_ONLY(_deopted = true;)
    return;
  }

  // Safepoints are a special case, handled here.
  if (SafepointSynchronize::is_at_safepoint()) {
    DeoptimizationScope::_committed_deopt_gen = DeoptimizationScope::_active_deopt_gen;
    DeoptimizationScope::_active_deopt_gen++;
    Deoptimization::deoptimize_all_marked();
    DEBUG_ONLY(_deopted = true;)
    return;
  }

  uint64_t comitting = 0;
  bool wait = false;
  while (true) {
    {
      ConditionalMutexLocker ml(NMethodState_lock, !NMethodState_lock->owned_by_self(), Mutex::_no_safepoint_check_flag);

      // First we check if we or someone else already deopted the gen we want.
      if (DeoptimizationScope::_committed_deopt_gen >= _required_gen) {
        DEBUG_ONLY(_deopted = true;)
        return;
      }
      if (!_committing_in_progress) {
        // The version we are about to commit.
        comitting = DeoptimizationScope::_active_deopt_gen;
        // Make sure new marks use a higher gen.
        DeoptimizationScope::_active_deopt_gen++;
        _committing_in_progress = true;
        wait = false;
      } else {
        // Another thread is handshaking and committing a gen.
        wait = true;
      }
    }
    if (wait) {
      // Wait and let the concurrent handshake be performed.
      ThreadBlockInVM tbivm(JavaThread::current());
      os::naked_yield();
    } else {
      // Performs the handshake.
      Deoptimization::deoptimize_all_marked(); // May safepoint and an additional deopt may have occurred.
      DEBUG_ONLY(_deopted = true;)
      {
        ConditionalMutexLocker ml(NMethodState_lock, !NMethodState_lock->owned_by_self(), Mutex::_no_safepoint_check_flag);

        // Make sure that committed doesn't go backwards.
        // Should only happen if we did a deopt during a safepoint above.
        if (DeoptimizationScope::_committed_deopt_gen < comitting) {
          DeoptimizationScope::_committed_deopt_gen = comitting;
        }
        _committing_in_progress = false;

        assert(DeoptimizationScope::_committed_deopt_gen >= _required_gen, "Must be");

        return;
      }
    }
  }
}

Deoptimization::UnrollBlock::UnrollBlock(int  size_of_deoptimized_frame,
                                         int  caller_adjustment,
                                         int  caller_actual_parameters,
                                         int  number_of_frames,
                                         intptr_t* frame_sizes,
                                         address* frame_pcs,
                                         BasicType return_type,
                                         int exec_mode) {
  _size_of_deoptimized_frame = size_of_deoptimized_frame;
  _caller_adjustment         = caller_adjustment;
  _caller_actual_parameters  = caller_actual_parameters;
  _number_of_frames          = number_of_frames;
  _frame_sizes               = frame_sizes;
  _frame_pcs                 = frame_pcs;
  _register_block            = NEW_C_HEAP_ARRAY(intptr_t, RegisterMap::reg_count * 2, mtCompiler);
  _return_type               = return_type;
  _initial_info              = 0;
  // PD (x86 only)
  _counter_temp              = 0;
  _unpack_kind               = exec_mode;
  _sender_sp_temp            = 0;

  _total_frame_sizes         = size_of_frames();
  assert(exec_mode >= 0 && exec_mode < Unpack_LIMIT, "Unexpected exec_mode");
}

Deoptimization::UnrollBlock::~UnrollBlock() {
  FREE_C_HEAP_ARRAY(intptr_t, _frame_sizes);
  FREE_C_HEAP_ARRAY(intptr_t, _frame_pcs);
  FREE_C_HEAP_ARRAY(intptr_t, _register_block);
}

int Deoptimization::UnrollBlock::size_of_frames() const {
  // Account first for the adjustment of the initial frame
  intptr_t result = _caller_adjustment;
  for (int index = 0; index < number_of_frames(); index++) {
    result += frame_sizes()[index];
  }
  return checked_cast<int>(result);
}

void Deoptimization::UnrollBlock::print() {
  ResourceMark rm;
  stringStream st;
  st.print_cr("UnrollBlock");
  st.print_cr("  size_of_deoptimized_frame = %d", _size_of_deoptimized_frame);
  st.print(   "  frame_sizes: ");
  for (int index = 0; index < number_of_frames(); index++) {
    st.print("%zd ", frame_sizes()[index]);
  }
  st.cr();
  tty->print_raw(st.freeze());
}

// In order to make fetch_unroll_info work properly with escape
// analysis, the method was changed from JRT_LEAF to JRT_BLOCK_ENTRY.
// The actual reallocation of previously eliminated objects occurs in realloc_objects,
// which is called from the method fetch_unroll_info_helper below.
JRT_BLOCK_ENTRY(Deoptimization::UnrollBlock*, Deoptimization::fetch_unroll_info(JavaThread* current, int exec_mode))
  // fetch_unroll_info() is called at the beginning of the deoptimization
  // handler. Note this fact before we start generating temporary frames
  // that can confuse an asynchronous stack walker. This counter is
  // decremented at the end of unpack_frames().
  current->inc_in_deopt_handler();

  if (exec_mode == Unpack_exception) {
    // When we get here, a callee has thrown an exception into a deoptimized
    // frame. That throw might have deferred stack watermark checking until
    // after unwinding. So we deal with such deferred requests here.
    StackWatermarkSet::after_unwind(current);
  }

  return fetch_unroll_info_helper(current, exec_mode);
JRT_END

#if COMPILER2_OR_JVMCI

static Klass* get_refined_array_klass(Klass* k, frame* fr, RegisterMap* map, ObjectValue* sv, TRAPS) {
  // If it's an array, get the properties
  if (k->is_array_klass() && !k->is_typeArray_klass()) {
    assert(!k->is_refArray_klass() && !k->is_flatArray_klass(), "Unexpected refined klass");
    nmethod* nm = fr->cb()->as_nmethod_or_null();
    if (nm->is_compiled_by_c2()) {
      assert(sv->has_properties(), "Property information is missing");
      ArrayKlass::ArrayProperties props = static_cast<ArrayKlass::ArrayProperties>(StackValue::create_stack_value(fr, map, sv->properties())->get_jint());
      k = ObjArrayKlass::cast(k)->klass_with_properties(props, THREAD);
    } else {
      // TODO Graal needs to be fixed. Just go with the default properties for now
      k = ObjArrayKlass::cast(k)->klass_with_properties(ArrayKlass::ArrayProperties::DEFAULT, THREAD);
    }
  }
  return k;
}

// print information about reallocated objects
static void print_objects(JavaThread* deoptee_thread, frame* deoptee, RegisterMap* map,
                          GrowableArray<ScopeValue*>* objects, bool realloc_failures, TRAPS) {
  ResourceMark rm;
  stringStream st;  // change to logStream with logging
  st.print_cr("REALLOC OBJECTS in thread " INTPTR_FORMAT, p2i(deoptee_thread));
  fieldDescriptor fd;

  for (int i = 0; i < objects->length(); i++) {
    ObjectValue* sv = (ObjectValue*) objects->at(i);
    Handle obj = sv->value();

    if (obj.is_null()) {
      st.print_cr("     nullptr");
      continue;
    }

    Klass* k = java_lang_Class::as_Klass(sv->klass()->as_ConstantOopReadValue()->value()());
    k = get_refined_array_klass(k, deoptee, map, sv, THREAD);

    st.print("     object <" INTPTR_FORMAT "> of type ", p2i(sv->value()()));
    k->print_value_on(&st);
    st.print_cr(" allocated (%zu bytes)", obj->size() * HeapWordSize);

    if (Verbose && k != nullptr) {
      k->oop_print_on(obj(), &st);
    }
  }
  tty->print_raw(st.freeze());
}

static bool rematerialize_objects(JavaThread* thread, int exec_mode, nmethod* compiled_method,
                                  frame& deoptee, RegisterMap& map, GrowableArray<compiledVFrame*>* chunk,
                                  bool& deoptimized_objects) {
  bool realloc_failures = false;
  assert (chunk->at(0)->scope() != nullptr,"expect only compiled java frames");

  JavaThread* deoptee_thread = chunk->at(0)->thread();
  assert(exec_mode == Deoptimization::Unpack_none || (deoptee_thread == thread),
         "a frame can only be deoptimized by the owner thread");

  GrowableArray<ScopeValue*>* objects = chunk->at(0)->scope()->objects_to_rematerialize(deoptee, map);

  // The flag return_oop() indicates call sites which return oop
  // in compiled code. Such sites include java method calls,
  // runtime calls (for example, used to allocate new objects/arrays
  // on slow code path) and any other calls generated in compiled code.
  // It is not guaranteed that we can get such information here only
  // by analyzing bytecode in deoptimized frames. This is why this flag
  // is set during method compilation (see Compile::Process_OopMap_Node()).
  // If the previous frame was popped or if we are dispatching an exception,
  // we don't have an oop result.
  ScopeDesc* scope = chunk->at(0)->scope();
  bool save_oop_result = scope->return_oop() && !thread->popframe_forcing_deopt_reexecution() && (exec_mode == Deoptimization::Unpack_deopt);
  // In case of the return of multiple values, we must take care
  // of all oop return values.
  GrowableArray<Handle> return_oops;
  InlineKlass* vk = nullptr;
  if (save_oop_result && scope->return_scalarized()) {
    vk = InlineKlass::returned_inline_klass(map);
    if (vk != nullptr) {
      vk->save_oop_fields(map, return_oops);
      save_oop_result = false;
    }
  }
  if (save_oop_result) {
    // Reallocation may trigger GC. If deoptimization happened on return from
    // call which returns oop we need to save it since it is not in oopmap.
    oop result = deoptee.saved_oop_result(&map);
    assert(oopDesc::is_oop_or_null(result), "must be oop");
    return_oops.push(Handle(thread, result));
    assert(Universe::heap()->is_in_or_null(result), "must be heap pointer");
    if (TraceDeoptimization) {
      tty->print_cr("SAVED OOP RESULT " INTPTR_FORMAT " in thread " INTPTR_FORMAT, p2i(result), p2i(thread));
      tty->cr();
    }
  }
  if (objects != nullptr || vk != nullptr) {
    if (exec_mode == Deoptimization::Unpack_none) {
      assert(thread->thread_state() == _thread_in_vm, "assumption");
      JavaThread* THREAD = thread; // For exception macros.
      // Clear pending OOM if reallocation fails and return true indicating allocation failure
      if (vk != nullptr) {
        realloc_failures = Deoptimization::realloc_inline_type_result(vk, map, return_oops, CHECK_AND_CLEAR_(true));
      }
      if (objects != nullptr) {
        realloc_failures = realloc_failures || Deoptimization::realloc_objects(thread, &deoptee, &map, objects, CHECK_AND_CLEAR_(true));
        guarantee(compiled_method != nullptr, "deopt must be associated with an nmethod");
        bool is_jvmci = compiled_method->is_compiled_by_jvmci();
        Deoptimization::reassign_fields(&deoptee, &map, objects, realloc_failures, is_jvmci, CHECK_AND_CLEAR_(true));
      }
      deoptimized_objects = true;
    } else {
      JavaThread* current = thread; // For JRT_BLOCK
      JRT_BLOCK
      if (vk != nullptr) {
        realloc_failures = Deoptimization::realloc_inline_type_result(vk, map, return_oops, THREAD);
      }
      if (objects != nullptr) {
        realloc_failures = realloc_failures || Deoptimization::realloc_objects(thread, &deoptee, &map, objects, THREAD);
        guarantee(compiled_method != nullptr, "deopt must be associated with an nmethod");
        bool is_jvmci = compiled_method->is_compiled_by_jvmci();
        Deoptimization::reassign_fields(&deoptee, &map, objects, realloc_failures, is_jvmci, THREAD);
      }
      JRT_END
    }
    if (TraceDeoptimization && objects != nullptr) {
      print_objects(deoptee_thread, &deoptee, &map, objects, realloc_failures, thread);
    }
  }
  if (save_oop_result || vk != nullptr) {
    // Restore result.
    assert(return_oops.length() == 1, "no inline type");
    deoptee.set_saved_oop_result(&map, return_oops.pop()());
  }
  return realloc_failures;
}

static void restore_eliminated_locks(JavaThread* thread, GrowableArray<compiledVFrame*>* chunk, bool realloc_failures,
                                     frame& deoptee, int exec_mode, bool& deoptimized_objects) {
  JavaThread* deoptee_thread = chunk->at(0)->thread();
  assert(!EscapeBarrier::objs_are_deoptimized(deoptee_thread, deoptee.id()), "must relock just once");
  assert(thread == Thread::current(), "should be");
  HandleMark hm(thread);
#ifndef PRODUCT
  bool first = true;
#endif // !PRODUCT
  // Start locking from outermost/oldest frame
  for (int i = (chunk->length() - 1); i >= 0; i--) {
    compiledVFrame* cvf = chunk->at(i);
    assert (cvf->scope() != nullptr,"expect only compiled java frames");
    GrowableArray<MonitorInfo*>* monitors = cvf->monitors();
    if (monitors->is_nonempty()) {
      bool relocked = Deoptimization::relock_objects(thread, monitors, deoptee_thread, deoptee,
                                                     exec_mode, realloc_failures);
      deoptimized_objects = deoptimized_objects || relocked;
#ifndef PRODUCT
      if (PrintDeoptimizationDetails) {
        ResourceMark rm;
        stringStream st;
        for (int j = 0; j < monitors->length(); j++) {
          MonitorInfo* mi = monitors->at(j);
          if (mi->eliminated()) {
            if (first) {
              first = false;
              st.print_cr("RELOCK OBJECTS in thread " INTPTR_FORMAT, p2i(thread));
            }
            if (exec_mode == Deoptimization::Unpack_none) {
              ObjectMonitor* monitor = deoptee_thread->current_waiting_monitor();
              if (monitor != nullptr && monitor->object() == mi->owner()) {
                st.print_cr("     object <" INTPTR_FORMAT "> DEFERRED relocking after wait", p2i(mi->owner()));
                continue;
              }
            }
            if (mi->owner_is_scalar_replaced()) {
              Klass* k = java_lang_Class::as_Klass(mi->owner_klass());
              st.print_cr("     failed reallocation for klass %s", k->external_name());
            } else {
              st.print_cr("     object <" INTPTR_FORMAT "> locked", p2i(mi->owner()));
            }
          }
        }
        tty->print_raw(st.freeze());
      }
#endif // !PRODUCT
    }
  }
}

// Deoptimize objects, that is reallocate and relock them, just before they escape through JVMTI.
// The given vframes cover one physical frame.
bool Deoptimization::deoptimize_objects_internal(JavaThread* thread, GrowableArray<compiledVFrame*>* chunk,
                                                 bool& realloc_failures) {
  frame deoptee = chunk->at(0)->fr();
  JavaThread* deoptee_thread = chunk->at(0)->thread();
  nmethod* nm = deoptee.cb()->as_nmethod_or_null();
  RegisterMap map(chunk->at(0)->register_map());
  bool deoptimized_objects = false;

  bool const jvmci_enabled = JVMCI_ONLY(EnableJVMCI) NOT_JVMCI(false);

  // Reallocate the non-escaping objects and restore their fields.
  if (jvmci_enabled COMPILER2_PRESENT(|| (DoEscapeAnalysis && EliminateAllocations)
                                      || EliminateAutoBox || EnableVectorAggressiveReboxing)) {
    realloc_failures = rematerialize_objects(thread, Unpack_none, nm, deoptee, map, chunk, deoptimized_objects);
  }

  // MonitorInfo structures used in eliminate_locks are not GC safe.
  NoSafepointVerifier no_safepoint;

  // Now relock objects if synchronization on them was eliminated.
  if (jvmci_enabled COMPILER2_PRESENT(|| ((DoEscapeAnalysis || EliminateNestedLocks) && EliminateLocks))) {
    restore_eliminated_locks(thread, chunk, realloc_failures, deoptee, Unpack_none, deoptimized_objects);
  }
  return deoptimized_objects;
}
#endif // COMPILER2_OR_JVMCI

// This is factored, since it is both called from a JRT_LEAF (deoptimization) and a JRT_ENTRY (uncommon_trap)
Deoptimization::UnrollBlock* Deoptimization::fetch_unroll_info_helper(JavaThread* current, int exec_mode) {
  JFR_ONLY(Jfr::check_and_process_sample_request(current);)
  // When we get here we are about to unwind the deoptee frame. In order to
  // catch not yet safe to use frames, the following stack watermark barrier
  // poll will make such frames safe to use.
  StackWatermarkSet::before_unwind(current);

  // Note: there is a safepoint safety issue here. No matter whether we enter
  // via vanilla deopt or uncommon trap we MUST NOT stop at a safepoint once
  // the vframeArray is created.
  //

  // Allocate our special deoptimization ResourceMark
  DeoptResourceMark* dmark = new DeoptResourceMark(current);
  assert(current->deopt_mark() == nullptr, "Pending deopt!");
  current->set_deopt_mark(dmark);

  frame stub_frame = current->last_frame(); // Makes stack walkable as side effect
  RegisterMap map(current,
                  RegisterMap::UpdateMap::include,
                  RegisterMap::ProcessFrames::include,
                  RegisterMap::WalkContinuation::skip);
  RegisterMap dummy_map(current,
                        RegisterMap::UpdateMap::skip,
                        RegisterMap::ProcessFrames::include,
                        RegisterMap::WalkContinuation::skip);
  // Now get the deoptee with a valid map
  frame deoptee = stub_frame.sender(&map);
  // Set the deoptee nmethod
  assert(current->deopt_compiled_method() == nullptr, "Pending deopt!");
  nmethod* nm = deoptee.cb()->as_nmethod_or_null();
  current->set_deopt_compiled_method(nm);

  if (VerifyStack) {
    current->validate_frame_layout();
  }

  // Create a growable array of VFrames where each VFrame represents an inlined
  // Java frame.  This storage is allocated with the usual system arena.
  assert(deoptee.is_compiled_frame(), "Wrong frame type");
  GrowableArray<compiledVFrame*>* chunk = new GrowableArray<compiledVFrame*>(10);
  vframe* vf = vframe::new_vframe(&deoptee, &map, current);
  while (!vf->is_top()) {
    assert(vf->is_compiled_frame(), "Wrong frame type");
    chunk->push(compiledVFrame::cast(vf));
    vf = vf->sender();
  }
  assert(vf->is_compiled_frame(), "Wrong frame type");
  chunk->push(compiledVFrame::cast(vf));

  bool realloc_failures = false;

#if COMPILER2_OR_JVMCI
  bool const jvmci_enabled = JVMCI_ONLY(EnableJVMCI) NOT_JVMCI(false);

  // Reallocate the non-escaping objects and restore their fields. Then
  // relock objects if synchronization on them was eliminated.
  if (jvmci_enabled COMPILER2_PRESENT( || (DoEscapeAnalysis && EliminateAllocations)
                                       || EliminateAutoBox || EnableVectorAggressiveReboxing )) {
    bool unused;
    realloc_failures = rematerialize_objects(current, exec_mode, nm, deoptee, map, chunk, unused);
  }
#endif // COMPILER2_OR_JVMCI

  // Ensure that no safepoint is taken after pointers have been stored
  // in fields of rematerialized objects.  If a safepoint occurs from here on
  // out the java state residing in the vframeArray will be missed.
  // Locks may be rebaised in a safepoint.
  NoSafepointVerifier no_safepoint;

#if COMPILER2_OR_JVMCI
  if ((jvmci_enabled COMPILER2_PRESENT( || ((DoEscapeAnalysis || EliminateNestedLocks) && EliminateLocks) ))
      && !EscapeBarrier::objs_are_deoptimized(current, deoptee.id())) {
    bool unused = false;
    restore_eliminated_locks(current, chunk, realloc_failures, deoptee, exec_mode, unused);
  }
#endif // COMPILER2_OR_JVMCI

  ScopeDesc* trap_scope = chunk->at(0)->scope();
  Handle exceptionObject;
  if (trap_scope->rethrow_exception()) {
#ifndef PRODUCT
    if (PrintDeoptimizationDetails) {
      tty->print_cr("Exception to be rethrown in the interpreter for method %s::%s at bci %d", trap_scope->method()->method_holder()->name()->as_C_string(), trap_scope->method()->name()->as_C_string(), trap_scope->bci());
    }
#endif // !PRODUCT

    GrowableArray<ScopeValue*>* expressions = trap_scope->expressions();
    guarantee(expressions != nullptr && expressions->length() == 1, "should have only exception on stack");
    guarantee(exec_mode != Unpack_exception, "rethrow_exception set with Unpack_exception");
    ScopeValue* topOfStack = expressions->top();
    exceptionObject = StackValue::create_stack_value(&deoptee, &map, topOfStack)->get_obj();
    guarantee(exceptionObject() != nullptr, "exception oop can not be null");
  }

  vframeArray* array = create_vframeArray(current, deoptee, &map, chunk, realloc_failures);
#if COMPILER2_OR_JVMCI
  if (realloc_failures) {
    // This destroys all ScopedValue bindings.
    current->clear_scopedValueBindings();
    pop_frames_failed_reallocs(current, array);
  }
#endif

  assert(current->vframe_array_head() == nullptr, "Pending deopt!");
  current->set_vframe_array_head(array);

  // Now that the vframeArray has been created if we have any deferred local writes
  // added by jvmti then we can free up that structure as the data is now in the
  // vframeArray

  JvmtiDeferredUpdates::delete_updates_for_frame(current, array->original().id());

  // Compute the caller frame based on the sender sp of stub_frame and stored frame sizes info.
  CodeBlob* cb = stub_frame.cb();
  // Verify we have the right vframeArray
  assert(cb->frame_size() >= 0, "Unexpected frame size");
  intptr_t* unpack_sp = stub_frame.sp() + cb->frame_size();

  // If the deopt call site is a MethodHandle invoke call site we have
  // to adjust the unpack_sp.
  nmethod* deoptee_nm = deoptee.cb()->as_nmethod_or_null();
  if (deoptee_nm != nullptr && deoptee_nm->is_method_handle_return(deoptee.pc()))
    unpack_sp = deoptee.unextended_sp();

#ifdef ASSERT
  assert(cb->is_deoptimization_stub() ||
         cb->is_uncommon_trap_stub() ||
         strcmp("Stub<DeoptimizationStub.deoptimizationHandler>", cb->name()) == 0 ||
         strcmp("Stub<UncommonTrapStub.uncommonTrapHandler>", cb->name()) == 0,
         "unexpected code blob: %s", cb->name());
#endif

  // This is a guarantee instead of an assert because if vframe doesn't match
  // we will unpack the wrong deoptimized frame and wind up in strange places
  // where it will be very difficult to figure out what went wrong. Better
  // to die an early death here than some very obscure death later when the
  // trail is cold.
  guarantee(array->unextended_sp() == unpack_sp, "vframe_array_head must contain the vframeArray to unpack");

  int number_of_frames = array->frames();

  // Compute the vframes' sizes.  Note that frame_sizes[] entries are ordered from outermost to innermost
  // virtual activation, which is the reverse of the elements in the vframes array.
  intptr_t* frame_sizes = NEW_C_HEAP_ARRAY(intptr_t, number_of_frames, mtCompiler);
  // +1 because we always have an interpreter return address for the final slot.
  address* frame_pcs = NEW_C_HEAP_ARRAY(address, number_of_frames + 1, mtCompiler);
  int popframe_extra_args = 0;
  // Create an interpreter return address for the stub to use as its return
  // address so the skeletal frames are perfectly walkable
  frame_pcs[number_of_frames] = Interpreter::deopt_entry(vtos, 0);

  // PopFrame requires that the preserved incoming arguments from the recently-popped topmost
  // activation be put back on the expression stack of the caller for reexecution
  if (JvmtiExport::can_pop_frame() && current->popframe_forcing_deopt_reexecution()) {
    popframe_extra_args = in_words(current->popframe_preserved_args_size_in_words());
  }

  // Find the current pc for sender of the deoptee. Since the sender may have been deoptimized
  // itself since the deoptee vframeArray was created we must get a fresh value of the pc rather
  // than simply use array->sender.pc(). This requires us to walk the current set of frames
  //
  frame deopt_sender = stub_frame.sender(&dummy_map); // First is the deoptee frame
  deopt_sender = deopt_sender.sender(&dummy_map);     // Now deoptee caller

  // It's possible that the number of parameters at the call site is
  // different than number of arguments in the callee when method
  // handles are used.  If the caller is interpreted get the real
  // value so that the proper amount of space can be added to it's
  // frame.
  bool caller_was_method_handle = false;
  if (deopt_sender.is_interpreted_frame()) {
    methodHandle method(current, deopt_sender.interpreter_frame_method());
    Bytecode_invoke cur(method, deopt_sender.interpreter_frame_bci());
    if (cur.has_member_arg()) {
      // This should cover all real-world cases.  One exception is a pathological chain of
      // MH.linkToXXX() linker calls, which only trusted code could do anyway.  To handle that case, we
      // would need to get the size from the resolved method entry.  Another exception would
      // be an invokedynamic with an adapter that is really a MethodHandle linker.
      caller_was_method_handle = true;
    }
  }

  //
  // frame_sizes/frame_pcs[0] oldest frame (int or c2i)
  // frame_sizes/frame_pcs[1] next oldest frame (int)
  // frame_sizes/frame_pcs[n] youngest frame (int)
  //
  // Now a pc in frame_pcs is actually the return address to the frame's caller (a frame
  // owns the space for the return address to it's caller).  Confusing ain't it.
  //
  // The vframe array can address vframes with indices running from
  // 0.._frames-1. Index  0 is the youngest frame and _frame - 1 is the oldest (root) frame.
  // When we create the skeletal frames we need the oldest frame to be in the zero slot
  // in the frame_sizes/frame_pcs so the assembly code can do a trivial walk.
  // so things look a little strange in this loop.
  //
  int callee_parameters = 0;
  int callee_locals = 0;
  for (int index = 0; index < array->frames(); index++ ) {
    // frame[number_of_frames - 1 ] = on_stack_size(youngest)
    // frame[number_of_frames - 2 ] = on_stack_size(sender(youngest))
    // frame[number_of_frames - 3 ] = on_stack_size(sender(sender(youngest)))
    frame_sizes[number_of_frames - 1 - index] = BytesPerWord * array->element(index)->on_stack_size(callee_parameters,
                                                                                                    callee_locals,
                                                                                                    index == 0,
                                                                                                    popframe_extra_args);
    // This pc doesn't have to be perfect just good enough to identify the frame
    // as interpreted so the skeleton frame will be walkable
    // The correct pc will be set when the skeleton frame is completely filled out
    // The final pc we store in the loop is wrong and will be overwritten below
    frame_pcs[number_of_frames - 1 - index ] = Interpreter::deopt_entry(vtos, 0) - frame::pc_return_offset;

    callee_parameters = array->element(index)->method()->size_of_parameters();
    callee_locals = array->element(index)->method()->max_locals();
    popframe_extra_args = 0;
  }

  // Compute whether the root vframe returns a float or double value.
  BasicType return_type;
  {
    methodHandle method(current, array->element(0)->method());
    Bytecode_invoke invoke = Bytecode_invoke_check(method, array->element(0)->bci());
    return_type = invoke.is_valid() ? invoke.result_type() : T_ILLEGAL;
  }

  // Compute information for handling adapters and adjusting the frame size of the caller.
  int caller_adjustment = 0;

  // Compute the amount the oldest interpreter frame will have to adjust
  // its caller's stack by. If the caller is a compiled frame then
  // we pretend that the callee has no parameters so that the
  // extension counts for the full amount of locals and not just
  // locals-parms. This is because without a c2i adapter the parm
  // area as created by the compiled frame will not be usable by
  // the interpreter. (Depending on the calling convention there
  // may not even be enough space).

  // QQQ I'd rather see this pushed down into last_frame_adjust
  // and have it take the sender (aka caller).

  if (!deopt_sender.is_interpreted_frame() || caller_was_method_handle) {
    caller_adjustment = last_frame_adjust(0, callee_locals);
  } else if (callee_locals > callee_parameters) {
    // The caller frame may need extending to accommodate
    // non-parameter locals of the first unpacked interpreted frame.
    // Compute that adjustment.
    caller_adjustment = last_frame_adjust(callee_parameters, callee_locals);
  }

  // If the sender is deoptimized we must retrieve the address of the handler
  // since the frame will "magically" show the original pc before the deopt
  // and we'd undo the deopt.

  frame_pcs[0] = Continuation::is_cont_barrier_frame(deoptee) ? StubRoutines::cont_returnBarrier() : deopt_sender.raw_pc();
  if (Continuation::is_continuation_enterSpecial(deopt_sender)) {
    ContinuationEntry::from_frame(deopt_sender)->set_argsize(0);
  }

  assert(CodeCache::find_blob(frame_pcs[0]) != nullptr, "bad pc");

#if INCLUDE_JVMCI
  if (exceptionObject() != nullptr) {
    current->set_exception_oop(exceptionObject());
    exec_mode = Unpack_exception;
    assert(array->element(0)->rethrow_exception(), "must be");
  }
#endif

  if (current->frames_to_pop_failed_realloc() > 0 && exec_mode != Unpack_uncommon_trap) {
    assert(current->has_pending_exception(), "should have thrown OOME");
    current->set_exception_oop(current->pending_exception());
    current->clear_pending_exception();
    exec_mode = Unpack_exception;
  }

#if INCLUDE_JVMCI
  if (current->frames_to_pop_failed_realloc() > 0) {
    current->set_pending_monitorenter(false);
  }
#endif

  int caller_actual_parameters = -1; // value not used except for interpreted frames, see below
  if (deopt_sender.is_interpreted_frame()) {
    caller_actual_parameters = callee_parameters + (caller_was_method_handle ? 1 : 0);
  }

  UnrollBlock* info = new UnrollBlock(array->frame_size() * BytesPerWord,
                                      caller_adjustment * BytesPerWord,
                                      caller_actual_parameters,
                                      number_of_frames,
                                      frame_sizes,
                                      frame_pcs,
                                      return_type,
                                      exec_mode);
  // On some platforms, we need a way to pass some platform dependent
  // information to the unpacking code so the skeletal frames come out
  // correct (initial fp value, unextended sp, ...)
  info->set_initial_info((intptr_t) array->sender().initial_deoptimization_info());

  if (array->frames() > 1) {
    if (VerifyStack && TraceDeoptimization) {
      tty->print_cr("Deoptimizing method containing inlining");
    }
  }

  array->set_unroll_block(info);
  return info;
}

// Called to cleanup deoptimization data structures in normal case
// after unpacking to stack and when stack overflow error occurs
void Deoptimization::cleanup_deopt_info(JavaThread *thread,
                                        vframeArray *array) {

  // Get array if coming from exception
  if (array == nullptr) {
    array = thread->vframe_array_head();
  }
  thread->set_vframe_array_head(nullptr);

  // Free the previous UnrollBlock
  vframeArray* old_array = thread->vframe_array_last();
  thread->set_vframe_array_last(array);

  if (old_array != nullptr) {
    UnrollBlock* old_info = old_array->unroll_block();
    old_array->set_unroll_block(nullptr);
    delete old_info;
    delete old_array;
  }

  // Deallocate any resource creating in this routine and any ResourceObjs allocated
  // inside the vframeArray (StackValueCollections)

  delete thread->deopt_mark();
  thread->set_deopt_mark(nullptr);
  thread->set_deopt_compiled_method(nullptr);


  if (JvmtiExport::can_pop_frame()) {
    // Regardless of whether we entered this routine with the pending
    // popframe condition bit set, we should always clear it now
    thread->clear_popframe_condition();
  }

  // unpack_frames() is called at the end of the deoptimization handler
  // and (in C2) at the end of the uncommon trap handler. Note this fact
  // so that an asynchronous stack walker can work again. This counter is
  // incremented at the beginning of fetch_unroll_info() and (in C2) at
  // the beginning of uncommon_trap().
  thread->dec_in_deopt_handler();
}

// Moved from cpu directories because none of the cpus has callee save values.
// If a cpu implements callee save values, move this to deoptimization_<cpu>.cpp.
void Deoptimization::unwind_callee_save_values(frame* f, vframeArray* vframe_array) {

  // This code is sort of the equivalent of C2IAdapter::setup_stack_frame back in
  // the days we had adapter frames. When we deoptimize a situation where a
  // compiled caller calls a compiled caller will have registers it expects
  // to survive the call to the callee. If we deoptimize the callee the only
  // way we can restore these registers is to have the oldest interpreter
  // frame that we create restore these values. That is what this routine
  // will accomplish.

  // At the moment we have modified c2 to not have any callee save registers
  // so this problem does not exist and this routine is just a place holder.

  assert(f->is_interpreted_frame(), "must be interpreted");
}

#ifndef PRODUCT
#ifdef ASSERT
// Return true if the execution after the provided bytecode continues at the
// next bytecode in the code. This is not the case for gotos, returns, and
// throws.
static bool falls_through(Bytecodes::Code bc) {
  switch (bc) {
    case Bytecodes::_goto:
    case Bytecodes::_goto_w:
    case Bytecodes::_athrow:
    case Bytecodes::_areturn:
    case Bytecodes::_dreturn:
    case Bytecodes::_freturn:
    case Bytecodes::_ireturn:
    case Bytecodes::_lreturn:
    case Bytecodes::_jsr:
    case Bytecodes::_ret:
    case Bytecodes::_return:
    case Bytecodes::_lookupswitch:
    case Bytecodes::_tableswitch:
      return false;
    default:
      return true;
  }
}
#endif
#endif

// Return BasicType of value being returned
JRT_LEAF(BasicType, Deoptimization::unpack_frames(JavaThread* thread, int exec_mode))
  assert(thread == JavaThread::current(), "pre-condition");

  // We are already active in the special DeoptResourceMark any ResourceObj's we
  // allocate will be freed at the end of the routine.

  // JRT_LEAF methods don't normally allocate handles and there is a
  // NoHandleMark to enforce that. It is actually safe to use Handles
  // in a JRT_LEAF method, and sometimes desirable, but to do so we
  // must use ResetNoHandleMark to bypass the NoHandleMark, and
  // then use a HandleMark to ensure any Handles we do create are
  // cleaned up in this scope.
  ResetNoHandleMark rnhm;
  HandleMark hm(thread);

  frame stub_frame = thread->last_frame();

  Continuation::notify_deopt(thread, stub_frame.sp());

  // Since the frame to unpack is the top frame of this thread, the vframe_array_head
  // must point to the vframeArray for the unpack frame.
  vframeArray* array = thread->vframe_array_head();
  UnrollBlock* info = array->unroll_block();

  // We set the last_Java frame. But the stack isn't really parsable here. So we
  // clear it to make sure JFR understands not to try and walk stacks from events
  // in here.
  intptr_t* sp = thread->frame_anchor()->last_Java_sp();
  thread->frame_anchor()->set_last_Java_sp(nullptr);

  // Unpack the interpreter frames and any adapter frame (c2 only) we might create.
  array->unpack_to_stack(stub_frame, exec_mode, info->caller_actual_parameters());

  thread->frame_anchor()->set_last_Java_sp(sp);

  BasicType bt = info->return_type();

  // If we have an exception pending, claim that the return type is an oop
  // so the deopt_blob does not overwrite the exception_oop.

  if (exec_mode == Unpack_exception)
    bt = T_OBJECT;

  // Cleanup thread deopt data
  cleanup_deopt_info(thread, array);

#ifndef PRODUCT
  if (VerifyStack) {
    ResourceMark res_mark;
    // Clear pending exception to not break verification code (restored afterwards)
    PreserveExceptionMark pm(thread);

    thread->validate_frame_layout();

    // Verify that the just-unpacked frames match the interpreter's
    // notions of expression stack and locals
    vframeArray* cur_array = thread->vframe_array_last();
    RegisterMap rm(thread,
                   RegisterMap::UpdateMap::skip,
                   RegisterMap::ProcessFrames::include,
                   RegisterMap::WalkContinuation::skip);
    rm.set_include_argument_oops(false);
    int callee_size_of_parameters = 0;
    for (int frame_idx = 0; frame_idx < cur_array->frames(); frame_idx++) {
      bool is_top_frame = (frame_idx == 0);
      vframeArrayElement* el = cur_array->element(frame_idx);
      frame* iframe = el->iframe();
      guarantee(iframe->is_interpreted_frame(), "Wrong frame type");
      methodHandle mh(thread, iframe->interpreter_frame_method());
      bool reexecute = el->should_reexecute();

      int cur_invoke_parameter_size = 0;
      int top_frame_expression_stack_adjustment = 0;
      int max_bci = mh->code_size();
      BytecodeStream str(mh, iframe->interpreter_frame_bci());
      assert(str.bci() < max_bci, "bci in interpreter frame out of bounds");
      Bytecodes::Code cur_code = str.next();

      if (!reexecute && !Bytecodes::is_invoke(cur_code)) {
        // We can only compute OopMaps for the before state, so we need to roll forward
        // to the next bytecode.
        assert(is_top_frame, "must be");
        assert(falls_through(cur_code), "must be");
        assert(cur_code != Bytecodes::_illegal, "illegal bytecode");
        assert(str.bci() < max_bci, "bci in interpreter frame out of bounds");

        // Need to subtract off the size of the result type of
        // the bytecode because this is not described in the
        // debug info but returned to the interpreter in the TOS
        // caching register
        BasicType bytecode_result_type = Bytecodes::result_type(cur_code);
        if (bytecode_result_type != T_ILLEGAL) {
          top_frame_expression_stack_adjustment = type2size[bytecode_result_type];
        }
        assert(top_frame_expression_stack_adjustment >= 0, "stack adjustment must be positive");

        cur_code = str.next();
        // Reflect the fact that we have rolled forward and now need
        // top_frame_expression_stack_adjustment
        reexecute = true;
      }

      assert(cur_code != Bytecodes::_illegal, "illegal bytecode");
      assert(str.bci() < max_bci, "bci in interpreter frame out of bounds");

      // Get the oop map for this bci
      InterpreterOopMap mask;
      OopMapCache::compute_one_oop_map(mh, str.bci(), &mask);
      // Check to see if we can grab the number of outgoing arguments
      // at an uncommon trap for an invoke (where the compiler
      // generates debug info before the invoke has executed)
      if (Bytecodes::is_invoke(cur_code)) {
        Bytecode_invoke invoke(mh, str.bci());
        cur_invoke_parameter_size = invoke.size_of_parameters();
        if (!is_top_frame && invoke.has_member_arg()) {
          callee_size_of_parameters++;
        }
      }

      // Verify stack depth and oops in frame
      auto match = [&]() {
        int iframe_expr_ssize = iframe->interpreter_frame_expression_stack_size();
#if INCLUDE_JVMCI
        if (is_top_frame && el->rethrow_exception()) {
          return iframe_expr_ssize == 1;
        }
#endif
        // This should only be needed for C1
        if (is_top_frame && exec_mode == Unpack_exception && iframe_expr_ssize == 0) {
          return true;
        }
        if (reexecute) {
          int expr_ssize_before = iframe_expr_ssize + top_frame_expression_stack_adjustment;
          int oopmap_expr_invoke_ssize = mask.expression_stack_size() + cur_invoke_parameter_size;
          return expr_ssize_before == oopmap_expr_invoke_ssize;
        } else {
          int oopmap_expr_callee_ssize = mask.expression_stack_size() + callee_size_of_parameters;
          return iframe_expr_ssize == oopmap_expr_callee_ssize;
        }
      };
      if (!match()) {
        // Print out some information that will help us debug the problem
        tty->print_cr("Wrong number of expression stack elements during deoptimization");
        tty->print_cr("  Error occurred while verifying frame %d (0..%d, 0 is topmost)", frame_idx, cur_array->frames() - 1);
        tty->print_cr("  Current code %s", Bytecodes::name(cur_code));
        tty->print_cr("  Fabricated interpreter frame had %d expression stack elements",
                      iframe->interpreter_frame_expression_stack_size());
        tty->print_cr("  Interpreter oop map had %d expression stack elements", mask.expression_stack_size());
        tty->print_cr("  callee_size_of_parameters = %d", callee_size_of_parameters);
        tty->print_cr("  top_frame_expression_stack_adjustment = %d", top_frame_expression_stack_adjustment);
        tty->print_cr("  exec_mode = %d", exec_mode);
        tty->print_cr("  original should_reexecute = %s", el->should_reexecute() ? "true" : "false");
        tty->print_cr("  reexecute = %s%s", reexecute ? "true" : "false",
                      (reexecute != el->should_reexecute()) ? " (changed)" : "");
#if INCLUDE_JVMCI
        tty->print_cr("  rethrow_exception = %s", el->rethrow_exception() ? "true" : "false");
#endif
        tty->print_cr("  cur_invoke_parameter_size = %d", cur_invoke_parameter_size);
        tty->print_cr("  Thread = " INTPTR_FORMAT ", thread ID = %d", p2i(thread), thread->osthread()->thread_id());
        tty->print_cr("  Interpreted frames:");
        for (int k = 0; k < cur_array->frames(); k++) {
          vframeArrayElement* el = cur_array->element(k);
          tty->print_cr("    %s (bci %d)", el->method()->name_and_sig_as_C_string(), el->bci());
        }
        cur_array->print_on_2(tty);
        guarantee(false, "wrong number of expression stack elements during deopt");
      }
      VerifyOopClosure verify;
      iframe->oops_interpreted_do(&verify, &rm, false);
      callee_size_of_parameters = mh->size_of_parameters();
    }
  }
#endif // !PRODUCT

  return bt;
JRT_END

class DeoptimizeMarkedHandshakeClosure : public HandshakeClosure {
 public:
  DeoptimizeMarkedHandshakeClosure() : HandshakeClosure("Deoptimize") {}
  void do_thread(Thread* thread) {
    JavaThread* jt = JavaThread::cast(thread);
    jt->deoptimize_marked_methods();
  }
};

void Deoptimization::deoptimize_all_marked() {
  ResourceMark rm;

  // Make the dependent methods not entrant
  CodeCache::make_marked_nmethods_deoptimized();

  DeoptimizeMarkedHandshakeClosure deopt;
  if (SafepointSynchronize::is_at_safepoint()) {
    Threads::java_threads_do(&deopt);
  } else {
    Handshake::execute(&deopt);
  }
}

Deoptimization::DeoptAction Deoptimization::_unloaded_action
  = Deoptimization::Action_reinterpret;

#if INCLUDE_JVMCI
template<typename CacheType>
class BoxCacheBase : public CHeapObj<mtCompiler> {
protected:
  static InstanceKlass* find_cache_klass(Thread* thread, Symbol* klass_name) {
    ResourceMark rm(thread);
    char* klass_name_str = klass_name->as_C_string();
    InstanceKlass* ik = SystemDictionary::find_instance_klass(thread, klass_name, Handle());
    guarantee(ik != nullptr, "%s must be loaded", klass_name_str);
    if (!ik->is_in_error_state()) {
      guarantee(ik->is_initialized(), "%s must be initialized", klass_name_str);
      CacheType::compute_offsets(ik);
    }
    return ik;
  }
};

template<typename PrimitiveType, typename CacheType, typename BoxType> class BoxCache  : public BoxCacheBase<CacheType> {
  PrimitiveType _low;
  PrimitiveType _high;
  jobject _cache;
protected:
  static BoxCache<PrimitiveType, CacheType, BoxType> *_singleton;
  BoxCache(Thread* thread) {
    InstanceKlass* ik = BoxCacheBase<CacheType>::find_cache_klass(thread, CacheType::symbol());
    if (ik->is_in_error_state()) {
      _low = 1;
      _high = 0;
      _cache = nullptr;
    } else {
      objArrayOop cache = CacheType::cache(ik);
      assert(cache->length() > 0, "Empty cache");
      _low = BoxType::value(cache->obj_at(0));
      _high = checked_cast<PrimitiveType>(_low + cache->length() - 1);
      _cache = JNIHandles::make_global(Handle(thread, cache));
    }
  }
  ~BoxCache() {
    JNIHandles::destroy_global(_cache);
  }
public:
  static BoxCache<PrimitiveType, CacheType, BoxType>* singleton(Thread* thread) {
    if (_singleton == nullptr) {
      BoxCache<PrimitiveType, CacheType, BoxType>* s = new BoxCache<PrimitiveType, CacheType, BoxType>(thread);
      if (!AtomicAccess::replace_if_null(&_singleton, s)) {
        delete s;
      }
    }
    return _singleton;
  }
  oop lookup(PrimitiveType value) {
    if (_low <= value && value <= _high) {
      int offset = checked_cast<int>(value - _low);
      return objArrayOop(JNIHandles::resolve_non_null(_cache))->obj_at(offset);
    }
    return nullptr;
  }
  oop lookup_raw(intptr_t raw_value, bool& cache_init_error) {
    if (_cache == nullptr) {
      cache_init_error = true;
      return nullptr;
    }
    // Have to cast to avoid little/big-endian problems.
    if (sizeof(PrimitiveType) > sizeof(jint)) {
      jlong value = (jlong)raw_value;
      return lookup(value);
    }
    PrimitiveType value = (PrimitiveType)*((jint*)&raw_value);
    return lookup(value);
  }
};

typedef BoxCache<jint, java_lang_Integer_IntegerCache, java_lang_Integer> IntegerBoxCache;
typedef BoxCache<jlong, java_lang_Long_LongCache, java_lang_Long> LongBoxCache;
typedef BoxCache<jchar, java_lang_Character_CharacterCache, java_lang_Character> CharacterBoxCache;
typedef BoxCache<jshort, java_lang_Short_ShortCache, java_lang_Short> ShortBoxCache;
typedef BoxCache<jbyte, java_lang_Byte_ByteCache, java_lang_Byte> ByteBoxCache;

template<> BoxCache<jint, java_lang_Integer_IntegerCache, java_lang_Integer>* BoxCache<jint, java_lang_Integer_IntegerCache, java_lang_Integer>::_singleton = nullptr;
template<> BoxCache<jlong, java_lang_Long_LongCache, java_lang_Long>* BoxCache<jlong, java_lang_Long_LongCache, java_lang_Long>::_singleton = nullptr;
template<> BoxCache<jchar, java_lang_Character_CharacterCache, java_lang_Character>* BoxCache<jchar, java_lang_Character_CharacterCache, java_lang_Character>::_singleton = nullptr;
template<> BoxCache<jshort, java_lang_Short_ShortCache, java_lang_Short>* BoxCache<jshort, java_lang_Short_ShortCache, java_lang_Short>::_singleton = nullptr;
template<> BoxCache<jbyte, java_lang_Byte_ByteCache, java_lang_Byte>* BoxCache<jbyte, java_lang_Byte_ByteCache, java_lang_Byte>::_singleton = nullptr;

class BooleanBoxCache : public BoxCacheBase<java_lang_Boolean> {
  jobject _true_cache;
  jobject _false_cache;
protected:
  static BooleanBoxCache *_singleton;
  BooleanBoxCache(Thread *thread) {
    InstanceKlass* ik = find_cache_klass(thread, java_lang_Boolean::symbol());
    if (ik->is_in_error_state()) {
      _true_cache = nullptr;
      _false_cache = nullptr;
    } else {
      _true_cache = JNIHandles::make_global(Handle(thread, java_lang_Boolean::get_TRUE(ik)));
      _false_cache = JNIHandles::make_global(Handle(thread, java_lang_Boolean::get_FALSE(ik)));
    }
  }
  ~BooleanBoxCache() {
    JNIHandles::destroy_global(_true_cache);
    JNIHandles::destroy_global(_false_cache);
  }
public:
  static BooleanBoxCache* singleton(Thread* thread) {
    if (_singleton == nullptr) {
      BooleanBoxCache* s = new BooleanBoxCache(thread);
      if (!AtomicAccess::replace_if_null(&_singleton, s)) {
        delete s;
      }
    }
    return _singleton;
  }
  oop lookup_raw(intptr_t raw_value, bool& cache_in_error) {
    if (_true_cache == nullptr) {
      cache_in_error = true;
      return nullptr;
    }
    // Have to cast to avoid little/big-endian problems.
    jboolean value = (jboolean)*((jint*)&raw_value);
    return lookup(value);
  }
  oop lookup(jboolean value) {
    if (value != 0) {
      return JNIHandles::resolve_non_null(_true_cache);
    }
    return JNIHandles::resolve_non_null(_false_cache);
  }
};

BooleanBoxCache* BooleanBoxCache::_singleton = nullptr;

oop Deoptimization::get_cached_box(AutoBoxObjectValue* bv, frame* fr, RegisterMap* reg_map, bool& cache_init_error, TRAPS) {
   Klass* k = java_lang_Class::as_Klass(bv->klass()->as_ConstantOopReadValue()->value()());
   BasicType box_type = vmClasses::box_klass_type(k);
   if (box_type != T_OBJECT) {
     StackValue* value = StackValue::create_stack_value(fr, reg_map, bv->field_at(box_type == T_LONG ? 1 : 0));
     switch(box_type) {
       case T_INT:     return IntegerBoxCache::singleton(THREAD)->lookup_raw(value->get_intptr(), cache_init_error);
       case T_CHAR:    return CharacterBoxCache::singleton(THREAD)->lookup_raw(value->get_intptr(), cache_init_error);
       case T_SHORT:   return ShortBoxCache::singleton(THREAD)->lookup_raw(value->get_intptr(), cache_init_error);
       case T_BYTE:    return ByteBoxCache::singleton(THREAD)->lookup_raw(value->get_intptr(), cache_init_error);
       case T_BOOLEAN: return BooleanBoxCache::singleton(THREAD)->lookup_raw(value->get_intptr(), cache_init_error);
       case T_LONG:    return LongBoxCache::singleton(THREAD)->lookup_raw(value->get_intptr(), cache_init_error);
       default:;
     }
   }
   return nullptr;
}
#endif // INCLUDE_JVMCI

#if COMPILER2_OR_JVMCI
bool Deoptimization::realloc_objects(JavaThread* thread, frame* fr, RegisterMap* reg_map, GrowableArray<ScopeValue*>* objects, TRAPS) {
  Handle pending_exception(THREAD, thread->pending_exception());
  const char* exception_file = thread->exception_file();
  int exception_line = thread->exception_line();
  thread->clear_pending_exception();

  bool failures = false;

  for (int i = 0; i < objects->length(); i++) {
    assert(objects->at(i)->is_object(), "invalid debug information");
    ObjectValue* sv = (ObjectValue*) objects->at(i);
    Klass* k = java_lang_Class::as_Klass(sv->klass()->as_ConstantOopReadValue()->value()());
    k = get_refined_array_klass(k, fr, reg_map, sv, THREAD);

    // Check if the object may be null and has an additional null_marker input that needs
    // to be checked before using the field values. Skip re-allocation if it is null.
    if (k->is_inline_klass() && sv->has_properties()) {
      jint null_marker = StackValue::create_stack_value(fr, reg_map, sv->properties())->get_jint();
      if (null_marker == 0) {
        continue;
      }
    }

    oop obj = nullptr;
    bool cache_init_error = false;
    if (k->is_instance_klass()) {
#if INCLUDE_JVMCI
      nmethod* nm = fr->cb()->as_nmethod_or_null();
      if (nm->is_compiled_by_jvmci() && sv->is_auto_box()) {
        AutoBoxObjectValue* abv = (AutoBoxObjectValue*) sv;
        obj = get_cached_box(abv, fr, reg_map, cache_init_error, THREAD);
        if (obj != nullptr) {
          // Set the flag to indicate the box came from a cache, so that we can skip the field reassignment for it.
          abv->set_cached(true);
        } else if (cache_init_error) {
          // Results in an OOME which is valid (as opposed to a class initialization error)
          // and is fine for the rare case a cache initialization failing.
          failures = true;
        }
      }
#endif // INCLUDE_JVMCI

      InstanceKlass* ik = InstanceKlass::cast(k);
      if (obj == nullptr && !cache_init_error) {
        obj = ik->allocate_instance(THREAD);
      }
    } else if (k->is_flatArray_klass()) {
      FlatArrayKlass* ak = FlatArrayKlass::cast(k);
      // Inline type array must be zeroed because not all memory is reassigned
      obj = ak->allocate_instance(sv->field_size(), ak->properties(), THREAD);
    } else if (k->is_typeArray_klass()) {
      TypeArrayKlass* ak = TypeArrayKlass::cast(k);
      assert(sv->field_size() % type2size[ak->element_type()] == 0, "non-integral array length");
      int len = sv->field_size() / type2size[ak->element_type()];
      InternalOOMEMark iom(THREAD);
      obj = ak->allocate_instance(len, THREAD);
    } else if (k->is_refArray_klass()) {
      RefArrayKlass* ak = RefArrayKlass::cast(k);
      InternalOOMEMark iom(THREAD);
      obj = ak->allocate_instance(sv->field_size(), ak->properties(), THREAD);
    }

    if (obj == nullptr) {
      failures = true;
    }

    if (k->is_inline_klass()) {
      intptr_t is_larval = StackValue::create_stack_value(fr, reg_map, sv->is_larval())->get_jint();
      jint larval = (jint)*((jint*)&is_larval);
      if (larval == 1) {
        obj->set_mark(obj->mark().enter_larval_state());
      }
    }

    assert(sv->value().is_null(), "redundant reallocation");
    assert(obj != nullptr || HAS_PENDING_EXCEPTION || cache_init_error, "allocation should succeed or we should get an exception");
    CLEAR_PENDING_EXCEPTION;
    sv->set_value(obj);
  }

  if (failures) {
    THROW_OOP_(Universe::out_of_memory_error_realloc_objects(), failures);
  } else if (pending_exception.not_null()) {
    thread->set_pending_exception(pending_exception(), exception_file, exception_line);
  }

  return failures;
}

// We're deoptimizing at the return of a call, inline type fields are
// in registers. When we go back to the interpreter, it will expect a
// reference to an inline type instance. Allocate and initialize it from
// the register values here.
bool Deoptimization::realloc_inline_type_result(InlineKlass* vk, const RegisterMap& map, GrowableArray<Handle>& return_oops, TRAPS) {
  oop new_vt = vk->realloc_result(map, return_oops, THREAD);
  if (new_vt == nullptr) {
    CLEAR_PENDING_EXCEPTION;
    THROW_OOP_(Universe::out_of_memory_error_realloc_objects(), true);
  }
  return_oops.clear();
  return_oops.push(Handle(THREAD, new_vt));
  return false;
}

#if INCLUDE_JVMCI
/**
 * For primitive types whose kind gets "erased" at runtime (shorts become stack ints),
 * we need to somehow be able to recover the actual kind to be able to write the correct
 * amount of bytes.
 * For that purpose, this method assumes that, for an entry spanning n bytes at index i,
 * the entries at index n + 1 to n + i are 'markers'.
 * For example, if we were writing a short at index 4 of a byte array of size 8, the
 * expected form of the array would be:
 *
 * {b0, b1, b2, b3, INT, marker, b6, b7}
 *
 * Thus, in order to get back the size of the entry, we simply need to count the number
 * of marked entries
 *
 * @param virtualArray the virtualized byte array
 * @param i index of the virtual entry we are recovering
 * @return The number of bytes the entry spans
 */
static int count_number_of_bytes_for_entry(ObjectValue *virtualArray, int i) {
  int index = i;
  while (++index < virtualArray->field_size() &&
           virtualArray->field_at(index)->is_marker()) {}
  return index - i;
}

/**
 * If there was a guarantee for byte array to always start aligned to a long, we could
 * do a simple check on the parity of the index. Unfortunately, that is not always the
 * case. Thus, we check alignment of the actual address we are writing to.
 * In the unlikely case index 0 is 5-aligned for example, it would then be possible to
 * write a long to index 3.
 */
static jbyte* check_alignment_get_addr(typeArrayOop obj, int index, int expected_alignment) {
    jbyte* res = obj->byte_at_addr(index);
    assert((((intptr_t) res) % expected_alignment) == 0, "Non-aligned write");
    return res;
}

static void byte_array_put(typeArrayOop obj, StackValue* value, int index, int byte_count) {
  switch (byte_count) {
    case 1:
      obj->byte_at_put(index, (jbyte) value->get_jint());
      break;
    case 2:
      *((jshort *) check_alignment_get_addr(obj, index, 2)) = (jshort) value->get_jint();
      break;
    case 4:
      *((jint *) check_alignment_get_addr(obj, index, 4)) = value->get_jint();
      break;
    case 8:
      *((jlong *) check_alignment_get_addr(obj, index, 8)) = (jlong) value->get_intptr();
      break;
    default:
      ShouldNotReachHere();
  }
}
#endif // INCLUDE_JVMCI


// restore elements of an eliminated type array
void Deoptimization::reassign_type_array_elements(frame* fr, RegisterMap* reg_map, ObjectValue* sv, typeArrayOop obj, BasicType type) {
  int index = 0;

  for (int i = 0; i < sv->field_size(); i++) {
    StackValue* value = StackValue::create_stack_value(fr, reg_map, sv->field_at(i));
    switch(type) {
    case T_LONG: case T_DOUBLE: {
      assert(value->type() == T_INT, "Agreement.");
      StackValue* low =
        StackValue::create_stack_value(fr, reg_map, sv->field_at(++i));
#ifdef _LP64
      jlong res = (jlong)low->get_intptr();
#else
      jlong res = jlong_from(value->get_jint(), low->get_jint());
#endif
      obj->long_at_put(index, res);
      break;
    }

    case T_INT: case T_FLOAT: { // 4 bytes.
      assert(value->type() == T_INT, "Agreement.");
      bool big_value = false;
      if (i + 1 < sv->field_size() && type == T_INT) {
        if (sv->field_at(i)->is_location()) {
          Location::Type type = ((LocationValue*) sv->field_at(i))->location().type();
          if (type == Location::dbl || type == Location::lng) {
            big_value = true;
          }
        } else if (sv->field_at(i)->is_constant_int()) {
          ScopeValue* next_scope_field = sv->field_at(i + 1);
          if (next_scope_field->is_constant_long() || next_scope_field->is_constant_double()) {
            big_value = true;
          }
        }
      }

      if (big_value) {
        StackValue* low = StackValue::create_stack_value(fr, reg_map, sv->field_at(++i));
  #ifdef _LP64
        jlong res = (jlong)low->get_intptr();
  #else
        jlong res = jlong_from(value->get_jint(), low->get_jint());
  #endif
        obj->int_at_put(index, *(jint*)&res);
        obj->int_at_put(++index, *((jint*)&res + 1));
      } else {
        obj->int_at_put(index, value->get_jint());
      }
      break;
    }

    case T_SHORT:
      assert(value->type() == T_INT, "Agreement.");
      obj->short_at_put(index, (jshort)value->get_jint());
      break;

    case T_CHAR:
      assert(value->type() == T_INT, "Agreement.");
      obj->char_at_put(index, (jchar)value->get_jint());
      break;

    case T_BYTE: {
      assert(value->type() == T_INT, "Agreement.");
#if INCLUDE_JVMCI
      // The value we get is erased as a regular int. We will need to find its actual byte count 'by hand'.
      int byte_count = count_number_of_bytes_for_entry(sv, i);
      byte_array_put(obj, value, index, byte_count);
      // According to byte_count contract, the values from i + 1 to i + byte_count are illegal values. Skip.
      i += byte_count - 1; // Balance the loop counter.
      index += byte_count;
      // index has been updated so continue at top of loop
      continue;
#else
      obj->byte_at_put(index, (jbyte)value->get_jint());
      break;
#endif // INCLUDE_JVMCI
    }

    case T_BOOLEAN: {
      assert(value->type() == T_INT, "Agreement.");
      obj->bool_at_put(index, (jboolean)value->get_jint());
      break;
    }

      default:
        ShouldNotReachHere();
    }
    index++;
  }
}

// restore fields of an eliminated object array
void Deoptimization::reassign_object_array_elements(frame* fr, RegisterMap* reg_map, ObjectValue* sv, objArrayOop obj) {
  for (int i = 0; i < sv->field_size(); i++) {
    StackValue* value = StackValue::create_stack_value(fr, reg_map, sv->field_at(i));
    assert(value->type() == T_OBJECT, "object element expected");
    obj->obj_at_put(i, value->get_obj()());
  }
}

class ReassignedField {
public:
  int _offset;
  BasicType _type;
  InstanceKlass* _klass;
  bool _is_flat;
  bool _is_null_free;
  int _secondary_fields_count;
public:
  ReassignedField() : _offset(0), _type(T_ILLEGAL), _klass(nullptr), _is_flat(false), _is_null_free(false), _secondary_fields_count(0) { }
};

<<<<<<< HEAD
static int compare(ReassignedField* left, ReassignedField* right) {
  return left->_offset - right->_offset;
}

static void init_multi_field(oop obj, int offset, BasicType elem_bt, address addr) {
  switch (elem_bt) {
    case T_BOOLEAN: obj->bool_field_put(offset, *(jboolean*)addr); break;
    case T_BYTE:    obj->byte_field_put(offset, *(jbyte*)addr); break;
    case T_SHORT:   obj->short_field_put(offset, *(jshort*)addr); break;
    case T_INT:     obj->int_field_put(offset, *(jint*)addr); break;
    case T_FLOAT:   obj->float_field_put(offset, *(jfloat*)addr); break;
    case T_LONG:    obj->long_field_put(offset, *(jlong*)addr); break;
    case T_DOUBLE:  obj->double_field_put(offset, *(jdouble*)addr); break;
    default: fatal("unsupported: %s", type2name(elem_bt));
  }
}

static void reassign_vectorized_multi_fields(frame* fr, RegisterMap* reg_map, Location location, oop obj, int offset, BasicType elem_bt, int fields_count) {
  int elem_size = type2aelembytes(elem_bt);
  if (location.is_register()) {
    // Value was in a callee-saved register.
    VMReg vreg = VMRegImpl::as_VMReg(location.register_number());

    for (int i = 0; i < fields_count; i++) {
      int vslot = (i * elem_size) / VMRegImpl::stack_slot_size;
      int off   = (i * elem_size) % VMRegImpl::stack_slot_size;
      address elem_addr = reg_map->location(vreg, vslot) + off; // assumes little endian element order
      int second_offset = offset + i * elem_size;
      init_multi_field(obj, second_offset, elem_bt, elem_addr);
    }
  } else {
    // Value was directly saved on the stack.
    address base_addr = ((address)fr->unextended_sp()) + location.stack_offset();
    for (int i = 0; i < fields_count; i++) {
      int second_offset = offset + i * elem_size;
      init_multi_field(obj, second_offset, elem_bt, base_addr + i * elem_size);
    }
  }
}

// Restore fields of an eliminated instance object using the same field order
// returned by HotSpotResolvedObjectTypeImpl.getInstanceFields(true)
static int reassign_fields_by_klass(InstanceKlass* klass, frame* fr, RegisterMap* reg_map, ObjectValue* sv, int svIndex, oop obj, bool skip_internal, int base_offset, GrowableArray<int>* null_marker_offsets, TRAPS) {
  GrowableArray<ReassignedField>* fields = new GrowableArray<ReassignedField>();
  InstanceKlass* ik = klass;
  int skip_next_fields_cnt = 0;
  while (ik != nullptr) {
    for (AllFieldStream fs(ik); !fs.done(); fs.next()) {
      if (skip_next_fields_cnt > 0) {
         skip_next_fields_cnt--;
         continue;
      }
      int bundle_size = 1;
      bool is_multifield_scalarized = false;
      if (fs.is_multifield_base()) {
         BasicType ft = Signature::basic_type(fs.signature());
         bundle_size = fs.field_descriptor().secondary_fields_count(fs.index());
         is_multifield_scalarized = ciEnv::is_multifield_scalarized(ft, bundle_size);
         skip_next_fields_cnt = !is_multifield_scalarized ? bundle_size - 1: 0;
      }
      if (!fs.access_flags().is_static() && (!skip_internal || !fs.field_flags().is_injected())) {
        ReassignedField field;
        field._offset = fs.offset();
        field._type = Signature::basic_type(fs.signature());
        field._secondary_fields_count = fs.is_multifield_base() && !is_multifield_scalarized ? bundle_size : 1;
        if (fs.is_flat()) {
          field._is_flat = true;
          field._is_null_free = fs.is_null_free_inline_type();
          // Resolve klass of flat inline type field
          field._klass = InlineKlass::cast(klass->get_inline_type_field_klass(fs.index()));
        }
        fields->append(field);
=======
// Gets the fields of `klass` that are eliminated by escape analysis and need to be reassigned
static GrowableArray<ReassignedField>* get_reassigned_fields(InstanceKlass* klass, GrowableArray<ReassignedField>* fields, bool is_jvmci) {
  InstanceKlass* super = klass->super();
  if (super != nullptr) {
    get_reassigned_fields(super, fields, is_jvmci);
  }
  for (AllFieldStream fs(klass); !fs.done(); fs.next()) {
    if (!fs.access_flags().is_static() && (is_jvmci || !fs.field_flags().is_injected())) {
      ReassignedField field;
      field._offset = fs.offset();
      field._type = Signature::basic_type(fs.signature());
      if (fs.is_flat()) {
        field._is_flat = true;
        field._is_null_free = fs.is_null_free_inline_type();
        // Resolve klass of flat inline type field
        field._klass = InlineKlass::cast(klass->get_inline_type_field_klass(fs.index()));
>>>>>>> cccb5014
      }
      fields->append(field);
    }
  }
  return fields;
}

// Restore fields of an eliminated instance object employing the same field order used by the
// compiler when it scalarizes an object at safepoints.
static int reassign_fields_by_klass(InstanceKlass* klass, frame* fr, RegisterMap* reg_map, ObjectValue* sv, int svIndex, oop obj, bool is_jvmci, int base_offset, TRAPS) {
  GrowableArray<ReassignedField>* fields = get_reassigned_fields(klass, new GrowableArray<ReassignedField>(), is_jvmci);
  for (int i = 0; i < fields->length(); i++) {
    BasicType type = fields->at(i)._type;
    int offset = base_offset + fields->at(i)._offset;
    // Check for flat inline type field before accessing the ScopeValue because it might not have any fields
    if (fields->at(i)._is_flat) {
      // Recursively re-assign flat inline type fields
      InstanceKlass* vk = fields->at(i)._klass;
      assert(vk != nullptr, "must be resolved");
      offset -= InlineKlass::cast(vk)->payload_offset(); // Adjust offset to omit oop header
      svIndex = reassign_fields_by_klass(vk, fr, reg_map, sv, svIndex, obj, is_jvmci, offset, CHECK_0);
      if (!fields->at(i)._is_null_free) {
        ScopeValue* scope_field = sv->field_at(svIndex);
        StackValue* value = StackValue::create_stack_value(fr, reg_map, scope_field);
        int nm_offset = offset + InlineKlass::cast(vk)->null_marker_offset();
        obj->bool_field_put(nm_offset, value->get_jint() & 1);
        svIndex++;
      }
      continue; // Continue because we don't need to increment svIndex
    }

<<<<<<< HEAD
    int secondary_fields_count = fields->at(i)._secondary_fields_count;
    if (sv->field_at(svIndex)->is_location()) {
      Location location = sv->field_at(svIndex)->as_LocationValue()->location();
      if (location.type() == Location::vector) {
        // Re-assign vectorized multi-fields
        reassign_vectorized_multi_fields(fr, reg_map, location, obj, offset, type, secondary_fields_count);
        svIndex++;
        continue;
      }
    }

    assert(secondary_fields_count == 1, "");
=======
>>>>>>> cccb5014
    ScopeValue* scope_field = sv->field_at(svIndex);
    StackValue* value = StackValue::create_stack_value(fr, reg_map, scope_field);
    switch (type) {
      case T_OBJECT:
      case T_ARRAY:
        assert(value->type() == T_OBJECT, "Agreement.");
        obj->obj_field_put(offset, value->get_obj()());
        break;

      // Have to cast to INT (32 bits) pointer to avoid little/big-endian problem.
      case T_INT: case T_FLOAT: { // 4 bytes.
        assert(value->type() == T_INT, "Agreement.");
        bool big_value = false;
        if (i+1 < fields->length() && fields->at(i+1)._type == T_INT) {
          if (scope_field->is_location()) {
            Location::Type type = ((LocationValue*) scope_field)->location().type();
            if (type == Location::dbl || type == Location::lng) {
              big_value = true;
            }
          }
          if (scope_field->is_constant_int()) {
            ScopeValue* next_scope_field = sv->field_at(svIndex + 1);
            if (next_scope_field->is_constant_long() || next_scope_field->is_constant_double()) {
              big_value = true;
            }
          }
        }

        if (big_value) {
          i++;
          assert(i < fields->length(), "second T_INT field needed");
          assert(fields->at(i)._type == T_INT, "T_INT field needed");
        } else {
          obj->int_field_put(offset, value->get_jint());
          break;
        }
      }
      /* no break */

      case T_LONG: case T_DOUBLE: {
        assert(value->type() == T_INT, "Agreement.");
        StackValue* low = StackValue::create_stack_value(fr, reg_map, sv->field_at(++svIndex));
#ifdef _LP64
        jlong res = (jlong)low->get_intptr();
#else
        jlong res = jlong_from((jint)value->get_int(), (jint)low->get_jint());
#endif
        obj->long_field_put(offset, res);
        break;
      }

      case T_SHORT:
        assert(value->type() == T_INT, "Agreement.");
        obj->short_field_put(offset, (jshort)value->get_jint());
        break;

      case T_CHAR:
        assert(value->type() == T_INT, "Agreement.");
        obj->char_field_put(offset, (jchar)value->get_jint());
        break;

      case T_BYTE:
        assert(value->type() == T_INT, "Agreement.");
        obj->byte_field_put(offset, (jbyte)value->get_jint());
        break;

      case T_BOOLEAN:
        assert(value->type() == T_INT, "Agreement.");
        obj->bool_field_put(offset, (jboolean)value->get_jint());
        break;

      default:
        ShouldNotReachHere();
    }
    svIndex++;
  }

  return svIndex;
}

// restore fields of an eliminated inline type array
void Deoptimization::reassign_flat_array_elements(frame* fr, RegisterMap* reg_map, ObjectValue* sv, flatArrayOop obj, FlatArrayKlass* vak, bool is_jvmci, TRAPS) {
  InlineKlass* vk = vak->element_klass();
  assert(vk->maybe_flat_in_array(), "should only be used for flat inline type arrays");
  // Adjust offset to omit oop header
  int base_offset = arrayOopDesc::base_offset_in_bytes(T_FLAT_ELEMENT) - InlineKlass::cast(vk)->payload_offset();
  // Initialize all elements of the flat inline type array
  for (int i = 0; i < sv->field_size(); i++) {
    ScopeValue* val = sv->field_at(i);
    int offset = base_offset + (i << Klass::layout_helper_log2_element_size(vak->layout_helper()));
    reassign_fields_by_klass(vk, fr, reg_map, val->as_ObjectValue(), 0, (oop)obj, is_jvmci, offset, CHECK);
  }
}

// restore fields of all eliminated objects and arrays
void Deoptimization::reassign_fields(frame* fr, RegisterMap* reg_map, GrowableArray<ScopeValue*>* objects, bool realloc_failures, bool is_jvmci, TRAPS) {
  for (int i = 0; i < objects->length(); i++) {
    assert(objects->at(i)->is_object(), "invalid debug information");
    ObjectValue* sv = (ObjectValue*) objects->at(i);
    Klass* k = java_lang_Class::as_Klass(sv->klass()->as_ConstantOopReadValue()->value()());
    k = get_refined_array_klass(k, fr, reg_map, sv, THREAD);

    Handle obj = sv->value();
    assert(obj.not_null() || realloc_failures || sv->has_properties(), "reallocation was missed");
#ifndef PRODUCT
    if (PrintDeoptimizationDetails) {
      tty->print_cr("reassign fields for object of type %s!", k->name()->as_C_string());
    }
#endif // !PRODUCT

    if (obj.is_null()) {
      continue;
    }

#if INCLUDE_JVMCI
    // Don't reassign fields of boxes that came from a cache. Caches may be in CDS.
    if (sv->is_auto_box() && ((AutoBoxObjectValue*) sv)->is_cached()) {
      continue;
    }
#endif // INCLUDE_JVMCI
    if (k->is_instance_klass()) {
      InstanceKlass* ik = InstanceKlass::cast(k);
      reassign_fields_by_klass(ik, fr, reg_map, sv, 0, obj(), is_jvmci, 0, CHECK);
    } else if (k->is_flatArray_klass()) {
      FlatArrayKlass* vak = FlatArrayKlass::cast(k);
      reassign_flat_array_elements(fr, reg_map, sv, (flatArrayOop) obj(), vak, is_jvmci, CHECK);
    } else if (k->is_typeArray_klass()) {
      TypeArrayKlass* ak = TypeArrayKlass::cast(k);
      reassign_type_array_elements(fr, reg_map, sv, (typeArrayOop) obj(), ak->element_type());
    } else if (k->is_refArray_klass()) {
      reassign_object_array_elements(fr, reg_map, sv, (objArrayOop) obj());
    }
  }
  // These objects may escape when we return to Interpreter after deoptimization.
  // We need barrier so that stores that initialize these objects can't be reordered
  // with subsequent stores that make these objects accessible by other threads.
  OrderAccess::storestore();
}


// relock objects for which synchronization was eliminated
bool Deoptimization::relock_objects(JavaThread* thread, GrowableArray<MonitorInfo*>* monitors,
                                    JavaThread* deoptee_thread, frame& fr, int exec_mode, bool realloc_failures) {
  bool relocked_objects = false;
  for (int i = 0; i < monitors->length(); i++) {
    MonitorInfo* mon_info = monitors->at(i);
    if (mon_info->eliminated()) {
      assert(!mon_info->owner_is_scalar_replaced() || realloc_failures, "reallocation was missed");
      relocked_objects = true;
      if (!mon_info->owner_is_scalar_replaced()) {
        Handle obj(thread, mon_info->owner());
        markWord mark = obj->mark();
        if (exec_mode == Unpack_none) {
          if (mark.has_monitor()) {
            // defer relocking if the deoptee thread is currently waiting for obj
            ObjectMonitor* waiting_monitor = deoptee_thread->current_waiting_monitor();
            if (waiting_monitor != nullptr && waiting_monitor->object() == obj()) {
              assert(fr.is_deoptimized_frame(), "frame must be scheduled for deoptimization");
              if (UseObjectMonitorTable) {
                mon_info->lock()->clear_object_monitor_cache();
              }
#ifdef ASSERT
              else {
                assert(!UseObjectMonitorTable, "must be");
                mon_info->lock()->set_bad_metadata_deopt();
              }
#endif
              JvmtiDeferredUpdates::inc_relock_count_after_wait(deoptee_thread);
              continue;
            }
          }
        }
        BasicLock* lock = mon_info->lock();
        // We have lost information about the correct state of the lock stack.
        // Entering may create an invalid lock stack. Inflate the lock if it
        // was fast_locked to restore the valid lock stack.
        if (UseObjectMonitorTable) {
          // UseObjectMonitorTable expects the BasicLock cache to be either a
          // valid ObjectMonitor* or nullptr. Right now it is garbage, set it
          // to nullptr.
          lock->clear_object_monitor_cache();
        }
        ObjectSynchronizer::enter_for(obj, lock, deoptee_thread);
        if (deoptee_thread->lock_stack().contains(obj())) {
            LightweightSynchronizer::inflate_fast_locked_object(obj(), ObjectSynchronizer::InflateCause::inflate_cause_vm_internal,
                                                              deoptee_thread, thread);
        }
        assert(mon_info->owner()->is_locked(), "object must be locked now");
        assert(obj->mark().has_monitor(), "must be");
        assert(!deoptee_thread->lock_stack().contains(obj()), "must be");
        assert(ObjectSynchronizer::read_monitor(thread, obj(), obj->mark())->has_owner(deoptee_thread), "must be");
      }
    }
  }
  return relocked_objects;
}
#endif // COMPILER2_OR_JVMCI

vframeArray* Deoptimization::create_vframeArray(JavaThread* thread, frame fr, RegisterMap *reg_map, GrowableArray<compiledVFrame*>* chunk, bool realloc_failures) {
  Events::log_deopt_message(thread, "DEOPT PACKING pc=" INTPTR_FORMAT " sp=" INTPTR_FORMAT, p2i(fr.pc()), p2i(fr.sp()));

  // Register map for next frame (used for stack crawl).  We capture
  // the state of the deopt'ing frame's caller.  Thus if we need to
  // stuff a C2I adapter we can properly fill in the callee-save
  // register locations.
  frame caller = fr.sender(reg_map);
  int frame_size = pointer_delta_as_int(caller.sp(), fr.sp());

  frame sender = caller;

  // Since the Java thread being deoptimized will eventually adjust it's own stack,
  // the vframeArray containing the unpacking information is allocated in the C heap.
  // For Compiler1, the caller of the deoptimized frame is saved for use by unpack_frames().
  vframeArray* array = vframeArray::allocate(thread, frame_size, chunk, reg_map, sender, caller, fr, realloc_failures);

  // Compare the vframeArray to the collected vframes
  assert(array->structural_compare(thread, chunk), "just checking");

  if (TraceDeoptimization) {
    ResourceMark rm;
    stringStream st;
    st.print_cr("DEOPT PACKING thread=" INTPTR_FORMAT " vframeArray=" INTPTR_FORMAT, p2i(thread), p2i(array));
    st.print("   ");
    fr.print_on(&st);
    st.print_cr("   Virtual frames (innermost/newest first):");
    for (int index = 0; index < chunk->length(); index++) {
      compiledVFrame* vf = chunk->at(index);
      int bci = vf->raw_bci();
      const char* code_name;
      if (bci == SynchronizationEntryBCI) {
        code_name = "sync entry";
      } else {
        Bytecodes::Code code = vf->method()->code_at(bci);
        code_name = Bytecodes::name(code);
      }

      st.print("      VFrame %d (" INTPTR_FORMAT ")", index, p2i(vf));
      st.print(" - %s", vf->method()->name_and_sig_as_C_string());
      st.print(" - %s", code_name);
      st.print_cr(" @ bci=%d ", bci);
    }
    tty->print_raw(st.freeze());
    tty->cr();
  }

  return array;
}

#if COMPILER2_OR_JVMCI
void Deoptimization::pop_frames_failed_reallocs(JavaThread* thread, vframeArray* array) {
  // Reallocation of some scalar replaced objects failed. Record
  // that we need to pop all the interpreter frames for the
  // deoptimized compiled frame.
  assert(thread->frames_to_pop_failed_realloc() == 0, "missed frames to pop?");
  thread->set_frames_to_pop_failed_realloc(array->frames());
  // Unlock all monitors here otherwise the interpreter will see a
  // mix of locked and unlocked monitors (because of failed
  // reallocations of synchronized objects) and be confused.
  for (int i = 0; i < array->frames(); i++) {
    MonitorChunk* monitors = array->element(i)->monitors();
    if (monitors != nullptr) {
      // Unlock in reverse order starting from most nested monitor.
      for (int j = (monitors->number_of_monitors() - 1); j >= 0; j--) {
        BasicObjectLock* src = monitors->at(j);
        if (src->obj() != nullptr) {
          ObjectSynchronizer::exit(src->obj(), src->lock(), thread);
        }
      }
      array->element(i)->free_monitors();
#ifdef ASSERT
      array->element(i)->set_removed_monitors();
#endif
    }
  }
}
#endif

void Deoptimization::deoptimize_single_frame(JavaThread* thread, frame fr, Deoptimization::DeoptReason reason) {
  assert(fr.can_be_deoptimized(), "checking frame type");

  gather_statistics(reason, Action_none, Bytecodes::_illegal);

  if (LogCompilation && xtty != nullptr) {
    nmethod* nm = fr.cb()->as_nmethod_or_null();
    assert(nm != nullptr, "only compiled methods can deopt");

    ttyLocker ttyl;
    xtty->begin_head("deoptimized thread='%zu' reason='%s' pc='" INTPTR_FORMAT "'",(uintx)thread->osthread()->thread_id(), trap_reason_name(reason), p2i(fr.pc()));
    nm->log_identity(xtty);
    xtty->end_head();
    for (ScopeDesc* sd = nm->scope_desc_at(fr.pc()); ; sd = sd->sender()) {
      xtty->begin_elem("jvms bci='%d'", sd->bci());
      xtty->method(sd->method());
      xtty->end_elem();
      if (sd->is_top())  break;
    }
    xtty->tail("deoptimized");
  }

  Continuation::notify_deopt(thread, fr.sp());

  // Patch the compiled method so that when execution returns to it we will
  // deopt the execution state and return to the interpreter.
  fr.deoptimize(thread);
}

void Deoptimization::deoptimize(JavaThread* thread, frame fr, DeoptReason reason) {
  // Deoptimize only if the frame comes from compiled code.
  // Do not deoptimize the frame which is already patched
  // during the execution of the loops below.
  if (!fr.is_compiled_frame() || fr.is_deoptimized_frame()) {
    return;
  }
  ResourceMark rm;
  deoptimize_single_frame(thread, fr, reason);
}

#if INCLUDE_JVMCI
address Deoptimization::deoptimize_for_missing_exception_handler(nmethod* nm) {
  // there is no exception handler for this pc => deoptimize
  nm->make_not_entrant(nmethod::InvalidationReason::MISSING_EXCEPTION_HANDLER);

  // Use Deoptimization::deoptimize for all of its side-effects:
  // gathering traps statistics, logging...
  // it also patches the return pc but we do not care about that
  // since we return a continuation to the deopt_blob below.
  JavaThread* thread = JavaThread::current();
  RegisterMap reg_map(thread,
                      RegisterMap::UpdateMap::skip,
                      RegisterMap::ProcessFrames::include,
                      RegisterMap::WalkContinuation::skip);
  frame runtime_frame = thread->last_frame();
  frame caller_frame = runtime_frame.sender(&reg_map);
  assert(caller_frame.cb()->as_nmethod_or_null() == nm, "expect top frame compiled method");
  vframe* vf = vframe::new_vframe(&caller_frame, &reg_map, thread);
  compiledVFrame* cvf = compiledVFrame::cast(vf);
  ScopeDesc* imm_scope = cvf->scope();
  MethodData* imm_mdo = get_method_data(thread, methodHandle(thread, imm_scope->method()), true);
  if (imm_mdo != nullptr) {
    // Lock to read ProfileData, and ensure lock is not broken by a safepoint
    MutexLocker ml(imm_mdo->extra_data_lock(), Mutex::_no_safepoint_check_flag);

    ProfileData* pdata = imm_mdo->allocate_bci_to_data(imm_scope->bci(), nullptr);
    if (pdata != nullptr && pdata->is_BitData()) {
      BitData* bit_data = (BitData*) pdata;
      bit_data->set_exception_seen();
    }
  }

  Deoptimization::deoptimize(thread, caller_frame, Deoptimization::Reason_not_compiled_exception_handler);

  MethodData* trap_mdo = get_method_data(thread, methodHandle(thread, nm->method()), true);
  if (trap_mdo != nullptr) {
    trap_mdo->inc_trap_count(Deoptimization::Reason_not_compiled_exception_handler);
  }

  return SharedRuntime::deopt_blob()->unpack_with_exception_in_tls();
}
#endif

void Deoptimization::deoptimize_frame_internal(JavaThread* thread, intptr_t* id, DeoptReason reason) {
  assert(thread == Thread::current() ||
         thread->is_handshake_safe_for(Thread::current()) ||
         SafepointSynchronize::is_at_safepoint(),
         "can only deoptimize other thread at a safepoint/handshake");
  // Compute frame and register map based on thread and sp.
  RegisterMap reg_map(thread,
                      RegisterMap::UpdateMap::skip,
                      RegisterMap::ProcessFrames::include,
                      RegisterMap::WalkContinuation::skip);
  frame fr = thread->last_frame();
  while (fr.id() != id) {
    fr = fr.sender(&reg_map);
  }
  deoptimize(thread, fr, reason);
}


void Deoptimization::deoptimize_frame(JavaThread* thread, intptr_t* id, DeoptReason reason) {
  Thread* current = Thread::current();
  if (thread == current || thread->is_handshake_safe_for(current)) {
    Deoptimization::deoptimize_frame_internal(thread, id, reason);
  } else {
    VM_DeoptimizeFrame deopt(thread, id, reason);
    VMThread::execute(&deopt);
  }
}

void Deoptimization::deoptimize_frame(JavaThread* thread, intptr_t* id) {
  deoptimize_frame(thread, id, Reason_constraint);
}

// JVMTI PopFrame support
JRT_LEAF(void, Deoptimization::popframe_preserve_args(JavaThread* thread, int bytes_to_save, void* start_address))
{
  assert(thread == JavaThread::current(), "pre-condition");
  thread->popframe_preserve_args(in_ByteSize(bytes_to_save), start_address);
}
JRT_END

MethodData*
Deoptimization::get_method_data(JavaThread* thread, const methodHandle& m,
                                bool create_if_missing) {
  JavaThread* THREAD = thread; // For exception macros.
  MethodData* mdo = m()->method_data();
  if (mdo == nullptr && create_if_missing && !HAS_PENDING_EXCEPTION) {
    // Build an MDO.  Ignore errors like OutOfMemory;
    // that simply means we won't have an MDO to update.
    Method::build_profiling_method_data(m, THREAD);
    if (HAS_PENDING_EXCEPTION) {
      // Only metaspace OOM is expected. No Java code executed.
      assert((PENDING_EXCEPTION->is_a(vmClasses::OutOfMemoryError_klass())), "we expect only an OOM error here");
      CLEAR_PENDING_EXCEPTION;
    }
    mdo = m()->method_data();
  }
  return mdo;
}

#if COMPILER2_OR_JVMCI
void Deoptimization::load_class_by_index(const constantPoolHandle& constant_pool, int index, TRAPS) {
  // In case of an unresolved klass entry, load the class.
  // This path is exercised from case _ldc in Parse::do_one_bytecode,
  // and probably nowhere else.
  // Even that case would benefit from simply re-interpreting the
  // bytecode, without paying special attention to the class index.
  // So this whole "class index" feature should probably be removed.

  if (constant_pool->tag_at(index).is_unresolved_klass()) {
    Klass* tk = constant_pool->klass_at(index, THREAD);
    if (HAS_PENDING_EXCEPTION) {
      // Exception happened during classloading. We ignore the exception here, since it
      // is going to be rethrown since the current activation is going to be deoptimized and
      // the interpreter will re-execute the bytecode.
      // Do not clear probable Async Exceptions.
      CLEAR_PENDING_NONASYNC_EXCEPTION;
      // Class loading called java code which may have caused a stack
      // overflow. If the exception was thrown right before the return
      // to the runtime the stack is no longer guarded. Reguard the
      // stack otherwise if we return to the uncommon trap blob and the
      // stack bang causes a stack overflow we crash.
      JavaThread* jt = THREAD;
      bool guard_pages_enabled = jt->stack_overflow_state()->reguard_stack_if_needed();
      assert(guard_pages_enabled, "stack banging in uncommon trap blob may cause crash");
    }
    return;
  }

  assert(!constant_pool->tag_at(index).is_symbol(),
         "no symbolic names here, please");
}

#if INCLUDE_JFR

class DeoptReasonSerializer : public JfrSerializer {
 public:
  void serialize(JfrCheckpointWriter& writer) {
    writer.write_count((u4)(Deoptimization::Reason_LIMIT + 1)); // + Reason::many (-1)
    for (int i = -1; i < Deoptimization::Reason_LIMIT; ++i) {
      writer.write_key((u8)i);
      writer.write(Deoptimization::trap_reason_name(i));
    }
  }
};

class DeoptActionSerializer : public JfrSerializer {
 public:
  void serialize(JfrCheckpointWriter& writer) {
    static const u4 nof_actions = Deoptimization::Action_LIMIT;
    writer.write_count(nof_actions);
    for (u4 i = 0; i < Deoptimization::Action_LIMIT; ++i) {
      writer.write_key(i);
      writer.write(Deoptimization::trap_action_name((int)i));
    }
  }
};

static void register_serializers() {
  static int critical_section = 0;
  if (1 == critical_section || AtomicAccess::cmpxchg(&critical_section, 0, 1) == 1) {
    return;
  }
  JfrSerializer::register_serializer(TYPE_DEOPTIMIZATIONREASON, true, new DeoptReasonSerializer());
  JfrSerializer::register_serializer(TYPE_DEOPTIMIZATIONACTION, true, new DeoptActionSerializer());
}

static void post_deoptimization_event(nmethod* nm,
                                      const Method* method,
                                      int trap_bci,
                                      int instruction,
                                      Deoptimization::DeoptReason reason,
                                      Deoptimization::DeoptAction action) {
  assert(nm != nullptr, "invariant");
  assert(method != nullptr, "invariant");
  if (EventDeoptimization::is_enabled()) {
    static bool serializers_registered = false;
    if (!serializers_registered) {
      register_serializers();
      serializers_registered = true;
    }
    EventDeoptimization event;
    event.set_compileId(nm->compile_id());
    event.set_compiler(nm->compiler_type());
    event.set_method(method);
    event.set_lineNumber(method->line_number_from_bci(trap_bci));
    event.set_bci(trap_bci);
    event.set_instruction(instruction);
    event.set_reason(reason);
    event.set_action(action);
    event.commit();
  }
}

#endif // INCLUDE_JFR

static void log_deopt(nmethod* nm, Method* tm, intptr_t pc, frame& fr, int trap_bci,
                              const char* reason_name, const char* reason_action) {
  LogTarget(Debug, deoptimization) lt;
  if (lt.is_enabled()) {
    LogStream ls(lt);
    bool is_osr = nm->is_osr_method();
    ls.print("cid=%4d %s level=%d",
             nm->compile_id(), (is_osr ? "osr" : "   "), nm->comp_level());
    ls.print(" %s", tm->name_and_sig_as_C_string());
    ls.print(" trap_bci=%d ", trap_bci);
    if (is_osr) {
      ls.print("osr_bci=%d ", nm->osr_entry_bci());
    }
    ls.print("%s ", reason_name);
    ls.print("%s ", reason_action);
    ls.print_cr("pc=" INTPTR_FORMAT " relative_pc=" INTPTR_FORMAT,
             pc, fr.pc() - nm->code_begin());
  }
}

JRT_ENTRY(void, Deoptimization::uncommon_trap_inner(JavaThread* current, jint trap_request)) {
  HandleMark hm(current);

  // uncommon_trap() is called at the beginning of the uncommon trap
  // handler. Note this fact before we start generating temporary frames
  // that can confuse an asynchronous stack walker. This counter is
  // decremented at the end of unpack_frames().

  current->inc_in_deopt_handler();

#if INCLUDE_JVMCI
  // JVMCI might need to get an exception from the stack, which in turn requires the register map to be valid
  RegisterMap reg_map(current,
                      RegisterMap::UpdateMap::include,
                      RegisterMap::ProcessFrames::include,
                      RegisterMap::WalkContinuation::skip);
#else
  RegisterMap reg_map(current,
                      RegisterMap::UpdateMap::skip,
                      RegisterMap::ProcessFrames::include,
                      RegisterMap::WalkContinuation::skip);
#endif
  frame stub_frame = current->last_frame();
  frame fr = stub_frame.sender(&reg_map);

  // Log a message
  Events::log_deopt_message(current, "Uncommon trap: trap_request=" INT32_FORMAT_X_0 " fr.pc=" INTPTR_FORMAT " relative=" INTPTR_FORMAT,
              trap_request, p2i(fr.pc()), fr.pc() - fr.cb()->code_begin());

  {
    ResourceMark rm;

    DeoptReason reason = trap_request_reason(trap_request);
    DeoptAction action = trap_request_action(trap_request);
#if INCLUDE_JVMCI
    int debug_id = trap_request_debug_id(trap_request);
#endif
    jint unloaded_class_index = trap_request_index(trap_request); // CP idx or -1

    vframe*  vf  = vframe::new_vframe(&fr, &reg_map, current);
    compiledVFrame* cvf = compiledVFrame::cast(vf);

    nmethod* nm = cvf->code();

    ScopeDesc*      trap_scope  = cvf->scope();

    bool is_receiver_constraint_failure = COMPILER2_PRESENT(VerifyReceiverTypes &&) (reason == Deoptimization::Reason_receiver_constraint);

    if (is_receiver_constraint_failure) {
      tty->print_cr("  bci=%d pc=" INTPTR_FORMAT ", relative_pc=" INTPTR_FORMAT ", method=%s" JVMCI_ONLY(", debug_id=%d"),
                    trap_scope->bci(), p2i(fr.pc()), fr.pc() - nm->code_begin(), trap_scope->method()->name_and_sig_as_C_string()
                    JVMCI_ONLY(COMMA debug_id));
    }

    methodHandle    trap_method(current, trap_scope->method());
    int             trap_bci    = trap_scope->bci();
#if INCLUDE_JVMCI
    jlong           speculation = current->pending_failed_speculation();
    if (nm->is_compiled_by_jvmci()) {
      nm->update_speculation(current);
    } else {
      assert(speculation == 0, "There should not be a speculation for methods compiled by non-JVMCI compilers");
    }

    if (trap_bci == SynchronizationEntryBCI) {
      trap_bci = 0;
      current->set_pending_monitorenter(true);
    }

    if (reason == Deoptimization::Reason_transfer_to_interpreter) {
      current->set_pending_transfer_to_interpreter(true);
    }
#endif

    Bytecodes::Code trap_bc     = trap_method->java_code_at(trap_bci);
    // Record this event in the histogram.
    gather_statistics(reason, action, trap_bc);

    // Ensure that we can record deopt. history:
    bool create_if_missing = ProfileTraps;

    methodHandle profiled_method;
#if INCLUDE_JVMCI
    if (nm->is_compiled_by_jvmci()) {
      profiled_method = methodHandle(current, nm->method());
    } else {
      profiled_method = trap_method;
    }
#else
    profiled_method = trap_method;
#endif

    MethodData* trap_mdo =
      get_method_data(current, profiled_method, create_if_missing);

    { // Log Deoptimization event for JFR, UL and event system
      Method* tm = trap_method();
      const char* reason_name = trap_reason_name(reason);
      const char* reason_action = trap_action_name(action);
      intptr_t pc = p2i(fr.pc());

      JFR_ONLY(post_deoptimization_event(nm, tm, trap_bci, trap_bc, reason, action);)
      log_deopt(nm, tm, pc, fr, trap_bci, reason_name, reason_action);
      Events::log_deopt_message(current, "Uncommon trap: reason=%s action=%s pc=" INTPTR_FORMAT " method=%s @ %d %s",
                                reason_name, reason_action, pc,
                                tm->name_and_sig_as_C_string(), trap_bci, nm->compiler_name());
    }

    // Print a bunch of diagnostics, if requested.
    if (TraceDeoptimization || LogCompilation || is_receiver_constraint_failure) {
      ResourceMark rm;

      // Lock to read ProfileData, and ensure lock is not broken by a safepoint
      // We must do this already now, since we cannot acquire this lock while
      // holding the tty lock (lock ordering by rank).
      MutexLocker ml(trap_mdo->extra_data_lock(), Mutex::_no_safepoint_check_flag);

      ttyLocker ttyl;

      char buf[100];
      if (xtty != nullptr) {
        xtty->begin_head("uncommon_trap thread='%zu' %s",
                         os::current_thread_id(),
                         format_trap_request(buf, sizeof(buf), trap_request));
#if INCLUDE_JVMCI
        if (speculation != 0) {
          xtty->print(" speculation='" JLONG_FORMAT "'", speculation);
        }
#endif
        nm->log_identity(xtty);
      }
      Symbol* class_name = nullptr;
      bool unresolved = false;
      if (unloaded_class_index >= 0) {
        constantPoolHandle constants (current, trap_method->constants());
        if (constants->tag_at(unloaded_class_index).is_unresolved_klass()) {
          class_name = constants->klass_name_at(unloaded_class_index);
          unresolved = true;
          if (xtty != nullptr)
            xtty->print(" unresolved='1'");
        } else if (constants->tag_at(unloaded_class_index).is_symbol()) {
          class_name = constants->symbol_at(unloaded_class_index);
        }
        if (xtty != nullptr)
          xtty->name(class_name);
      }
      if (xtty != nullptr && trap_mdo != nullptr && (int)reason < (int)MethodData::_trap_hist_limit) {
        // Dump the relevant MDO state.
        // This is the deopt count for the current reason, any previous
        // reasons or recompiles seen at this point.
        int dcnt = trap_mdo->trap_count(reason);
        if (dcnt != 0)
          xtty->print(" count='%d'", dcnt);

        // We need to lock to read the ProfileData. But to keep the locks ordered, we need to
        // lock extra_data_lock before the tty lock.
        ProfileData* pdata = trap_mdo->bci_to_data(trap_bci);
        int dos = (pdata == nullptr)? 0: pdata->trap_state();
        if (dos != 0) {
          xtty->print(" state='%s'", format_trap_state(buf, sizeof(buf), dos));
          if (trap_state_is_recompiled(dos)) {
            int recnt2 = trap_mdo->overflow_recompile_count();
            if (recnt2 != 0)
              xtty->print(" recompiles2='%d'", recnt2);
          }
        }
      }
      if (xtty != nullptr) {
        xtty->stamp();
        xtty->end_head();
      }
      if (TraceDeoptimization) {  // make noise on the tty
        stringStream st;
        st.print("UNCOMMON TRAP method=%s", trap_scope->method()->name_and_sig_as_C_string());
        st.print("  bci=%d pc=" INTPTR_FORMAT ", relative_pc=" INTPTR_FORMAT JVMCI_ONLY(", debug_id=%d"),
                 trap_scope->bci(), p2i(fr.pc()), fr.pc() - nm->code_begin() JVMCI_ONLY(COMMA debug_id));
        st.print(" compiler=%s compile_id=%d", nm->compiler_name(), nm->compile_id());
#if INCLUDE_JVMCI
        if (nm->is_compiled_by_jvmci()) {
          const char* installed_code_name = nm->jvmci_name();
          if (installed_code_name != nullptr) {
            st.print(" (JVMCI: installed code name=%s) ", installed_code_name);
          }
        }
#endif
        st.print(" (@" INTPTR_FORMAT ") thread=%zu reason=%s action=%s unloaded_class_index=%d" JVMCI_ONLY(" debug_id=%d"),
                   p2i(fr.pc()),
                   os::current_thread_id(),
                   trap_reason_name(reason),
                   trap_action_name(action),
                   unloaded_class_index
#if INCLUDE_JVMCI
                   , debug_id
#endif
                   );
        if (class_name != nullptr) {
          st.print(unresolved ? " unresolved class: " : " symbol: ");
          class_name->print_symbol_on(&st);
        }
        st.cr();
        tty->print_raw(st.freeze());
      }
      if (xtty != nullptr) {
        // Log the precise location of the trap.
        for (ScopeDesc* sd = trap_scope; ; sd = sd->sender()) {
          xtty->begin_elem("jvms bci='%d'", sd->bci());
          xtty->method(sd->method());
          xtty->end_elem();
          if (sd->is_top())  break;
        }
        xtty->tail("uncommon_trap");
      }
    }
    // (End diagnostic printout.)

    if (is_receiver_constraint_failure) {
      fatal("missing receiver type check");
    }

    // Load class if necessary
    if (unloaded_class_index >= 0) {
      constantPoolHandle constants(current, trap_method->constants());
      load_class_by_index(constants, unloaded_class_index, THREAD);
    }

    // Flush the nmethod if necessary and desirable.
    //
    // We need to avoid situations where we are re-flushing the nmethod
    // because of a hot deoptimization site.  Repeated flushes at the same
    // point need to be detected by the compiler and avoided.  If the compiler
    // cannot avoid them (or has a bug and "refuses" to avoid them), this
    // module must take measures to avoid an infinite cycle of recompilation
    // and deoptimization.  There are several such measures:
    //
    //   1. If a recompilation is ordered a second time at some site X
    //   and for the same reason R, the action is adjusted to 'reinterpret',
    //   to give the interpreter time to exercise the method more thoroughly.
    //   If this happens, the method's overflow_recompile_count is incremented.
    //
    //   2. If the compiler fails to reduce the deoptimization rate, then
    //   the method's overflow_recompile_count will begin to exceed the set
    //   limit PerBytecodeRecompilationCutoff.  If this happens, the action
    //   is adjusted to 'make_not_compilable', and the method is abandoned
    //   to the interpreter.  This is a performance hit for hot methods,
    //   but is better than a disastrous infinite cycle of recompilations.
    //   (Actually, only the method containing the site X is abandoned.)
    //
    //   3. In parallel with the previous measures, if the total number of
    //   recompilations of a method exceeds the much larger set limit
    //   PerMethodRecompilationCutoff, the method is abandoned.
    //   This should only happen if the method is very large and has
    //   many "lukewarm" deoptimizations.  The code which enforces this
    //   limit is elsewhere (class nmethod, class Method).
    //
    // Note that the per-BCI 'is_recompiled' bit gives the compiler one chance
    // to recompile at each bytecode independently of the per-BCI cutoff.
    //
    // The decision to update code is up to the compiler, and is encoded
    // in the Action_xxx code.  If the compiler requests Action_none
    // no trap state is changed, no compiled code is changed, and the
    // computation suffers along in the interpreter.
    //
    // The other action codes specify various tactics for decompilation
    // and recompilation.  Action_maybe_recompile is the loosest, and
    // allows the compiled code to stay around until enough traps are seen,
    // and until the compiler gets around to recompiling the trapping method.
    //
    // The other actions cause immediate removal of the present code.

    // Traps caused by injected profile shouldn't pollute trap counts.
    bool injected_profile_trap = trap_method->has_injected_profile() &&
                                 (reason == Reason_intrinsic || reason == Reason_unreached);

    bool update_trap_state = (reason != Reason_tenured) && !injected_profile_trap;
    bool make_not_entrant = false;
    bool make_not_compilable = false;
    bool reprofile = false;
    switch (action) {
    case Action_none:
      // Keep the old code.
      update_trap_state = false;
      break;
    case Action_maybe_recompile:
      // Do not need to invalidate the present code, but we can
      // initiate another
      // Start compiler without (necessarily) invalidating the nmethod.
      // The system will tolerate the old code, but new code should be
      // generated when possible.
      break;
    case Action_reinterpret:
      // Go back into the interpreter for a while, and then consider
      // recompiling form scratch.
      make_not_entrant = true;
      // Reset invocation counter for outer most method.
      // This will allow the interpreter to exercise the bytecodes
      // for a while before recompiling.
      // By contrast, Action_make_not_entrant is immediate.
      //
      // Note that the compiler will track null_check, null_assert,
      // range_check, and class_check events and log them as if they
      // had been traps taken from compiled code.  This will update
      // the MDO trap history so that the next compilation will
      // properly detect hot trap sites.
      reprofile = true;
      break;
    case Action_make_not_entrant:
      // Request immediate recompilation, and get rid of the old code.
      // Make them not entrant, so next time they are called they get
      // recompiled.  Unloaded classes are loaded now so recompile before next
      // time they are called.  Same for uninitialized.  The interpreter will
      // link the missing class, if any.
      make_not_entrant = true;
      break;
    case Action_make_not_compilable:
      // Give up on compiling this method at all.
      make_not_entrant = true;
      make_not_compilable = true;
      break;
    default:
      ShouldNotReachHere();
    }

#if INCLUDE_JVMCI
    // Deoptimization count is used by the CompileBroker to reason about compilations
    // it requests so do not pollute the count for deoptimizations in non-default (i.e.
    // non-CompilerBroker) compilations.
    if (nm->jvmci_skip_profile_deopt()) {
      update_trap_state = false;
    }
#endif
    // Setting +ProfileTraps fixes the following, on all platforms:
    // The result is infinite heroic-opt-uncommon-trap/deopt/recompile cycles, since the
    // recompile relies on a MethodData* to record heroic opt failures.

    // Whether the interpreter is producing MDO data or not, we also need
    // to use the MDO to detect hot deoptimization points and control
    // aggressive optimization.
    bool inc_recompile_count = false;

    // Lock to read ProfileData, and ensure lock is not broken by a safepoint
    ConditionalMutexLocker ml((trap_mdo != nullptr) ? trap_mdo->extra_data_lock() : nullptr,
                              (trap_mdo != nullptr),
                              Mutex::_no_safepoint_check_flag);
    ProfileData* pdata = nullptr;
    if (ProfileTraps && CompilerConfig::is_c2_or_jvmci_compiler_enabled() && update_trap_state && trap_mdo != nullptr) {
      assert(trap_mdo == get_method_data(current, profiled_method, false), "sanity");
      uint this_trap_count = 0;
      bool maybe_prior_trap = false;
      bool maybe_prior_recompile = false;

      pdata = query_update_method_data(trap_mdo, trap_bci, reason, true,
#if INCLUDE_JVMCI
                                   nm->is_compiled_by_jvmci() && nm->is_osr_method(),
#endif
                                   nm->method(),
                                   //outputs:
                                   this_trap_count,
                                   maybe_prior_trap,
                                   maybe_prior_recompile);
      // Because the interpreter also counts null, div0, range, and class
      // checks, these traps from compiled code are double-counted.
      // This is harmless; it just means that the PerXTrapLimit values
      // are in effect a little smaller than they look.

      DeoptReason per_bc_reason = reason_recorded_per_bytecode_if_any(reason);
      if (per_bc_reason != Reason_none) {
        // Now take action based on the partially known per-BCI history.
        if (maybe_prior_trap
            && this_trap_count >= (uint)PerBytecodeTrapLimit) {
          // If there are too many traps at this BCI, force a recompile.
          // This will allow the compiler to see the limit overflow, and
          // take corrective action, if possible.  The compiler generally
          // does not use the exact PerBytecodeTrapLimit value, but instead
          // changes its tactics if it sees any traps at all.  This provides
          // a little hysteresis, delaying a recompile until a trap happens
          // several times.
          //
          // Actually, since there is only one bit of counter per BCI,
          // the possible per-BCI counts are {0,1,(per-method count)}.
          // This produces accurate results if in fact there is only
          // one hot trap site, but begins to get fuzzy if there are
          // many sites.  For example, if there are ten sites each
          // trapping two or more times, they each get the blame for
          // all of their traps.
          make_not_entrant = true;
        }

        // Detect repeated recompilation at the same BCI, and enforce a limit.
        if (make_not_entrant && maybe_prior_recompile) {
          // More than one recompile at this point.
          inc_recompile_count = maybe_prior_trap;
        }
      } else {
        // For reasons which are not recorded per-bytecode, we simply
        // force recompiles unconditionally.
        // (Note that PerMethodRecompilationCutoff is enforced elsewhere.)
        make_not_entrant = true;
      }

      // Go back to the compiler if there are too many traps in this method.
      if (this_trap_count >= per_method_trap_limit(reason)) {
        // If there are too many traps in this method, force a recompile.
        // This will allow the compiler to see the limit overflow, and
        // take corrective action, if possible.
        // (This condition is an unlikely backstop only, because the
        // PerBytecodeTrapLimit is more likely to take effect first,
        // if it is applicable.)
        make_not_entrant = true;
      }

      // Here's more hysteresis:  If there has been a recompile at
      // this trap point already, run the method in the interpreter
      // for a while to exercise it more thoroughly.
      if (make_not_entrant && maybe_prior_recompile && maybe_prior_trap) {
        reprofile = true;
      }
    }

    // Take requested actions on the method:

    // Recompile
    if (make_not_entrant) {
      if (!nm->make_not_entrant(nmethod::InvalidationReason::UNCOMMON_TRAP)) {
        return; // the call did not change nmethod's state
      }

      if (pdata != nullptr) {
        // Record the recompilation event, if any.
        int tstate0 = pdata->trap_state();
        int tstate1 = trap_state_set_recompiled(tstate0, true);
        if (tstate1 != tstate0)
          pdata->set_trap_state(tstate1);
      }

      // For code aging we count traps separately here, using make_not_entrant()
      // as a guard against simultaneous deopts in multiple threads.
      if (reason == Reason_tenured && trap_mdo != nullptr) {
        trap_mdo->inc_tenure_traps();
      }
    }
    if (inc_recompile_count) {
      trap_mdo->inc_overflow_recompile_count();
      if ((uint)trap_mdo->overflow_recompile_count() >
          (uint)PerBytecodeRecompilationCutoff) {
        // Give up on the method containing the bad BCI.
        if (trap_method() == nm->method()) {
          make_not_compilable = true;
        } else {
          trap_method->set_not_compilable("overflow_recompile_count > PerBytecodeRecompilationCutoff", CompLevel_full_optimization);
          // But give grace to the enclosing nm->method().
        }
      }
    }

    // Reprofile
    if (reprofile) {
      CompilationPolicy::reprofile(trap_scope, nm->is_osr_method());
    }

    // Give up compiling
    if (make_not_compilable && !nm->method()->is_not_compilable(CompLevel_full_optimization)) {
      assert(make_not_entrant, "consistent");
      nm->method()->set_not_compilable("give up compiling", CompLevel_full_optimization);
    }

    if (ProfileExceptionHandlers && trap_mdo != nullptr) {
      BitData* exception_handler_data = trap_mdo->exception_handler_bci_to_data_or_null(trap_bci);
      if (exception_handler_data != nullptr) {
        // uncommon trap at the start of an exception handler.
        // C2 generates these for un-entered exception handlers.
        // mark the handler as entered to avoid generating
        // another uncommon trap the next time the handler is compiled
        exception_handler_data->set_exception_handler_entered();
      }
    }

  } // Free marked resources

}
JRT_END

ProfileData*
Deoptimization::query_update_method_data(MethodData* trap_mdo,
                                         int trap_bci,
                                         Deoptimization::DeoptReason reason,
                                         bool update_total_trap_count,
#if INCLUDE_JVMCI
                                         bool is_osr,
#endif
                                         Method* compiled_method,
                                         //outputs:
                                         uint& ret_this_trap_count,
                                         bool& ret_maybe_prior_trap,
                                         bool& ret_maybe_prior_recompile) {
  trap_mdo->check_extra_data_locked();

  bool maybe_prior_trap = false;
  bool maybe_prior_recompile = false;
  uint this_trap_count = 0;
  if (update_total_trap_count) {
    uint idx = reason;
#if INCLUDE_JVMCI
    if (is_osr) {
      // Upper half of history array used for traps in OSR compilations
      idx += Reason_TRAP_HISTORY_LENGTH;
    }
#endif
    uint prior_trap_count = trap_mdo->trap_count(idx);
    this_trap_count  = trap_mdo->inc_trap_count(idx);

    // If the runtime cannot find a place to store trap history,
    // it is estimated based on the general condition of the method.
    // If the method has ever been recompiled, or has ever incurred
    // a trap with the present reason , then this BCI is assumed
    // (pessimistically) to be the culprit.
    maybe_prior_trap      = (prior_trap_count != 0);
    maybe_prior_recompile = (trap_mdo->decompile_count() != 0);
  }
  ProfileData* pdata = nullptr;


  // For reasons which are recorded per bytecode, we check per-BCI data.
  DeoptReason per_bc_reason = reason_recorded_per_bytecode_if_any(reason);
  assert(per_bc_reason != Reason_none || update_total_trap_count, "must be");
  if (per_bc_reason != Reason_none) {
    // Find the profile data for this BCI.  If there isn't one,
    // try to allocate one from the MDO's set of spares.
    // This will let us detect a repeated trap at this point.
    pdata = trap_mdo->allocate_bci_to_data(trap_bci, reason_is_speculate(reason) ? compiled_method : nullptr);

    if (pdata != nullptr) {
      if (reason_is_speculate(reason) && !pdata->is_SpeculativeTrapData()) {
        if (LogCompilation && xtty != nullptr) {
          ttyLocker ttyl;
          // no more room for speculative traps in this MDO
          xtty->elem("speculative_traps_oom");
        }
      }
      // Query the trap state of this profile datum.
      int tstate0 = pdata->trap_state();
      if (!trap_state_has_reason(tstate0, per_bc_reason))
        maybe_prior_trap = false;
      if (!trap_state_is_recompiled(tstate0))
        maybe_prior_recompile = false;

      // Update the trap state of this profile datum.
      int tstate1 = tstate0;
      // Record the reason.
      tstate1 = trap_state_add_reason(tstate1, per_bc_reason);
      // Store the updated state on the MDO, for next time.
      if (tstate1 != tstate0)
        pdata->set_trap_state(tstate1);
    } else {
      if (LogCompilation && xtty != nullptr) {
        ttyLocker ttyl;
        // Missing MDP?  Leave a small complaint in the log.
        xtty->elem("missing_mdp bci='%d'", trap_bci);
      }
    }
  }

  // Return results:
  ret_this_trap_count = this_trap_count;
  ret_maybe_prior_trap = maybe_prior_trap;
  ret_maybe_prior_recompile = maybe_prior_recompile;
  return pdata;
}

void
Deoptimization::update_method_data_from_interpreter(MethodData* trap_mdo, int trap_bci, int reason) {
  ResourceMark rm;
  // Ignored outputs:
  uint ignore_this_trap_count;
  bool ignore_maybe_prior_trap;
  bool ignore_maybe_prior_recompile;
  assert(!reason_is_speculate(reason), "reason speculate only used by compiler");
  // JVMCI uses the total counts to determine if deoptimizations are happening too frequently -> do not adjust total counts
  bool update_total_counts = true JVMCI_ONLY( && !UseJVMCICompiler);

  // Lock to read ProfileData, and ensure lock is not broken by a safepoint
  MutexLocker ml(trap_mdo->extra_data_lock(), Mutex::_no_safepoint_check_flag);

  query_update_method_data(trap_mdo, trap_bci,
                           (DeoptReason)reason,
                           update_total_counts,
#if INCLUDE_JVMCI
                           false,
#endif
                           nullptr,
                           ignore_this_trap_count,
                           ignore_maybe_prior_trap,
                           ignore_maybe_prior_recompile);
}

Deoptimization::UnrollBlock* Deoptimization::uncommon_trap(JavaThread* current, jint trap_request, jint exec_mode) {
  // Enable WXWrite: current function is called from methods compiled by C2 directly
  MACOS_AARCH64_ONLY(ThreadWXEnable wx(WXWrite, current));

  // Still in Java no safepoints
  {
    // This enters VM and may safepoint
    uncommon_trap_inner(current, trap_request);
  }
  HandleMark hm(current);
  return fetch_unroll_info_helper(current, exec_mode);
}

// Local derived constants.
// Further breakdown of DataLayout::trap_state, as promised by DataLayout.
const int DS_REASON_MASK   = ((uint)DataLayout::trap_mask) >> 1;
const int DS_RECOMPILE_BIT = DataLayout::trap_mask - DS_REASON_MASK;

//---------------------------trap_state_reason---------------------------------
Deoptimization::DeoptReason
Deoptimization::trap_state_reason(int trap_state) {
  // This assert provides the link between the width of DataLayout::trap_bits
  // and the encoding of "recorded" reasons.  It ensures there are enough
  // bits to store all needed reasons in the per-BCI MDO profile.
  assert(DS_REASON_MASK >= Reason_RECORDED_LIMIT, "enough bits");
  int recompile_bit = (trap_state & DS_RECOMPILE_BIT);
  trap_state -= recompile_bit;
  if (trap_state == DS_REASON_MASK) {
    return Reason_many;
  } else {
    assert((int)Reason_none == 0, "state=0 => Reason_none");
    return (DeoptReason)trap_state;
  }
}
//-------------------------trap_state_has_reason-------------------------------
int Deoptimization::trap_state_has_reason(int trap_state, int reason) {
  assert(reason_is_recorded_per_bytecode((DeoptReason)reason), "valid reason");
  assert(DS_REASON_MASK >= Reason_RECORDED_LIMIT, "enough bits");
  int recompile_bit = (trap_state & DS_RECOMPILE_BIT);
  trap_state -= recompile_bit;
  if (trap_state == DS_REASON_MASK) {
    return -1;  // true, unspecifically (bottom of state lattice)
  } else if (trap_state == reason) {
    return 1;   // true, definitely
  } else if (trap_state == 0) {
    return 0;   // false, definitely (top of state lattice)
  } else {
    return 0;   // false, definitely
  }
}
//-------------------------trap_state_add_reason-------------------------------
int Deoptimization::trap_state_add_reason(int trap_state, int reason) {
  assert(reason_is_recorded_per_bytecode((DeoptReason)reason) || reason == Reason_many, "valid reason");
  int recompile_bit = (trap_state & DS_RECOMPILE_BIT);
  trap_state -= recompile_bit;
  if (trap_state == DS_REASON_MASK) {
    return trap_state + recompile_bit;     // already at state lattice bottom
  } else if (trap_state == reason) {
    return trap_state + recompile_bit;     // the condition is already true
  } else if (trap_state == 0) {
    return reason + recompile_bit;          // no condition has yet been true
  } else {
    return DS_REASON_MASK + recompile_bit;  // fall to state lattice bottom
  }
}
//-----------------------trap_state_is_recompiled------------------------------
bool Deoptimization::trap_state_is_recompiled(int trap_state) {
  return (trap_state & DS_RECOMPILE_BIT) != 0;
}
//-----------------------trap_state_set_recompiled-----------------------------
int Deoptimization::trap_state_set_recompiled(int trap_state, bool z) {
  if (z)  return trap_state |  DS_RECOMPILE_BIT;
  else    return trap_state & ~DS_RECOMPILE_BIT;
}
//---------------------------format_trap_state---------------------------------
// This is used for debugging and diagnostics, including LogFile output.
const char* Deoptimization::format_trap_state(char* buf, size_t buflen,
                                              int trap_state) {
  assert(buflen > 0, "sanity");
  DeoptReason reason      = trap_state_reason(trap_state);
  bool        recomp_flag = trap_state_is_recompiled(trap_state);
  // Re-encode the state from its decoded components.
  int decoded_state = 0;
  if (reason_is_recorded_per_bytecode(reason) || reason == Reason_many)
    decoded_state = trap_state_add_reason(decoded_state, reason);
  if (recomp_flag)
    decoded_state = trap_state_set_recompiled(decoded_state, recomp_flag);
  // If the state re-encodes properly, format it symbolically.
  // Because this routine is used for debugging and diagnostics,
  // be robust even if the state is a strange value.
  size_t len;
  if (decoded_state != trap_state) {
    // Random buggy state that doesn't decode??
    len = jio_snprintf(buf, buflen, "#%d", trap_state);
  } else {
    len = jio_snprintf(buf, buflen, "%s%s",
                       trap_reason_name(reason),
                       recomp_flag ? " recompiled" : "");
  }
  return buf;
}


//--------------------------------statics--------------------------------------
const char* Deoptimization::_trap_reason_name[] = {
  // Note:  Keep this in sync. with enum DeoptReason.
  "none",
  "null_check",
  "null_assert" JVMCI_ONLY("_or_unreached0"),
  "range_check",
  "class_check",
  "array_check",
  "intrinsic" JVMCI_ONLY("_or_type_checked_inlining"),
  "bimorphic" JVMCI_ONLY("_or_optimized_type_check"),
  "profile_predicate",
  "auto_vectorization_check",
  "unloaded",
  "uninitialized",
  "initialized",
  "unreached",
  "unhandled",
  "constraint",
  "div0_check",
  "age",
  "predicate",
  "loop_limit_check",
  "speculate_class_check",
  "speculate_null_check",
  "speculate_null_assert",
  "unstable_if",
  "unstable_fused_if",
  "receiver_constraint",
  "short_running_loop" JVMCI_ONLY("_or_aliasing"),
#if INCLUDE_JVMCI
  "transfer_to_interpreter",
  "not_compiled_exception_handler",
  "unresolved",
  "jsr_mismatch",
#endif
  "tenured"
};
const char* Deoptimization::_trap_action_name[] = {
  // Note:  Keep this in sync. with enum DeoptAction.
  "none",
  "maybe_recompile",
  "reinterpret",
  "make_not_entrant",
  "make_not_compilable"
};

const char* Deoptimization::trap_reason_name(int reason) {
  // Check that every reason has a name
  STATIC_ASSERT(sizeof(_trap_reason_name)/sizeof(const char*) == Reason_LIMIT);

  if (reason == Reason_many)  return "many";
  if ((uint)reason < Reason_LIMIT)
    return _trap_reason_name[reason];
  static char buf[20];
  os::snprintf_checked(buf, sizeof(buf), "reason%d", reason);
  return buf;
}
const char* Deoptimization::trap_action_name(int action) {
  // Check that every action has a name
  STATIC_ASSERT(sizeof(_trap_action_name)/sizeof(const char*) == Action_LIMIT);

  if ((uint)action < Action_LIMIT)
    return _trap_action_name[action];
  static char buf[20];
  os::snprintf_checked(buf, sizeof(buf), "action%d", action);
  return buf;
}

// This is used for debugging and diagnostics, including LogFile output.
const char* Deoptimization::format_trap_request(char* buf, size_t buflen,
                                                int trap_request) {
  jint unloaded_class_index = trap_request_index(trap_request);
  const char* reason = trap_reason_name(trap_request_reason(trap_request));
  const char* action = trap_action_name(trap_request_action(trap_request));
#if INCLUDE_JVMCI
  int debug_id = trap_request_debug_id(trap_request);
#endif
  size_t len;
  if (unloaded_class_index < 0) {
    len = jio_snprintf(buf, buflen, "reason='%s' action='%s'" JVMCI_ONLY(" debug_id='%d'"),
                       reason, action
#if INCLUDE_JVMCI
                       ,debug_id
#endif
                       );
  } else {
    len = jio_snprintf(buf, buflen, "reason='%s' action='%s' index='%d'" JVMCI_ONLY(" debug_id='%d'"),
                       reason, action, unloaded_class_index
#if INCLUDE_JVMCI
                       ,debug_id
#endif
                       );
  }
  return buf;
}

juint Deoptimization::_deoptimization_hist
        [Deoptimization::Reason_LIMIT]
    [1 + Deoptimization::Action_LIMIT]
        [Deoptimization::BC_CASE_LIMIT]
  = {0};

enum {
  LSB_BITS = 8,
  LSB_MASK = right_n_bits(LSB_BITS)
};

void Deoptimization::gather_statistics(DeoptReason reason, DeoptAction action,
                                       Bytecodes::Code bc) {
  assert(reason >= 0 && reason < Reason_LIMIT, "oob");
  assert(action >= 0 && action < Action_LIMIT, "oob");
  _deoptimization_hist[Reason_none][0][0] += 1;  // total
  _deoptimization_hist[reason][0][0]      += 1;  // per-reason total
  juint* cases = _deoptimization_hist[reason][1+action];
  juint* bc_counter_addr = nullptr;
  juint  bc_counter      = 0;
  // Look for an unused counter, or an exact match to this BC.
  if (bc != Bytecodes::_illegal) {
    for (int bc_case = 0; bc_case < BC_CASE_LIMIT; bc_case++) {
      juint* counter_addr = &cases[bc_case];
      juint  counter = *counter_addr;
      if ((counter == 0 && bc_counter_addr == nullptr)
          || (Bytecodes::Code)(counter & LSB_MASK) == bc) {
        // this counter is either free or is already devoted to this BC
        bc_counter_addr = counter_addr;
        bc_counter = counter | bc;
      }
    }
  }
  if (bc_counter_addr == nullptr) {
    // Overflow, or no given bytecode.
    bc_counter_addr = &cases[BC_CASE_LIMIT-1];
    bc_counter = (*bc_counter_addr & ~LSB_MASK);  // clear LSB
  }
  *bc_counter_addr = bc_counter + (1 << LSB_BITS);
}

jint Deoptimization::total_deoptimization_count() {
  return _deoptimization_hist[Reason_none][0][0];
}

// Get the deopt count for a specific reason and a specific action. If either
// one of 'reason' or 'action' is null, the method returns the sum of all
// deoptimizations with the specific 'action' or 'reason' respectively.
// If both arguments are null, the method returns the total deopt count.
jint Deoptimization::deoptimization_count(const char *reason_str, const char *action_str) {
  if (reason_str == nullptr && action_str == nullptr) {
    return total_deoptimization_count();
  }
  juint counter = 0;
  for (int reason = 0; reason < Reason_LIMIT; reason++) {
    if (reason_str == nullptr || !strcmp(reason_str, trap_reason_name(reason))) {
      for (int action = 0; action < Action_LIMIT; action++) {
        if (action_str == nullptr || !strcmp(action_str, trap_action_name(action))) {
          juint* cases = _deoptimization_hist[reason][1+action];
          for (int bc_case = 0; bc_case < BC_CASE_LIMIT; bc_case++) {
            counter += cases[bc_case] >> LSB_BITS;
          }
        }
      }
    }
  }
  return counter;
}

void Deoptimization::print_statistics() {
  juint total = total_deoptimization_count();
  juint account = total;
  if (total != 0) {
    ttyLocker ttyl;
    if (xtty != nullptr)  xtty->head("statistics type='deoptimization'");
    tty->print_cr("Deoptimization traps recorded:");
    #define PRINT_STAT_LINE(name, r) \
      tty->print_cr("  %4d (%4.1f%%) %s", (int)(r), ((r) * 100.0) / total, name);
    PRINT_STAT_LINE("total", total);
    // For each non-zero entry in the histogram, print the reason,
    // the action, and (if specifically known) the type of bytecode.
    for (int reason = 0; reason < Reason_LIMIT; reason++) {
      for (int action = 0; action < Action_LIMIT; action++) {
        juint* cases = _deoptimization_hist[reason][1+action];
        for (int bc_case = 0; bc_case < BC_CASE_LIMIT; bc_case++) {
          juint counter = cases[bc_case];
          if (counter != 0) {
            char name[1*K];
            Bytecodes::Code bc = (Bytecodes::Code)(counter & LSB_MASK);
            os::snprintf_checked(name, sizeof(name), "%s/%s/%s",
                    trap_reason_name(reason),
                    trap_action_name(action),
                    Bytecodes::is_defined(bc)? Bytecodes::name(bc): "other");
            juint r = counter >> LSB_BITS;
            tty->print_cr("  %40s: " UINT32_FORMAT " (%.1f%%)", name, r, (r * 100.0) / total);
            account -= r;
          }
        }
      }
    }
    if (account != 0) {
      PRINT_STAT_LINE("unaccounted", account);
    }
    #undef PRINT_STAT_LINE
    if (xtty != nullptr)  xtty->tail("statistics");
  }
}

#else // COMPILER2_OR_JVMCI


// Stubs for C1 only system.
bool Deoptimization::trap_state_is_recompiled(int trap_state) {
  return false;
}

const char* Deoptimization::trap_reason_name(int reason) {
  return "unknown";
}

jint Deoptimization::total_deoptimization_count() {
  return 0;
}

jint Deoptimization::deoptimization_count(const char *reason_str, const char *action_str) {
  return 0;
}

void Deoptimization::print_statistics() {
  // no output
}

void
Deoptimization::update_method_data_from_interpreter(MethodData* trap_mdo, int trap_bci, int reason) {
  // no update
}

int Deoptimization::trap_state_has_reason(int trap_state, int reason) {
  return 0;
}

void Deoptimization::gather_statistics(DeoptReason reason, DeoptAction action,
                                       Bytecodes::Code bc) {
  // no update
}

const char* Deoptimization::format_trap_state(char* buf, size_t buflen,
                                              int trap_state) {
  jio_snprintf(buf, buflen, "#%d", trap_state);
  return buf;
}

#endif // COMPILER2_OR_JVMCI<|MERGE_RESOLUTION|>--- conflicted
+++ resolved
@@ -1552,9 +1552,41 @@
   ReassignedField() : _offset(0), _type(T_ILLEGAL), _klass(nullptr), _is_flat(false), _is_null_free(false), _secondary_fields_count(0) { }
 };
 
-<<<<<<< HEAD
-static int compare(ReassignedField* left, ReassignedField* right) {
-  return left->_offset - right->_offset;
+// Gets the fields of `klass` that are eliminated by escape analysis and need to be reassigned
+static GrowableArray<ReassignedField>* get_reassigned_fields(InstanceKlass* klass, GrowableArray<ReassignedField>* fields, bool is_jvmci) {
+  InstanceKlass* super = klass->super();
+  if (super != nullptr) {
+    get_reassigned_fields(super, fields, is_jvmci);
+  }
+  int skip_next_fields_cnt = 0;
+  for (AllFieldStream fs(klass); !fs.done(); fs.next()) {
+    if (skip_next_fields_cnt > 0) {
+        skip_next_fields_cnt--;
+        continue;
+    }
+    int bundle_size = 1;
+    bool is_multifield_scalarized = false;
+    if (fs.is_multifield_base()) {
+      BasicType ft = Signature::basic_type(fs.signature());
+      bundle_size = fs.field_descriptor().secondary_fields_count(fs.index());
+      is_multifield_scalarized = ciEnv::is_multifield_scalarized(ft, bundle_size);
+      skip_next_fields_cnt = !is_multifield_scalarized ? bundle_size - 1: 0;
+    }
+    if (!fs.access_flags().is_static() && (is_jvmci || !fs.field_flags().is_injected())) {
+      ReassignedField field;
+      field._offset = fs.offset();
+      field._type = Signature::basic_type(fs.signature());
+      field._secondary_fields_count = fs.is_multifield_base() && !is_multifield_scalarized ? bundle_size : 1;
+      if (fs.is_flat()) {
+        field._is_flat = true;
+        field._is_null_free = fs.is_null_free_inline_type();
+        // Resolve klass of flat inline type field
+        field._klass = InlineKlass::cast(klass->get_inline_type_field_klass(fs.index()));
+      }
+      fields->append(field);
+    }
+  }
+  return fields;
 }
 
 static void init_multi_field(oop obj, int offset, BasicType elem_bt, address addr) {
@@ -1591,63 +1623,6 @@
       init_multi_field(obj, second_offset, elem_bt, base_addr + i * elem_size);
     }
   }
-}
-
-// Restore fields of an eliminated instance object using the same field order
-// returned by HotSpotResolvedObjectTypeImpl.getInstanceFields(true)
-static int reassign_fields_by_klass(InstanceKlass* klass, frame* fr, RegisterMap* reg_map, ObjectValue* sv, int svIndex, oop obj, bool skip_internal, int base_offset, GrowableArray<int>* null_marker_offsets, TRAPS) {
-  GrowableArray<ReassignedField>* fields = new GrowableArray<ReassignedField>();
-  InstanceKlass* ik = klass;
-  int skip_next_fields_cnt = 0;
-  while (ik != nullptr) {
-    for (AllFieldStream fs(ik); !fs.done(); fs.next()) {
-      if (skip_next_fields_cnt > 0) {
-         skip_next_fields_cnt--;
-         continue;
-      }
-      int bundle_size = 1;
-      bool is_multifield_scalarized = false;
-      if (fs.is_multifield_base()) {
-         BasicType ft = Signature::basic_type(fs.signature());
-         bundle_size = fs.field_descriptor().secondary_fields_count(fs.index());
-         is_multifield_scalarized = ciEnv::is_multifield_scalarized(ft, bundle_size);
-         skip_next_fields_cnt = !is_multifield_scalarized ? bundle_size - 1: 0;
-      }
-      if (!fs.access_flags().is_static() && (!skip_internal || !fs.field_flags().is_injected())) {
-        ReassignedField field;
-        field._offset = fs.offset();
-        field._type = Signature::basic_type(fs.signature());
-        field._secondary_fields_count = fs.is_multifield_base() && !is_multifield_scalarized ? bundle_size : 1;
-        if (fs.is_flat()) {
-          field._is_flat = true;
-          field._is_null_free = fs.is_null_free_inline_type();
-          // Resolve klass of flat inline type field
-          field._klass = InlineKlass::cast(klass->get_inline_type_field_klass(fs.index()));
-        }
-        fields->append(field);
-=======
-// Gets the fields of `klass` that are eliminated by escape analysis and need to be reassigned
-static GrowableArray<ReassignedField>* get_reassigned_fields(InstanceKlass* klass, GrowableArray<ReassignedField>* fields, bool is_jvmci) {
-  InstanceKlass* super = klass->super();
-  if (super != nullptr) {
-    get_reassigned_fields(super, fields, is_jvmci);
-  }
-  for (AllFieldStream fs(klass); !fs.done(); fs.next()) {
-    if (!fs.access_flags().is_static() && (is_jvmci || !fs.field_flags().is_injected())) {
-      ReassignedField field;
-      field._offset = fs.offset();
-      field._type = Signature::basic_type(fs.signature());
-      if (fs.is_flat()) {
-        field._is_flat = true;
-        field._is_null_free = fs.is_null_free_inline_type();
-        // Resolve klass of flat inline type field
-        field._klass = InlineKlass::cast(klass->get_inline_type_field_klass(fs.index()));
->>>>>>> cccb5014
-      }
-      fields->append(field);
-    }
-  }
-  return fields;
 }
 
 // Restore fields of an eliminated instance object employing the same field order used by the
@@ -1674,7 +1649,6 @@
       continue; // Continue because we don't need to increment svIndex
     }
 
-<<<<<<< HEAD
     int secondary_fields_count = fields->at(i)._secondary_fields_count;
     if (sv->field_at(svIndex)->is_location()) {
       Location location = sv->field_at(svIndex)->as_LocationValue()->location();
@@ -1687,8 +1661,6 @@
     }
 
     assert(secondary_fields_count == 1, "");
-=======
->>>>>>> cccb5014
     ScopeValue* scope_field = sv->field_at(svIndex);
     StackValue* value = StackValue::create_stack_value(fr, reg_map, scope_field);
     switch (type) {
