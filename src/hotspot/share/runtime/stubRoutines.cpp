--- conflicted
+++ resolved
@@ -174,13 +174,11 @@
 address StubRoutines::_safefetchN_fault_pc               = NULL;
 address StubRoutines::_safefetchN_continuation_pc        = NULL;
 
-<<<<<<< HEAD
 address StubRoutines::_load_inline_type_fields_in_regs = NULL;
 address StubRoutines::_store_inline_type_fields_to_buf = NULL;
-=======
+
 address StubRoutines::_vector_f_math[VectorSupport::NUM_VEC_SIZES][VectorSupport::NUM_SVML_OP] = {{NULL}, {NULL}};
 address StubRoutines::_vector_d_math[VectorSupport::NUM_VEC_SIZES][VectorSupport::NUM_SVML_OP] = {{NULL}, {NULL}};
->>>>>>> df65237b
 
 // Initialization
 //
