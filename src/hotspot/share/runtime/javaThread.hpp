--- conflicted
+++ resolved
@@ -145,14 +145,9 @@
   Method*       _callee_target;
 
   // Used to pass back results to the interpreter or generated code running Java code.
-<<<<<<< HEAD
-  oop           _vm_result;    // oop result is GC-preserved
-  Metadata*     _vm_result_2;  // non-oop result
-  oop           _return_buffered_value; // buffered value being returned
-=======
   oop           _vm_result_oop;       // oop result is GC-preserved
   Metadata*     _vm_result_metadata;  // non-oop result
->>>>>>> 953eef4f
+  oop           _return_buffered_value; // buffered value being returned
 
   // See ReduceInitialCardMarks: this holds the precise space interval of
   // the most recent slow path allocation for which compiled code has
@@ -862,14 +857,9 @@
     return byte_offset_of(JavaThread, _anchor);
   }
   static ByteSize callee_target_offset()         { return byte_offset_of(JavaThread, _callee_target); }
-<<<<<<< HEAD
-  static ByteSize vm_result_offset()             { return byte_offset_of(JavaThread, _vm_result); }
-  static ByteSize vm_result_2_offset()           { return byte_offset_of(JavaThread, _vm_result_2); }
-  static ByteSize return_buffered_value_offset() { return byte_offset_of(JavaThread, _return_buffered_value); }
-=======
   static ByteSize vm_result_oop_offset()         { return byte_offset_of(JavaThread, _vm_result_oop); }
   static ByteSize vm_result_metadata_offset()    { return byte_offset_of(JavaThread, _vm_result_metadata); }
->>>>>>> 953eef4f
+  static ByteSize return_buffered_value_offset() { return byte_offset_of(JavaThread, _return_buffered_value); }
   static ByteSize thread_state_offset()          { return byte_offset_of(JavaThread, _thread_state); }
   static ByteSize saved_exception_pc_offset()    { return byte_offset_of(JavaThread, _saved_exception_pc); }
   static ByteSize osthread_offset()              { return byte_offset_of(JavaThread, _osthread); }
