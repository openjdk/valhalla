--- conflicted
+++ resolved
@@ -311,14 +311,6 @@
   JvmtiRawMonitor* _current_pending_raw_monitor; // JvmtiRawMonitor this thread
                                                  // is waiting to lock
  public:
-<<<<<<< HEAD
-  enum {
-    is_definitely_current_thread = true
-  };
-
- public:
-=======
->>>>>>> 138d573c
   // Constructor
   Thread();
   virtual ~Thread() = 0;        // Thread is abstract.
