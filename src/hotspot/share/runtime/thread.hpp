/*
 * Copyright (c) 1997, 2022, Oracle and/or its affiliates. All rights reserved.
 * Copyright (c) 2021, Azul Systems, Inc. All rights reserved.
 * DO NOT ALTER OR REMOVE COPYRIGHT NOTICES OR THIS FILE HEADER.
 *
 * This code is free software; you can redistribute it and/or modify it
 * under the terms of the GNU General Public License version 2 only, as
 * published by the Free Software Foundation.
 *
 * This code is distributed in the hope that it will be useful, but WITHOUT
 * ANY WARRANTY; without even the implied warranty of MERCHANTABILITY or
 * FITNESS FOR A PARTICULAR PURPOSE.  See the GNU General Public License
 * version 2 for more details (a copy is included in the LICENSE file that
 * accompanied this code).
 *
 * You should have received a copy of the GNU General Public License version
 * 2 along with this work; if not, write to the Free Software Foundation,
 * Inc., 51 Franklin St, Fifth Floor, Boston, MA 02110-1301 USA.
 *
 * Please contact Oracle, 500 Oracle Parkway, Redwood Shores, CA 94065 USA
 * or visit www.oracle.com if you need additional information or have any
 * questions.
 *
 */

#ifndef SHARE_RUNTIME_THREAD_HPP
#define SHARE_RUNTIME_THREAD_HPP

#include "jni.h"
#include "gc/shared/gcThreadLocalData.hpp"
#include "gc/shared/threadLocalAllocBuffer.hpp"
#include "memory/allocation.hpp"
#include "runtime/atomic.hpp"
#include "runtime/globals.hpp"
#include "runtime/os.hpp"
#include "runtime/threadHeapSampler.hpp"
#include "runtime/threadLocalStorage.hpp"
#include "runtime/threadStatisticalInfo.hpp"
#include "runtime/unhandledOops.hpp"
#include "utilities/globalDefinitions.hpp"
#include "utilities/macros.hpp"
#if INCLUDE_JFR
#include "jfr/support/jfrThreadExtension.hpp"
#endif

class HandleArea;
class HandleMark;
class ICRefillVerifier;
class JvmtiRawMonitor;
class Metadata;
class OSThread;
class ParkEvent;
class ResourceArea;
class SafeThreadsListPtr;
class ThreadClosure;
class ThreadsList;
class ThreadsSMRSupport;

class OopClosure;
class CodeBlobClosure;

DEBUG_ONLY(class ResourceMark;)

class WorkerThread;

class JavaThread;

// Class hierarchy
// - Thread
//   - JavaThread
//     - various subclasses eg CompilerThread, ServiceThread
//   - NonJavaThread
//     - NamedThread
//       - VMThread
//       - ConcurrentGCThread
//       - WorkerThread
//     - WatcherThread
//     - JfrThreadSampler
//     - LogAsyncWriter
//
// All Thread subclasses must be either JavaThread or NonJavaThread.
// This means !t->is_Java_thread() iff t is a NonJavaThread, or t is
// a partially constructed/destroyed Thread.

// Thread execution sequence and actions:
// All threads:
//  - thread_native_entry  // per-OS native entry point
//    - stack initialization
//    - other OS-level initialization (signal masks etc)
//    - handshake with creating thread (if not started suspended)
//    - this->call_run()  // common shared entry point
//      - shared common initialization
//      - this->pre_run()  // virtual per-thread-type initialization
//      - this->run()      // virtual per-thread-type "main" logic
//      - shared common tear-down
//      - this->post_run()  // virtual per-thread-type tear-down
//      - // 'this' no longer referenceable
//    - OS-level tear-down (minimal)
//    - final logging
//
// For JavaThread:
//   - this->run()  // virtual but not normally overridden
//     - this->thread_main_inner()  // extra call level to ensure correct stack calculations
//       - this->entry_point()  // set differently for each kind of JavaThread

class Thread: public ThreadShadow {
  friend class VMStructs;
  friend class JVMCIVMStructs;
 private:

#ifndef USE_LIBRARY_BASED_TLS_ONLY
  // Current thread is maintained as a thread-local variable
  static THREAD_LOCAL Thread* _thr_current;
#endif

  // On AArch64, the high order 32 bits are used by a "patching epoch" number
  // which reflects if this thread has executed the required fences, after
  // an nmethod gets disarmed. The low order 32 bit denote the disarm value.
  uint64_t _nmethod_disarm_value;

 public:
  int nmethod_disarm_value() {
    return (int)(uint32_t)_nmethod_disarm_value;
  }

  void set_nmethod_disarm_value(int value) {
    _nmethod_disarm_value = (uint64_t)(uint32_t)value;
  }

  static ByteSize nmethod_disarmed_offset() {
    ByteSize offset = byte_offset_of(Thread, _nmethod_disarm_value);
    // At least on x86_64, nmethod entry barrier encodes disarmed value offset
    // in instruction as disp8 immed
    assert(in_bytes(offset) < 128, "Offset >= 128");
    return offset;
  }

 private:
  // Thread local data area available to the GC. The internal
  // structure and contents of this data area is GC-specific.
  // Only GC and GC barrier code should access this data area.
  GCThreadLocalData _gc_data;

 public:
  static ByteSize gc_data_offset() {
    return byte_offset_of(Thread, _gc_data);
  }

  template <typename T> T* gc_data() {
    STATIC_ASSERT(sizeof(T) <= sizeof(_gc_data));
    return reinterpret_cast<T*>(&_gc_data);
  }

  // Exception handling
  // (Note: _pending_exception and friends are in ThreadShadow)
  //oop       _pending_exception;                // pending exception for current thread
  // const char* _exception_file;                   // file information for exception (debugging only)
  // int         _exception_line;                   // line information for exception (debugging only)
 protected:

  DEBUG_ONLY(static Thread* _starting_thread;)

  // JavaThread lifecycle support:
  friend class SafeThreadsListPtr;  // for _threads_list_ptr, cmpxchg_threads_hazard_ptr(), {dec_,inc_,}nested_threads_hazard_ptr_cnt(), {g,s}et_threads_hazard_ptr(), inc_nested_handle_cnt(), tag_hazard_ptr() access
  friend class ScanHazardPtrGatherProtectedThreadsClosure;  // for cmpxchg_threads_hazard_ptr(), get_threads_hazard_ptr(), is_hazard_ptr_tagged() access
  friend class ScanHazardPtrGatherThreadsListClosure;  // for get_threads_hazard_ptr(), untag_hazard_ptr() access
  friend class ScanHazardPtrPrintMatchingThreadsClosure;  // for get_threads_hazard_ptr(), is_hazard_ptr_tagged() access
  friend class ThreadsSMRSupport;  // for _nested_threads_hazard_ptr_cnt, _threads_hazard_ptr, _threads_list_ptr access
  friend class ThreadsListHandleTest;  // for _nested_threads_hazard_ptr_cnt, _threads_hazard_ptr, _threads_list_ptr access
  friend class ValidateHazardPtrsClosure;  // for get_threads_hazard_ptr(), untag_hazard_ptr() access

  ThreadsList* volatile _threads_hazard_ptr;
  SafeThreadsListPtr*   _threads_list_ptr;
  ThreadsList*          cmpxchg_threads_hazard_ptr(ThreadsList* exchange_value, ThreadsList* compare_value);
  ThreadsList*          get_threads_hazard_ptr() const;
  void                  set_threads_hazard_ptr(ThreadsList* new_list);
  static bool           is_hazard_ptr_tagged(ThreadsList* list) {
    return (intptr_t(list) & intptr_t(1)) == intptr_t(1);
  }
  static ThreadsList*   tag_hazard_ptr(ThreadsList* list) {
    return (ThreadsList*)(intptr_t(list) | intptr_t(1));
  }
  static ThreadsList*   untag_hazard_ptr(ThreadsList* list) {
    return (ThreadsList*)(intptr_t(list) & ~intptr_t(1));
  }
  // This field is enabled via -XX:+EnableThreadSMRStatistics:
  uint _nested_threads_hazard_ptr_cnt;
  void dec_nested_threads_hazard_ptr_cnt() {
    assert(_nested_threads_hazard_ptr_cnt != 0, "mismatched {dec,inc}_nested_threads_hazard_ptr_cnt()");
    _nested_threads_hazard_ptr_cnt--;
  }
  void inc_nested_threads_hazard_ptr_cnt() {
    _nested_threads_hazard_ptr_cnt++;
  }
  uint nested_threads_hazard_ptr_cnt() {
    return _nested_threads_hazard_ptr_cnt;
  }

 public:
  // Is the target JavaThread protected by the calling Thread or by some other
  // mechanism?
  static bool is_JavaThread_protected(const JavaThread* target);
  // Is the target JavaThread protected by a ThreadsListHandle (TLH) associated
  // with the calling Thread?
  static bool is_JavaThread_protected_by_TLH(const JavaThread* target);

  void* operator new(size_t size) throw() { return allocate(size, true); }
  void* operator new(size_t size, const std::nothrow_t& nothrow_constant) throw() {
    return allocate(size, false); }
  void  operator delete(void* p);

 protected:
  static void* allocate(size_t size, bool throw_excpt, MEMFLAGS flags = mtThread);

 private:
  DEBUG_ONLY(bool _suspendible_thread;)

 public:
  // Determines if a heap allocation failure will be retried
  // (e.g., by deoptimizing and re-executing in the interpreter).
  // In this case, the failed allocation must raise
  // Universe::out_of_memory_error_retry() and omit side effects
  // such as JVMTI events and handling -XX:+HeapDumpOnOutOfMemoryError
  // and -XX:OnOutOfMemoryError.
  virtual bool in_retryable_allocation() const { return false; }

#ifdef ASSERT
  void set_suspendible_thread() {
    _suspendible_thread = true;
  }

  void clear_suspendible_thread() {
    _suspendible_thread = false;
  }

  bool is_suspendible_thread() { return _suspendible_thread; }
#endif

 private:
  // Point to the last handle mark
  HandleMark* _last_handle_mark;

  // Claim value for parallel iteration over threads.
  uintx _threads_do_token;

  // Support for GlobalCounter
 private:
  volatile uintx _rcu_counter;
 public:
  volatile uintx* get_rcu_counter() {
    return &_rcu_counter;
  }

 public:
  void set_last_handle_mark(HandleMark* mark)   { _last_handle_mark = mark; }
  HandleMark* last_handle_mark() const          { return _last_handle_mark; }
 private:

#ifdef ASSERT
  ICRefillVerifier* _missed_ic_stub_refill_verifier;

 public:
  ICRefillVerifier* missed_ic_stub_refill_verifier() {
    return _missed_ic_stub_refill_verifier;
  }

  void set_missed_ic_stub_refill_verifier(ICRefillVerifier* verifier) {
    _missed_ic_stub_refill_verifier = verifier;
  }
#endif // ASSERT

 private:
  // Used by SkipGCALot class.
  NOT_PRODUCT(bool _skip_gcalot;)               // Should we elide gc-a-lot?

  friend class GCLocker;

 private:
  ThreadLocalAllocBuffer _tlab;                 // Thread-local eden
  jlong _allocated_bytes;                       // Cumulative number of bytes allocated on
                                                // the Java heap
  ThreadHeapSampler _heap_sampler;              // For use when sampling the memory.

  ThreadStatisticalInfo _statistical_info;      // Statistics about the thread

  JFR_ONLY(DEFINE_THREAD_LOCAL_FIELD_JFR;)      // Thread-local data for jfr

  JvmtiRawMonitor* _current_pending_raw_monitor; // JvmtiRawMonitor this thread
                                                 // is waiting to lock
 public:
  // Constructor
  Thread();
  virtual ~Thread() = 0;        // Thread is abstract.

  // Manage Thread::current()
  void initialize_thread_current();
  static void clear_thread_current(); // TLS cleanup needed before threads terminate

 protected:
  // To be implemented by children.
  virtual void run() = 0;
  virtual void pre_run() = 0;
  virtual void post_run() = 0;  // Note: Thread must not be deleted prior to calling this!

#ifdef ASSERT
  enum RunState {
    PRE_CALL_RUN,
    CALL_RUN,
    PRE_RUN,
    RUN,
    POST_RUN
    // POST_CALL_RUN - can't define this one as 'this' may be deleted when we want to set it
  };
  RunState _run_state;  // for lifecycle checks
#endif


 public:
  // invokes <ChildThreadClass>::run(), with common preparations and cleanups.
  void call_run();

  // Testers
  virtual bool is_VM_thread()       const            { return false; }
  virtual bool is_Java_thread()     const            { return false; }
  virtual bool is_Compiler_thread() const            { return false; }
  virtual bool is_Code_cache_sweeper_thread() const  { return false; }
  virtual bool is_service_thread() const             { return false; }
  virtual bool is_monitor_deflation_thread() const   { return false; }
  virtual bool is_hidden_from_external_view() const  { return false; }
  virtual bool is_jvmti_agent_thread() const         { return false; }
  virtual bool is_Watcher_thread() const             { return false; }
  virtual bool is_ConcurrentGC_thread() const        { return false; }
  virtual bool is_Named_thread() const               { return false; }
  virtual bool is_Worker_thread() const              { return false; }
  virtual bool is_JfrSampler_thread() const          { return false; }

  // Can this thread make Java upcalls
  virtual bool can_call_java() const                 { return false; }

  // Is this a JavaThread that is on the VM's current ThreadsList?
  // If so it must participate in the safepoint protocol.
  virtual bool is_active_Java_thread() const         { return false; }

  // All threads are given names. For singleton subclasses we can
  // just hard-wire the known name of the instance. JavaThreads and
  // NamedThreads support multiple named instances, and dynamic
  // changing of the name of an instance.
  virtual const char* name() const { return "Unknown thread"; }

  // A thread's type name is also made available for debugging
  // and logging.
  virtual const char* type_name() const { return "Thread"; }

  // Returns the current thread (ASSERTS if NULL)
  static inline Thread* current();
  // Returns the current thread, or NULL if not attached
  static inline Thread* current_or_null();
  // Returns the current thread, or NULL if not attached, and is
  // safe for use from signal-handlers
  static inline Thread* current_or_null_safe();

  // Common thread operations
#ifdef ASSERT
  static void check_for_dangling_thread_pointer(Thread *thread);
#endif
  static void set_priority(Thread* thread, ThreadPriority priority);
  static ThreadPriority get_priority(const Thread* const thread);
  static void start(Thread* thread);

  void set_native_thread_name(const char *name) {
    assert(Thread::current() == this, "set_native_thread_name can only be called on the current thread");
    os::set_native_thread_name(name);
  }

  // Support for Unhandled Oop detection
  // Add the field for both, fastdebug and debug, builds to keep
  // Thread's fields layout the same.
  // Note: CHECK_UNHANDLED_OOPS is defined only for fastdebug build.
#ifdef CHECK_UNHANDLED_OOPS
 private:
  UnhandledOops* _unhandled_oops;
#elif defined(ASSERT)
 private:
  void* _unhandled_oops;
#endif
#ifdef CHECK_UNHANDLED_OOPS
 public:
  UnhandledOops* unhandled_oops() { return _unhandled_oops; }
  // Mark oop safe for gc.  It may be stack allocated but won't move.
  void allow_unhandled_oop(oop *op) {
    if (CheckUnhandledOops) unhandled_oops()->allow_unhandled_oop(op);
  }
  // Clear oops at safepoint so crashes point to unhandled oop violator
  void clear_unhandled_oops() {
    if (CheckUnhandledOops) unhandled_oops()->clear_unhandled_oops();
  }
#endif // CHECK_UNHANDLED_OOPS

 public:
#ifndef PRODUCT
  bool skip_gcalot()           { return _skip_gcalot; }
  void set_skip_gcalot(bool v) { _skip_gcalot = v;    }
#endif

  // Resource area
  ResourceArea* resource_area() const            { return _resource_area; }
  void set_resource_area(ResourceArea* area)     { _resource_area = area; }

  OSThread* osthread() const                     { return _osthread;   }
  void set_osthread(OSThread* thread)            { _osthread = thread; }

  // Internal handle support
  HandleArea* handle_area() const                { return _handle_area; }
  void set_handle_area(HandleArea* area)         { _handle_area = area; }

  GrowableArray<Metadata*>* metadata_handles() const          { return _metadata_handles; }
  void set_metadata_handles(GrowableArray<Metadata*>* handles){ _metadata_handles = handles; }

  // Thread-Local Allocation Buffer (TLAB) support
  ThreadLocalAllocBuffer& tlab()                 { return _tlab; }
  void initialize_tlab();

  jlong allocated_bytes()               { return _allocated_bytes; }
  void set_allocated_bytes(jlong value) { _allocated_bytes = value; }
  void incr_allocated_bytes(jlong size) { _allocated_bytes += size; }
  inline jlong cooked_allocated_bytes();

  ThreadHeapSampler& heap_sampler()     { return _heap_sampler; }

  ThreadStatisticalInfo& statistical_info() { return _statistical_info; }

  JFR_ONLY(DEFINE_THREAD_LOCAL_ACCESSOR_JFR;)

  // For tracking the Jvmti raw monitor the thread is pending on.
  JvmtiRawMonitor* current_pending_raw_monitor() {
    return _current_pending_raw_monitor;
  }
  void set_current_pending_raw_monitor(JvmtiRawMonitor* monitor) {
    _current_pending_raw_monitor = monitor;
  }

  // GC support
  // Apply "f->do_oop" to all root oops in "this".
  //   Used by JavaThread::oops_do.
  // Apply "cf->do_code_blob" (if !NULL) to all code blobs active in frames
  virtual void oops_do_no_frames(OopClosure* f, CodeBlobClosure* cf);
  virtual void oops_do_frames(OopClosure* f, CodeBlobClosure* cf) {}
  void oops_do(OopClosure* f, CodeBlobClosure* cf);

  // Handles the parallel case for claim_threads_do.
 private:
  bool claim_par_threads_do(uintx claim_token);
 public:
  // Requires that "claim_token" is that of the current iteration.
  // If "is_par" is false, sets the token of "this" to
  // "claim_token", and returns "true".  If "is_par" is true,
  // uses an atomic instruction to set the current thread's token to
  // "claim_token", if it is not already.  Returns "true" iff the
  // calling thread does the update, this indicates that the calling thread
  // has claimed the thread in the current iteration.
  bool claim_threads_do(bool is_par, uintx claim_token) {
    if (!is_par) {
      _threads_do_token = claim_token;
      return true;
    } else {
      return claim_par_threads_do(claim_token);
    }
  }

  uintx threads_do_token() const { return _threads_do_token; }

  // jvmtiRedefineClasses support
  void metadata_handles_do(void f(Metadata*));

 private:
  // Check if address is within the given range of this thread's
  // stack:  stack_base() > adr >/>= limit
  // The check is inclusive of limit if passed true, else exclusive.
  bool is_in_stack_range(address adr, address limit, bool inclusive) const {
    assert(stack_base() > limit && limit >= stack_end(), "limit is outside of stack");
    return stack_base() > adr && (inclusive ? adr >= limit : adr > limit);
  }

 public:
  // Used by fast lock support
  virtual bool is_lock_owned(address adr) const;

  // Check if address is within the given range of this thread's
  // stack:  stack_base() > adr >= limit
  bool is_in_stack_range_incl(address adr, address limit) const {
    return is_in_stack_range(adr, limit, true);
  }

  // Check if address is within the given range of this thread's
  // stack:  stack_base() > adr > limit
  bool is_in_stack_range_excl(address adr, address limit) const {
    return is_in_stack_range(adr, limit, false);
  }

  // Check if address is in the stack mapped to this thread. Used mainly in
  // error reporting (so has to include guard zone) and frame printing.
  // Expects _stack_base to be initialized - checked with assert.
  bool is_in_full_stack_checked(address adr) const {
    return is_in_stack_range_incl(adr, stack_end());
  }

  // Like is_in_full_stack_checked but without the assertions as this
  // may be called in a thread before _stack_base is initialized.
  bool is_in_full_stack(address adr) const {
    address stack_end = _stack_base - _stack_size;
    return _stack_base > adr && adr >= stack_end;
  }

  // Check if address is in the live stack of this thread (not just for locks).
  // Warning: can only be called by the current thread on itself.
  bool is_in_live_stack(address adr) const {
    assert(Thread::current() == this, "is_in_live_stack can only be called from current thread");
    return is_in_stack_range_incl(adr, os::current_stack_pointer());
  }

  // Sets this thread as starting thread. Returns failure if thread
  // creation fails due to lack of memory, too many threads etc.
  bool set_as_starting_thread();

protected:
  // OS data associated with the thread
  OSThread* _osthread;  // Platform-specific thread information

  // Thread local resource area for temporary allocation within the VM
  ResourceArea* _resource_area;

  DEBUG_ONLY(ResourceMark* _current_resource_mark;)

  // Thread local handle area for allocation of handles within the VM
  HandleArea* _handle_area;
  GrowableArray<Metadata*>* _metadata_handles;

  // Support for stack overflow handling, get_thread, etc.
  address          _stack_base;
  size_t           _stack_size;
  int              _lgrp_id;

 public:
  // Stack overflow support
  address stack_base() const           { assert(_stack_base != NULL,"Sanity check"); return _stack_base; }
  void    set_stack_base(address base) { _stack_base = base; }
  size_t  stack_size() const           { return _stack_size; }
  void    set_stack_size(size_t size)  { _stack_size = size; }
  address stack_end()  const           { return stack_base() - stack_size(); }
  void    record_stack_base_and_size();
  void    register_thread_stack_with_NMT();
  void    unregister_thread_stack_with_NMT();

  int     lgrp_id() const        { return _lgrp_id; }
  void    set_lgrp_id(int value) { _lgrp_id = value; }

  // Printing
  void print_on(outputStream* st, bool print_extended_info) const;
  virtual void print_on(outputStream* st) const { print_on(st, false); }
  void print() const;
  virtual void print_on_error(outputStream* st, char* buf, int buflen) const;
  // Basic, non-virtual, printing support that is simple and always safe.
  void print_value_on(outputStream* st) const;

  // Debug-only code
#ifdef ASSERT
 private:
  // Deadlock detection support for Mutex locks. List of locks own by thread.
  Mutex* _owned_locks;
  // Mutex::set_owner_implementation is the only place where _owned_locks is modified,
  // thus the friendship
  friend class Mutex;
  friend class Monitor;

 public:
  void print_owned_locks_on(outputStream* st) const;
  void print_owned_locks() const                 { print_owned_locks_on(tty);    }
  Mutex* owned_locks() const                     { return _owned_locks;          }
  bool owns_locks() const                        { return owned_locks() != NULL; }

  // Deadlock detection
  ResourceMark* current_resource_mark()          { return _current_resource_mark; }
  void set_current_resource_mark(ResourceMark* rm) { _current_resource_mark = rm; }
#endif // ASSERT

 private:
  volatile int _jvmti_env_iteration_count;

 public:
  void entering_jvmti_env_iteration()            { ++_jvmti_env_iteration_count; }
  void leaving_jvmti_env_iteration()             { --_jvmti_env_iteration_count; }
  bool is_inside_jvmti_env_iteration()           { return _jvmti_env_iteration_count > 0; }

  // Code generation
  static ByteSize exception_file_offset()        { return byte_offset_of(Thread, _exception_file); }
  static ByteSize exception_line_offset()        { return byte_offset_of(Thread, _exception_line); }

  static ByteSize stack_base_offset()            { return byte_offset_of(Thread, _stack_base); }
  static ByteSize stack_size_offset()            { return byte_offset_of(Thread, _stack_size); }

  static ByteSize tlab_start_offset()            { return byte_offset_of(Thread, _tlab) + ThreadLocalAllocBuffer::start_offset(); }
  static ByteSize tlab_end_offset()              { return byte_offset_of(Thread, _tlab) + ThreadLocalAllocBuffer::end_offset(); }
  static ByteSize tlab_top_offset()              { return byte_offset_of(Thread, _tlab) + ThreadLocalAllocBuffer::top_offset(); }
  static ByteSize tlab_pf_top_offset()           { return byte_offset_of(Thread, _tlab) + ThreadLocalAllocBuffer::pf_top_offset(); }

  static ByteSize allocated_bytes_offset()       { return byte_offset_of(Thread, _allocated_bytes); }

  JFR_ONLY(DEFINE_THREAD_LOCAL_OFFSET_JFR;)

 public:
  ParkEvent * volatile _ParkEvent;            // for Object monitors, JVMTI raw monitors,
                                              // and ObjectSynchronizer::read_stable_mark

  // Termination indicator used by the signal handler.
  // _ParkEvent is just a convenient field we can NULL out after setting the JavaThread termination state
  // (which can't itself be read from the signal handler if a signal hits during the Thread destructor).
  bool has_terminated()                       { return Atomic::load(&_ParkEvent) == NULL; };

  jint _hashStateW;                           // Marsaglia Shift-XOR thread-local RNG
  jint _hashStateX;                           // thread-specific hashCode generator state
  jint _hashStateY;
  jint _hashStateZ;

  // Low-level leaf-lock primitives used to implement synchronization.
  // Not for general synchronization use.
  static void SpinAcquire(volatile int * Lock, const char * Name);
  static void SpinRelease(volatile int * Lock);

#if defined(__APPLE__) && defined(AARCH64)
 private:
  DEBUG_ONLY(bool _wx_init);
  WXMode _wx_state;
 public:
  void init_wx();
  WXMode enable_wx(WXMode new_state);

  void assert_wx_state(WXMode expected) {
    assert(_wx_state == expected, "wrong state");
  }
#endif // __APPLE__ && AARCH64
};

// Inline implementation of Thread::current()
inline Thread* Thread::current() {
  Thread* current = current_or_null();
  assert(current != NULL, "Thread::current() called on detached thread");
  return current;
}

inline Thread* Thread::current_or_null() {
#ifndef USE_LIBRARY_BASED_TLS_ONLY
  return _thr_current;
#else
  if (ThreadLocalStorage::is_initialized()) {
    return ThreadLocalStorage::thread();
  }
  return NULL;
#endif
}

inline Thread* Thread::current_or_null_safe() {
  if (ThreadLocalStorage::is_initialized()) {
    return ThreadLocalStorage::thread();
  }
  return NULL;
}

<<<<<<< HEAD
class CompilerThread;

typedef void (*ThreadFunction)(JavaThread*, TRAPS);

class JavaThread: public Thread {
  friend class VMStructs;
  friend class JVMCIVMStructs;
  friend class WhiteBox;
  friend class VTBuffer;
  friend class ThreadsSMRSupport; // to access _threadObj for exiting_threads_oops_do
  friend class HandshakeState;
 private:
  bool           _on_thread_list;                // Is set when this JavaThread is added to the Threads list
  OopHandle      _threadObj;                     // The Java level thread object

#ifdef ASSERT
 private:
  int _java_call_counter;

 public:
  int  java_call_counter()                       { return _java_call_counter; }
  void inc_java_call_counter()                   { _java_call_counter++; }
  void dec_java_call_counter() {
    assert(_java_call_counter > 0, "Invalid nesting of JavaCallWrapper");
    _java_call_counter--;
  }
 private:  // restore original namespace restriction
#endif  // ifdef ASSERT

  JavaFrameAnchor _anchor;                       // Encapsulation of current java frame and it state

  ThreadFunction _entry_point;

  JNIEnv        _jni_environment;

  // Deopt support
  DeoptResourceMark*  _deopt_mark;               // Holds special ResourceMark for deoptimization

  CompiledMethod*       _deopt_nmethod;         // CompiledMethod that is currently being deoptimized
  vframeArray*  _vframe_array_head;              // Holds the heap of the active vframeArrays
  vframeArray*  _vframe_array_last;              // Holds last vFrameArray we popped
  // Holds updates by JVMTI agents for compiled frames that cannot be performed immediately. They
  // will be carried out as soon as possible which, in most cases, is just before deoptimization of
  // the frame, when control returns to it.
  JvmtiDeferredUpdates* _jvmti_deferred_updates;

  // Handshake value for fixing 6243940. We need a place for the i2c
  // adapter to store the callee Method*. This value is NEVER live
  // across a gc point so it does NOT have to be gc'd
  // The handshake is open ended since we can't be certain that it will
  // be NULLed. This is because we rarely ever see the race and end up
  // in handle_wrong_method which is the backend of the handshake. See
  // code in i2c adapters and handle_wrong_method.

  Method*       _callee_target;

  // Used to pass back results to the interpreter or generated code running Java code.
  oop           _vm_result;    // oop result is GC-preserved
  Metadata*     _vm_result_2;  // non-oop result
  oop           _return_buffered_value; // buffered value being returned

  // See ReduceInitialCardMarks: this holds the precise space interval of
  // the most recent slow path allocation for which compiled code has
  // elided card-marks for performance along the fast-path.
  MemRegion     _deferred_card_mark;

  ObjectMonitor* volatile _current_pending_monitor;     // ObjectMonitor this thread is waiting to lock
  bool           _current_pending_monitor_is_from_java; // locking is from Java code
  ObjectMonitor* volatile _current_waiting_monitor;     // ObjectMonitor on which this thread called Object.wait()

  // Active_handles points to a block of handles
  JNIHandleBlock* _active_handles;

  // One-element thread local free list
  JNIHandleBlock* _free_handle_block;

 public:
  volatile intptr_t _Stalled;

  // For tracking the heavyweight monitor the thread is pending on.
  ObjectMonitor* current_pending_monitor() {
    // Use Atomic::load() to prevent data race between concurrent modification and
    // concurrent readers, e.g. ThreadService::get_current_contended_monitor().
    // Especially, reloading pointer from thread after NULL check must be prevented.
    return Atomic::load(&_current_pending_monitor);
  }
  void set_current_pending_monitor(ObjectMonitor* monitor) {
    Atomic::store(&_current_pending_monitor, monitor);
  }
  void set_current_pending_monitor_is_from_java(bool from_java) {
    _current_pending_monitor_is_from_java = from_java;
  }
  bool current_pending_monitor_is_from_java() {
    return _current_pending_monitor_is_from_java;
  }
  ObjectMonitor* current_waiting_monitor() {
    // See the comment in current_pending_monitor() above.
    return Atomic::load(&_current_waiting_monitor);
  }
  void set_current_waiting_monitor(ObjectMonitor* monitor) {
    Atomic::store(&_current_waiting_monitor, monitor);
  }

  // JNI handle support
  JNIHandleBlock* active_handles() const         { return _active_handles; }
  void set_active_handles(JNIHandleBlock* block) { _active_handles = block; }
  JNIHandleBlock* free_handle_block() const      { return _free_handle_block; }
  void set_free_handle_block(JNIHandleBlock* block) { _free_handle_block = block; }

  void push_jni_handle_block();
  void pop_jni_handle_block();

 private:
  MonitorChunk* _monitor_chunks;              // Contains the off stack monitors
                                              // allocated during deoptimization
                                              // and by JNI_MonitorEnter/Exit

  enum SuspendFlags {
    // NOTE: avoid using the sign-bit as cc generates different test code
    //       when the sign-bit is used, and sometimes incorrectly - see CR 6398077
    _has_async_exception     = 0x00000001U, // there is a pending async exception
    _async_delivery_disabled = 0x00000002U, // async exception delivery is disabled
    _trace_flag              = 0x00000004U, // call tracing backend
    _obj_deopt               = 0x00000008U  // suspend for object reallocation and relocking for JVMTI agent
  };

  // various suspension related flags - atomically updated
  // overloaded with async exceptions so that we do a single check when transitioning from native->Java
  volatile uint32_t _suspend_flags;

  inline void set_suspend_flag(SuspendFlags f);
  inline void clear_suspend_flag(SuspendFlags f);

 public:
  inline void set_trace_flag();
  inline void clear_trace_flag();
  inline void set_obj_deopt_flag();
  inline void clear_obj_deopt_flag();
  bool is_trace_suspend()      { return (_suspend_flags & _trace_flag) != 0; }
  bool is_obj_deopt_suspend()  { return (_suspend_flags & _obj_deopt) != 0; }

  // Asynchronous exceptions support
 private:
  oop     _pending_async_exception;
#ifdef ASSERT
  bool    _is_unsafe_access_error;
#endif

  inline bool clear_async_exception_condition();
 public:
  bool has_async_exception_condition() {
    return (_suspend_flags & _has_async_exception) != 0 &&
           (_suspend_flags & _async_delivery_disabled) == 0;
  }
  inline void set_pending_async_exception(oop e);
  inline void set_pending_unsafe_access_error();
  static void send_async_exception(JavaThread* jt, oop java_throwable);
  void send_thread_stop(oop throwable);
  void check_and_handle_async_exceptions();

  class NoAsyncExceptionDeliveryMark : public StackObj {
    friend JavaThread;
    JavaThread *_target;
    inline NoAsyncExceptionDeliveryMark(JavaThread *t);
    inline ~NoAsyncExceptionDeliveryMark();
  };

  // Safepoint support
 public:                                                        // Expose _thread_state for SafeFetchInt()
  volatile JavaThreadState _thread_state;
 private:
  SafepointMechanism::ThreadData _poll_data;
  ThreadSafepointState*          _safepoint_state;              // Holds information about a thread during a safepoint
  address                        _saved_exception_pc;           // Saved pc of instruction where last implicit exception happened
  NOT_PRODUCT(bool               _requires_cross_modify_fence;) // State used by VerifyCrossModifyFence
#ifdef ASSERT
  // Debug support for checking if code allows safepoints or not.
  // Safepoints in the VM can happen because of allocation, invoking a VM operation, or blocking on
  // mutex, or blocking on an object synchronizer (Java locking).
  // If _no_safepoint_count is non-zero, then an assertion failure will happen in any of
  // the above cases. The class NoSafepointVerifier is used to set this counter.
  int _no_safepoint_count;                             // If 0, thread allow a safepoint to happen

 public:
  void inc_no_safepoint_count() { _no_safepoint_count++; }
  void dec_no_safepoint_count() { _no_safepoint_count--; }
#endif // ASSERT
 public:
  // These functions check conditions before possibly going to a safepoint.
  // including NoSafepointVerifier.
  void check_for_valid_safepoint_state() NOT_DEBUG_RETURN;
  void check_possible_safepoint()        NOT_DEBUG_RETURN;

#ifdef ASSERT
 private:
  volatile uint64_t _visited_for_critical_count;

 public:
  void set_visited_for_critical_count(uint64_t safepoint_id) {
    assert(_visited_for_critical_count == 0, "Must be reset before set");
    assert((safepoint_id & 0x1) == 1, "Must be odd");
    _visited_for_critical_count = safepoint_id;
  }
  void reset_visited_for_critical_count(uint64_t safepoint_id) {
    assert(_visited_for_critical_count == safepoint_id, "Was not visited");
    _visited_for_critical_count = 0;
  }
  bool was_visited_for_critical_count(uint64_t safepoint_id) const {
    return _visited_for_critical_count == safepoint_id;
  }
#endif // ASSERT

  // JavaThread termination support
 public:
  enum TerminatedTypes {
    _not_terminated = 0xDEAD - 2,
    _thread_exiting,                             // JavaThread::exit() has been called for this thread
    _thread_terminated,                          // JavaThread is removed from thread list
    _vm_exited                                   // JavaThread is still executing native code, but VM is terminated
                                                 // only VM_Exit can set _vm_exited
  };

 private:
  // In general a JavaThread's _terminated field transitions as follows:
  //
  //   _not_terminated => _thread_exiting => _thread_terminated
  //
  // _vm_exited is a special value to cover the case of a JavaThread
  // executing native code after the VM itself is terminated.
  volatile TerminatedTypes _terminated;

  jint                  _in_deopt_handler;       // count of deoptimization
                                                 // handlers thread is in
  volatile bool         _doing_unsafe_access;    // Thread may fault due to unsafe access
  bool                  _do_not_unlock_if_synchronized;  // Do not unlock the receiver of a synchronized method (since it was
                                                         // never locked) when throwing an exception. Used by interpreter only.

  // JNI attach states:
  enum JNIAttachStates {
    _not_attaching_via_jni = 1,  // thread is not attaching via JNI
    _attaching_via_jni,          // thread is attaching via JNI
    _attached_via_jni            // thread has attached via JNI
  };

  // A regular JavaThread's _jni_attach_state is _not_attaching_via_jni.
  // A native thread that is attaching via JNI starts with a value
  // of _attaching_via_jni and transitions to _attached_via_jni.
  volatile JNIAttachStates _jni_attach_state;


#if INCLUDE_JVMCI
  // The _pending_* fields below are used to communicate extra information
  // from an uncommon trap in JVMCI compiled code to the uncommon trap handler.

  // Communicates the DeoptReason and DeoptAction of the uncommon trap
  int       _pending_deoptimization;

  // Specifies whether the uncommon trap is to bci 0 of a synchronized method
  // before the monitor has been acquired.
  bool      _pending_monitorenter;

  // Specifies if the DeoptReason for the last uncommon trap was Reason_transfer_to_interpreter
  bool      _pending_transfer_to_interpreter;

  // True if in a runtime call from compiled code that will deoptimize
  // and re-execute a failed heap allocation in the interpreter.
  bool      _in_retryable_allocation;

  // An id of a speculation that JVMCI compiled code can use to further describe and
  // uniquely identify the speculative optimization guarded by an uncommon trap.
  // See JVMCINMethodData::SPECULATION_LENGTH_BITS for further details.
  jlong     _pending_failed_speculation;

  // These fields are mutually exclusive in terms of live ranges.
  union {
    // Communicates the pc at which the most recent implicit exception occurred
    // from the signal handler to a deoptimization stub.
    address   _implicit_exception_pc;

    // Communicates an alternative call target to an i2c stub from a JavaCall .
    address   _alternate_call_target;
  } _jvmci;

  // Support for high precision, thread sensitive counters in JVMCI compiled code.
  jlong*    _jvmci_counters;

  // Fast thread locals for use by JVMCI
  jlong      _jvmci_reserved0;
  jlong      _jvmci_reserved1;
  oop        _jvmci_reserved_oop0;

 public:
  static jlong* _jvmci_old_thread_counters;
  static void collect_counters(jlong* array, int length);

  bool resize_counters(int current_size, int new_size);

  static bool resize_all_jvmci_counters(int new_size);

  void set_jvmci_reserved_oop0(oop value) {
    _jvmci_reserved_oop0 = value;
  }

  oop get_jvmci_reserved_oop0() {
    return _jvmci_reserved_oop0;
  }

  void set_jvmci_reserved0(jlong value) {
    _jvmci_reserved0 = value;
  }

  jlong get_jvmci_reserved0() {
    return _jvmci_reserved0;
  }

  void set_jvmci_reserved1(jlong value) {
    _jvmci_reserved1 = value;
  }

  jlong get_jvmci_reserved1() {
    return _jvmci_reserved1;
  }

 private:
#endif // INCLUDE_JVMCI

  StackOverflow    _stack_overflow_state;

  // Compiler exception handling (NOTE: The _exception_oop is *NOT* the same as _pending_exception. It is
  // used to temp. parsing values into and out of the runtime system during exception handling for compiled
  // code)
  volatile oop     _exception_oop;               // Exception thrown in compiled code
  volatile address _exception_pc;                // PC where exception happened
  volatile address _exception_handler_pc;        // PC for handler of exception
  volatile int     _is_method_handle_return;     // true (== 1) if the current exception PC is a MethodHandle call site.

 private:
  // support for JNI critical regions
  jint    _jni_active_critical;                  // count of entries into JNI critical region

  // Checked JNI: function name requires exception check
  char* _pending_jni_exception_check_fn;

  // For deadlock detection.
  int _depth_first_number;

  // JVMTI PopFrame support
  // This is set to popframe_pending to signal that top Java frame should be popped immediately
  int _popframe_condition;

  // If reallocation of scalar replaced objects fails, we throw OOM
  // and during exception propagation, pop the top
  // _frames_to_pop_failed_realloc frames, the ones that reference
  // failed reallocations.
  int _frames_to_pop_failed_realloc;

  friend class VMThread;
  friend class ThreadWaitTransition;
  friend class VM_Exit;

  // Stack watermark barriers.
  StackWatermarks _stack_watermarks;

 public:
  inline StackWatermarks* stack_watermarks() { return &_stack_watermarks; }

 public:
  // Constructor
  JavaThread();                            // delegating constructor
  JavaThread(bool is_attaching_via_jni);   // for main thread and JNI attached threads
  JavaThread(ThreadFunction entry_point, size_t stack_size = 0);
  ~JavaThread();

#ifdef ASSERT
  // verify this JavaThread hasn't be published in the Threads::list yet
  void verify_not_published();
#endif // ASSERT

  StackOverflow* stack_overflow_state() { return &_stack_overflow_state; }

  //JNI functiontable getter/setter for JVMTI jni function table interception API.
  void set_jni_functions(struct JNINativeInterface_* functionTable) {
    _jni_environment.functions = functionTable;
  }
  struct JNINativeInterface_* get_jni_functions() {
    return (struct JNINativeInterface_ *)_jni_environment.functions;
  }

  // This function is called at thread creation to allow
  // platform specific thread variables to be initialized.
  void cache_global_variables();

  // Executes Shutdown.shutdown()
  void invoke_shutdown_hooks();

  // Cleanup on thread exit
  enum ExitType {
    normal_exit,
    jni_detach
  };
  void exit(bool destroy_vm, ExitType exit_type = normal_exit);

  void cleanup_failed_attach_current_thread(bool is_daemon);

  // Testers
  virtual bool is_Java_thread() const            { return true;  }
  virtual bool can_call_java() const             { return true; }

  virtual bool is_active_Java_thread() const {
    return on_thread_list() && !is_terminated();
  }

  // Thread oop. threadObj() can be NULL for initial JavaThread
  // (or for threads attached via JNI)
  oop threadObj() const;
  void set_threadObj(oop p);

  // Prepare thread and add to priority queue.  If a priority is
  // not specified, use the priority of the thread object. Threads_lock
  // must be held while this function is called.
  void prepare(jobject jni_thread, ThreadPriority prio=NoPriority);

  void set_saved_exception_pc(address pc)        { _saved_exception_pc = pc; }
  address saved_exception_pc()                   { return _saved_exception_pc; }

  ThreadFunction entry_point() const             { return _entry_point; }

  // Allocates a new Java level thread object for this thread. thread_name may be NULL.
  void allocate_threadObj(Handle thread_group, const char* thread_name, bool daemon, TRAPS);

  // Last frame anchor routines

  JavaFrameAnchor* frame_anchor(void)            { return &_anchor; }

  // last_Java_sp
  bool has_last_Java_frame() const               { return _anchor.has_last_Java_frame(); }
  intptr_t* last_Java_sp() const                 { return _anchor.last_Java_sp(); }

  // last_Java_pc

  address last_Java_pc(void)                     { return _anchor.last_Java_pc(); }

  // Safepoint support
  inline JavaThreadState thread_state() const;
  inline void set_thread_state(JavaThreadState s);
  inline void set_thread_state_fence(JavaThreadState s);  // fence after setting thread state
  inline ThreadSafepointState* safepoint_state() const;
  inline void set_safepoint_state(ThreadSafepointState* state);
  inline bool is_at_poll_safepoint();

  // JavaThread termination and lifecycle support:
  void smr_delete();
  bool on_thread_list() const { return _on_thread_list; }
  void set_on_thread_list() { _on_thread_list = true; }

  // thread has called JavaThread::exit() or is terminated
  bool is_exiting() const;
  // thread is terminated (no longer on the threads list); we compare
  // against the two non-terminated values so that a freed JavaThread
  // will also be considered terminated.
  bool check_is_terminated(TerminatedTypes l_terminated) const {
    return l_terminated != _not_terminated && l_terminated != _thread_exiting;
  }
  bool is_terminated() const;
  void set_terminated(TerminatedTypes t);

  void block_if_vm_exited();

  bool doing_unsafe_access()                     { return _doing_unsafe_access; }
  void set_doing_unsafe_access(bool val)         { _doing_unsafe_access = val; }

  bool do_not_unlock_if_synchronized()             { return _do_not_unlock_if_synchronized; }
  void set_do_not_unlock_if_synchronized(bool val) { _do_not_unlock_if_synchronized = val; }

  SafepointMechanism::ThreadData* poll_data() { return &_poll_data; }

  void set_requires_cross_modify_fence(bool val) PRODUCT_RETURN NOT_PRODUCT({ _requires_cross_modify_fence = val; })

 private:
  DEBUG_ONLY(void verify_frame_info();)

  // Support for thread handshake operations
  HandshakeState _handshake;
 public:
  HandshakeState* handshake_state() { return &_handshake; }

  // A JavaThread can always safely operate on it self and other threads
  // can do it safely if they are the active handshaker.
  bool is_handshake_safe_for(Thread* th) const {
    return _handshake.active_handshaker() == th || this == th;
  }

  // Suspend/resume support for JavaThread
  bool java_suspend(); // higher-level suspension logic called by the public APIs
  bool java_resume();  // higher-level resume logic called by the public APIs
  bool is_suspended()     { return _handshake.is_suspended(); }

  // Check for async exception in addition to safepoint.
  static void check_special_condition_for_native_trans(JavaThread *thread);

  // Synchronize with another thread that is deoptimizing objects of the
  // current thread, i.e. reverts optimizations based on escape analysis.
  void wait_for_object_deoptimization();

  // these next two are also used for self-suspension and async exception support
  void handle_special_runtime_exit_condition(bool check_asyncs = true);

  // Return true if JavaThread has an asynchronous condition or
  // if external suspension is requested.
  bool has_special_runtime_exit_condition() {
    return (_suspend_flags & (_has_async_exception | _obj_deopt JFR_ONLY(| _trace_flag))) != 0;
  }

  // Fast-locking support
  bool is_lock_owned(address adr) const;

  // Accessors for vframe array top
  // The linked list of vframe arrays are sorted on sp. This means when we
  // unpack the head must contain the vframe array to unpack.
  void set_vframe_array_head(vframeArray* value) { _vframe_array_head = value; }
  vframeArray* vframe_array_head() const         { return _vframe_array_head;  }

  // Side structure for deferring update of java frame locals until deopt occurs
  JvmtiDeferredUpdates* deferred_updates() const      { return _jvmti_deferred_updates; }
  void set_deferred_updates(JvmtiDeferredUpdates* du) { _jvmti_deferred_updates = du; }

  // These only really exist to make debugging deopt problems simpler

  void set_vframe_array_last(vframeArray* value) { _vframe_array_last = value; }
  vframeArray* vframe_array_last() const         { return _vframe_array_last;  }

  // The special resourceMark used during deoptimization

  void set_deopt_mark(DeoptResourceMark* value)  { _deopt_mark = value; }
  DeoptResourceMark* deopt_mark(void)            { return _deopt_mark; }

  void set_deopt_compiled_method(CompiledMethod* nm)  { _deopt_nmethod = nm; }
  CompiledMethod* deopt_compiled_method()        { return _deopt_nmethod; }

  Method*    callee_target() const               { return _callee_target; }
  void set_callee_target  (Method* x)          { _callee_target   = x; }

  // Oop results of vm runtime calls
  oop  vm_result() const                         { return _vm_result; }
  void set_vm_result  (oop x)                    { _vm_result   = x; }

  Metadata*    vm_result_2() const               { return _vm_result_2; }
  void set_vm_result_2  (Metadata* x)          { _vm_result_2   = x; }

  oop return_buffered_value() const              { return _return_buffered_value; }
  void set_return_buffered_value(oop val)        { _return_buffered_value = val; }

  MemRegion deferred_card_mark() const           { return _deferred_card_mark; }
  void set_deferred_card_mark(MemRegion mr)      { _deferred_card_mark = mr;   }

#if INCLUDE_JVMCI
  int  pending_deoptimization() const             { return _pending_deoptimization; }
  jlong pending_failed_speculation() const        { return _pending_failed_speculation; }
  bool has_pending_monitorenter() const           { return _pending_monitorenter; }
  void set_pending_monitorenter(bool b)           { _pending_monitorenter = b; }
  void set_pending_deoptimization(int reason)     { _pending_deoptimization = reason; }
  void set_pending_failed_speculation(jlong failed_speculation) { _pending_failed_speculation = failed_speculation; }
  void set_pending_transfer_to_interpreter(bool b) { _pending_transfer_to_interpreter = b; }
  void set_jvmci_alternate_call_target(address a) { assert(_jvmci._alternate_call_target == NULL, "must be"); _jvmci._alternate_call_target = a; }
  void set_jvmci_implicit_exception_pc(address a) { assert(_jvmci._implicit_exception_pc == NULL, "must be"); _jvmci._implicit_exception_pc = a; }

  virtual bool in_retryable_allocation() const    { return _in_retryable_allocation; }
  void set_in_retryable_allocation(bool b)        { _in_retryable_allocation = b; }
#endif // INCLUDE_JVMCI

  // Exception handling for compiled methods
  oop      exception_oop() const;
  address  exception_pc() const                  { return _exception_pc; }
  address  exception_handler_pc() const          { return _exception_handler_pc; }
  bool     is_method_handle_return() const       { return _is_method_handle_return == 1; }

  void set_exception_oop(oop o);
  void set_exception_pc(address a)               { _exception_pc = a; }
  void set_exception_handler_pc(address a)       { _exception_handler_pc = a; }
  void set_is_method_handle_return(bool value)   { _is_method_handle_return = value ? 1 : 0; }

  void clear_exception_oop_and_pc() {
    set_exception_oop(NULL);
    set_exception_pc(NULL);
  }

  // Check if address is in the usable part of the stack (excludes protected
  // guard pages). Can be applied to any thread and is an approximation for
  // using is_in_live_stack when the query has to happen from another thread.
  bool is_in_usable_stack(address adr) const {
    return is_in_stack_range_incl(adr, _stack_overflow_state.stack_reserved_zone_base());
  }

  // Misc. accessors/mutators
  void set_do_not_unlock(void)                   { _do_not_unlock_if_synchronized = true; }
  void clr_do_not_unlock(void)                   { _do_not_unlock_if_synchronized = false; }
  bool do_not_unlock(void)                       { return _do_not_unlock_if_synchronized; }

  // For assembly stub generation
  static ByteSize threadObj_offset()             { return byte_offset_of(JavaThread, _threadObj); }
  static ByteSize jni_environment_offset()       { return byte_offset_of(JavaThread, _jni_environment); }
  static ByteSize pending_jni_exception_check_fn_offset() {
    return byte_offset_of(JavaThread, _pending_jni_exception_check_fn);
  }
  static ByteSize last_Java_sp_offset() {
    return byte_offset_of(JavaThread, _anchor) + JavaFrameAnchor::last_Java_sp_offset();
  }
  static ByteSize last_Java_pc_offset() {
    return byte_offset_of(JavaThread, _anchor) + JavaFrameAnchor::last_Java_pc_offset();
  }
  static ByteSize frame_anchor_offset() {
    return byte_offset_of(JavaThread, _anchor);
  }
  static ByteSize callee_target_offset()         { return byte_offset_of(JavaThread, _callee_target); }
  static ByteSize vm_result_offset()             { return byte_offset_of(JavaThread, _vm_result); }
  static ByteSize vm_result_2_offset()           { return byte_offset_of(JavaThread, _vm_result_2); }
  static ByteSize return_buffered_value_offset() { return byte_offset_of(JavaThread, _return_buffered_value); }
  static ByteSize thread_state_offset()          { return byte_offset_of(JavaThread, _thread_state); }
  static ByteSize polling_word_offset()          { return byte_offset_of(JavaThread, _poll_data) + byte_offset_of(SafepointMechanism::ThreadData, _polling_word);}
  static ByteSize polling_page_offset()          { return byte_offset_of(JavaThread, _poll_data) + byte_offset_of(SafepointMechanism::ThreadData, _polling_page);}
  static ByteSize saved_exception_pc_offset()    { return byte_offset_of(JavaThread, _saved_exception_pc); }
  static ByteSize osthread_offset()              { return byte_offset_of(JavaThread, _osthread); }
#if INCLUDE_JVMCI
  static ByteSize pending_deoptimization_offset() { return byte_offset_of(JavaThread, _pending_deoptimization); }
  static ByteSize pending_monitorenter_offset()  { return byte_offset_of(JavaThread, _pending_monitorenter); }
  static ByteSize pending_failed_speculation_offset() { return byte_offset_of(JavaThread, _pending_failed_speculation); }
  static ByteSize jvmci_alternate_call_target_offset() { return byte_offset_of(JavaThread, _jvmci._alternate_call_target); }
  static ByteSize jvmci_implicit_exception_pc_offset() { return byte_offset_of(JavaThread, _jvmci._implicit_exception_pc); }
  static ByteSize jvmci_counters_offset()        { return byte_offset_of(JavaThread, _jvmci_counters); }
#endif // INCLUDE_JVMCI
  static ByteSize exception_oop_offset()         { return byte_offset_of(JavaThread, _exception_oop); }
  static ByteSize exception_pc_offset()          { return byte_offset_of(JavaThread, _exception_pc); }
  static ByteSize exception_handler_pc_offset()  { return byte_offset_of(JavaThread, _exception_handler_pc); }
  static ByteSize is_method_handle_return_offset() { return byte_offset_of(JavaThread, _is_method_handle_return); }

  static ByteSize active_handles_offset()        { return byte_offset_of(JavaThread, _active_handles); }

  // StackOverflow offsets
  static ByteSize stack_overflow_limit_offset()  {
    return byte_offset_of(JavaThread, _stack_overflow_state._stack_overflow_limit);
  }
  static ByteSize stack_guard_state_offset()     {
    return byte_offset_of(JavaThread, _stack_overflow_state._stack_guard_state);
  }
  static ByteSize reserved_stack_activation_offset() {
    return byte_offset_of(JavaThread, _stack_overflow_state._reserved_stack_activation);
  }
  static ByteSize shadow_zone_safe_limit()  {
    return byte_offset_of(JavaThread, _stack_overflow_state._shadow_zone_safe_limit);
  }
  static ByteSize shadow_zone_growth_watermark()  {
    return byte_offset_of(JavaThread, _stack_overflow_state._shadow_zone_growth_watermark);
  }

  static ByteSize suspend_flags_offset()         { return byte_offset_of(JavaThread, _suspend_flags); }

  static ByteSize do_not_unlock_if_synchronized_offset() { return byte_offset_of(JavaThread, _do_not_unlock_if_synchronized); }
  static ByteSize should_post_on_exceptions_flag_offset() {
    return byte_offset_of(JavaThread, _should_post_on_exceptions_flag);
  }
  static ByteSize doing_unsafe_access_offset() { return byte_offset_of(JavaThread, _doing_unsafe_access); }
  NOT_PRODUCT(static ByteSize requires_cross_modify_fence_offset()  { return byte_offset_of(JavaThread, _requires_cross_modify_fence); })

  // Returns the jni environment for this thread
  JNIEnv* jni_environment()                      { return &_jni_environment; }

  // Returns the current thread as indicated by the given JNIEnv.
  // We don't assert it is Thread::current here as that is done at the
  // external JNI entry points where the JNIEnv is passed into the VM.
  static JavaThread* thread_from_jni_environment(JNIEnv* env) {
    JavaThread* current = (JavaThread*)((intptr_t)env - in_bytes(jni_environment_offset()));
    // We can't normally get here in a thread that has completed its
    // execution and so "is_terminated", except when the call is from
    // AsyncGetCallTrace, which can be triggered by a signal at any point in
    // a thread's lifecycle. A thread is also considered terminated if the VM
    // has exited, so we have to check this and block in case this is a daemon
    // thread returning to the VM (the JNI DirectBuffer entry points rely on
    // this).
    if (current->is_terminated()) {
      current->block_if_vm_exited();
    }
    return current;
  }

  // JNI critical regions. These can nest.
  bool in_critical()    { return _jni_active_critical > 0; }
  bool in_last_critical()  { return _jni_active_critical == 1; }
  inline void enter_critical();
  void exit_critical() {
    assert(Thread::current() == this, "this must be current thread");
    _jni_active_critical--;
    assert(_jni_active_critical >= 0, "JNI critical nesting problem?");
  }

  // Checked JNI: is the programmer required to check for exceptions, if so specify
  // which function name. Returning to a Java frame should implicitly clear the
  // pending check, this is done for Native->Java transitions (i.e. user JNI code).
  // VM->Java transistions are not cleared, it is expected that JNI code enclosed
  // within ThreadToNativeFromVM makes proper exception checks (i.e. VM internal).
  bool is_pending_jni_exception_check() const { return _pending_jni_exception_check_fn != NULL; }
  void clear_pending_jni_exception_check() { _pending_jni_exception_check_fn = NULL; }
  const char* get_pending_jni_exception_check() const { return _pending_jni_exception_check_fn; }
  void set_pending_jni_exception_check(const char* fn_name) { _pending_jni_exception_check_fn = (char*) fn_name; }

  // For deadlock detection
  int depth_first_number() { return _depth_first_number; }
  void set_depth_first_number(int dfn) { _depth_first_number = dfn; }

 private:
  void set_monitor_chunks(MonitorChunk* monitor_chunks) { _monitor_chunks = monitor_chunks; }

 public:
  MonitorChunk* monitor_chunks() const           { return _monitor_chunks; }
  void add_monitor_chunk(MonitorChunk* chunk);
  void remove_monitor_chunk(MonitorChunk* chunk);
  bool in_deopt_handler() const                  { return _in_deopt_handler > 0; }
  void inc_in_deopt_handler()                    { _in_deopt_handler++; }
  void dec_in_deopt_handler() {
    assert(_in_deopt_handler > 0, "mismatched deopt nesting");
    if (_in_deopt_handler > 0) { // robustness
      _in_deopt_handler--;
    }
  }

 private:
  void set_entry_point(ThreadFunction entry_point) { _entry_point = entry_point; }

  // factor out low-level mechanics for use in both normal and error cases
  const char* get_thread_name_string(char* buf = NULL, int buflen = 0) const;

 public:

  // Frame iteration; calls the function f for all frames on the stack
  void frames_do(void f(frame*, const RegisterMap*));

  // Memory operations
  void oops_do_frames(OopClosure* f, CodeBlobClosure* cf);
  void oops_do_no_frames(OopClosure* f, CodeBlobClosure* cf);

  // Sweeper operations
  virtual void nmethods_do(CodeBlobClosure* cf);

  // RedefineClasses Support
  void metadata_do(MetadataClosure* f);

  // Debug method asserting thread states are correct during a handshake operation.
  DEBUG_ONLY(void verify_states_for_handshake();)

  // Misc. operations
  const char* name() const;
  const char* type_name() const { return "JavaThread"; }
  static const char* name_for(oop thread_obj);

  void print_on(outputStream* st, bool print_extended_info) const;
  void print_on(outputStream* st) const { print_on(st, false); }
  void print() const;
  void print_thread_state_on(outputStream*) const      PRODUCT_RETURN;
  void print_on_error(outputStream* st, char* buf, int buflen) const;
  void print_name_on_error(outputStream* st, char* buf, int buflen) const;
  void verify();

  // Accessing frames
  frame last_frame() {
    _anchor.make_walkable(this);
    return pd_last_frame();
  }
  javaVFrame* last_java_vframe(RegisterMap* reg_map);

  // Returns method at 'depth' java or native frames down the stack
  // Used for security checks
  Klass* security_get_caller_class(int depth);

  // Print stack trace in external format
  void print_stack_on(outputStream* st);
  void print_stack() { print_stack_on(tty); }

  // Print stack traces in various internal formats
  void trace_stack()                             PRODUCT_RETURN;
  void trace_stack_from(vframe* start_vf)        PRODUCT_RETURN;
  void trace_frames()                            PRODUCT_RETURN;

  // Print an annotated view of the stack frames
  void print_frame_layout(int depth = 0, bool validate_only = false) NOT_DEBUG_RETURN;
  void validate_frame_layout() {
    print_frame_layout(0, true);
  }

  // Function for testing deoptimization
  void deoptimize();
  void make_zombies();

  void deoptimize_marked_methods();

 public:
  // Returns the running thread as a JavaThread
  static JavaThread* current() {
    return JavaThread::cast(Thread::current());
  }

  // Returns the current thread as a JavaThread, or NULL if not attached
  static inline JavaThread* current_or_null();

  // Casts
  static JavaThread* cast(Thread* t) {
    assert(t->is_Java_thread(), "incorrect cast to JavaThread");
    return static_cast<JavaThread*>(t);
  }

  static const JavaThread* cast(const Thread* t) {
    assert(t->is_Java_thread(), "incorrect cast to const JavaThread");
    return static_cast<const JavaThread*>(t);
  }

  // Returns the active Java thread.  Do not use this if you know you are calling
  // from a JavaThread, as it's slower than JavaThread::current.  If called from
  // the VMThread, it also returns the JavaThread that instigated the VMThread's
  // operation.  You may not want that either.
  static JavaThread* active();

 protected:
  virtual void pre_run();
  virtual void run();
  void thread_main_inner();
  virtual void post_run();

 public:
  // Thread local information maintained by JVMTI.
  void set_jvmti_thread_state(JvmtiThreadState *value)                           { _jvmti_thread_state = value; }
  // A JvmtiThreadState is lazily allocated. This jvmti_thread_state()
  // getter is used to get this JavaThread's JvmtiThreadState if it has
  // one which means NULL can be returned. JvmtiThreadState::state_for()
  // is used to get the specified JavaThread's JvmtiThreadState if it has
  // one or it allocates a new JvmtiThreadState for the JavaThread and
  // returns it. JvmtiThreadState::state_for() will return NULL only if
  // the specified JavaThread is exiting.
  JvmtiThreadState *jvmti_thread_state() const                                   { return _jvmti_thread_state; }
  static ByteSize jvmti_thread_state_offset()                                    { return byte_offset_of(JavaThread, _jvmti_thread_state); }

  // JVMTI PopFrame support
  // Setting and clearing popframe_condition
  // All of these enumerated values are bits. popframe_pending
  // indicates that a PopFrame() has been requested and not yet been
  // completed. popframe_processing indicates that that PopFrame() is in
  // the process of being completed. popframe_force_deopt_reexecution_bit
  // indicates that special handling is required when returning to a
  // deoptimized caller.
  enum PopCondition {
    popframe_inactive                      = 0x00,
    popframe_pending_bit                   = 0x01,
    popframe_processing_bit                = 0x02,
    popframe_force_deopt_reexecution_bit   = 0x04
  };
  PopCondition popframe_condition()                   { return (PopCondition) _popframe_condition; }
  void set_popframe_condition(PopCondition c)         { _popframe_condition = c; }
  void set_popframe_condition_bit(PopCondition c)     { _popframe_condition |= c; }
  void clear_popframe_condition()                     { _popframe_condition = popframe_inactive; }
  static ByteSize popframe_condition_offset()         { return byte_offset_of(JavaThread, _popframe_condition); }
  bool has_pending_popframe()                         { return (popframe_condition() & popframe_pending_bit) != 0; }
  bool popframe_forcing_deopt_reexecution()           { return (popframe_condition() & popframe_force_deopt_reexecution_bit) != 0; }
  void clear_popframe_forcing_deopt_reexecution()     { _popframe_condition &= ~popframe_force_deopt_reexecution_bit; }

  bool pop_frame_in_process(void)                     { return ((_popframe_condition & popframe_processing_bit) != 0); }
  void set_pop_frame_in_process(void)                 { _popframe_condition |= popframe_processing_bit; }
  void clr_pop_frame_in_process(void)                 { _popframe_condition &= ~popframe_processing_bit; }

  int frames_to_pop_failed_realloc() const            { return _frames_to_pop_failed_realloc; }
  void set_frames_to_pop_failed_realloc(int nb)       { _frames_to_pop_failed_realloc = nb; }
  void dec_frames_to_pop_failed_realloc()             { _frames_to_pop_failed_realloc--; }

 private:
  // Saved incoming arguments to popped frame.
  // Used only when popped interpreted frame returns to deoptimized frame.
  void*    _popframe_preserved_args;
  int      _popframe_preserved_args_size;

 public:
  void  popframe_preserve_args(ByteSize size_in_bytes, void* start);
  void* popframe_preserved_args();
  ByteSize popframe_preserved_args_size();
  WordSize popframe_preserved_args_size_in_words();
  void  popframe_free_preserved_args();


 private:
  JvmtiThreadState *_jvmti_thread_state;

  // Used by the interpreter in fullspeed mode for frame pop, method
  // entry, method exit and single stepping support. This field is
  // only set to non-zero at a safepoint or using a direct handshake
  // (see EnterInterpOnlyModeClosure).
  // It can be set to zero asynchronously to this threads execution (i.e., without
  // safepoint/handshake or a lock) so we have to be very careful.
  // Accesses by other threads are synchronized using JvmtiThreadState_lock though.
  int               _interp_only_mode;

 public:
  // used by the interpreter for fullspeed debugging support (see above)
  static ByteSize interp_only_mode_offset() { return byte_offset_of(JavaThread, _interp_only_mode); }
  bool is_interp_only_mode()                { return (_interp_only_mode != 0); }
  int get_interp_only_mode()                { return _interp_only_mode; }
  void increment_interp_only_mode()         { ++_interp_only_mode; }
  void decrement_interp_only_mode()         { --_interp_only_mode; }

  // support for cached flag that indicates whether exceptions need to be posted for this thread
  // if this is false, we can avoid deoptimizing when events are thrown
  // this gets set to reflect whether jvmtiExport::post_exception_throw would actually do anything
 private:
  int    _should_post_on_exceptions_flag;

 public:
  int   should_post_on_exceptions_flag()  { return _should_post_on_exceptions_flag; }
  void  set_should_post_on_exceptions_flag(int val)  { _should_post_on_exceptions_flag = val; }

 private:
  ThreadStatistics *_thread_stat;

 public:
  ThreadStatistics* get_thread_stat() const    { return _thread_stat; }

  // Return a blocker object for which this thread is blocked parking.
  oop current_park_blocker();

 private:
  static size_t _stack_size_at_create;

 public:
  static inline size_t stack_size_at_create(void) {
    return _stack_size_at_create;
  }
  static inline void set_stack_size_at_create(size_t value) {
    _stack_size_at_create = value;
  }

  // Machine dependent stuff
#include OS_CPU_HEADER(thread)

  // JSR166 per-thread parker
 private:
  Parker _parker;
 public:
  Parker* parker() { return &_parker; }

 public:
  // clearing/querying jni attach status
  bool is_attaching_via_jni() const { return _jni_attach_state == _attaching_via_jni; }
  bool has_attached_via_jni() const { return is_attaching_via_jni() || _jni_attach_state == _attached_via_jni; }
  inline void set_done_attaching_via_jni();

  // Stack dump assistance:
  // Track the class we want to initialize but for which we have to wait
  // on its init_lock() because it is already being initialized.
  void set_class_to_be_initialized(InstanceKlass* k);
  InstanceKlass* class_to_be_initialized() const;

private:
  InstanceKlass* _class_to_be_initialized;

  // java.lang.Thread.sleep support
  ParkEvent * _SleepEvent;
public:
  bool sleep(jlong millis);

  // java.lang.Thread interruption support
  void interrupt();
  bool is_interrupted(bool clear_interrupted);

  static OopStorage* thread_oop_storage();

  static void verify_cross_modify_fence_failure(JavaThread *thread) PRODUCT_RETURN;

  // Helper function to create the java.lang.Thread object for a
  // VM-internal thread. The thread will have the given name, be
  // part of the System ThreadGroup and if is_visible is true will be
  // discoverable via the system ThreadGroup.
  static Handle create_system_thread_object(const char* name, bool is_visible, TRAPS);

  // Helper function to start a VM-internal daemon thread.
  // E.g. ServiceThread, NotificationThread, CompilerThread etc.
  static void start_internal_daemon(JavaThread* current, JavaThread* target,
                                    Handle thread_oop, ThreadPriority prio);

  // Helper function to do vm_exit_on_initialization for osthread
  // resource allocation failure.
  static void vm_exit_on_osthread_failure(JavaThread* thread);
};

inline JavaThread* JavaThread::current_or_null() {
  Thread* current = Thread::current_or_null();
  return current != nullptr ? JavaThread::cast(current) : nullptr;
}

// The active thread queue. It also keeps track of the current used
// thread priorities.
class Threads: AllStatic {
  friend class VMStructs;
 private:
  static int         _number_of_threads;
  static int         _number_of_non_daemon_threads;
  static int         _return_code;
  static uintx       _thread_claim_token;
#ifdef ASSERT
  static bool        _vm_complete;
#endif

  static void initialize_java_lang_classes(JavaThread* main_thread, TRAPS);
  static void initialize_jsr292_core_classes(TRAPS);

 public:
  // Thread management
  // force_daemon is a concession to JNI, where we may need to add a
  // thread to the thread list before allocating its thread object
  static void add(JavaThread* p, bool force_daemon = false);
  static void remove(JavaThread* p, bool is_daemon);
  static void non_java_threads_do(ThreadClosure* tc);
  static void java_threads_do(ThreadClosure* tc);
  static void java_threads_and_vm_thread_do(ThreadClosure* tc);
  static void threads_do(ThreadClosure* tc);
  static void possibly_parallel_threads_do(bool is_par, ThreadClosure* tc);

  // Initializes the vm and creates the vm thread
  static jint create_vm(JavaVMInitArgs* args, bool* canTryAgain);
  static void convert_vm_init_libraries_to_agents();
  static void create_vm_init_libraries();
  static void create_vm_init_agents();
  static void shutdown_vm_agents();
  static void destroy_vm();
  // Supported VM versions via JNI
  // Includes JNI_VERSION_1_1
  static jboolean is_supported_jni_version_including_1_1(jint version);
  // Does not include JNI_VERSION_1_1
  static jboolean is_supported_jni_version(jint version);

  // The "thread claim token" provides a way for threads to be claimed
  // by parallel worker tasks.
  //
  // Each thread contains a "token" field. A task will claim the
  // thread only if its token is different from the global token,
  // which is updated by calling change_thread_claim_token().  When
  // a thread is claimed, it's token is set to the global token value
  // so other threads in the same iteration pass won't claim it.
  //
  // For this to work change_thread_claim_token() needs to be called
  // exactly once in sequential code before starting parallel tasks
  // that should claim threads.
  //
  // New threads get their token set to 0 and change_thread_claim_token()
  // never sets the global token to 0.
  static uintx thread_claim_token() { return _thread_claim_token; }
  static void change_thread_claim_token();
  static void assert_all_threads_claimed() NOT_DEBUG_RETURN;

  // Apply "f->do_oop" to all root oops in all threads.
  // This version may only be called by sequential code.
  static void oops_do(OopClosure* f, CodeBlobClosure* cf);
  // This version may be called by sequential or parallel code.
  static void possibly_parallel_oops_do(bool is_par, OopClosure* f, CodeBlobClosure* cf);

  // RedefineClasses support
  static void metadata_do(MetadataClosure* f);
  static void metadata_handles_do(void f(Metadata*));

#ifdef ASSERT
  static bool is_vm_complete() { return _vm_complete; }
#endif // ASSERT

  // Verification
  static void verify();
  static void print_on(outputStream* st, bool print_stacks, bool internal_format, bool print_concurrent_locks, bool print_extended_info);
  static void print(bool print_stacks, bool internal_format) {
    // this function is only used by debug.cpp
    print_on(tty, print_stacks, internal_format, false /* no concurrent lock printed */, false /* simple format */);
  }
  static void print_on_error(outputStream* st, Thread* current, char* buf, int buflen);
  static void print_on_error(Thread* this_thread, outputStream* st, Thread* current, char* buf,
                             int buflen, bool* found_current);
  static void print_threads_compiling(outputStream* st, char* buf, int buflen, bool short_form = false);

  // Get Java threads that are waiting to enter a monitor.
  static GrowableArray<JavaThread*>* get_pending_threads(ThreadsList * t_list,
                                                         int count, address monitor);

  // Get owning Java thread from the monitor's owner field.
  static JavaThread *owning_thread_from_monitor_owner(ThreadsList * t_list,
                                                      address owner);

  // Number of threads on the active threads list
  static int number_of_threads()                 { return _number_of_threads; }
  // Number of non-daemon threads on the active threads list
  static int number_of_non_daemon_threads()      { return _number_of_non_daemon_threads; }

  // Deoptimizes all frames tied to marked nmethods
  static void deoptimized_wrt_marked_nmethods();

  struct Test;                  // For private gtest access.
};

class UnlockFlagSaver {
  private:
    JavaThread* _thread;
    bool _do_not_unlock;
  public:
    UnlockFlagSaver(JavaThread* t) {
      _thread = t;
      _do_not_unlock = t->do_not_unlock_if_synchronized();
      t->set_do_not_unlock_if_synchronized(false);
    }
    ~UnlockFlagSaver() {
      _thread->set_do_not_unlock_if_synchronized(_do_not_unlock);
    }
};

class JNIHandleMark : public StackObj {
  JavaThread* _thread;
 public:
  JNIHandleMark(JavaThread* thread) : _thread(thread) {
    thread->push_jni_handle_block();
  }
  ~JNIHandleMark() { _thread->pop_jni_handle_block(); }
};

=======
>>>>>>> c1040897
#endif // SHARE_RUNTIME_THREAD_HPP<|MERGE_RESOLUTION|>--- conflicted
+++ resolved
@@ -665,1127 +665,4 @@
   return NULL;
 }
 
-<<<<<<< HEAD
-class CompilerThread;
-
-typedef void (*ThreadFunction)(JavaThread*, TRAPS);
-
-class JavaThread: public Thread {
-  friend class VMStructs;
-  friend class JVMCIVMStructs;
-  friend class WhiteBox;
-  friend class VTBuffer;
-  friend class ThreadsSMRSupport; // to access _threadObj for exiting_threads_oops_do
-  friend class HandshakeState;
- private:
-  bool           _on_thread_list;                // Is set when this JavaThread is added to the Threads list
-  OopHandle      _threadObj;                     // The Java level thread object
-
-#ifdef ASSERT
- private:
-  int _java_call_counter;
-
- public:
-  int  java_call_counter()                       { return _java_call_counter; }
-  void inc_java_call_counter()                   { _java_call_counter++; }
-  void dec_java_call_counter() {
-    assert(_java_call_counter > 0, "Invalid nesting of JavaCallWrapper");
-    _java_call_counter--;
-  }
- private:  // restore original namespace restriction
-#endif  // ifdef ASSERT
-
-  JavaFrameAnchor _anchor;                       // Encapsulation of current java frame and it state
-
-  ThreadFunction _entry_point;
-
-  JNIEnv        _jni_environment;
-
-  // Deopt support
-  DeoptResourceMark*  _deopt_mark;               // Holds special ResourceMark for deoptimization
-
-  CompiledMethod*       _deopt_nmethod;         // CompiledMethod that is currently being deoptimized
-  vframeArray*  _vframe_array_head;              // Holds the heap of the active vframeArrays
-  vframeArray*  _vframe_array_last;              // Holds last vFrameArray we popped
-  // Holds updates by JVMTI agents for compiled frames that cannot be performed immediately. They
-  // will be carried out as soon as possible which, in most cases, is just before deoptimization of
-  // the frame, when control returns to it.
-  JvmtiDeferredUpdates* _jvmti_deferred_updates;
-
-  // Handshake value for fixing 6243940. We need a place for the i2c
-  // adapter to store the callee Method*. This value is NEVER live
-  // across a gc point so it does NOT have to be gc'd
-  // The handshake is open ended since we can't be certain that it will
-  // be NULLed. This is because we rarely ever see the race and end up
-  // in handle_wrong_method which is the backend of the handshake. See
-  // code in i2c adapters and handle_wrong_method.
-
-  Method*       _callee_target;
-
-  // Used to pass back results to the interpreter or generated code running Java code.
-  oop           _vm_result;    // oop result is GC-preserved
-  Metadata*     _vm_result_2;  // non-oop result
-  oop           _return_buffered_value; // buffered value being returned
-
-  // See ReduceInitialCardMarks: this holds the precise space interval of
-  // the most recent slow path allocation for which compiled code has
-  // elided card-marks for performance along the fast-path.
-  MemRegion     _deferred_card_mark;
-
-  ObjectMonitor* volatile _current_pending_monitor;     // ObjectMonitor this thread is waiting to lock
-  bool           _current_pending_monitor_is_from_java; // locking is from Java code
-  ObjectMonitor* volatile _current_waiting_monitor;     // ObjectMonitor on which this thread called Object.wait()
-
-  // Active_handles points to a block of handles
-  JNIHandleBlock* _active_handles;
-
-  // One-element thread local free list
-  JNIHandleBlock* _free_handle_block;
-
- public:
-  volatile intptr_t _Stalled;
-
-  // For tracking the heavyweight monitor the thread is pending on.
-  ObjectMonitor* current_pending_monitor() {
-    // Use Atomic::load() to prevent data race between concurrent modification and
-    // concurrent readers, e.g. ThreadService::get_current_contended_monitor().
-    // Especially, reloading pointer from thread after NULL check must be prevented.
-    return Atomic::load(&_current_pending_monitor);
-  }
-  void set_current_pending_monitor(ObjectMonitor* monitor) {
-    Atomic::store(&_current_pending_monitor, monitor);
-  }
-  void set_current_pending_monitor_is_from_java(bool from_java) {
-    _current_pending_monitor_is_from_java = from_java;
-  }
-  bool current_pending_monitor_is_from_java() {
-    return _current_pending_monitor_is_from_java;
-  }
-  ObjectMonitor* current_waiting_monitor() {
-    // See the comment in current_pending_monitor() above.
-    return Atomic::load(&_current_waiting_monitor);
-  }
-  void set_current_waiting_monitor(ObjectMonitor* monitor) {
-    Atomic::store(&_current_waiting_monitor, monitor);
-  }
-
-  // JNI handle support
-  JNIHandleBlock* active_handles() const         { return _active_handles; }
-  void set_active_handles(JNIHandleBlock* block) { _active_handles = block; }
-  JNIHandleBlock* free_handle_block() const      { return _free_handle_block; }
-  void set_free_handle_block(JNIHandleBlock* block) { _free_handle_block = block; }
-
-  void push_jni_handle_block();
-  void pop_jni_handle_block();
-
- private:
-  MonitorChunk* _monitor_chunks;              // Contains the off stack monitors
-                                              // allocated during deoptimization
-                                              // and by JNI_MonitorEnter/Exit
-
-  enum SuspendFlags {
-    // NOTE: avoid using the sign-bit as cc generates different test code
-    //       when the sign-bit is used, and sometimes incorrectly - see CR 6398077
-    _has_async_exception     = 0x00000001U, // there is a pending async exception
-    _async_delivery_disabled = 0x00000002U, // async exception delivery is disabled
-    _trace_flag              = 0x00000004U, // call tracing backend
-    _obj_deopt               = 0x00000008U  // suspend for object reallocation and relocking for JVMTI agent
-  };
-
-  // various suspension related flags - atomically updated
-  // overloaded with async exceptions so that we do a single check when transitioning from native->Java
-  volatile uint32_t _suspend_flags;
-
-  inline void set_suspend_flag(SuspendFlags f);
-  inline void clear_suspend_flag(SuspendFlags f);
-
- public:
-  inline void set_trace_flag();
-  inline void clear_trace_flag();
-  inline void set_obj_deopt_flag();
-  inline void clear_obj_deopt_flag();
-  bool is_trace_suspend()      { return (_suspend_flags & _trace_flag) != 0; }
-  bool is_obj_deopt_suspend()  { return (_suspend_flags & _obj_deopt) != 0; }
-
-  // Asynchronous exceptions support
- private:
-  oop     _pending_async_exception;
-#ifdef ASSERT
-  bool    _is_unsafe_access_error;
-#endif
-
-  inline bool clear_async_exception_condition();
- public:
-  bool has_async_exception_condition() {
-    return (_suspend_flags & _has_async_exception) != 0 &&
-           (_suspend_flags & _async_delivery_disabled) == 0;
-  }
-  inline void set_pending_async_exception(oop e);
-  inline void set_pending_unsafe_access_error();
-  static void send_async_exception(JavaThread* jt, oop java_throwable);
-  void send_thread_stop(oop throwable);
-  void check_and_handle_async_exceptions();
-
-  class NoAsyncExceptionDeliveryMark : public StackObj {
-    friend JavaThread;
-    JavaThread *_target;
-    inline NoAsyncExceptionDeliveryMark(JavaThread *t);
-    inline ~NoAsyncExceptionDeliveryMark();
-  };
-
-  // Safepoint support
- public:                                                        // Expose _thread_state for SafeFetchInt()
-  volatile JavaThreadState _thread_state;
- private:
-  SafepointMechanism::ThreadData _poll_data;
-  ThreadSafepointState*          _safepoint_state;              // Holds information about a thread during a safepoint
-  address                        _saved_exception_pc;           // Saved pc of instruction where last implicit exception happened
-  NOT_PRODUCT(bool               _requires_cross_modify_fence;) // State used by VerifyCrossModifyFence
-#ifdef ASSERT
-  // Debug support for checking if code allows safepoints or not.
-  // Safepoints in the VM can happen because of allocation, invoking a VM operation, or blocking on
-  // mutex, or blocking on an object synchronizer (Java locking).
-  // If _no_safepoint_count is non-zero, then an assertion failure will happen in any of
-  // the above cases. The class NoSafepointVerifier is used to set this counter.
-  int _no_safepoint_count;                             // If 0, thread allow a safepoint to happen
-
- public:
-  void inc_no_safepoint_count() { _no_safepoint_count++; }
-  void dec_no_safepoint_count() { _no_safepoint_count--; }
-#endif // ASSERT
- public:
-  // These functions check conditions before possibly going to a safepoint.
-  // including NoSafepointVerifier.
-  void check_for_valid_safepoint_state() NOT_DEBUG_RETURN;
-  void check_possible_safepoint()        NOT_DEBUG_RETURN;
-
-#ifdef ASSERT
- private:
-  volatile uint64_t _visited_for_critical_count;
-
- public:
-  void set_visited_for_critical_count(uint64_t safepoint_id) {
-    assert(_visited_for_critical_count == 0, "Must be reset before set");
-    assert((safepoint_id & 0x1) == 1, "Must be odd");
-    _visited_for_critical_count = safepoint_id;
-  }
-  void reset_visited_for_critical_count(uint64_t safepoint_id) {
-    assert(_visited_for_critical_count == safepoint_id, "Was not visited");
-    _visited_for_critical_count = 0;
-  }
-  bool was_visited_for_critical_count(uint64_t safepoint_id) const {
-    return _visited_for_critical_count == safepoint_id;
-  }
-#endif // ASSERT
-
-  // JavaThread termination support
- public:
-  enum TerminatedTypes {
-    _not_terminated = 0xDEAD - 2,
-    _thread_exiting,                             // JavaThread::exit() has been called for this thread
-    _thread_terminated,                          // JavaThread is removed from thread list
-    _vm_exited                                   // JavaThread is still executing native code, but VM is terminated
-                                                 // only VM_Exit can set _vm_exited
-  };
-
- private:
-  // In general a JavaThread's _terminated field transitions as follows:
-  //
-  //   _not_terminated => _thread_exiting => _thread_terminated
-  //
-  // _vm_exited is a special value to cover the case of a JavaThread
-  // executing native code after the VM itself is terminated.
-  volatile TerminatedTypes _terminated;
-
-  jint                  _in_deopt_handler;       // count of deoptimization
-                                                 // handlers thread is in
-  volatile bool         _doing_unsafe_access;    // Thread may fault due to unsafe access
-  bool                  _do_not_unlock_if_synchronized;  // Do not unlock the receiver of a synchronized method (since it was
-                                                         // never locked) when throwing an exception. Used by interpreter only.
-
-  // JNI attach states:
-  enum JNIAttachStates {
-    _not_attaching_via_jni = 1,  // thread is not attaching via JNI
-    _attaching_via_jni,          // thread is attaching via JNI
-    _attached_via_jni            // thread has attached via JNI
-  };
-
-  // A regular JavaThread's _jni_attach_state is _not_attaching_via_jni.
-  // A native thread that is attaching via JNI starts with a value
-  // of _attaching_via_jni and transitions to _attached_via_jni.
-  volatile JNIAttachStates _jni_attach_state;
-
-
-#if INCLUDE_JVMCI
-  // The _pending_* fields below are used to communicate extra information
-  // from an uncommon trap in JVMCI compiled code to the uncommon trap handler.
-
-  // Communicates the DeoptReason and DeoptAction of the uncommon trap
-  int       _pending_deoptimization;
-
-  // Specifies whether the uncommon trap is to bci 0 of a synchronized method
-  // before the monitor has been acquired.
-  bool      _pending_monitorenter;
-
-  // Specifies if the DeoptReason for the last uncommon trap was Reason_transfer_to_interpreter
-  bool      _pending_transfer_to_interpreter;
-
-  // True if in a runtime call from compiled code that will deoptimize
-  // and re-execute a failed heap allocation in the interpreter.
-  bool      _in_retryable_allocation;
-
-  // An id of a speculation that JVMCI compiled code can use to further describe and
-  // uniquely identify the speculative optimization guarded by an uncommon trap.
-  // See JVMCINMethodData::SPECULATION_LENGTH_BITS for further details.
-  jlong     _pending_failed_speculation;
-
-  // These fields are mutually exclusive in terms of live ranges.
-  union {
-    // Communicates the pc at which the most recent implicit exception occurred
-    // from the signal handler to a deoptimization stub.
-    address   _implicit_exception_pc;
-
-    // Communicates an alternative call target to an i2c stub from a JavaCall .
-    address   _alternate_call_target;
-  } _jvmci;
-
-  // Support for high precision, thread sensitive counters in JVMCI compiled code.
-  jlong*    _jvmci_counters;
-
-  // Fast thread locals for use by JVMCI
-  jlong      _jvmci_reserved0;
-  jlong      _jvmci_reserved1;
-  oop        _jvmci_reserved_oop0;
-
- public:
-  static jlong* _jvmci_old_thread_counters;
-  static void collect_counters(jlong* array, int length);
-
-  bool resize_counters(int current_size, int new_size);
-
-  static bool resize_all_jvmci_counters(int new_size);
-
-  void set_jvmci_reserved_oop0(oop value) {
-    _jvmci_reserved_oop0 = value;
-  }
-
-  oop get_jvmci_reserved_oop0() {
-    return _jvmci_reserved_oop0;
-  }
-
-  void set_jvmci_reserved0(jlong value) {
-    _jvmci_reserved0 = value;
-  }
-
-  jlong get_jvmci_reserved0() {
-    return _jvmci_reserved0;
-  }
-
-  void set_jvmci_reserved1(jlong value) {
-    _jvmci_reserved1 = value;
-  }
-
-  jlong get_jvmci_reserved1() {
-    return _jvmci_reserved1;
-  }
-
- private:
-#endif // INCLUDE_JVMCI
-
-  StackOverflow    _stack_overflow_state;
-
-  // Compiler exception handling (NOTE: The _exception_oop is *NOT* the same as _pending_exception. It is
-  // used to temp. parsing values into and out of the runtime system during exception handling for compiled
-  // code)
-  volatile oop     _exception_oop;               // Exception thrown in compiled code
-  volatile address _exception_pc;                // PC where exception happened
-  volatile address _exception_handler_pc;        // PC for handler of exception
-  volatile int     _is_method_handle_return;     // true (== 1) if the current exception PC is a MethodHandle call site.
-
- private:
-  // support for JNI critical regions
-  jint    _jni_active_critical;                  // count of entries into JNI critical region
-
-  // Checked JNI: function name requires exception check
-  char* _pending_jni_exception_check_fn;
-
-  // For deadlock detection.
-  int _depth_first_number;
-
-  // JVMTI PopFrame support
-  // This is set to popframe_pending to signal that top Java frame should be popped immediately
-  int _popframe_condition;
-
-  // If reallocation of scalar replaced objects fails, we throw OOM
-  // and during exception propagation, pop the top
-  // _frames_to_pop_failed_realloc frames, the ones that reference
-  // failed reallocations.
-  int _frames_to_pop_failed_realloc;
-
-  friend class VMThread;
-  friend class ThreadWaitTransition;
-  friend class VM_Exit;
-
-  // Stack watermark barriers.
-  StackWatermarks _stack_watermarks;
-
- public:
-  inline StackWatermarks* stack_watermarks() { return &_stack_watermarks; }
-
- public:
-  // Constructor
-  JavaThread();                            // delegating constructor
-  JavaThread(bool is_attaching_via_jni);   // for main thread and JNI attached threads
-  JavaThread(ThreadFunction entry_point, size_t stack_size = 0);
-  ~JavaThread();
-
-#ifdef ASSERT
-  // verify this JavaThread hasn't be published in the Threads::list yet
-  void verify_not_published();
-#endif // ASSERT
-
-  StackOverflow* stack_overflow_state() { return &_stack_overflow_state; }
-
-  //JNI functiontable getter/setter for JVMTI jni function table interception API.
-  void set_jni_functions(struct JNINativeInterface_* functionTable) {
-    _jni_environment.functions = functionTable;
-  }
-  struct JNINativeInterface_* get_jni_functions() {
-    return (struct JNINativeInterface_ *)_jni_environment.functions;
-  }
-
-  // This function is called at thread creation to allow
-  // platform specific thread variables to be initialized.
-  void cache_global_variables();
-
-  // Executes Shutdown.shutdown()
-  void invoke_shutdown_hooks();
-
-  // Cleanup on thread exit
-  enum ExitType {
-    normal_exit,
-    jni_detach
-  };
-  void exit(bool destroy_vm, ExitType exit_type = normal_exit);
-
-  void cleanup_failed_attach_current_thread(bool is_daemon);
-
-  // Testers
-  virtual bool is_Java_thread() const            { return true;  }
-  virtual bool can_call_java() const             { return true; }
-
-  virtual bool is_active_Java_thread() const {
-    return on_thread_list() && !is_terminated();
-  }
-
-  // Thread oop. threadObj() can be NULL for initial JavaThread
-  // (or for threads attached via JNI)
-  oop threadObj() const;
-  void set_threadObj(oop p);
-
-  // Prepare thread and add to priority queue.  If a priority is
-  // not specified, use the priority of the thread object. Threads_lock
-  // must be held while this function is called.
-  void prepare(jobject jni_thread, ThreadPriority prio=NoPriority);
-
-  void set_saved_exception_pc(address pc)        { _saved_exception_pc = pc; }
-  address saved_exception_pc()                   { return _saved_exception_pc; }
-
-  ThreadFunction entry_point() const             { return _entry_point; }
-
-  // Allocates a new Java level thread object for this thread. thread_name may be NULL.
-  void allocate_threadObj(Handle thread_group, const char* thread_name, bool daemon, TRAPS);
-
-  // Last frame anchor routines
-
-  JavaFrameAnchor* frame_anchor(void)            { return &_anchor; }
-
-  // last_Java_sp
-  bool has_last_Java_frame() const               { return _anchor.has_last_Java_frame(); }
-  intptr_t* last_Java_sp() const                 { return _anchor.last_Java_sp(); }
-
-  // last_Java_pc
-
-  address last_Java_pc(void)                     { return _anchor.last_Java_pc(); }
-
-  // Safepoint support
-  inline JavaThreadState thread_state() const;
-  inline void set_thread_state(JavaThreadState s);
-  inline void set_thread_state_fence(JavaThreadState s);  // fence after setting thread state
-  inline ThreadSafepointState* safepoint_state() const;
-  inline void set_safepoint_state(ThreadSafepointState* state);
-  inline bool is_at_poll_safepoint();
-
-  // JavaThread termination and lifecycle support:
-  void smr_delete();
-  bool on_thread_list() const { return _on_thread_list; }
-  void set_on_thread_list() { _on_thread_list = true; }
-
-  // thread has called JavaThread::exit() or is terminated
-  bool is_exiting() const;
-  // thread is terminated (no longer on the threads list); we compare
-  // against the two non-terminated values so that a freed JavaThread
-  // will also be considered terminated.
-  bool check_is_terminated(TerminatedTypes l_terminated) const {
-    return l_terminated != _not_terminated && l_terminated != _thread_exiting;
-  }
-  bool is_terminated() const;
-  void set_terminated(TerminatedTypes t);
-
-  void block_if_vm_exited();
-
-  bool doing_unsafe_access()                     { return _doing_unsafe_access; }
-  void set_doing_unsafe_access(bool val)         { _doing_unsafe_access = val; }
-
-  bool do_not_unlock_if_synchronized()             { return _do_not_unlock_if_synchronized; }
-  void set_do_not_unlock_if_synchronized(bool val) { _do_not_unlock_if_synchronized = val; }
-
-  SafepointMechanism::ThreadData* poll_data() { return &_poll_data; }
-
-  void set_requires_cross_modify_fence(bool val) PRODUCT_RETURN NOT_PRODUCT({ _requires_cross_modify_fence = val; })
-
- private:
-  DEBUG_ONLY(void verify_frame_info();)
-
-  // Support for thread handshake operations
-  HandshakeState _handshake;
- public:
-  HandshakeState* handshake_state() { return &_handshake; }
-
-  // A JavaThread can always safely operate on it self and other threads
-  // can do it safely if they are the active handshaker.
-  bool is_handshake_safe_for(Thread* th) const {
-    return _handshake.active_handshaker() == th || this == th;
-  }
-
-  // Suspend/resume support for JavaThread
-  bool java_suspend(); // higher-level suspension logic called by the public APIs
-  bool java_resume();  // higher-level resume logic called by the public APIs
-  bool is_suspended()     { return _handshake.is_suspended(); }
-
-  // Check for async exception in addition to safepoint.
-  static void check_special_condition_for_native_trans(JavaThread *thread);
-
-  // Synchronize with another thread that is deoptimizing objects of the
-  // current thread, i.e. reverts optimizations based on escape analysis.
-  void wait_for_object_deoptimization();
-
-  // these next two are also used for self-suspension and async exception support
-  void handle_special_runtime_exit_condition(bool check_asyncs = true);
-
-  // Return true if JavaThread has an asynchronous condition or
-  // if external suspension is requested.
-  bool has_special_runtime_exit_condition() {
-    return (_suspend_flags & (_has_async_exception | _obj_deopt JFR_ONLY(| _trace_flag))) != 0;
-  }
-
-  // Fast-locking support
-  bool is_lock_owned(address adr) const;
-
-  // Accessors for vframe array top
-  // The linked list of vframe arrays are sorted on sp. This means when we
-  // unpack the head must contain the vframe array to unpack.
-  void set_vframe_array_head(vframeArray* value) { _vframe_array_head = value; }
-  vframeArray* vframe_array_head() const         { return _vframe_array_head;  }
-
-  // Side structure for deferring update of java frame locals until deopt occurs
-  JvmtiDeferredUpdates* deferred_updates() const      { return _jvmti_deferred_updates; }
-  void set_deferred_updates(JvmtiDeferredUpdates* du) { _jvmti_deferred_updates = du; }
-
-  // These only really exist to make debugging deopt problems simpler
-
-  void set_vframe_array_last(vframeArray* value) { _vframe_array_last = value; }
-  vframeArray* vframe_array_last() const         { return _vframe_array_last;  }
-
-  // The special resourceMark used during deoptimization
-
-  void set_deopt_mark(DeoptResourceMark* value)  { _deopt_mark = value; }
-  DeoptResourceMark* deopt_mark(void)            { return _deopt_mark; }
-
-  void set_deopt_compiled_method(CompiledMethod* nm)  { _deopt_nmethod = nm; }
-  CompiledMethod* deopt_compiled_method()        { return _deopt_nmethod; }
-
-  Method*    callee_target() const               { return _callee_target; }
-  void set_callee_target  (Method* x)          { _callee_target   = x; }
-
-  // Oop results of vm runtime calls
-  oop  vm_result() const                         { return _vm_result; }
-  void set_vm_result  (oop x)                    { _vm_result   = x; }
-
-  Metadata*    vm_result_2() const               { return _vm_result_2; }
-  void set_vm_result_2  (Metadata* x)          { _vm_result_2   = x; }
-
-  oop return_buffered_value() const              { return _return_buffered_value; }
-  void set_return_buffered_value(oop val)        { _return_buffered_value = val; }
-
-  MemRegion deferred_card_mark() const           { return _deferred_card_mark; }
-  void set_deferred_card_mark(MemRegion mr)      { _deferred_card_mark = mr;   }
-
-#if INCLUDE_JVMCI
-  int  pending_deoptimization() const             { return _pending_deoptimization; }
-  jlong pending_failed_speculation() const        { return _pending_failed_speculation; }
-  bool has_pending_monitorenter() const           { return _pending_monitorenter; }
-  void set_pending_monitorenter(bool b)           { _pending_monitorenter = b; }
-  void set_pending_deoptimization(int reason)     { _pending_deoptimization = reason; }
-  void set_pending_failed_speculation(jlong failed_speculation) { _pending_failed_speculation = failed_speculation; }
-  void set_pending_transfer_to_interpreter(bool b) { _pending_transfer_to_interpreter = b; }
-  void set_jvmci_alternate_call_target(address a) { assert(_jvmci._alternate_call_target == NULL, "must be"); _jvmci._alternate_call_target = a; }
-  void set_jvmci_implicit_exception_pc(address a) { assert(_jvmci._implicit_exception_pc == NULL, "must be"); _jvmci._implicit_exception_pc = a; }
-
-  virtual bool in_retryable_allocation() const    { return _in_retryable_allocation; }
-  void set_in_retryable_allocation(bool b)        { _in_retryable_allocation = b; }
-#endif // INCLUDE_JVMCI
-
-  // Exception handling for compiled methods
-  oop      exception_oop() const;
-  address  exception_pc() const                  { return _exception_pc; }
-  address  exception_handler_pc() const          { return _exception_handler_pc; }
-  bool     is_method_handle_return() const       { return _is_method_handle_return == 1; }
-
-  void set_exception_oop(oop o);
-  void set_exception_pc(address a)               { _exception_pc = a; }
-  void set_exception_handler_pc(address a)       { _exception_handler_pc = a; }
-  void set_is_method_handle_return(bool value)   { _is_method_handle_return = value ? 1 : 0; }
-
-  void clear_exception_oop_and_pc() {
-    set_exception_oop(NULL);
-    set_exception_pc(NULL);
-  }
-
-  // Check if address is in the usable part of the stack (excludes protected
-  // guard pages). Can be applied to any thread and is an approximation for
-  // using is_in_live_stack when the query has to happen from another thread.
-  bool is_in_usable_stack(address adr) const {
-    return is_in_stack_range_incl(adr, _stack_overflow_state.stack_reserved_zone_base());
-  }
-
-  // Misc. accessors/mutators
-  void set_do_not_unlock(void)                   { _do_not_unlock_if_synchronized = true; }
-  void clr_do_not_unlock(void)                   { _do_not_unlock_if_synchronized = false; }
-  bool do_not_unlock(void)                       { return _do_not_unlock_if_synchronized; }
-
-  // For assembly stub generation
-  static ByteSize threadObj_offset()             { return byte_offset_of(JavaThread, _threadObj); }
-  static ByteSize jni_environment_offset()       { return byte_offset_of(JavaThread, _jni_environment); }
-  static ByteSize pending_jni_exception_check_fn_offset() {
-    return byte_offset_of(JavaThread, _pending_jni_exception_check_fn);
-  }
-  static ByteSize last_Java_sp_offset() {
-    return byte_offset_of(JavaThread, _anchor) + JavaFrameAnchor::last_Java_sp_offset();
-  }
-  static ByteSize last_Java_pc_offset() {
-    return byte_offset_of(JavaThread, _anchor) + JavaFrameAnchor::last_Java_pc_offset();
-  }
-  static ByteSize frame_anchor_offset() {
-    return byte_offset_of(JavaThread, _anchor);
-  }
-  static ByteSize callee_target_offset()         { return byte_offset_of(JavaThread, _callee_target); }
-  static ByteSize vm_result_offset()             { return byte_offset_of(JavaThread, _vm_result); }
-  static ByteSize vm_result_2_offset()           { return byte_offset_of(JavaThread, _vm_result_2); }
-  static ByteSize return_buffered_value_offset() { return byte_offset_of(JavaThread, _return_buffered_value); }
-  static ByteSize thread_state_offset()          { return byte_offset_of(JavaThread, _thread_state); }
-  static ByteSize polling_word_offset()          { return byte_offset_of(JavaThread, _poll_data) + byte_offset_of(SafepointMechanism::ThreadData, _polling_word);}
-  static ByteSize polling_page_offset()          { return byte_offset_of(JavaThread, _poll_data) + byte_offset_of(SafepointMechanism::ThreadData, _polling_page);}
-  static ByteSize saved_exception_pc_offset()    { return byte_offset_of(JavaThread, _saved_exception_pc); }
-  static ByteSize osthread_offset()              { return byte_offset_of(JavaThread, _osthread); }
-#if INCLUDE_JVMCI
-  static ByteSize pending_deoptimization_offset() { return byte_offset_of(JavaThread, _pending_deoptimization); }
-  static ByteSize pending_monitorenter_offset()  { return byte_offset_of(JavaThread, _pending_monitorenter); }
-  static ByteSize pending_failed_speculation_offset() { return byte_offset_of(JavaThread, _pending_failed_speculation); }
-  static ByteSize jvmci_alternate_call_target_offset() { return byte_offset_of(JavaThread, _jvmci._alternate_call_target); }
-  static ByteSize jvmci_implicit_exception_pc_offset() { return byte_offset_of(JavaThread, _jvmci._implicit_exception_pc); }
-  static ByteSize jvmci_counters_offset()        { return byte_offset_of(JavaThread, _jvmci_counters); }
-#endif // INCLUDE_JVMCI
-  static ByteSize exception_oop_offset()         { return byte_offset_of(JavaThread, _exception_oop); }
-  static ByteSize exception_pc_offset()          { return byte_offset_of(JavaThread, _exception_pc); }
-  static ByteSize exception_handler_pc_offset()  { return byte_offset_of(JavaThread, _exception_handler_pc); }
-  static ByteSize is_method_handle_return_offset() { return byte_offset_of(JavaThread, _is_method_handle_return); }
-
-  static ByteSize active_handles_offset()        { return byte_offset_of(JavaThread, _active_handles); }
-
-  // StackOverflow offsets
-  static ByteSize stack_overflow_limit_offset()  {
-    return byte_offset_of(JavaThread, _stack_overflow_state._stack_overflow_limit);
-  }
-  static ByteSize stack_guard_state_offset()     {
-    return byte_offset_of(JavaThread, _stack_overflow_state._stack_guard_state);
-  }
-  static ByteSize reserved_stack_activation_offset() {
-    return byte_offset_of(JavaThread, _stack_overflow_state._reserved_stack_activation);
-  }
-  static ByteSize shadow_zone_safe_limit()  {
-    return byte_offset_of(JavaThread, _stack_overflow_state._shadow_zone_safe_limit);
-  }
-  static ByteSize shadow_zone_growth_watermark()  {
-    return byte_offset_of(JavaThread, _stack_overflow_state._shadow_zone_growth_watermark);
-  }
-
-  static ByteSize suspend_flags_offset()         { return byte_offset_of(JavaThread, _suspend_flags); }
-
-  static ByteSize do_not_unlock_if_synchronized_offset() { return byte_offset_of(JavaThread, _do_not_unlock_if_synchronized); }
-  static ByteSize should_post_on_exceptions_flag_offset() {
-    return byte_offset_of(JavaThread, _should_post_on_exceptions_flag);
-  }
-  static ByteSize doing_unsafe_access_offset() { return byte_offset_of(JavaThread, _doing_unsafe_access); }
-  NOT_PRODUCT(static ByteSize requires_cross_modify_fence_offset()  { return byte_offset_of(JavaThread, _requires_cross_modify_fence); })
-
-  // Returns the jni environment for this thread
-  JNIEnv* jni_environment()                      { return &_jni_environment; }
-
-  // Returns the current thread as indicated by the given JNIEnv.
-  // We don't assert it is Thread::current here as that is done at the
-  // external JNI entry points where the JNIEnv is passed into the VM.
-  static JavaThread* thread_from_jni_environment(JNIEnv* env) {
-    JavaThread* current = (JavaThread*)((intptr_t)env - in_bytes(jni_environment_offset()));
-    // We can't normally get here in a thread that has completed its
-    // execution and so "is_terminated", except when the call is from
-    // AsyncGetCallTrace, which can be triggered by a signal at any point in
-    // a thread's lifecycle. A thread is also considered terminated if the VM
-    // has exited, so we have to check this and block in case this is a daemon
-    // thread returning to the VM (the JNI DirectBuffer entry points rely on
-    // this).
-    if (current->is_terminated()) {
-      current->block_if_vm_exited();
-    }
-    return current;
-  }
-
-  // JNI critical regions. These can nest.
-  bool in_critical()    { return _jni_active_critical > 0; }
-  bool in_last_critical()  { return _jni_active_critical == 1; }
-  inline void enter_critical();
-  void exit_critical() {
-    assert(Thread::current() == this, "this must be current thread");
-    _jni_active_critical--;
-    assert(_jni_active_critical >= 0, "JNI critical nesting problem?");
-  }
-
-  // Checked JNI: is the programmer required to check for exceptions, if so specify
-  // which function name. Returning to a Java frame should implicitly clear the
-  // pending check, this is done for Native->Java transitions (i.e. user JNI code).
-  // VM->Java transistions are not cleared, it is expected that JNI code enclosed
-  // within ThreadToNativeFromVM makes proper exception checks (i.e. VM internal).
-  bool is_pending_jni_exception_check() const { return _pending_jni_exception_check_fn != NULL; }
-  void clear_pending_jni_exception_check() { _pending_jni_exception_check_fn = NULL; }
-  const char* get_pending_jni_exception_check() const { return _pending_jni_exception_check_fn; }
-  void set_pending_jni_exception_check(const char* fn_name) { _pending_jni_exception_check_fn = (char*) fn_name; }
-
-  // For deadlock detection
-  int depth_first_number() { return _depth_first_number; }
-  void set_depth_first_number(int dfn) { _depth_first_number = dfn; }
-
- private:
-  void set_monitor_chunks(MonitorChunk* monitor_chunks) { _monitor_chunks = monitor_chunks; }
-
- public:
-  MonitorChunk* monitor_chunks() const           { return _monitor_chunks; }
-  void add_monitor_chunk(MonitorChunk* chunk);
-  void remove_monitor_chunk(MonitorChunk* chunk);
-  bool in_deopt_handler() const                  { return _in_deopt_handler > 0; }
-  void inc_in_deopt_handler()                    { _in_deopt_handler++; }
-  void dec_in_deopt_handler() {
-    assert(_in_deopt_handler > 0, "mismatched deopt nesting");
-    if (_in_deopt_handler > 0) { // robustness
-      _in_deopt_handler--;
-    }
-  }
-
- private:
-  void set_entry_point(ThreadFunction entry_point) { _entry_point = entry_point; }
-
-  // factor out low-level mechanics for use in both normal and error cases
-  const char* get_thread_name_string(char* buf = NULL, int buflen = 0) const;
-
- public:
-
-  // Frame iteration; calls the function f for all frames on the stack
-  void frames_do(void f(frame*, const RegisterMap*));
-
-  // Memory operations
-  void oops_do_frames(OopClosure* f, CodeBlobClosure* cf);
-  void oops_do_no_frames(OopClosure* f, CodeBlobClosure* cf);
-
-  // Sweeper operations
-  virtual void nmethods_do(CodeBlobClosure* cf);
-
-  // RedefineClasses Support
-  void metadata_do(MetadataClosure* f);
-
-  // Debug method asserting thread states are correct during a handshake operation.
-  DEBUG_ONLY(void verify_states_for_handshake();)
-
-  // Misc. operations
-  const char* name() const;
-  const char* type_name() const { return "JavaThread"; }
-  static const char* name_for(oop thread_obj);
-
-  void print_on(outputStream* st, bool print_extended_info) const;
-  void print_on(outputStream* st) const { print_on(st, false); }
-  void print() const;
-  void print_thread_state_on(outputStream*) const      PRODUCT_RETURN;
-  void print_on_error(outputStream* st, char* buf, int buflen) const;
-  void print_name_on_error(outputStream* st, char* buf, int buflen) const;
-  void verify();
-
-  // Accessing frames
-  frame last_frame() {
-    _anchor.make_walkable(this);
-    return pd_last_frame();
-  }
-  javaVFrame* last_java_vframe(RegisterMap* reg_map);
-
-  // Returns method at 'depth' java or native frames down the stack
-  // Used for security checks
-  Klass* security_get_caller_class(int depth);
-
-  // Print stack trace in external format
-  void print_stack_on(outputStream* st);
-  void print_stack() { print_stack_on(tty); }
-
-  // Print stack traces in various internal formats
-  void trace_stack()                             PRODUCT_RETURN;
-  void trace_stack_from(vframe* start_vf)        PRODUCT_RETURN;
-  void trace_frames()                            PRODUCT_RETURN;
-
-  // Print an annotated view of the stack frames
-  void print_frame_layout(int depth = 0, bool validate_only = false) NOT_DEBUG_RETURN;
-  void validate_frame_layout() {
-    print_frame_layout(0, true);
-  }
-
-  // Function for testing deoptimization
-  void deoptimize();
-  void make_zombies();
-
-  void deoptimize_marked_methods();
-
- public:
-  // Returns the running thread as a JavaThread
-  static JavaThread* current() {
-    return JavaThread::cast(Thread::current());
-  }
-
-  // Returns the current thread as a JavaThread, or NULL if not attached
-  static inline JavaThread* current_or_null();
-
-  // Casts
-  static JavaThread* cast(Thread* t) {
-    assert(t->is_Java_thread(), "incorrect cast to JavaThread");
-    return static_cast<JavaThread*>(t);
-  }
-
-  static const JavaThread* cast(const Thread* t) {
-    assert(t->is_Java_thread(), "incorrect cast to const JavaThread");
-    return static_cast<const JavaThread*>(t);
-  }
-
-  // Returns the active Java thread.  Do not use this if you know you are calling
-  // from a JavaThread, as it's slower than JavaThread::current.  If called from
-  // the VMThread, it also returns the JavaThread that instigated the VMThread's
-  // operation.  You may not want that either.
-  static JavaThread* active();
-
- protected:
-  virtual void pre_run();
-  virtual void run();
-  void thread_main_inner();
-  virtual void post_run();
-
- public:
-  // Thread local information maintained by JVMTI.
-  void set_jvmti_thread_state(JvmtiThreadState *value)                           { _jvmti_thread_state = value; }
-  // A JvmtiThreadState is lazily allocated. This jvmti_thread_state()
-  // getter is used to get this JavaThread's JvmtiThreadState if it has
-  // one which means NULL can be returned. JvmtiThreadState::state_for()
-  // is used to get the specified JavaThread's JvmtiThreadState if it has
-  // one or it allocates a new JvmtiThreadState for the JavaThread and
-  // returns it. JvmtiThreadState::state_for() will return NULL only if
-  // the specified JavaThread is exiting.
-  JvmtiThreadState *jvmti_thread_state() const                                   { return _jvmti_thread_state; }
-  static ByteSize jvmti_thread_state_offset()                                    { return byte_offset_of(JavaThread, _jvmti_thread_state); }
-
-  // JVMTI PopFrame support
-  // Setting and clearing popframe_condition
-  // All of these enumerated values are bits. popframe_pending
-  // indicates that a PopFrame() has been requested and not yet been
-  // completed. popframe_processing indicates that that PopFrame() is in
-  // the process of being completed. popframe_force_deopt_reexecution_bit
-  // indicates that special handling is required when returning to a
-  // deoptimized caller.
-  enum PopCondition {
-    popframe_inactive                      = 0x00,
-    popframe_pending_bit                   = 0x01,
-    popframe_processing_bit                = 0x02,
-    popframe_force_deopt_reexecution_bit   = 0x04
-  };
-  PopCondition popframe_condition()                   { return (PopCondition) _popframe_condition; }
-  void set_popframe_condition(PopCondition c)         { _popframe_condition = c; }
-  void set_popframe_condition_bit(PopCondition c)     { _popframe_condition |= c; }
-  void clear_popframe_condition()                     { _popframe_condition = popframe_inactive; }
-  static ByteSize popframe_condition_offset()         { return byte_offset_of(JavaThread, _popframe_condition); }
-  bool has_pending_popframe()                         { return (popframe_condition() & popframe_pending_bit) != 0; }
-  bool popframe_forcing_deopt_reexecution()           { return (popframe_condition() & popframe_force_deopt_reexecution_bit) != 0; }
-  void clear_popframe_forcing_deopt_reexecution()     { _popframe_condition &= ~popframe_force_deopt_reexecution_bit; }
-
-  bool pop_frame_in_process(void)                     { return ((_popframe_condition & popframe_processing_bit) != 0); }
-  void set_pop_frame_in_process(void)                 { _popframe_condition |= popframe_processing_bit; }
-  void clr_pop_frame_in_process(void)                 { _popframe_condition &= ~popframe_processing_bit; }
-
-  int frames_to_pop_failed_realloc() const            { return _frames_to_pop_failed_realloc; }
-  void set_frames_to_pop_failed_realloc(int nb)       { _frames_to_pop_failed_realloc = nb; }
-  void dec_frames_to_pop_failed_realloc()             { _frames_to_pop_failed_realloc--; }
-
- private:
-  // Saved incoming arguments to popped frame.
-  // Used only when popped interpreted frame returns to deoptimized frame.
-  void*    _popframe_preserved_args;
-  int      _popframe_preserved_args_size;
-
- public:
-  void  popframe_preserve_args(ByteSize size_in_bytes, void* start);
-  void* popframe_preserved_args();
-  ByteSize popframe_preserved_args_size();
-  WordSize popframe_preserved_args_size_in_words();
-  void  popframe_free_preserved_args();
-
-
- private:
-  JvmtiThreadState *_jvmti_thread_state;
-
-  // Used by the interpreter in fullspeed mode for frame pop, method
-  // entry, method exit and single stepping support. This field is
-  // only set to non-zero at a safepoint or using a direct handshake
-  // (see EnterInterpOnlyModeClosure).
-  // It can be set to zero asynchronously to this threads execution (i.e., without
-  // safepoint/handshake or a lock) so we have to be very careful.
-  // Accesses by other threads are synchronized using JvmtiThreadState_lock though.
-  int               _interp_only_mode;
-
- public:
-  // used by the interpreter for fullspeed debugging support (see above)
-  static ByteSize interp_only_mode_offset() { return byte_offset_of(JavaThread, _interp_only_mode); }
-  bool is_interp_only_mode()                { return (_interp_only_mode != 0); }
-  int get_interp_only_mode()                { return _interp_only_mode; }
-  void increment_interp_only_mode()         { ++_interp_only_mode; }
-  void decrement_interp_only_mode()         { --_interp_only_mode; }
-
-  // support for cached flag that indicates whether exceptions need to be posted for this thread
-  // if this is false, we can avoid deoptimizing when events are thrown
-  // this gets set to reflect whether jvmtiExport::post_exception_throw would actually do anything
- private:
-  int    _should_post_on_exceptions_flag;
-
- public:
-  int   should_post_on_exceptions_flag()  { return _should_post_on_exceptions_flag; }
-  void  set_should_post_on_exceptions_flag(int val)  { _should_post_on_exceptions_flag = val; }
-
- private:
-  ThreadStatistics *_thread_stat;
-
- public:
-  ThreadStatistics* get_thread_stat() const    { return _thread_stat; }
-
-  // Return a blocker object for which this thread is blocked parking.
-  oop current_park_blocker();
-
- private:
-  static size_t _stack_size_at_create;
-
- public:
-  static inline size_t stack_size_at_create(void) {
-    return _stack_size_at_create;
-  }
-  static inline void set_stack_size_at_create(size_t value) {
-    _stack_size_at_create = value;
-  }
-
-  // Machine dependent stuff
-#include OS_CPU_HEADER(thread)
-
-  // JSR166 per-thread parker
- private:
-  Parker _parker;
- public:
-  Parker* parker() { return &_parker; }
-
- public:
-  // clearing/querying jni attach status
-  bool is_attaching_via_jni() const { return _jni_attach_state == _attaching_via_jni; }
-  bool has_attached_via_jni() const { return is_attaching_via_jni() || _jni_attach_state == _attached_via_jni; }
-  inline void set_done_attaching_via_jni();
-
-  // Stack dump assistance:
-  // Track the class we want to initialize but for which we have to wait
-  // on its init_lock() because it is already being initialized.
-  void set_class_to_be_initialized(InstanceKlass* k);
-  InstanceKlass* class_to_be_initialized() const;
-
-private:
-  InstanceKlass* _class_to_be_initialized;
-
-  // java.lang.Thread.sleep support
-  ParkEvent * _SleepEvent;
-public:
-  bool sleep(jlong millis);
-
-  // java.lang.Thread interruption support
-  void interrupt();
-  bool is_interrupted(bool clear_interrupted);
-
-  static OopStorage* thread_oop_storage();
-
-  static void verify_cross_modify_fence_failure(JavaThread *thread) PRODUCT_RETURN;
-
-  // Helper function to create the java.lang.Thread object for a
-  // VM-internal thread. The thread will have the given name, be
-  // part of the System ThreadGroup and if is_visible is true will be
-  // discoverable via the system ThreadGroup.
-  static Handle create_system_thread_object(const char* name, bool is_visible, TRAPS);
-
-  // Helper function to start a VM-internal daemon thread.
-  // E.g. ServiceThread, NotificationThread, CompilerThread etc.
-  static void start_internal_daemon(JavaThread* current, JavaThread* target,
-                                    Handle thread_oop, ThreadPriority prio);
-
-  // Helper function to do vm_exit_on_initialization for osthread
-  // resource allocation failure.
-  static void vm_exit_on_osthread_failure(JavaThread* thread);
-};
-
-inline JavaThread* JavaThread::current_or_null() {
-  Thread* current = Thread::current_or_null();
-  return current != nullptr ? JavaThread::cast(current) : nullptr;
-}
-
-// The active thread queue. It also keeps track of the current used
-// thread priorities.
-class Threads: AllStatic {
-  friend class VMStructs;
- private:
-  static int         _number_of_threads;
-  static int         _number_of_non_daemon_threads;
-  static int         _return_code;
-  static uintx       _thread_claim_token;
-#ifdef ASSERT
-  static bool        _vm_complete;
-#endif
-
-  static void initialize_java_lang_classes(JavaThread* main_thread, TRAPS);
-  static void initialize_jsr292_core_classes(TRAPS);
-
- public:
-  // Thread management
-  // force_daemon is a concession to JNI, where we may need to add a
-  // thread to the thread list before allocating its thread object
-  static void add(JavaThread* p, bool force_daemon = false);
-  static void remove(JavaThread* p, bool is_daemon);
-  static void non_java_threads_do(ThreadClosure* tc);
-  static void java_threads_do(ThreadClosure* tc);
-  static void java_threads_and_vm_thread_do(ThreadClosure* tc);
-  static void threads_do(ThreadClosure* tc);
-  static void possibly_parallel_threads_do(bool is_par, ThreadClosure* tc);
-
-  // Initializes the vm and creates the vm thread
-  static jint create_vm(JavaVMInitArgs* args, bool* canTryAgain);
-  static void convert_vm_init_libraries_to_agents();
-  static void create_vm_init_libraries();
-  static void create_vm_init_agents();
-  static void shutdown_vm_agents();
-  static void destroy_vm();
-  // Supported VM versions via JNI
-  // Includes JNI_VERSION_1_1
-  static jboolean is_supported_jni_version_including_1_1(jint version);
-  // Does not include JNI_VERSION_1_1
-  static jboolean is_supported_jni_version(jint version);
-
-  // The "thread claim token" provides a way for threads to be claimed
-  // by parallel worker tasks.
-  //
-  // Each thread contains a "token" field. A task will claim the
-  // thread only if its token is different from the global token,
-  // which is updated by calling change_thread_claim_token().  When
-  // a thread is claimed, it's token is set to the global token value
-  // so other threads in the same iteration pass won't claim it.
-  //
-  // For this to work change_thread_claim_token() needs to be called
-  // exactly once in sequential code before starting parallel tasks
-  // that should claim threads.
-  //
-  // New threads get their token set to 0 and change_thread_claim_token()
-  // never sets the global token to 0.
-  static uintx thread_claim_token() { return _thread_claim_token; }
-  static void change_thread_claim_token();
-  static void assert_all_threads_claimed() NOT_DEBUG_RETURN;
-
-  // Apply "f->do_oop" to all root oops in all threads.
-  // This version may only be called by sequential code.
-  static void oops_do(OopClosure* f, CodeBlobClosure* cf);
-  // This version may be called by sequential or parallel code.
-  static void possibly_parallel_oops_do(bool is_par, OopClosure* f, CodeBlobClosure* cf);
-
-  // RedefineClasses support
-  static void metadata_do(MetadataClosure* f);
-  static void metadata_handles_do(void f(Metadata*));
-
-#ifdef ASSERT
-  static bool is_vm_complete() { return _vm_complete; }
-#endif // ASSERT
-
-  // Verification
-  static void verify();
-  static void print_on(outputStream* st, bool print_stacks, bool internal_format, bool print_concurrent_locks, bool print_extended_info);
-  static void print(bool print_stacks, bool internal_format) {
-    // this function is only used by debug.cpp
-    print_on(tty, print_stacks, internal_format, false /* no concurrent lock printed */, false /* simple format */);
-  }
-  static void print_on_error(outputStream* st, Thread* current, char* buf, int buflen);
-  static void print_on_error(Thread* this_thread, outputStream* st, Thread* current, char* buf,
-                             int buflen, bool* found_current);
-  static void print_threads_compiling(outputStream* st, char* buf, int buflen, bool short_form = false);
-
-  // Get Java threads that are waiting to enter a monitor.
-  static GrowableArray<JavaThread*>* get_pending_threads(ThreadsList * t_list,
-                                                         int count, address monitor);
-
-  // Get owning Java thread from the monitor's owner field.
-  static JavaThread *owning_thread_from_monitor_owner(ThreadsList * t_list,
-                                                      address owner);
-
-  // Number of threads on the active threads list
-  static int number_of_threads()                 { return _number_of_threads; }
-  // Number of non-daemon threads on the active threads list
-  static int number_of_non_daemon_threads()      { return _number_of_non_daemon_threads; }
-
-  // Deoptimizes all frames tied to marked nmethods
-  static void deoptimized_wrt_marked_nmethods();
-
-  struct Test;                  // For private gtest access.
-};
-
-class UnlockFlagSaver {
-  private:
-    JavaThread* _thread;
-    bool _do_not_unlock;
-  public:
-    UnlockFlagSaver(JavaThread* t) {
-      _thread = t;
-      _do_not_unlock = t->do_not_unlock_if_synchronized();
-      t->set_do_not_unlock_if_synchronized(false);
-    }
-    ~UnlockFlagSaver() {
-      _thread->set_do_not_unlock_if_synchronized(_do_not_unlock);
-    }
-};
-
-class JNIHandleMark : public StackObj {
-  JavaThread* _thread;
- public:
-  JNIHandleMark(JavaThread* thread) : _thread(thread) {
-    thread->push_jni_handle_block();
-  }
-  ~JNIHandleMark() { _thread->pop_jni_handle_block(); }
-};
-
-=======
->>>>>>> c1040897
 #endif // SHARE_RUNTIME_THREAD_HPP