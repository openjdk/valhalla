--- conflicted
+++ resolved
@@ -1696,34 +1696,7 @@
 
     // After the handshake, safely free the ObjectMonitors that were
     // deflated and unlinked in this cycle.
-<<<<<<< HEAD
-    if (current->is_Java_thread()) {
-      if (ls != nullptr) {
-        timer.stop();
-        ls->print_cr("before setting blocked: unlinked_count=" SIZE_FORMAT
-                     ", in_use_list stats: ceiling=" SIZE_FORMAT ", count="
-                     SIZE_FORMAT ", max=" SIZE_FORMAT,
-                     unlinked_count, in_use_list_ceiling(),
-                     _in_use_list.count(), _in_use_list.max());
-      }
-      // Mark the calling JavaThread blocked (safepoint safe) while we free
-      // the ObjectMonitors so we don't delay safepoints whilst doing that.
-      ThreadBlockInVM tbivm(JavaThread::cast(current));
-      if (ls != nullptr) {
-        ls->print_cr("after setting blocked: in_use_list stats: ceiling="
-                     SIZE_FORMAT ", count=" SIZE_FORMAT ", max=" SIZE_FORMAT,
-                     in_use_list_ceiling(), _in_use_list.count(), _in_use_list.max());
-        timer.start();
-      }
-      deleted_count = delete_monitors(&delete_list);
-      // ThreadBlockInVM is destroyed here
-    } else {
-      // A non-JavaThread can just free the ObjectMonitors:
-      deleted_count = delete_monitors(&delete_list);
-    }
-=======
     deleted_count = delete_monitors(JavaThread::cast(current), &delete_list, ls, &timer);
->>>>>>> 5e24aaf4
     assert(unlinked_count == deleted_count, "must be");
   }
 
