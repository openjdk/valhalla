--- conflicted
+++ resolved
@@ -526,16 +526,12 @@
 }
 
 void ObjectSynchronizer::exit(oop object, BasicLock* lock, JavaThread* current) {
-<<<<<<< HEAD
-  markWord mark = object->mark();
-  if (EnableValhalla && mark.is_inline_type()) {
-    return;
-  }
-  assert(!EnableValhalla || !object->klass()->is_inline_klass(), "monitor op on inline type");
-=======
   if (!useHeavyMonitors()) {
     markWord mark = object->mark();
->>>>>>> ae2504b4
+    if (EnableValhalla && mark.is_inline_type()) {
+      return;
+    }
+    assert(!EnableValhalla || !object->klass()->is_inline_klass(), "monitor op on inline type");
 
     markWord dhw = lock->displaced_header();
     if (dhw.value() == 0) {
