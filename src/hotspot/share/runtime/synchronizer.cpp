/*
 * Copyright (c) 1998, 2021, Oracle and/or its affiliates. All rights reserved.
 * DO NOT ALTER OR REMOVE COPYRIGHT NOTICES OR THIS FILE HEADER.
 *
 * This code is free software; you can redistribute it and/or modify it
 * under the terms of the GNU General Public License version 2 only, as
 * published by the Free Software Foundation.
 *
 * This code is distributed in the hope that it will be useful, but WITHOUT
 * ANY WARRANTY; without even the implied warranty of MERCHANTABILITY or
 * FITNESS FOR A PARTICULAR PURPOSE.  See the GNU General Public License
 * version 2 for more details (a copy is included in the LICENSE file that
 * accompanied this code).
 *
 * You should have received a copy of the GNU General Public License version
 * 2 along with this work; if not, write to the Free Software Foundation,
 * Inc., 51 Franklin St, Fifth Floor, Boston, MA 02110-1301 USA.
 *
 * Please contact Oracle, 500 Oracle Parkway, Redwood Shores, CA 94065 USA
 * or visit www.oracle.com if you need additional information or have any
 * questions.
 *
 */

#include "precompiled.hpp"
#include "classfile/vmSymbols.hpp"
#include "jfr/jfrEvents.hpp"
#include "logging/log.hpp"
#include "logging/logStream.hpp"
#include "memory/allocation.inline.hpp"
#include "memory/padded.hpp"
#include "memory/resourceArea.hpp"
#include "memory/universe.hpp"
#include "oops/markWord.hpp"
#include "oops/oop.inline.hpp"
#include "runtime/atomic.hpp"
#include "runtime/biasedLocking.hpp"
#include "runtime/handles.inline.hpp"
#include "runtime/handshake.hpp"
#include "runtime/interfaceSupport.inline.hpp"
#include "runtime/mutexLocker.hpp"
#include "runtime/objectMonitor.hpp"
#include "runtime/objectMonitor.inline.hpp"
#include "runtime/os.inline.hpp"
#include "runtime/osThread.hpp"
#include "runtime/perfData.hpp"
#include "runtime/safepointMechanism.inline.hpp"
#include "runtime/safepointVerifiers.hpp"
#include "runtime/sharedRuntime.hpp"
#include "runtime/stubRoutines.hpp"
#include "runtime/synchronizer.hpp"
#include "runtime/thread.inline.hpp"
#include "runtime/timer.hpp"
#include "runtime/vframe.hpp"
#include "runtime/vmThread.hpp"
#include "utilities/align.hpp"
#include "utilities/dtrace.hpp"
#include "utilities/events.hpp"
#include "utilities/preserveException.hpp"

void MonitorList::add(ObjectMonitor* m) {
  ObjectMonitor* head;
  do {
    head = Atomic::load(&_head);
    m->set_next_om(head);
  } while (Atomic::cmpxchg(&_head, head, m) != head);

  size_t count = Atomic::add(&_count, 1u);
  if (count > max()) {
    Atomic::inc(&_max);
  }
}

size_t MonitorList::count() const {
  return Atomic::load(&_count);
}

size_t MonitorList::max() const {
  return Atomic::load(&_max);
}

// Walk the in-use list and unlink (at most MonitorDeflationMax) deflated
// ObjectMonitors. Returns the number of unlinked ObjectMonitors.
size_t MonitorList::unlink_deflated(Thread* current, LogStream* ls,
                                    elapsedTimer* timer_p,
                                    GrowableArray<ObjectMonitor*>* unlinked_list) {
  size_t unlinked_count = 0;
  ObjectMonitor* prev = NULL;
  ObjectMonitor* head = Atomic::load_acquire(&_head);
  ObjectMonitor* m = head;
  // The in-use list head can be NULL during the final audit.
  while (m != NULL) {
    if (m->is_being_async_deflated()) {
      // Find next live ObjectMonitor.
      ObjectMonitor* next = m;
      do {
        ObjectMonitor* next_next = next->next_om();
        unlinked_count++;
        unlinked_list->append(next);
        next = next_next;
        if (unlinked_count >= (size_t)MonitorDeflationMax) {
          // Reached the max so bail out on the gathering loop.
          break;
        }
      } while (next != NULL && next->is_being_async_deflated());
      if (prev == NULL) {
        ObjectMonitor* prev_head = Atomic::cmpxchg(&_head, head, next);
        if (prev_head != head) {
          // Find new prev ObjectMonitor that just got inserted.
          for (ObjectMonitor* n = prev_head; n != m; n = n->next_om()) {
            prev = n;
          }
          prev->set_next_om(next);
        }
      } else {
        prev->set_next_om(next);
      }
      if (unlinked_count >= (size_t)MonitorDeflationMax) {
        // Reached the max so bail out on the searching loop.
        break;
      }
      m = next;
    } else {
      prev = m;
      m = m->next_om();
    }

    if (current->is_Java_thread()) {
      // A JavaThread must check for a safepoint/handshake and honor it.
      ObjectSynchronizer::chk_for_block_req(current->as_Java_thread(), "unlinking",
                                            "unlinked_count", unlinked_count,
                                            ls, timer_p);
    }
  }
  Atomic::sub(&_count, unlinked_count);
  return unlinked_count;
}

MonitorList::Iterator MonitorList::iterator() const {
  return Iterator(Atomic::load_acquire(&_head));
}

ObjectMonitor* MonitorList::Iterator::next() {
  ObjectMonitor* current = _current;
  _current = current->next_om();
  return current;
}

// The "core" versions of monitor enter and exit reside in this file.
// The interpreter and compilers contain specialized transliterated
// variants of the enter-exit fast-path operations.  See c2_MacroAssembler_x86.cpp
// fast_lock(...) for instance.  If you make changes here, make sure to modify the
// interpreter, and both C1 and C2 fast-path inline locking code emission.
//
// -----------------------------------------------------------------------------

#ifdef DTRACE_ENABLED

// Only bother with this argument setup if dtrace is available
// TODO-FIXME: probes should not fire when caller is _blocked.  assert() accordingly.

#define DTRACE_MONITOR_PROBE_COMMON(obj, thread)                           \
  char* bytes = NULL;                                                      \
  int len = 0;                                                             \
  jlong jtid = SharedRuntime::get_java_tid(thread);                        \
  Symbol* klassname = obj->klass()->name();                                \
  if (klassname != NULL) {                                                 \
    bytes = (char*)klassname->bytes();                                     \
    len = klassname->utf8_length();                                        \
  }

#define DTRACE_MONITOR_WAIT_PROBE(monitor, obj, thread, millis)            \
  {                                                                        \
    if (DTraceMonitorProbes) {                                             \
      DTRACE_MONITOR_PROBE_COMMON(obj, thread);                            \
      HOTSPOT_MONITOR_WAIT(jtid,                                           \
                           (uintptr_t)(monitor), bytes, len, (millis));    \
    }                                                                      \
  }

#define HOTSPOT_MONITOR_PROBE_notify HOTSPOT_MONITOR_NOTIFY
#define HOTSPOT_MONITOR_PROBE_notifyAll HOTSPOT_MONITOR_NOTIFYALL
#define HOTSPOT_MONITOR_PROBE_waited HOTSPOT_MONITOR_WAITED

#define DTRACE_MONITOR_PROBE(probe, monitor, obj, thread)                  \
  {                                                                        \
    if (DTraceMonitorProbes) {                                             \
      DTRACE_MONITOR_PROBE_COMMON(obj, thread);                            \
      HOTSPOT_MONITOR_PROBE_##probe(jtid, /* probe = waited */             \
                                    (uintptr_t)(monitor), bytes, len);     \
    }                                                                      \
  }

#else //  ndef DTRACE_ENABLED

#define DTRACE_MONITOR_WAIT_PROBE(obj, thread, millis, mon)    {;}
#define DTRACE_MONITOR_PROBE(probe, obj, thread, mon)          {;}

#endif // ndef DTRACE_ENABLED

// This exists only as a workaround of dtrace bug 6254741
int dtrace_waited_probe(ObjectMonitor* monitor, Handle obj, Thread* thr) {
  DTRACE_MONITOR_PROBE(waited, monitor, obj(), thr);
  return 0;
}

static const int NINFLATIONLOCKS = 256;
static os::PlatformMutex* gInflationLocks[NINFLATIONLOCKS];

void ObjectSynchronizer::initialize() {
  for (int i = 0; i < NINFLATIONLOCKS; i++) {
    gInflationLocks[i] = new os::PlatformMutex();
  }
  // Start the ceiling with the estimate for one thread.
  set_in_use_list_ceiling(AvgMonitorsPerThreadEstimate);
}

MonitorList ObjectSynchronizer::_in_use_list;
// monitors_used_above_threshold() policy is as follows:
//
// The ratio of the current _in_use_list count to the ceiling is used
// to determine if we are above MonitorUsedDeflationThreshold and need
// to do an async monitor deflation cycle. The ceiling is increased by
// AvgMonitorsPerThreadEstimate when a thread is added to the system
// and is decreased by AvgMonitorsPerThreadEstimate when a thread is
// removed from the system.
//
// Note: If the _in_use_list max exceeds the ceiling, then
// monitors_used_above_threshold() will use the in_use_list max instead
// of the thread count derived ceiling because we have used more
// ObjectMonitors than the estimated average.
//
// Note: If deflate_idle_monitors() has NoAsyncDeflationProgressMax
// no-progress async monitor deflation cycles in a row, then the ceiling
// is adjusted upwards by monitors_used_above_threshold().
//
// Start the ceiling with the estimate for one thread in initialize()
// which is called after cmd line options are processed.
static size_t _in_use_list_ceiling = 0;
bool volatile ObjectSynchronizer::_is_async_deflation_requested = false;
bool volatile ObjectSynchronizer::_is_final_audit = false;
jlong ObjectSynchronizer::_last_async_deflation_time_ns = 0;
static uintx _no_progress_cnt = 0;

#define CHECK_THROW_NOSYNC_IMSE(obj)  \
  if (EnableValhalla && (obj)->mark().is_inline_type()) {  \
    JavaThread* THREAD = current;           \
    ResourceMark rm(THREAD);                \
    THROW_MSG(vmSymbols::java_lang_IllegalMonitorStateException(), obj->klass()->external_name()); \
  }

#define CHECK_THROW_NOSYNC_IMSE_0(obj)  \
  if (EnableValhalla && (obj)->mark().is_inline_type()) {  \
    JavaThread* THREAD = current;             \
    ResourceMark rm(THREAD);                  \
    THROW_MSG_0(vmSymbols::java_lang_IllegalMonitorStateException(), obj->klass()->external_name()); \
  }

// =====================> Quick functions

// The quick_* forms are special fast-path variants used to improve
// performance.  In the simplest case, a "quick_*" implementation could
// simply return false, in which case the caller will perform the necessary
// state transitions and call the slow-path form.
// The fast-path is designed to handle frequently arising cases in an efficient
// manner and is just a degenerate "optimistic" variant of the slow-path.
// returns true  -- to indicate the call was satisfied.
// returns false -- to indicate the call needs the services of the slow-path.
// A no-loitering ordinance is in effect for code in the quick_* family
// operators: safepoints or indefinite blocking (blocking that might span a
// safepoint) are forbidden. Generally the thread_state() is _in_Java upon
// entry.
//
// Consider: An interesting optimization is to have the JIT recognize the
// following common idiom:
//   synchronized (someobj) { .... ; notify(); }
// That is, we find a notify() or notifyAll() call that immediately precedes
// the monitorexit operation.  In that case the JIT could fuse the operations
// into a single notifyAndExit() runtime primitive.

bool ObjectSynchronizer::quick_notify(oopDesc* obj, JavaThread* current, bool all) {
  assert(current->thread_state() == _thread_in_Java, "invariant");
  NoSafepointVerifier nsv;
  if (obj == NULL) return false;  // slow-path for invalid obj
  assert(!EnableValhalla || !obj->klass()->is_inline_klass(), "monitor op on inline type");
  const markWord mark = obj->mark();

  if (mark.has_locker() && current->is_lock_owned((address)mark.locker())) {
    // Degenerate notify
    // stack-locked by caller so by definition the implied waitset is empty.
    return true;
  }

  if (mark.has_monitor()) {
    ObjectMonitor* const mon = mark.monitor();
    assert(mon->object() == oop(obj), "invariant");
    if (mon->owner() != current) return false;  // slow-path for IMS exception

    if (mon->first_waiter() != NULL) {
      // We have one or more waiters. Since this is an inflated monitor
      // that we own, we can transfer one or more threads from the waitset
      // to the entrylist here and now, avoiding the slow-path.
      if (all) {
        DTRACE_MONITOR_PROBE(notifyAll, mon, obj, current);
      } else {
        DTRACE_MONITOR_PROBE(notify, mon, obj, current);
      }
      int free_count = 0;
      do {
        mon->INotify(current);
        ++free_count;
      } while (mon->first_waiter() != NULL && all);
      OM_PERFDATA_OP(Notifications, inc(free_count));
    }
    return true;
  }

  // biased locking and any other IMS exception states take the slow-path
  return false;
}


// The LockNode emitted directly at the synchronization site would have
// been too big if it were to have included support for the cases of inflated
// recursive enter and exit, so they go here instead.
// Note that we can't safely call AsyncPrintJavaStack() from within
// quick_enter() as our thread state remains _in_Java.

bool ObjectSynchronizer::quick_enter(oop obj, JavaThread* current,
                                     BasicLock * lock) {
  assert(current->thread_state() == _thread_in_Java, "invariant");
  NoSafepointVerifier nsv;
  if (obj == NULL) return false;       // Need to throw NPE
  assert(!EnableValhalla || !obj->klass()->is_inline_klass(), "monitor op on inline type");

  if (obj->klass()->is_value_based()) {
    return false;
  }

  const markWord mark = obj->mark();

  if (mark.has_monitor()) {
    ObjectMonitor* const m = mark.monitor();
    // An async deflation or GC can race us before we manage to make
    // the ObjectMonitor busy by setting the owner below. If we detect
    // that race we just bail out to the slow-path here.
    if (m->object_peek() == NULL) {
      return false;
    }
    JavaThread* const owner = (JavaThread*) m->owner_raw();

    // Lock contention and Transactional Lock Elision (TLE) diagnostics
    // and observability
    // Case: light contention possibly amenable to TLE
    // Case: TLE inimical operations such as nested/recursive synchronization

    if (owner == current) {
      m->_recursions++;
      return true;
    }

    // This Java Monitor is inflated so obj's header will never be
    // displaced to this thread's BasicLock. Make the displaced header
    // non-NULL so this BasicLock is not seen as recursive nor as
    // being locked. We do this unconditionally so that this thread's
    // BasicLock cannot be mis-interpreted by any stack walkers. For
    // performance reasons, stack walkers generally first check for
    // Biased Locking in the object's header, the second check is for
    // stack-locking in the object's header, the third check is for
    // recursive stack-locking in the displaced header in the BasicLock,
    // and last are the inflated Java Monitor (ObjectMonitor) checks.
    lock->set_displaced_header(markWord::unused_mark());

    if (owner == NULL && m->try_set_owner_from(NULL, current) == NULL) {
      assert(m->_recursions == 0, "invariant");
      return true;
    }
  }

  // Note that we could inflate in quick_enter.
  // This is likely a useful optimization
  // Critically, in quick_enter() we must not:
  // -- perform bias revocation, or
  // -- block indefinitely, or
  // -- reach a safepoint

  return false;        // revert to slow-path
}

// Handle notifications when synchronizing on value based classes
void ObjectSynchronizer::handle_sync_on_value_based_class(Handle obj, JavaThread* current) {
  frame last_frame = current->last_frame();
  bool bcp_was_adjusted = false;
  // Don't decrement bcp if it points to the frame's first instruction.  This happens when
  // handle_sync_on_value_based_class() is called because of a synchronized method.  There
  // is no actual monitorenter instruction in the byte code in this case.
  if (last_frame.is_interpreted_frame() &&
      (last_frame.interpreter_frame_method()->code_base() < last_frame.interpreter_frame_bcp())) {
    // adjust bcp to point back to monitorenter so that we print the correct line numbers
    last_frame.interpreter_frame_set_bcp(last_frame.interpreter_frame_bcp() - 1);
    bcp_was_adjusted = true;
  }

  if (DiagnoseSyncOnValueBasedClasses == FATAL_EXIT) {
    ResourceMark rm(current);
    stringStream ss;
    current->print_stack_on(&ss);
    char* base = (char*)strstr(ss.base(), "at");
    char* newline = (char*)strchr(ss.base(), '\n');
    if (newline != NULL) {
      *newline = '\0';
    }
    fatal("Synchronizing on object " INTPTR_FORMAT " of klass %s %s", p2i(obj()), obj->klass()->external_name(), base);
  } else {
    assert(DiagnoseSyncOnValueBasedClasses == LOG_WARNING, "invalid value for DiagnoseSyncOnValueBasedClasses");
    ResourceMark rm(current);
    Log(valuebasedclasses) vblog;

    vblog.info("Synchronizing on object " INTPTR_FORMAT " of klass %s", p2i(obj()), obj->klass()->external_name());
    if (current->has_last_Java_frame()) {
      LogStream info_stream(vblog.info());
      current->print_stack_on(&info_stream);
    } else {
      vblog.info("Cannot find the last Java frame");
    }

    EventSyncOnValueBasedClass event;
    if (event.should_commit()) {
      event.set_valueBasedClass(obj->klass());
      event.commit();
    }
  }

  if (bcp_was_adjusted) {
    last_frame.interpreter_frame_set_bcp(last_frame.interpreter_frame_bcp() + 1);
  }
}

// -----------------------------------------------------------------------------
// Monitor Enter/Exit
// The interpreter and compiler assembly code tries to lock using the fast path
// of this algorithm. Make sure to update that code if the following function is
// changed. The implementation is extremely sensitive to race condition. Be careful.

void ObjectSynchronizer::enter(Handle obj, BasicLock* lock, JavaThread* current) {
  CHECK_THROW_NOSYNC_IMSE(obj);
  if (obj->klass()->is_value_based()) {
    handle_sync_on_value_based_class(obj, current);
  }

  if (UseBiasedLocking) {
    BiasedLocking::revoke(current, obj);
  }

  markWord mark = obj->mark();
  assert(!UseBiasedLocking || !mark.has_bias_pattern(), "should not see bias pattern here");

  if (mark.is_neutral()) {
    // Anticipate successful CAS -- the ST of the displaced mark must
    // be visible <= the ST performed by the CAS.
    lock->set_displaced_header(mark);
    if (mark == obj()->cas_set_mark(markWord::from_pointer(lock), mark)) {
      return;
    }
    // Fall through to inflate() ...
  } else if (mark.has_locker() &&
             current->is_lock_owned((address)mark.locker())) {
    assert(lock != mark.locker(), "must not re-lock the same lock");
    assert(lock != (BasicLock*)obj->mark().value(), "don't relock with same BasicLock");
    lock->set_displaced_header(markWord::from_pointer(NULL));
    return;
  }

  // The object header will never be displaced to this lock,
  // so it does not matter what the value is, except that it
  // must be non-zero to avoid looking like a re-entrant lock,
  // and must not look locked either.
  lock->set_displaced_header(markWord::unused_mark());
  // An async deflation can race after the inflate() call and before
  // enter() can make the ObjectMonitor busy. enter() returns false if
  // we have lost the race to async deflation and we simply try again.
  while (true) {
    ObjectMonitor* monitor = inflate(current, obj(), inflate_cause_monitor_enter);
    if (monitor->enter(current)) {
      return;
    }
  }
}

void ObjectSynchronizer::exit(oop object, BasicLock* lock, JavaThread* current) {
  markWord mark = object->mark();
  if (EnableValhalla && mark.is_inline_type()) {
    return;
  }
  assert(!EnableValhalla || !object->klass()->is_inline_klass(), "monitor op on inline type");
  // We cannot check for Biased Locking if we are racing an inflation.
  assert(mark == markWord::INFLATING() ||
         !UseBiasedLocking ||
         !mark.has_bias_pattern(), "should not see bias pattern here");

  markWord dhw = lock->displaced_header();
  if (dhw.value() == 0) {
    // If the displaced header is NULL, then this exit matches up with
    // a recursive enter. No real work to do here except for diagnostics.
#ifndef PRODUCT
    if (mark != markWord::INFLATING()) {
      // Only do diagnostics if we are not racing an inflation. Simply
      // exiting a recursive enter of a Java Monitor that is being
      // inflated is safe; see the has_monitor() comment below.
      assert(!mark.is_neutral(), "invariant");
      assert(!mark.has_locker() ||
             current->is_lock_owned((address)mark.locker()), "invariant");
      if (mark.has_monitor()) {
        // The BasicLock's displaced_header is marked as a recursive
        // enter and we have an inflated Java Monitor (ObjectMonitor).
        // This is a special case where the Java Monitor was inflated
        // after this thread entered the stack-lock recursively. When a
        // Java Monitor is inflated, we cannot safely walk the Java
        // Monitor owner's stack and update the BasicLocks because a
        // Java Monitor can be asynchronously inflated by a thread that
        // does not own the Java Monitor.
        ObjectMonitor* m = mark.monitor();
        assert(m->object()->mark() == mark, "invariant");
        assert(m->is_entered(current), "invariant");
      }
    }
#endif
    return;
  }

  if (mark == markWord::from_pointer(lock)) {
    // If the object is stack-locked by the current thread, try to
    // swing the displaced header from the BasicLock back to the mark.
    assert(dhw.is_neutral(), "invariant");
    if (object->cas_set_mark(dhw, mark) == mark) {
      return;
    }
  }

  // We have to take the slow-path of possible inflation and then exit.
  // The ObjectMonitor* can't be async deflated until ownership is
  // dropped inside exit() and the ObjectMonitor* must be !is_busy().
  ObjectMonitor* monitor = inflate(current, object, inflate_cause_vm_internal);
  monitor->exit(current);
}

// -----------------------------------------------------------------------------
// Class Loader  support to workaround deadlocks on the class loader lock objects
// Also used by GC
// complete_exit()/reenter() are used to wait on a nested lock
// i.e. to give up an outer lock completely and then re-enter
// Used when holding nested locks - lock acquisition order: lock1 then lock2
//  1) complete_exit lock1 - saving recursion count
//  2) wait on lock2
//  3) when notified on lock2, unlock lock2
//  4) reenter lock1 with original recursion count
//  5) lock lock2
// NOTE: must use heavy weight monitor to handle complete_exit/reenter()
intx ObjectSynchronizer::complete_exit(Handle obj, JavaThread* current) {
  assert(!EnableValhalla || !obj->klass()->is_inline_klass(), "monitor op on inline type");
  if (UseBiasedLocking) {
    BiasedLocking::revoke(current, obj);
    assert(!obj->mark().has_bias_pattern(), "biases should be revoked by now");
  }

  // The ObjectMonitor* can't be async deflated until ownership is
  // dropped inside exit() and the ObjectMonitor* must be !is_busy().
  ObjectMonitor* monitor = inflate(current, obj(), inflate_cause_vm_internal);
  intptr_t ret_code = monitor->complete_exit(current);
  return ret_code;
}

// NOTE: must use heavy weight monitor to handle complete_exit/reenter()
void ObjectSynchronizer::reenter(Handle obj, intx recursions, JavaThread* current) {
  assert(!EnableValhalla || !obj->klass()->is_inline_klass(), "monitor op on inline type");
  if (UseBiasedLocking) {
    BiasedLocking::revoke(current, obj);
    assert(!obj->mark().has_bias_pattern(), "biases should be revoked by now");
  }

  // An async deflation can race after the inflate() call and before
  // reenter() -> enter() can make the ObjectMonitor busy. reenter() ->
  // enter() returns false if we have lost the race to async deflation
  // and we simply try again.
  while (true) {
    ObjectMonitor* monitor = inflate(current, obj(), inflate_cause_vm_internal);
    if (monitor->reenter(recursions, current)) {
      return;
    }
  }
}

// -----------------------------------------------------------------------------
// JNI locks on java objects
// NOTE: must use heavy weight monitor to handle jni monitor enter
void ObjectSynchronizer::jni_enter(Handle obj, JavaThread* current) {
  if (obj->klass()->is_value_based()) {
    handle_sync_on_value_based_class(obj, current);
  }

  // the current locking is from JNI instead of Java code
  CHECK_THROW_NOSYNC_IMSE(obj);
  if (UseBiasedLocking) {
    BiasedLocking::revoke(current, obj);
    assert(!obj->mark().has_bias_pattern(), "biases should be revoked by now");
  }
  current->set_current_pending_monitor_is_from_java(false);
  // An async deflation can race after the inflate() call and before
  // enter() can make the ObjectMonitor busy. enter() returns false if
  // we have lost the race to async deflation and we simply try again.
  while (true) {
    ObjectMonitor* monitor = inflate(current, obj(), inflate_cause_jni_enter);
    if (monitor->enter(current)) {
      break;
    }
  }
  current->set_current_pending_monitor_is_from_java(true);
}

// NOTE: must use heavy weight monitor to handle jni monitor exit
void ObjectSynchronizer::jni_exit(oop obj, TRAPS) {
<<<<<<< HEAD
  JavaThread* current = THREAD->as_Java_thread();
  CHECK_THROW_NOSYNC_IMSE(obj);
=======
  JavaThread* current = THREAD;
>>>>>>> df65237b
  if (UseBiasedLocking) {
    Handle h_obj(current, obj);
    BiasedLocking::revoke(current, h_obj);
    obj = h_obj();
    assert(!obj->mark().has_bias_pattern(), "biases should be revoked by now");
  }

  // The ObjectMonitor* can't be async deflated until ownership is
  // dropped inside exit() and the ObjectMonitor* must be !is_busy().
  ObjectMonitor* monitor = inflate(current, obj, inflate_cause_jni_exit);
  // If this thread has locked the object, exit the monitor. We
  // intentionally do not use CHECK on check_owner because we must exit the
  // monitor even if an exception was already pending.
  if (monitor->check_owner(THREAD)) {
    monitor->exit(current);
  }
}

// -----------------------------------------------------------------------------
// Internal VM locks on java objects
// standard constructor, allows locking failures
ObjectLocker::ObjectLocker(Handle obj, JavaThread* thread) {
  _thread = thread;
  _thread->check_for_valid_safepoint_state();
  _obj = obj;

  if (_obj() != NULL) {
    ObjectSynchronizer::enter(_obj, &_lock, _thread);
  }
}

ObjectLocker::~ObjectLocker() {
  if (_obj() != NULL) {
    ObjectSynchronizer::exit(_obj(), &_lock, _thread);
  }
}


// -----------------------------------------------------------------------------
//  Wait/Notify/NotifyAll
// NOTE: must use heavy weight monitor to handle wait()
int ObjectSynchronizer::wait(Handle obj, jlong millis, TRAPS) {
<<<<<<< HEAD
  JavaThread* current = THREAD->as_Java_thread();
  CHECK_THROW_NOSYNC_IMSE_0(obj);
=======
  JavaThread* current = THREAD;
>>>>>>> df65237b
  if (UseBiasedLocking) {
    BiasedLocking::revoke(current, obj);
    assert(!obj->mark().has_bias_pattern(), "biases should be revoked by now");
  }
  if (millis < 0) {
    THROW_MSG_0(vmSymbols::java_lang_IllegalArgumentException(), "timeout value is negative");
  }
  // The ObjectMonitor* can't be async deflated because the _waiters
  // field is incremented before ownership is dropped and decremented
  // after ownership is regained.
  ObjectMonitor* monitor = inflate(current, obj(), inflate_cause_wait);

  DTRACE_MONITOR_WAIT_PROBE(monitor, obj(), current, millis);
  monitor->wait(millis, true, THREAD); // Not CHECK as we need following code

  // This dummy call is in place to get around dtrace bug 6254741.  Once
  // that's fixed we can uncomment the following line, remove the call
  // and change this function back into a "void" func.
  // DTRACE_MONITOR_PROBE(waited, monitor, obj(), THREAD);
  int ret_code = dtrace_waited_probe(monitor, obj, THREAD);
  return ret_code;
}

// No exception are possible in this case as we only use this internally when locking is
// correct and we have to wait until notified - so no interrupts or timeouts.
void ObjectSynchronizer::wait_uninterruptibly(Handle obj, JavaThread* current) {
  CHECK_THROW_NOSYNC_IMSE(obj);
  if (UseBiasedLocking) {
    BiasedLocking::revoke(current, obj);
    assert(!obj->mark().has_bias_pattern(), "biases should be revoked by now");
  }
  // The ObjectMonitor* can't be async deflated because the _waiters
  // field is incremented before ownership is dropped and decremented
  // after ownership is regained.
  ObjectMonitor* monitor = inflate(current, obj(), inflate_cause_wait);
  monitor->wait(0 /* wait-forever */, false /* not interruptible */, current);
}

void ObjectSynchronizer::notify(Handle obj, TRAPS) {
<<<<<<< HEAD
  JavaThread* current = THREAD->as_Java_thread();
  CHECK_THROW_NOSYNC_IMSE(obj);
=======
  JavaThread* current = THREAD;
>>>>>>> df65237b
  if (UseBiasedLocking) {
    BiasedLocking::revoke(current, obj);
    assert(!obj->mark().has_bias_pattern(), "biases should be revoked by now");
  }

  markWord mark = obj->mark();
  if (mark.has_locker() && current->is_lock_owned((address)mark.locker())) {
    // Not inflated so there can't be any waiters to notify.
    return;
  }
  // The ObjectMonitor* can't be async deflated until ownership is
  // dropped by the calling thread.
  ObjectMonitor* monitor = inflate(current, obj(), inflate_cause_notify);
  monitor->notify(CHECK);
}

// NOTE: see comment of notify()
void ObjectSynchronizer::notifyall(Handle obj, TRAPS) {
<<<<<<< HEAD
  JavaThread* current = THREAD->as_Java_thread();
  CHECK_THROW_NOSYNC_IMSE(obj);
=======
  JavaThread* current = THREAD;
>>>>>>> df65237b
  if (UseBiasedLocking) {
    BiasedLocking::revoke(current, obj);
    assert(!obj->mark().has_bias_pattern(), "biases should be revoked by now");
  }

  markWord mark = obj->mark();
  if (mark.has_locker() && current->is_lock_owned((address)mark.locker())) {
    // Not inflated so there can't be any waiters to notify.
    return;
  }
  // The ObjectMonitor* can't be async deflated until ownership is
  // dropped by the calling thread.
  ObjectMonitor* monitor = inflate(current, obj(), inflate_cause_notify);
  monitor->notifyAll(CHECK);
}

// -----------------------------------------------------------------------------
// Hash Code handling

struct SharedGlobals {
  char         _pad_prefix[OM_CACHE_LINE_SIZE];
  // This is a highly shared mostly-read variable.
  // To avoid false-sharing it needs to be the sole occupant of a cache line.
  volatile int stw_random;
  DEFINE_PAD_MINUS_SIZE(1, OM_CACHE_LINE_SIZE, sizeof(volatile int));
  // Hot RW variable -- Sequester to avoid false-sharing
  volatile int hc_sequence;
  DEFINE_PAD_MINUS_SIZE(2, OM_CACHE_LINE_SIZE, sizeof(volatile int));
};

static SharedGlobals GVars;

static markWord read_stable_mark(oop obj) {
  markWord mark = obj->mark();
  if (!mark.is_being_inflated()) {
    return mark;       // normal fast-path return
  }

  int its = 0;
  for (;;) {
    markWord mark = obj->mark();
    if (!mark.is_being_inflated()) {
      return mark;    // normal fast-path return
    }

    // The object is being inflated by some other thread.
    // The caller of read_stable_mark() must wait for inflation to complete.
    // Avoid live-lock.

    ++its;
    if (its > 10000 || !os::is_MP()) {
      if (its & 1) {
        os::naked_yield();
      } else {
        // Note that the following code attenuates the livelock problem but is not
        // a complete remedy.  A more complete solution would require that the inflating
        // thread hold the associated inflation lock.  The following code simply restricts
        // the number of spinners to at most one.  We'll have N-2 threads blocked
        // on the inflationlock, 1 thread holding the inflation lock and using
        // a yield/park strategy, and 1 thread in the midst of inflation.
        // A more refined approach would be to change the encoding of INFLATING
        // to allow encapsulation of a native thread pointer.  Threads waiting for
        // inflation to complete would use CAS to push themselves onto a singly linked
        // list rooted at the markword.  Once enqueued, they'd loop, checking a per-thread flag
        // and calling park().  When inflation was complete the thread that accomplished inflation
        // would detach the list and set the markword to inflated with a single CAS and
        // then for each thread on the list, set the flag and unpark() the thread.

        // Index into the lock array based on the current object address.
        static_assert(is_power_of_2(NINFLATIONLOCKS), "must be");
        int ix = (cast_from_oop<intptr_t>(obj) >> 5) & (NINFLATIONLOCKS-1);
        int YieldThenBlock = 0;
        assert(ix >= 0 && ix < NINFLATIONLOCKS, "invariant");
        gInflationLocks[ix]->lock();
        while (obj->mark() == markWord::INFLATING()) {
          // Beware: naked_yield() is advisory and has almost no effect on some platforms
          // so we periodically call current->_ParkEvent->park(1).
          // We use a mixed spin/yield/block mechanism.
          if ((YieldThenBlock++) >= 16) {
            Thread::current()->_ParkEvent->park(1);
          } else {
            os::naked_yield();
          }
        }
        gInflationLocks[ix]->unlock();
      }
    } else {
      SpinPause();       // SMP-polite spinning
    }
  }
}

// hashCode() generation :
//
// Possibilities:
// * MD5Digest of {obj,stw_random}
// * CRC32 of {obj,stw_random} or any linear-feedback shift register function.
// * A DES- or AES-style SBox[] mechanism
// * One of the Phi-based schemes, such as:
//   2654435761 = 2^32 * Phi (golden ratio)
//   HashCodeValue = ((uintptr_t(obj) >> 3) * 2654435761) ^ GVars.stw_random ;
// * A variation of Marsaglia's shift-xor RNG scheme.
// * (obj ^ stw_random) is appealing, but can result
//   in undesirable regularity in the hashCode values of adjacent objects
//   (objects allocated back-to-back, in particular).  This could potentially
//   result in hashtable collisions and reduced hashtable efficiency.
//   There are simple ways to "diffuse" the middle address bits over the
//   generated hashCode values:

static inline intptr_t get_next_hash(Thread* current, oop obj) {
  intptr_t value = 0;
  if (hashCode == 0) {
    // This form uses global Park-Miller RNG.
    // On MP system we'll have lots of RW access to a global, so the
    // mechanism induces lots of coherency traffic.
    value = os::random();
  } else if (hashCode == 1) {
    // This variation has the property of being stable (idempotent)
    // between STW operations.  This can be useful in some of the 1-0
    // synchronization schemes.
    intptr_t addr_bits = cast_from_oop<intptr_t>(obj) >> 3;
    value = addr_bits ^ (addr_bits >> 5) ^ GVars.stw_random;
  } else if (hashCode == 2) {
    value = 1;            // for sensitivity testing
  } else if (hashCode == 3) {
    value = ++GVars.hc_sequence;
  } else if (hashCode == 4) {
    value = cast_from_oop<intptr_t>(obj);
  } else {
    // Marsaglia's xor-shift scheme with thread-specific state
    // This is probably the best overall implementation -- we'll
    // likely make this the default in future releases.
    unsigned t = current->_hashStateX;
    t ^= (t << 11);
    current->_hashStateX = current->_hashStateY;
    current->_hashStateY = current->_hashStateZ;
    current->_hashStateZ = current->_hashStateW;
    unsigned v = current->_hashStateW;
    v = (v ^ (v >> 19)) ^ (t ^ (t >> 8));
    current->_hashStateW = v;
    value = v;
  }

  value &= markWord::hash_mask;
  if (value == 0) value = 0xBAD;
  assert(value != markWord::no_hash, "invariant");
  return value;
}

intptr_t ObjectSynchronizer::FastHashCode(Thread* current, oop obj) {
  if (EnableValhalla && obj->klass()->is_inline_klass()) {
    // VM should be calling bootstrap method
    ShouldNotReachHere();
  }
  if (UseBiasedLocking) {
    // NOTE: many places throughout the JVM do not expect a safepoint
    // to be taken here. However, we only ever bias Java instances and all
    // of the call sites of identity_hash that might revoke biases have
    // been checked to make sure they can handle a safepoint. The
    // added check of the bias pattern is to avoid useless calls to
    // thread-local storage.
    if (obj->mark().has_bias_pattern()) {
      // Handle for oop obj in case of STW safepoint
      Handle hobj(current, obj);
      if (SafepointSynchronize::is_at_safepoint()) {
        BiasedLocking::revoke_at_safepoint(hobj);
      } else {
        BiasedLocking::revoke(current->as_Java_thread(), hobj);
      }
      obj = hobj();
      assert(!obj->mark().has_bias_pattern(), "biases should be revoked by now");
    }
  }

  while (true) {
    ObjectMonitor* monitor = NULL;
    markWord temp, test;
    intptr_t hash;
    markWord mark = read_stable_mark(obj);

    // object should remain ineligible for biased locking
    assert(!UseBiasedLocking || !mark.has_bias_pattern(), "invariant");

    if (mark.is_neutral()) {               // if this is a normal header
      hash = mark.hash();
      if (hash != 0) {                     // if it has a hash, just return it
        return hash;
      }
      hash = get_next_hash(current, obj);  // get a new hash
      temp = mark.copy_set_hash(hash);     // merge the hash into header
                                           // try to install the hash
      test = obj->cas_set_mark(temp, mark);
      if (test == mark) {                  // if the hash was installed, return it
        return hash;
      }
      // Failed to install the hash. It could be that another thread
      // installed the hash just before our attempt or inflation has
      // occurred or... so we fall thru to inflate the monitor for
      // stability and then install the hash.
    } else if (mark.has_monitor()) {
      monitor = mark.monitor();
      temp = monitor->header();
      assert(temp.is_neutral(), "invariant: header=" INTPTR_FORMAT, temp.value());
      hash = temp.hash();
      if (hash != 0) {
        // It has a hash.

        // Separate load of dmw/header above from the loads in
        // is_being_async_deflated().

        // dmw/header and _contentions may get written by different threads.
        // Make sure to observe them in the same order when having several observers.
        OrderAccess::loadload_for_IRIW();

        if (monitor->is_being_async_deflated()) {
          // But we can't safely use the hash if we detect that async
          // deflation has occurred. So we attempt to restore the
          // header/dmw to the object's header so that we only retry
          // once if the deflater thread happens to be slow.
          monitor->install_displaced_markword_in_object(obj);
          continue;
        }
        return hash;
      }
      // Fall thru so we only have one place that installs the hash in
      // the ObjectMonitor.
    } else if (current->is_lock_owned((address)mark.locker())) {
      // This is a stack lock owned by the calling thread so fetch the
      // displaced markWord from the BasicLock on the stack.
      temp = mark.displaced_mark_helper();
      assert(temp.is_neutral(), "invariant: header=" INTPTR_FORMAT, temp.value());
      hash = temp.hash();
      if (hash != 0) {                  // if it has a hash, just return it
        return hash;
      }
      // WARNING:
      // The displaced header in the BasicLock on a thread's stack
      // is strictly immutable. It CANNOT be changed in ANY cases.
      // So we have to inflate the stack lock into an ObjectMonitor
      // even if the current thread owns the lock. The BasicLock on
      // a thread's stack can be asynchronously read by other threads
      // during an inflate() call so any change to that stack memory
      // may not propagate to other threads correctly.
    }

    // Inflate the monitor to set the hash.

    // An async deflation can race after the inflate() call and before we
    // can update the ObjectMonitor's header with the hash value below.
    monitor = inflate(current, obj, inflate_cause_hash_code);
    // Load ObjectMonitor's header/dmw field and see if it has a hash.
    mark = monitor->header();
    assert(mark.is_neutral(), "invariant: header=" INTPTR_FORMAT, mark.value());
    hash = mark.hash();
    if (hash == 0) {                       // if it does not have a hash
      hash = get_next_hash(current, obj);  // get a new hash
      temp = mark.copy_set_hash(hash)   ;  // merge the hash into header
      assert(temp.is_neutral(), "invariant: header=" INTPTR_FORMAT, temp.value());
      uintptr_t v = Atomic::cmpxchg((volatile uintptr_t*)monitor->header_addr(), mark.value(), temp.value());
      test = markWord(v);
      if (test != mark) {
        // The attempt to update the ObjectMonitor's header/dmw field
        // did not work. This can happen if another thread managed to
        // merge in the hash just before our cmpxchg().
        // If we add any new usages of the header/dmw field, this code
        // will need to be updated.
        hash = test.hash();
        assert(test.is_neutral(), "invariant: header=" INTPTR_FORMAT, test.value());
        assert(hash != 0, "should only have lost the race to a thread that set a non-zero hash");
      }
      if (monitor->is_being_async_deflated()) {
        // If we detect that async deflation has occurred, then we
        // attempt to restore the header/dmw to the object's header
        // so that we only retry once if the deflater thread happens
        // to be slow.
        monitor->install_displaced_markword_in_object(obj);
        continue;
      }
    }
    // We finally get the hash.
    return hash;
  }
}


bool ObjectSynchronizer::current_thread_holds_lock(JavaThread* current,
                                                   Handle h_obj) {
  if (EnableValhalla && h_obj->mark().is_inline_type()) {
    return false;
  }
  if (UseBiasedLocking) {
    BiasedLocking::revoke(current, h_obj);
    assert(!h_obj->mark().has_bias_pattern(), "biases should be revoked by now");
  }

  assert(current == JavaThread::current(), "Can only be called on current thread");
  oop obj = h_obj();

  markWord mark = read_stable_mark(obj);

  // Uncontended case, header points to stack
  if (mark.has_locker()) {
    return current->is_lock_owned((address)mark.locker());
  }
  // Contended case, header points to ObjectMonitor (tagged pointer)
  if (mark.has_monitor()) {
    // The first stage of async deflation does not affect any field
    // used by this comparison so the ObjectMonitor* is usable here.
    ObjectMonitor* monitor = mark.monitor();
    return monitor->is_entered(current) != 0;
  }
  // Unlocked case, header in place
  assert(mark.is_neutral(), "sanity check");
  return false;
}

// FIXME: jvmti should call this
JavaThread* ObjectSynchronizer::get_lock_owner(ThreadsList * t_list, Handle h_obj) {
  if (UseBiasedLocking) {
    if (SafepointSynchronize::is_at_safepoint()) {
      BiasedLocking::revoke_at_safepoint(h_obj);
    } else {
      BiasedLocking::revoke(JavaThread::current(), h_obj);
    }
    assert(!h_obj->mark().has_bias_pattern(), "biases should be revoked by now");
  }

  oop obj = h_obj();
  address owner = NULL;

  markWord mark = read_stable_mark(obj);

  // Uncontended case, header points to stack
  if (mark.has_locker()) {
    owner = (address) mark.locker();
  }

  // Contended case, header points to ObjectMonitor (tagged pointer)
  else if (mark.has_monitor()) {
    // The first stage of async deflation does not affect any field
    // used by this comparison so the ObjectMonitor* is usable here.
    ObjectMonitor* monitor = mark.monitor();
    assert(monitor != NULL, "monitor should be non-null");
    owner = (address) monitor->owner();
  }

  if (owner != NULL) {
    // owning_thread_from_monitor_owner() may also return NULL here
    return Threads::owning_thread_from_monitor_owner(t_list, owner);
  }

  // Unlocked case, header in place
  // Cannot have assertion since this object may have been
  // locked by another thread when reaching here.
  // assert(mark.is_neutral(), "sanity check");

  return NULL;
}

// Visitors ...

void ObjectSynchronizer::monitors_iterate(MonitorClosure* closure) {
  MonitorList::Iterator iter = _in_use_list.iterator();
  while (iter.has_next()) {
    ObjectMonitor* mid = iter.next();
    if (!mid->is_being_async_deflated() && mid->object_peek() != NULL) {
      // Only process with closure if the object is set.

      // monitors_iterate() is only called at a safepoint or when the
      // target thread is suspended or when the target thread is
      // operating on itself. The current closures in use today are
      // only interested in an owned ObjectMonitor and ownership
      // cannot be dropped under the calling contexts so the
      // ObjectMonitor cannot be async deflated.
      closure->do_monitor(mid);
    }
  }
}

static bool monitors_used_above_threshold(MonitorList* list) {
  if (MonitorUsedDeflationThreshold == 0) {  // disabled case is easy
    return false;
  }
  // Start with ceiling based on a per-thread estimate:
  size_t ceiling = ObjectSynchronizer::in_use_list_ceiling();
  size_t old_ceiling = ceiling;
  if (ceiling < list->max()) {
    // The max used by the system has exceeded the ceiling so use that:
    ceiling = list->max();
  }
  size_t monitors_used = list->count();
  if (monitors_used == 0) {  // empty list is easy
    return false;
  }
  if (NoAsyncDeflationProgressMax != 0 &&
      _no_progress_cnt >= NoAsyncDeflationProgressMax) {
    float remainder = (100.0 - MonitorUsedDeflationThreshold) / 100.0;
    size_t new_ceiling = ceiling + (ceiling * remainder) + 1;
    ObjectSynchronizer::set_in_use_list_ceiling(new_ceiling);
    log_info(monitorinflation)("Too many deflations without progress; "
                               "bumping in_use_list_ceiling from " SIZE_FORMAT
                               " to " SIZE_FORMAT, old_ceiling, new_ceiling);
    _no_progress_cnt = 0;
    ceiling = new_ceiling;
  }

  // Check if our monitor usage is above the threshold:
  size_t monitor_usage = (monitors_used * 100LL) / ceiling;
  return int(monitor_usage) > MonitorUsedDeflationThreshold;
}

size_t ObjectSynchronizer::in_use_list_ceiling() {
  return _in_use_list_ceiling;
}

void ObjectSynchronizer::dec_in_use_list_ceiling() {
  Atomic::sub(&_in_use_list_ceiling, AvgMonitorsPerThreadEstimate);
}

void ObjectSynchronizer::inc_in_use_list_ceiling() {
  Atomic::add(&_in_use_list_ceiling, AvgMonitorsPerThreadEstimate);
}

void ObjectSynchronizer::set_in_use_list_ceiling(size_t new_value) {
  _in_use_list_ceiling = new_value;
}

bool ObjectSynchronizer::is_async_deflation_needed() {
  if (is_async_deflation_requested()) {
    // Async deflation request.
    return true;
  }
  if (AsyncDeflationInterval > 0 &&
      time_since_last_async_deflation_ms() > AsyncDeflationInterval &&
      monitors_used_above_threshold(&_in_use_list)) {
    // It's been longer than our specified deflate interval and there
    // are too many monitors in use. We don't deflate more frequently
    // than AsyncDeflationInterval (unless is_async_deflation_requested)
    // in order to not swamp the MonitorDeflationThread.
    return true;
  }
  return false;
}

bool ObjectSynchronizer::request_deflate_idle_monitors() {
  JavaThread* current = JavaThread::current();
  bool ret_code = false;

  jlong last_time = last_async_deflation_time_ns();
  set_is_async_deflation_requested(true);
  {
    MonitorLocker ml(MonitorDeflation_lock, Mutex::_no_safepoint_check_flag);
    ml.notify_all();
  }
  const int N_CHECKS = 5;
  for (int i = 0; i < N_CHECKS; i++) {  // sleep for at most 5 seconds
    if (last_async_deflation_time_ns() > last_time) {
      log_info(monitorinflation)("Async Deflation happened after %d check(s).", i);
      ret_code = true;
      break;
    }
    {
      // JavaThread has to honor the blocking protocol.
      ThreadBlockInVM tbivm(current);
      os::naked_short_sleep(999);  // sleep for almost 1 second
    }
  }
  if (!ret_code) {
    log_info(monitorinflation)("Async Deflation DID NOT happen after %d checks.", N_CHECKS);
  }

  return ret_code;
}

jlong ObjectSynchronizer::time_since_last_async_deflation_ms() {
  return (os::javaTimeNanos() - last_async_deflation_time_ns()) / (NANOUNITS / MILLIUNITS);
}

static void post_monitor_inflate_event(EventJavaMonitorInflate* event,
                                       const oop obj,
                                       ObjectSynchronizer::InflateCause cause) {
  assert(event != NULL, "invariant");
  assert(event->should_commit(), "invariant");
  event->set_monitorClass(obj->klass());
  event->set_address((uintptr_t)(void*)obj);
  event->set_cause((u1)cause);
  event->commit();
}

// Fast path code shared by multiple functions
void ObjectSynchronizer::inflate_helper(oop obj) {
  markWord mark = obj->mark();
  if (mark.has_monitor()) {
    ObjectMonitor* monitor = mark.monitor();
    markWord dmw = monitor->header();
    assert(dmw.is_neutral(), "sanity check: header=" INTPTR_FORMAT, dmw.value());
    return;
  }
  (void)inflate(Thread::current(), obj, inflate_cause_vm_internal);
}

ObjectMonitor* ObjectSynchronizer::inflate(Thread* current, oop object,
                                           const InflateCause cause) {
  if (EnableValhalla) {
    guarantee(!object->klass()->is_inline_klass(), "Attempt to inflate inline type");
  }

  EventJavaMonitorInflate event;

  for (;;) {
    const markWord mark = object->mark();
    assert(!UseBiasedLocking || !mark.has_bias_pattern(), "invariant");

    // The mark can be in one of the following states:
    // *  Inflated     - just return
    // *  Stack-locked - coerce it to inflated
    // *  INFLATING    - busy wait for conversion to complete
    // *  Neutral      - aggressively inflate the object.
    // *  BIASED       - Illegal.  We should never see this

    // CASE: inflated
    if (mark.has_monitor()) {
      ObjectMonitor* inf = mark.monitor();
      markWord dmw = inf->header();
      assert(dmw.is_neutral(), "invariant: header=" INTPTR_FORMAT, dmw.value());
      return inf;
    }

    // CASE: inflation in progress - inflating over a stack-lock.
    // Some other thread is converting from stack-locked to inflated.
    // Only that thread can complete inflation -- other threads must wait.
    // The INFLATING value is transient.
    // Currently, we spin/yield/park and poll the markword, waiting for inflation to finish.
    // We could always eliminate polling by parking the thread on some auxiliary list.
    if (mark == markWord::INFLATING()) {
      read_stable_mark(object);
      continue;
    }

    // CASE: stack-locked
    // Could be stack-locked either by this thread or by some other thread.
    //
    // Note that we allocate the ObjectMonitor speculatively, _before_ attempting
    // to install INFLATING into the mark word.  We originally installed INFLATING,
    // allocated the ObjectMonitor, and then finally STed the address of the
    // ObjectMonitor into the mark.  This was correct, but artificially lengthened
    // the interval in which INFLATING appeared in the mark, thus increasing
    // the odds of inflation contention.

    LogStreamHandle(Trace, monitorinflation) lsh;

    if (mark.has_locker()) {
      ObjectMonitor* m = new ObjectMonitor(object);
      // Optimistically prepare the ObjectMonitor - anticipate successful CAS
      // We do this before the CAS in order to minimize the length of time
      // in which INFLATING appears in the mark.

      markWord cmp = object->cas_set_mark(markWord::INFLATING(), mark);
      if (cmp != mark) {
        delete m;
        continue;       // Interference -- just retry
      }

      // We've successfully installed INFLATING (0) into the mark-word.
      // This is the only case where 0 will appear in a mark-word.
      // Only the singular thread that successfully swings the mark-word
      // to 0 can perform (or more precisely, complete) inflation.
      //
      // Why do we CAS a 0 into the mark-word instead of just CASing the
      // mark-word from the stack-locked value directly to the new inflated state?
      // Consider what happens when a thread unlocks a stack-locked object.
      // It attempts to use CAS to swing the displaced header value from the
      // on-stack BasicLock back into the object header.  Recall also that the
      // header value (hash code, etc) can reside in (a) the object header, or
      // (b) a displaced header associated with the stack-lock, or (c) a displaced
      // header in an ObjectMonitor.  The inflate() routine must copy the header
      // value from the BasicLock on the owner's stack to the ObjectMonitor, all
      // the while preserving the hashCode stability invariants.  If the owner
      // decides to release the lock while the value is 0, the unlock will fail
      // and control will eventually pass from slow_exit() to inflate.  The owner
      // will then spin, waiting for the 0 value to disappear.   Put another way,
      // the 0 causes the owner to stall if the owner happens to try to
      // drop the lock (restoring the header from the BasicLock to the object)
      // while inflation is in-progress.  This protocol avoids races that might
      // would otherwise permit hashCode values to change or "flicker" for an object.
      // Critically, while object->mark is 0 mark.displaced_mark_helper() is stable.
      // 0 serves as a "BUSY" inflate-in-progress indicator.


      // fetch the displaced mark from the owner's stack.
      // The owner can't die or unwind past the lock while our INFLATING
      // object is in the mark.  Furthermore the owner can't complete
      // an unlock on the object, either.
      markWord dmw = mark.displaced_mark_helper();
      // Catch if the object's header is not neutral (not locked and
      // not marked is what we care about here).
      assert(dmw.is_neutral(), "invariant: header=" INTPTR_FORMAT, dmw.value());

      // Setup monitor fields to proper values -- prepare the monitor
      m->set_header(dmw);

      // Optimization: if the mark.locker stack address is associated
      // with this thread we could simply set m->_owner = current.
      // Note that a thread can inflate an object
      // that it has stack-locked -- as might happen in wait() -- directly
      // with CAS.  That is, we can avoid the xchg-NULL .... ST idiom.
      m->set_owner_from(NULL, mark.locker());
      // TODO-FIXME: assert BasicLock->dhw != 0.

      // Must preserve store ordering. The monitor state must
      // be stable at the time of publishing the monitor address.
      guarantee(object->mark() == markWord::INFLATING(), "invariant");
      // Release semantics so that above set_object() is seen first.
      object->release_set_mark(markWord::encode(m));

      // Once ObjectMonitor is configured and the object is associated
      // with the ObjectMonitor, it is safe to allow async deflation:
      _in_use_list.add(m);

      // Hopefully the performance counters are allocated on distinct cache lines
      // to avoid false sharing on MP systems ...
      OM_PERFDATA_OP(Inflations, inc());
      if (log_is_enabled(Trace, monitorinflation)) {
        ResourceMark rm(current);
        lsh.print_cr("inflate(has_locker): object=" INTPTR_FORMAT ", mark="
                     INTPTR_FORMAT ", type='%s'", p2i(object),
                     object->mark().value(), object->klass()->external_name());
      }
      if (event.should_commit()) {
        post_monitor_inflate_event(&event, object, cause);
      }
      return m;
    }

    // CASE: neutral
    // TODO-FIXME: for entry we currently inflate and then try to CAS _owner.
    // If we know we're inflating for entry it's better to inflate by swinging a
    // pre-locked ObjectMonitor pointer into the object header.   A successful
    // CAS inflates the object *and* confers ownership to the inflating thread.
    // In the current implementation we use a 2-step mechanism where we CAS()
    // to inflate and then CAS() again to try to swing _owner from NULL to current.
    // An inflateTry() method that we could call from enter() would be useful.

    // Catch if the object's header is not neutral (not locked and
    // not marked is what we care about here).
    assert(mark.is_neutral(), "invariant: header=" INTPTR_FORMAT, mark.value());
    ObjectMonitor* m = new ObjectMonitor(object);
    // prepare m for installation - set monitor to initial state
    m->set_header(mark);

    if (object->cas_set_mark(markWord::encode(m), mark) != mark) {
      delete m;
      m = NULL;
      continue;
      // interference - the markword changed - just retry.
      // The state-transitions are one-way, so there's no chance of
      // live-lock -- "Inflated" is an absorbing state.
    }

    // Once the ObjectMonitor is configured and object is associated
    // with the ObjectMonitor, it is safe to allow async deflation:
    _in_use_list.add(m);

    // Hopefully the performance counters are allocated on distinct
    // cache lines to avoid false sharing on MP systems ...
    OM_PERFDATA_OP(Inflations, inc());
    if (log_is_enabled(Trace, monitorinflation)) {
      ResourceMark rm(current);
      lsh.print_cr("inflate(neutral): object=" INTPTR_FORMAT ", mark="
                   INTPTR_FORMAT ", type='%s'", p2i(object),
                   object->mark().value(), object->klass()->external_name());
    }
    if (event.should_commit()) {
      post_monitor_inflate_event(&event, object, cause);
    }
    return m;
  }
}

void ObjectSynchronizer::chk_for_block_req(JavaThread* current, const char* op_name,
                                           const char* cnt_name, size_t cnt,
                                           LogStream* ls, elapsedTimer* timer_p) {
  if (!SafepointMechanism::should_process(current)) {
    return;
  }

  // A safepoint/handshake has started.
  if (ls != NULL) {
    timer_p->stop();
    ls->print_cr("pausing %s: %s=" SIZE_FORMAT ", in_use_list stats: ceiling="
                 SIZE_FORMAT ", count=" SIZE_FORMAT ", max=" SIZE_FORMAT,
                 op_name, cnt_name, cnt, in_use_list_ceiling(),
                 _in_use_list.count(), _in_use_list.max());
  }

  {
    // Honor block request.
    ThreadBlockInVM tbivm(current);
  }

  if (ls != NULL) {
    ls->print_cr("resuming %s: in_use_list stats: ceiling=" SIZE_FORMAT
                 ", count=" SIZE_FORMAT ", max=" SIZE_FORMAT, op_name,
                 in_use_list_ceiling(), _in_use_list.count(), _in_use_list.max());
    timer_p->start();
  }
}

// Walk the in-use list and deflate (at most MonitorDeflationMax) idle
// ObjectMonitors. Returns the number of deflated ObjectMonitors.
size_t ObjectSynchronizer::deflate_monitor_list(Thread* current, LogStream* ls,
                                                elapsedTimer* timer_p) {
  MonitorList::Iterator iter = _in_use_list.iterator();
  size_t deflated_count = 0;

  while (iter.has_next()) {
    if (deflated_count >= (size_t)MonitorDeflationMax) {
      break;
    }
    ObjectMonitor* mid = iter.next();
    if (mid->deflate_monitor()) {
      deflated_count++;
    }

    if (current->is_Java_thread()) {
      // A JavaThread must check for a safepoint/handshake and honor it.
      chk_for_block_req(current->as_Java_thread(), "deflation", "deflated_count",
                        deflated_count, ls, timer_p);
    }
  }

  return deflated_count;
}

class HandshakeForDeflation : public HandshakeClosure {
 public:
  HandshakeForDeflation() : HandshakeClosure("HandshakeForDeflation") {}

  void do_thread(Thread* thread) {
    log_trace(monitorinflation)("HandshakeForDeflation::do_thread: thread="
                                INTPTR_FORMAT, p2i(thread));
  }
};

// This function is called by the MonitorDeflationThread to deflate
// ObjectMonitors. It is also called via do_final_audit_and_print_stats()
// by the VMThread.
size_t ObjectSynchronizer::deflate_idle_monitors() {
  Thread* current = Thread::current();
  if (current->is_Java_thread()) {
    // The async deflation request has been processed.
    _last_async_deflation_time_ns = os::javaTimeNanos();
    set_is_async_deflation_requested(false);
  }

  LogStreamHandle(Debug, monitorinflation) lsh_debug;
  LogStreamHandle(Info, monitorinflation) lsh_info;
  LogStream* ls = NULL;
  if (log_is_enabled(Debug, monitorinflation)) {
    ls = &lsh_debug;
  } else if (log_is_enabled(Info, monitorinflation)) {
    ls = &lsh_info;
  }

  elapsedTimer timer;
  if (ls != NULL) {
    ls->print_cr("begin deflating: in_use_list stats: ceiling=" SIZE_FORMAT ", count=" SIZE_FORMAT ", max=" SIZE_FORMAT,
                 in_use_list_ceiling(), _in_use_list.count(), _in_use_list.max());
    timer.start();
  }

  // Deflate some idle ObjectMonitors.
  size_t deflated_count = deflate_monitor_list(current, ls, &timer);
  if (deflated_count > 0 || is_final_audit()) {
    // There are ObjectMonitors that have been deflated or this is the
    // final audit and all the remaining ObjectMonitors have been
    // deflated, BUT the MonitorDeflationThread blocked for the final
    // safepoint during unlinking.

    // Unlink deflated ObjectMonitors from the in-use list.
    ResourceMark rm;
    GrowableArray<ObjectMonitor*> delete_list((int)deflated_count);
    size_t unlinked_count = _in_use_list.unlink_deflated(current, ls, &timer,
                                                         &delete_list);
    if (current->is_Java_thread()) {
      if (ls != NULL) {
        timer.stop();
        ls->print_cr("before handshaking: unlinked_count=" SIZE_FORMAT
                     ", in_use_list stats: ceiling=" SIZE_FORMAT ", count="
                     SIZE_FORMAT ", max=" SIZE_FORMAT,
                     unlinked_count, in_use_list_ceiling(),
                     _in_use_list.count(), _in_use_list.max());
      }

      // A JavaThread needs to handshake in order to safely free the
      // ObjectMonitors that were deflated in this cycle.
      HandshakeForDeflation hfd_hc;
      Handshake::execute(&hfd_hc);

      if (ls != NULL) {
        ls->print_cr("after handshaking: in_use_list stats: ceiling="
                     SIZE_FORMAT ", count=" SIZE_FORMAT ", max=" SIZE_FORMAT,
                     in_use_list_ceiling(), _in_use_list.count(), _in_use_list.max());
        timer.start();
      }
    }

    // After the handshake, safely free the ObjectMonitors that were
    // deflated in this cycle.
    size_t deleted_count = 0;
    for (ObjectMonitor* monitor: delete_list) {
      delete monitor;
      deleted_count++;

      if (current->is_Java_thread()) {
        // A JavaThread must check for a safepoint/handshake and honor it.
        chk_for_block_req(current->as_Java_thread(), "deletion", "deleted_count",
                          deleted_count, ls, &timer);
      }
    }
  }

  if (ls != NULL) {
    timer.stop();
    if (deflated_count != 0 || log_is_enabled(Debug, monitorinflation)) {
      ls->print_cr("deflated " SIZE_FORMAT " monitors in %3.7f secs",
                   deflated_count, timer.seconds());
    }
    ls->print_cr("end deflating: in_use_list stats: ceiling=" SIZE_FORMAT ", count=" SIZE_FORMAT ", max=" SIZE_FORMAT,
                 in_use_list_ceiling(), _in_use_list.count(), _in_use_list.max());
  }

  OM_PERFDATA_OP(MonExtant, set_value(_in_use_list.count()));
  OM_PERFDATA_OP(Deflations, inc(deflated_count));

  GVars.stw_random = os::random();

  if (deflated_count != 0) {
    _no_progress_cnt = 0;
  } else {
    _no_progress_cnt++;
  }

  return deflated_count;
}

// Monitor cleanup on JavaThread::exit

// Iterate through monitor cache and attempt to release thread's monitors
class ReleaseJavaMonitorsClosure: public MonitorClosure {
 private:
  JavaThread* _thread;

 public:
  ReleaseJavaMonitorsClosure(JavaThread* thread) : _thread(thread) {}
  void do_monitor(ObjectMonitor* mid) {
    if (mid->owner() == _thread) {
      (void)mid->complete_exit(_thread);
    }
  }
};

// Release all inflated monitors owned by current thread.  Lightweight monitors are
// ignored.  This is meant to be called during JNI thread detach which assumes
// all remaining monitors are heavyweight.  All exceptions are swallowed.
// Scanning the extant monitor list can be time consuming.
// A simple optimization is to add a per-thread flag that indicates a thread
// called jni_monitorenter() during its lifetime.
//
// Instead of NoSafepointVerifier it might be cheaper to
// use an idiom of the form:
//   auto int tmp = SafepointSynchronize::_safepoint_counter ;
//   <code that must not run at safepoint>
//   guarantee (((tmp ^ _safepoint_counter) | (tmp & 1)) == 0) ;
// Since the tests are extremely cheap we could leave them enabled
// for normal product builds.

void ObjectSynchronizer::release_monitors_owned_by_thread(JavaThread* current) {
  assert(current == JavaThread::current(), "must be current Java thread");
  NoSafepointVerifier nsv;
  ReleaseJavaMonitorsClosure rjmc(current);
  ObjectSynchronizer::monitors_iterate(&rjmc);
  assert(!current->has_pending_exception(), "Should not be possible");
  current->clear_pending_exception();
}

const char* ObjectSynchronizer::inflate_cause_name(const InflateCause cause) {
  switch (cause) {
    case inflate_cause_vm_internal:    return "VM Internal";
    case inflate_cause_monitor_enter:  return "Monitor Enter";
    case inflate_cause_wait:           return "Monitor Wait";
    case inflate_cause_notify:         return "Monitor Notify";
    case inflate_cause_hash_code:      return "Monitor Hash Code";
    case inflate_cause_jni_enter:      return "JNI Monitor Enter";
    case inflate_cause_jni_exit:       return "JNI Monitor Exit";
    default:
      ShouldNotReachHere();
  }
  return "Unknown";
}

//------------------------------------------------------------------------------
// Debugging code

u_char* ObjectSynchronizer::get_gvars_addr() {
  return (u_char*)&GVars;
}

u_char* ObjectSynchronizer::get_gvars_hc_sequence_addr() {
  return (u_char*)&GVars.hc_sequence;
}

size_t ObjectSynchronizer::get_gvars_size() {
  return sizeof(SharedGlobals);
}

u_char* ObjectSynchronizer::get_gvars_stw_random_addr() {
  return (u_char*)&GVars.stw_random;
}

// Do the final audit and print of ObjectMonitor stats; must be done
// by the VMThread at VM exit time.
void ObjectSynchronizer::do_final_audit_and_print_stats() {
  assert(Thread::current()->is_VM_thread(), "sanity check");

  if (is_final_audit()) {  // Only do the audit once.
    return;
  }
  set_is_final_audit();

  if (log_is_enabled(Info, monitorinflation)) {
    // Do a deflation in order to reduce the in-use monitor population
    // that is reported by ObjectSynchronizer::log_in_use_monitor_details()
    // which is called by ObjectSynchronizer::audit_and_print_stats().
    while (ObjectSynchronizer::deflate_idle_monitors() != 0) {
      ; // empty
    }
    // The other audit_and_print_stats() call is done at the Debug
    // level at a safepoint in ObjectSynchronizer::do_safepoint_work().
    ObjectSynchronizer::audit_and_print_stats(true /* on_exit */);
  }
}

// This function can be called at a safepoint or it can be called when
// we are trying to exit the VM. When we are trying to exit the VM, the
// list walker functions can run in parallel with the other list
// operations so spin-locking is used for safety.
//
// Calls to this function can be added in various places as a debugging
// aid; pass 'true' for the 'on_exit' parameter to have in-use monitor
// details logged at the Info level and 'false' for the 'on_exit'
// parameter to have in-use monitor details logged at the Trace level.
//
void ObjectSynchronizer::audit_and_print_stats(bool on_exit) {
  assert(on_exit || SafepointSynchronize::is_at_safepoint(), "invariant");

  LogStreamHandle(Debug, monitorinflation) lsh_debug;
  LogStreamHandle(Info, monitorinflation) lsh_info;
  LogStreamHandle(Trace, monitorinflation) lsh_trace;
  LogStream* ls = NULL;
  if (log_is_enabled(Trace, monitorinflation)) {
    ls = &lsh_trace;
  } else if (log_is_enabled(Debug, monitorinflation)) {
    ls = &lsh_debug;
  } else if (log_is_enabled(Info, monitorinflation)) {
    ls = &lsh_info;
  }
  assert(ls != NULL, "sanity check");

  int error_cnt = 0;

  ls->print_cr("Checking in_use_list:");
  chk_in_use_list(ls, &error_cnt);

  if (error_cnt == 0) {
    ls->print_cr("No errors found in in_use_list checks.");
  } else {
    log_error(monitorinflation)("found in_use_list errors: error_cnt=%d", error_cnt);
  }

  if ((on_exit && log_is_enabled(Info, monitorinflation)) ||
      (!on_exit && log_is_enabled(Trace, monitorinflation))) {
    // When exiting this log output is at the Info level. When called
    // at a safepoint, this log output is at the Trace level since
    // there can be a lot of it.
    log_in_use_monitor_details(ls);
  }

  ls->flush();

  guarantee(error_cnt == 0, "ERROR: found monitor list errors: error_cnt=%d", error_cnt);
}

// Check the in_use_list; log the results of the checks.
void ObjectSynchronizer::chk_in_use_list(outputStream* out, int *error_cnt_p) {
  size_t l_in_use_count = _in_use_list.count();
  size_t l_in_use_max = _in_use_list.max();
  out->print_cr("count=" SIZE_FORMAT ", max=" SIZE_FORMAT, l_in_use_count,
                l_in_use_max);

  size_t ck_in_use_count = 0;
  MonitorList::Iterator iter = _in_use_list.iterator();
  while (iter.has_next()) {
    ObjectMonitor* mid = iter.next();
    chk_in_use_entry(mid, out, error_cnt_p);
    ck_in_use_count++;
  }

  if (l_in_use_count == ck_in_use_count) {
    out->print_cr("in_use_count=" SIZE_FORMAT " equals ck_in_use_count="
                  SIZE_FORMAT, l_in_use_count, ck_in_use_count);
  } else {
    out->print_cr("WARNING: in_use_count=" SIZE_FORMAT " is not equal to "
                  "ck_in_use_count=" SIZE_FORMAT, l_in_use_count,
                  ck_in_use_count);
  }

  size_t ck_in_use_max = _in_use_list.max();
  if (l_in_use_max == ck_in_use_max) {
    out->print_cr("in_use_max=" SIZE_FORMAT " equals ck_in_use_max="
                  SIZE_FORMAT, l_in_use_max, ck_in_use_max);
  } else {
    out->print_cr("WARNING: in_use_max=" SIZE_FORMAT " is not equal to "
                  "ck_in_use_max=" SIZE_FORMAT, l_in_use_max, ck_in_use_max);
  }
}

// Check an in-use monitor entry; log any errors.
void ObjectSynchronizer::chk_in_use_entry(ObjectMonitor* n, outputStream* out,
                                          int* error_cnt_p) {
  if (n->owner_is_DEFLATER_MARKER()) {
    // This should not happen, but if it does, it is not fatal.
    out->print_cr("WARNING: monitor=" INTPTR_FORMAT ": in-use monitor is "
                  "deflated.", p2i(n));
    return;
  }
  if (n->header().value() == 0) {
    out->print_cr("ERROR: monitor=" INTPTR_FORMAT ": in-use monitor must "
                  "have non-NULL _header field.", p2i(n));
    *error_cnt_p = *error_cnt_p + 1;
  }
  const oop obj = n->object_peek();
  if (obj != NULL) {
    const markWord mark = obj->mark();
    if (!mark.has_monitor()) {
      out->print_cr("ERROR: monitor=" INTPTR_FORMAT ": in-use monitor's "
                    "object does not think it has a monitor: obj="
                    INTPTR_FORMAT ", mark=" INTPTR_FORMAT, p2i(n),
                    p2i(obj), mark.value());
      *error_cnt_p = *error_cnt_p + 1;
    }
    ObjectMonitor* const obj_mon = mark.monitor();
    if (n != obj_mon) {
      out->print_cr("ERROR: monitor=" INTPTR_FORMAT ": in-use monitor's "
                    "object does not refer to the same monitor: obj="
                    INTPTR_FORMAT ", mark=" INTPTR_FORMAT ", obj_mon="
                    INTPTR_FORMAT, p2i(n), p2i(obj), mark.value(), p2i(obj_mon));
      *error_cnt_p = *error_cnt_p + 1;
    }
  }
}

// Log details about ObjectMonitors on the in_use_list. The 'BHL'
// flags indicate why the entry is in-use, 'object' and 'object type'
// indicate the associated object and its type.
void ObjectSynchronizer::log_in_use_monitor_details(outputStream* out) {
  stringStream ss;
  if (_in_use_list.count() > 0) {
    out->print_cr("In-use monitor info:");
    out->print_cr("(B -> is_busy, H -> has hash code, L -> lock status)");
    out->print_cr("%18s  %s  %18s  %18s",
                  "monitor", "BHL", "object", "object type");
    out->print_cr("==================  ===  ==================  ==================");
    MonitorList::Iterator iter = _in_use_list.iterator();
    while (iter.has_next()) {
      ObjectMonitor* mid = iter.next();
      const oop obj = mid->object_peek();
      const markWord mark = mid->header();
      ResourceMark rm;
      out->print(INTPTR_FORMAT "  %d%d%d  " INTPTR_FORMAT "  %s", p2i(mid),
                 mid->is_busy(), mark.hash() != 0, mid->owner() != NULL,
                 p2i(obj), obj == NULL ? "" : obj->klass()->external_name());
      if (mid->is_busy()) {
        out->print(" (%s)", mid->is_busy_to_string(&ss));
        ss.reset();
      }
      out->cr();
    }
  }

  out->flush();
}<|MERGE_RESOLUTION|>--- conflicted
+++ resolved
@@ -619,12 +619,8 @@
 
 // NOTE: must use heavy weight monitor to handle jni monitor exit
 void ObjectSynchronizer::jni_exit(oop obj, TRAPS) {
-<<<<<<< HEAD
-  JavaThread* current = THREAD->as_Java_thread();
+  JavaThread* current = THREAD;
   CHECK_THROW_NOSYNC_IMSE(obj);
-=======
-  JavaThread* current = THREAD;
->>>>>>> df65237b
   if (UseBiasedLocking) {
     Handle h_obj(current, obj);
     BiasedLocking::revoke(current, h_obj);
@@ -667,12 +663,8 @@
 //  Wait/Notify/NotifyAll
 // NOTE: must use heavy weight monitor to handle wait()
 int ObjectSynchronizer::wait(Handle obj, jlong millis, TRAPS) {
-<<<<<<< HEAD
-  JavaThread* current = THREAD->as_Java_thread();
+  JavaThread* current = THREAD;
   CHECK_THROW_NOSYNC_IMSE_0(obj);
-=======
-  JavaThread* current = THREAD;
->>>>>>> df65237b
   if (UseBiasedLocking) {
     BiasedLocking::revoke(current, obj);
     assert(!obj->mark().has_bias_pattern(), "biases should be revoked by now");
@@ -712,12 +704,8 @@
 }
 
 void ObjectSynchronizer::notify(Handle obj, TRAPS) {
-<<<<<<< HEAD
-  JavaThread* current = THREAD->as_Java_thread();
+  JavaThread* current = THREAD;
   CHECK_THROW_NOSYNC_IMSE(obj);
-=======
-  JavaThread* current = THREAD;
->>>>>>> df65237b
   if (UseBiasedLocking) {
     BiasedLocking::revoke(current, obj);
     assert(!obj->mark().has_bias_pattern(), "biases should be revoked by now");
@@ -736,12 +724,8 @@
 
 // NOTE: see comment of notify()
 void ObjectSynchronizer::notifyall(Handle obj, TRAPS) {
-<<<<<<< HEAD
-  JavaThread* current = THREAD->as_Java_thread();
+  JavaThread* current = THREAD;
   CHECK_THROW_NOSYNC_IMSE(obj);
-=======
-  JavaThread* current = THREAD;
->>>>>>> df65237b
   if (UseBiasedLocking) {
     BiasedLocking::revoke(current, obj);
     assert(!obj->mark().has_bias_pattern(), "biases should be revoked by now");
