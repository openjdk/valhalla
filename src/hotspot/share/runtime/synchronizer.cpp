--- conflicted
+++ resolved
@@ -501,11 +501,7 @@
   assert(((JavaThread *) self)->thread_state() == _thread_in_Java, "invariant");
   NoSafepointVerifier nsv;
   if (obj == NULL) return false;       // Need to throw NPE
-<<<<<<< HEAD
   assert(!EnableValhalla || !obj->klass()->is_value(), "monitor op on value type");
-=======
-
->>>>>>> d9fc4454
   const markWord mark = obj->mark();
 
   if (mark.has_monitor()) {
