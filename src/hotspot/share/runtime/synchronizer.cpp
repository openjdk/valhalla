/*
 * Copyright (c) 1998, 2020, Oracle and/or its affiliates. All rights reserved.
 * DO NOT ALTER OR REMOVE COPYRIGHT NOTICES OR THIS FILE HEADER.
 *
 * This code is free software; you can redistribute it and/or modify it
 * under the terms of the GNU General Public License version 2 only, as
 * published by the Free Software Foundation.
 *
 * This code is distributed in the hope that it will be useful, but WITHOUT
 * ANY WARRANTY; without even the implied warranty of MERCHANTABILITY or
 * FITNESS FOR A PARTICULAR PURPOSE.  See the GNU General Public License
 * version 2 for more details (a copy is included in the LICENSE file that
 * accompanied this code).
 *
 * You should have received a copy of the GNU General Public License version
 * 2 along with this work; if not, write to the Free Software Foundation,
 * Inc., 51 Franklin St, Fifth Floor, Boston, MA 02110-1301 USA.
 *
 * Please contact Oracle, 500 Oracle Parkway, Redwood Shores, CA 94065 USA
 * or visit www.oracle.com if you need additional information or have any
 * questions.
 *
 */

#include "precompiled.hpp"
#include "classfile/vmSymbols.hpp"
#include "jfr/jfrEvents.hpp"
#include "logging/log.hpp"
#include "logging/logStream.hpp"
#include "memory/allocation.inline.hpp"
#include "memory/metaspaceShared.hpp"
#include "memory/padded.hpp"
#include "memory/resourceArea.hpp"
#include "memory/universe.hpp"
#include "oops/markWord.hpp"
#include "oops/oop.inline.hpp"
#include "runtime/atomic.hpp"
#include "runtime/biasedLocking.hpp"
#include "runtime/handles.inline.hpp"
#include "runtime/handshake.hpp"
#include "runtime/interfaceSupport.inline.hpp"
#include "runtime/mutexLocker.hpp"
#include "runtime/objectMonitor.hpp"
#include "runtime/objectMonitor.inline.hpp"
#include "runtime/osThread.hpp"
#include "runtime/safepointMechanism.inline.hpp"
#include "runtime/safepointVerifiers.hpp"
#include "runtime/sharedRuntime.hpp"
#include "runtime/stubRoutines.hpp"
#include "runtime/synchronizer.hpp"
#include "runtime/thread.inline.hpp"
#include "runtime/timer.hpp"
#include "runtime/vframe.hpp"
#include "runtime/vmThread.hpp"
#include "utilities/align.hpp"
#include "utilities/dtrace.hpp"
#include "utilities/events.hpp"
#include "utilities/preserveException.hpp"

class MonitorList {
  ObjectMonitor* volatile _head;
  volatile size_t _count;
  volatile size_t _max;

public:
  void add(ObjectMonitor* monitor);
  size_t unlink_deflated(Thread* self, LogStream* ls, elapsedTimer* timer_p,
                         GrowableArray<ObjectMonitor*>* unlinked_list);
  size_t count() const;
  size_t max() const;

  class Iterator;
  Iterator iterator() const;
};

class MonitorList::Iterator {
  ObjectMonitor* _current;

public:
  Iterator(ObjectMonitor* head) : _current(head) {}
  bool has_next() const { return _current != NULL; }
  ObjectMonitor* next();
};

void MonitorList::add(ObjectMonitor* m) {
  ObjectMonitor* head;
  do {
    head = Atomic::load(&_head);
    m->set_next_om(head);
  } while (Atomic::cmpxchg(&_head, head, m) != head);

  size_t count = Atomic::add(&_count, 1u);
  if (count > max()) {
    Atomic::inc(&_max);
  }
}

size_t MonitorList::count() const {
  return Atomic::load(&_count);
}

size_t MonitorList::max() const {
  return Atomic::load(&_max);
}

// Walk the in-use list and unlink (at most MonitorDeflationMax) deflated
// ObjectMonitors. Returns the number of unlinked ObjectMonitors.
size_t MonitorList::unlink_deflated(Thread* self, LogStream* ls,
                                    elapsedTimer* timer_p,
                                    GrowableArray<ObjectMonitor*>* unlinked_list) {
  size_t unlinked_count = 0;
  ObjectMonitor* prev = NULL;
  ObjectMonitor* head = Atomic::load_acquire(&_head);
  ObjectMonitor* m = head;
  do {
    if (m->is_being_async_deflated()) {
      // Find next live ObjectMonitor.
      ObjectMonitor* next = m;
      do {
        ObjectMonitor* next_next = next->next_om();
        unlinked_count++;
        unlinked_list->append(next);
        next = next_next;
        if (unlinked_count >= (size_t)MonitorDeflationMax) {
          // Reached the max so bail out on the gathering loop.
          break;
        }
      } while (next != NULL && next->is_being_async_deflated());
      if (prev == NULL) {
        ObjectMonitor* prev_head = Atomic::cmpxchg(&_head, head, next);
        if (prev_head != head) {
          // Find new prev ObjectMonitor that just got inserted.
          for (ObjectMonitor* n = prev_head; n != m; n = n->next_om()) {
            prev = n;
          }
          prev->set_next_om(next);
        }
      } else {
        prev->set_next_om(next);
      }
      if (unlinked_count >= (size_t)MonitorDeflationMax) {
        // Reached the max so bail out on the searching loop.
        break;
      }
      m = next;
    } else {
      prev = m;
      m = m->next_om();
    }

    if (self->is_Java_thread()) {
      // A JavaThread must check for a safepoint/handshake and honor it.
      ObjectSynchronizer::chk_for_block_req(self->as_Java_thread(), "unlinking",
                                            "unlinked_count", unlinked_count,
                                            ls, timer_p);
    }
  } while (m != NULL);
  Atomic::sub(&_count, unlinked_count);
  return unlinked_count;
}

MonitorList::Iterator MonitorList::iterator() const {
  return Iterator(Atomic::load_acquire(&_head));
}

ObjectMonitor* MonitorList::Iterator::next() {
  ObjectMonitor* current = _current;
  _current = current->next_om();
  return current;
}

// The "core" versions of monitor enter and exit reside in this file.
// The interpreter and compilers contain specialized transliterated
// variants of the enter-exit fast-path operations.  See c2_MacroAssembler_x86.cpp
// fast_lock(...) for instance.  If you make changes here, make sure to modify the
// interpreter, and both C1 and C2 fast-path inline locking code emission.
//
// -----------------------------------------------------------------------------

#ifdef DTRACE_ENABLED

// Only bother with this argument setup if dtrace is available
// TODO-FIXME: probes should not fire when caller is _blocked.  assert() accordingly.

#define DTRACE_MONITOR_PROBE_COMMON(obj, thread)                           \
  char* bytes = NULL;                                                      \
  int len = 0;                                                             \
  jlong jtid = SharedRuntime::get_java_tid(thread);                        \
  Symbol* klassname = obj->klass()->name();                                \
  if (klassname != NULL) {                                                 \
    bytes = (char*)klassname->bytes();                                     \
    len = klassname->utf8_length();                                        \
  }

#define DTRACE_MONITOR_WAIT_PROBE(monitor, obj, thread, millis)            \
  {                                                                        \
    if (DTraceMonitorProbes) {                                             \
      DTRACE_MONITOR_PROBE_COMMON(obj, thread);                            \
      HOTSPOT_MONITOR_WAIT(jtid,                                           \
                           (uintptr_t)(monitor), bytes, len, (millis));    \
    }                                                                      \
  }

#define HOTSPOT_MONITOR_PROBE_notify HOTSPOT_MONITOR_NOTIFY
#define HOTSPOT_MONITOR_PROBE_notifyAll HOTSPOT_MONITOR_NOTIFYALL
#define HOTSPOT_MONITOR_PROBE_waited HOTSPOT_MONITOR_WAITED

#define DTRACE_MONITOR_PROBE(probe, monitor, obj, thread)                  \
  {                                                                        \
    if (DTraceMonitorProbes) {                                             \
      DTRACE_MONITOR_PROBE_COMMON(obj, thread);                            \
      HOTSPOT_MONITOR_PROBE_##probe(jtid, /* probe = waited */             \
                                    (uintptr_t)(monitor), bytes, len);     \
    }                                                                      \
  }

#else //  ndef DTRACE_ENABLED

#define DTRACE_MONITOR_WAIT_PROBE(obj, thread, millis, mon)    {;}
#define DTRACE_MONITOR_PROBE(probe, obj, thread, mon)          {;}

#endif // ndef DTRACE_ENABLED

// This exists only as a workaround of dtrace bug 6254741
int dtrace_waited_probe(ObjectMonitor* monitor, Handle obj, Thread* thr) {
  DTRACE_MONITOR_PROBE(waited, monitor, obj(), thr);
  return 0;
}

#define NINFLATIONLOCKS 256
static volatile intptr_t gInflationLocks[NINFLATIONLOCKS];

static MonitorList _in_use_list;
// The ratio of the current _in_use_list count to the ceiling is used
// to determine if we are above MonitorUsedDeflationThreshold and need
// to do an async monitor deflation cycle. The ceiling is increased by
// AvgMonitorsPerThreadEstimate when a thread is added to the system
// and is decreased by AvgMonitorsPerThreadEstimate when a thread is
// removed from the system.
// Note: If the _in_use_list max exceeds the ceiling, then
// monitors_used_above_threshold() will use the in_use_list max instead
// of the thread count derived ceiling because we have used more
// ObjectMonitors than the estimated average.
//
// Start the ceiling with the estimate for one thread.
// This is a 'jint' because the range of AvgMonitorsPerThreadEstimate
// is 0..max_jint:
static jint _in_use_list_ceiling = AvgMonitorsPerThreadEstimate;
bool volatile ObjectSynchronizer::_is_async_deflation_requested = false;
bool volatile ObjectSynchronizer::_is_final_audit = false;
jlong ObjectSynchronizer::_last_async_deflation_time_ns = 0;

<<<<<<< HEAD
struct ObjectMonitorListGlobals {
  char         _pad_prefix[OM_CACHE_LINE_SIZE];
  // These are highly shared list related variables.
  // To avoid false-sharing they need to be the sole occupants of a cache line.

  // Global ObjectMonitor free list. Newly allocated and deflated
  // ObjectMonitors are prepended here.
  ObjectMonitor* _free_list;
  DEFINE_PAD_MINUS_SIZE(1, OM_CACHE_LINE_SIZE, sizeof(ObjectMonitor*));

  // Global ObjectMonitor in-use list. When a JavaThread is exiting,
  // ObjectMonitors on its per-thread in-use list are prepended here.
  ObjectMonitor* _in_use_list;
  DEFINE_PAD_MINUS_SIZE(2, OM_CACHE_LINE_SIZE, sizeof(ObjectMonitor*));

  // Global ObjectMonitor wait list. Deflated ObjectMonitors wait on
  // this list until after a handshake or a safepoint for platforms
  // that don't support handshakes. After the handshake or safepoint,
  // the deflated ObjectMonitors are prepended to free_list.
  ObjectMonitor* _wait_list;
  DEFINE_PAD_MINUS_SIZE(3, OM_CACHE_LINE_SIZE, sizeof(ObjectMonitor*));

  int _free_count;    // # on free_list
  DEFINE_PAD_MINUS_SIZE(4, OM_CACHE_LINE_SIZE, sizeof(int));

  int _in_use_count;  // # on in_use_list
  DEFINE_PAD_MINUS_SIZE(5, OM_CACHE_LINE_SIZE, sizeof(int));

  int _population;    // # Extant -- in circulation
  DEFINE_PAD_MINUS_SIZE(6, OM_CACHE_LINE_SIZE, sizeof(int));

  int _wait_count;    // # on wait_list
  DEFINE_PAD_MINUS_SIZE(7, OM_CACHE_LINE_SIZE, sizeof(int));
};
static ObjectMonitorListGlobals om_list_globals;

#define CHECK_THROW_NOSYNC_IMSE(obj)  \
  if (EnableValhalla && (obj)->mark().is_inline_type()) {  \
    ResourceMark rm(THREAD);                \
    THROW_MSG(vmSymbols::java_lang_IllegalMonitorStateException(), obj->klass()->external_name()); \
  }

#define CHECK_THROW_NOSYNC_IMSE_0(obj)  \
    if (EnableValhalla && (obj)->mark().is_inline_type()) {  \
    ResourceMark rm(THREAD);                  \
    THROW_MSG_0(vmSymbols::java_lang_IllegalMonitorStateException(), obj->klass()->external_name()); \
  }

// =====================> Spin-lock functions

// ObjectMonitors are not lockable outside of this file. We use spin-locks
// implemented using a bit in the _next_om field instead of the heavier
// weight locking mechanisms for faster list management.

#define OM_LOCK_BIT 0x1

// Return true if the ObjectMonitor is locked.
// Otherwise returns false.
static bool is_locked(ObjectMonitor* om) {
  return ((intptr_t)om->next_om_acquire() & OM_LOCK_BIT) == OM_LOCK_BIT;
}

// Mark an ObjectMonitor* with OM_LOCK_BIT and return it.
static ObjectMonitor* mark_om_ptr(ObjectMonitor* om) {
  return (ObjectMonitor*)((intptr_t)om | OM_LOCK_BIT);
}

// Return the unmarked next field in an ObjectMonitor. Note: the next
// field may or may not have been marked with OM_LOCK_BIT originally.
static ObjectMonitor* unmarked_next(ObjectMonitor* om) {
  return (ObjectMonitor*)((intptr_t)om->next_om() & ~OM_LOCK_BIT);
}

// Try to lock an ObjectMonitor. Returns true if locking was successful.
// Otherwise returns false.
static bool try_om_lock(ObjectMonitor* om) {
  // Get current next field without any OM_LOCK_BIT value.
  ObjectMonitor* next = unmarked_next(om);
  if (om->try_set_next_om(next, mark_om_ptr(next)) != next) {
    return false;  // Cannot lock the ObjectMonitor.
  }
  return true;
}

// Lock an ObjectMonitor.
static void om_lock(ObjectMonitor* om) {
  while (true) {
    if (try_om_lock(om)) {
      return;
    }
  }
}

// Unlock an ObjectMonitor.
static void om_unlock(ObjectMonitor* om) {
  ObjectMonitor* next = om->next_om();
  guarantee(((intptr_t)next & OM_LOCK_BIT) == OM_LOCK_BIT, "next=" INTPTR_FORMAT
            " must have OM_LOCK_BIT=%x set.", p2i(next), OM_LOCK_BIT);

  next = (ObjectMonitor*)((intptr_t)next & ~OM_LOCK_BIT);  // Clear OM_LOCK_BIT.
  om->release_set_next_om(next);
}

// Get the list head after locking it. Returns the list head or NULL
// if the list is empty.
static ObjectMonitor* get_list_head_locked(ObjectMonitor** list_p) {
  while (true) {
    // Acquire semantics not needed on this list load since we're
    // checking for NULL here or following up with a cmpxchg() via
    // try_om_lock() below and we retry on cmpxchg() failure.
    ObjectMonitor* mid = Atomic::load(list_p);
    if (mid == NULL) {
      return NULL;  // The list is empty.
    }
    if (try_om_lock(mid)) {
      // Acquire semantics not needed on this list load since memory is
      // already consistent due to the cmpxchg() via try_om_lock() above.
      if (Atomic::load(list_p) != mid) {
        // The list head changed before we could lock it so we have to retry.
        om_unlock(mid);
        continue;
      }
      return mid;
    }
  }
}

#undef OM_LOCK_BIT


// =====================> List Management functions

// Prepend a list of ObjectMonitors to the specified *list_p. 'tail' is
// the last ObjectMonitor in the list and there are 'count' on the list.
// Also updates the specified *count_p.
static void prepend_list_to_common(ObjectMonitor* list, ObjectMonitor* tail,
                                   int count, ObjectMonitor** list_p,
                                   int* count_p) {
  while (true) {
    // Acquire semantics not needed on this list load since we're
    // following up with a cmpxchg() via try_om_lock() below and we
    // retry on cmpxchg() failure.
    ObjectMonitor* cur = Atomic::load(list_p);
    // Prepend list to *list_p.
    if (!try_om_lock(tail)) {
      // Failed to lock tail due to a list walker so try it all again.
      continue;
    }
    // Release semantics not needed on this "unlock" since memory is
    // already consistent due to the cmpxchg() via try_om_lock() above.
    tail->set_next_om(cur);  // tail now points to cur (and unlocks tail)
    if (cur == NULL) {
      // No potential race with takers or other prependers since
      // *list_p is empty.
      if (Atomic::cmpxchg(list_p, cur, list) == cur) {
        // Successfully switched *list_p to the list value.
        Atomic::add(count_p, count);
        break;
      }
      // Implied else: try it all again
    } else {
      if (!try_om_lock(cur)) {
        continue;  // failed to lock cur so try it all again
      }
      // We locked cur so try to switch *list_p to the list value.
      if (Atomic::cmpxchg(list_p, cur, list) != cur) {
        // The list head has changed so unlock cur and try again:
        om_unlock(cur);
        continue;
      }
      Atomic::add(count_p, count);
      om_unlock(cur);
      break;
    }
  }
}

// Prepend a newly allocated block of ObjectMonitors to g_block_list and
// om_list_globals._free_list. Also updates om_list_globals._population
// and om_list_globals._free_count.
void ObjectSynchronizer::prepend_block_to_lists(PaddedObjectMonitor* new_blk) {
  // First we handle g_block_list:
  while (true) {
    PaddedObjectMonitor* cur = Atomic::load(&g_block_list);
    // Prepend new_blk to g_block_list. The first ObjectMonitor in
    // a block is reserved for use as linkage to the next block.
    new_blk[0].set_next_om(cur);
    if (Atomic::cmpxchg(&g_block_list, cur, new_blk) == cur) {
      // Successfully switched g_block_list to the new_blk value.
      Atomic::add(&om_list_globals._population, _BLOCKSIZE - 1);
      break;
    }
    // Implied else: try it all again
  }

  // Second we handle om_list_globals._free_list:
  prepend_list_to_common(new_blk + 1, &new_blk[_BLOCKSIZE - 1], _BLOCKSIZE - 1,
                         &om_list_globals._free_list, &om_list_globals._free_count);
}

// Prepend a list of ObjectMonitors to om_list_globals._free_list.
// 'tail' is the last ObjectMonitor in the list and there are 'count'
// on the list. Also updates om_list_globals._free_count.
static void prepend_list_to_global_free_list(ObjectMonitor* list,
                                             ObjectMonitor* tail, int count) {
  prepend_list_to_common(list, tail, count, &om_list_globals._free_list,
                         &om_list_globals._free_count);
}

// Prepend a list of ObjectMonitors to om_list_globals._wait_list.
// 'tail' is the last ObjectMonitor in the list and there are 'count'
// on the list. Also updates om_list_globals._wait_count.
static void prepend_list_to_global_wait_list(ObjectMonitor* list,
                                             ObjectMonitor* tail, int count) {
  prepend_list_to_common(list, tail, count, &om_list_globals._wait_list,
                         &om_list_globals._wait_count);
}

// Prepend a list of ObjectMonitors to om_list_globals._in_use_list.
// 'tail' is the last ObjectMonitor in the list and there are 'count'
// on the list. Also updates om_list_globals._in_use_list.
static void prepend_list_to_global_in_use_list(ObjectMonitor* list,
                                               ObjectMonitor* tail, int count) {
  prepend_list_to_common(list, tail, count, &om_list_globals._in_use_list,
                         &om_list_globals._in_use_count);
}

// Prepend an ObjectMonitor to the specified list. Also updates
// the specified counter.
static void prepend_to_common(ObjectMonitor* m, ObjectMonitor** list_p,
                              int* count_p) {
  while (true) {
    om_lock(m);  // Lock m so we can safely update its next field.
    ObjectMonitor* cur = NULL;
    // Lock the list head to guard against races with a list walker
    // or async deflater thread (which only races in om_in_use_list):
    if ((cur = get_list_head_locked(list_p)) != NULL) {
      // List head is now locked so we can safely switch it. Release
      // semantics not needed on this "unlock" since memory is already
      // consistent due to the cmpxchg() via get_list_head_locked() above.
      m->set_next_om(cur);  // m now points to cur (and unlocks m)
      OrderAccess::storestore();  // Make sure set_next_om() is seen first.
      Atomic::store(list_p, m);  // Switch list head to unlocked m.
      om_unlock(cur);
      break;
    }
    // The list is empty so try to set the list head.
    assert(cur == NULL, "cur must be NULL: cur=" INTPTR_FORMAT, p2i(cur));
    // Release semantics not needed on this "unlock" since memory
    // is already consistent.
    m->set_next_om(cur);  // m now points to NULL (and unlocks m)
    if (Atomic::cmpxchg(list_p, cur, m) == cur) {
      // List head is now unlocked m.
      break;
    }
    // Implied else: try it all again
  }
  Atomic::inc(count_p);
}

// Prepend an ObjectMonitor to a per-thread om_free_list.
// Also updates the per-thread om_free_count.
static void prepend_to_om_free_list(Thread* self, ObjectMonitor* m) {
  prepend_to_common(m, &self->om_free_list, &self->om_free_count);
}

// Prepend an ObjectMonitor to a per-thread om_in_use_list.
// Also updates the per-thread om_in_use_count.
static void prepend_to_om_in_use_list(Thread* self, ObjectMonitor* m) {
  prepend_to_common(m, &self->om_in_use_list, &self->om_in_use_count);
}

// Take an ObjectMonitor from the start of the specified list. Also
// decrements the specified counter. Returns NULL if none are available.
static ObjectMonitor* take_from_start_of_common(ObjectMonitor** list_p,
                                                int* count_p) {
  ObjectMonitor* take = NULL;
  // Lock the list head to guard against races with a list walker
  // or async deflater thread (which only races in om_list_globals._free_list):
  if ((take = get_list_head_locked(list_p)) == NULL) {
    return NULL;  // None are available.
  }
  ObjectMonitor* next = unmarked_next(take);
  // Switch locked list head to next (which unlocks the list head, but
  // leaves take locked). Release semantics not needed on this "unlock"
  // since memory is already consistent due to the cmpxchg() via
  // get_list_head_locked() above.
  Atomic::store(list_p, next);
  Atomic::dec(count_p);
  // Unlock take, but leave the next value for any lagging list
  // walkers. It will get cleaned up when take is prepended to
  // the in-use list:
  om_unlock(take);
  return take;
}

// Take an ObjectMonitor from the start of the om_list_globals._free_list.
// Also updates om_list_globals._free_count. Returns NULL if none are
// available.
static ObjectMonitor* take_from_start_of_global_free_list() {
  return take_from_start_of_common(&om_list_globals._free_list,
                                   &om_list_globals._free_count);
}

// Take an ObjectMonitor from the start of a per-thread free-list.
// Also updates om_free_count. Returns NULL if none are available.
static ObjectMonitor* take_from_start_of_om_free_list(Thread* self) {
  return take_from_start_of_common(&self->om_free_list, &self->om_free_count);
}


=======
>>>>>>> bfa060f0
// =====================> Quick functions

// The quick_* forms are special fast-path variants used to improve
// performance.  In the simplest case, a "quick_*" implementation could
// simply return false, in which case the caller will perform the necessary
// state transitions and call the slow-path form.
// The fast-path is designed to handle frequently arising cases in an efficient
// manner and is just a degenerate "optimistic" variant of the slow-path.
// returns true  -- to indicate the call was satisfied.
// returns false -- to indicate the call needs the services of the slow-path.
// A no-loitering ordinance is in effect for code in the quick_* family
// operators: safepoints or indefinite blocking (blocking that might span a
// safepoint) are forbidden. Generally the thread_state() is _in_Java upon
// entry.
//
// Consider: An interesting optimization is to have the JIT recognize the
// following common idiom:
//   synchronized (someobj) { .... ; notify(); }
// That is, we find a notify() or notifyAll() call that immediately precedes
// the monitorexit operation.  In that case the JIT could fuse the operations
// into a single notifyAndExit() runtime primitive.

bool ObjectSynchronizer::quick_notify(oopDesc* obj, Thread* self, bool all) {
  assert(!SafepointSynchronize::is_at_safepoint(), "invariant");
  assert(self->as_Java_thread()->thread_state() == _thread_in_Java, "invariant");
  NoSafepointVerifier nsv;
  if (obj == NULL) return false;  // slow-path for invalid obj
  assert(!EnableValhalla || !obj->klass()->is_inline_klass(), "monitor op on inline type");
  const markWord mark = obj->mark();

  if (mark.has_locker() && self->is_lock_owned((address)mark.locker())) {
    // Degenerate notify
    // stack-locked by caller so by definition the implied waitset is empty.
    return true;
  }

  if (mark.has_monitor()) {
    ObjectMonitor* const mon = mark.monitor();
    assert(mon->object() == oop(obj), "invariant");
    if (mon->owner() != self) return false;  // slow-path for IMS exception

    if (mon->first_waiter() != NULL) {
      // We have one or more waiters. Since this is an inflated monitor
      // that we own, we can transfer one or more threads from the waitset
      // to the entrylist here and now, avoiding the slow-path.
      if (all) {
        DTRACE_MONITOR_PROBE(notifyAll, mon, obj, self);
      } else {
        DTRACE_MONITOR_PROBE(notify, mon, obj, self);
      }
      int free_count = 0;
      do {
        mon->INotify(self);
        ++free_count;
      } while (mon->first_waiter() != NULL && all);
      OM_PERFDATA_OP(Notifications, inc(free_count));
    }
    return true;
  }

  // biased locking and any other IMS exception states take the slow-path
  return false;
}


// The LockNode emitted directly at the synchronization site would have
// been too big if it were to have included support for the cases of inflated
// recursive enter and exit, so they go here instead.
// Note that we can't safely call AsyncPrintJavaStack() from within
// quick_enter() as our thread state remains _in_Java.

bool ObjectSynchronizer::quick_enter(oop obj, Thread* self,
                                     BasicLock * lock) {
  assert(!SafepointSynchronize::is_at_safepoint(), "invariant");
  assert(self->as_Java_thread()->thread_state() == _thread_in_Java, "invariant");
  NoSafepointVerifier nsv;
  if (obj == NULL) return false;       // Need to throw NPE
  assert(!EnableValhalla || !obj->klass()->is_inline_klass(), "monitor op on inline type");

  if (DiagnoseSyncOnPrimitiveWrappers != 0 && obj->klass()->is_box()) {
    return false;
  }

  const markWord mark = obj->mark();

  if (mark.has_monitor()) {
    ObjectMonitor* const m = mark.monitor();
    // An async deflation or GC can race us before we manage to make
    // the ObjectMonitor busy by setting the owner below. If we detect
    // that race we just bail out to the slow-path here.
    if (m->object_peek() == NULL) {
      return false;
    }
    Thread* const owner = (Thread *) m->_owner;

    // Lock contention and Transactional Lock Elision (TLE) diagnostics
    // and observability
    // Case: light contention possibly amenable to TLE
    // Case: TLE inimical operations such as nested/recursive synchronization

    if (owner == self) {
      m->_recursions++;
      return true;
    }

    // This Java Monitor is inflated so obj's header will never be
    // displaced to this thread's BasicLock. Make the displaced header
    // non-NULL so this BasicLock is not seen as recursive nor as
    // being locked. We do this unconditionally so that this thread's
    // BasicLock cannot be mis-interpreted by any stack walkers. For
    // performance reasons, stack walkers generally first check for
    // Biased Locking in the object's header, the second check is for
    // stack-locking in the object's header, the third check is for
    // recursive stack-locking in the displaced header in the BasicLock,
    // and last are the inflated Java Monitor (ObjectMonitor) checks.
    lock->set_displaced_header(markWord::unused_mark());

    if (owner == NULL && m->try_set_owner_from(NULL, self) == NULL) {
      assert(m->_recursions == 0, "invariant");
      return true;
    }
  }

  // Note that we could inflate in quick_enter.
  // This is likely a useful optimization
  // Critically, in quick_enter() we must not:
  // -- perform bias revocation, or
  // -- block indefinitely, or
  // -- reach a safepoint

  return false;        // revert to slow-path
}

// Handle notifications when synchronizing on primitive wrappers
void ObjectSynchronizer::handle_sync_on_primitive_wrapper(Handle obj, Thread* current) {
  JavaThread* self = current->as_Java_thread();

  frame last_frame = self->last_frame();
  if (last_frame.is_interpreted_frame()) {
    // adjust bcp to point back to monitorenter so that we print the correct line numbers
    last_frame.interpreter_frame_set_bcp(last_frame.interpreter_frame_bcp() - 1);
  }

  if (DiagnoseSyncOnPrimitiveWrappers == FATAL_EXIT) {
    ResourceMark rm(self);
    stringStream ss;
    self->print_stack_on(&ss);
    char* base = (char*)strstr(ss.base(), "at");
    char* newline = (char*)strchr(ss.base(), '\n');
    if (newline != NULL) {
      *newline = '\0';
    }
    fatal("Synchronizing on object " INTPTR_FORMAT " of klass %s %s", p2i(obj()), obj->klass()->external_name(), base);
  } else {
    assert(DiagnoseSyncOnPrimitiveWrappers == LOG_WARNING, "invalid value for DiagnoseSyncOnPrimitiveWrappers");
    ResourceMark rm(self);
    Log(primitivewrappers) pwlog;

    pwlog.info("Synchronizing on object " INTPTR_FORMAT " of klass %s", p2i(obj()), obj->klass()->external_name());
    if (self->has_last_Java_frame()) {
      LogStream info_stream(pwlog.info());
      self->print_stack_on(&info_stream);
    } else {
      pwlog.info("Cannot find the last Java frame");
    }

    EventSyncOnPrimitiveWrapper event;
    if (event.should_commit()) {
      event.set_boxClass(obj->klass());
      event.commit();
    }
  }

  if (last_frame.is_interpreted_frame()) {
    last_frame.interpreter_frame_set_bcp(last_frame.interpreter_frame_bcp() + 1);
  }
}

// -----------------------------------------------------------------------------
// Monitor Enter/Exit
// The interpreter and compiler assembly code tries to lock using the fast path
// of this algorithm. Make sure to update that code if the following function is
// changed. The implementation is extremely sensitive to race condition. Be careful.

void ObjectSynchronizer::enter(Handle obj, BasicLock* lock, TRAPS) {
  CHECK_THROW_NOSYNC_IMSE(obj);
  if (DiagnoseSyncOnPrimitiveWrappers != 0 && obj->klass()->is_box()) {
    handle_sync_on_primitive_wrapper(obj, THREAD);
  }

  if (UseBiasedLocking) {
    if (!SafepointSynchronize::is_at_safepoint()) {
      BiasedLocking::revoke(obj, THREAD);
    } else {
      BiasedLocking::revoke_at_safepoint(obj);
    }
  }

  markWord mark = obj->mark();
  assert(!mark.has_bias_pattern(), "should not see bias pattern here");

  if (mark.is_neutral()) {
    // Anticipate successful CAS -- the ST of the displaced mark must
    // be visible <= the ST performed by the CAS.
    lock->set_displaced_header(mark);
    if (mark == obj()->cas_set_mark(markWord::from_pointer(lock), mark)) {
      return;
    }
    // Fall through to inflate() ...
  } else if (mark.has_locker() &&
             THREAD->is_lock_owned((address)mark.locker())) {
    assert(lock != mark.locker(), "must not re-lock the same lock");
    assert(lock != (BasicLock*)obj->mark().value(), "don't relock with same BasicLock");
    lock->set_displaced_header(markWord::from_pointer(NULL));
    return;
  }

  // The object header will never be displaced to this lock,
  // so it does not matter what the value is, except that it
  // must be non-zero to avoid looking like a re-entrant lock,
  // and must not look locked either.
  lock->set_displaced_header(markWord::unused_mark());
  // An async deflation can race after the inflate() call and before
  // enter() can make the ObjectMonitor busy. enter() returns false if
  // we have lost the race to async deflation and we simply try again.
  while (true) {
    ObjectMonitor* monitor = inflate(THREAD, obj(), inflate_cause_monitor_enter);
    if (monitor->enter(THREAD)) {
      return;
    }
  }
}

void ObjectSynchronizer::exit(oop object, BasicLock* lock, TRAPS) {
  markWord mark = object->mark();
  if (EnableValhalla && mark.is_inline_type()) {
    return;
  }
  assert(!EnableValhalla || !object->klass()->is_inline_klass(), "monitor op on inline type");
  // We cannot check for Biased Locking if we are racing an inflation.
  assert(mark == markWord::INFLATING() ||
         !mark.has_bias_pattern(), "should not see bias pattern here");

  markWord dhw = lock->displaced_header();
  if (dhw.value() == 0) {
    // If the displaced header is NULL, then this exit matches up with
    // a recursive enter. No real work to do here except for diagnostics.
#ifndef PRODUCT
    if (mark != markWord::INFLATING()) {
      // Only do diagnostics if we are not racing an inflation. Simply
      // exiting a recursive enter of a Java Monitor that is being
      // inflated is safe; see the has_monitor() comment below.
      assert(!mark.is_neutral(), "invariant");
      assert(!mark.has_locker() ||
             THREAD->is_lock_owned((address)mark.locker()), "invariant");
      if (mark.has_monitor()) {
        // The BasicLock's displaced_header is marked as a recursive
        // enter and we have an inflated Java Monitor (ObjectMonitor).
        // This is a special case where the Java Monitor was inflated
        // after this thread entered the stack-lock recursively. When a
        // Java Monitor is inflated, we cannot safely walk the Java
        // Monitor owner's stack and update the BasicLocks because a
        // Java Monitor can be asynchronously inflated by a thread that
        // does not own the Java Monitor.
        ObjectMonitor* m = mark.monitor();
        assert(m->object()->mark() == mark, "invariant");
        assert(m->is_entered(THREAD), "invariant");
      }
    }
#endif
    return;
  }

  if (mark == markWord::from_pointer(lock)) {
    // If the object is stack-locked by the current thread, try to
    // swing the displaced header from the BasicLock back to the mark.
    assert(dhw.is_neutral(), "invariant");
    if (object->cas_set_mark(dhw, mark) == mark) {
      return;
    }
  }

  // We have to take the slow-path of possible inflation and then exit.
  // The ObjectMonitor* can't be async deflated until ownership is
  // dropped inside exit() and the ObjectMonitor* must be !is_busy().
  ObjectMonitor* monitor = inflate(THREAD, object, inflate_cause_vm_internal);
  monitor->exit(true, THREAD);
}

// -----------------------------------------------------------------------------
// Class Loader  support to workaround deadlocks on the class loader lock objects
// Also used by GC
// complete_exit()/reenter() are used to wait on a nested lock
// i.e. to give up an outer lock completely and then re-enter
// Used when holding nested locks - lock acquisition order: lock1 then lock2
//  1) complete_exit lock1 - saving recursion count
//  2) wait on lock2
//  3) when notified on lock2, unlock lock2
//  4) reenter lock1 with original recursion count
//  5) lock lock2
// NOTE: must use heavy weight monitor to handle complete_exit/reenter()
intx ObjectSynchronizer::complete_exit(Handle obj, TRAPS) {
  assert(!EnableValhalla || !obj->klass()->is_inline_klass(), "monitor op on inline type");
  if (UseBiasedLocking) {
    BiasedLocking::revoke(obj, THREAD);
    assert(!obj->mark().has_bias_pattern(), "biases should be revoked by now");
  }

  // The ObjectMonitor* can't be async deflated until ownership is
  // dropped inside exit() and the ObjectMonitor* must be !is_busy().
  ObjectMonitor* monitor = inflate(THREAD, obj(), inflate_cause_vm_internal);
  intptr_t ret_code = monitor->complete_exit(THREAD);
  return ret_code;
}

// NOTE: must use heavy weight monitor to handle complete_exit/reenter()
void ObjectSynchronizer::reenter(Handle obj, intx recursions, TRAPS) {
  assert(!EnableValhalla || !obj->klass()->is_inline_klass(), "monitor op on inline type");
  if (UseBiasedLocking) {
    BiasedLocking::revoke(obj, THREAD);
    assert(!obj->mark().has_bias_pattern(), "biases should be revoked by now");
  }

  // An async deflation can race after the inflate() call and before
  // reenter() -> enter() can make the ObjectMonitor busy. reenter() ->
  // enter() returns false if we have lost the race to async deflation
  // and we simply try again.
  while (true) {
    ObjectMonitor* monitor = inflate(THREAD, obj(), inflate_cause_vm_internal);
    if (monitor->reenter(recursions, THREAD)) {
      return;
    }
  }
}

// -----------------------------------------------------------------------------
// JNI locks on java objects
// NOTE: must use heavy weight monitor to handle jni monitor enter
void ObjectSynchronizer::jni_enter(Handle obj, TRAPS) {
  if (DiagnoseSyncOnPrimitiveWrappers != 0 && obj->klass()->is_box()) {
    handle_sync_on_primitive_wrapper(obj, THREAD);
  }

  // the current locking is from JNI instead of Java code
  CHECK_THROW_NOSYNC_IMSE(obj);
  if (UseBiasedLocking) {
    BiasedLocking::revoke(obj, THREAD);
    assert(!obj->mark().has_bias_pattern(), "biases should be revoked by now");
  }
  THREAD->set_current_pending_monitor_is_from_java(false);
  // An async deflation can race after the inflate() call and before
  // enter() can make the ObjectMonitor busy. enter() returns false if
  // we have lost the race to async deflation and we simply try again.
  while (true) {
    ObjectMonitor* monitor = inflate(THREAD, obj(), inflate_cause_jni_enter);
    if (monitor->enter(THREAD)) {
      break;
    }
  }
  THREAD->set_current_pending_monitor_is_from_java(true);
}

// NOTE: must use heavy weight monitor to handle jni monitor exit
void ObjectSynchronizer::jni_exit(oop obj, Thread* THREAD) {
  CHECK_THROW_NOSYNC_IMSE(obj);
  if (UseBiasedLocking) {
    Handle h_obj(THREAD, obj);
    BiasedLocking::revoke(h_obj, THREAD);
    obj = h_obj();
  }
  assert(!obj->mark().has_bias_pattern(), "biases should be revoked by now");

  // The ObjectMonitor* can't be async deflated until ownership is
  // dropped inside exit() and the ObjectMonitor* must be !is_busy().
  ObjectMonitor* monitor = inflate(THREAD, obj, inflate_cause_jni_exit);
  // If this thread has locked the object, exit the monitor. We
  // intentionally do not use CHECK here because we must exit the
  // monitor even if an exception is pending.
  if (monitor->check_owner(THREAD)) {
    monitor->exit(true, THREAD);
  }
}

// -----------------------------------------------------------------------------
// Internal VM locks on java objects
// standard constructor, allows locking failures
ObjectLocker::ObjectLocker(Handle obj, Thread* thread, bool do_lock) {
  _dolock = do_lock;
  _thread = thread;
  _thread->check_for_valid_safepoint_state();
  _obj = obj;

  if (_dolock) {
    ObjectSynchronizer::enter(_obj, &_lock, _thread);
  }
}

ObjectLocker::~ObjectLocker() {
  if (_dolock) {
    ObjectSynchronizer::exit(_obj(), &_lock, _thread);
  }
}


// -----------------------------------------------------------------------------
//  Wait/Notify/NotifyAll
// NOTE: must use heavy weight monitor to handle wait()
int ObjectSynchronizer::wait(Handle obj, jlong millis, TRAPS) {
  CHECK_THROW_NOSYNC_IMSE_0(obj);
  if (UseBiasedLocking) {
    BiasedLocking::revoke(obj, THREAD);
    assert(!obj->mark().has_bias_pattern(), "biases should be revoked by now");
  }
  if (millis < 0) {
    THROW_MSG_0(vmSymbols::java_lang_IllegalArgumentException(), "timeout value is negative");
  }
  // The ObjectMonitor* can't be async deflated because the _waiters
  // field is incremented before ownership is dropped and decremented
  // after ownership is regained.
  ObjectMonitor* monitor = inflate(THREAD, obj(), inflate_cause_wait);

  DTRACE_MONITOR_WAIT_PROBE(monitor, obj(), THREAD, millis);
  monitor->wait(millis, true, THREAD);

  // This dummy call is in place to get around dtrace bug 6254741.  Once
  // that's fixed we can uncomment the following line, remove the call
  // and change this function back into a "void" func.
  // DTRACE_MONITOR_PROBE(waited, monitor, obj(), THREAD);
  int ret_code = dtrace_waited_probe(monitor, obj, THREAD);
  return ret_code;
}

void ObjectSynchronizer::wait_uninterruptibly(Handle obj, jlong millis, TRAPS) {
  CHECK_THROW_NOSYNC_IMSE(obj);
  if (UseBiasedLocking) {
    BiasedLocking::revoke(obj, THREAD);
    assert(!obj->mark().has_bias_pattern(), "biases should be revoked by now");
  }
  if (millis < 0) {
    THROW_MSG(vmSymbols::java_lang_IllegalArgumentException(), "timeout value is negative");
  }
  // The ObjectMonitor* can't be async deflated because the _waiters
  // field is incremented before ownership is dropped and decremented
  // after ownership is regained.
  ObjectMonitor* monitor = inflate(THREAD, obj(), inflate_cause_wait);
  monitor->wait(millis, false, THREAD);
}

void ObjectSynchronizer::notify(Handle obj, TRAPS) {
  CHECK_THROW_NOSYNC_IMSE(obj);
  if (UseBiasedLocking) {
    BiasedLocking::revoke(obj, THREAD);
    assert(!obj->mark().has_bias_pattern(), "biases should be revoked by now");
  }

  markWord mark = obj->mark();
  if (mark.has_locker() && THREAD->is_lock_owned((address)mark.locker())) {
    return;
  }
  // The ObjectMonitor* can't be async deflated until ownership is
  // dropped by the calling thread.
  ObjectMonitor* monitor = inflate(THREAD, obj(), inflate_cause_notify);
  monitor->notify(THREAD);
}

// NOTE: see comment of notify()
void ObjectSynchronizer::notifyall(Handle obj, TRAPS) {
  CHECK_THROW_NOSYNC_IMSE(obj);
  if (UseBiasedLocking) {
    BiasedLocking::revoke(obj, THREAD);
    assert(!obj->mark().has_bias_pattern(), "biases should be revoked by now");
  }

  markWord mark = obj->mark();
  if (mark.has_locker() && THREAD->is_lock_owned((address)mark.locker())) {
    return;
  }
  // The ObjectMonitor* can't be async deflated until ownership is
  // dropped by the calling thread.
  ObjectMonitor* monitor = inflate(THREAD, obj(), inflate_cause_notify);
  monitor->notifyAll(THREAD);
}

// -----------------------------------------------------------------------------
// Hash Code handling
//
// Performance concern:
// OrderAccess::storestore() calls release() which at one time stored 0
// into the global volatile OrderAccess::dummy variable. This store was
// unnecessary for correctness. Many threads storing into a common location
// causes considerable cache migration or "sloshing" on large SMP systems.
// As such, I avoided using OrderAccess::storestore(). In some cases
// OrderAccess::fence() -- which incurs local latency on the executing
// processor -- is a better choice as it scales on SMP systems.
//
// See http://blogs.oracle.com/dave/entry/biased_locking_in_hotspot for
// a discussion of coherency costs. Note that all our current reference
// platforms provide strong ST-ST order, so the issue is moot on IA32,
// x64, and SPARC.
//
// As a general policy we use "volatile" to control compiler-based reordering
// and explicit fences (barriers) to control for architectural reordering
// performed by the CPU(s) or platform.

struct SharedGlobals {
  char         _pad_prefix[OM_CACHE_LINE_SIZE];
  // This is a highly shared mostly-read variable.
  // To avoid false-sharing it needs to be the sole occupant of a cache line.
  volatile int stw_random;
  DEFINE_PAD_MINUS_SIZE(1, OM_CACHE_LINE_SIZE, sizeof(volatile int));
  // Hot RW variable -- Sequester to avoid false-sharing
  volatile int hc_sequence;
  DEFINE_PAD_MINUS_SIZE(2, OM_CACHE_LINE_SIZE, sizeof(volatile int));
};

static SharedGlobals GVars;

static markWord read_stable_mark(oop obj) {
  markWord mark = obj->mark();
  if (!mark.is_being_inflated()) {
    return mark;       // normal fast-path return
  }

  int its = 0;
  for (;;) {
    markWord mark = obj->mark();
    if (!mark.is_being_inflated()) {
      return mark;    // normal fast-path return
    }

    // The object is being inflated by some other thread.
    // The caller of read_stable_mark() must wait for inflation to complete.
    // Avoid live-lock
    // TODO: consider calling SafepointSynchronize::do_call_back() while
    // spinning to see if there's a safepoint pending.  If so, immediately
    // yielding or blocking would be appropriate.  Avoid spinning while
    // there is a safepoint pending.
    // TODO: add inflation contention performance counters.
    // TODO: restrict the aggregate number of spinners.

    ++its;
    if (its > 10000 || !os::is_MP()) {
      if (its & 1) {
        os::naked_yield();
      } else {
        // Note that the following code attenuates the livelock problem but is not
        // a complete remedy.  A more complete solution would require that the inflating
        // thread hold the associated inflation lock.  The following code simply restricts
        // the number of spinners to at most one.  We'll have N-2 threads blocked
        // on the inflationlock, 1 thread holding the inflation lock and using
        // a yield/park strategy, and 1 thread in the midst of inflation.
        // A more refined approach would be to change the encoding of INFLATING
        // to allow encapsulation of a native thread pointer.  Threads waiting for
        // inflation to complete would use CAS to push themselves onto a singly linked
        // list rooted at the markword.  Once enqueued, they'd loop, checking a per-thread flag
        // and calling park().  When inflation was complete the thread that accomplished inflation
        // would detach the list and set the markword to inflated with a single CAS and
        // then for each thread on the list, set the flag and unpark() the thread.
        // This is conceptually similar to muxAcquire-muxRelease, except that muxRelease
        // wakes at most one thread whereas we need to wake the entire list.
        int ix = (cast_from_oop<intptr_t>(obj) >> 5) & (NINFLATIONLOCKS-1);
        int YieldThenBlock = 0;
        assert(ix >= 0 && ix < NINFLATIONLOCKS, "invariant");
        assert((NINFLATIONLOCKS & (NINFLATIONLOCKS-1)) == 0, "invariant");
        Thread::muxAcquire(gInflationLocks + ix, "gInflationLock");
        while (obj->mark() == markWord::INFLATING()) {
          // Beware: NakedYield() is advisory and has almost no effect on some platforms
          // so we periodically call self->_ParkEvent->park(1).
          // We use a mixed spin/yield/block mechanism.
          if ((YieldThenBlock++) >= 16) {
            Thread::current()->_ParkEvent->park(1);
          } else {
            os::naked_yield();
          }
        }
        Thread::muxRelease(gInflationLocks + ix);
      }
    } else {
      SpinPause();       // SMP-polite spinning
    }
  }
}

// hashCode() generation :
//
// Possibilities:
// * MD5Digest of {obj,stw_random}
// * CRC32 of {obj,stw_random} or any linear-feedback shift register function.
// * A DES- or AES-style SBox[] mechanism
// * One of the Phi-based schemes, such as:
//   2654435761 = 2^32 * Phi (golden ratio)
//   HashCodeValue = ((uintptr_t(obj) >> 3) * 2654435761) ^ GVars.stw_random ;
// * A variation of Marsaglia's shift-xor RNG scheme.
// * (obj ^ stw_random) is appealing, but can result
//   in undesirable regularity in the hashCode values of adjacent objects
//   (objects allocated back-to-back, in particular).  This could potentially
//   result in hashtable collisions and reduced hashtable efficiency.
//   There are simple ways to "diffuse" the middle address bits over the
//   generated hashCode values:

static inline intptr_t get_next_hash(Thread* self, oop obj) {
  intptr_t value = 0;
  if (hashCode == 0) {
    // This form uses global Park-Miller RNG.
    // On MP system we'll have lots of RW access to a global, so the
    // mechanism induces lots of coherency traffic.
    value = os::random();
  } else if (hashCode == 1) {
    // This variation has the property of being stable (idempotent)
    // between STW operations.  This can be useful in some of the 1-0
    // synchronization schemes.
    intptr_t addr_bits = cast_from_oop<intptr_t>(obj) >> 3;
    value = addr_bits ^ (addr_bits >> 5) ^ GVars.stw_random;
  } else if (hashCode == 2) {
    value = 1;            // for sensitivity testing
  } else if (hashCode == 3) {
    value = ++GVars.hc_sequence;
  } else if (hashCode == 4) {
    value = cast_from_oop<intptr_t>(obj);
  } else {
    // Marsaglia's xor-shift scheme with thread-specific state
    // This is probably the best overall implementation -- we'll
    // likely make this the default in future releases.
    unsigned t = self->_hashStateX;
    t ^= (t << 11);
    self->_hashStateX = self->_hashStateY;
    self->_hashStateY = self->_hashStateZ;
    self->_hashStateZ = self->_hashStateW;
    unsigned v = self->_hashStateW;
    v = (v ^ (v >> 19)) ^ (t ^ (t >> 8));
    self->_hashStateW = v;
    value = v;
  }

  value &= markWord::hash_mask;
  if (value == 0) value = 0xBAD;
  assert(value != markWord::no_hash, "invariant");
  return value;
}

intptr_t ObjectSynchronizer::FastHashCode(Thread* self, oop obj) {
  if (EnableValhalla && obj->klass()->is_inline_klass()) {
    // VM should be calling bootstrap method
    ShouldNotReachHere();
  }
  if (UseBiasedLocking) {
    // NOTE: many places throughout the JVM do not expect a safepoint
    // to be taken here. However, we only ever bias Java instances and all
    // of the call sites of identity_hash that might revoke biases have
    // been checked to make sure they can handle a safepoint. The
    // added check of the bias pattern is to avoid useless calls to
    // thread-local storage.
    if (obj->mark().has_bias_pattern()) {
      // Handle for oop obj in case of STW safepoint
      Handle hobj(self, obj);
      if (SafepointSynchronize::is_at_safepoint()) {
        BiasedLocking::revoke_at_safepoint(hobj);
      } else {
        BiasedLocking::revoke(hobj, self);
      }
      obj = hobj();
      assert(!obj->mark().has_bias_pattern(), "biases should be revoked by now");
    }
  }

  while (true) {
    ObjectMonitor* monitor = NULL;
    markWord temp, test;
    intptr_t hash;
    markWord mark = read_stable_mark(obj);

    // object should remain ineligible for biased locking
    assert(!mark.has_bias_pattern(), "invariant");

    if (mark.is_neutral()) {            // if this is a normal header
      hash = mark.hash();
      if (hash != 0) {                  // if it has a hash, just return it
        return hash;
      }
      hash = get_next_hash(self, obj);  // get a new hash
      temp = mark.copy_set_hash(hash);  // merge the hash into header
                                        // try to install the hash
      test = obj->cas_set_mark(temp, mark);
      if (test == mark) {               // if the hash was installed, return it
        return hash;
      }
      // Failed to install the hash. It could be that another thread
      // installed the hash just before our attempt or inflation has
      // occurred or... so we fall thru to inflate the monitor for
      // stability and then install the hash.
    } else if (mark.has_monitor()) {
      monitor = mark.monitor();
      temp = monitor->header();
      assert(temp.is_neutral(), "invariant: header=" INTPTR_FORMAT, temp.value());
      hash = temp.hash();
      if (hash != 0) {
        // It has a hash.

        // Separate load of dmw/header above from the loads in
        // is_being_async_deflated().

        // dmw/header and _contentions may get written by different threads.
        // Make sure to observe them in the same order when having several observers.
        OrderAccess::loadload_for_IRIW();

        if (monitor->is_being_async_deflated()) {
          // But we can't safely use the hash if we detect that async
          // deflation has occurred. So we attempt to restore the
          // header/dmw to the object's header so that we only retry
          // once if the deflater thread happens to be slow.
          monitor->install_displaced_markword_in_object(obj);
          continue;
        }
        return hash;
      }
      // Fall thru so we only have one place that installs the hash in
      // the ObjectMonitor.
    } else if (self->is_lock_owned((address)mark.locker())) {
      // This is a stack lock owned by the calling thread so fetch the
      // displaced markWord from the BasicLock on the stack.
      temp = mark.displaced_mark_helper();
      assert(temp.is_neutral(), "invariant: header=" INTPTR_FORMAT, temp.value());
      hash = temp.hash();
      if (hash != 0) {                  // if it has a hash, just return it
        return hash;
      }
      // WARNING:
      // The displaced header in the BasicLock on a thread's stack
      // is strictly immutable. It CANNOT be changed in ANY cases.
      // So we have to inflate the stack lock into an ObjectMonitor
      // even if the current thread owns the lock. The BasicLock on
      // a thread's stack can be asynchronously read by other threads
      // during an inflate() call so any change to that stack memory
      // may not propagate to other threads correctly.
    }

    // Inflate the monitor to set the hash.

    // An async deflation can race after the inflate() call and before we
    // can update the ObjectMonitor's header with the hash value below.
    monitor = inflate(self, obj, inflate_cause_hash_code);
    // Load ObjectMonitor's header/dmw field and see if it has a hash.
    mark = monitor->header();
    assert(mark.is_neutral(), "invariant: header=" INTPTR_FORMAT, mark.value());
    hash = mark.hash();
    if (hash == 0) {                    // if it does not have a hash
      hash = get_next_hash(self, obj);  // get a new hash
      temp = mark.copy_set_hash(hash);  // merge the hash into header
      assert(temp.is_neutral(), "invariant: header=" INTPTR_FORMAT, temp.value());
      uintptr_t v = Atomic::cmpxchg((volatile uintptr_t*)monitor->header_addr(), mark.value(), temp.value());
      test = markWord(v);
      if (test != mark) {
        // The attempt to update the ObjectMonitor's header/dmw field
        // did not work. This can happen if another thread managed to
        // merge in the hash just before our cmpxchg().
        // If we add any new usages of the header/dmw field, this code
        // will need to be updated.
        hash = test.hash();
        assert(test.is_neutral(), "invariant: header=" INTPTR_FORMAT, test.value());
        assert(hash != 0, "should only have lost the race to a thread that set a non-zero hash");
      }
      if (monitor->is_being_async_deflated()) {
        // If we detect that async deflation has occurred, then we
        // attempt to restore the header/dmw to the object's header
        // so that we only retry once if the deflater thread happens
        // to be slow.
        monitor->install_displaced_markword_in_object(obj);
        continue;
      }
    }
    // We finally get the hash.
    return hash;
  }
}


bool ObjectSynchronizer::current_thread_holds_lock(JavaThread* thread,
                                                   Handle h_obj) {
  if (EnableValhalla && h_obj->mark().is_inline_type()) {
    return false;
  }
  if (UseBiasedLocking) {
    BiasedLocking::revoke(h_obj, thread);
    assert(!h_obj->mark().has_bias_pattern(), "biases should be revoked by now");
  }

  assert(thread == JavaThread::current(), "Can only be called on current thread");
  oop obj = h_obj();

  markWord mark = read_stable_mark(obj);

  // Uncontended case, header points to stack
  if (mark.has_locker()) {
    return thread->is_lock_owned((address)mark.locker());
  }
  // Contended case, header points to ObjectMonitor (tagged pointer)
  if (mark.has_monitor()) {
    // The first stage of async deflation does not affect any field
    // used by this comparison so the ObjectMonitor* is usable here.
    ObjectMonitor* monitor = mark.monitor();
    return monitor->is_entered(thread) != 0;
  }
  // Unlocked case, header in place
  assert(mark.is_neutral(), "sanity check");
  return false;
}

// Be aware of this method could revoke bias of the lock object.
// This method queries the ownership of the lock handle specified by 'h_obj'.
// If the current thread owns the lock, it returns owner_self. If no
// thread owns the lock, it returns owner_none. Otherwise, it will return
// owner_other.
ObjectSynchronizer::LockOwnership ObjectSynchronizer::query_lock_ownership
(JavaThread *self, Handle h_obj) {
  // The caller must beware this method can revoke bias, and
  // revocation can result in a safepoint.
  assert(!SafepointSynchronize::is_at_safepoint(), "invariant");
  assert(self->thread_state() != _thread_blocked, "invariant");

  // Possible mark states: neutral, biased, stack-locked, inflated

  if (UseBiasedLocking && h_obj()->mark().has_bias_pattern()) {
    // CASE: biased
    BiasedLocking::revoke(h_obj, self);
    assert(!h_obj->mark().has_bias_pattern(),
           "biases should be revoked by now");
  }

  assert(self == JavaThread::current(), "Can only be called on current thread");
  oop obj = h_obj();
  markWord mark = read_stable_mark(obj);

  // CASE: stack-locked.  Mark points to a BasicLock on the owner's stack.
  if (mark.has_locker()) {
    return self->is_lock_owned((address)mark.locker()) ?
      owner_self : owner_other;
  }

  // CASE: inflated. Mark (tagged pointer) points to an ObjectMonitor.
  if (mark.has_monitor()) {
    // The first stage of async deflation does not affect any field
    // used by this comparison so the ObjectMonitor* is usable here.
    ObjectMonitor* monitor = mark.monitor();
    void* owner = monitor->owner();
    if (owner == NULL) return owner_none;
    return (owner == self ||
            self->is_lock_owned((address)owner)) ? owner_self : owner_other;
  }

  // CASE: neutral
  assert(mark.is_neutral(), "sanity check");
  return owner_none;           // it's unlocked
}

// FIXME: jvmti should call this
JavaThread* ObjectSynchronizer::get_lock_owner(ThreadsList * t_list, Handle h_obj) {
  if (UseBiasedLocking) {
    if (SafepointSynchronize::is_at_safepoint()) {
      BiasedLocking::revoke_at_safepoint(h_obj);
    } else {
      BiasedLocking::revoke(h_obj, JavaThread::current());
    }
    assert(!h_obj->mark().has_bias_pattern(), "biases should be revoked by now");
  }

  oop obj = h_obj();
  address owner = NULL;

  markWord mark = read_stable_mark(obj);

  // Uncontended case, header points to stack
  if (mark.has_locker()) {
    owner = (address) mark.locker();
  }

  // Contended case, header points to ObjectMonitor (tagged pointer)
  else if (mark.has_monitor()) {
    // The first stage of async deflation does not affect any field
    // used by this comparison so the ObjectMonitor* is usable here.
    ObjectMonitor* monitor = mark.monitor();
    assert(monitor != NULL, "monitor should be non-null");
    owner = (address) monitor->owner();
  }

  if (owner != NULL) {
    // owning_thread_from_monitor_owner() may also return NULL here
    return Threads::owning_thread_from_monitor_owner(t_list, owner);
  }

  // Unlocked case, header in place
  // Cannot have assertion since this object may have been
  // locked by another thread when reaching here.
  // assert(mark.is_neutral(), "sanity check");

  return NULL;
}

// Visitors ...

void ObjectSynchronizer::monitors_iterate(MonitorClosure* closure) {
  MonitorList::Iterator iter = _in_use_list.iterator();
  while (iter.has_next()) {
    ObjectMonitor* mid = iter.next();
    if (!mid->is_being_async_deflated() && mid->object_peek() != NULL) {
      // Only process with closure if the object is set.

      // monitors_iterate() is only called at a safepoint or when the
      // target thread is suspended or when the target thread is
      // operating on itself. The current closures in use today are
      // only interested in an owned ObjectMonitor and ownership
      // cannot be dropped under the calling contexts so the
      // ObjectMonitor cannot be async deflated.
      closure->do_monitor(mid);
    }
  }
}

static bool monitors_used_above_threshold(MonitorList* list) {
  // Start with ceiling based on a per-thread estimate:
  size_t ceiling = ObjectSynchronizer::in_use_list_ceiling();
  if (ceiling < list->max()) {
    // The max used by the system has exceeded the ceiling so use that:
    ceiling = list->max();
  }
  if (ceiling == 0) {
    return false;
  }
  if (MonitorUsedDeflationThreshold > 0) {
    size_t monitors_used = list->count();
    size_t monitor_usage = (monitors_used * 100LL) / ceiling;
    return int(monitor_usage) > MonitorUsedDeflationThreshold;
  }
  return false;
}

size_t ObjectSynchronizer::in_use_list_ceiling() {
  // _in_use_list_ceiling is a jint so this cast could lose precision,
  // but in reality the ceiling should never get that high.
  return (size_t)_in_use_list_ceiling;
}

void ObjectSynchronizer::dec_in_use_list_ceiling() {
  Atomic::add(&_in_use_list_ceiling, (jint)-AvgMonitorsPerThreadEstimate);
#ifdef ASSERT
  size_t l_in_use_list_ceiling = in_use_list_ceiling();
#endif
  assert(l_in_use_list_ceiling > 0, "in_use_list_ceiling=" SIZE_FORMAT
         ": must be > 0", l_in_use_list_ceiling);
}

void ObjectSynchronizer::inc_in_use_list_ceiling() {
  Atomic::add(&_in_use_list_ceiling, (jint)AvgMonitorsPerThreadEstimate);
}

bool ObjectSynchronizer::is_async_deflation_needed() {
  if (is_async_deflation_requested()) {
    // Async deflation request.
    return true;
  }
  if (AsyncDeflationInterval > 0 &&
      time_since_last_async_deflation_ms() > AsyncDeflationInterval &&
      monitors_used_above_threshold(&_in_use_list)) {
    // It's been longer than our specified deflate interval and there
    // are too many monitors in use. We don't deflate more frequently
    // than AsyncDeflationInterval (unless is_async_deflation_requested)
    // in order to not swamp the MonitorDeflationThread.
    return true;
  }
  return false;
}

bool ObjectSynchronizer::request_deflate_idle_monitors() {
  Thread* self = Thread::current();
  bool ret_code = false;

  jlong last_time = last_async_deflation_time_ns();
  set_is_async_deflation_requested(true);
  {
    MonitorLocker ml(MonitorDeflation_lock, Mutex::_no_safepoint_check_flag);
    ml.notify_all();
  }
  const int N_CHECKS = 5;
  for (int i = 0; i < N_CHECKS; i++) {  // sleep for at most 5 seconds
    if (last_async_deflation_time_ns() > last_time) {
      log_info(monitorinflation)("Async Deflation happened after %d check(s).", i);
      ret_code = true;
      break;
    }
    if (self->is_Java_thread()) {
      // JavaThread has to honor the blocking protocol.
      ThreadBlockInVM tbivm(self->as_Java_thread());
      os::naked_short_sleep(999);  // sleep for almost 1 second
    } else {
      os::naked_short_sleep(999);  // sleep for almost 1 second
    }
  }
  if (!ret_code) {
    log_info(monitorinflation)("Async Deflation DID NOT happen after %d checks.", N_CHECKS);
  }

  return ret_code;
}

jlong ObjectSynchronizer::time_since_last_async_deflation_ms() {
  return (os::javaTimeNanos() - last_async_deflation_time_ns()) / (NANOUNITS / MILLIUNITS);
}

static void post_monitor_inflate_event(EventJavaMonitorInflate* event,
                                       const oop obj,
                                       ObjectSynchronizer::InflateCause cause) {
  assert(event != NULL, "invariant");
  assert(event->should_commit(), "invariant");
  event->set_monitorClass(obj->klass());
  event->set_address((uintptr_t)(void*)obj);
  event->set_cause((u1)cause);
  event->commit();
}

// Fast path code shared by multiple functions
void ObjectSynchronizer::inflate_helper(oop obj) {
  markWord mark = obj->mark();
  if (mark.has_monitor()) {
    ObjectMonitor* monitor = mark.monitor();
    markWord dmw = monitor->header();
    assert(dmw.is_neutral(), "sanity check: header=" INTPTR_FORMAT, dmw.value());
    return;
  }
  (void)inflate(Thread::current(), obj, inflate_cause_vm_internal);
}

ObjectMonitor* ObjectSynchronizer::inflate(Thread* self, oop object,
                                           const InflateCause cause) {
  if (EnableValhalla) {
    guarantee(!object->klass()->is_inline_klass(), "Attempt to inflate inline type");
  }

  EventJavaMonitorInflate event;

  for (;;) {
    const markWord mark = object->mark();
    assert(!mark.has_bias_pattern(), "invariant");

    // The mark can be in one of the following states:
    // *  Inflated     - just return
    // *  Stack-locked - coerce it to inflated
    // *  INFLATING    - busy wait for conversion to complete
    // *  Neutral      - aggressively inflate the object.
    // *  BIASED       - Illegal.  We should never see this

    // CASE: inflated
    if (mark.has_monitor()) {
      ObjectMonitor* inf = mark.monitor();
      markWord dmw = inf->header();
      assert(dmw.is_neutral(), "invariant: header=" INTPTR_FORMAT, dmw.value());
      return inf;
    }

    // CASE: inflation in progress - inflating over a stack-lock.
    // Some other thread is converting from stack-locked to inflated.
    // Only that thread can complete inflation -- other threads must wait.
    // The INFLATING value is transient.
    // Currently, we spin/yield/park and poll the markword, waiting for inflation to finish.
    // We could always eliminate polling by parking the thread on some auxiliary list.
    if (mark == markWord::INFLATING()) {
      read_stable_mark(object);
      continue;
    }

    // CASE: stack-locked
    // Could be stack-locked either by this thread or by some other thread.
    //
    // Note that we allocate the ObjectMonitor speculatively, _before_ attempting
    // to install INFLATING into the mark word.  We originally installed INFLATING,
    // allocated the ObjectMonitor, and then finally STed the address of the
    // ObjectMonitor into the mark.  This was correct, but artificially lengthened
    // the interval in which INFLATING appeared in the mark, thus increasing
    // the odds of inflation contention.

    LogStreamHandle(Trace, monitorinflation) lsh;

    if (mark.has_locker()) {
      ObjectMonitor* m = new ObjectMonitor(object);
      // Optimistically prepare the ObjectMonitor - anticipate successful CAS
      // We do this before the CAS in order to minimize the length of time
      // in which INFLATING appears in the mark.

      markWord cmp = object->cas_set_mark(markWord::INFLATING(), mark);
      if (cmp != mark) {
        delete m;
        continue;       // Interference -- just retry
      }

      // We've successfully installed INFLATING (0) into the mark-word.
      // This is the only case where 0 will appear in a mark-word.
      // Only the singular thread that successfully swings the mark-word
      // to 0 can perform (or more precisely, complete) inflation.
      //
      // Why do we CAS a 0 into the mark-word instead of just CASing the
      // mark-word from the stack-locked value directly to the new inflated state?
      // Consider what happens when a thread unlocks a stack-locked object.
      // It attempts to use CAS to swing the displaced header value from the
      // on-stack BasicLock back into the object header.  Recall also that the
      // header value (hash code, etc) can reside in (a) the object header, or
      // (b) a displaced header associated with the stack-lock, or (c) a displaced
      // header in an ObjectMonitor.  The inflate() routine must copy the header
      // value from the BasicLock on the owner's stack to the ObjectMonitor, all
      // the while preserving the hashCode stability invariants.  If the owner
      // decides to release the lock while the value is 0, the unlock will fail
      // and control will eventually pass from slow_exit() to inflate.  The owner
      // will then spin, waiting for the 0 value to disappear.   Put another way,
      // the 0 causes the owner to stall if the owner happens to try to
      // drop the lock (restoring the header from the BasicLock to the object)
      // while inflation is in-progress.  This protocol avoids races that might
      // would otherwise permit hashCode values to change or "flicker" for an object.
      // Critically, while object->mark is 0 mark.displaced_mark_helper() is stable.
      // 0 serves as a "BUSY" inflate-in-progress indicator.


      // fetch the displaced mark from the owner's stack.
      // The owner can't die or unwind past the lock while our INFLATING
      // object is in the mark.  Furthermore the owner can't complete
      // an unlock on the object, either.
      markWord dmw = mark.displaced_mark_helper();
      // Catch if the object's header is not neutral (not locked and
      // not marked is what we care about here).
      assert(dmw.is_neutral(), "invariant: header=" INTPTR_FORMAT, dmw.value());

      // Setup monitor fields to proper values -- prepare the monitor
      m->set_header(dmw);

      // Optimization: if the mark.locker stack address is associated
      // with this thread we could simply set m->_owner = self.
      // Note that a thread can inflate an object
      // that it has stack-locked -- as might happen in wait() -- directly
      // with CAS.  That is, we can avoid the xchg-NULL .... ST idiom.
      m->set_owner_from(NULL, mark.locker());
      // TODO-FIXME: assert BasicLock->dhw != 0.

      // Must preserve store ordering. The monitor state must
      // be stable at the time of publishing the monitor address.
      guarantee(object->mark() == markWord::INFLATING(), "invariant");
      // Release semantics so that above set_object() is seen first.
      object->release_set_mark(markWord::encode(m));

      // Once ObjectMonitor is configured and the object is associated
      // with the ObjectMonitor, it is safe to allow async deflation:
      _in_use_list.add(m);

      // Hopefully the performance counters are allocated on distinct cache lines
      // to avoid false sharing on MP systems ...
      OM_PERFDATA_OP(Inflations, inc());
      if (log_is_enabled(Trace, monitorinflation)) {
        ResourceMark rm(self);
        lsh.print_cr("inflate(has_locker): object=" INTPTR_FORMAT ", mark="
                     INTPTR_FORMAT ", type='%s'", p2i(object),
                     object->mark().value(), object->klass()->external_name());
      }
      if (event.should_commit()) {
        post_monitor_inflate_event(&event, object, cause);
      }
      return m;
    }

    // CASE: neutral
    // TODO-FIXME: for entry we currently inflate and then try to CAS _owner.
    // If we know we're inflating for entry it's better to inflate by swinging a
    // pre-locked ObjectMonitor pointer into the object header.   A successful
    // CAS inflates the object *and* confers ownership to the inflating thread.
    // In the current implementation we use a 2-step mechanism where we CAS()
    // to inflate and then CAS() again to try to swing _owner from NULL to self.
    // An inflateTry() method that we could call from enter() would be useful.

    // Catch if the object's header is not neutral (not locked and
    // not marked is what we care about here).
    assert(mark.is_neutral(), "invariant: header=" INTPTR_FORMAT, mark.value());
    ObjectMonitor* m = new ObjectMonitor(object);
    // prepare m for installation - set monitor to initial state
    m->set_header(mark);

    if (object->cas_set_mark(markWord::encode(m), mark) != mark) {
      delete m;
      m = NULL;
      continue;
      // interference - the markword changed - just retry.
      // The state-transitions are one-way, so there's no chance of
      // live-lock -- "Inflated" is an absorbing state.
    }

    // Once the ObjectMonitor is configured and object is associated
    // with the ObjectMonitor, it is safe to allow async deflation:
    _in_use_list.add(m);

    // Hopefully the performance counters are allocated on distinct
    // cache lines to avoid false sharing on MP systems ...
    OM_PERFDATA_OP(Inflations, inc());
    if (log_is_enabled(Trace, monitorinflation)) {
      ResourceMark rm(self);
      lsh.print_cr("inflate(neutral): object=" INTPTR_FORMAT ", mark="
                   INTPTR_FORMAT ", type='%s'", p2i(object),
                   object->mark().value(), object->klass()->external_name());
    }
    if (event.should_commit()) {
      post_monitor_inflate_event(&event, object, cause);
    }
    return m;
  }
}

void ObjectSynchronizer::chk_for_block_req(JavaThread* self, const char* op_name,
                                           const char* cnt_name, size_t cnt,
                                           LogStream* ls, elapsedTimer* timer_p) {
  if (!SafepointMechanism::should_process(self)) {
    return;
  }

  // A safepoint/handshake has started.
  if (ls != NULL) {
    timer_p->stop();
    ls->print_cr("pausing %s: %s=" SIZE_FORMAT ", in_use_list stats: ceiling="
                 SIZE_FORMAT ", count=" SIZE_FORMAT ", max=" SIZE_FORMAT,
                 op_name, cnt_name, cnt, in_use_list_ceiling(),
                 _in_use_list.count(), _in_use_list.max());
  }

  {
    // Honor block request.
    ThreadBlockInVM tbivm(self);
  }

  if (ls != NULL) {
    ls->print_cr("resuming %s: in_use_list stats: ceiling=" SIZE_FORMAT
                 ", count=" SIZE_FORMAT ", max=" SIZE_FORMAT, op_name,
                 in_use_list_ceiling(), _in_use_list.count(), _in_use_list.max());
    timer_p->start();
  }
}

// Walk the in-use list and deflate (at most MonitorDeflationMax) idle
// ObjectMonitors. Returns the number of deflated ObjectMonitors.
size_t ObjectSynchronizer::deflate_monitor_list(Thread *self, LogStream* ls,
                                                elapsedTimer* timer_p) {
  MonitorList::Iterator iter = _in_use_list.iterator();
  size_t deflated_count = 0;

  while (iter.has_next()) {
    if (deflated_count >= (size_t)MonitorDeflationMax) {
      break;
    }
    ObjectMonitor* mid = iter.next();
    if (mid->deflate_monitor()) {
      deflated_count++;
    }

    if (self->is_Java_thread()) {
      // A JavaThread must check for a safepoint/handshake and honor it.
      chk_for_block_req(self->as_Java_thread(), "deflation", "deflated_count",
                        deflated_count, ls, timer_p);
    }
  }

  return deflated_count;
}

class HandshakeForDeflation : public HandshakeClosure {
 public:
  HandshakeForDeflation() : HandshakeClosure("HandshakeForDeflation") {}

  void do_thread(Thread* thread) {
    log_trace(monitorinflation)("HandshakeForDeflation::do_thread: thread="
                                INTPTR_FORMAT, p2i(thread));
  }
};

// This function is called by the MonitorDeflationThread to deflate
// ObjectMonitors. It is also called via do_final_audit_and_print_stats()
// by the VMThread.
size_t ObjectSynchronizer::deflate_idle_monitors() {
  Thread* self = Thread::current();
  if (self->is_Java_thread()) {
    // The async deflation request has been processed.
    _last_async_deflation_time_ns = os::javaTimeNanos();
    set_is_async_deflation_requested(false);
  }

  LogStreamHandle(Debug, monitorinflation) lsh_debug;
  LogStreamHandle(Info, monitorinflation) lsh_info;
  LogStream* ls = NULL;
  if (log_is_enabled(Debug, monitorinflation)) {
    ls = &lsh_debug;
  } else if (log_is_enabled(Info, monitorinflation)) {
    ls = &lsh_info;
  }

  elapsedTimer timer;
  if (ls != NULL) {
    ls->print_cr("begin deflating: in_use_list stats: ceiling=" SIZE_FORMAT ", count=" SIZE_FORMAT ", max=" SIZE_FORMAT,
                 in_use_list_ceiling(), _in_use_list.count(), _in_use_list.max());
    timer.start();
  }

  // Deflate some idle ObjectMonitors.
  size_t deflated_count = deflate_monitor_list(self, ls, &timer);
  if (deflated_count > 0 || is_final_audit()) {
    // There are ObjectMonitors that have been deflated or this is the
    // final audit and all the remaining ObjectMonitors have been
    // deflated, BUT the MonitorDeflationThread blocked for the final
    // safepoint during unlinking.

    // Unlink deflated ObjectMonitors from the in-use list.
    ResourceMark rm;
    GrowableArray<ObjectMonitor*> delete_list((int)deflated_count);
    size_t unlinked_count = _in_use_list.unlink_deflated(self, ls, &timer,
                                                         &delete_list);
    if (self->is_Java_thread()) {
      if (ls != NULL) {
        timer.stop();
        ls->print_cr("before handshaking: unlinked_count=" SIZE_FORMAT
                     ", in_use_list stats: ceiling=" SIZE_FORMAT ", count="
                     SIZE_FORMAT ", max=" SIZE_FORMAT,
                     unlinked_count, in_use_list_ceiling(),
                     _in_use_list.count(), _in_use_list.max());
      }

      // A JavaThread needs to handshake in order to safely free the
      // ObjectMonitors that were deflated in this cycle.
      HandshakeForDeflation hfd_hc;
      Handshake::execute(&hfd_hc);

      if (ls != NULL) {
        ls->print_cr("after handshaking: in_use_list stats: ceiling="
                     SIZE_FORMAT ", count=" SIZE_FORMAT ", max=" SIZE_FORMAT,
                     in_use_list_ceiling(), _in_use_list.count(), _in_use_list.max());
        timer.start();
      }
    }

    // After the handshake, safely free the ObjectMonitors that were
    // deflated in this cycle.
    size_t deleted_count = 0;
    for (ObjectMonitor* monitor: delete_list) {
      delete monitor;
      deleted_count++;

      if (self->is_Java_thread()) {
        // A JavaThread must check for a safepoint/handshake and honor it.
        chk_for_block_req(self->as_Java_thread(), "deletion", "deleted_count",
                          deleted_count, ls, &timer);
      }
    }
  }

  if (ls != NULL) {
    timer.stop();
    if (deflated_count != 0 || log_is_enabled(Debug, monitorinflation)) {
      ls->print_cr("deflated " SIZE_FORMAT " monitors in %3.7f secs",
                   deflated_count, timer.seconds());
    }
    ls->print_cr("end deflating: in_use_list stats: ceiling=" SIZE_FORMAT ", count=" SIZE_FORMAT ", max=" SIZE_FORMAT,
                 in_use_list_ceiling(), _in_use_list.count(), _in_use_list.max());
  }

  OM_PERFDATA_OP(MonExtant, set_value(_in_use_list.count()));
  OM_PERFDATA_OP(Deflations, inc(deflated_count));

  GVars.stw_random = os::random();

  return deflated_count;
}

// Monitor cleanup on JavaThread::exit

// Iterate through monitor cache and attempt to release thread's monitors
// Gives up on a particular monitor if an exception occurs, but continues
// the overall iteration, swallowing the exception.
class ReleaseJavaMonitorsClosure: public MonitorClosure {
 private:
  TRAPS;

 public:
  ReleaseJavaMonitorsClosure(Thread* thread) : THREAD(thread) {}
  void do_monitor(ObjectMonitor* mid) {
    if (mid->owner() == THREAD) {
      (void)mid->complete_exit(CHECK);
    }
  }
};

// Release all inflated monitors owned by THREAD.  Lightweight monitors are
// ignored.  This is meant to be called during JNI thread detach which assumes
// all remaining monitors are heavyweight.  All exceptions are swallowed.
// Scanning the extant monitor list can be time consuming.
// A simple optimization is to add a per-thread flag that indicates a thread
// called jni_monitorenter() during its lifetime.
//
// Instead of NoSafepointVerifier it might be cheaper to
// use an idiom of the form:
//   auto int tmp = SafepointSynchronize::_safepoint_counter ;
//   <code that must not run at safepoint>
//   guarantee (((tmp ^ _safepoint_counter) | (tmp & 1)) == 0) ;
// Since the tests are extremely cheap we could leave them enabled
// for normal product builds.

void ObjectSynchronizer::release_monitors_owned_by_thread(TRAPS) {
  assert(THREAD == JavaThread::current(), "must be current Java thread");
  NoSafepointVerifier nsv;
  ReleaseJavaMonitorsClosure rjmc(THREAD);
  ObjectSynchronizer::monitors_iterate(&rjmc);
  THREAD->clear_pending_exception();
}

const char* ObjectSynchronizer::inflate_cause_name(const InflateCause cause) {
  switch (cause) {
    case inflate_cause_vm_internal:    return "VM Internal";
    case inflate_cause_monitor_enter:  return "Monitor Enter";
    case inflate_cause_wait:           return "Monitor Wait";
    case inflate_cause_notify:         return "Monitor Notify";
    case inflate_cause_hash_code:      return "Monitor Hash Code";
    case inflate_cause_jni_enter:      return "JNI Monitor Enter";
    case inflate_cause_jni_exit:       return "JNI Monitor Exit";
    default:
      ShouldNotReachHere();
  }
  return "Unknown";
}

//------------------------------------------------------------------------------
// Debugging code

u_char* ObjectSynchronizer::get_gvars_addr() {
  return (u_char*)&GVars;
}

u_char* ObjectSynchronizer::get_gvars_hc_sequence_addr() {
  return (u_char*)&GVars.hc_sequence;
}

size_t ObjectSynchronizer::get_gvars_size() {
  return sizeof(SharedGlobals);
}

u_char* ObjectSynchronizer::get_gvars_stw_random_addr() {
  return (u_char*)&GVars.stw_random;
}

// Do the final audit and print of ObjectMonitor stats; must be done
// by the VMThread at VM exit time.
void ObjectSynchronizer::do_final_audit_and_print_stats() {
  assert(Thread::current()->is_VM_thread(), "sanity check");

  if (is_final_audit()) {  // Only do the audit once.
    return;
  }
  set_is_final_audit();

  if (log_is_enabled(Info, monitorinflation)) {
    // Do a deflation in order to reduce the in-use monitor population
    // that is reported by ObjectSynchronizer::log_in_use_monitor_details()
    // which is called by ObjectSynchronizer::audit_and_print_stats().
    while (ObjectSynchronizer::deflate_idle_monitors() != 0) {
      ; // empty
    }
    // The other audit_and_print_stats() call is done at the Debug
    // level at a safepoint in ObjectSynchronizer::do_safepoint_work().
    ObjectSynchronizer::audit_and_print_stats(true /* on_exit */);
  }
}

// This function can be called at a safepoint or it can be called when
// we are trying to exit the VM. When we are trying to exit the VM, the
// list walker functions can run in parallel with the other list
// operations so spin-locking is used for safety.
//
// Calls to this function can be added in various places as a debugging
// aid; pass 'true' for the 'on_exit' parameter to have in-use monitor
// details logged at the Info level and 'false' for the 'on_exit'
// parameter to have in-use monitor details logged at the Trace level.
//
void ObjectSynchronizer::audit_and_print_stats(bool on_exit) {
  assert(on_exit || SafepointSynchronize::is_at_safepoint(), "invariant");

  LogStreamHandle(Debug, monitorinflation) lsh_debug;
  LogStreamHandle(Info, monitorinflation) lsh_info;
  LogStreamHandle(Trace, monitorinflation) lsh_trace;
  LogStream* ls = NULL;
  if (log_is_enabled(Trace, monitorinflation)) {
    ls = &lsh_trace;
  } else if (log_is_enabled(Debug, monitorinflation)) {
    ls = &lsh_debug;
  } else if (log_is_enabled(Info, monitorinflation)) {
    ls = &lsh_info;
  }
  assert(ls != NULL, "sanity check");

  int error_cnt = 0;

  ls->print_cr("Checking in_use_list:");
  chk_in_use_list(ls, &error_cnt);

  if (error_cnt == 0) {
    ls->print_cr("No errors found in in_use_list checks.");
  } else {
    log_error(monitorinflation)("found in_use_list errors: error_cnt=%d", error_cnt);
  }

  if ((on_exit && log_is_enabled(Info, monitorinflation)) ||
      (!on_exit && log_is_enabled(Trace, monitorinflation))) {
    // When exiting this log output is at the Info level. When called
    // at a safepoint, this log output is at the Trace level since
    // there can be a lot of it.
    log_in_use_monitor_details(ls);
  }

  ls->flush();

  guarantee(error_cnt == 0, "ERROR: found monitor list errors: error_cnt=%d", error_cnt);
}

// Check the in_use_list; log the results of the checks.
void ObjectSynchronizer::chk_in_use_list(outputStream* out, int *error_cnt_p) {
  size_t l_in_use_count = _in_use_list.count();
  size_t l_in_use_max = _in_use_list.max();
  out->print_cr("count=" SIZE_FORMAT ", max=" SIZE_FORMAT, l_in_use_count,
                l_in_use_max);

  size_t ck_in_use_count = 0;
  MonitorList::Iterator iter = _in_use_list.iterator();
  while (iter.has_next()) {
    ObjectMonitor* mid = iter.next();
    chk_in_use_entry(mid, out, error_cnt_p);
    ck_in_use_count++;
  }

  if (l_in_use_count == ck_in_use_count) {
    out->print_cr("in_use_count=" SIZE_FORMAT " equals ck_in_use_count="
                  SIZE_FORMAT, l_in_use_count, ck_in_use_count);
  } else {
    out->print_cr("WARNING: in_use_count=" SIZE_FORMAT " is not equal to "
                  "ck_in_use_count=" SIZE_FORMAT, l_in_use_count,
                  ck_in_use_count);
  }

  size_t ck_in_use_max = _in_use_list.max();
  if (l_in_use_max == ck_in_use_max) {
    out->print_cr("in_use_max=" SIZE_FORMAT " equals ck_in_use_max="
                  SIZE_FORMAT, l_in_use_max, ck_in_use_max);
  } else {
    out->print_cr("WARNING: in_use_max=" SIZE_FORMAT " is not equal to "
                  "ck_in_use_max=" SIZE_FORMAT, l_in_use_max, ck_in_use_max);
  }
}

// Check an in-use monitor entry; log any errors.
void ObjectSynchronizer::chk_in_use_entry(ObjectMonitor* n, outputStream* out,
                                          int* error_cnt_p) {
  if (n->owner_is_DEFLATER_MARKER()) {
    // This should not happen, but if it does, it is not fatal.
    out->print_cr("WARNING: monitor=" INTPTR_FORMAT ": in-use monitor is "
                  "deflated.", p2i(n));
    return;
  }
  if (n->header().value() == 0) {
    out->print_cr("ERROR: monitor=" INTPTR_FORMAT ": in-use monitor must "
                  "have non-NULL _header field.", p2i(n));
    *error_cnt_p = *error_cnt_p + 1;
  }
  const oop obj = n->object_peek();
  if (obj != NULL) {
    const markWord mark = obj->mark();
    if (!mark.has_monitor()) {
      out->print_cr("ERROR: monitor=" INTPTR_FORMAT ": in-use monitor's "
                    "object does not think it has a monitor: obj="
                    INTPTR_FORMAT ", mark=" INTPTR_FORMAT, p2i(n),
                    p2i(obj), mark.value());
      *error_cnt_p = *error_cnt_p + 1;
    }
    ObjectMonitor* const obj_mon = mark.monitor();
    if (n != obj_mon) {
      out->print_cr("ERROR: monitor=" INTPTR_FORMAT ": in-use monitor's "
                    "object does not refer to the same monitor: obj="
                    INTPTR_FORMAT ", mark=" INTPTR_FORMAT ", obj_mon="
                    INTPTR_FORMAT, p2i(n), p2i(obj), mark.value(), p2i(obj_mon));
      *error_cnt_p = *error_cnt_p + 1;
    }
  }
}

// Log details about ObjectMonitors on the in_use_list. The 'BHL'
// flags indicate why the entry is in-use, 'object' and 'object type'
// indicate the associated object and its type.
void ObjectSynchronizer::log_in_use_monitor_details(outputStream* out) {
  stringStream ss;
  if (_in_use_list.count() > 0) {
    out->print_cr("In-use monitor info:");
    out->print_cr("(B -> is_busy, H -> has hash code, L -> lock status)");
    out->print_cr("%18s  %s  %18s  %18s",
                  "monitor", "BHL", "object", "object type");
    out->print_cr("==================  ===  ==================  ==================");
    MonitorList::Iterator iter = _in_use_list.iterator();
    while (iter.has_next()) {
      ObjectMonitor* mid = iter.next();
      const oop obj = mid->object_peek();
      const markWord mark = mid->header();
      ResourceMark rm;
      out->print(INTPTR_FORMAT "  %d%d%d  " INTPTR_FORMAT "  %s", p2i(mid),
                 mid->is_busy() != 0, mark.hash() != 0, mid->owner() != NULL,
                 p2i(obj), obj == NULL ? "" : obj->klass()->external_name());
      if (mid->is_busy() != 0) {
        out->print(" (%s)", mid->is_busy_to_string(&ss));
        ss.reset();
      }
      out->cr();
    }
  }

  out->flush();
}<|MERGE_RESOLUTION|>--- conflicted
+++ resolved
@@ -250,43 +250,6 @@
 bool volatile ObjectSynchronizer::_is_final_audit = false;
 jlong ObjectSynchronizer::_last_async_deflation_time_ns = 0;
 
-<<<<<<< HEAD
-struct ObjectMonitorListGlobals {
-  char         _pad_prefix[OM_CACHE_LINE_SIZE];
-  // These are highly shared list related variables.
-  // To avoid false-sharing they need to be the sole occupants of a cache line.
-
-  // Global ObjectMonitor free list. Newly allocated and deflated
-  // ObjectMonitors are prepended here.
-  ObjectMonitor* _free_list;
-  DEFINE_PAD_MINUS_SIZE(1, OM_CACHE_LINE_SIZE, sizeof(ObjectMonitor*));
-
-  // Global ObjectMonitor in-use list. When a JavaThread is exiting,
-  // ObjectMonitors on its per-thread in-use list are prepended here.
-  ObjectMonitor* _in_use_list;
-  DEFINE_PAD_MINUS_SIZE(2, OM_CACHE_LINE_SIZE, sizeof(ObjectMonitor*));
-
-  // Global ObjectMonitor wait list. Deflated ObjectMonitors wait on
-  // this list until after a handshake or a safepoint for platforms
-  // that don't support handshakes. After the handshake or safepoint,
-  // the deflated ObjectMonitors are prepended to free_list.
-  ObjectMonitor* _wait_list;
-  DEFINE_PAD_MINUS_SIZE(3, OM_CACHE_LINE_SIZE, sizeof(ObjectMonitor*));
-
-  int _free_count;    // # on free_list
-  DEFINE_PAD_MINUS_SIZE(4, OM_CACHE_LINE_SIZE, sizeof(int));
-
-  int _in_use_count;  // # on in_use_list
-  DEFINE_PAD_MINUS_SIZE(5, OM_CACHE_LINE_SIZE, sizeof(int));
-
-  int _population;    // # Extant -- in circulation
-  DEFINE_PAD_MINUS_SIZE(6, OM_CACHE_LINE_SIZE, sizeof(int));
-
-  int _wait_count;    // # on wait_list
-  DEFINE_PAD_MINUS_SIZE(7, OM_CACHE_LINE_SIZE, sizeof(int));
-};
-static ObjectMonitorListGlobals om_list_globals;
-
 #define CHECK_THROW_NOSYNC_IMSE(obj)  \
   if (EnableValhalla && (obj)->mark().is_inline_type()) {  \
     ResourceMark rm(THREAD);                \
@@ -299,271 +262,6 @@
     THROW_MSG_0(vmSymbols::java_lang_IllegalMonitorStateException(), obj->klass()->external_name()); \
   }
 
-// =====================> Spin-lock functions
-
-// ObjectMonitors are not lockable outside of this file. We use spin-locks
-// implemented using a bit in the _next_om field instead of the heavier
-// weight locking mechanisms for faster list management.
-
-#define OM_LOCK_BIT 0x1
-
-// Return true if the ObjectMonitor is locked.
-// Otherwise returns false.
-static bool is_locked(ObjectMonitor* om) {
-  return ((intptr_t)om->next_om_acquire() & OM_LOCK_BIT) == OM_LOCK_BIT;
-}
-
-// Mark an ObjectMonitor* with OM_LOCK_BIT and return it.
-static ObjectMonitor* mark_om_ptr(ObjectMonitor* om) {
-  return (ObjectMonitor*)((intptr_t)om | OM_LOCK_BIT);
-}
-
-// Return the unmarked next field in an ObjectMonitor. Note: the next
-// field may or may not have been marked with OM_LOCK_BIT originally.
-static ObjectMonitor* unmarked_next(ObjectMonitor* om) {
-  return (ObjectMonitor*)((intptr_t)om->next_om() & ~OM_LOCK_BIT);
-}
-
-// Try to lock an ObjectMonitor. Returns true if locking was successful.
-// Otherwise returns false.
-static bool try_om_lock(ObjectMonitor* om) {
-  // Get current next field without any OM_LOCK_BIT value.
-  ObjectMonitor* next = unmarked_next(om);
-  if (om->try_set_next_om(next, mark_om_ptr(next)) != next) {
-    return false;  // Cannot lock the ObjectMonitor.
-  }
-  return true;
-}
-
-// Lock an ObjectMonitor.
-static void om_lock(ObjectMonitor* om) {
-  while (true) {
-    if (try_om_lock(om)) {
-      return;
-    }
-  }
-}
-
-// Unlock an ObjectMonitor.
-static void om_unlock(ObjectMonitor* om) {
-  ObjectMonitor* next = om->next_om();
-  guarantee(((intptr_t)next & OM_LOCK_BIT) == OM_LOCK_BIT, "next=" INTPTR_FORMAT
-            " must have OM_LOCK_BIT=%x set.", p2i(next), OM_LOCK_BIT);
-
-  next = (ObjectMonitor*)((intptr_t)next & ~OM_LOCK_BIT);  // Clear OM_LOCK_BIT.
-  om->release_set_next_om(next);
-}
-
-// Get the list head after locking it. Returns the list head or NULL
-// if the list is empty.
-static ObjectMonitor* get_list_head_locked(ObjectMonitor** list_p) {
-  while (true) {
-    // Acquire semantics not needed on this list load since we're
-    // checking for NULL here or following up with a cmpxchg() via
-    // try_om_lock() below and we retry on cmpxchg() failure.
-    ObjectMonitor* mid = Atomic::load(list_p);
-    if (mid == NULL) {
-      return NULL;  // The list is empty.
-    }
-    if (try_om_lock(mid)) {
-      // Acquire semantics not needed on this list load since memory is
-      // already consistent due to the cmpxchg() via try_om_lock() above.
-      if (Atomic::load(list_p) != mid) {
-        // The list head changed before we could lock it so we have to retry.
-        om_unlock(mid);
-        continue;
-      }
-      return mid;
-    }
-  }
-}
-
-#undef OM_LOCK_BIT
-
-
-// =====================> List Management functions
-
-// Prepend a list of ObjectMonitors to the specified *list_p. 'tail' is
-// the last ObjectMonitor in the list and there are 'count' on the list.
-// Also updates the specified *count_p.
-static void prepend_list_to_common(ObjectMonitor* list, ObjectMonitor* tail,
-                                   int count, ObjectMonitor** list_p,
-                                   int* count_p) {
-  while (true) {
-    // Acquire semantics not needed on this list load since we're
-    // following up with a cmpxchg() via try_om_lock() below and we
-    // retry on cmpxchg() failure.
-    ObjectMonitor* cur = Atomic::load(list_p);
-    // Prepend list to *list_p.
-    if (!try_om_lock(tail)) {
-      // Failed to lock tail due to a list walker so try it all again.
-      continue;
-    }
-    // Release semantics not needed on this "unlock" since memory is
-    // already consistent due to the cmpxchg() via try_om_lock() above.
-    tail->set_next_om(cur);  // tail now points to cur (and unlocks tail)
-    if (cur == NULL) {
-      // No potential race with takers or other prependers since
-      // *list_p is empty.
-      if (Atomic::cmpxchg(list_p, cur, list) == cur) {
-        // Successfully switched *list_p to the list value.
-        Atomic::add(count_p, count);
-        break;
-      }
-      // Implied else: try it all again
-    } else {
-      if (!try_om_lock(cur)) {
-        continue;  // failed to lock cur so try it all again
-      }
-      // We locked cur so try to switch *list_p to the list value.
-      if (Atomic::cmpxchg(list_p, cur, list) != cur) {
-        // The list head has changed so unlock cur and try again:
-        om_unlock(cur);
-        continue;
-      }
-      Atomic::add(count_p, count);
-      om_unlock(cur);
-      break;
-    }
-  }
-}
-
-// Prepend a newly allocated block of ObjectMonitors to g_block_list and
-// om_list_globals._free_list. Also updates om_list_globals._population
-// and om_list_globals._free_count.
-void ObjectSynchronizer::prepend_block_to_lists(PaddedObjectMonitor* new_blk) {
-  // First we handle g_block_list:
-  while (true) {
-    PaddedObjectMonitor* cur = Atomic::load(&g_block_list);
-    // Prepend new_blk to g_block_list. The first ObjectMonitor in
-    // a block is reserved for use as linkage to the next block.
-    new_blk[0].set_next_om(cur);
-    if (Atomic::cmpxchg(&g_block_list, cur, new_blk) == cur) {
-      // Successfully switched g_block_list to the new_blk value.
-      Atomic::add(&om_list_globals._population, _BLOCKSIZE - 1);
-      break;
-    }
-    // Implied else: try it all again
-  }
-
-  // Second we handle om_list_globals._free_list:
-  prepend_list_to_common(new_blk + 1, &new_blk[_BLOCKSIZE - 1], _BLOCKSIZE - 1,
-                         &om_list_globals._free_list, &om_list_globals._free_count);
-}
-
-// Prepend a list of ObjectMonitors to om_list_globals._free_list.
-// 'tail' is the last ObjectMonitor in the list and there are 'count'
-// on the list. Also updates om_list_globals._free_count.
-static void prepend_list_to_global_free_list(ObjectMonitor* list,
-                                             ObjectMonitor* tail, int count) {
-  prepend_list_to_common(list, tail, count, &om_list_globals._free_list,
-                         &om_list_globals._free_count);
-}
-
-// Prepend a list of ObjectMonitors to om_list_globals._wait_list.
-// 'tail' is the last ObjectMonitor in the list and there are 'count'
-// on the list. Also updates om_list_globals._wait_count.
-static void prepend_list_to_global_wait_list(ObjectMonitor* list,
-                                             ObjectMonitor* tail, int count) {
-  prepend_list_to_common(list, tail, count, &om_list_globals._wait_list,
-                         &om_list_globals._wait_count);
-}
-
-// Prepend a list of ObjectMonitors to om_list_globals._in_use_list.
-// 'tail' is the last ObjectMonitor in the list and there are 'count'
-// on the list. Also updates om_list_globals._in_use_list.
-static void prepend_list_to_global_in_use_list(ObjectMonitor* list,
-                                               ObjectMonitor* tail, int count) {
-  prepend_list_to_common(list, tail, count, &om_list_globals._in_use_list,
-                         &om_list_globals._in_use_count);
-}
-
-// Prepend an ObjectMonitor to the specified list. Also updates
-// the specified counter.
-static void prepend_to_common(ObjectMonitor* m, ObjectMonitor** list_p,
-                              int* count_p) {
-  while (true) {
-    om_lock(m);  // Lock m so we can safely update its next field.
-    ObjectMonitor* cur = NULL;
-    // Lock the list head to guard against races with a list walker
-    // or async deflater thread (which only races in om_in_use_list):
-    if ((cur = get_list_head_locked(list_p)) != NULL) {
-      // List head is now locked so we can safely switch it. Release
-      // semantics not needed on this "unlock" since memory is already
-      // consistent due to the cmpxchg() via get_list_head_locked() above.
-      m->set_next_om(cur);  // m now points to cur (and unlocks m)
-      OrderAccess::storestore();  // Make sure set_next_om() is seen first.
-      Atomic::store(list_p, m);  // Switch list head to unlocked m.
-      om_unlock(cur);
-      break;
-    }
-    // The list is empty so try to set the list head.
-    assert(cur == NULL, "cur must be NULL: cur=" INTPTR_FORMAT, p2i(cur));
-    // Release semantics not needed on this "unlock" since memory
-    // is already consistent.
-    m->set_next_om(cur);  // m now points to NULL (and unlocks m)
-    if (Atomic::cmpxchg(list_p, cur, m) == cur) {
-      // List head is now unlocked m.
-      break;
-    }
-    // Implied else: try it all again
-  }
-  Atomic::inc(count_p);
-}
-
-// Prepend an ObjectMonitor to a per-thread om_free_list.
-// Also updates the per-thread om_free_count.
-static void prepend_to_om_free_list(Thread* self, ObjectMonitor* m) {
-  prepend_to_common(m, &self->om_free_list, &self->om_free_count);
-}
-
-// Prepend an ObjectMonitor to a per-thread om_in_use_list.
-// Also updates the per-thread om_in_use_count.
-static void prepend_to_om_in_use_list(Thread* self, ObjectMonitor* m) {
-  prepend_to_common(m, &self->om_in_use_list, &self->om_in_use_count);
-}
-
-// Take an ObjectMonitor from the start of the specified list. Also
-// decrements the specified counter. Returns NULL if none are available.
-static ObjectMonitor* take_from_start_of_common(ObjectMonitor** list_p,
-                                                int* count_p) {
-  ObjectMonitor* take = NULL;
-  // Lock the list head to guard against races with a list walker
-  // or async deflater thread (which only races in om_list_globals._free_list):
-  if ((take = get_list_head_locked(list_p)) == NULL) {
-    return NULL;  // None are available.
-  }
-  ObjectMonitor* next = unmarked_next(take);
-  // Switch locked list head to next (which unlocks the list head, but
-  // leaves take locked). Release semantics not needed on this "unlock"
-  // since memory is already consistent due to the cmpxchg() via
-  // get_list_head_locked() above.
-  Atomic::store(list_p, next);
-  Atomic::dec(count_p);
-  // Unlock take, but leave the next value for any lagging list
-  // walkers. It will get cleaned up when take is prepended to
-  // the in-use list:
-  om_unlock(take);
-  return take;
-}
-
-// Take an ObjectMonitor from the start of the om_list_globals._free_list.
-// Also updates om_list_globals._free_count. Returns NULL if none are
-// available.
-static ObjectMonitor* take_from_start_of_global_free_list() {
-  return take_from_start_of_common(&om_list_globals._free_list,
-                                   &om_list_globals._free_count);
-}
-
-// Take an ObjectMonitor from the start of a per-thread free-list.
-// Also updates om_free_count. Returns NULL if none are available.
-static ObjectMonitor* take_from_start_of_om_free_list(Thread* self) {
-  return take_from_start_of_common(&self->om_free_list, &self->om_free_count);
-}
-
-
-=======
->>>>>>> bfa060f0
 // =====================> Quick functions
 
 // The quick_* forms are special fast-path variants used to improve
