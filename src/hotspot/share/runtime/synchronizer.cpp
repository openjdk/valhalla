/*
 * Copyright (c) 1998, 2019, Oracle and/or its affiliates. All rights reserved.
 * DO NOT ALTER OR REMOVE COPYRIGHT NOTICES OR THIS FILE HEADER.
 *
 * This code is free software; you can redistribute it and/or modify it
 * under the terms of the GNU General Public License version 2 only, as
 * published by the Free Software Foundation.
 *
 * This code is distributed in the hope that it will be useful, but WITHOUT
 * ANY WARRANTY; without even the implied warranty of MERCHANTABILITY or
 * FITNESS FOR A PARTICULAR PURPOSE.  See the GNU General Public License
 * version 2 for more details (a copy is included in the LICENSE file that
 * accompanied this code).
 *
 * You should have received a copy of the GNU General Public License version
 * 2 along with this work; if not, write to the Free Software Foundation,
 * Inc., 51 Franklin St, Fifth Floor, Boston, MA 02110-1301 USA.
 *
 * Please contact Oracle, 500 Oracle Parkway, Redwood Shores, CA 94065 USA
 * or visit www.oracle.com if you need additional information or have any
 * questions.
 *
 */

#include "precompiled.hpp"
#include "classfile/vmSymbols.hpp"
#include "logging/log.hpp"
#include "logging/logStream.hpp"
#include "jfr/jfrEvents.hpp"
#include "memory/allocation.inline.hpp"
#include "memory/metaspaceShared.hpp"
#include "memory/padded.hpp"
#include "memory/resourceArea.hpp"
#include "memory/universe.hpp"
#include "oops/markWord.hpp"
#include "oops/oop.inline.hpp"
#include "runtime/atomic.hpp"
#include "runtime/biasedLocking.hpp"
#include "runtime/handles.inline.hpp"
#include "runtime/interfaceSupport.inline.hpp"
#include "runtime/mutexLocker.hpp"
#include "runtime/objectMonitor.hpp"
#include "runtime/objectMonitor.inline.hpp"
#include "runtime/osThread.hpp"
#include "runtime/safepointVerifiers.hpp"
#include "runtime/sharedRuntime.hpp"
#include "runtime/stubRoutines.hpp"
#include "runtime/synchronizer.hpp"
#include "runtime/thread.inline.hpp"
#include "runtime/timer.hpp"
#include "runtime/vframe.hpp"
#include "runtime/vmThread.hpp"
#include "utilities/align.hpp"
#include "utilities/dtrace.hpp"
#include "utilities/events.hpp"
#include "utilities/preserveException.hpp"

// The "core" versions of monitor enter and exit reside in this file.
// The interpreter and compilers contain specialized transliterated
// variants of the enter-exit fast-path operations.  See i486.ad fast_lock(),
// for instance.  If you make changes here, make sure to modify the
// interpreter, and both C1 and C2 fast-path inline locking code emission.
//
// -----------------------------------------------------------------------------

#ifdef DTRACE_ENABLED

// Only bother with this argument setup if dtrace is available
// TODO-FIXME: probes should not fire when caller is _blocked.  assert() accordingly.

#define DTRACE_MONITOR_PROBE_COMMON(obj, thread)                           \
  char* bytes = NULL;                                                      \
  int len = 0;                                                             \
  jlong jtid = SharedRuntime::get_java_tid(thread);                        \
  Symbol* klassname = ((oop)(obj))->klass()->name();                       \
  if (klassname != NULL) {                                                 \
    bytes = (char*)klassname->bytes();                                     \
    len = klassname->utf8_length();                                        \
  }

#define DTRACE_MONITOR_WAIT_PROBE(monitor, obj, thread, millis)            \
  {                                                                        \
    if (DTraceMonitorProbes) {                                             \
      DTRACE_MONITOR_PROBE_COMMON(obj, thread);                            \
      HOTSPOT_MONITOR_WAIT(jtid,                                           \
                           (uintptr_t)(monitor), bytes, len, (millis));    \
    }                                                                      \
  }

#define HOTSPOT_MONITOR_PROBE_notify HOTSPOT_MONITOR_NOTIFY
#define HOTSPOT_MONITOR_PROBE_notifyAll HOTSPOT_MONITOR_NOTIFYALL
#define HOTSPOT_MONITOR_PROBE_waited HOTSPOT_MONITOR_WAITED

#define DTRACE_MONITOR_PROBE(probe, monitor, obj, thread)                  \
  {                                                                        \
    if (DTraceMonitorProbes) {                                             \
      DTRACE_MONITOR_PROBE_COMMON(obj, thread);                            \
      HOTSPOT_MONITOR_PROBE_##probe(jtid, /* probe = waited */             \
                                    (uintptr_t)(monitor), bytes, len);     \
    }                                                                      \
  }

#else //  ndef DTRACE_ENABLED

#define DTRACE_MONITOR_WAIT_PROBE(obj, thread, millis, mon)    {;}
#define DTRACE_MONITOR_PROBE(probe, obj, thread, mon)          {;}

#endif // ndef DTRACE_ENABLED

// This exists only as a workaround of dtrace bug 6254741
int dtrace_waited_probe(ObjectMonitor* monitor, Handle obj, Thread* thr) {
  DTRACE_MONITOR_PROBE(waited, monitor, obj(), thr);
  return 0;
}

#define NINFLATIONLOCKS 256
static volatile intptr_t gInflationLocks[NINFLATIONLOCKS];

// global list of blocks of monitors
PaddedObjectMonitor* volatile ObjectSynchronizer::g_block_list = NULL;
// Global ObjectMonitor free list. Newly allocated and deflated
// ObjectMonitors are prepended here.
ObjectMonitor* volatile ObjectSynchronizer::g_free_list = NULL;
// Global ObjectMonitor in-use list. When a JavaThread is exiting,
// ObjectMonitors on its per-thread in-use list are prepended here.
ObjectMonitor* volatile ObjectSynchronizer::g_om_in_use_list = NULL;
int ObjectSynchronizer::g_om_in_use_count = 0;  // # on g_om_in_use_list

static volatile intptr_t gListLock = 0;   // protects global monitor lists
static volatile int g_om_free_count = 0;  // # on g_free_list
static volatile int g_om_population = 0;  // # Extant -- in circulation

#define CHECK_THROW_NOSYNC_IMSE(obj)  \
  if ((obj)->mark()->is_always_locked()) {  \
    ResourceMark rm(THREAD);                \
    THROW_MSG(vmSymbols::java_lang_IllegalMonitorStateException(), obj->klass()->external_name()); \
  }

#define CHECK_THROW_NOSYNC_IMSE_0(obj)  \
    if ((obj)->mark()->is_always_locked()) {  \
    ResourceMark rm(THREAD);                  \
    THROW_MSG_0(vmSymbols::java_lang_IllegalMonitorStateException(), obj->klass()->external_name()); \
  }


#define CHAINMARKER (cast_to_oop<intptr_t>(-1))


// =====================> Quick functions

// The quick_* forms are special fast-path variants used to improve
// performance.  In the simplest case, a "quick_*" implementation could
// simply return false, in which case the caller will perform the necessary
// state transitions and call the slow-path form.
// The fast-path is designed to handle frequently arising cases in an efficient
// manner and is just a degenerate "optimistic" variant of the slow-path.
// returns true  -- to indicate the call was satisfied.
// returns false -- to indicate the call needs the services of the slow-path.
// A no-loitering ordinance is in effect for code in the quick_* family
// operators: safepoints or indefinite blocking (blocking that might span a
// safepoint) are forbidden. Generally the thread_state() is _in_Java upon
// entry.
//
// Consider: An interesting optimization is to have the JIT recognize the
// following common idiom:
//   synchronized (someobj) { .... ; notify(); }
// That is, we find a notify() or notifyAll() call that immediately precedes
// the monitorexit operation.  In that case the JIT could fuse the operations
// into a single notifyAndExit() runtime primitive.

bool ObjectSynchronizer::quick_notify(oopDesc* obj, Thread* self, bool all) {
  assert(!SafepointSynchronize::is_at_safepoint(), "invariant");
  assert(self->is_Java_thread(), "invariant");
  assert(((JavaThread *) self)->thread_state() == _thread_in_Java, "invariant");
  NoSafepointVerifier nsv;
  if (obj == NULL) return false;  // slow-path for invalid obj
<<<<<<< HEAD
  assert(!EnableValhalla || !obj->klass()->is_value(), "monitor op on value type");
  const markOop mark = obj->mark();
=======
  const markWord mark = obj->mark();
>>>>>>> ea0fbbca

  if (mark.has_locker() && self->is_lock_owned((address)mark.locker())) {
    // Degenerate notify
    // stack-locked by caller so by definition the implied waitset is empty.
    return true;
  }

  if (mark.has_monitor()) {
    ObjectMonitor* const mon = mark.monitor();
    assert(oopDesc::equals((oop) mon->object(), obj), "invariant");
    if (mon->owner() != self) return false;  // slow-path for IMS exception

    if (mon->first_waiter() != NULL) {
      // We have one or more waiters. Since this is an inflated monitor
      // that we own, we can transfer one or more threads from the waitset
      // to the entrylist here and now, avoiding the slow-path.
      if (all) {
        DTRACE_MONITOR_PROBE(notifyAll, mon, obj, self);
      } else {
        DTRACE_MONITOR_PROBE(notify, mon, obj, self);
      }
      int free_count = 0;
      do {
        mon->INotify(self);
        ++free_count;
      } while (mon->first_waiter() != NULL && all);
      OM_PERFDATA_OP(Notifications, inc(free_count));
    }
    return true;
  }

  // biased locking and any other IMS exception states take the slow-path
  return false;
}


// The LockNode emitted directly at the synchronization site would have
// been too big if it were to have included support for the cases of inflated
// recursive enter and exit, so they go here instead.
// Note that we can't safely call AsyncPrintJavaStack() from within
// quick_enter() as our thread state remains _in_Java.

bool ObjectSynchronizer::quick_enter(oop obj, Thread* self,
                                     BasicLock * lock) {
  assert(!SafepointSynchronize::is_at_safepoint(), "invariant");
  assert(self->is_Java_thread(), "invariant");
  assert(((JavaThread *) self)->thread_state() == _thread_in_Java, "invariant");
  NoSafepointVerifier nsv;
  if (obj == NULL) return false;       // Need to throw NPE
<<<<<<< HEAD
  assert(!EnableValhalla || !obj->klass()->is_value(), "monitor op on value type");
  const markOop mark = obj->mark();
=======
  const markWord mark = obj->mark();
>>>>>>> ea0fbbca

  if (mark.has_monitor()) {
    ObjectMonitor* const m = mark.monitor();
    assert(oopDesc::equals((oop) m->object(), obj), "invariant");
    Thread* const owner = (Thread *) m->_owner;

    // Lock contention and Transactional Lock Elision (TLE) diagnostics
    // and observability
    // Case: light contention possibly amenable to TLE
    // Case: TLE inimical operations such as nested/recursive synchronization

    if (owner == self) {
      m->_recursions++;
      return true;
    }

    // This Java Monitor is inflated so obj's header will never be
    // displaced to this thread's BasicLock. Make the displaced header
    // non-NULL so this BasicLock is not seen as recursive nor as
    // being locked. We do this unconditionally so that this thread's
    // BasicLock cannot be mis-interpreted by any stack walkers. For
    // performance reasons, stack walkers generally first check for
    // Biased Locking in the object's header, the second check is for
    // stack-locking in the object's header, the third check is for
    // recursive stack-locking in the displaced header in the BasicLock,
    // and last are the inflated Java Monitor (ObjectMonitor) checks.
    lock->set_displaced_header(markWord::unused_mark());

    if (owner == NULL && Atomic::replace_if_null(self, &(m->_owner))) {
      assert(m->_recursions == 0, "invariant");
      return true;
    }
  }

  // Note that we could inflate in quick_enter.
  // This is likely a useful optimization
  // Critically, in quick_enter() we must not:
  // -- perform bias revocation, or
  // -- block indefinitely, or
  // -- reach a safepoint

  return false;        // revert to slow-path
}

// -----------------------------------------------------------------------------
<<<<<<< HEAD
//  Fast Monitor Enter/Exit
// This the fast monitor enter. The interpreter and compiler use
// some assembly copies of this code. Make sure update those code
// if the following function is changed. The implementation is
// extremely sensitive to race condition. Be careful.

void ObjectSynchronizer::fast_enter(Handle obj, BasicLock* lock,
                                    bool attempt_rebias, TRAPS) {
  CHECK_THROW_NOSYNC_IMSE(obj);
=======
// Monitor Enter/Exit
// The interpreter and compiler assembly code tries to lock using the fast path
// of this algorithm. Make sure to update that code if the following function is
// changed. The implementation is extremely sensitive to race condition. Be careful.

void ObjectSynchronizer::enter(Handle obj, BasicLock* lock, TRAPS) {
>>>>>>> ea0fbbca
  if (UseBiasedLocking) {
    if (!SafepointSynchronize::is_at_safepoint()) {
      BiasedLocking::revoke(obj, THREAD);
    } else {
      BiasedLocking::revoke_at_safepoint(obj);
    }
  }

  markWord mark = obj->mark();
  assert(!mark.has_bias_pattern(), "should not see bias pattern here");

  if (mark.is_neutral()) {
    // Anticipate successful CAS -- the ST of the displaced mark must
    // be visible <= the ST performed by the CAS.
    lock->set_displaced_header(mark);
    if (mark == obj()->cas_set_mark(markWord::from_pointer(lock), mark)) {
      return;
    }
    // Fall through to inflate() ...
  } else if (mark.has_locker() &&
             THREAD->is_lock_owned((address)mark.locker())) {
    assert(lock != mark.locker(), "must not re-lock the same lock");
    assert(lock != (BasicLock*)obj->mark().value(), "don't relock with same BasicLock");
    lock->set_displaced_header(markWord::from_pointer(NULL));
    return;
  }

  // The object header will never be displaced to this lock,
  // so it does not matter what the value is, except that it
  // must be non-zero to avoid looking like a re-entrant lock,
  // and must not look locked either.
  lock->set_displaced_header(markWord::unused_mark());
  inflate(THREAD, obj(), inflate_cause_monitor_enter)->enter(THREAD);
}

<<<<<<< HEAD
void ObjectSynchronizer::fast_exit(oop object, BasicLock* lock, TRAPS) {
  markOop mark = object->mark();
  if (EnableValhalla && mark->is_always_locked()) {
    return;
  }
  assert(!EnableValhalla || !object->klass()->is_value(), "monitor op on value type");
=======
void ObjectSynchronizer::exit(oop object, BasicLock* lock, TRAPS) {
  markWord mark = object->mark();
>>>>>>> ea0fbbca
  // We cannot check for Biased Locking if we are racing an inflation.
  assert(mark == markWord::INFLATING() ||
         !mark.has_bias_pattern(), "should not see bias pattern here");

  markWord dhw = lock->displaced_header();
  if (dhw.value() == 0) {
    // If the displaced header is NULL, then this exit matches up with
    // a recursive enter. No real work to do here except for diagnostics.
#ifndef PRODUCT
    if (mark != markWord::INFLATING()) {
      // Only do diagnostics if we are not racing an inflation. Simply
      // exiting a recursive enter of a Java Monitor that is being
      // inflated is safe; see the has_monitor() comment below.
      assert(!mark.is_neutral(), "invariant");
      assert(!mark.has_locker() ||
             THREAD->is_lock_owned((address)mark.locker()), "invariant");
      if (mark.has_monitor()) {
        // The BasicLock's displaced_header is marked as a recursive
        // enter and we have an inflated Java Monitor (ObjectMonitor).
        // This is a special case where the Java Monitor was inflated
        // after this thread entered the stack-lock recursively. When a
        // Java Monitor is inflated, we cannot safely walk the Java
        // Monitor owner's stack and update the BasicLocks because a
        // Java Monitor can be asynchronously inflated by a thread that
        // does not own the Java Monitor.
        ObjectMonitor* m = mark.monitor();
        assert(((oop)(m->object()))->mark() == mark, "invariant");
        assert(m->is_entered(THREAD), "invariant");
      }
    }
#endif
    return;
  }

  if (mark == markWord::from_pointer(lock)) {
    // If the object is stack-locked by the current thread, try to
    // swing the displaced header from the BasicLock back to the mark.
    assert(dhw.is_neutral(), "invariant");
    if (object->cas_set_mark(dhw, mark) == mark) {
      return;
    }
  }

  // We have to take the slow-path of possible inflation and then exit.
  inflate(THREAD, object, inflate_cause_vm_internal)->exit(true, THREAD);
}

// -----------------------------------------------------------------------------
<<<<<<< HEAD
// Interpreter/Compiler Slow Case
// This routine is used to handle interpreter/compiler slow case
// We don't need to use fast path here, because it must have been
// failed in the interpreter/compiler code.
void ObjectSynchronizer::slow_enter(Handle obj, BasicLock* lock, TRAPS) {
  CHECK_THROW_NOSYNC_IMSE(obj);
  markOop mark = obj->mark();
  assert(!mark->has_bias_pattern(), "should not see bias pattern here");

  if (mark->is_neutral()) {
    // Anticipate successful CAS -- the ST of the displaced mark must
    // be visible <= the ST performed by the CAS.
    lock->set_displaced_header(mark);
    if (mark == obj()->cas_set_mark((markOop) lock, mark)) {
      return;
    }
    // Fall through to inflate() ...
  } else if (mark->has_locker() &&
             THREAD->is_lock_owned((address)mark->locker())) {
    assert(lock != mark->locker(), "must not re-lock the same lock");
    assert(lock != (BasicLock*)obj->mark(), "don't relock with same BasicLock");
    lock->set_displaced_header(NULL);
    return;
  }

  // The object header will never be displaced to this lock,
  // so it does not matter what the value is, except that it
  // must be non-zero to avoid looking like a re-entrant lock,
  // and must not look locked either.
  lock->set_displaced_header(markOopDesc::unused_mark());
  inflate(THREAD, obj(), inflate_cause_monitor_enter)->enter(THREAD);
}

// This routine is used to handle interpreter/compiler slow case
// We don't need to use fast path here, because it must have
// failed in the interpreter/compiler code. Simply use the heavy
// weight monitor should be ok, unless someone find otherwise.
void ObjectSynchronizer::slow_exit(oop object, BasicLock* lock, TRAPS) {
  fast_exit(object, lock, THREAD);
}

// -----------------------------------------------------------------------------
=======
>>>>>>> ea0fbbca
// Class Loader  support to workaround deadlocks on the class loader lock objects
// Also used by GC
// complete_exit()/reenter() are used to wait on a nested lock
// i.e. to give up an outer lock completely and then re-enter
// Used when holding nested locks - lock acquisition order: lock1 then lock2
//  1) complete_exit lock1 - saving recursion count
//  2) wait on lock2
//  3) when notified on lock2, unlock lock2
//  4) reenter lock1 with original recursion count
//  5) lock lock2
// NOTE: must use heavy weight monitor to handle complete_exit/reenter()
intptr_t ObjectSynchronizer::complete_exit(Handle obj, TRAPS) {
  assert(!EnableValhalla || !obj->klass()->is_value(), "monitor op on value type");
  if (UseBiasedLocking) {
    BiasedLocking::revoke(obj, THREAD);
    assert(!obj->mark().has_bias_pattern(), "biases should be revoked by now");
  }

  ObjectMonitor* monitor = inflate(THREAD, obj(), inflate_cause_vm_internal);

  return monitor->complete_exit(THREAD);
}

// NOTE: must use heavy weight monitor to handle complete_exit/reenter()
void ObjectSynchronizer::reenter(Handle obj, intptr_t recursion, TRAPS) {
  assert(!EnableValhalla || !obj->klass()->is_value(), "monitor op on value type");
  if (UseBiasedLocking) {
    BiasedLocking::revoke(obj, THREAD);
    assert(!obj->mark().has_bias_pattern(), "biases should be revoked by now");
  }

  ObjectMonitor* monitor = inflate(THREAD, obj(), inflate_cause_vm_internal);

  monitor->reenter(recursion, THREAD);
}
// -----------------------------------------------------------------------------
// JNI locks on java objects
// NOTE: must use heavy weight monitor to handle jni monitor enter
void ObjectSynchronizer::jni_enter(Handle obj, TRAPS) {
  // the current locking is from JNI instead of Java code
  CHECK_THROW_NOSYNC_IMSE(obj);
  if (UseBiasedLocking) {
    BiasedLocking::revoke(obj, THREAD);
    assert(!obj->mark().has_bias_pattern(), "biases should be revoked by now");
  }
  THREAD->set_current_pending_monitor_is_from_java(false);
  inflate(THREAD, obj(), inflate_cause_jni_enter)->enter(THREAD);
  THREAD->set_current_pending_monitor_is_from_java(true);
}

// NOTE: must use heavy weight monitor to handle jni monitor exit
void ObjectSynchronizer::jni_exit(oop obj, Thread* THREAD) {
  CHECK_THROW_NOSYNC_IMSE(obj);
  if (UseBiasedLocking) {
    Handle h_obj(THREAD, obj);
    BiasedLocking::revoke(h_obj, THREAD);
    obj = h_obj();
  }
  assert(!obj->mark().has_bias_pattern(), "biases should be revoked by now");

  ObjectMonitor* monitor = inflate(THREAD, obj, inflate_cause_jni_exit);
  // If this thread has locked the object, exit the monitor. We
  // intentionally do not use CHECK here because we must exit the
  // monitor even if an exception is pending.
  if (monitor->check_owner(THREAD)) {
    monitor->exit(true, THREAD);
  }
}

// -----------------------------------------------------------------------------
// Internal VM locks on java objects
// standard constructor, allows locking failures
ObjectLocker::ObjectLocker(Handle obj, Thread* thread, bool do_lock) {
  _dolock = do_lock;
  _thread = thread;
  _thread->check_for_valid_safepoint_state(false);
  _obj = obj;

  if (_dolock) {
    ObjectSynchronizer::enter(_obj, &_lock, _thread);
  }
}

ObjectLocker::~ObjectLocker() {
  if (_dolock) {
    ObjectSynchronizer::exit(_obj(), &_lock, _thread);
  }
}


// -----------------------------------------------------------------------------
//  Wait/Notify/NotifyAll
// NOTE: must use heavy weight monitor to handle wait()
int ObjectSynchronizer::wait(Handle obj, jlong millis, TRAPS) {
  CHECK_THROW_NOSYNC_IMSE_0(obj);
  if (UseBiasedLocking) {
    BiasedLocking::revoke(obj, THREAD);
    assert(!obj->mark().has_bias_pattern(), "biases should be revoked by now");
  }
  if (millis < 0) {
    THROW_MSG_0(vmSymbols::java_lang_IllegalArgumentException(), "timeout value is negative");
  }
  ObjectMonitor* monitor = inflate(THREAD, obj(), inflate_cause_wait);

  DTRACE_MONITOR_WAIT_PROBE(monitor, obj(), THREAD, millis);
  monitor->wait(millis, true, THREAD);

  // This dummy call is in place to get around dtrace bug 6254741.  Once
  // that's fixed we can uncomment the following line, remove the call
  // and change this function back into a "void" func.
  // DTRACE_MONITOR_PROBE(waited, monitor, obj(), THREAD);
  return dtrace_waited_probe(monitor, obj, THREAD);
}

<<<<<<< HEAD
void ObjectSynchronizer::waitUninterruptibly(Handle obj, jlong millis, TRAPS) {
  CHECK_THROW_NOSYNC_IMSE(obj);
=======
void ObjectSynchronizer::wait_uninterruptibly(Handle obj, jlong millis, TRAPS) {
>>>>>>> ea0fbbca
  if (UseBiasedLocking) {
    BiasedLocking::revoke(obj, THREAD);
    assert(!obj->mark().has_bias_pattern(), "biases should be revoked by now");
  }
  if (millis < 0) {
    THROW_MSG(vmSymbols::java_lang_IllegalArgumentException(), "timeout value is negative");
  }
  inflate(THREAD, obj(), inflate_cause_wait)->wait(millis, false, THREAD);
}

void ObjectSynchronizer::notify(Handle obj, TRAPS) {
  CHECK_THROW_NOSYNC_IMSE(obj);
  if (UseBiasedLocking) {
    BiasedLocking::revoke(obj, THREAD);
    assert(!obj->mark().has_bias_pattern(), "biases should be revoked by now");
  }

  markWord mark = obj->mark();
  if (mark.has_locker() && THREAD->is_lock_owned((address)mark.locker())) {
    return;
  }
  inflate(THREAD, obj(), inflate_cause_notify)->notify(THREAD);
}

// NOTE: see comment of notify()
void ObjectSynchronizer::notifyall(Handle obj, TRAPS) {
  CHECK_THROW_NOSYNC_IMSE(obj);
  if (UseBiasedLocking) {
    BiasedLocking::revoke(obj, THREAD);
    assert(!obj->mark().has_bias_pattern(), "biases should be revoked by now");
  }

  markWord mark = obj->mark();
  if (mark.has_locker() && THREAD->is_lock_owned((address)mark.locker())) {
    return;
  }
  inflate(THREAD, obj(), inflate_cause_notify)->notifyAll(THREAD);
}

// -----------------------------------------------------------------------------
// Hash Code handling
//
// Performance concern:
// OrderAccess::storestore() calls release() which at one time stored 0
// into the global volatile OrderAccess::dummy variable. This store was
// unnecessary for correctness. Many threads storing into a common location
// causes considerable cache migration or "sloshing" on large SMP systems.
// As such, I avoided using OrderAccess::storestore(). In some cases
// OrderAccess::fence() -- which incurs local latency on the executing
// processor -- is a better choice as it scales on SMP systems.
//
// See http://blogs.oracle.com/dave/entry/biased_locking_in_hotspot for
// a discussion of coherency costs. Note that all our current reference
// platforms provide strong ST-ST order, so the issue is moot on IA32,
// x64, and SPARC.
//
// As a general policy we use "volatile" to control compiler-based reordering
// and explicit fences (barriers) to control for architectural reordering
// performed by the CPU(s) or platform.

struct SharedGlobals {
  char         _pad_prefix[DEFAULT_CACHE_LINE_SIZE];
  // These are highly shared mostly-read variables.
  // To avoid false-sharing they need to be the sole occupants of a cache line.
  volatile int stw_random;
  volatile int stw_cycle;
  DEFINE_PAD_MINUS_SIZE(1, DEFAULT_CACHE_LINE_SIZE, sizeof(volatile int) * 2);
  // Hot RW variable -- Sequester to avoid false-sharing
  volatile int hc_sequence;
  DEFINE_PAD_MINUS_SIZE(2, DEFAULT_CACHE_LINE_SIZE, sizeof(volatile int));
};

static SharedGlobals GVars;
static int MonitorScavengeThreshold = 1000000;
static volatile int ForceMonitorScavenge = 0; // Scavenge required and pending

static markWord read_stable_mark(oop obj) {
  markWord mark = obj->mark();
  if (!mark.is_being_inflated()) {
    return mark;       // normal fast-path return
  }

  int its = 0;
  for (;;) {
    markWord mark = obj->mark();
    if (!mark.is_being_inflated()) {
      return mark;    // normal fast-path return
    }

    // The object is being inflated by some other thread.
    // The caller of read_stable_mark() must wait for inflation to complete.
    // Avoid live-lock
    // TODO: consider calling SafepointSynchronize::do_call_back() while
    // spinning to see if there's a safepoint pending.  If so, immediately
    // yielding or blocking would be appropriate.  Avoid spinning while
    // there is a safepoint pending.
    // TODO: add inflation contention performance counters.
    // TODO: restrict the aggregate number of spinners.

    ++its;
    if (its > 10000 || !os::is_MP()) {
      if (its & 1) {
        os::naked_yield();
      } else {
        // Note that the following code attenuates the livelock problem but is not
        // a complete remedy.  A more complete solution would require that the inflating
        // thread hold the associated inflation lock.  The following code simply restricts
        // the number of spinners to at most one.  We'll have N-2 threads blocked
        // on the inflationlock, 1 thread holding the inflation lock and using
        // a yield/park strategy, and 1 thread in the midst of inflation.
        // A more refined approach would be to change the encoding of INFLATING
        // to allow encapsulation of a native thread pointer.  Threads waiting for
        // inflation to complete would use CAS to push themselves onto a singly linked
        // list rooted at the markword.  Once enqueued, they'd loop, checking a per-thread flag
        // and calling park().  When inflation was complete the thread that accomplished inflation
        // would detach the list and set the markword to inflated with a single CAS and
        // then for each thread on the list, set the flag and unpark() the thread.
        // This is conceptually similar to muxAcquire-muxRelease, except that muxRelease
        // wakes at most one thread whereas we need to wake the entire list.
        int ix = (cast_from_oop<intptr_t>(obj) >> 5) & (NINFLATIONLOCKS-1);
        int YieldThenBlock = 0;
        assert(ix >= 0 && ix < NINFLATIONLOCKS, "invariant");
        assert((NINFLATIONLOCKS & (NINFLATIONLOCKS-1)) == 0, "invariant");
        Thread::muxAcquire(gInflationLocks + ix, "gInflationLock");
        while (obj->mark() == markWord::INFLATING()) {
          // Beware: NakedYield() is advisory and has almost no effect on some platforms
          // so we periodically call self->_ParkEvent->park(1).
          // We use a mixed spin/yield/block mechanism.
          if ((YieldThenBlock++) >= 16) {
            Thread::current()->_ParkEvent->park(1);
          } else {
            os::naked_yield();
          }
        }
        Thread::muxRelease(gInflationLocks + ix);
      }
    } else {
      SpinPause();       // SMP-polite spinning
    }
  }
}

// hashCode() generation :
//
// Possibilities:
// * MD5Digest of {obj,stw_random}
// * CRC32 of {obj,stw_random} or any linear-feedback shift register function.
// * A DES- or AES-style SBox[] mechanism
// * One of the Phi-based schemes, such as:
//   2654435761 = 2^32 * Phi (golden ratio)
//   HashCodeValue = ((uintptr_t(obj) >> 3) * 2654435761) ^ GVars.stw_random ;
// * A variation of Marsaglia's shift-xor RNG scheme.
// * (obj ^ stw_random) is appealing, but can result
//   in undesirable regularity in the hashCode values of adjacent objects
//   (objects allocated back-to-back, in particular).  This could potentially
//   result in hashtable collisions and reduced hashtable efficiency.
//   There are simple ways to "diffuse" the middle address bits over the
//   generated hashCode values:

static inline intptr_t get_next_hash(Thread* self, oop obj) {
  intptr_t value = 0;
  if (hashCode == 0) {
    // This form uses global Park-Miller RNG.
    // On MP system we'll have lots of RW access to a global, so the
    // mechanism induces lots of coherency traffic.
    value = os::random();
  } else if (hashCode == 1) {
    // This variation has the property of being stable (idempotent)
    // between STW operations.  This can be useful in some of the 1-0
    // synchronization schemes.
    intptr_t addr_bits = cast_from_oop<intptr_t>(obj) >> 3;
    value = addr_bits ^ (addr_bits >> 5) ^ GVars.stw_random;
  } else if (hashCode == 2) {
    value = 1;            // for sensitivity testing
  } else if (hashCode == 3) {
    value = ++GVars.hc_sequence;
  } else if (hashCode == 4) {
    value = cast_from_oop<intptr_t>(obj);
  } else {
    // Marsaglia's xor-shift scheme with thread-specific state
    // This is probably the best overall implementation -- we'll
    // likely make this the default in future releases.
    unsigned t = self->_hashStateX;
    t ^= (t << 11);
    self->_hashStateX = self->_hashStateY;
    self->_hashStateY = self->_hashStateZ;
    self->_hashStateZ = self->_hashStateW;
    unsigned v = self->_hashStateW;
    v = (v ^ (v >> 19)) ^ (t ^ (t >> 8));
    self->_hashStateW = v;
    value = v;
  }

  value &= markWord::hash_mask;
  if (value == 0) value = 0xBAD;
  assert(value != markWord::no_hash, "invariant");
  return value;
}

<<<<<<< HEAD
intptr_t ObjectSynchronizer::FastHashCode(Thread * Self, oop obj) {
  if (EnableValhalla && obj->klass()->is_value()) {
    // Expected tooling to override hashCode for value type, just don't crash
    if (log_is_enabled(Debug, monitorinflation)) {
      ResourceMark rm;
      log_debug(monitorinflation)("FastHashCode for value type: %s", obj->klass()->external_name());
    }
    return obj->klass()->java_mirror()->identity_hash();
  }
=======
intptr_t ObjectSynchronizer::FastHashCode(Thread* self, oop obj) {
>>>>>>> ea0fbbca
  if (UseBiasedLocking) {
    // NOTE: many places throughout the JVM do not expect a safepoint
    // to be taken here, in particular most operations on perm gen
    // objects. However, we only ever bias Java instances and all of
    // the call sites of identity_hash that might revoke biases have
    // been checked to make sure they can handle a safepoint. The
    // added check of the bias pattern is to avoid useless calls to
    // thread-local storage.
    if (obj->mark().has_bias_pattern()) {
      // Handle for oop obj in case of STW safepoint
      Handle hobj(self, obj);
      // Relaxing assertion for bug 6320749.
      assert(Universe::verify_in_progress() ||
             !SafepointSynchronize::is_at_safepoint(),
             "biases should not be seen by VM thread here");
      BiasedLocking::revoke(hobj, JavaThread::current());
      obj = hobj();
      assert(!obj->mark().has_bias_pattern(), "biases should be revoked by now");
    }
  }

  // hashCode() is a heap mutator ...
  // Relaxing assertion for bug 6320749.
  assert(Universe::verify_in_progress() || DumpSharedSpaces ||
         !SafepointSynchronize::is_at_safepoint(), "invariant");
  assert(Universe::verify_in_progress() || DumpSharedSpaces ||
         self->is_Java_thread() , "invariant");
  assert(Universe::verify_in_progress() || DumpSharedSpaces ||
         ((JavaThread *)self)->thread_state() != _thread_blocked, "invariant");

  ObjectMonitor* monitor = NULL;
  markWord temp, test;
  intptr_t hash;
  markWord mark = read_stable_mark(obj);

  // object should remain ineligible for biased locking
  assert(!mark.has_bias_pattern(), "invariant");

  if (mark.is_neutral()) {
    hash = mark.hash();               // this is a normal header
    if (hash != 0) {                  // if it has hash, just return it
      return hash;
    }
    hash = get_next_hash(self, obj);  // allocate a new hash code
    temp = mark.copy_set_hash(hash);  // merge the hash code into header
    // use (machine word version) atomic operation to install the hash
    test = obj->cas_set_mark(temp, mark);
    if (test == mark) {
      return hash;
    }
    // If atomic operation failed, we must inflate the header
    // into heavy weight monitor. We could add more code here
    // for fast path, but it does not worth the complexity.
  } else if (mark.has_monitor()) {
    monitor = mark.monitor();
    temp = monitor->header();
    assert(temp.is_neutral(), "invariant: header=" INTPTR_FORMAT, temp.value());
    hash = temp.hash();
    if (hash != 0) {
      return hash;
    }
    // Skip to the following code to reduce code size
  } else if (self->is_lock_owned((address)mark.locker())) {
    temp = mark.displaced_mark_helper(); // this is a lightweight monitor owned
    assert(temp.is_neutral(), "invariant: header=" INTPTR_FORMAT, temp.value());
    hash = temp.hash();                  // by current thread, check if the displaced
    if (hash != 0) {                     // header contains hash code
      return hash;
    }
    // WARNING:
    // The displaced header in the BasicLock on a thread's stack
    // is strictly immutable. It CANNOT be changed in ANY cases.
    // So we have to inflate the stack lock into an ObjectMonitor
    // even if the current thread owns the lock. The BasicLock on
    // a thread's stack can be asynchronously read by other threads
    // during an inflate() call so any change to that stack memory
    // may not propagate to other threads correctly.
  }

  // Inflate the monitor to set hash code
  monitor = inflate(self, obj, inflate_cause_hash_code);
  // Load displaced header and check it has hash code
  mark = monitor->header();
  assert(mark.is_neutral(), "invariant: header=" INTPTR_FORMAT, mark.value());
  hash = mark.hash();
  if (hash == 0) {
    hash = get_next_hash(self, obj);
    temp = mark.copy_set_hash(hash); // merge hash code into header
    assert(temp.is_neutral(), "invariant: header=" INTPTR_FORMAT, temp.value());
    uintptr_t v = Atomic::cmpxchg(temp.value(), (volatile uintptr_t*)monitor->header_addr(), mark.value());
    test = markWord(v);
    if (test != mark) {
      // The only non-deflation update to the ObjectMonitor's
      // header/dmw field is to merge in the hash code. If someone
      // adds a new usage of the header/dmw field, please update
      // this code.
      hash = test.hash();
      assert(test.is_neutral(), "invariant: header=" INTPTR_FORMAT, test.value());
      assert(hash != 0, "Trivial unexpected object/monitor header usage.");
    }
  }
  // We finally get the hash
  return hash;
}


bool ObjectSynchronizer::current_thread_holds_lock(JavaThread* thread,
                                                   Handle h_obj) {
  if (EnableValhalla && h_obj->mark()->is_always_locked()) {
    return false;
  }
  if (UseBiasedLocking) {
    BiasedLocking::revoke(h_obj, thread);
    assert(!h_obj->mark().has_bias_pattern(), "biases should be revoked by now");
  }

  assert(thread == JavaThread::current(), "Can only be called on current thread");
  oop obj = h_obj();

  markWord mark = read_stable_mark(obj);

  // Uncontended case, header points to stack
  if (mark.has_locker()) {
    return thread->is_lock_owned((address)mark.locker());
  }
  // Contended case, header points to ObjectMonitor (tagged pointer)
  if (mark.has_monitor()) {
    ObjectMonitor* monitor = mark.monitor();
    return monitor->is_entered(thread) != 0;
  }
  // Unlocked case, header in place
  assert(mark.is_neutral(), "sanity check");
  return false;
}

// Be aware of this method could revoke bias of the lock object.
// This method queries the ownership of the lock handle specified by 'h_obj'.
// If the current thread owns the lock, it returns owner_self. If no
// thread owns the lock, it returns owner_none. Otherwise, it will return
// owner_other.
ObjectSynchronizer::LockOwnership ObjectSynchronizer::query_lock_ownership
(JavaThread *self, Handle h_obj) {
  // The caller must beware this method can revoke bias, and
  // revocation can result in a safepoint.
  assert(!SafepointSynchronize::is_at_safepoint(), "invariant");
  assert(self->thread_state() != _thread_blocked, "invariant");

  // Possible mark states: neutral, biased, stack-locked, inflated

  if (UseBiasedLocking && h_obj()->mark().has_bias_pattern()) {
    // CASE: biased
    BiasedLocking::revoke(h_obj, self);
    assert(!h_obj->mark().has_bias_pattern(),
           "biases should be revoked by now");
  }

  assert(self == JavaThread::current(), "Can only be called on current thread");
  oop obj = h_obj();
  markWord mark = read_stable_mark(obj);

  // CASE: stack-locked.  Mark points to a BasicLock on the owner's stack.
  if (mark.has_locker()) {
    return self->is_lock_owned((address)mark.locker()) ?
      owner_self : owner_other;
  }

  // CASE: inflated. Mark (tagged pointer) points to an ObjectMonitor.
  // The Object:ObjectMonitor relationship is stable as long as we're
  // not at a safepoint.
  if (mark.has_monitor()) {
    void* owner = mark.monitor()->_owner;
    if (owner == NULL) return owner_none;
    return (owner == self ||
            self->is_lock_owned((address)owner)) ? owner_self : owner_other;
  }

  // CASE: neutral
  assert(mark.is_neutral(), "sanity check");
  return owner_none;           // it's unlocked
}

// FIXME: jvmti should call this
JavaThread* ObjectSynchronizer::get_lock_owner(ThreadsList * t_list, Handle h_obj) {
  if (UseBiasedLocking) {
    if (SafepointSynchronize::is_at_safepoint()) {
      BiasedLocking::revoke_at_safepoint(h_obj);
    } else {
      BiasedLocking::revoke(h_obj, JavaThread::current());
    }
    assert(!h_obj->mark().has_bias_pattern(), "biases should be revoked by now");
  }

  oop obj = h_obj();
  address owner = NULL;

  markWord mark = read_stable_mark(obj);

  // Uncontended case, header points to stack
  if (mark.has_locker()) {
    owner = (address) mark.locker();
  }

  // Contended case, header points to ObjectMonitor (tagged pointer)
  else if (mark.has_monitor()) {
    ObjectMonitor* monitor = mark.monitor();
    assert(monitor != NULL, "monitor should be non-null");
    owner = (address) monitor->owner();
  }

  if (owner != NULL) {
    // owning_thread_from_monitor_owner() may also return NULL here
    return Threads::owning_thread_from_monitor_owner(t_list, owner);
  }

  // Unlocked case, header in place
  // Cannot have assertion since this object may have been
  // locked by another thread when reaching here.
  // assert(mark.is_neutral(), "sanity check");

  return NULL;
}

// Visitors ...

void ObjectSynchronizer::monitors_iterate(MonitorClosure* closure) {
  PaddedObjectMonitor* block = OrderAccess::load_acquire(&g_block_list);
  while (block != NULL) {
    assert(block->object() == CHAINMARKER, "must be a block header");
    for (int i = _BLOCKSIZE - 1; i > 0; i--) {
      ObjectMonitor* mid = (ObjectMonitor *)(block + i);
      oop object = (oop)mid->object();
      if (object != NULL) {
        // Only process with closure if the object is set.
        closure->do_monitor(mid);
      }
    }
    block = (PaddedObjectMonitor*)block->_next_om;
  }
}

static bool monitors_used_above_threshold() {
  if (g_om_population == 0) {
    return false;
  }
  int monitors_used = g_om_population - g_om_free_count;
  int monitor_usage = (monitors_used * 100LL) / g_om_population;
  return monitor_usage > MonitorUsedDeflationThreshold;
}

bool ObjectSynchronizer::is_cleanup_needed() {
  if (MonitorUsedDeflationThreshold > 0) {
    return monitors_used_above_threshold();
  }
  return false;
}

void ObjectSynchronizer::oops_do(OopClosure* f) {
  // We only scan the global used list here (for moribund threads), and
  // the thread-local monitors in Thread::oops_do().
  global_used_oops_do(f);
}

void ObjectSynchronizer::global_used_oops_do(OopClosure* f) {
  assert(SafepointSynchronize::is_at_safepoint(), "must be at safepoint");
  list_oops_do(g_om_in_use_list, f);
}

void ObjectSynchronizer::thread_local_used_oops_do(Thread* thread, OopClosure* f) {
  assert(SafepointSynchronize::is_at_safepoint(), "must be at safepoint");
  list_oops_do(thread->om_in_use_list, f);
}

void ObjectSynchronizer::list_oops_do(ObjectMonitor* list, OopClosure* f) {
  assert(SafepointSynchronize::is_at_safepoint(), "must be at safepoint");
  ObjectMonitor* mid;
  for (mid = list; mid != NULL; mid = mid->_next_om) {
    if (mid->object() != NULL) {
      f->do_oop((oop*)mid->object_addr());
    }
  }
}


// -----------------------------------------------------------------------------
// ObjectMonitor Lifecycle
// -----------------------
// Inflation unlinks monitors from the global g_free_list and
// associates them with objects.  Deflation -- which occurs at
// STW-time -- disassociates idle monitors from objects.  Such
// scavenged monitors are returned to the g_free_list.
//
// The global list is protected by gListLock.  All the critical sections
// are short and operate in constant-time.
//
// ObjectMonitors reside in type-stable memory (TSM) and are immortal.
//
// Lifecycle:
// --   unassigned and on the global free list
// --   unassigned and on a thread's private om_free_list
// --   assigned to an object.  The object is inflated and the mark refers
//      to the objectmonitor.


// Constraining monitor pool growth via MonitorBound ...
//
// If MonitorBound is not set (<= 0), MonitorBound checks are disabled.
//
// The monitor pool is grow-only.  We scavenge at STW safepoint-time, but the
// the rate of scavenging is driven primarily by GC.  As such,  we can find
// an inordinate number of monitors in circulation.
// To avoid that scenario we can artificially induce a STW safepoint
// if the pool appears to be growing past some reasonable bound.
// Generally we favor time in space-time tradeoffs, but as there's no
// natural back-pressure on the # of extant monitors we need to impose some
// type of limit.  Beware that if MonitorBound is set to too low a value
// we could just loop. In addition, if MonitorBound is set to a low value
// we'll incur more safepoints, which are harmful to performance.
// See also: GuaranteedSafepointInterval
//
// The current implementation uses asynchronous VM operations.
//
// If MonitorBound is set, the boundry applies to
//     (g_om_population - g_om_free_count)
// i.e., if there are not enough ObjectMonitors on the global free list,
// then a safepoint deflation is induced. Picking a good MonitorBound value
// is non-trivial.

static void InduceScavenge(Thread* self, const char * Whence) {
  // Induce STW safepoint to trim monitors
  // Ultimately, this results in a call to deflate_idle_monitors() in the near future.
  // More precisely, trigger an asynchronous STW safepoint as the number
  // of active monitors passes the specified threshold.
  // TODO: assert thread state is reasonable

  if (ForceMonitorScavenge == 0 && Atomic::xchg (1, &ForceMonitorScavenge) == 0) {
    // Induce a 'null' safepoint to scavenge monitors
    // Must VM_Operation instance be heap allocated as the op will be enqueue and posted
    // to the VMthread and have a lifespan longer than that of this activation record.
    // The VMThread will delete the op when completed.
    VMThread::execute(new VM_ScavengeMonitors());
  }
}

ObjectMonitor* ObjectSynchronizer::om_alloc(Thread* self) {
  // A large MAXPRIVATE value reduces both list lock contention
  // and list coherency traffic, but also tends to increase the
  // number of ObjectMonitors in circulation as well as the STW
  // scavenge costs.  As usual, we lean toward time in space-time
  // tradeoffs.
  const int MAXPRIVATE = 1024;
  stringStream ss;
  for (;;) {
    ObjectMonitor* m;

    // 1: try to allocate from the thread's local om_free_list.
    // Threads will attempt to allocate first from their local list, then
    // from the global list, and only after those attempts fail will the thread
    // attempt to instantiate new monitors.   Thread-local free lists take
    // heat off the gListLock and improve allocation latency, as well as reducing
    // coherency traffic on the shared global list.
    m = self->om_free_list;
    if (m != NULL) {
      self->om_free_list = m->_next_om;
      self->om_free_count--;
      guarantee(m->object() == NULL, "invariant");
      m->_next_om = self->om_in_use_list;
      self->om_in_use_list = m;
      self->om_in_use_count++;
      return m;
    }

    // 2: try to allocate from the global g_free_list
    // CONSIDER: use muxTry() instead of muxAcquire().
    // If the muxTry() fails then drop immediately into case 3.
    // If we're using thread-local free lists then try
    // to reprovision the caller's free list.
    if (g_free_list != NULL) {
      // Reprovision the thread's om_free_list.
      // Use bulk transfers to reduce the allocation rate and heat
      // on various locks.
      Thread::muxAcquire(&gListLock, "om_alloc(1)");
      for (int i = self->om_free_provision; --i >= 0 && g_free_list != NULL;) {
        g_om_free_count--;
        ObjectMonitor* take = g_free_list;
        g_free_list = take->_next_om;
        guarantee(take->object() == NULL, "invariant");
        take->Recycle();
        om_release(self, take, false);
      }
      Thread::muxRelease(&gListLock);
      self->om_free_provision += 1 + (self->om_free_provision/2);
      if (self->om_free_provision > MAXPRIVATE) self->om_free_provision = MAXPRIVATE;

      const int mx = MonitorBound;
      if (mx > 0 && (g_om_population-g_om_free_count) > mx) {
        // Not enough ObjectMonitors on the global free list.
        // We can't safely induce a STW safepoint from om_alloc() as our thread
        // state may not be appropriate for such activities and callers may hold
        // naked oops, so instead we defer the action.
        InduceScavenge(self, "om_alloc");
      }
      continue;
    }

    // 3: allocate a block of new ObjectMonitors
    // Both the local and global free lists are empty -- resort to malloc().
    // In the current implementation ObjectMonitors are TSM - immortal.
    // Ideally, we'd write "new ObjectMonitor[_BLOCKSIZE], but we want
    // each ObjectMonitor to start at the beginning of a cache line,
    // so we use align_up().
    // A better solution would be to use C++ placement-new.
    // BEWARE: As it stands currently, we don't run the ctors!
    assert(_BLOCKSIZE > 1, "invariant");
    size_t neededsize = sizeof(PaddedObjectMonitor) * _BLOCKSIZE;
    PaddedObjectMonitor* temp;
    size_t aligned_size = neededsize + (DEFAULT_CACHE_LINE_SIZE - 1);
    void* real_malloc_addr = (void*)NEW_C_HEAP_ARRAY(char, aligned_size,
                                                     mtInternal);
    temp = (PaddedObjectMonitor*)align_up(real_malloc_addr, DEFAULT_CACHE_LINE_SIZE);

    // NOTE: (almost) no way to recover if allocation failed.
    // We might be able to induce a STW safepoint and scavenge enough
    // ObjectMonitors to permit progress.
    if (temp == NULL) {
      vm_exit_out_of_memory(neededsize, OOM_MALLOC_ERROR,
                            "Allocate ObjectMonitors");
    }
    (void)memset((void *) temp, 0, neededsize);

    // Format the block.
    // initialize the linked list, each monitor points to its next
    // forming the single linked free list, the very first monitor
    // will points to next block, which forms the block list.
    // The trick of using the 1st element in the block as g_block_list
    // linkage should be reconsidered.  A better implementation would
    // look like: class Block { Block * next; int N; ObjectMonitor Body [N] ; }

    for (int i = 1; i < _BLOCKSIZE; i++) {
      temp[i]._next_om = (ObjectMonitor *)&temp[i+1];
    }

    // terminate the last monitor as the end of list
    temp[_BLOCKSIZE - 1]._next_om = NULL;

    // Element [0] is reserved for global list linkage
    temp[0].set_object(CHAINMARKER);

    // Consider carving out this thread's current request from the
    // block in hand.  This avoids some lock traffic and redundant
    // list activity.

    // Acquire the gListLock to manipulate g_block_list and g_free_list.
    // An Oyama-Taura-Yonezawa scheme might be more efficient.
    Thread::muxAcquire(&gListLock, "om_alloc(2)");
    g_om_population += _BLOCKSIZE-1;
    g_om_free_count += _BLOCKSIZE-1;

    // Add the new block to the list of extant blocks (g_block_list).
    // The very first ObjectMonitor in a block is reserved and dedicated.
    // It serves as blocklist "next" linkage.
    temp[0]._next_om = g_block_list;
    // There are lock-free uses of g_block_list so make sure that
    // the previous stores happen before we update g_block_list.
    OrderAccess::release_store(&g_block_list, temp);

    // Add the new string of ObjectMonitors to the global free list
    temp[_BLOCKSIZE - 1]._next_om = g_free_list;
    g_free_list = temp + 1;
    Thread::muxRelease(&gListLock);
  }
}

// Place "m" on the caller's private per-thread om_free_list.
// In practice there's no need to clamp or limit the number of
// monitors on a thread's om_free_list as the only non-allocation time
// we'll call om_release() is to return a monitor to the free list after
// a CAS attempt failed. This doesn't allow unbounded #s of monitors to
// accumulate on a thread's free list.
//
// Key constraint: all ObjectMonitors on a thread's free list and the global
// free list must have their object field set to null. This prevents the
// scavenger -- deflate_monitor_list() -- from reclaiming them while we
// are trying to release them.

void ObjectSynchronizer::om_release(Thread* self, ObjectMonitor* m,
                                    bool from_per_thread_alloc) {
  guarantee(m->header().value() == 0, "invariant");
  guarantee(m->object() == NULL, "invariant");
  stringStream ss;
  guarantee((m->is_busy() | m->_recursions) == 0, "freeing in-use monitor: "
            "%s, recursions=" INTPTR_FORMAT, m->is_busy_to_string(&ss),
            m->_recursions);
  // _next_om is used for both per-thread in-use and free lists so
  // we have to remove 'm' from the in-use list first (as needed).
  if (from_per_thread_alloc) {
    // Need to remove 'm' from om_in_use_list.
    ObjectMonitor* cur_mid_in_use = NULL;
    bool extracted = false;
    for (ObjectMonitor* mid = self->om_in_use_list; mid != NULL; cur_mid_in_use = mid, mid = mid->_next_om) {
      if (m == mid) {
        // extract from per-thread in-use list
        if (mid == self->om_in_use_list) {
          self->om_in_use_list = mid->_next_om;
        } else if (cur_mid_in_use != NULL) {
          cur_mid_in_use->_next_om = mid->_next_om; // maintain the current thread in-use list
        }
        extracted = true;
        self->om_in_use_count--;
        break;
      }
    }
    assert(extracted, "Should have extracted from in-use list");
  }

  m->_next_om = self->om_free_list;
  self->om_free_list = m;
  self->om_free_count++;
}

// Return ObjectMonitors on a moribund thread's free and in-use
// lists to the appropriate global lists. The ObjectMonitors on the
// per-thread in-use list may still be in use by other threads.
//
// We currently call om_flush() from Threads::remove() before the
// thread has been excised from the thread list and is no longer a
// mutator. This means that om_flush() cannot run concurrently with
// a safepoint and interleave with deflate_idle_monitors(). In
// particular, this ensures that the thread's in-use monitors are
// scanned by a GC safepoint, either via Thread::oops_do() (before
// om_flush() is called) or via ObjectSynchronizer::oops_do() (after
// om_flush() is called).

void ObjectSynchronizer::om_flush(Thread* self) {
  ObjectMonitor* free_list = self->om_free_list;
  ObjectMonitor* free_tail = NULL;
  int free_count = 0;
  if (free_list != NULL) {
    ObjectMonitor* s;
    // The thread is going away. Set 'free_tail' to the last per-thread free
    // monitor which will be linked to g_free_list below under the gListLock.
    stringStream ss;
    for (s = free_list; s != NULL; s = s->_next_om) {
      free_count++;
      free_tail = s;
      guarantee(s->object() == NULL, "invariant");
      guarantee(!s->is_busy(), "must be !is_busy: %s", s->is_busy_to_string(&ss));
    }
    guarantee(free_tail != NULL, "invariant");
    assert(self->om_free_count == free_count, "free-count off");
    self->om_free_list = NULL;
    self->om_free_count = 0;
  }

  ObjectMonitor* in_use_list = self->om_in_use_list;
  ObjectMonitor* in_use_tail = NULL;
  int in_use_count = 0;
  if (in_use_list != NULL) {
    // The thread is going away, however the ObjectMonitors on the
    // om_in_use_list may still be in-use by other threads. Link
    // them to in_use_tail, which will be linked into the global
    // in-use list g_om_in_use_list below, under the gListLock.
    ObjectMonitor *cur_om;
    for (cur_om = in_use_list; cur_om != NULL; cur_om = cur_om->_next_om) {
      in_use_tail = cur_om;
      in_use_count++;
    }
    guarantee(in_use_tail != NULL, "invariant");
    assert(self->om_in_use_count == in_use_count, "in-use count off");
    self->om_in_use_list = NULL;
    self->om_in_use_count = 0;
  }

  Thread::muxAcquire(&gListLock, "om_flush");
  if (free_tail != NULL) {
    free_tail->_next_om = g_free_list;
    g_free_list = free_list;
    g_om_free_count += free_count;
  }

  if (in_use_tail != NULL) {
    in_use_tail->_next_om = g_om_in_use_list;
    g_om_in_use_list = in_use_list;
    g_om_in_use_count += in_use_count;
  }

  Thread::muxRelease(&gListLock);

  LogStreamHandle(Debug, monitorinflation) lsh_debug;
  LogStreamHandle(Info, monitorinflation) lsh_info;
  LogStream* ls = NULL;
  if (log_is_enabled(Debug, monitorinflation)) {
    ls = &lsh_debug;
  } else if ((free_count != 0 || in_use_count != 0) &&
             log_is_enabled(Info, monitorinflation)) {
    ls = &lsh_info;
  }
  if (ls != NULL) {
    ls->print_cr("om_flush: jt=" INTPTR_FORMAT ", free_count=%d"
                 ", in_use_count=%d" ", om_free_provision=%d",
                 p2i(self), free_count, in_use_count, self->om_free_provision);
  }
}

static void post_monitor_inflate_event(EventJavaMonitorInflate* event,
                                       const oop obj,
                                       ObjectSynchronizer::InflateCause cause) {
  assert(event != NULL, "invariant");
  assert(event->should_commit(), "invariant");
  event->set_monitorClass(obj->klass());
  event->set_address((uintptr_t)(void*)obj);
  event->set_cause((u1)cause);
  event->commit();
}

// Fast path code shared by multiple functions
void ObjectSynchronizer::inflate_helper(oop obj) {
  markWord mark = obj->mark();
  if (mark.has_monitor()) {
    assert(ObjectSynchronizer::verify_objmon_isinpool(mark.monitor()), "monitor is invalid");
    assert(mark.monitor()->header().is_neutral(), "monitor must record a good object header");
    return;
  }
  inflate(Thread::current(), obj, inflate_cause_vm_internal);
}

ObjectMonitor* ObjectSynchronizer::inflate(Thread* self,
                                           oop object,
                                           const InflateCause cause) {
  // Inflate mutates the heap ...
  // Relaxing assertion for bug 6320749.
  assert(Universe::verify_in_progress() ||
         !SafepointSynchronize::is_at_safepoint(), "invariant");

  if (EnableValhalla) {
    guarantee(!object->klass()->is_value(), "Attempt to inflate value type");
  }

  EventJavaMonitorInflate event;

  for (;;) {
    const markWord mark = object->mark();
    assert(!mark.has_bias_pattern(), "invariant");

    // The mark can be in one of the following states:
    // *  Inflated     - just return
    // *  Stack-locked - coerce it to inflated
    // *  INFLATING    - busy wait for conversion to complete
    // *  Neutral      - aggressively inflate the object.
    // *  BIASED       - Illegal.  We should never see this

    // CASE: inflated
    if (mark.has_monitor()) {
      ObjectMonitor* inf = mark.monitor();
      markWord dmw = inf->header();
      assert(dmw.is_neutral(), "invariant: header=" INTPTR_FORMAT, dmw.value());
      assert(oopDesc::equals((oop) inf->object(), object), "invariant");
      assert(ObjectSynchronizer::verify_objmon_isinpool(inf), "monitor is invalid");
      return inf;
    }

    // CASE: inflation in progress - inflating over a stack-lock.
    // Some other thread is converting from stack-locked to inflated.
    // Only that thread can complete inflation -- other threads must wait.
    // The INFLATING value is transient.
    // Currently, we spin/yield/park and poll the markword, waiting for inflation to finish.
    // We could always eliminate polling by parking the thread on some auxiliary list.
    if (mark == markWord::INFLATING()) {
      read_stable_mark(object);
      continue;
    }

    // CASE: stack-locked
    // Could be stack-locked either by this thread or by some other thread.
    //
    // Note that we allocate the objectmonitor speculatively, _before_ attempting
    // to install INFLATING into the mark word.  We originally installed INFLATING,
    // allocated the objectmonitor, and then finally STed the address of the
    // objectmonitor into the mark.  This was correct, but artificially lengthened
    // the interval in which INFLATED appeared in the mark, thus increasing
    // the odds of inflation contention.
    //
    // We now use per-thread private objectmonitor free lists.
    // These list are reprovisioned from the global free list outside the
    // critical INFLATING...ST interval.  A thread can transfer
    // multiple objectmonitors en-mass from the global free list to its local free list.
    // This reduces coherency traffic and lock contention on the global free list.
    // Using such local free lists, it doesn't matter if the om_alloc() call appears
    // before or after the CAS(INFLATING) operation.
    // See the comments in om_alloc().

    LogStreamHandle(Trace, monitorinflation) lsh;

    if (mark.has_locker()) {
      ObjectMonitor* m = om_alloc(self);
      // Optimistically prepare the objectmonitor - anticipate successful CAS
      // We do this before the CAS in order to minimize the length of time
      // in which INFLATING appears in the mark.
      m->Recycle();
      m->_Responsible  = NULL;
      m->_SpinDuration = ObjectMonitor::Knob_SpinLimit;   // Consider: maintain by type/class

      markWord cmp = object->cas_set_mark(markWord::INFLATING(), mark);
      if (cmp != mark) {
        om_release(self, m, true);
        continue;       // Interference -- just retry
      }

      // We've successfully installed INFLATING (0) into the mark-word.
      // This is the only case where 0 will appear in a mark-word.
      // Only the singular thread that successfully swings the mark-word
      // to 0 can perform (or more precisely, complete) inflation.
      //
      // Why do we CAS a 0 into the mark-word instead of just CASing the
      // mark-word from the stack-locked value directly to the new inflated state?
      // Consider what happens when a thread unlocks a stack-locked object.
      // It attempts to use CAS to swing the displaced header value from the
      // on-stack BasicLock back into the object header.  Recall also that the
      // header value (hash code, etc) can reside in (a) the object header, or
      // (b) a displaced header associated with the stack-lock, or (c) a displaced
      // header in an ObjectMonitor.  The inflate() routine must copy the header
      // value from the BasicLock on the owner's stack to the ObjectMonitor, all
      // the while preserving the hashCode stability invariants.  If the owner
      // decides to release the lock while the value is 0, the unlock will fail
      // and control will eventually pass from slow_exit() to inflate.  The owner
      // will then spin, waiting for the 0 value to disappear.   Put another way,
      // the 0 causes the owner to stall if the owner happens to try to
      // drop the lock (restoring the header from the BasicLock to the object)
      // while inflation is in-progress.  This protocol avoids races that might
      // would otherwise permit hashCode values to change or "flicker" for an object.
      // Critically, while object->mark is 0 mark.displaced_mark_helper() is stable.
      // 0 serves as a "BUSY" inflate-in-progress indicator.


      // fetch the displaced mark from the owner's stack.
      // The owner can't die or unwind past the lock while our INFLATING
      // object is in the mark.  Furthermore the owner can't complete
      // an unlock on the object, either.
      markWord dmw = mark.displaced_mark_helper();
      // Catch if the object's header is not neutral (not locked and
      // not marked is what we care about here).
      assert(dmw.is_neutral(), "invariant: header=" INTPTR_FORMAT, dmw.value());

      // Setup monitor fields to proper values -- prepare the monitor
      m->set_header(dmw);

      // Optimization: if the mark.locker stack address is associated
      // with this thread we could simply set m->_owner = self.
      // Note that a thread can inflate an object
      // that it has stack-locked -- as might happen in wait() -- directly
      // with CAS.  That is, we can avoid the xchg-NULL .... ST idiom.
      m->set_owner(mark.locker());
      m->set_object(object);
      // TODO-FIXME: assert BasicLock->dhw != 0.

      // Must preserve store ordering. The monitor state must
      // be stable at the time of publishing the monitor address.
      guarantee(object->mark() == markWord::INFLATING(), "invariant");
      object->release_set_mark(markWord::encode(m));

      // Hopefully the performance counters are allocated on distinct cache lines
      // to avoid false sharing on MP systems ...
      OM_PERFDATA_OP(Inflations, inc());
      if (log_is_enabled(Trace, monitorinflation)) {
        ResourceMark rm(self);
        lsh.print_cr("inflate(has_locker): object=" INTPTR_FORMAT ", mark="
                     INTPTR_FORMAT ", type='%s'", p2i(object),
                     object->mark().value(), object->klass()->external_name());
      }
      if (event.should_commit()) {
        post_monitor_inflate_event(&event, object, cause);
      }
      return m;
    }

    // CASE: neutral
    // TODO-FIXME: for entry we currently inflate and then try to CAS _owner.
    // If we know we're inflating for entry it's better to inflate by swinging a
    // pre-locked ObjectMonitor pointer into the object header.   A successful
    // CAS inflates the object *and* confers ownership to the inflating thread.
    // In the current implementation we use a 2-step mechanism where we CAS()
    // to inflate and then CAS() again to try to swing _owner from NULL to self.
    // An inflateTry() method that we could call from enter() would be useful.

    // Catch if the object's header is not neutral (not locked and
    // not marked is what we care about here).
    assert(mark.is_neutral(), "invariant: header=" INTPTR_FORMAT, mark.value());
    ObjectMonitor* m = om_alloc(self);
    // prepare m for installation - set monitor to initial state
    m->Recycle();
    m->set_header(mark);
    m->set_object(object);
    m->_Responsible  = NULL;
    m->_SpinDuration = ObjectMonitor::Knob_SpinLimit;       // consider: keep metastats by type/class

    if (object->cas_set_mark(markWord::encode(m), mark) != mark) {
      m->set_header(markWord::zero());
      m->set_object(NULL);
      m->Recycle();
      om_release(self, m, true);
      m = NULL;
      continue;
      // interference - the markword changed - just retry.
      // The state-transitions are one-way, so there's no chance of
      // live-lock -- "Inflated" is an absorbing state.
    }

    // Hopefully the performance counters are allocated on distinct
    // cache lines to avoid false sharing on MP systems ...
    OM_PERFDATA_OP(Inflations, inc());
    if (log_is_enabled(Trace, monitorinflation)) {
      ResourceMark rm(self);
      lsh.print_cr("inflate(neutral): object=" INTPTR_FORMAT ", mark="
                   INTPTR_FORMAT ", type='%s'", p2i(object),
                   object->mark().value(), object->klass()->external_name());
    }
    if (event.should_commit()) {
      post_monitor_inflate_event(&event, object, cause);
    }
    return m;
  }
}


// We maintain a list of in-use monitors for each thread.
//
// deflate_thread_local_monitors() scans a single thread's in-use list, while
// deflate_idle_monitors() scans only a global list of in-use monitors which
// is populated only as a thread dies (see om_flush()).
//
// These operations are called at all safepoints, immediately after mutators
// are stopped, but before any objects have moved. Collectively they traverse
// the population of in-use monitors, deflating where possible. The scavenged
// monitors are returned to the global monitor free list.
//
// Beware that we scavenge at *every* stop-the-world point. Having a large
// number of monitors in-use could negatively impact performance. We also want
// to minimize the total # of monitors in circulation, as they incur a small
// footprint penalty.
//
// Perversely, the heap size -- and thus the STW safepoint rate --
// typically drives the scavenge rate.  Large heaps can mean infrequent GC,
// which in turn can mean large(r) numbers of ObjectMonitors in circulation.
// This is an unfortunate aspect of this design.

// Deflate a single monitor if not in-use
// Return true if deflated, false if in-use
bool ObjectSynchronizer::deflate_monitor(ObjectMonitor* mid, oop obj,
                                         ObjectMonitor** free_head_p,
                                         ObjectMonitor** free_tail_p) {
  bool deflated;
  // Normal case ... The monitor is associated with obj.
  const markWord mark = obj->mark();
  guarantee(mark == markWord::encode(mid), "should match: mark="
            INTPTR_FORMAT ", encoded mid=" INTPTR_FORMAT, mark.value(),
            markWord::encode(mid).value());
  // Make sure that mark.monitor() and markWord::encode() agree:
  guarantee(mark.monitor() == mid, "should match: monitor()=" INTPTR_FORMAT
            ", mid=" INTPTR_FORMAT, p2i(mark.monitor()), p2i(mid));
  const markWord dmw = mid->header();
  guarantee(dmw.is_neutral(), "invariant: header=" INTPTR_FORMAT, dmw.value());

  if (mid->is_busy()) {
    deflated = false;
  } else {
    // Deflate the monitor if it is no longer being used
    // It's idle - scavenge and return to the global free list
    // plain old deflation ...
    if (log_is_enabled(Trace, monitorinflation)) {
      ResourceMark rm;
      log_trace(monitorinflation)("deflate_monitor: "
                                  "object=" INTPTR_FORMAT ", mark="
                                  INTPTR_FORMAT ", type='%s'", p2i(obj),
                                  mark.value(), obj->klass()->external_name());
    }

    // Restore the header back to obj
    obj->release_set_mark(dmw);
    mid->clear();

    assert(mid->object() == NULL, "invariant: object=" INTPTR_FORMAT,
           p2i(mid->object()));

    // Move the deflated ObjectMonitor to the working free list
    // defined by free_head_p and free_tail_p.
    if (*free_head_p == NULL) *free_head_p = mid;
    if (*free_tail_p != NULL) {
      // We append to the list so the caller can use mid->_next_om
      // to fix the linkages in its context.
      ObjectMonitor* prevtail = *free_tail_p;
      // Should have been cleaned up by the caller:
      assert(prevtail->_next_om == NULL, "cleaned up deflated?");
      prevtail->_next_om = mid;
    }
    *free_tail_p = mid;
    // At this point, mid->_next_om still refers to its current
    // value and another ObjectMonitor's _next_om field still
    // refers to this ObjectMonitor. Those linkages have to be
    // cleaned up by the caller who has the complete context.
    deflated = true;
  }
  return deflated;
}

// Walk a given monitor list, and deflate idle monitors
// The given list could be a per-thread list or a global list
// Caller acquires gListLock as needed.
//
// In the case of parallel processing of thread local monitor lists,
// work is done by Threads::parallel_threads_do() which ensures that
// each Java thread is processed by exactly one worker thread, and
// thus avoid conflicts that would arise when worker threads would
// process the same monitor lists concurrently.
//
// See also ParallelSPCleanupTask and
// SafepointSynchronize::do_cleanup_tasks() in safepoint.cpp and
// Threads::parallel_java_threads_do() in thread.cpp.
int ObjectSynchronizer::deflate_monitor_list(ObjectMonitor** list_p,
                                             ObjectMonitor** free_head_p,
                                             ObjectMonitor** free_tail_p) {
  ObjectMonitor* mid;
  ObjectMonitor* next;
  ObjectMonitor* cur_mid_in_use = NULL;
  int deflated_count = 0;

  for (mid = *list_p; mid != NULL;) {
    oop obj = (oop) mid->object();
    if (obj != NULL && deflate_monitor(mid, obj, free_head_p, free_tail_p)) {
      // Deflation succeeded and already updated free_head_p and
      // free_tail_p as needed. Finish the move to the local free list
      // by unlinking mid from the global or per-thread in-use list.
      if (mid == *list_p) {
        *list_p = mid->_next_om;
      } else if (cur_mid_in_use != NULL) {
        cur_mid_in_use->_next_om = mid->_next_om; // maintain the current thread in-use list
      }
      next = mid->_next_om;
      mid->_next_om = NULL;  // This mid is current tail in the free_head_p list
      mid = next;
      deflated_count++;
    } else {
      cur_mid_in_use = mid;
      mid = mid->_next_om;
    }
  }
  return deflated_count;
}

void ObjectSynchronizer::prepare_deflate_idle_monitors(DeflateMonitorCounters* counters) {
  counters->n_in_use = 0;              // currently associated with objects
  counters->n_in_circulation = 0;      // extant
  counters->n_scavenged = 0;           // reclaimed (global and per-thread)
  counters->per_thread_scavenged = 0;  // per-thread scavenge total
  counters->per_thread_times = 0.0;    // per-thread scavenge times
}

void ObjectSynchronizer::deflate_idle_monitors(DeflateMonitorCounters* counters) {
  assert(SafepointSynchronize::is_at_safepoint(), "must be at safepoint");
  bool deflated = false;

  ObjectMonitor* free_head_p = NULL;  // Local SLL of scavenged monitors
  ObjectMonitor* free_tail_p = NULL;
  elapsedTimer timer;

  if (log_is_enabled(Info, monitorinflation)) {
    timer.start();
  }

  // Prevent om_flush from changing mids in Thread dtor's during deflation
  // And in case the vm thread is acquiring a lock during a safepoint
  // See e.g. 6320749
  Thread::muxAcquire(&gListLock, "deflate_idle_monitors");

  // Note: the thread-local monitors lists get deflated in
  // a separate pass. See deflate_thread_local_monitors().

  // For moribund threads, scan g_om_in_use_list
  int deflated_count = 0;
  if (g_om_in_use_list) {
    counters->n_in_circulation += g_om_in_use_count;
    deflated_count = deflate_monitor_list((ObjectMonitor **)&g_om_in_use_list, &free_head_p, &free_tail_p);
    g_om_in_use_count -= deflated_count;
    counters->n_scavenged += deflated_count;
    counters->n_in_use += g_om_in_use_count;
  }

  if (free_head_p != NULL) {
    // Move the deflated ObjectMonitors back to the global free list.
    guarantee(free_tail_p != NULL && counters->n_scavenged > 0, "invariant");
    assert(free_tail_p->_next_om == NULL, "invariant");
    // constant-time list splice - prepend scavenged segment to g_free_list
    free_tail_p->_next_om = g_free_list;
    g_free_list = free_head_p;
  }
  Thread::muxRelease(&gListLock);
  timer.stop();

  LogStreamHandle(Debug, monitorinflation) lsh_debug;
  LogStreamHandle(Info, monitorinflation) lsh_info;
  LogStream* ls = NULL;
  if (log_is_enabled(Debug, monitorinflation)) {
    ls = &lsh_debug;
  } else if (deflated_count != 0 && log_is_enabled(Info, monitorinflation)) {
    ls = &lsh_info;
  }
  if (ls != NULL) {
    ls->print_cr("deflating global idle monitors, %3.7f secs, %d monitors", timer.seconds(), deflated_count);
  }
}

void ObjectSynchronizer::finish_deflate_idle_monitors(DeflateMonitorCounters* counters) {
  // Report the cumulative time for deflating each thread's idle
  // monitors. Note: if the work is split among more than one
  // worker thread, then the reported time will likely be more
  // than a beginning to end measurement of the phase.
  log_info(safepoint, cleanup)("deflating per-thread idle monitors, %3.7f secs, monitors=%d", counters->per_thread_times, counters->per_thread_scavenged);

  g_om_free_count += counters->n_scavenged;

  if (log_is_enabled(Debug, monitorinflation)) {
    // exit_globals()'s call to audit_and_print_stats() is done
    // at the Info level.
    ObjectSynchronizer::audit_and_print_stats(false /* on_exit */);
  } else if (log_is_enabled(Info, monitorinflation)) {
    Thread::muxAcquire(&gListLock, "finish_deflate_idle_monitors");
    log_info(monitorinflation)("g_om_population=%d, g_om_in_use_count=%d, "
                               "g_om_free_count=%d", g_om_population,
                               g_om_in_use_count, g_om_free_count);
    Thread::muxRelease(&gListLock);
  }

  ForceMonitorScavenge = 0;    // Reset

  OM_PERFDATA_OP(Deflations, inc(counters->n_scavenged));
  OM_PERFDATA_OP(MonExtant, set_value(counters->n_in_circulation));

  GVars.stw_random = os::random();
  GVars.stw_cycle++;
}

void ObjectSynchronizer::deflate_thread_local_monitors(Thread* thread, DeflateMonitorCounters* counters) {
  assert(SafepointSynchronize::is_at_safepoint(), "must be at safepoint");

  ObjectMonitor* free_head_p = NULL;  // Local SLL of scavenged monitors
  ObjectMonitor* free_tail_p = NULL;
  elapsedTimer timer;

  if (log_is_enabled(Info, safepoint, cleanup) ||
      log_is_enabled(Info, monitorinflation)) {
    timer.start();
  }

  int deflated_count = deflate_monitor_list(thread->om_in_use_list_addr(), &free_head_p, &free_tail_p);

  Thread::muxAcquire(&gListLock, "deflate_thread_local_monitors");

  // Adjust counters
  counters->n_in_circulation += thread->om_in_use_count;
  thread->om_in_use_count -= deflated_count;
  counters->n_scavenged += deflated_count;
  counters->n_in_use += thread->om_in_use_count;
  counters->per_thread_scavenged += deflated_count;

  if (free_head_p != NULL) {
    // Move the deflated ObjectMonitors back to the global free list.
    guarantee(free_tail_p != NULL && deflated_count > 0, "invariant");
    assert(free_tail_p->_next_om == NULL, "invariant");

    // constant-time list splice - prepend scavenged segment to g_free_list
    free_tail_p->_next_om = g_free_list;
    g_free_list = free_head_p;
  }

  timer.stop();
  // Safepoint logging cares about cumulative per_thread_times and
  // we'll capture most of the cost, but not the muxRelease() which
  // should be cheap.
  counters->per_thread_times += timer.seconds();

  Thread::muxRelease(&gListLock);

  LogStreamHandle(Debug, monitorinflation) lsh_debug;
  LogStreamHandle(Info, monitorinflation) lsh_info;
  LogStream* ls = NULL;
  if (log_is_enabled(Debug, monitorinflation)) {
    ls = &lsh_debug;
  } else if (deflated_count != 0 && log_is_enabled(Info, monitorinflation)) {
    ls = &lsh_info;
  }
  if (ls != NULL) {
    ls->print_cr("jt=" INTPTR_FORMAT ": deflating per-thread idle monitors, %3.7f secs, %d monitors", p2i(thread), timer.seconds(), deflated_count);
  }
}

// Monitor cleanup on JavaThread::exit

// Iterate through monitor cache and attempt to release thread's monitors
// Gives up on a particular monitor if an exception occurs, but continues
// the overall iteration, swallowing the exception.
class ReleaseJavaMonitorsClosure: public MonitorClosure {
 private:
  TRAPS;

 public:
  ReleaseJavaMonitorsClosure(Thread* thread) : THREAD(thread) {}
  void do_monitor(ObjectMonitor* mid) {
    if (mid->owner() == THREAD) {
      (void)mid->complete_exit(CHECK);
    }
  }
};

// Release all inflated monitors owned by THREAD.  Lightweight monitors are
// ignored.  This is meant to be called during JNI thread detach which assumes
// all remaining monitors are heavyweight.  All exceptions are swallowed.
// Scanning the extant monitor list can be time consuming.
// A simple optimization is to add a per-thread flag that indicates a thread
// called jni_monitorenter() during its lifetime.
//
// Instead of No_Savepoint_Verifier it might be cheaper to
// use an idiom of the form:
//   auto int tmp = SafepointSynchronize::_safepoint_counter ;
//   <code that must not run at safepoint>
//   guarantee (((tmp ^ _safepoint_counter) | (tmp & 1)) == 0) ;
// Since the tests are extremely cheap we could leave them enabled
// for normal product builds.

void ObjectSynchronizer::release_monitors_owned_by_thread(TRAPS) {
  assert(THREAD == JavaThread::current(), "must be current Java thread");
  NoSafepointVerifier nsv;
  ReleaseJavaMonitorsClosure rjmc(THREAD);
  Thread::muxAcquire(&gListLock, "release_monitors_owned_by_thread");
  ObjectSynchronizer::monitors_iterate(&rjmc);
  Thread::muxRelease(&gListLock);
  THREAD->clear_pending_exception();
}

const char* ObjectSynchronizer::inflate_cause_name(const InflateCause cause) {
  switch (cause) {
    case inflate_cause_vm_internal:    return "VM Internal";
    case inflate_cause_monitor_enter:  return "Monitor Enter";
    case inflate_cause_wait:           return "Monitor Wait";
    case inflate_cause_notify:         return "Monitor Notify";
    case inflate_cause_hash_code:      return "Monitor Hash Code";
    case inflate_cause_jni_enter:      return "JNI Monitor Enter";
    case inflate_cause_jni_exit:       return "JNI Monitor Exit";
    default:
      ShouldNotReachHere();
  }
  return "Unknown";
}

//------------------------------------------------------------------------------
// Debugging code

u_char* ObjectSynchronizer::get_gvars_addr() {
  return (u_char*)&GVars;
}

u_char* ObjectSynchronizer::get_gvars_hc_sequence_addr() {
  return (u_char*)&GVars.hc_sequence;
}

size_t ObjectSynchronizer::get_gvars_size() {
  return sizeof(SharedGlobals);
}

u_char* ObjectSynchronizer::get_gvars_stw_random_addr() {
  return (u_char*)&GVars.stw_random;
}

void ObjectSynchronizer::audit_and_print_stats(bool on_exit) {
  assert(on_exit || SafepointSynchronize::is_at_safepoint(), "invariant");

  LogStreamHandle(Debug, monitorinflation) lsh_debug;
  LogStreamHandle(Info, monitorinflation) lsh_info;
  LogStreamHandle(Trace, monitorinflation) lsh_trace;
  LogStream* ls = NULL;
  if (log_is_enabled(Trace, monitorinflation)) {
    ls = &lsh_trace;
  } else if (log_is_enabled(Debug, monitorinflation)) {
    ls = &lsh_debug;
  } else if (log_is_enabled(Info, monitorinflation)) {
    ls = &lsh_info;
  }
  assert(ls != NULL, "sanity check");

  if (!on_exit) {
    // Not at VM exit so grab the global list lock.
    Thread::muxAcquire(&gListLock, "audit_and_print_stats");
  }

  // Log counts for the global and per-thread monitor lists:
  int chk_om_population = log_monitor_list_counts(ls);
  int error_cnt = 0;

  ls->print_cr("Checking global lists:");

  // Check g_om_population:
  if (g_om_population == chk_om_population) {
    ls->print_cr("g_om_population=%d equals chk_om_population=%d",
                 g_om_population, chk_om_population);
  } else {
    ls->print_cr("ERROR: g_om_population=%d is not equal to "
                 "chk_om_population=%d", g_om_population,
                 chk_om_population);
    error_cnt++;
  }

  // Check g_om_in_use_list and g_om_in_use_count:
  chk_global_in_use_list_and_count(ls, &error_cnt);

  // Check g_free_list and g_om_free_count:
  chk_global_free_list_and_count(ls, &error_cnt);

  if (!on_exit) {
    Thread::muxRelease(&gListLock);
  }

  ls->print_cr("Checking per-thread lists:");

  for (JavaThreadIteratorWithHandle jtiwh; JavaThread *jt = jtiwh.next(); ) {
    // Check om_in_use_list and om_in_use_count:
    chk_per_thread_in_use_list_and_count(jt, ls, &error_cnt);

    // Check om_free_list and om_free_count:
    chk_per_thread_free_list_and_count(jt, ls, &error_cnt);
  }

  if (error_cnt == 0) {
    ls->print_cr("No errors found in monitor list checks.");
  } else {
    log_error(monitorinflation)("found monitor list errors: error_cnt=%d", error_cnt);
  }

  if ((on_exit && log_is_enabled(Info, monitorinflation)) ||
      (!on_exit && log_is_enabled(Trace, monitorinflation))) {
    // When exiting this log output is at the Info level. When called
    // at a safepoint, this log output is at the Trace level since
    // there can be a lot of it.
    log_in_use_monitor_details(ls, on_exit);
  }

  ls->flush();

  guarantee(error_cnt == 0, "ERROR: found monitor list errors: error_cnt=%d", error_cnt);
}

// Check a free monitor entry; log any errors.
void ObjectSynchronizer::chk_free_entry(JavaThread* jt, ObjectMonitor* n,
                                        outputStream * out, int *error_cnt_p) {
  stringStream ss;
  if (n->is_busy()) {
    if (jt != NULL) {
      out->print_cr("ERROR: jt=" INTPTR_FORMAT ", monitor=" INTPTR_FORMAT
                    ": free per-thread monitor must not be busy: %s", p2i(jt),
                    p2i(n), n->is_busy_to_string(&ss));
    } else {
      out->print_cr("ERROR: monitor=" INTPTR_FORMAT ": free global monitor "
                    "must not be busy: %s", p2i(n), n->is_busy_to_string(&ss));
    }
    *error_cnt_p = *error_cnt_p + 1;
  }
  if (n->header().value() != 0) {
    if (jt != NULL) {
      out->print_cr("ERROR: jt=" INTPTR_FORMAT ", monitor=" INTPTR_FORMAT
                    ": free per-thread monitor must have NULL _header "
                    "field: _header=" INTPTR_FORMAT, p2i(jt), p2i(n),
                    n->header().value());
    } else {
      out->print_cr("ERROR: monitor=" INTPTR_FORMAT ": free global monitor "
                    "must have NULL _header field: _header=" INTPTR_FORMAT,
                    p2i(n), n->header().value());
    }
    *error_cnt_p = *error_cnt_p + 1;
  }
  if (n->object() != NULL) {
    if (jt != NULL) {
      out->print_cr("ERROR: jt=" INTPTR_FORMAT ", monitor=" INTPTR_FORMAT
                    ": free per-thread monitor must have NULL _object "
                    "field: _object=" INTPTR_FORMAT, p2i(jt), p2i(n),
                    p2i(n->object()));
    } else {
      out->print_cr("ERROR: monitor=" INTPTR_FORMAT ": free global monitor "
                    "must have NULL _object field: _object=" INTPTR_FORMAT,
                    p2i(n), p2i(n->object()));
    }
    *error_cnt_p = *error_cnt_p + 1;
  }
}

// Check the global free list and count; log the results of the checks.
void ObjectSynchronizer::chk_global_free_list_and_count(outputStream * out,
                                                        int *error_cnt_p) {
  int chk_om_free_count = 0;
  for (ObjectMonitor* n = g_free_list; n != NULL; n = n->_next_om) {
    chk_free_entry(NULL /* jt */, n, out, error_cnt_p);
    chk_om_free_count++;
  }
  if (g_om_free_count == chk_om_free_count) {
    out->print_cr("g_om_free_count=%d equals chk_om_free_count=%d",
                  g_om_free_count, chk_om_free_count);
  } else {
    out->print_cr("ERROR: g_om_free_count=%d is not equal to "
                  "chk_om_free_count=%d", g_om_free_count,
                  chk_om_free_count);
    *error_cnt_p = *error_cnt_p + 1;
  }
}

// Check the global in-use list and count; log the results of the checks.
void ObjectSynchronizer::chk_global_in_use_list_and_count(outputStream * out,
                                                          int *error_cnt_p) {
  int chk_om_in_use_count = 0;
  for (ObjectMonitor* n = g_om_in_use_list; n != NULL; n = n->_next_om) {
    chk_in_use_entry(NULL /* jt */, n, out, error_cnt_p);
    chk_om_in_use_count++;
  }
  if (g_om_in_use_count == chk_om_in_use_count) {
    out->print_cr("g_om_in_use_count=%d equals chk_om_in_use_count=%d", g_om_in_use_count,
                  chk_om_in_use_count);
  } else {
    out->print_cr("ERROR: g_om_in_use_count=%d is not equal to chk_om_in_use_count=%d",
                  g_om_in_use_count, chk_om_in_use_count);
    *error_cnt_p = *error_cnt_p + 1;
  }
}

// Check an in-use monitor entry; log any errors.
void ObjectSynchronizer::chk_in_use_entry(JavaThread* jt, ObjectMonitor* n,
                                          outputStream * out, int *error_cnt_p) {
  if (n->header().value() == 0) {
    if (jt != NULL) {
      out->print_cr("ERROR: jt=" INTPTR_FORMAT ", monitor=" INTPTR_FORMAT
                    ": in-use per-thread monitor must have non-NULL _header "
                    "field.", p2i(jt), p2i(n));
    } else {
      out->print_cr("ERROR: monitor=" INTPTR_FORMAT ": in-use global monitor "
                    "must have non-NULL _header field.", p2i(n));
    }
    *error_cnt_p = *error_cnt_p + 1;
  }
  if (n->object() == NULL) {
    if (jt != NULL) {
      out->print_cr("ERROR: jt=" INTPTR_FORMAT ", monitor=" INTPTR_FORMAT
                    ": in-use per-thread monitor must have non-NULL _object "
                    "field.", p2i(jt), p2i(n));
    } else {
      out->print_cr("ERROR: monitor=" INTPTR_FORMAT ": in-use global monitor "
                    "must have non-NULL _object field.", p2i(n));
    }
    *error_cnt_p = *error_cnt_p + 1;
  }
  const oop obj = (oop)n->object();
  const markWord mark = obj->mark();
  if (!mark.has_monitor()) {
    if (jt != NULL) {
      out->print_cr("ERROR: jt=" INTPTR_FORMAT ", monitor=" INTPTR_FORMAT
                    ": in-use per-thread monitor's object does not think "
                    "it has a monitor: obj=" INTPTR_FORMAT ", mark="
                    INTPTR_FORMAT,  p2i(jt), p2i(n), p2i(obj), mark.value());
    } else {
      out->print_cr("ERROR: monitor=" INTPTR_FORMAT ": in-use global "
                    "monitor's object does not think it has a monitor: obj="
                    INTPTR_FORMAT ", mark=" INTPTR_FORMAT, p2i(n),
                    p2i(obj), mark.value());
    }
    *error_cnt_p = *error_cnt_p + 1;
  }
  ObjectMonitor* const obj_mon = mark.monitor();
  if (n != obj_mon) {
    if (jt != NULL) {
      out->print_cr("ERROR: jt=" INTPTR_FORMAT ", monitor=" INTPTR_FORMAT
                    ": in-use per-thread monitor's object does not refer "
                    "to the same monitor: obj=" INTPTR_FORMAT ", mark="
                    INTPTR_FORMAT ", obj_mon=" INTPTR_FORMAT, p2i(jt),
                    p2i(n), p2i(obj), mark.value(), p2i(obj_mon));
    } else {
      out->print_cr("ERROR: monitor=" INTPTR_FORMAT ": in-use global "
                    "monitor's object does not refer to the same monitor: obj="
                    INTPTR_FORMAT ", mark=" INTPTR_FORMAT ", obj_mon="
                    INTPTR_FORMAT, p2i(n), p2i(obj), mark.value(), p2i(obj_mon));
    }
    *error_cnt_p = *error_cnt_p + 1;
  }
}

// Check the thread's free list and count; log the results of the checks.
void ObjectSynchronizer::chk_per_thread_free_list_and_count(JavaThread *jt,
                                                            outputStream * out,
                                                            int *error_cnt_p) {
  int chk_om_free_count = 0;
  for (ObjectMonitor* n = jt->om_free_list; n != NULL; n = n->_next_om) {
    chk_free_entry(jt, n, out, error_cnt_p);
    chk_om_free_count++;
  }
  if (jt->om_free_count == chk_om_free_count) {
    out->print_cr("jt=" INTPTR_FORMAT ": om_free_count=%d equals "
                  "chk_om_free_count=%d", p2i(jt), jt->om_free_count, chk_om_free_count);
  } else {
    out->print_cr("ERROR: jt=" INTPTR_FORMAT ": om_free_count=%d is not "
                  "equal to chk_om_free_count=%d", p2i(jt), jt->om_free_count,
                  chk_om_free_count);
    *error_cnt_p = *error_cnt_p + 1;
  }
}

// Check the thread's in-use list and count; log the results of the checks.
void ObjectSynchronizer::chk_per_thread_in_use_list_and_count(JavaThread *jt,
                                                              outputStream * out,
                                                              int *error_cnt_p) {
  int chk_om_in_use_count = 0;
  for (ObjectMonitor* n = jt->om_in_use_list; n != NULL; n = n->_next_om) {
    chk_in_use_entry(jt, n, out, error_cnt_p);
    chk_om_in_use_count++;
  }
  if (jt->om_in_use_count == chk_om_in_use_count) {
    out->print_cr("jt=" INTPTR_FORMAT ": om_in_use_count=%d equals "
                  "chk_om_in_use_count=%d", p2i(jt), jt->om_in_use_count,
                  chk_om_in_use_count);
  } else {
    out->print_cr("ERROR: jt=" INTPTR_FORMAT ": om_in_use_count=%d is not "
                  "equal to chk_om_in_use_count=%d", p2i(jt), jt->om_in_use_count,
                  chk_om_in_use_count);
    *error_cnt_p = *error_cnt_p + 1;
  }
}

// Log details about ObjectMonitors on the in-use lists. The 'BHL'
// flags indicate why the entry is in-use, 'object' and 'object type'
// indicate the associated object and its type.
void ObjectSynchronizer::log_in_use_monitor_details(outputStream * out,
                                                    bool on_exit) {
  if (!on_exit) {
    // Not at VM exit so grab the global list lock.
    Thread::muxAcquire(&gListLock, "log_in_use_monitor_details");
  }

  stringStream ss;
  if (g_om_in_use_count > 0) {
    out->print_cr("In-use global monitor info:");
    out->print_cr("(B -> is_busy, H -> has hash code, L -> lock status)");
    out->print_cr("%18s  %s  %18s  %18s",
                  "monitor", "BHL", "object", "object type");
    out->print_cr("==================  ===  ==================  ==================");
    for (ObjectMonitor* n = g_om_in_use_list; n != NULL; n = n->_next_om) {
      const oop obj = (oop) n->object();
      const markWord mark = n->header();
      ResourceMark rm;
      out->print(INTPTR_FORMAT "  %d%d%d  " INTPTR_FORMAT "  %s", p2i(n),
                 n->is_busy() != 0, mark.hash() != 0, n->owner() != NULL,
                 p2i(obj), obj->klass()->external_name());
      if (n->is_busy() != 0) {
        out->print(" (%s)", n->is_busy_to_string(&ss));
        ss.reset();
      }
      out->cr();
    }
  }

  if (!on_exit) {
    Thread::muxRelease(&gListLock);
  }

  out->print_cr("In-use per-thread monitor info:");
  out->print_cr("(B -> is_busy, H -> has hash code, L -> lock status)");
  out->print_cr("%18s  %18s  %s  %18s  %18s",
                "jt", "monitor", "BHL", "object", "object type");
  out->print_cr("==================  ==================  ===  ==================  ==================");
  for (JavaThreadIteratorWithHandle jtiwh; JavaThread *jt = jtiwh.next(); ) {
    for (ObjectMonitor* n = jt->om_in_use_list; n != NULL; n = n->_next_om) {
      const oop obj = (oop) n->object();
      const markWord mark = n->header();
      ResourceMark rm;
      out->print(INTPTR_FORMAT "  " INTPTR_FORMAT "  %d%d%d  " INTPTR_FORMAT
                 "  %s", p2i(jt), p2i(n), n->is_busy() != 0,
                 mark.hash() != 0, n->owner() != NULL, p2i(obj),
                 obj->klass()->external_name());
      if (n->is_busy() != 0) {
        out->print(" (%s)", n->is_busy_to_string(&ss));
        ss.reset();
      }
      out->cr();
    }
  }

  out->flush();
}

// Log counts for the global and per-thread monitor lists and return
// the population count.
int ObjectSynchronizer::log_monitor_list_counts(outputStream * out) {
  int pop_count = 0;
  out->print_cr("%18s  %10s  %10s  %10s",
                "Global Lists:", "InUse", "Free", "Total");
  out->print_cr("==================  ==========  ==========  ==========");
  out->print_cr("%18s  %10d  %10d  %10d", "",
                g_om_in_use_count, g_om_free_count, g_om_population);
  pop_count += g_om_in_use_count + g_om_free_count;

  out->print_cr("%18s  %10s  %10s  %10s",
                "Per-Thread Lists:", "InUse", "Free", "Provision");
  out->print_cr("==================  ==========  ==========  ==========");

  for (JavaThreadIteratorWithHandle jtiwh; JavaThread *jt = jtiwh.next(); ) {
    out->print_cr(INTPTR_FORMAT "  %10d  %10d  %10d", p2i(jt),
                  jt->om_in_use_count, jt->om_free_count, jt->om_free_provision);
    pop_count += jt->om_in_use_count + jt->om_free_count;
  }
  return pop_count;
}

#ifndef PRODUCT

// Check if monitor belongs to the monitor cache
// The list is grow-only so it's *relatively* safe to traverse
// the list of extant blocks without taking a lock.

int ObjectSynchronizer::verify_objmon_isinpool(ObjectMonitor *monitor) {
  PaddedObjectMonitor* block = OrderAccess::load_acquire(&g_block_list);
  while (block != NULL) {
    assert(block->object() == CHAINMARKER, "must be a block header");
    if (monitor > &block[0] && monitor < &block[_BLOCKSIZE]) {
      address mon = (address)monitor;
      address blk = (address)block;
      size_t diff = mon - blk;
      assert((diff % sizeof(PaddedObjectMonitor)) == 0, "must be aligned");
      return 1;
    }
    block = (PaddedObjectMonitor*)block->_next_om;
  }
  return 0;
}

#endif<|MERGE_RESOLUTION|>--- conflicted
+++ resolved
@@ -131,13 +131,13 @@
 static volatile int g_om_population = 0;  // # Extant -- in circulation
 
 #define CHECK_THROW_NOSYNC_IMSE(obj)  \
-  if ((obj)->mark()->is_always_locked()) {  \
+  if ((obj)->mark().is_always_locked()) {  \
     ResourceMark rm(THREAD);                \
     THROW_MSG(vmSymbols::java_lang_IllegalMonitorStateException(), obj->klass()->external_name()); \
   }
 
 #define CHECK_THROW_NOSYNC_IMSE_0(obj)  \
-    if ((obj)->mark()->is_always_locked()) {  \
+    if ((obj)->mark().is_always_locked()) {  \
     ResourceMark rm(THREAD);                  \
     THROW_MSG_0(vmSymbols::java_lang_IllegalMonitorStateException(), obj->klass()->external_name()); \
   }
@@ -174,12 +174,8 @@
   assert(((JavaThread *) self)->thread_state() == _thread_in_Java, "invariant");
   NoSafepointVerifier nsv;
   if (obj == NULL) return false;  // slow-path for invalid obj
-<<<<<<< HEAD
   assert(!EnableValhalla || !obj->klass()->is_value(), "monitor op on value type");
-  const markOop mark = obj->mark();
-=======
   const markWord mark = obj->mark();
->>>>>>> ea0fbbca
 
   if (mark.has_locker() && self->is_lock_owned((address)mark.locker())) {
     // Degenerate notify
@@ -229,12 +225,8 @@
   assert(((JavaThread *) self)->thread_state() == _thread_in_Java, "invariant");
   NoSafepointVerifier nsv;
   if (obj == NULL) return false;       // Need to throw NPE
-<<<<<<< HEAD
   assert(!EnableValhalla || !obj->klass()->is_value(), "monitor op on value type");
-  const markOop mark = obj->mark();
-=======
   const markWord mark = obj->mark();
->>>>>>> ea0fbbca
 
   if (mark.has_monitor()) {
     ObjectMonitor* const m = mark.monitor();
@@ -280,24 +272,13 @@
 }
 
 // -----------------------------------------------------------------------------
-<<<<<<< HEAD
-//  Fast Monitor Enter/Exit
-// This the fast monitor enter. The interpreter and compiler use
-// some assembly copies of this code. Make sure update those code
-// if the following function is changed. The implementation is
-// extremely sensitive to race condition. Be careful.
-
-void ObjectSynchronizer::fast_enter(Handle obj, BasicLock* lock,
-                                    bool attempt_rebias, TRAPS) {
-  CHECK_THROW_NOSYNC_IMSE(obj);
-=======
 // Monitor Enter/Exit
 // The interpreter and compiler assembly code tries to lock using the fast path
 // of this algorithm. Make sure to update that code if the following function is
 // changed. The implementation is extremely sensitive to race condition. Be careful.
 
 void ObjectSynchronizer::enter(Handle obj, BasicLock* lock, TRAPS) {
->>>>>>> ea0fbbca
+  CHECK_THROW_NOSYNC_IMSE(obj);
   if (UseBiasedLocking) {
     if (!SafepointSynchronize::is_at_safepoint()) {
       BiasedLocking::revoke(obj, THREAD);
@@ -333,17 +314,12 @@
   inflate(THREAD, obj(), inflate_cause_monitor_enter)->enter(THREAD);
 }
 
-<<<<<<< HEAD
-void ObjectSynchronizer::fast_exit(oop object, BasicLock* lock, TRAPS) {
-  markOop mark = object->mark();
-  if (EnableValhalla && mark->is_always_locked()) {
-    return;
-  }
-  assert(!EnableValhalla || !object->klass()->is_value(), "monitor op on value type");
-=======
 void ObjectSynchronizer::exit(oop object, BasicLock* lock, TRAPS) {
   markWord mark = object->mark();
->>>>>>> ea0fbbca
+  if (EnableValhalla && mark.is_always_locked()) {
+    return;
+  }
+  assert(!EnableValhalla || !object->klass()->is_value(), "monitor op on value type");
   // We cannot check for Biased Locking if we are racing an inflation.
   assert(mark == markWord::INFLATING() ||
          !mark.has_bias_pattern(), "should not see bias pattern here");
@@ -392,51 +368,6 @@
 }
 
 // -----------------------------------------------------------------------------
-<<<<<<< HEAD
-// Interpreter/Compiler Slow Case
-// This routine is used to handle interpreter/compiler slow case
-// We don't need to use fast path here, because it must have been
-// failed in the interpreter/compiler code.
-void ObjectSynchronizer::slow_enter(Handle obj, BasicLock* lock, TRAPS) {
-  CHECK_THROW_NOSYNC_IMSE(obj);
-  markOop mark = obj->mark();
-  assert(!mark->has_bias_pattern(), "should not see bias pattern here");
-
-  if (mark->is_neutral()) {
-    // Anticipate successful CAS -- the ST of the displaced mark must
-    // be visible <= the ST performed by the CAS.
-    lock->set_displaced_header(mark);
-    if (mark == obj()->cas_set_mark((markOop) lock, mark)) {
-      return;
-    }
-    // Fall through to inflate() ...
-  } else if (mark->has_locker() &&
-             THREAD->is_lock_owned((address)mark->locker())) {
-    assert(lock != mark->locker(), "must not re-lock the same lock");
-    assert(lock != (BasicLock*)obj->mark(), "don't relock with same BasicLock");
-    lock->set_displaced_header(NULL);
-    return;
-  }
-
-  // The object header will never be displaced to this lock,
-  // so it does not matter what the value is, except that it
-  // must be non-zero to avoid looking like a re-entrant lock,
-  // and must not look locked either.
-  lock->set_displaced_header(markOopDesc::unused_mark());
-  inflate(THREAD, obj(), inflate_cause_monitor_enter)->enter(THREAD);
-}
-
-// This routine is used to handle interpreter/compiler slow case
-// We don't need to use fast path here, because it must have
-// failed in the interpreter/compiler code. Simply use the heavy
-// weight monitor should be ok, unless someone find otherwise.
-void ObjectSynchronizer::slow_exit(oop object, BasicLock* lock, TRAPS) {
-  fast_exit(object, lock, THREAD);
-}
-
-// -----------------------------------------------------------------------------
-=======
->>>>>>> ea0fbbca
 // Class Loader  support to workaround deadlocks on the class loader lock objects
 // Also used by GC
 // complete_exit()/reenter() are used to wait on a nested lock
@@ -551,12 +482,8 @@
   return dtrace_waited_probe(monitor, obj, THREAD);
 }
 
-<<<<<<< HEAD
-void ObjectSynchronizer::waitUninterruptibly(Handle obj, jlong millis, TRAPS) {
+void ObjectSynchronizer::wait_uninterruptibly(Handle obj, jlong millis, TRAPS) {
   CHECK_THROW_NOSYNC_IMSE(obj);
-=======
-void ObjectSynchronizer::wait_uninterruptibly(Handle obj, jlong millis, TRAPS) {
->>>>>>> ea0fbbca
   if (UseBiasedLocking) {
     BiasedLocking::revoke(obj, THREAD);
     assert(!obj->mark().has_bias_pattern(), "biases should be revoked by now");
@@ -756,8 +683,7 @@
   return value;
 }
 
-<<<<<<< HEAD
-intptr_t ObjectSynchronizer::FastHashCode(Thread * Self, oop obj) {
+intptr_t ObjectSynchronizer::FastHashCode(Thread* self, oop obj) {
   if (EnableValhalla && obj->klass()->is_value()) {
     // Expected tooling to override hashCode for value type, just don't crash
     if (log_is_enabled(Debug, monitorinflation)) {
@@ -766,9 +692,6 @@
     }
     return obj->klass()->java_mirror()->identity_hash();
   }
-=======
-intptr_t ObjectSynchronizer::FastHashCode(Thread* self, oop obj) {
->>>>>>> ea0fbbca
   if (UseBiasedLocking) {
     // NOTE: many places throughout the JVM do not expect a safepoint
     // to be taken here, in particular most operations on perm gen
@@ -877,7 +800,7 @@
 
 bool ObjectSynchronizer::current_thread_holds_lock(JavaThread* thread,
                                                    Handle h_obj) {
-  if (EnableValhalla && h_obj->mark()->is_always_locked()) {
+  if (EnableValhalla && h_obj->mark().is_always_locked()) {
     return false;
   }
   if (UseBiasedLocking) {
