/*
 * Copyright (c) 1998, 2025, Oracle and/or its affiliates. All rights reserved.
 * DO NOT ALTER OR REMOVE COPYRIGHT NOTICES OR THIS FILE HEADER.
 *
 * This code is free software; you can redistribute it and/or modify it
 * under the terms of the GNU General Public License version 2 only, as
 * published by the Free Software Foundation.
 *
 * This code is distributed in the hope that it will be useful, but WITHOUT
 * ANY WARRANTY; without even the implied warranty of MERCHANTABILITY or
 * FITNESS FOR A PARTICULAR PURPOSE.  See the GNU General Public License
 * version 2 for more details (a copy is included in the LICENSE file that
 * accompanied this code).
 *
 * You should have received a copy of the GNU General Public License version
 * 2 along with this work; if not, write to the Free Software Foundation,
 * Inc., 51 Franklin St, Fifth Floor, Boston, MA 02110-1301 USA.
 *
 * Please contact Oracle, 500 Oracle Parkway, Redwood Shores, CA 94065 USA
 * or visit www.oracle.com if you need additional information or have any
 * questions.
 *
 */

#include "classfile/vmSymbols.hpp"
#include "gc/shared/collectedHeap.hpp"
#include "jfr/jfrEvents.hpp"
#include "logging/log.hpp"
#include "logging/logStream.hpp"
#include "memory/allocation.inline.hpp"
#include "memory/padded.hpp"
#include "memory/resourceArea.hpp"
#include "memory/universe.hpp"
#include "oops/markWord.hpp"
#include "oops/oop.inline.hpp"
#include "runtime/atomic.hpp"
#include "runtime/basicLock.inline.hpp"
#include "runtime/frame.inline.hpp"
#include "runtime/globals.hpp"
#include "runtime/handles.inline.hpp"
#include "runtime/handshake.hpp"
#include "runtime/interfaceSupport.inline.hpp"
#include "runtime/javaThread.hpp"
#include "runtime/lightweightSynchronizer.hpp"
#include "runtime/lockStack.inline.hpp"
#include "runtime/mutexLocker.hpp"
#include "runtime/objectMonitor.inline.hpp"
#include "runtime/os.inline.hpp"
#include "runtime/osThread.hpp"
#include "runtime/safepointMechanism.inline.hpp"
#include "runtime/safepointVerifiers.hpp"
#include "runtime/sharedRuntime.hpp"
#include "runtime/stubRoutines.hpp"
#include "runtime/synchronizer.inline.hpp"
#include "runtime/threads.hpp"
#include "runtime/timer.hpp"
#include "runtime/trimNativeHeap.hpp"
#include "runtime/vframe.hpp"
#include "runtime/vmThread.hpp"
#include "utilities/align.hpp"
#include "utilities/dtrace.hpp"
#include "utilities/events.hpp"
#include "utilities/globalCounter.inline.hpp"
#include "utilities/globalDefinitions.hpp"
#include "utilities/linkedlist.hpp"
#include "utilities/preserveException.hpp"

class ObjectMonitorDeflationLogging;

void MonitorList::add(ObjectMonitor* m) {
  ObjectMonitor* head;
  do {
    head = Atomic::load(&_head);
    m->set_next_om(head);
  } while (Atomic::cmpxchg(&_head, head, m) != head);

  size_t count = Atomic::add(&_count, 1u, memory_order_relaxed);
  size_t old_max;
  do {
    old_max = Atomic::load(&_max);
    if (count <= old_max) {
      break;
    }
  } while (Atomic::cmpxchg(&_max, old_max, count, memory_order_relaxed) != old_max);
}

size_t MonitorList::count() const {
  return Atomic::load(&_count);
}

size_t MonitorList::max() const {
  return Atomic::load(&_max);
}

class ObjectMonitorDeflationSafepointer : public StackObj {
  JavaThread* const                    _current;
  ObjectMonitorDeflationLogging* const _log;

public:
  ObjectMonitorDeflationSafepointer(JavaThread* current, ObjectMonitorDeflationLogging* log)
    : _current(current), _log(log) {}

  void block_for_safepoint(const char* op_name, const char* count_name, size_t counter);
};

// Walk the in-use list and unlink deflated ObjectMonitors.
// Returns the number of unlinked ObjectMonitors.
size_t MonitorList::unlink_deflated(size_t deflated_count,
                                    GrowableArray<ObjectMonitor*>* unlinked_list,
                                    ObjectMonitorDeflationSafepointer* safepointer) {
  size_t unlinked_count = 0;
  ObjectMonitor* prev = nullptr;
  ObjectMonitor* m = Atomic::load_acquire(&_head);

  while (m != nullptr) {
    if (m->is_being_async_deflated()) {
      // Find next live ObjectMonitor. Batch up the unlinkable monitors, so we can
      // modify the list once per batch. The batch starts at "m".
      size_t unlinked_batch = 0;
      ObjectMonitor* next = m;
      // Look for at most MonitorUnlinkBatch monitors, or the number of
      // deflated and not unlinked monitors, whatever comes first.
      assert(deflated_count >= unlinked_count, "Sanity: underflow");
      size_t unlinked_batch_limit = MIN2<size_t>(deflated_count - unlinked_count, MonitorUnlinkBatch);
      do {
        ObjectMonitor* next_next = next->next_om();
        unlinked_batch++;
        unlinked_list->append(next);
        next = next_next;
        if (unlinked_batch >= unlinked_batch_limit) {
          // Reached the max batch, so bail out of the gathering loop.
          break;
        }
        if (prev == nullptr && Atomic::load(&_head) != m) {
          // Current batch used to be at head, but it is not at head anymore.
          // Bail out and figure out where we currently are. This avoids long
          // walks searching for new prev during unlink under heavy list inserts.
          break;
        }
      } while (next != nullptr && next->is_being_async_deflated());

      // Unlink the found batch.
      if (prev == nullptr) {
        // The current batch is the first batch, so there is a chance that it starts at head.
        // Optimistically assume no inserts happened, and try to unlink the entire batch from the head.
        ObjectMonitor* prev_head = Atomic::cmpxchg(&_head, m, next);
        if (prev_head != m) {
          // Something must have updated the head. Figure out the actual prev for this batch.
          for (ObjectMonitor* n = prev_head; n != m; n = n->next_om()) {
            prev = n;
          }
          assert(prev != nullptr, "Should have found the prev for the current batch");
          prev->set_next_om(next);
        }
      } else {
        // The current batch is preceded by another batch. This guarantees the current batch
        // does not start at head. Unlink the entire current batch without updating the head.
        assert(Atomic::load(&_head) != m, "Sanity");
        prev->set_next_om(next);
      }

      unlinked_count += unlinked_batch;
      if (unlinked_count >= deflated_count) {
        // Reached the max so bail out of the searching loop.
        // There should be no more deflated monitors left.
        break;
      }
      m = next;
    } else {
      prev = m;
      m = m->next_om();
    }

    // Must check for a safepoint/handshake and honor it.
    safepointer->block_for_safepoint("unlinking", "unlinked_count", unlinked_count);
  }

#ifdef ASSERT
  // Invariant: the code above should unlink all deflated monitors.
  // The code that runs after this unlinking does not expect deflated monitors.
  // Notably, attempting to deflate the already deflated monitor would break.
  {
    ObjectMonitor* m = Atomic::load_acquire(&_head);
    while (m != nullptr) {
      assert(!m->is_being_async_deflated(), "All deflated monitors should be unlinked");
      m = m->next_om();
    }
  }
#endif

  Atomic::sub(&_count, unlinked_count);
  return unlinked_count;
}

MonitorList::Iterator MonitorList::iterator() const {
  return Iterator(Atomic::load_acquire(&_head));
}

ObjectMonitor* MonitorList::Iterator::next() {
  ObjectMonitor* current = _current;
  _current = current->next_om();
  return current;
}

// The "core" versions of monitor enter and exit reside in this file.
// The interpreter and compilers contain specialized transliterated
// variants of the enter-exit fast-path operations.  See c2_MacroAssembler_x86.cpp
// fast_lock(...) for instance.  If you make changes here, make sure to modify the
// interpreter, and both C1 and C2 fast-path inline locking code emission.
//
// -----------------------------------------------------------------------------

#ifdef DTRACE_ENABLED

// Only bother with this argument setup if dtrace is available
// TODO-FIXME: probes should not fire when caller is _blocked.  assert() accordingly.

#define DTRACE_MONITOR_PROBE_COMMON(obj, thread)                           \
  char* bytes = nullptr;                                                      \
  int len = 0;                                                             \
  jlong jtid = SharedRuntime::get_java_tid(thread);                        \
  Symbol* klassname = obj->klass()->name();                                \
  if (klassname != nullptr) {                                                 \
    bytes = (char*)klassname->bytes();                                     \
    len = klassname->utf8_length();                                        \
  }

#define DTRACE_MONITOR_WAIT_PROBE(monitor, obj, thread, millis)            \
  {                                                                        \
    if (DTraceMonitorProbes) {                                             \
      DTRACE_MONITOR_PROBE_COMMON(obj, thread);                            \
      HOTSPOT_MONITOR_WAIT(jtid,                                           \
                           (uintptr_t)(monitor), bytes, len, (millis));    \
    }                                                                      \
  }

#define HOTSPOT_MONITOR_PROBE_notify HOTSPOT_MONITOR_NOTIFY
#define HOTSPOT_MONITOR_PROBE_notifyAll HOTSPOT_MONITOR_NOTIFYALL
#define HOTSPOT_MONITOR_PROBE_waited HOTSPOT_MONITOR_WAITED

#define DTRACE_MONITOR_PROBE(probe, monitor, obj, thread)                  \
  {                                                                        \
    if (DTraceMonitorProbes) {                                             \
      DTRACE_MONITOR_PROBE_COMMON(obj, thread);                            \
      HOTSPOT_MONITOR_PROBE_##probe(jtid, /* probe = waited */             \
                                    (uintptr_t)(monitor), bytes, len);     \
    }                                                                      \
  }

#else //  ndef DTRACE_ENABLED

#define DTRACE_MONITOR_WAIT_PROBE(obj, thread, millis, mon)    {;}
#define DTRACE_MONITOR_PROBE(probe, obj, thread, mon)          {;}

#endif // ndef DTRACE_ENABLED

// This exists only as a workaround of dtrace bug 6254741
static int dtrace_waited_probe(ObjectMonitor* monitor, Handle obj, JavaThread* thr) {
  DTRACE_MONITOR_PROBE(waited, monitor, obj(), thr);
  return 0;
}

static constexpr size_t inflation_lock_count() {
  return 256;
}

// Static storage for an array of PlatformMutex.
alignas(PlatformMutex) static uint8_t _inflation_locks[inflation_lock_count()][sizeof(PlatformMutex)];

static inline PlatformMutex* inflation_lock(size_t index) {
  return reinterpret_cast<PlatformMutex*>(_inflation_locks[index]);
}

void ObjectSynchronizer::initialize() {
  for (size_t i = 0; i < inflation_lock_count(); i++) {
    ::new(static_cast<void*>(inflation_lock(i))) PlatformMutex();
  }
  // Start the ceiling with the estimate for one thread.
  set_in_use_list_ceiling(AvgMonitorsPerThreadEstimate);

  // Start the timer for deflations, so it does not trigger immediately.
  _last_async_deflation_time_ns = os::javaTimeNanos();

  LightweightSynchronizer::initialize();
}

MonitorList ObjectSynchronizer::_in_use_list;
// monitors_used_above_threshold() policy is as follows:
//
// The ratio of the current _in_use_list count to the ceiling is used
// to determine if we are above MonitorUsedDeflationThreshold and need
// to do an async monitor deflation cycle. The ceiling is increased by
// AvgMonitorsPerThreadEstimate when a thread is added to the system
// and is decreased by AvgMonitorsPerThreadEstimate when a thread is
// removed from the system.
//
// Note: If the _in_use_list max exceeds the ceiling, then
// monitors_used_above_threshold() will use the in_use_list max instead
// of the thread count derived ceiling because we have used more
// ObjectMonitors than the estimated average.
//
// Note: If deflate_idle_monitors() has NoAsyncDeflationProgressMax
// no-progress async monitor deflation cycles in a row, then the ceiling
// is adjusted upwards by monitors_used_above_threshold().
//
// Start the ceiling with the estimate for one thread in initialize()
// which is called after cmd line options are processed.
static size_t _in_use_list_ceiling = 0;
bool volatile ObjectSynchronizer::_is_async_deflation_requested = false;
bool volatile ObjectSynchronizer::_is_final_audit = false;
jlong ObjectSynchronizer::_last_async_deflation_time_ns = 0;
static uintx _no_progress_cnt = 0;
static bool _no_progress_skip_increment = false;

// These checks are required for wait, notify and exit to avoid inflating the monitor to
// find out this inline type object cannot be locked.
#define CHECK_THROW_NOSYNC_IMSE(obj)  \
  if (EnableValhalla && (obj)->mark().is_inline_type()) {  \
    JavaThread* THREAD = current;           \
    ResourceMark rm(THREAD);                \
    THROW_MSG(vmSymbols::java_lang_IllegalMonitorStateException(), obj->klass()->external_name()); \
  }

#define CHECK_THROW_NOSYNC_IMSE_0(obj)  \
  if (EnableValhalla && (obj)->mark().is_inline_type()) {  \
    JavaThread* THREAD = current;             \
    ResourceMark rm(THREAD);                  \
    THROW_MSG_0(vmSymbols::java_lang_IllegalMonitorStateException(), obj->klass()->external_name()); \
  }

// =====================> Quick functions

// The quick_* forms are special fast-path variants used to improve
// performance.  In the simplest case, a "quick_*" implementation could
// simply return false, in which case the caller will perform the necessary
// state transitions and call the slow-path form.
// The fast-path is designed to handle frequently arising cases in an efficient
// manner and is just a degenerate "optimistic" variant of the slow-path.
// returns true  -- to indicate the call was satisfied.
// returns false -- to indicate the call needs the services of the slow-path.
// A no-loitering ordinance is in effect for code in the quick_* family
// operators: safepoints or indefinite blocking (blocking that might span a
// safepoint) are forbidden. Generally the thread_state() is _in_Java upon
// entry.
//
// Consider: An interesting optimization is to have the JIT recognize the
// following common idiom:
//   synchronized (someobj) { .... ; notify(); }
// That is, we find a notify() or notifyAll() call that immediately precedes
// the monitorexit operation.  In that case the JIT could fuse the operations
// into a single notifyAndExit() runtime primitive.

bool ObjectSynchronizer::quick_notify(oopDesc* obj, JavaThread* current, bool all) {
  assert(current->thread_state() == _thread_in_Java, "invariant");
  NoSafepointVerifier nsv;
  if (obj == nullptr) return false;  // slow-path for invalid obj
  assert(!EnableValhalla || !obj->klass()->is_inline_klass(), "monitor op on inline type");
  const markWord mark = obj->mark();

  if (mark.is_fast_locked() && current->lock_stack().contains(cast_to_oop(obj))) {
    // Degenerate notify
    // fast-locked by caller so by definition the implied waitset is empty.
    return true;
  }

  if (mark.has_monitor()) {
    ObjectMonitor* const mon = read_monitor(current, obj, mark);
    if (mon == nullptr) {
      // Racing with inflation/deflation go slow path
      return false;
    }
    assert(mon->object() == oop(obj), "invariant");
    if (!mon->has_owner(current)) return false;  // slow-path for IMS exception

    if (mon->first_waiter() != nullptr) {
      // We have one or more waiters. Since this is an inflated monitor
      // that we own, we quickly notify them here and now, avoiding the slow-path.
      if (all) {
        mon->quick_notifyAll(current);
      } else {
        mon->quick_notify(current);
      }
    }
    return true;
  }

  // other IMS exception states take the slow-path
  return false;
}

<<<<<<< HEAD
static bool useHeavyMonitors() {
#if defined(X86) || defined(AARCH64) || defined(PPC64) || defined(RISCV64) || defined(S390)
  return LockingMode == LM_MONITOR;
#else
  return false;
#endif
}

// The LockNode emitted directly at the synchronization site would have
// been too big if it were to have included support for the cases of inflated
// recursive enter and exit, so they go here instead.
// Note that we can't safely call AsyncPrintJavaStack() from within
// quick_enter() as our thread state remains _in_Java.

bool ObjectSynchronizer::quick_enter_legacy(oop obj, BasicLock* lock, JavaThread* current) {
  assert(current->thread_state() == _thread_in_Java, "invariant");
  assert(!EnableValhalla || !obj->klass()->is_inline_klass(), "monitor op on inline type");

  if (useHeavyMonitors()) {
    return false;  // Slow path
  }

  assert(LockingMode == LM_LEGACY, "legacy mode below");

  const markWord mark = obj->mark();

  if (mark.has_monitor()) {

    ObjectMonitor* const m = read_monitor(mark);
    // An async deflation or GC can race us before we manage to make
    // the ObjectMonitor busy by setting the owner below. If we detect
    // that race we just bail out to the slow-path here.
    if (m->object_peek() == nullptr) {
      return false;
    }

    // Lock contention and Transactional Lock Elision (TLE) diagnostics
    // and observability
    // Case: light contention possibly amenable to TLE
    // Case: TLE inimical operations such as nested/recursive synchronization

    if (m->has_owner(current)) {
      m->increment_recursions(current);
      current->inc_held_monitor_count();
      return true;
    }

    // This Java Monitor is inflated so obj's header will never be
    // displaced to this thread's BasicLock. Make the displaced header
    // non-null so this BasicLock is not seen as recursive nor as
    // being locked. We do this unconditionally so that this thread's
    // BasicLock cannot be mis-interpreted by any stack walkers. For
    // performance reasons, stack walkers generally first check for
    // stack-locking in the object's header, the second check is for
    // recursive stack-locking in the displaced header in the BasicLock,
    // and last are the inflated Java Monitor (ObjectMonitor) checks.
    lock->set_displaced_header(markWord::unused_mark());

    if (!m->has_owner() && m->try_set_owner(current)) {
      assert(m->recursions() == 0, "invariant");
      current->inc_held_monitor_count();
      return true;
    }
  }

  // Note that we could inflate in quick_enter.
  // This is likely a useful optimization
  // Critically, in quick_enter() we must not:
  // -- block indefinitely, or
  // -- reach a safepoint

  return false;        // revert to slow-path
}

=======
>>>>>>> 3d679087
// Handle notifications when synchronizing on value based classes
void ObjectSynchronizer::handle_sync_on_value_based_class(Handle obj, JavaThread* locking_thread) {
  assert(locking_thread == Thread::current() || locking_thread->is_obj_deopt_suspend(), "must be");
  frame last_frame = locking_thread->last_frame();
  bool bcp_was_adjusted = false;
  // Don't decrement bcp if it points to the frame's first instruction.  This happens when
  // handle_sync_on_value_based_class() is called because of a synchronized method.  There
  // is no actual monitorenter instruction in the byte code in this case.
  if (last_frame.is_interpreted_frame() &&
      (last_frame.interpreter_frame_method()->code_base() < last_frame.interpreter_frame_bcp())) {
    // adjust bcp to point back to monitorenter so that we print the correct line numbers
    last_frame.interpreter_frame_set_bcp(last_frame.interpreter_frame_bcp() - 1);
    bcp_was_adjusted = true;
  }

  if (DiagnoseSyncOnValueBasedClasses == FATAL_EXIT) {
    ResourceMark rm;
    stringStream ss;
    locking_thread->print_active_stack_on(&ss);
    char* base = (char*)strstr(ss.base(), "at");
    char* newline = (char*)strchr(ss.base(), '\n');
    if (newline != nullptr) {
      *newline = '\0';
    }
    fatal("Synchronizing on object " INTPTR_FORMAT " of klass %s %s", p2i(obj()), obj->klass()->external_name(), base);
  } else {
    assert(DiagnoseSyncOnValueBasedClasses == LOG_WARNING, "invalid value for DiagnoseSyncOnValueBasedClasses");
    ResourceMark rm;
    Log(valuebasedclasses) vblog;

    vblog.info("Synchronizing on object " INTPTR_FORMAT " of klass %s", p2i(obj()), obj->klass()->external_name());
    if (locking_thread->has_last_Java_frame()) {
      LogStream info_stream(vblog.info());
      locking_thread->print_active_stack_on(&info_stream);
    } else {
      vblog.info("Cannot find the last Java frame");
    }

    EventSyncOnValueBasedClass event;
    if (event.should_commit()) {
      event.set_valueBasedClass(obj->klass());
      event.commit();
    }
  }

  if (bcp_was_adjusted) {
    last_frame.interpreter_frame_set_bcp(last_frame.interpreter_frame_bcp() + 1);
  }
}

// -----------------------------------------------------------------------------
// Monitor Enter/Exit

void ObjectSynchronizer::enter_for(Handle obj, BasicLock* lock, JavaThread* locking_thread) {
  // When called with locking_thread != Thread::current() some mechanism must synchronize
  // the locking_thread with respect to the current thread. Currently only used when
  // deoptimizing and re-locking locks. See Deoptimization::relock_objects
  assert(locking_thread == Thread::current() || locking_thread->is_obj_deopt_suspend(), "must be");
<<<<<<< HEAD
  assert(!EnableValhalla || !obj->klass()->is_inline_klass(), "JITed code should never have locked an instance of a value class");

  if (LockingMode == LM_LIGHTWEIGHT) {
    return LightweightSynchronizer::enter_for(obj, lock, locking_thread);
  }

  if (!enter_fast_impl(obj, lock, locking_thread)) {
    // Inflated ObjectMonitor::enter_for is required

    // An async deflation can race after the inflate_for() call and before
    // enter_for() can make the ObjectMonitor busy. enter_for() returns false
    // if we have lost the race to async deflation and we simply try again.
    while (true) {
      ObjectMonitor* monitor = inflate_for(locking_thread, obj(), inflate_cause_monitor_enter);
      if (monitor->enter_for(locking_thread)) {
        return;
      }
      assert(monitor->is_being_async_deflated(), "must be");
    }
  }
}

void ObjectSynchronizer::enter_legacy(Handle obj, BasicLock* lock, JavaThread* current) {
  assert(!EnableValhalla || !obj->klass()->is_inline_klass(), "This method should never be called on an instance of an inline class");
  if (!enter_fast_impl(obj, lock, current)) {
    // Inflated ObjectMonitor::enter is required

    // An async deflation can race after the inflate() call and before
    // enter() can make the ObjectMonitor busy. enter() returns false if
    // we have lost the race to async deflation and we simply try again.
    while (true) {
      ObjectMonitor* monitor = inflate(current, obj(), inflate_cause_monitor_enter);
      if (monitor->enter(current)) {
        return;
      }
    }
  }
}

// The interpreter and compiler assembly code tries to lock using the fast path
// of this algorithm. Make sure to update that code if the following function is
// changed. The implementation is extremely sensitive to race condition. Be careful.
bool ObjectSynchronizer::enter_fast_impl(Handle obj, BasicLock* lock, JavaThread* locking_thread) {
  guarantee(!EnableValhalla || !obj->klass()->is_inline_klass(), "Attempt to inflate inline type");
  assert(LockingMode != LM_LIGHTWEIGHT, "Use LightweightSynchronizer");

  if (obj->klass()->is_value_based()) {
    handle_sync_on_value_based_class(obj, locking_thread);
  }

  locking_thread->inc_held_monitor_count();

  if (!useHeavyMonitors()) {
    if (LockingMode == LM_LEGACY) {
      markWord mark = obj->mark();
      if (mark.is_unlocked()) {
        // Anticipate successful CAS -- the ST of the displaced mark must
        // be visible <= the ST performed by the CAS.
        lock->set_displaced_header(mark);
        if (mark == obj()->cas_set_mark(markWord::from_pointer(lock), mark)) {
          return true;
        }
      } else if (mark.has_locker() &&
                 locking_thread->is_lock_owned((address) mark.locker())) {
        assert(lock != mark.locker(), "must not re-lock the same lock");
        assert(lock != (BasicLock*) obj->mark().value(), "don't relock with same BasicLock");
        lock->set_displaced_header(markWord::from_pointer(nullptr));
        return true;
      }

      // The object header will never be displaced to this lock,
      // so it does not matter what the value is, except that it
      // must be non-zero to avoid looking like a re-entrant lock,
      // and must not look locked either.
      lock->set_displaced_header(markWord::unused_mark());

      // Failed to fast lock.
      return false;
    }
  } else if (VerifyHeavyMonitors) {
    guarantee((obj->mark().value() & markWord::lock_mask_in_place) != markWord::locked_value, "must not be lightweight/stack-locked");
  }

  return false;
}

void ObjectSynchronizer::exit_legacy(oop object, BasicLock* lock, JavaThread* current) {
  assert(LockingMode != LM_LIGHTWEIGHT, "Use LightweightSynchronizer");

  if (!useHeavyMonitors()) {
    markWord mark = object->mark();
    if (EnableValhalla && mark.is_inline_type()) {
      return;
    }
    if (LockingMode == LM_LEGACY) {
      markWord dhw = lock->displaced_header();
      if (dhw.value() == 0) {
        // If the displaced header is null, then this exit matches up with
        // a recursive enter. No real work to do here except for diagnostics.
#ifndef PRODUCT
        if (mark != markWord::INFLATING()) {
          // Only do diagnostics if we are not racing an inflation. Simply
          // exiting a recursive enter of a Java Monitor that is being
          // inflated is safe; see the has_monitor() comment below.
          assert(!mark.is_unlocked(), "invariant");
          assert(!mark.has_locker() ||
                 current->is_lock_owned((address)mark.locker()), "invariant");
          if (mark.has_monitor()) {
            // The BasicLock's displaced_header is marked as a recursive
            // enter and we have an inflated Java Monitor (ObjectMonitor).
            // This is a special case where the Java Monitor was inflated
            // after this thread entered the stack-lock recursively. When a
            // Java Monitor is inflated, we cannot safely walk the Java
            // Monitor owner's stack and update the BasicLocks because a
            // Java Monitor can be asynchronously inflated by a thread that
            // does not own the Java Monitor.
            ObjectMonitor* m = read_monitor(mark);
            assert(m->object()->mark() == mark, "invariant");
            assert(m->is_entered(current), "invariant");
          }
        }
#endif
        return;
      }

      if (mark == markWord::from_pointer(lock)) {
        // If the object is stack-locked by the current thread, try to
        // swing the displaced header from the BasicLock back to the mark.
        assert(dhw.is_neutral(), "invariant");
        if (object->cas_set_mark(dhw, mark) == mark) {
          return;
        }
      }
    }
  } else if (VerifyHeavyMonitors) {
    guarantee((object->mark().value() & markWord::lock_mask_in_place) != markWord::locked_value, "must not be lightweight/stack-locked");
  }

  // We have to take the slow-path of possible inflation and then exit.
  // The ObjectMonitor* can't be async deflated until ownership is
  // dropped inside exit() and the ObjectMonitor* must be !is_busy().
  ObjectMonitor* monitor = inflate(current, object, inflate_cause_vm_internal);
  assert(!monitor->has_anonymous_owner(), "must not be");
  monitor->exit(current);
=======
  return LightweightSynchronizer::enter_for(obj, lock, locking_thread);
>>>>>>> 3d679087
}

// -----------------------------------------------------------------------------
// JNI locks on java objects
// NOTE: must use heavy weight monitor to handle jni monitor enter
void ObjectSynchronizer::jni_enter(Handle obj, JavaThread* current) {
  JavaThread* THREAD = current;
  // Top native frames in the stack will not be seen if we attempt
  // preemption, since we start walking from the last Java anchor.
  NoPreemptMark npm(current);

  if (obj->klass()->is_value_based()) {
    handle_sync_on_value_based_class(obj, current);
  }

  if (EnableValhalla && obj->klass()->is_inline_klass()) {
    ResourceMark rm(THREAD);
    const char* desc = "Cannot synchronize on an instance of value class ";
    const char* className = obj->klass()->external_name();
    size_t msglen = strlen(desc) + strlen(className) + 1;
    char* message = NEW_RESOURCE_ARRAY(char, msglen);
    assert(message != nullptr, "NEW_RESOURCE_ARRAY should have called vm_exit_out_of_memory and not return nullptr");
    THROW_MSG(vmSymbols::java_lang_IdentityException(), className);
  }

  // the current locking is from JNI instead of Java code
  current->set_current_pending_monitor_is_from_java(false);
  // An async deflation can race after the inflate() call and before
  // enter() can make the ObjectMonitor busy. enter() returns false if
  // we have lost the race to async deflation and we simply try again.
  while (true) {
    BasicLock lock;
    if (LightweightSynchronizer::inflate_and_enter(obj(), &lock, inflate_cause_jni_enter, current, current) != nullptr) {
      current->inc_held_monitor_count(1, true);
      break;
    }
  }
  current->set_current_pending_monitor_is_from_java(true);
}

// NOTE: must use heavy weight monitor to handle jni monitor exit
void ObjectSynchronizer::jni_exit(oop obj, TRAPS) {
  JavaThread* current = THREAD;
  CHECK_THROW_NOSYNC_IMSE(obj);

  ObjectMonitor* monitor;
  monitor = LightweightSynchronizer::inflate_locked_or_imse(obj, inflate_cause_jni_exit, CHECK);
  // If this thread has locked the object, exit the monitor. We
  // intentionally do not use CHECK on check_owner because we must exit the
  // monitor even if an exception was already pending.
  if (monitor->check_owner(THREAD)) {
    monitor->exit(current);
    current->dec_held_monitor_count(1, true);
  }
}

// -----------------------------------------------------------------------------
// Internal VM locks on java objects
// standard constructor, allows locking failures
ObjectLocker::ObjectLocker(Handle obj, JavaThread* thread) : _npm(thread) {
  _thread = thread;
  _thread->check_for_valid_safepoint_state();
  _obj = obj;

  if (_obj() != nullptr) {
    ObjectSynchronizer::enter(_obj, &_lock, _thread);
  }
}

ObjectLocker::~ObjectLocker() {
  if (_obj() != nullptr) {
    ObjectSynchronizer::exit(_obj(), &_lock, _thread);
  }
}


// -----------------------------------------------------------------------------
//  Wait/Notify/NotifyAll
// NOTE: must use heavy weight monitor to handle wait()

int ObjectSynchronizer::wait(Handle obj, jlong millis, TRAPS) {
  JavaThread* current = THREAD;
  CHECK_THROW_NOSYNC_IMSE_0(obj);
  if (millis < 0) {
    THROW_MSG_0(vmSymbols::java_lang_IllegalArgumentException(), "timeout value is negative");
  }

  ObjectMonitor* monitor;
  monitor = LightweightSynchronizer::inflate_locked_or_imse(obj(), inflate_cause_wait, CHECK_0);

  DTRACE_MONITOR_WAIT_PROBE(monitor, obj(), current, millis);
  monitor->wait(millis, true, THREAD); // Not CHECK as we need following code

  // This dummy call is in place to get around dtrace bug 6254741.  Once
  // that's fixed we can uncomment the following line, remove the call
  // and change this function back into a "void" func.
  // DTRACE_MONITOR_PROBE(waited, monitor, obj(), THREAD);
  int ret_code = dtrace_waited_probe(monitor, obj, THREAD);
  return ret_code;
}

void ObjectSynchronizer::waitUninterruptibly(Handle obj, jlong millis, TRAPS) {
  if (millis < 0) {
    THROW_MSG(vmSymbols::java_lang_IllegalArgumentException(), "timeout value is negative");
  }

  ObjectMonitor* monitor;
  monitor = LightweightSynchronizer::inflate_locked_or_imse(obj(), inflate_cause_wait, CHECK);
  monitor->wait(millis, false, THREAD);
}


void ObjectSynchronizer::notify(Handle obj, TRAPS) {
  JavaThread* current = THREAD;
  CHECK_THROW_NOSYNC_IMSE(obj);

  markWord mark = obj->mark();
  if ((mark.is_fast_locked() && current->lock_stack().contains(obj()))) {
    // Not inflated so there can't be any waiters to notify.
    return;
  }
  ObjectMonitor* monitor = LightweightSynchronizer::inflate_locked_or_imse(obj(), inflate_cause_notify, CHECK);
  monitor->notify(CHECK);
}

// NOTE: see comment of notify()
void ObjectSynchronizer::notifyall(Handle obj, TRAPS) {
  JavaThread* current = THREAD;
  CHECK_THROW_NOSYNC_IMSE(obj);

  markWord mark = obj->mark();
  if ((mark.is_fast_locked() && current->lock_stack().contains(obj()))) {
    // Not inflated so there can't be any waiters to notify.
    return;
  }

  ObjectMonitor* monitor = LightweightSynchronizer::inflate_locked_or_imse(obj(), inflate_cause_notify, CHECK);
  monitor->notifyAll(CHECK);
}

// -----------------------------------------------------------------------------
// Hash Code handling

struct SharedGlobals {
  char         _pad_prefix[OM_CACHE_LINE_SIZE];
  // This is a highly shared mostly-read variable.
  // To avoid false-sharing it needs to be the sole occupant of a cache line.
  volatile int stw_random;
  DEFINE_PAD_MINUS_SIZE(1, OM_CACHE_LINE_SIZE, sizeof(volatile int));
  // Hot RW variable -- Sequester to avoid false-sharing
  volatile int hc_sequence;
  DEFINE_PAD_MINUS_SIZE(2, OM_CACHE_LINE_SIZE, sizeof(volatile int));
};

static SharedGlobals GVars;

// hashCode() generation :
//
// Possibilities:
// * MD5Digest of {obj,stw_random}
// * CRC32 of {obj,stw_random} or any linear-feedback shift register function.
// * A DES- or AES-style SBox[] mechanism
// * One of the Phi-based schemes, such as:
//   2654435761 = 2^32 * Phi (golden ratio)
//   HashCodeValue = ((uintptr_t(obj) >> 3) * 2654435761) ^ GVars.stw_random ;
// * A variation of Marsaglia's shift-xor RNG scheme.
// * (obj ^ stw_random) is appealing, but can result
//   in undesirable regularity in the hashCode values of adjacent objects
//   (objects allocated back-to-back, in particular).  This could potentially
//   result in hashtable collisions and reduced hashtable efficiency.
//   There are simple ways to "diffuse" the middle address bits over the
//   generated hashCode values:

static intptr_t get_next_hash(Thread* current, oop obj) {
  intptr_t value = 0;
  if (hashCode == 0) {
    // This form uses global Park-Miller RNG.
    // On MP system we'll have lots of RW access to a global, so the
    // mechanism induces lots of coherency traffic.
    value = os::random();
  } else if (hashCode == 1) {
    // This variation has the property of being stable (idempotent)
    // between STW operations.  This can be useful in some of the 1-0
    // synchronization schemes.
    intptr_t addr_bits = cast_from_oop<intptr_t>(obj) >> 3;
    value = addr_bits ^ (addr_bits >> 5) ^ GVars.stw_random;
  } else if (hashCode == 2) {
    value = 1;            // for sensitivity testing
  } else if (hashCode == 3) {
    value = ++GVars.hc_sequence;
  } else if (hashCode == 4) {
    value = cast_from_oop<intptr_t>(obj);
  } else {
    // Marsaglia's xor-shift scheme with thread-specific state
    // This is probably the best overall implementation -- we'll
    // likely make this the default in future releases.
    unsigned t = current->_hashStateX;
    t ^= (t << 11);
    current->_hashStateX = current->_hashStateY;
    current->_hashStateY = current->_hashStateZ;
    current->_hashStateZ = current->_hashStateW;
    unsigned v = current->_hashStateW;
    v = (v ^ (v >> 19)) ^ (t ^ (t >> 8));
    current->_hashStateW = v;
    value = v;
  }

  value &= markWord::hash_mask;
  if (value == 0) value = 0xBAD;
  assert(value != markWord::no_hash, "invariant");
  return value;
}

static intptr_t install_hash_code(Thread* current, oop obj) {
  assert(UseObjectMonitorTable, "must be");

  markWord mark = obj->mark_acquire();
  for (;;) {
    intptr_t hash = mark.hash();
    if (hash != 0) {
      return hash;
    }

    hash = get_next_hash(current, obj);
    const markWord old_mark = mark;
    const markWord new_mark = old_mark.copy_set_hash(hash);

    mark = obj->cas_set_mark(new_mark, old_mark);
    if (old_mark == mark) {
      return hash;
    }
  }
}

intptr_t ObjectSynchronizer::FastHashCode(Thread* current, oop obj) {
  if (EnableValhalla && obj->klass()->is_inline_klass()) {
    // VM should be calling bootstrap method
    ShouldNotReachHere();
  }
  if (UseObjectMonitorTable) {
    // Since the monitor isn't in the object header, the hash can simply be
    // installed in the object header.
    return install_hash_code(current, obj);
  }

  while (true) {
    ObjectMonitor* monitor = nullptr;
    markWord temp, test;
    intptr_t hash;
    markWord mark = obj->mark_acquire();
    if (mark.is_unlocked() || mark.is_fast_locked()) {
      hash = mark.hash();
      if (hash != 0) {                     // if it has a hash, just return it
        return hash;
      }
      hash = get_next_hash(current, obj);  // get a new hash
      temp = mark.copy_set_hash(hash);     // merge the hash into header
                                           // try to install the hash
      test = obj->cas_set_mark(temp, mark);
      if (test == mark) {                  // if the hash was installed, return it
        return hash;
      }
      // CAS failed, retry
      continue;

      // Failed to install the hash. It could be that another thread
      // installed the hash just before our attempt or inflation has
      // occurred or... so we fall thru to inflate the monitor for
      // stability and then install the hash.
    } else if (mark.has_monitor()) {
      monitor = mark.monitor();
      temp = monitor->header();
      assert(temp.is_neutral(), "invariant: header=" INTPTR_FORMAT, temp.value());
      hash = temp.hash();
      if (hash != 0) {
        // It has a hash.

        // Separate load of dmw/header above from the loads in
        // is_being_async_deflated().

        // dmw/header and _contentions may get written by different threads.
        // Make sure to observe them in the same order when having several observers.
        OrderAccess::loadload_for_IRIW();

        if (monitor->is_being_async_deflated()) {
          // But we can't safely use the hash if we detect that async
          // deflation has occurred. So we attempt to restore the
          // header/dmw to the object's header so that we only retry
          // once if the deflater thread happens to be slow.
          monitor->install_displaced_markword_in_object(obj);
          continue;
        }
        return hash;
      }
      // Fall thru so we only have one place that installs the hash in
      // the ObjectMonitor.
    }

    // NOTE: an async deflation can race after we get the monitor and
    // before we can update the ObjectMonitor's header with the hash
    // value below.
    assert(mark.has_monitor(), "must be");
    monitor = mark.monitor();

    // Load ObjectMonitor's header/dmw field and see if it has a hash.
    mark = monitor->header();
    assert(mark.is_neutral(), "invariant: header=" INTPTR_FORMAT, mark.value());
    hash = mark.hash();
    if (hash == 0) {                       // if it does not have a hash
      hash = get_next_hash(current, obj);  // get a new hash
      temp = mark.copy_set_hash(hash)   ;  // merge the hash into header
      assert(temp.is_neutral(), "invariant: header=" INTPTR_FORMAT, temp.value());
      uintptr_t v = Atomic::cmpxchg(monitor->metadata_addr(), mark.value(), temp.value());
      test = markWord(v);
      if (test != mark) {
        // The attempt to update the ObjectMonitor's header/dmw field
        // did not work. This can happen if another thread managed to
        // merge in the hash just before our cmpxchg().
        // If we add any new usages of the header/dmw field, this code
        // will need to be updated.
        hash = test.hash();
        assert(test.is_neutral(), "invariant: header=" INTPTR_FORMAT, test.value());
        assert(hash != 0, "should only have lost the race to a thread that set a non-zero hash");
      }
      if (monitor->is_being_async_deflated() && !UseObjectMonitorTable) {
        // If we detect that async deflation has occurred, then we
        // attempt to restore the header/dmw to the object's header
        // so that we only retry once if the deflater thread happens
        // to be slow.
        monitor->install_displaced_markword_in_object(obj);
        continue;
      }
    }
    // We finally get the hash.
    return hash;
  }
}

bool ObjectSynchronizer::current_thread_holds_lock(JavaThread* current,
                                                   Handle h_obj) {
  if (EnableValhalla && h_obj->mark().is_inline_type()) {
    return false;
  }
  assert(current == JavaThread::current(), "Can only be called on current thread");
  oop obj = h_obj();

  markWord mark = obj->mark_acquire();

  if (mark.is_fast_locked()) {
    // fast-locking case, see if lock is in current's lock stack
    return current->lock_stack().contains(h_obj());
  }

  while (mark.has_monitor()) {
    ObjectMonitor* monitor = read_monitor(current, obj, mark);
    if (monitor != nullptr) {
      return monitor->is_entered(current) != 0;
    }
    // Racing with inflation/deflation, retry
    mark = obj->mark_acquire();

    if (mark.is_fast_locked()) {
      // Some other thread fast_locked, current could not have held the lock
      return false;
    }
  }

  // Unlocked case, header in place
  assert(mark.is_unlocked(), "sanity check");
  return false;
}

JavaThread* ObjectSynchronizer::get_lock_owner(ThreadsList * t_list, Handle h_obj) {
  oop obj = h_obj();
  markWord mark = obj->mark_acquire();

  if (mark.is_fast_locked()) {
    // fast-locked so get owner from the object.
    // owning_thread_from_object() may also return null here:
    return Threads::owning_thread_from_object(t_list, h_obj());
  }

  while (mark.has_monitor()) {
    ObjectMonitor* monitor = read_monitor(Thread::current(), obj, mark);
    if (monitor != nullptr) {
      return Threads::owning_thread_from_monitor(t_list, monitor);
    }
    // Racing with inflation/deflation, retry
    mark = obj->mark_acquire();

    if (mark.is_fast_locked()) {
      // Some other thread fast_locked
      return Threads::owning_thread_from_object(t_list, h_obj());
    }
  }

  // Unlocked case, header in place
  // Cannot have assertion since this object may have been
  // locked by another thread when reaching here.
  // assert(mark.is_unlocked(), "sanity check");

  return nullptr;
}

// Visitors ...

// Iterate over all ObjectMonitors.
template <typename Function>
void ObjectSynchronizer::monitors_iterate(Function function) {
  MonitorList::Iterator iter = _in_use_list.iterator();
  while (iter.has_next()) {
    ObjectMonitor* monitor = iter.next();
    function(monitor);
  }
}

// Iterate ObjectMonitors owned by any thread and where the owner `filter`
// returns true.
template <typename OwnerFilter>
void ObjectSynchronizer::owned_monitors_iterate_filtered(MonitorClosure* closure, OwnerFilter filter) {
  monitors_iterate([&](ObjectMonitor* monitor) {
    // This function is only called at a safepoint or when the
    // target thread is suspended or when the target thread is
    // operating on itself. The current closures in use today are
    // only interested in an owned ObjectMonitor and ownership
    // cannot be dropped under the calling contexts so the
    // ObjectMonitor cannot be async deflated.
    if (monitor->has_owner() && filter(monitor)) {
      assert(!monitor->is_being_async_deflated(), "Owned monitors should not be deflating");

      closure->do_monitor(monitor);
    }
  });
}

// Iterate ObjectMonitors where the owner == thread; this does NOT include
// ObjectMonitors where owner is set to a stack-lock address in thread.
void ObjectSynchronizer::owned_monitors_iterate(MonitorClosure* closure, JavaThread* thread) {
  int64_t key = ObjectMonitor::owner_id_from(thread);
  auto thread_filter = [&](ObjectMonitor* monitor) { return monitor->owner() == key; };
  return owned_monitors_iterate_filtered(closure, thread_filter);
}

void ObjectSynchronizer::owned_monitors_iterate(MonitorClosure* closure, oop vthread) {
  int64_t key = ObjectMonitor::owner_id_from(vthread);
  auto thread_filter = [&](ObjectMonitor* monitor) { return monitor->owner() == key; };
  return owned_monitors_iterate_filtered(closure, thread_filter);
}

// Iterate ObjectMonitors owned by any thread.
void ObjectSynchronizer::owned_monitors_iterate(MonitorClosure* closure) {
  auto all_filter = [&](ObjectMonitor* monitor) { return true; };
  return owned_monitors_iterate_filtered(closure, all_filter);
}

static bool monitors_used_above_threshold(MonitorList* list) {
  if (MonitorUsedDeflationThreshold == 0) {  // disabled case is easy
    return false;
  }
  size_t monitors_used = list->count();
  if (monitors_used == 0) {  // empty list is easy
    return false;
  }
  size_t old_ceiling = ObjectSynchronizer::in_use_list_ceiling();
  // Make sure that we use a ceiling value that is not lower than
  // previous, not lower than the recorded max used by the system, and
  // not lower than the current number of monitors in use (which can
  // race ahead of max). The result is guaranteed > 0.
  size_t ceiling = MAX3(old_ceiling, list->max(), monitors_used);

  // Check if our monitor usage is above the threshold:
  size_t monitor_usage = (monitors_used * 100LL) / ceiling;
  if (int(monitor_usage) > MonitorUsedDeflationThreshold) {
    // Deflate monitors if over the threshold percentage, unless no
    // progress on previous deflations.
    bool is_above_threshold = true;

    // Check if it's time to adjust the in_use_list_ceiling up, due
    // to too many async deflation attempts without any progress.
    if (NoAsyncDeflationProgressMax != 0 &&
        _no_progress_cnt >= NoAsyncDeflationProgressMax) {
      double remainder = (100.0 - MonitorUsedDeflationThreshold) / 100.0;
      size_t delta = (size_t)(ceiling * remainder) + 1;
      size_t new_ceiling = (ceiling > SIZE_MAX - delta)
        ? SIZE_MAX         // Overflow, let's clamp new_ceiling.
        : ceiling + delta;

      ObjectSynchronizer::set_in_use_list_ceiling(new_ceiling);
      log_info(monitorinflation)("Too many deflations without progress; "
                                 "bumping in_use_list_ceiling from %zu"
                                 " to %zu", old_ceiling, new_ceiling);
      _no_progress_cnt = 0;
      ceiling = new_ceiling;

      // Check if our monitor usage is still above the threshold:
      monitor_usage = (monitors_used * 100LL) / ceiling;
      is_above_threshold = int(monitor_usage) > MonitorUsedDeflationThreshold;
    }
    log_info(monitorinflation)("monitors_used=%zu, ceiling=%zu"
                               ", monitor_usage=%zu, threshold=%d",
                               monitors_used, ceiling, monitor_usage, MonitorUsedDeflationThreshold);
    return is_above_threshold;
  }

  return false;
}

size_t ObjectSynchronizer::in_use_list_count() {
  return _in_use_list.count();
}

size_t ObjectSynchronizer::in_use_list_max() {
  return _in_use_list.max();
}

size_t ObjectSynchronizer::in_use_list_ceiling() {
  return _in_use_list_ceiling;
}

void ObjectSynchronizer::dec_in_use_list_ceiling() {
  Atomic::sub(&_in_use_list_ceiling, AvgMonitorsPerThreadEstimate);
}

void ObjectSynchronizer::inc_in_use_list_ceiling() {
  Atomic::add(&_in_use_list_ceiling, AvgMonitorsPerThreadEstimate);
}

void ObjectSynchronizer::set_in_use_list_ceiling(size_t new_value) {
  _in_use_list_ceiling = new_value;
}

bool ObjectSynchronizer::is_async_deflation_needed() {
  if (is_async_deflation_requested()) {
    // Async deflation request.
    log_info(monitorinflation)("Async deflation needed: explicit request");
    return true;
  }

  jlong time_since_last = time_since_last_async_deflation_ms();

  if (AsyncDeflationInterval > 0 &&
      time_since_last > AsyncDeflationInterval &&
      monitors_used_above_threshold(&_in_use_list)) {
    // It's been longer than our specified deflate interval and there
    // are too many monitors in use. We don't deflate more frequently
    // than AsyncDeflationInterval (unless is_async_deflation_requested)
    // in order to not swamp the MonitorDeflationThread.
    log_info(monitorinflation)("Async deflation needed: monitors used are above the threshold");
    return true;
  }

  if (GuaranteedAsyncDeflationInterval > 0 &&
      time_since_last > GuaranteedAsyncDeflationInterval) {
    // It's been longer than our specified guaranteed deflate interval.
    // We need to clean up the used monitors even if the threshold is
    // not reached, to keep the memory utilization at bay when many threads
    // touched many monitors.
    log_info(monitorinflation)("Async deflation needed: guaranteed interval (%zd ms) "
                               "is greater than time since last deflation (" JLONG_FORMAT " ms)",
                               GuaranteedAsyncDeflationInterval, time_since_last);

    // If this deflation has no progress, then it should not affect the no-progress
    // tracking, otherwise threshold heuristics would think it was triggered, experienced
    // no progress, and needs to backoff more aggressively. In this "no progress" case,
    // the generic code would bump the no-progress counter, and we compensate for that
    // by telling it to skip the update.
    //
    // If this deflation has progress, then it should let non-progress tracking
    // know about this, otherwise the threshold heuristics would kick in, potentially
    // experience no-progress due to aggressive cleanup by this deflation, and think
    // it is still in no-progress stride. In this "progress" case, the generic code would
    // zero the counter, and we allow it to happen.
    _no_progress_skip_increment = true;

    return true;
  }

  return false;
}

void ObjectSynchronizer::request_deflate_idle_monitors() {
  MonitorLocker ml(MonitorDeflation_lock, Mutex::_no_safepoint_check_flag);
  set_is_async_deflation_requested(true);
  ml.notify_all();
}

bool ObjectSynchronizer::request_deflate_idle_monitors_from_wb() {
  JavaThread* current = JavaThread::current();
  bool ret_code = false;

  jlong last_time = last_async_deflation_time_ns();

  request_deflate_idle_monitors();

  const int N_CHECKS = 5;
  for (int i = 0; i < N_CHECKS; i++) {  // sleep for at most 5 seconds
    if (last_async_deflation_time_ns() > last_time) {
      log_info(monitorinflation)("Async Deflation happened after %d check(s).", i);
      ret_code = true;
      break;
    }
    {
      // JavaThread has to honor the blocking protocol.
      ThreadBlockInVM tbivm(current);
      os::naked_short_sleep(999);  // sleep for almost 1 second
    }
  }
  if (!ret_code) {
    log_info(monitorinflation)("Async Deflation DID NOT happen after %d checks.", N_CHECKS);
  }

  return ret_code;
}

jlong ObjectSynchronizer::time_since_last_async_deflation_ms() {
  return (os::javaTimeNanos() - last_async_deflation_time_ns()) / (NANOUNITS / MILLIUNITS);
}

<<<<<<< HEAD
static void post_monitor_inflate_event(EventJavaMonitorInflate* event,
                                       const oop obj,
                                       ObjectSynchronizer::InflateCause cause) {
  assert(event != nullptr, "invariant");
  const Klass* monitor_klass = obj->klass();
  if (ObjectMonitor::is_jfr_excluded(monitor_klass)) {
    return;
  }
  event->set_monitorClass(monitor_klass);
  event->set_address((uintptr_t)(void*)obj);
  event->set_cause((u1)cause);
  event->commit();
}

// Fast path code shared by multiple functions
void ObjectSynchronizer::inflate_helper(oop obj) {
  assert(LockingMode != LM_LIGHTWEIGHT, "only inflate through enter");
  markWord mark = obj->mark_acquire();
  if (mark.has_monitor()) {
    ObjectMonitor* monitor = read_monitor(mark);
    markWord dmw = monitor->header();
    assert(dmw.is_neutral(), "sanity check: header=" INTPTR_FORMAT, dmw.value());
    return;
  }
  (void)inflate(Thread::current(), obj, inflate_cause_vm_internal);
}

ObjectMonitor* ObjectSynchronizer::inflate(Thread* current, oop obj, const InflateCause cause) {
  assert(current == Thread::current(), "must be");
  assert(LockingMode != LM_LIGHTWEIGHT, "only inflate through enter");
  return inflate_impl(current->is_Java_thread() ? JavaThread::cast(current) : nullptr, obj, cause);
}

ObjectMonitor* ObjectSynchronizer::inflate_for(JavaThread* thread, oop obj, const InflateCause cause) {
  assert(thread == Thread::current() || thread->is_obj_deopt_suspend(), "must be");
  assert(LockingMode != LM_LIGHTWEIGHT, "LM_LIGHTWEIGHT cannot use inflate_for");
  return inflate_impl(thread, obj, cause);
}

ObjectMonitor* ObjectSynchronizer::inflate_impl(JavaThread* locking_thread, oop object, const InflateCause cause) {
  if (EnableValhalla) {
    guarantee(!object->klass()->is_inline_klass(), "Attempt to inflate inline type");
  }
  // The JavaThread* locking_thread requires that the locking_thread == Thread::current() or
  // is suspended throughout the call by some other mechanism.
  // The thread might be nullptr when called from a non JavaThread. (As may still be
  // the case from FastHashCode). However it is only important for correctness that the
  // thread is set when called from ObjectSynchronizer::enter from the owning thread,
  // ObjectSynchronizer::enter_for from any thread, or ObjectSynchronizer::exit.
  assert(LockingMode != LM_LIGHTWEIGHT, "LM_LIGHTWEIGHT cannot use inflate_impl");
  EventJavaMonitorInflate event;

  for (;;) {
    const markWord mark = object->mark_acquire();

    // The mark can be in one of the following states:
    // *  inflated     - If the ObjectMonitor owner is anonymous and the
    //                   locking_thread owns the object lock, then we
    //                   make the locking_thread the ObjectMonitor owner.
    // *  stack-locked - Coerce it to inflated from stack-locked.
    // *  INFLATING    - Busy wait for conversion from stack-locked to
    //                   inflated.
    // *  unlocked     - Aggressively inflate the object.

    // CASE: inflated
    if (mark.has_monitor()) {
      ObjectMonitor* inf = mark.monitor();
      markWord dmw = inf->header();
      assert(dmw.is_neutral(), "invariant: header=" INTPTR_FORMAT, dmw.value());
      if (inf->has_anonymous_owner() && locking_thread != nullptr) {
        assert(LockingMode == LM_LEGACY, "invariant");
        if (locking_thread->is_lock_owned((address)inf->stack_locker())) {
          inf->set_stack_locker(nullptr);
          inf->set_owner_from_anonymous(locking_thread);
        }
      }
      return inf;
    }

    // CASE: inflation in progress - inflating over a stack-lock.
    // Some other thread is converting from stack-locked to inflated.
    // Only that thread can complete inflation -- other threads must wait.
    // The INFLATING value is transient.
    // Currently, we spin/yield/park and poll the markword, waiting for inflation to finish.
    // We could always eliminate polling by parking the thread on some auxiliary list.
    if (mark == markWord::INFLATING()) {
      read_stable_mark(object);
      continue;
    }

    // CASE: stack-locked
    // Could be stack-locked either by current or by some other thread.
    //
    // Note that we allocate the ObjectMonitor speculatively, _before_ attempting
    // to install INFLATING into the mark word.  We originally installed INFLATING,
    // allocated the ObjectMonitor, and then finally STed the address of the
    // ObjectMonitor into the mark.  This was correct, but artificially lengthened
    // the interval in which INFLATING appeared in the mark, thus increasing
    // the odds of inflation contention. If we lose the race to set INFLATING,
    // then we just delete the ObjectMonitor and loop around again.
    //
    LogStreamHandle(Trace, monitorinflation) lsh;
    if (LockingMode == LM_LEGACY && mark.has_locker()) {
      ObjectMonitor* m = new ObjectMonitor(object);
      // Optimistically prepare the ObjectMonitor - anticipate successful CAS
      // We do this before the CAS in order to minimize the length of time
      // in which INFLATING appears in the mark.

      markWord cmp = object->cas_set_mark(markWord::INFLATING(), mark);
      if (cmp != mark) {
        delete m;
        continue;       // Interference -- just retry
      }

      // We've successfully installed INFLATING (0) into the mark-word.
      // This is the only case where 0 will appear in a mark-word.
      // Only the singular thread that successfully swings the mark-word
      // to 0 can perform (or more precisely, complete) inflation.
      //
      // Why do we CAS a 0 into the mark-word instead of just CASing the
      // mark-word from the stack-locked value directly to the new inflated state?
      // Consider what happens when a thread unlocks a stack-locked object.
      // It attempts to use CAS to swing the displaced header value from the
      // on-stack BasicLock back into the object header.  Recall also that the
      // header value (hash code, etc) can reside in (a) the object header, or
      // (b) a displaced header associated with the stack-lock, or (c) a displaced
      // header in an ObjectMonitor.  The inflate() routine must copy the header
      // value from the BasicLock on the owner's stack to the ObjectMonitor, all
      // the while preserving the hashCode stability invariants.  If the owner
      // decides to release the lock while the value is 0, the unlock will fail
      // and control will eventually pass from slow_exit() to inflate.  The owner
      // will then spin, waiting for the 0 value to disappear.   Put another way,
      // the 0 causes the owner to stall if the owner happens to try to
      // drop the lock (restoring the header from the BasicLock to the object)
      // while inflation is in-progress.  This protocol avoids races that might
      // would otherwise permit hashCode values to change or "flicker" for an object.
      // Critically, while object->mark is 0 mark.displaced_mark_helper() is stable.
      // 0 serves as a "BUSY" inflate-in-progress indicator.


      // fetch the displaced mark from the owner's stack.
      // The owner can't die or unwind past the lock while our INFLATING
      // object is in the mark.  Furthermore the owner can't complete
      // an unlock on the object, either.
      markWord dmw = mark.displaced_mark_helper();
      // Catch if the object's header is not neutral (not locked and
      // not marked is what we care about here).
      assert(dmw.is_neutral(), "invariant: header=" INTPTR_FORMAT, dmw.value());

      // Setup monitor fields to proper values -- prepare the monitor
      m->set_header(dmw);

      // Note that a thread can inflate an object
      // that it has stack-locked -- as might happen in wait() -- directly
      // with CAS.  That is, we can avoid the xchg-nullptr .... ST idiom.
      if (locking_thread != nullptr && locking_thread->is_lock_owned((address)mark.locker())) {
        m->set_owner(locking_thread);
      } else {
        // Use ANONYMOUS_OWNER to indicate that the owner is the BasicLock on the stack,
        // and set the stack locker field in the monitor.
        m->set_stack_locker(mark.locker());
        m->set_anonymous_owner();
      }
      // TODO-FIXME: assert BasicLock->dhw != 0.

      // Must preserve store ordering. The monitor state must
      // be stable at the time of publishing the monitor address.
      guarantee(object->mark() == markWord::INFLATING(), "invariant");
      // Release semantics so that above set_object() is seen first.
      object->release_set_mark(markWord::encode(m));

      // Once ObjectMonitor is configured and the object is associated
      // with the ObjectMonitor, it is safe to allow async deflation:
      _in_use_list.add(m);

      if (log_is_enabled(Trace, monitorinflation)) {
        ResourceMark rm;
        lsh.print_cr("inflate(has_locker): object=" INTPTR_FORMAT ", mark="
                     INTPTR_FORMAT ", type='%s'", p2i(object),
                     object->mark().value(), object->klass()->external_name());
      }
      if (event.should_commit()) {
        post_monitor_inflate_event(&event, object, cause);
      }
      return m;
    }

    // CASE: unlocked
    // TODO-FIXME: for entry we currently inflate and then try to CAS _owner.
    // If we know we're inflating for entry it's better to inflate by swinging a
    // pre-locked ObjectMonitor pointer into the object header.   A successful
    // CAS inflates the object *and* confers ownership to the inflating thread.
    // In the current implementation we use a 2-step mechanism where we CAS()
    // to inflate and then CAS() again to try to swing _owner from null to current.
    // An inflateTry() method that we could call from enter() would be useful.

    assert(mark.is_unlocked(), "invariant: header=" INTPTR_FORMAT, mark.value());
    ObjectMonitor* m = new ObjectMonitor(object);
    // prepare m for installation - set monitor to initial state
    m->set_header(mark);

    if (object->cas_set_mark(markWord::encode(m), mark) != mark) {
      delete m;
      m = nullptr;
      continue;
      // interference - the markword changed - just retry.
      // The state-transitions are one-way, so there's no chance of
      // live-lock -- "Inflated" is an absorbing state.
    }

    // Once the ObjectMonitor is configured and object is associated
    // with the ObjectMonitor, it is safe to allow async deflation:
    _in_use_list.add(m);

    if (log_is_enabled(Trace, monitorinflation)) {
      ResourceMark rm;
      lsh.print_cr("inflate(unlocked): object=" INTPTR_FORMAT ", mark="
                   INTPTR_FORMAT ", type='%s'", p2i(object),
                   object->mark().value(), object->klass()->external_name());
    }
    if (event.should_commit()) {
      post_monitor_inflate_event(&event, object, cause);
    }
    return m;
  }
}

=======
>>>>>>> 3d679087
// Walk the in-use list and deflate (at most MonitorDeflationMax) idle
// ObjectMonitors. Returns the number of deflated ObjectMonitors.
//
size_t ObjectSynchronizer::deflate_monitor_list(ObjectMonitorDeflationSafepointer* safepointer) {
  MonitorList::Iterator iter = _in_use_list.iterator();
  size_t deflated_count = 0;
  Thread* current = Thread::current();

  while (iter.has_next()) {
    if (deflated_count >= (size_t)MonitorDeflationMax) {
      break;
    }
    ObjectMonitor* mid = iter.next();
    if (mid->deflate_monitor(current)) {
      deflated_count++;
    }

    // Must check for a safepoint/handshake and honor it.
    safepointer->block_for_safepoint("deflation", "deflated_count", deflated_count);
  }

  return deflated_count;
}

class DeflationHandshakeClosure : public HandshakeClosure {
 public:
  DeflationHandshakeClosure() : HandshakeClosure("DeflationHandshakeClosure") {}

  void do_thread(Thread* thread) {
    log_trace(monitorinflation)("DeflationHandshakeClosure::do_thread: thread="
                                INTPTR_FORMAT, p2i(thread));
    if (thread->is_Java_thread()) {
      // Clear OM cache
      JavaThread* jt = JavaThread::cast(thread);
      jt->om_clear_monitor_cache();
    }
  }
};

class VM_RendezvousGCThreads : public VM_Operation {
public:
  bool evaluate_at_safepoint() const override { return false; }
  VMOp_Type type() const override { return VMOp_RendezvousGCThreads; }
  void doit() override {
    Universe::heap()->safepoint_synchronize_begin();
    Universe::heap()->safepoint_synchronize_end();
  };
};

static size_t delete_monitors(GrowableArray<ObjectMonitor*>* delete_list,
                              ObjectMonitorDeflationSafepointer* safepointer) {
  NativeHeapTrimmer::SuspendMark sm("monitor deletion");
  size_t deleted_count = 0;
  for (ObjectMonitor* monitor: *delete_list) {
    delete monitor;
    deleted_count++;
    // A JavaThread must check for a safepoint/handshake and honor it.
    safepointer->block_for_safepoint("deletion", "deleted_count", deleted_count);
  }
  return deleted_count;
}

class ObjectMonitorDeflationLogging: public StackObj {
  LogStreamHandle(Debug, monitorinflation) _debug;
  LogStreamHandle(Info, monitorinflation)  _info;
  LogStream*                               _stream;
  elapsedTimer                             _timer;

  size_t ceiling() const { return ObjectSynchronizer::in_use_list_ceiling(); }
  size_t count() const   { return ObjectSynchronizer::in_use_list_count(); }
  size_t max() const     { return ObjectSynchronizer::in_use_list_max(); }

public:
  ObjectMonitorDeflationLogging()
    : _debug(), _info(), _stream(nullptr) {
    if (_debug.is_enabled()) {
      _stream = &_debug;
    } else if (_info.is_enabled()) {
      _stream = &_info;
    }
  }

  void begin() {
    if (_stream != nullptr) {
      _stream->print_cr("begin deflating: in_use_list stats: ceiling=%zu, count=%zu, max=%zu",
                        ceiling(), count(), max());
      _timer.start();
    }
  }

  void before_handshake(size_t unlinked_count) {
    if (_stream != nullptr) {
      _timer.stop();
      _stream->print_cr("before handshaking: unlinked_count=%zu"
                        ", in_use_list stats: ceiling=%zu, count="
                        "%zu, max=%zu",
                        unlinked_count, ceiling(), count(), max());
    }
  }

  void after_handshake() {
    if (_stream != nullptr) {
      _stream->print_cr("after handshaking: in_use_list stats: ceiling="
                        "%zu, count=%zu, max=%zu",
                        ceiling(), count(), max());
      _timer.start();
    }
  }

  void end(size_t deflated_count, size_t unlinked_count) {
    if (_stream != nullptr) {
      _timer.stop();
      if (deflated_count != 0 || unlinked_count != 0 || _debug.is_enabled()) {
        _stream->print_cr("deflated_count=%zu, {unlinked,deleted}_count=%zu monitors in %3.7f secs",
                          deflated_count, unlinked_count, _timer.seconds());
      }
      _stream->print_cr("end deflating: in_use_list stats: ceiling=%zu, count=%zu, max=%zu",
                        ceiling(), count(), max());
    }
  }

  void before_block_for_safepoint(const char* op_name, const char* cnt_name, size_t cnt) {
    if (_stream != nullptr) {
      _timer.stop();
      _stream->print_cr("pausing %s: %s=%zu, in_use_list stats: ceiling="
                        "%zu, count=%zu, max=%zu",
                        op_name, cnt_name, cnt, ceiling(), count(), max());
    }
  }

  void after_block_for_safepoint(const char* op_name) {
    if (_stream != nullptr) {
      _stream->print_cr("resuming %s: in_use_list stats: ceiling=%zu"
                        ", count=%zu, max=%zu", op_name,
                        ceiling(), count(), max());
      _timer.start();
    }
  }
};

void ObjectMonitorDeflationSafepointer::block_for_safepoint(const char* op_name, const char* count_name, size_t counter) {
  if (!SafepointMechanism::should_process(_current)) {
    return;
  }

  // A safepoint/handshake has started.
  _log->before_block_for_safepoint(op_name, count_name, counter);

  {
    // Honor block request.
    ThreadBlockInVM tbivm(_current);
  }

  _log->after_block_for_safepoint(op_name);
}

// This function is called by the MonitorDeflationThread to deflate
// ObjectMonitors.
size_t ObjectSynchronizer::deflate_idle_monitors() {
  JavaThread* current = JavaThread::current();
  assert(current->is_monitor_deflation_thread(), "The only monitor deflater");

  // The async deflation request has been processed.
  _last_async_deflation_time_ns = os::javaTimeNanos();
  set_is_async_deflation_requested(false);

  ObjectMonitorDeflationLogging log;
  ObjectMonitorDeflationSafepointer safepointer(current, &log);

  log.begin();

  // Deflate some idle ObjectMonitors.
  size_t deflated_count = deflate_monitor_list(&safepointer);

  // Unlink the deflated ObjectMonitors from the in-use list.
  size_t unlinked_count = 0;
  size_t deleted_count = 0;
  if (deflated_count > 0) {
    ResourceMark rm(current);
    GrowableArray<ObjectMonitor*> delete_list((int)deflated_count);
    unlinked_count = _in_use_list.unlink_deflated(deflated_count, &delete_list, &safepointer);

#ifdef ASSERT
    if (UseObjectMonitorTable) {
      for (ObjectMonitor* monitor : delete_list) {
        assert(!LightweightSynchronizer::contains_monitor(current, monitor), "Should have been removed");
      }
    }
#endif

    log.before_handshake(unlinked_count);

    // A JavaThread needs to handshake in order to safely free the
    // ObjectMonitors that were deflated in this cycle.
    DeflationHandshakeClosure dhc;
    Handshake::execute(&dhc);
    // Also, we sync and desync GC threads around the handshake, so that they can
    // safely read the mark-word and look-through to the object-monitor, without
    // being afraid that the object-monitor is going away.
    VM_RendezvousGCThreads sync_gc;
    VMThread::execute(&sync_gc);

    log.after_handshake();

    // After the handshake, safely free the ObjectMonitors that were
    // deflated and unlinked in this cycle.

    // Delete the unlinked ObjectMonitors.
    deleted_count = delete_monitors(&delete_list, &safepointer);
    assert(unlinked_count == deleted_count, "must be");
  }

  log.end(deflated_count, unlinked_count);

  GVars.stw_random = os::random();

  if (deflated_count != 0) {
    _no_progress_cnt = 0;
  } else if (_no_progress_skip_increment) {
    _no_progress_skip_increment = false;
  } else {
    _no_progress_cnt++;
  }

  return deflated_count;
}

// Monitor cleanup on JavaThread::exit

// Iterate through monitor cache and attempt to release thread's monitors
class ReleaseJavaMonitorsClosure: public MonitorClosure {
 private:
  JavaThread* _thread;

 public:
  ReleaseJavaMonitorsClosure(JavaThread* thread) : _thread(thread) {}
  void do_monitor(ObjectMonitor* mid) {
    intx rec = mid->complete_exit(_thread);
    _thread->dec_held_monitor_count(rec + 1);
  }
};

// Release all inflated monitors owned by current thread.  Lightweight monitors are
// ignored.  This is meant to be called during JNI thread detach which assumes
// all remaining monitors are heavyweight.  All exceptions are swallowed.
// Scanning the extant monitor list can be time consuming.
// A simple optimization is to add a per-thread flag that indicates a thread
// called jni_monitorenter() during its lifetime.
//
// Instead of NoSafepointVerifier it might be cheaper to
// use an idiom of the form:
//   auto int tmp = SafepointSynchronize::_safepoint_counter ;
//   <code that must not run at safepoint>
//   guarantee (((tmp ^ _safepoint_counter) | (tmp & 1)) == 0) ;
// Since the tests are extremely cheap we could leave them enabled
// for normal product builds.

void ObjectSynchronizer::release_monitors_owned_by_thread(JavaThread* current) {
  assert(current == JavaThread::current(), "must be current Java thread");
  NoSafepointVerifier nsv;
  ReleaseJavaMonitorsClosure rjmc(current);
  ObjectSynchronizer::owned_monitors_iterate(&rjmc, current);
  assert(!current->has_pending_exception(), "Should not be possible");
  current->clear_pending_exception();
  assert(current->held_monitor_count() == 0, "Should not be possible");
  // All monitors (including entered via JNI) have been unlocked above, so we need to clear jni count.
  current->clear_jni_monitor_count();
}

const char* ObjectSynchronizer::inflate_cause_name(const InflateCause cause) {
  switch (cause) {
    case inflate_cause_vm_internal:    return "VM Internal";
    case inflate_cause_monitor_enter:  return "Monitor Enter";
    case inflate_cause_wait:           return "Monitor Wait";
    case inflate_cause_notify:         return "Monitor Notify";
    case inflate_cause_jni_enter:      return "JNI Monitor Enter";
    case inflate_cause_jni_exit:       return "JNI Monitor Exit";
    default:
      ShouldNotReachHere();
  }
  return "Unknown";
}

//------------------------------------------------------------------------------
// Debugging code

u_char* ObjectSynchronizer::get_gvars_addr() {
  return (u_char*)&GVars;
}

u_char* ObjectSynchronizer::get_gvars_hc_sequence_addr() {
  return (u_char*)&GVars.hc_sequence;
}

size_t ObjectSynchronizer::get_gvars_size() {
  return sizeof(SharedGlobals);
}

u_char* ObjectSynchronizer::get_gvars_stw_random_addr() {
  return (u_char*)&GVars.stw_random;
}

// Do the final audit and print of ObjectMonitor stats; must be done
// by the VMThread at VM exit time.
void ObjectSynchronizer::do_final_audit_and_print_stats() {
  assert(Thread::current()->is_VM_thread(), "sanity check");

  if (is_final_audit()) {  // Only do the audit once.
    return;
  }
  set_is_final_audit();
  log_info(monitorinflation)("Starting the final audit.");

  if (log_is_enabled(Info, monitorinflation)) {
    LogStreamHandle(Info, monitorinflation) ls;
    audit_and_print_stats(&ls, true /* on_exit */);
  }
}

// This function can be called by the MonitorDeflationThread or it can be called when
// we are trying to exit the VM. The list walker functions can run in parallel with
// the other list operations.
// Calls to this function can be added in various places as a debugging
// aid.
//
void ObjectSynchronizer::audit_and_print_stats(outputStream* ls, bool on_exit) {
  int error_cnt = 0;

  ls->print_cr("Checking in_use_list:");
  chk_in_use_list(ls, &error_cnt);

  if (error_cnt == 0) {
    ls->print_cr("No errors found in in_use_list checks.");
  } else {
    log_error(monitorinflation)("found in_use_list errors: error_cnt=%d", error_cnt);
  }

  // When exiting, only log the interesting entries at the Info level.
  // When called at intervals by the MonitorDeflationThread, log output
  // at the Trace level since there can be a lot of it.
  if (!on_exit && log_is_enabled(Trace, monitorinflation)) {
    LogStreamHandle(Trace, monitorinflation) ls_tr;
    log_in_use_monitor_details(&ls_tr, true /* log_all */);
  } else if (on_exit) {
    log_in_use_monitor_details(ls, false /* log_all */);
  }

  ls->flush();

  guarantee(error_cnt == 0, "ERROR: found monitor list errors: error_cnt=%d", error_cnt);
}

// Check the in_use_list; log the results of the checks.
void ObjectSynchronizer::chk_in_use_list(outputStream* out, int *error_cnt_p) {
  size_t l_in_use_count = _in_use_list.count();
  size_t l_in_use_max = _in_use_list.max();
  out->print_cr("count=%zu, max=%zu", l_in_use_count,
                l_in_use_max);

  size_t ck_in_use_count = 0;
  MonitorList::Iterator iter = _in_use_list.iterator();
  while (iter.has_next()) {
    ObjectMonitor* mid = iter.next();
    chk_in_use_entry(mid, out, error_cnt_p);
    ck_in_use_count++;
  }

  if (l_in_use_count == ck_in_use_count) {
    out->print_cr("in_use_count=%zu equals ck_in_use_count=%zu",
                  l_in_use_count, ck_in_use_count);
  } else {
    out->print_cr("WARNING: in_use_count=%zu is not equal to "
                  "ck_in_use_count=%zu", l_in_use_count,
                  ck_in_use_count);
  }

  size_t ck_in_use_max = _in_use_list.max();
  if (l_in_use_max == ck_in_use_max) {
    out->print_cr("in_use_max=%zu equals ck_in_use_max=%zu",
                  l_in_use_max, ck_in_use_max);
  } else {
    out->print_cr("WARNING: in_use_max=%zu is not equal to "
                  "ck_in_use_max=%zu", l_in_use_max, ck_in_use_max);
  }
}

// Check an in-use monitor entry; log any errors.
void ObjectSynchronizer::chk_in_use_entry(ObjectMonitor* n, outputStream* out,
                                          int* error_cnt_p) {
  if (n->owner_is_DEFLATER_MARKER()) {
    // This could happen when monitor deflation blocks for a safepoint.
    return;
  }


  if (n->metadata() == 0) {
    out->print_cr("ERROR: monitor=" INTPTR_FORMAT ": in-use monitor must "
                  "have non-null _metadata (header/hash) field.", p2i(n));
    *error_cnt_p = *error_cnt_p + 1;
  }

  const oop obj = n->object_peek();
  if (obj == nullptr) {
    return;
  }

  const markWord mark = obj->mark();
  if (!mark.has_monitor()) {
    out->print_cr("ERROR: monitor=" INTPTR_FORMAT ": in-use monitor's "
                  "object does not think it has a monitor: obj="
                  INTPTR_FORMAT ", mark=" INTPTR_FORMAT, p2i(n),
                  p2i(obj), mark.value());
    *error_cnt_p = *error_cnt_p + 1;
    return;
  }

  ObjectMonitor* const obj_mon = read_monitor(Thread::current(), obj, mark);
  if (n != obj_mon) {
    out->print_cr("ERROR: monitor=" INTPTR_FORMAT ": in-use monitor's "
                  "object does not refer to the same monitor: obj="
                  INTPTR_FORMAT ", mark=" INTPTR_FORMAT ", obj_mon="
                  INTPTR_FORMAT, p2i(n), p2i(obj), mark.value(), p2i(obj_mon));
    *error_cnt_p = *error_cnt_p + 1;
  }
}

// Log details about ObjectMonitors on the in_use_list. The 'BHL'
// flags indicate why the entry is in-use, 'object' and 'object type'
// indicate the associated object and its type.
void ObjectSynchronizer::log_in_use_monitor_details(outputStream* out, bool log_all) {
  if (_in_use_list.count() > 0) {
    stringStream ss;
    out->print_cr("In-use monitor info%s:", log_all ? "" : " (eliding idle monitors)");
    out->print_cr("(B -> is_busy, H -> has hash code, L -> lock status)");
    out->print_cr("%18s  %s  %18s  %18s",
                  "monitor", "BHL", "object", "object type");
    out->print_cr("==================  ===  ==================  ==================");

    auto is_interesting = [&](ObjectMonitor* monitor) {
      return log_all || monitor->has_owner() || monitor->is_busy();
    };

    monitors_iterate([&](ObjectMonitor* monitor) {
      if (is_interesting(monitor)) {
        const oop obj = monitor->object_peek();
        const intptr_t hash = UseObjectMonitorTable ? monitor->hash() : monitor->header().hash();
        ResourceMark rm;
        out->print(INTPTR_FORMAT "  %d%d%d  " INTPTR_FORMAT "  %s", p2i(monitor),
                   monitor->is_busy(), hash != 0, monitor->has_owner(),
                   p2i(obj), obj == nullptr ? "" : obj->klass()->external_name());
        if (monitor->is_busy()) {
          out->print(" (%s)", monitor->is_busy_to_string(&ss));
          ss.reset();
        }
        out->cr();
      }
    });
  }

  out->flush();
}<|MERGE_RESOLUTION|>--- conflicted
+++ resolved
@@ -388,83 +388,6 @@
   return false;
 }
 
-<<<<<<< HEAD
-static bool useHeavyMonitors() {
-#if defined(X86) || defined(AARCH64) || defined(PPC64) || defined(RISCV64) || defined(S390)
-  return LockingMode == LM_MONITOR;
-#else
-  return false;
-#endif
-}
-
-// The LockNode emitted directly at the synchronization site would have
-// been too big if it were to have included support for the cases of inflated
-// recursive enter and exit, so they go here instead.
-// Note that we can't safely call AsyncPrintJavaStack() from within
-// quick_enter() as our thread state remains _in_Java.
-
-bool ObjectSynchronizer::quick_enter_legacy(oop obj, BasicLock* lock, JavaThread* current) {
-  assert(current->thread_state() == _thread_in_Java, "invariant");
-  assert(!EnableValhalla || !obj->klass()->is_inline_klass(), "monitor op on inline type");
-
-  if (useHeavyMonitors()) {
-    return false;  // Slow path
-  }
-
-  assert(LockingMode == LM_LEGACY, "legacy mode below");
-
-  const markWord mark = obj->mark();
-
-  if (mark.has_monitor()) {
-
-    ObjectMonitor* const m = read_monitor(mark);
-    // An async deflation or GC can race us before we manage to make
-    // the ObjectMonitor busy by setting the owner below. If we detect
-    // that race we just bail out to the slow-path here.
-    if (m->object_peek() == nullptr) {
-      return false;
-    }
-
-    // Lock contention and Transactional Lock Elision (TLE) diagnostics
-    // and observability
-    // Case: light contention possibly amenable to TLE
-    // Case: TLE inimical operations such as nested/recursive synchronization
-
-    if (m->has_owner(current)) {
-      m->increment_recursions(current);
-      current->inc_held_monitor_count();
-      return true;
-    }
-
-    // This Java Monitor is inflated so obj's header will never be
-    // displaced to this thread's BasicLock. Make the displaced header
-    // non-null so this BasicLock is not seen as recursive nor as
-    // being locked. We do this unconditionally so that this thread's
-    // BasicLock cannot be mis-interpreted by any stack walkers. For
-    // performance reasons, stack walkers generally first check for
-    // stack-locking in the object's header, the second check is for
-    // recursive stack-locking in the displaced header in the BasicLock,
-    // and last are the inflated Java Monitor (ObjectMonitor) checks.
-    lock->set_displaced_header(markWord::unused_mark());
-
-    if (!m->has_owner() && m->try_set_owner(current)) {
-      assert(m->recursions() == 0, "invariant");
-      current->inc_held_monitor_count();
-      return true;
-    }
-  }
-
-  // Note that we could inflate in quick_enter.
-  // This is likely a useful optimization
-  // Critically, in quick_enter() we must not:
-  // -- block indefinitely, or
-  // -- reach a safepoint
-
-  return false;        // revert to slow-path
-}
-
-=======
->>>>>>> 3d679087
 // Handle notifications when synchronizing on value based classes
 void ObjectSynchronizer::handle_sync_on_value_based_class(Handle obj, JavaThread* locking_thread) {
   assert(locking_thread == Thread::current() || locking_thread->is_obj_deopt_suspend(), "must be");
@@ -523,154 +446,8 @@
   // the locking_thread with respect to the current thread. Currently only used when
   // deoptimizing and re-locking locks. See Deoptimization::relock_objects
   assert(locking_thread == Thread::current() || locking_thread->is_obj_deopt_suspend(), "must be");
-<<<<<<< HEAD
   assert(!EnableValhalla || !obj->klass()->is_inline_klass(), "JITed code should never have locked an instance of a value class");
-
-  if (LockingMode == LM_LIGHTWEIGHT) {
-    return LightweightSynchronizer::enter_for(obj, lock, locking_thread);
-  }
-
-  if (!enter_fast_impl(obj, lock, locking_thread)) {
-    // Inflated ObjectMonitor::enter_for is required
-
-    // An async deflation can race after the inflate_for() call and before
-    // enter_for() can make the ObjectMonitor busy. enter_for() returns false
-    // if we have lost the race to async deflation and we simply try again.
-    while (true) {
-      ObjectMonitor* monitor = inflate_for(locking_thread, obj(), inflate_cause_monitor_enter);
-      if (monitor->enter_for(locking_thread)) {
-        return;
-      }
-      assert(monitor->is_being_async_deflated(), "must be");
-    }
-  }
-}
-
-void ObjectSynchronizer::enter_legacy(Handle obj, BasicLock* lock, JavaThread* current) {
-  assert(!EnableValhalla || !obj->klass()->is_inline_klass(), "This method should never be called on an instance of an inline class");
-  if (!enter_fast_impl(obj, lock, current)) {
-    // Inflated ObjectMonitor::enter is required
-
-    // An async deflation can race after the inflate() call and before
-    // enter() can make the ObjectMonitor busy. enter() returns false if
-    // we have lost the race to async deflation and we simply try again.
-    while (true) {
-      ObjectMonitor* monitor = inflate(current, obj(), inflate_cause_monitor_enter);
-      if (monitor->enter(current)) {
-        return;
-      }
-    }
-  }
-}
-
-// The interpreter and compiler assembly code tries to lock using the fast path
-// of this algorithm. Make sure to update that code if the following function is
-// changed. The implementation is extremely sensitive to race condition. Be careful.
-bool ObjectSynchronizer::enter_fast_impl(Handle obj, BasicLock* lock, JavaThread* locking_thread) {
-  guarantee(!EnableValhalla || !obj->klass()->is_inline_klass(), "Attempt to inflate inline type");
-  assert(LockingMode != LM_LIGHTWEIGHT, "Use LightweightSynchronizer");
-
-  if (obj->klass()->is_value_based()) {
-    handle_sync_on_value_based_class(obj, locking_thread);
-  }
-
-  locking_thread->inc_held_monitor_count();
-
-  if (!useHeavyMonitors()) {
-    if (LockingMode == LM_LEGACY) {
-      markWord mark = obj->mark();
-      if (mark.is_unlocked()) {
-        // Anticipate successful CAS -- the ST of the displaced mark must
-        // be visible <= the ST performed by the CAS.
-        lock->set_displaced_header(mark);
-        if (mark == obj()->cas_set_mark(markWord::from_pointer(lock), mark)) {
-          return true;
-        }
-      } else if (mark.has_locker() &&
-                 locking_thread->is_lock_owned((address) mark.locker())) {
-        assert(lock != mark.locker(), "must not re-lock the same lock");
-        assert(lock != (BasicLock*) obj->mark().value(), "don't relock with same BasicLock");
-        lock->set_displaced_header(markWord::from_pointer(nullptr));
-        return true;
-      }
-
-      // The object header will never be displaced to this lock,
-      // so it does not matter what the value is, except that it
-      // must be non-zero to avoid looking like a re-entrant lock,
-      // and must not look locked either.
-      lock->set_displaced_header(markWord::unused_mark());
-
-      // Failed to fast lock.
-      return false;
-    }
-  } else if (VerifyHeavyMonitors) {
-    guarantee((obj->mark().value() & markWord::lock_mask_in_place) != markWord::locked_value, "must not be lightweight/stack-locked");
-  }
-
-  return false;
-}
-
-void ObjectSynchronizer::exit_legacy(oop object, BasicLock* lock, JavaThread* current) {
-  assert(LockingMode != LM_LIGHTWEIGHT, "Use LightweightSynchronizer");
-
-  if (!useHeavyMonitors()) {
-    markWord mark = object->mark();
-    if (EnableValhalla && mark.is_inline_type()) {
-      return;
-    }
-    if (LockingMode == LM_LEGACY) {
-      markWord dhw = lock->displaced_header();
-      if (dhw.value() == 0) {
-        // If the displaced header is null, then this exit matches up with
-        // a recursive enter. No real work to do here except for diagnostics.
-#ifndef PRODUCT
-        if (mark != markWord::INFLATING()) {
-          // Only do diagnostics if we are not racing an inflation. Simply
-          // exiting a recursive enter of a Java Monitor that is being
-          // inflated is safe; see the has_monitor() comment below.
-          assert(!mark.is_unlocked(), "invariant");
-          assert(!mark.has_locker() ||
-                 current->is_lock_owned((address)mark.locker()), "invariant");
-          if (mark.has_monitor()) {
-            // The BasicLock's displaced_header is marked as a recursive
-            // enter and we have an inflated Java Monitor (ObjectMonitor).
-            // This is a special case where the Java Monitor was inflated
-            // after this thread entered the stack-lock recursively. When a
-            // Java Monitor is inflated, we cannot safely walk the Java
-            // Monitor owner's stack and update the BasicLocks because a
-            // Java Monitor can be asynchronously inflated by a thread that
-            // does not own the Java Monitor.
-            ObjectMonitor* m = read_monitor(mark);
-            assert(m->object()->mark() == mark, "invariant");
-            assert(m->is_entered(current), "invariant");
-          }
-        }
-#endif
-        return;
-      }
-
-      if (mark == markWord::from_pointer(lock)) {
-        // If the object is stack-locked by the current thread, try to
-        // swing the displaced header from the BasicLock back to the mark.
-        assert(dhw.is_neutral(), "invariant");
-        if (object->cas_set_mark(dhw, mark) == mark) {
-          return;
-        }
-      }
-    }
-  } else if (VerifyHeavyMonitors) {
-    guarantee((object->mark().value() & markWord::lock_mask_in_place) != markWord::locked_value, "must not be lightweight/stack-locked");
-  }
-
-  // We have to take the slow-path of possible inflation and then exit.
-  // The ObjectMonitor* can't be async deflated until ownership is
-  // dropped inside exit() and the ObjectMonitor* must be !is_busy().
-  ObjectMonitor* monitor = inflate(current, object, inflate_cause_vm_internal);
-  assert(!monitor->has_anonymous_owner(), "must not be");
-  monitor->exit(current);
-=======
   return LightweightSynchronizer::enter_for(obj, lock, locking_thread);
->>>>>>> 3d679087
 }
 
 // -----------------------------------------------------------------------------
@@ -1289,236 +1066,6 @@
   return (os::javaTimeNanos() - last_async_deflation_time_ns()) / (NANOUNITS / MILLIUNITS);
 }
 
-<<<<<<< HEAD
-static void post_monitor_inflate_event(EventJavaMonitorInflate* event,
-                                       const oop obj,
-                                       ObjectSynchronizer::InflateCause cause) {
-  assert(event != nullptr, "invariant");
-  const Klass* monitor_klass = obj->klass();
-  if (ObjectMonitor::is_jfr_excluded(monitor_klass)) {
-    return;
-  }
-  event->set_monitorClass(monitor_klass);
-  event->set_address((uintptr_t)(void*)obj);
-  event->set_cause((u1)cause);
-  event->commit();
-}
-
-// Fast path code shared by multiple functions
-void ObjectSynchronizer::inflate_helper(oop obj) {
-  assert(LockingMode != LM_LIGHTWEIGHT, "only inflate through enter");
-  markWord mark = obj->mark_acquire();
-  if (mark.has_monitor()) {
-    ObjectMonitor* monitor = read_monitor(mark);
-    markWord dmw = monitor->header();
-    assert(dmw.is_neutral(), "sanity check: header=" INTPTR_FORMAT, dmw.value());
-    return;
-  }
-  (void)inflate(Thread::current(), obj, inflate_cause_vm_internal);
-}
-
-ObjectMonitor* ObjectSynchronizer::inflate(Thread* current, oop obj, const InflateCause cause) {
-  assert(current == Thread::current(), "must be");
-  assert(LockingMode != LM_LIGHTWEIGHT, "only inflate through enter");
-  return inflate_impl(current->is_Java_thread() ? JavaThread::cast(current) : nullptr, obj, cause);
-}
-
-ObjectMonitor* ObjectSynchronizer::inflate_for(JavaThread* thread, oop obj, const InflateCause cause) {
-  assert(thread == Thread::current() || thread->is_obj_deopt_suspend(), "must be");
-  assert(LockingMode != LM_LIGHTWEIGHT, "LM_LIGHTWEIGHT cannot use inflate_for");
-  return inflate_impl(thread, obj, cause);
-}
-
-ObjectMonitor* ObjectSynchronizer::inflate_impl(JavaThread* locking_thread, oop object, const InflateCause cause) {
-  if (EnableValhalla) {
-    guarantee(!object->klass()->is_inline_klass(), "Attempt to inflate inline type");
-  }
-  // The JavaThread* locking_thread requires that the locking_thread == Thread::current() or
-  // is suspended throughout the call by some other mechanism.
-  // The thread might be nullptr when called from a non JavaThread. (As may still be
-  // the case from FastHashCode). However it is only important for correctness that the
-  // thread is set when called from ObjectSynchronizer::enter from the owning thread,
-  // ObjectSynchronizer::enter_for from any thread, or ObjectSynchronizer::exit.
-  assert(LockingMode != LM_LIGHTWEIGHT, "LM_LIGHTWEIGHT cannot use inflate_impl");
-  EventJavaMonitorInflate event;
-
-  for (;;) {
-    const markWord mark = object->mark_acquire();
-
-    // The mark can be in one of the following states:
-    // *  inflated     - If the ObjectMonitor owner is anonymous and the
-    //                   locking_thread owns the object lock, then we
-    //                   make the locking_thread the ObjectMonitor owner.
-    // *  stack-locked - Coerce it to inflated from stack-locked.
-    // *  INFLATING    - Busy wait for conversion from stack-locked to
-    //                   inflated.
-    // *  unlocked     - Aggressively inflate the object.
-
-    // CASE: inflated
-    if (mark.has_monitor()) {
-      ObjectMonitor* inf = mark.monitor();
-      markWord dmw = inf->header();
-      assert(dmw.is_neutral(), "invariant: header=" INTPTR_FORMAT, dmw.value());
-      if (inf->has_anonymous_owner() && locking_thread != nullptr) {
-        assert(LockingMode == LM_LEGACY, "invariant");
-        if (locking_thread->is_lock_owned((address)inf->stack_locker())) {
-          inf->set_stack_locker(nullptr);
-          inf->set_owner_from_anonymous(locking_thread);
-        }
-      }
-      return inf;
-    }
-
-    // CASE: inflation in progress - inflating over a stack-lock.
-    // Some other thread is converting from stack-locked to inflated.
-    // Only that thread can complete inflation -- other threads must wait.
-    // The INFLATING value is transient.
-    // Currently, we spin/yield/park and poll the markword, waiting for inflation to finish.
-    // We could always eliminate polling by parking the thread on some auxiliary list.
-    if (mark == markWord::INFLATING()) {
-      read_stable_mark(object);
-      continue;
-    }
-
-    // CASE: stack-locked
-    // Could be stack-locked either by current or by some other thread.
-    //
-    // Note that we allocate the ObjectMonitor speculatively, _before_ attempting
-    // to install INFLATING into the mark word.  We originally installed INFLATING,
-    // allocated the ObjectMonitor, and then finally STed the address of the
-    // ObjectMonitor into the mark.  This was correct, but artificially lengthened
-    // the interval in which INFLATING appeared in the mark, thus increasing
-    // the odds of inflation contention. If we lose the race to set INFLATING,
-    // then we just delete the ObjectMonitor and loop around again.
-    //
-    LogStreamHandle(Trace, monitorinflation) lsh;
-    if (LockingMode == LM_LEGACY && mark.has_locker()) {
-      ObjectMonitor* m = new ObjectMonitor(object);
-      // Optimistically prepare the ObjectMonitor - anticipate successful CAS
-      // We do this before the CAS in order to minimize the length of time
-      // in which INFLATING appears in the mark.
-
-      markWord cmp = object->cas_set_mark(markWord::INFLATING(), mark);
-      if (cmp != mark) {
-        delete m;
-        continue;       // Interference -- just retry
-      }
-
-      // We've successfully installed INFLATING (0) into the mark-word.
-      // This is the only case where 0 will appear in a mark-word.
-      // Only the singular thread that successfully swings the mark-word
-      // to 0 can perform (or more precisely, complete) inflation.
-      //
-      // Why do we CAS a 0 into the mark-word instead of just CASing the
-      // mark-word from the stack-locked value directly to the new inflated state?
-      // Consider what happens when a thread unlocks a stack-locked object.
-      // It attempts to use CAS to swing the displaced header value from the
-      // on-stack BasicLock back into the object header.  Recall also that the
-      // header value (hash code, etc) can reside in (a) the object header, or
-      // (b) a displaced header associated with the stack-lock, or (c) a displaced
-      // header in an ObjectMonitor.  The inflate() routine must copy the header
-      // value from the BasicLock on the owner's stack to the ObjectMonitor, all
-      // the while preserving the hashCode stability invariants.  If the owner
-      // decides to release the lock while the value is 0, the unlock will fail
-      // and control will eventually pass from slow_exit() to inflate.  The owner
-      // will then spin, waiting for the 0 value to disappear.   Put another way,
-      // the 0 causes the owner to stall if the owner happens to try to
-      // drop the lock (restoring the header from the BasicLock to the object)
-      // while inflation is in-progress.  This protocol avoids races that might
-      // would otherwise permit hashCode values to change or "flicker" for an object.
-      // Critically, while object->mark is 0 mark.displaced_mark_helper() is stable.
-      // 0 serves as a "BUSY" inflate-in-progress indicator.
-
-
-      // fetch the displaced mark from the owner's stack.
-      // The owner can't die or unwind past the lock while our INFLATING
-      // object is in the mark.  Furthermore the owner can't complete
-      // an unlock on the object, either.
-      markWord dmw = mark.displaced_mark_helper();
-      // Catch if the object's header is not neutral (not locked and
-      // not marked is what we care about here).
-      assert(dmw.is_neutral(), "invariant: header=" INTPTR_FORMAT, dmw.value());
-
-      // Setup monitor fields to proper values -- prepare the monitor
-      m->set_header(dmw);
-
-      // Note that a thread can inflate an object
-      // that it has stack-locked -- as might happen in wait() -- directly
-      // with CAS.  That is, we can avoid the xchg-nullptr .... ST idiom.
-      if (locking_thread != nullptr && locking_thread->is_lock_owned((address)mark.locker())) {
-        m->set_owner(locking_thread);
-      } else {
-        // Use ANONYMOUS_OWNER to indicate that the owner is the BasicLock on the stack,
-        // and set the stack locker field in the monitor.
-        m->set_stack_locker(mark.locker());
-        m->set_anonymous_owner();
-      }
-      // TODO-FIXME: assert BasicLock->dhw != 0.
-
-      // Must preserve store ordering. The monitor state must
-      // be stable at the time of publishing the monitor address.
-      guarantee(object->mark() == markWord::INFLATING(), "invariant");
-      // Release semantics so that above set_object() is seen first.
-      object->release_set_mark(markWord::encode(m));
-
-      // Once ObjectMonitor is configured and the object is associated
-      // with the ObjectMonitor, it is safe to allow async deflation:
-      _in_use_list.add(m);
-
-      if (log_is_enabled(Trace, monitorinflation)) {
-        ResourceMark rm;
-        lsh.print_cr("inflate(has_locker): object=" INTPTR_FORMAT ", mark="
-                     INTPTR_FORMAT ", type='%s'", p2i(object),
-                     object->mark().value(), object->klass()->external_name());
-      }
-      if (event.should_commit()) {
-        post_monitor_inflate_event(&event, object, cause);
-      }
-      return m;
-    }
-
-    // CASE: unlocked
-    // TODO-FIXME: for entry we currently inflate and then try to CAS _owner.
-    // If we know we're inflating for entry it's better to inflate by swinging a
-    // pre-locked ObjectMonitor pointer into the object header.   A successful
-    // CAS inflates the object *and* confers ownership to the inflating thread.
-    // In the current implementation we use a 2-step mechanism where we CAS()
-    // to inflate and then CAS() again to try to swing _owner from null to current.
-    // An inflateTry() method that we could call from enter() would be useful.
-
-    assert(mark.is_unlocked(), "invariant: header=" INTPTR_FORMAT, mark.value());
-    ObjectMonitor* m = new ObjectMonitor(object);
-    // prepare m for installation - set monitor to initial state
-    m->set_header(mark);
-
-    if (object->cas_set_mark(markWord::encode(m), mark) != mark) {
-      delete m;
-      m = nullptr;
-      continue;
-      // interference - the markword changed - just retry.
-      // The state-transitions are one-way, so there's no chance of
-      // live-lock -- "Inflated" is an absorbing state.
-    }
-
-    // Once the ObjectMonitor is configured and object is associated
-    // with the ObjectMonitor, it is safe to allow async deflation:
-    _in_use_list.add(m);
-
-    if (log_is_enabled(Trace, monitorinflation)) {
-      ResourceMark rm;
-      lsh.print_cr("inflate(unlocked): object=" INTPTR_FORMAT ", mark="
-                   INTPTR_FORMAT ", type='%s'", p2i(object),
-                   object->mark().value(), object->klass()->external_name());
-    }
-    if (event.should_commit()) {
-      post_monitor_inflate_event(&event, object, cause);
-    }
-    return m;
-  }
-}
-
-=======
->>>>>>> 3d679087
 // Walk the in-use list and deflate (at most MonitorDeflationMax) idle
 // ObjectMonitors. Returns the number of deflated ObjectMonitors.
 //
