/*
 * Copyright (c) 1998, 2019, Oracle and/or its affiliates. All rights reserved.
 * DO NOT ALTER OR REMOVE COPYRIGHT NOTICES OR THIS FILE HEADER.
 *
 * This code is free software; you can redistribute it and/or modify it
 * under the terms of the GNU General Public License version 2 only, as
 * published by the Free Software Foundation.
 *
 * This code is distributed in the hope that it will be useful, but WITHOUT
 * ANY WARRANTY; without even the implied warranty of MERCHANTABILITY or
 * FITNESS FOR A PARTICULAR PURPOSE.  See the GNU General Public License
 * version 2 for more details (a copy is included in the LICENSE file that
 * accompanied this code).
 *
 * You should have received a copy of the GNU General Public License version
 * 2 along with this work; if not, write to the Free Software Foundation,
 * Inc., 51 Franklin St, Fifth Floor, Boston, MA 02110-1301 USA.
 *
 * Please contact Oracle, 500 Oracle Parkway, Redwood Shores, CA 94065 USA
 * or visit www.oracle.com if you need additional information or have any
 * questions.
 *
 */

#include "precompiled.hpp"
#include "classfile/vmSymbols.hpp"
#include "logging/log.hpp"
#include "logging/logStream.hpp"
#include "jfr/jfrEvents.hpp"
#include "memory/allocation.inline.hpp"
#include "memory/metaspaceShared.hpp"
#include "memory/padded.hpp"
#include "memory/resourceArea.hpp"
#include "memory/universe.hpp"
#include "oops/markWord.hpp"
#include "oops/oop.inline.hpp"
#include "runtime/atomic.hpp"
#include "runtime/biasedLocking.hpp"
#include "runtime/handles.inline.hpp"
#include "runtime/interfaceSupport.inline.hpp"
#include "runtime/mutexLocker.hpp"
#include "runtime/objectMonitor.hpp"
#include "runtime/objectMonitor.inline.hpp"
#include "runtime/osThread.hpp"
#include "runtime/safepointVerifiers.hpp"
#include "runtime/sharedRuntime.hpp"
#include "runtime/stubRoutines.hpp"
#include "runtime/synchronizer.hpp"
#include "runtime/thread.inline.hpp"
#include "runtime/timer.hpp"
#include "runtime/vframe.hpp"
#include "runtime/vmThread.hpp"
#include "utilities/align.hpp"
#include "utilities/dtrace.hpp"
#include "utilities/events.hpp"
#include "utilities/preserveException.hpp"

// The "core" versions of monitor enter and exit reside in this file.
// The interpreter and compilers contain specialized transliterated
// variants of the enter-exit fast-path operations.  See i486.ad fast_lock(),
// for instance.  If you make changes here, make sure to modify the
// interpreter, and both C1 and C2 fast-path inline locking code emission.
//
// -----------------------------------------------------------------------------

#ifdef DTRACE_ENABLED

// Only bother with this argument setup if dtrace is available
// TODO-FIXME: probes should not fire when caller is _blocked.  assert() accordingly.

#define DTRACE_MONITOR_PROBE_COMMON(obj, thread)                           \
  char* bytes = NULL;                                                      \
  int len = 0;                                                             \
  jlong jtid = SharedRuntime::get_java_tid(thread);                        \
  Symbol* klassname = ((oop)(obj))->klass()->name();                       \
  if (klassname != NULL) {                                                 \
    bytes = (char*)klassname->bytes();                                     \
    len = klassname->utf8_length();                                        \
  }

#define DTRACE_MONITOR_WAIT_PROBE(monitor, obj, thread, millis)            \
  {                                                                        \
    if (DTraceMonitorProbes) {                                             \
      DTRACE_MONITOR_PROBE_COMMON(obj, thread);                            \
      HOTSPOT_MONITOR_WAIT(jtid,                                           \
                           (uintptr_t)(monitor), bytes, len, (millis));    \
    }                                                                      \
  }

#define HOTSPOT_MONITOR_PROBE_notify HOTSPOT_MONITOR_NOTIFY
#define HOTSPOT_MONITOR_PROBE_notifyAll HOTSPOT_MONITOR_NOTIFYALL
#define HOTSPOT_MONITOR_PROBE_waited HOTSPOT_MONITOR_WAITED

#define DTRACE_MONITOR_PROBE(probe, monitor, obj, thread)                  \
  {                                                                        \
    if (DTraceMonitorProbes) {                                             \
      DTRACE_MONITOR_PROBE_COMMON(obj, thread);                            \
      HOTSPOT_MONITOR_PROBE_##probe(jtid, /* probe = waited */             \
                                    (uintptr_t)(monitor), bytes, len);     \
    }                                                                      \
  }

#else //  ndef DTRACE_ENABLED

#define DTRACE_MONITOR_WAIT_PROBE(obj, thread, millis, mon)    {;}
#define DTRACE_MONITOR_PROBE(probe, obj, thread, mon)          {;}

#endif // ndef DTRACE_ENABLED

// This exists only as a workaround of dtrace bug 6254741
int dtrace_waited_probe(ObjectMonitor* monitor, Handle obj, Thread* thr) {
  DTRACE_MONITOR_PROBE(waited, monitor, obj(), thr);
  return 0;
}

#define NINFLATIONLOCKS 256
static volatile intptr_t gInflationLocks[NINFLATIONLOCKS];

// global list of blocks of monitors
PaddedObjectMonitor* volatile ObjectSynchronizer::g_block_list = NULL;
// Global ObjectMonitor free list. Newly allocated and deflated
// ObjectMonitors are prepended here.
ObjectMonitor* volatile ObjectSynchronizer::g_free_list = NULL;
// Global ObjectMonitor in-use list. When a JavaThread is exiting,
// ObjectMonitors on its per-thread in-use list are prepended here.
ObjectMonitor* volatile ObjectSynchronizer::g_om_in_use_list = NULL;
int ObjectSynchronizer::g_om_in_use_count = 0;  // # on g_om_in_use_list

static volatile intptr_t gListLock = 0;   // protects global monitor lists
static volatile int g_om_free_count = 0;  // # on g_free_list
static volatile int g_om_population = 0;  // # Extant -- in circulation

#define CHECK_THROW_NOSYNC_IMSE(obj)  \
  if ((obj)->mark().is_always_locked()) {  \
    ResourceMark rm(THREAD);                \
    THROW_MSG(vmSymbols::java_lang_IllegalMonitorStateException(), obj->klass()->external_name()); \
  }

#define CHECK_THROW_NOSYNC_IMSE_0(obj)  \
    if ((obj)->mark().is_always_locked()) {  \
    ResourceMark rm(THREAD);                  \
    THROW_MSG_0(vmSymbols::java_lang_IllegalMonitorStateException(), obj->klass()->external_name()); \
  }


#define CHAINMARKER (cast_to_oop<intptr_t>(-1))


// =====================> Quick functions

// The quick_* forms are special fast-path variants used to improve
// performance.  In the simplest case, a "quick_*" implementation could
// simply return false, in which case the caller will perform the necessary
// state transitions and call the slow-path form.
// The fast-path is designed to handle frequently arising cases in an efficient
// manner and is just a degenerate "optimistic" variant of the slow-path.
// returns true  -- to indicate the call was satisfied.
// returns false -- to indicate the call needs the services of the slow-path.
// A no-loitering ordinance is in effect for code in the quick_* family
// operators: safepoints or indefinite blocking (blocking that might span a
// safepoint) are forbidden. Generally the thread_state() is _in_Java upon
// entry.
//
// Consider: An interesting optimization is to have the JIT recognize the
// following common idiom:
//   synchronized (someobj) { .... ; notify(); }
// That is, we find a notify() or notifyAll() call that immediately precedes
// the monitorexit operation.  In that case the JIT could fuse the operations
// into a single notifyAndExit() runtime primitive.

bool ObjectSynchronizer::quick_notify(oopDesc* obj, Thread* self, bool all) {
  assert(!SafepointSynchronize::is_at_safepoint(), "invariant");
  assert(self->is_Java_thread(), "invariant");
  assert(((JavaThread *) self)->thread_state() == _thread_in_Java, "invariant");
  NoSafepointVerifier nsv;
  if (obj == NULL) return false;  // slow-path for invalid obj
  assert(!EnableValhalla || !obj->klass()->is_value(), "monitor op on value type");
  const markWord mark = obj->mark();

  if (mark.has_locker() && self->is_lock_owned((address)mark.locker())) {
    // Degenerate notify
    // stack-locked by caller so by definition the implied waitset is empty.
    return true;
  }

  if (mark.has_monitor()) {
    ObjectMonitor* const mon = mark.monitor();
    assert(mon->object() == obj, "invariant");
    if (mon->owner() != self) return false;  // slow-path for IMS exception

    if (mon->first_waiter() != NULL) {
      // We have one or more waiters. Since this is an inflated monitor
      // that we own, we can transfer one or more threads from the waitset
      // to the entrylist here and now, avoiding the slow-path.
      if (all) {
        DTRACE_MONITOR_PROBE(notifyAll, mon, obj, self);
      } else {
        DTRACE_MONITOR_PROBE(notify, mon, obj, self);
      }
      int free_count = 0;
      do {
        mon->INotify(self);
        ++free_count;
      } while (mon->first_waiter() != NULL && all);
      OM_PERFDATA_OP(Notifications, inc(free_count));
    }
    return true;
  }

  // biased locking and any other IMS exception states take the slow-path
  return false;
}


// The LockNode emitted directly at the synchronization site would have
// been too big if it were to have included support for the cases of inflated
// recursive enter and exit, so they go here instead.
// Note that we can't safely call AsyncPrintJavaStack() from within
// quick_enter() as our thread state remains _in_Java.

bool ObjectSynchronizer::quick_enter(oop obj, Thread* self,
                                     BasicLock * lock) {
  assert(!SafepointSynchronize::is_at_safepoint(), "invariant");
  assert(self->is_Java_thread(), "invariant");
  assert(((JavaThread *) self)->thread_state() == _thread_in_Java, "invariant");
  NoSafepointVerifier nsv;
  if (obj == NULL) return false;       // Need to throw NPE
  assert(!EnableValhalla || !obj->klass()->is_value(), "monitor op on value type");
  const markWord mark = obj->mark();

  if (mark.has_monitor()) {
    ObjectMonitor* const m = mark.monitor();
    assert(m->object() == obj, "invariant");
    Thread* const owner = (Thread *) m->_owner;

    // Lock contention and Transactional Lock Elision (TLE) diagnostics
    // and observability
    // Case: light contention possibly amenable to TLE
    // Case: TLE inimical operations such as nested/recursive synchronization

    if (owner == self) {
      m->_recursions++;
      return true;
    }

    // This Java Monitor is inflated so obj's header will never be
    // displaced to this thread's BasicLock. Make the displaced header
    // non-NULL so this BasicLock is not seen as recursive nor as
    // being locked. We do this unconditionally so that this thread's
    // BasicLock cannot be mis-interpreted by any stack walkers. For
    // performance reasons, stack walkers generally first check for
    // Biased Locking in the object's header, the second check is for
    // stack-locking in the object's header, the third check is for
    // recursive stack-locking in the displaced header in the BasicLock,
    // and last are the inflated Java Monitor (ObjectMonitor) checks.
    lock->set_displaced_header(markWord::unused_mark());

    if (owner == NULL && Atomic::replace_if_null(self, &(m->_owner))) {
      assert(m->_recursions == 0, "invariant");
      return true;
    }
  }

  // Note that we could inflate in quick_enter.
  // This is likely a useful optimization
  // Critically, in quick_enter() we must not:
  // -- perform bias revocation, or
  // -- block indefinitely, or
  // -- reach a safepoint

  return false;        // revert to slow-path
}

// -----------------------------------------------------------------------------
// Monitor Enter/Exit
// The interpreter and compiler assembly code tries to lock using the fast path
// of this algorithm. Make sure to update that code if the following function is
// changed. The implementation is extremely sensitive to race condition. Be careful.

void ObjectSynchronizer::enter(Handle obj, BasicLock* lock, TRAPS) {
  CHECK_THROW_NOSYNC_IMSE(obj);
  if (UseBiasedLocking) {
    if (!SafepointSynchronize::is_at_safepoint()) {
      BiasedLocking::revoke(obj, THREAD);
    } else {
      BiasedLocking::revoke_at_safepoint(obj);
    }
  }

  markWord mark = obj->mark();
  assert(!mark.has_bias_pattern(), "should not see bias pattern here");

  if (mark.is_neutral()) {
    // Anticipate successful CAS -- the ST of the displaced mark must
    // be visible <= the ST performed by the CAS.
    lock->set_displaced_header(mark);
    if (mark == obj()->cas_set_mark(markWord::from_pointer(lock), mark)) {
      return;
    }
    // Fall through to inflate() ...
  } else if (mark.has_locker() &&
             THREAD->is_lock_owned((address)mark.locker())) {
    assert(lock != mark.locker(), "must not re-lock the same lock");
    assert(lock != (BasicLock*)obj->mark().value(), "don't relock with same BasicLock");
    lock->set_displaced_header(markWord::from_pointer(NULL));
    return;
  }

  // The object header will never be displaced to this lock,
  // so it does not matter what the value is, except that it
  // must be non-zero to avoid looking like a re-entrant lock,
  // and must not look locked either.
  lock->set_displaced_header(markWord::unused_mark());
  inflate(THREAD, obj(), inflate_cause_monitor_enter)->enter(THREAD);
}

void ObjectSynchronizer::exit(oop object, BasicLock* lock, TRAPS) {
  markWord mark = object->mark();
  if (EnableValhalla && mark.is_always_locked()) {
    return;
  }
  assert(!EnableValhalla || !object->klass()->is_value(), "monitor op on value type");
  // We cannot check for Biased Locking if we are racing an inflation.
  assert(mark == markWord::INFLATING() ||
         !mark.has_bias_pattern(), "should not see bias pattern here");

  markWord dhw = lock->displaced_header();
  if (dhw.value() == 0) {
    // If the displaced header is NULL, then this exit matches up with
    // a recursive enter. No real work to do here except for diagnostics.
#ifndef PRODUCT
    if (mark != markWord::INFLATING()) {
      // Only do diagnostics if we are not racing an inflation. Simply
      // exiting a recursive enter of a Java Monitor that is being
      // inflated is safe; see the has_monitor() comment below.
      assert(!mark.is_neutral(), "invariant");
      assert(!mark.has_locker() ||
             THREAD->is_lock_owned((address)mark.locker()), "invariant");
      if (mark.has_monitor()) {
        // The BasicLock's displaced_header is marked as a recursive
        // enter and we have an inflated Java Monitor (ObjectMonitor).
        // This is a special case where the Java Monitor was inflated
        // after this thread entered the stack-lock recursively. When a
        // Java Monitor is inflated, we cannot safely walk the Java
        // Monitor owner's stack and update the BasicLocks because a
        // Java Monitor can be asynchronously inflated by a thread that
        // does not own the Java Monitor.
        ObjectMonitor* m = mark.monitor();
        assert(((oop)(m->object()))->mark() == mark, "invariant");
        assert(m->is_entered(THREAD), "invariant");
      }
    }
#endif
    return;
  }

  if (mark == markWord::from_pointer(lock)) {
    // If the object is stack-locked by the current thread, try to
    // swing the displaced header from the BasicLock back to the mark.
    assert(dhw.is_neutral(), "invariant");
    if (object->cas_set_mark(dhw, mark) == mark) {
      return;
    }
  }

  // We have to take the slow-path of possible inflation and then exit.
  inflate(THREAD, object, inflate_cause_vm_internal)->exit(true, THREAD);
}

// -----------------------------------------------------------------------------
// Class Loader  support to workaround deadlocks on the class loader lock objects
// Also used by GC
// complete_exit()/reenter() are used to wait on a nested lock
// i.e. to give up an outer lock completely and then re-enter
// Used when holding nested locks - lock acquisition order: lock1 then lock2
//  1) complete_exit lock1 - saving recursion count
//  2) wait on lock2
//  3) when notified on lock2, unlock lock2
//  4) reenter lock1 with original recursion count
//  5) lock lock2
// NOTE: must use heavy weight monitor to handle complete_exit/reenter()
<<<<<<< HEAD
intptr_t ObjectSynchronizer::complete_exit(Handle obj, TRAPS) {
  assert(!EnableValhalla || !obj->klass()->is_value(), "monitor op on value type");
=======
intx ObjectSynchronizer::complete_exit(Handle obj, TRAPS) {
>>>>>>> 0e5a288d
  if (UseBiasedLocking) {
    BiasedLocking::revoke(obj, THREAD);
    assert(!obj->mark().has_bias_pattern(), "biases should be revoked by now");
  }

  ObjectMonitor* monitor = inflate(THREAD, obj(), inflate_cause_vm_internal);

  return monitor->complete_exit(THREAD);
}

// NOTE: must use heavy weight monitor to handle complete_exit/reenter()
<<<<<<< HEAD
void ObjectSynchronizer::reenter(Handle obj, intptr_t recursion, TRAPS) {
  assert(!EnableValhalla || !obj->klass()->is_value(), "monitor op on value type");
=======
void ObjectSynchronizer::reenter(Handle obj, intx recursions, TRAPS) {
>>>>>>> 0e5a288d
  if (UseBiasedLocking) {
    BiasedLocking::revoke(obj, THREAD);
    assert(!obj->mark().has_bias_pattern(), "biases should be revoked by now");
  }

  ObjectMonitor* monitor = inflate(THREAD, obj(), inflate_cause_vm_internal);

  monitor->reenter(recursions, THREAD);
}
// -----------------------------------------------------------------------------
// JNI locks on java objects
// NOTE: must use heavy weight monitor to handle jni monitor enter
void ObjectSynchronizer::jni_enter(Handle obj, TRAPS) {
  // the current locking is from JNI instead of Java code
  CHECK_THROW_NOSYNC_IMSE(obj);
  if (UseBiasedLocking) {
    BiasedLocking::revoke(obj, THREAD);
    assert(!obj->mark().has_bias_pattern(), "biases should be revoked by now");
  }
  THREAD->set_current_pending_monitor_is_from_java(false);
  inflate(THREAD, obj(), inflate_cause_jni_enter)->enter(THREAD);
  THREAD->set_current_pending_monitor_is_from_java(true);
}

// NOTE: must use heavy weight monitor to handle jni monitor exit
void ObjectSynchronizer::jni_exit(oop obj, Thread* THREAD) {
  CHECK_THROW_NOSYNC_IMSE(obj);
  if (UseBiasedLocking) {
    Handle h_obj(THREAD, obj);
    BiasedLocking::revoke(h_obj, THREAD);
    obj = h_obj();
  }
  assert(!obj->mark().has_bias_pattern(), "biases should be revoked by now");

  ObjectMonitor* monitor = inflate(THREAD, obj, inflate_cause_jni_exit);
  // If this thread has locked the object, exit the monitor. We
  // intentionally do not use CHECK here because we must exit the
  // monitor even if an exception is pending.
  if (monitor->check_owner(THREAD)) {
    monitor->exit(true, THREAD);
  }
}

// -----------------------------------------------------------------------------
// Internal VM locks on java objects
// standard constructor, allows locking failures
ObjectLocker::ObjectLocker(Handle obj, Thread* thread, bool do_lock) {
  _dolock = do_lock;
  _thread = thread;
  _thread->check_for_valid_safepoint_state();
  _obj = obj;

  if (_dolock) {
    ObjectSynchronizer::enter(_obj, &_lock, _thread);
  }
}

ObjectLocker::~ObjectLocker() {
  if (_dolock) {
    ObjectSynchronizer::exit(_obj(), &_lock, _thread);
  }
}


// -----------------------------------------------------------------------------
//  Wait/Notify/NotifyAll
// NOTE: must use heavy weight monitor to handle wait()
int ObjectSynchronizer::wait(Handle obj, jlong millis, TRAPS) {
  CHECK_THROW_NOSYNC_IMSE_0(obj);
  if (UseBiasedLocking) {
    BiasedLocking::revoke(obj, THREAD);
    assert(!obj->mark().has_bias_pattern(), "biases should be revoked by now");
  }
  if (millis < 0) {
    THROW_MSG_0(vmSymbols::java_lang_IllegalArgumentException(), "timeout value is negative");
  }
  ObjectMonitor* monitor = inflate(THREAD, obj(), inflate_cause_wait);

  DTRACE_MONITOR_WAIT_PROBE(monitor, obj(), THREAD, millis);
  monitor->wait(millis, true, THREAD);

  // This dummy call is in place to get around dtrace bug 6254741.  Once
  // that's fixed we can uncomment the following line, remove the call
  // and change this function back into a "void" func.
  // DTRACE_MONITOR_PROBE(waited, monitor, obj(), THREAD);
  return dtrace_waited_probe(monitor, obj, THREAD);
}

void ObjectSynchronizer::wait_uninterruptibly(Handle obj, jlong millis, TRAPS) {
  CHECK_THROW_NOSYNC_IMSE(obj);
  if (UseBiasedLocking) {
    BiasedLocking::revoke(obj, THREAD);
    assert(!obj->mark().has_bias_pattern(), "biases should be revoked by now");
  }
  if (millis < 0) {
    THROW_MSG(vmSymbols::java_lang_IllegalArgumentException(), "timeout value is negative");
  }
  inflate(THREAD, obj(), inflate_cause_wait)->wait(millis, false, THREAD);
}

void ObjectSynchronizer::notify(Handle obj, TRAPS) {
  CHECK_THROW_NOSYNC_IMSE(obj);
  if (UseBiasedLocking) {
    BiasedLocking::revoke(obj, THREAD);
    assert(!obj->mark().has_bias_pattern(), "biases should be revoked by now");
  }

  markWord mark = obj->mark();
  if (mark.has_locker() && THREAD->is_lock_owned((address)mark.locker())) {
    return;
  }
  inflate(THREAD, obj(), inflate_cause_notify)->notify(THREAD);
}

// NOTE: see comment of notify()
void ObjectSynchronizer::notifyall(Handle obj, TRAPS) {
  CHECK_THROW_NOSYNC_IMSE(obj);
  if (UseBiasedLocking) {
    BiasedLocking::revoke(obj, THREAD);
    assert(!obj->mark().has_bias_pattern(), "biases should be revoked by now");
  }

  markWord mark = obj->mark();
  if (mark.has_locker() && THREAD->is_lock_owned((address)mark.locker())) {
    return;
  }
  inflate(THREAD, obj(), inflate_cause_notify)->notifyAll(THREAD);
}

// -----------------------------------------------------------------------------
// Hash Code handling
//
// Performance concern:
// OrderAccess::storestore() calls release() which at one time stored 0
// into the global volatile OrderAccess::dummy variable. This store was
// unnecessary for correctness. Many threads storing into a common location
// causes considerable cache migration or "sloshing" on large SMP systems.
// As such, I avoided using OrderAccess::storestore(). In some cases
// OrderAccess::fence() -- which incurs local latency on the executing
// processor -- is a better choice as it scales on SMP systems.
//
// See http://blogs.oracle.com/dave/entry/biased_locking_in_hotspot for
// a discussion of coherency costs. Note that all our current reference
// platforms provide strong ST-ST order, so the issue is moot on IA32,
// x64, and SPARC.
//
// As a general policy we use "volatile" to control compiler-based reordering
// and explicit fences (barriers) to control for architectural reordering
// performed by the CPU(s) or platform.

struct SharedGlobals {
  char         _pad_prefix[DEFAULT_CACHE_LINE_SIZE];
  // These are highly shared mostly-read variables.
  // To avoid false-sharing they need to be the sole occupants of a cache line.
  volatile int stw_random;
  volatile int stw_cycle;
  DEFINE_PAD_MINUS_SIZE(1, DEFAULT_CACHE_LINE_SIZE, sizeof(volatile int) * 2);
  // Hot RW variable -- Sequester to avoid false-sharing
  volatile int hc_sequence;
  DEFINE_PAD_MINUS_SIZE(2, DEFAULT_CACHE_LINE_SIZE, sizeof(volatile int));
};

static SharedGlobals GVars;
static int MonitorScavengeThreshold = 1000000;
static volatile int ForceMonitorScavenge = 0; // Scavenge required and pending

static markWord read_stable_mark(oop obj) {
  markWord mark = obj->mark();
  if (!mark.is_being_inflated()) {
    return mark;       // normal fast-path return
  }

  int its = 0;
  for (;;) {
    markWord mark = obj->mark();
    if (!mark.is_being_inflated()) {
      return mark;    // normal fast-path return
    }

    // The object is being inflated by some other thread.
    // The caller of read_stable_mark() must wait for inflation to complete.
    // Avoid live-lock
    // TODO: consider calling SafepointSynchronize::do_call_back() while
    // spinning to see if there's a safepoint pending.  If so, immediately
    // yielding or blocking would be appropriate.  Avoid spinning while
    // there is a safepoint pending.
    // TODO: add inflation contention performance counters.
    // TODO: restrict the aggregate number of spinners.

    ++its;
    if (its > 10000 || !os::is_MP()) {
      if (its & 1) {
        os::naked_yield();
      } else {
        // Note that the following code attenuates the livelock problem but is not
        // a complete remedy.  A more complete solution would require that the inflating
        // thread hold the associated inflation lock.  The following code simply restricts
        // the number of spinners to at most one.  We'll have N-2 threads blocked
        // on the inflationlock, 1 thread holding the inflation lock and using
        // a yield/park strategy, and 1 thread in the midst of inflation.
        // A more refined approach would be to change the encoding of INFLATING
        // to allow encapsulation of a native thread pointer.  Threads waiting for
        // inflation to complete would use CAS to push themselves onto a singly linked
        // list rooted at the markword.  Once enqueued, they'd loop, checking a per-thread flag
        // and calling park().  When inflation was complete the thread that accomplished inflation
        // would detach the list and set the markword to inflated with a single CAS and
        // then for each thread on the list, set the flag and unpark() the thread.
        // This is conceptually similar to muxAcquire-muxRelease, except that muxRelease
        // wakes at most one thread whereas we need to wake the entire list.
        int ix = (cast_from_oop<intptr_t>(obj) >> 5) & (NINFLATIONLOCKS-1);
        int YieldThenBlock = 0;
        assert(ix >= 0 && ix < NINFLATIONLOCKS, "invariant");
        assert((NINFLATIONLOCKS & (NINFLATIONLOCKS-1)) == 0, "invariant");
        Thread::muxAcquire(gInflationLocks + ix, "gInflationLock");
        while (obj->mark() == markWord::INFLATING()) {
          // Beware: NakedYield() is advisory and has almost no effect on some platforms
          // so we periodically call self->_ParkEvent->park(1).
          // We use a mixed spin/yield/block mechanism.
          if ((YieldThenBlock++) >= 16) {
            Thread::current()->_ParkEvent->park(1);
          } else {
            os::naked_yield();
          }
        }
        Thread::muxRelease(gInflationLocks + ix);
      }
    } else {
      SpinPause();       // SMP-polite spinning
    }
  }
}

// hashCode() generation :
//
// Possibilities:
// * MD5Digest of {obj,stw_random}
// * CRC32 of {obj,stw_random} or any linear-feedback shift register function.
// * A DES- or AES-style SBox[] mechanism
// * One of the Phi-based schemes, such as:
//   2654435761 = 2^32 * Phi (golden ratio)
//   HashCodeValue = ((uintptr_t(obj) >> 3) * 2654435761) ^ GVars.stw_random ;
// * A variation of Marsaglia's shift-xor RNG scheme.
// * (obj ^ stw_random) is appealing, but can result
//   in undesirable regularity in the hashCode values of adjacent objects
//   (objects allocated back-to-back, in particular).  This could potentially
//   result in hashtable collisions and reduced hashtable efficiency.
//   There are simple ways to "diffuse" the middle address bits over the
//   generated hashCode values:

static inline intptr_t get_next_hash(Thread* self, oop obj) {
  intptr_t value = 0;
  if (hashCode == 0) {
    // This form uses global Park-Miller RNG.
    // On MP system we'll have lots of RW access to a global, so the
    // mechanism induces lots of coherency traffic.
    value = os::random();
  } else if (hashCode == 1) {
    // This variation has the property of being stable (idempotent)
    // between STW operations.  This can be useful in some of the 1-0
    // synchronization schemes.
    intptr_t addr_bits = cast_from_oop<intptr_t>(obj) >> 3;
    value = addr_bits ^ (addr_bits >> 5) ^ GVars.stw_random;
  } else if (hashCode == 2) {
    value = 1;            // for sensitivity testing
  } else if (hashCode == 3) {
    value = ++GVars.hc_sequence;
  } else if (hashCode == 4) {
    value = cast_from_oop<intptr_t>(obj);
  } else {
    // Marsaglia's xor-shift scheme with thread-specific state
    // This is probably the best overall implementation -- we'll
    // likely make this the default in future releases.
    unsigned t = self->_hashStateX;
    t ^= (t << 11);
    self->_hashStateX = self->_hashStateY;
    self->_hashStateY = self->_hashStateZ;
    self->_hashStateZ = self->_hashStateW;
    unsigned v = self->_hashStateW;
    v = (v ^ (v >> 19)) ^ (t ^ (t >> 8));
    self->_hashStateW = v;
    value = v;
  }

  value &= markWord::hash_mask;
  if (value == 0) value = 0xBAD;
  assert(value != markWord::no_hash, "invariant");
  return value;
}

intptr_t ObjectSynchronizer::FastHashCode(Thread* self, oop obj) {
  if (EnableValhalla && obj->klass()->is_value()) {
    // Expected tooling to override hashCode for value type, just don't crash
    if (log_is_enabled(Debug, monitorinflation)) {
      ResourceMark rm;
      log_debug(monitorinflation)("FastHashCode for value type: %s", obj->klass()->external_name());
    }
    return obj->klass()->java_mirror()->identity_hash();
  }
  if (UseBiasedLocking) {
    // NOTE: many places throughout the JVM do not expect a safepoint
    // to be taken here, in particular most operations on perm gen
    // objects. However, we only ever bias Java instances and all of
    // the call sites of identity_hash that might revoke biases have
    // been checked to make sure they can handle a safepoint. The
    // added check of the bias pattern is to avoid useless calls to
    // thread-local storage.
    if (obj->mark().has_bias_pattern()) {
      // Handle for oop obj in case of STW safepoint
      Handle hobj(self, obj);
      // Relaxing assertion for bug 6320749.
      assert(Universe::verify_in_progress() ||
             !SafepointSynchronize::is_at_safepoint(),
             "biases should not be seen by VM thread here");
      BiasedLocking::revoke(hobj, JavaThread::current());
      obj = hobj();
      assert(!obj->mark().has_bias_pattern(), "biases should be revoked by now");
    }
  }

  // hashCode() is a heap mutator ...
  // Relaxing assertion for bug 6320749.
  assert(Universe::verify_in_progress() || DumpSharedSpaces ||
         !SafepointSynchronize::is_at_safepoint(), "invariant");
  assert(Universe::verify_in_progress() || DumpSharedSpaces ||
         self->is_Java_thread() , "invariant");
  assert(Universe::verify_in_progress() || DumpSharedSpaces ||
         ((JavaThread *)self)->thread_state() != _thread_blocked, "invariant");

  ObjectMonitor* monitor = NULL;
  markWord temp, test;
  intptr_t hash;
  markWord mark = read_stable_mark(obj);

  // object should remain ineligible for biased locking
  assert(!mark.has_bias_pattern(), "invariant");

  if (mark.is_neutral()) {
    hash = mark.hash();               // this is a normal header
    if (hash != 0) {                  // if it has hash, just return it
      return hash;
    }
    hash = get_next_hash(self, obj);  // allocate a new hash code
    temp = mark.copy_set_hash(hash);  // merge the hash code into header
    // use (machine word version) atomic operation to install the hash
    test = obj->cas_set_mark(temp, mark);
    if (test == mark) {
      return hash;
    }
    // If atomic operation failed, we must inflate the header
    // into heavy weight monitor. We could add more code here
    // for fast path, but it does not worth the complexity.
  } else if (mark.has_monitor()) {
    monitor = mark.monitor();
    temp = monitor->header();
    assert(temp.is_neutral(), "invariant: header=" INTPTR_FORMAT, temp.value());
    hash = temp.hash();
    if (hash != 0) {
      return hash;
    }
    // Skip to the following code to reduce code size
  } else if (self->is_lock_owned((address)mark.locker())) {
    temp = mark.displaced_mark_helper(); // this is a lightweight monitor owned
    assert(temp.is_neutral(), "invariant: header=" INTPTR_FORMAT, temp.value());
    hash = temp.hash();                  // by current thread, check if the displaced
    if (hash != 0) {                     // header contains hash code
      return hash;
    }
    // WARNING:
    // The displaced header in the BasicLock on a thread's stack
    // is strictly immutable. It CANNOT be changed in ANY cases.
    // So we have to inflate the stack lock into an ObjectMonitor
    // even if the current thread owns the lock. The BasicLock on
    // a thread's stack can be asynchronously read by other threads
    // during an inflate() call so any change to that stack memory
    // may not propagate to other threads correctly.
  }

  // Inflate the monitor to set hash code
  monitor = inflate(self, obj, inflate_cause_hash_code);
  // Load displaced header and check it has hash code
  mark = monitor->header();
  assert(mark.is_neutral(), "invariant: header=" INTPTR_FORMAT, mark.value());
  hash = mark.hash();
  if (hash == 0) {
    hash = get_next_hash(self, obj);
    temp = mark.copy_set_hash(hash); // merge hash code into header
    assert(temp.is_neutral(), "invariant: header=" INTPTR_FORMAT, temp.value());
    uintptr_t v = Atomic::cmpxchg(temp.value(), (volatile uintptr_t*)monitor->header_addr(), mark.value());
    test = markWord(v);
    if (test != mark) {
      // The only non-deflation update to the ObjectMonitor's
      // header/dmw field is to merge in the hash code. If someone
      // adds a new usage of the header/dmw field, please update
      // this code.
      hash = test.hash();
      assert(test.is_neutral(), "invariant: header=" INTPTR_FORMAT, test.value());
      assert(hash != 0, "Trivial unexpected object/monitor header usage.");
    }
  }
  // We finally get the hash
  return hash;
}


bool ObjectSynchronizer::current_thread_holds_lock(JavaThread* thread,
                                                   Handle h_obj) {
  if (EnableValhalla && h_obj->mark().is_always_locked()) {
    return false;
  }
  if (UseBiasedLocking) {
    BiasedLocking::revoke(h_obj, thread);
    assert(!h_obj->mark().has_bias_pattern(), "biases should be revoked by now");
  }

  assert(thread == JavaThread::current(), "Can only be called on current thread");
  oop obj = h_obj();

  markWord mark = read_stable_mark(obj);

  // Uncontended case, header points to stack
  if (mark.has_locker()) {
    return thread->is_lock_owned((address)mark.locker());
  }
  // Contended case, header points to ObjectMonitor (tagged pointer)
  if (mark.has_monitor()) {
    ObjectMonitor* monitor = mark.monitor();
    return monitor->is_entered(thread) != 0;
  }
  // Unlocked case, header in place
  assert(mark.is_neutral(), "sanity check");
  return false;
}

// Be aware of this method could revoke bias of the lock object.
// This method queries the ownership of the lock handle specified by 'h_obj'.
// If the current thread owns the lock, it returns owner_self. If no
// thread owns the lock, it returns owner_none. Otherwise, it will return
// owner_other.
ObjectSynchronizer::LockOwnership ObjectSynchronizer::query_lock_ownership
(JavaThread *self, Handle h_obj) {
  // The caller must beware this method can revoke bias, and
  // revocation can result in a safepoint.
  assert(!SafepointSynchronize::is_at_safepoint(), "invariant");
  assert(self->thread_state() != _thread_blocked, "invariant");

  // Possible mark states: neutral, biased, stack-locked, inflated

  if (UseBiasedLocking && h_obj()->mark().has_bias_pattern()) {
    // CASE: biased
    BiasedLocking::revoke(h_obj, self);
    assert(!h_obj->mark().has_bias_pattern(),
           "biases should be revoked by now");
  }

  assert(self == JavaThread::current(), "Can only be called on current thread");
  oop obj = h_obj();
  markWord mark = read_stable_mark(obj);

  // CASE: stack-locked.  Mark points to a BasicLock on the owner's stack.
  if (mark.has_locker()) {
    return self->is_lock_owned((address)mark.locker()) ?
      owner_self : owner_other;
  }

  // CASE: inflated. Mark (tagged pointer) points to an ObjectMonitor.
  // The Object:ObjectMonitor relationship is stable as long as we're
  // not at a safepoint.
  if (mark.has_monitor()) {
    void* owner = mark.monitor()->_owner;
    if (owner == NULL) return owner_none;
    return (owner == self ||
            self->is_lock_owned((address)owner)) ? owner_self : owner_other;
  }

  // CASE: neutral
  assert(mark.is_neutral(), "sanity check");
  return owner_none;           // it's unlocked
}

// FIXME: jvmti should call this
JavaThread* ObjectSynchronizer::get_lock_owner(ThreadsList * t_list, Handle h_obj) {
  if (UseBiasedLocking) {
    if (SafepointSynchronize::is_at_safepoint()) {
      BiasedLocking::revoke_at_safepoint(h_obj);
    } else {
      BiasedLocking::revoke(h_obj, JavaThread::current());
    }
    assert(!h_obj->mark().has_bias_pattern(), "biases should be revoked by now");
  }

  oop obj = h_obj();
  address owner = NULL;

  markWord mark = read_stable_mark(obj);

  // Uncontended case, header points to stack
  if (mark.has_locker()) {
    owner = (address) mark.locker();
  }

  // Contended case, header points to ObjectMonitor (tagged pointer)
  else if (mark.has_monitor()) {
    ObjectMonitor* monitor = mark.monitor();
    assert(monitor != NULL, "monitor should be non-null");
    owner = (address) monitor->owner();
  }

  if (owner != NULL) {
    // owning_thread_from_monitor_owner() may also return NULL here
    return Threads::owning_thread_from_monitor_owner(t_list, owner);
  }

  // Unlocked case, header in place
  // Cannot have assertion since this object may have been
  // locked by another thread when reaching here.
  // assert(mark.is_neutral(), "sanity check");

  return NULL;
}

// Visitors ...

void ObjectSynchronizer::monitors_iterate(MonitorClosure* closure) {
  PaddedObjectMonitor* block = OrderAccess::load_acquire(&g_block_list);
  while (block != NULL) {
    assert(block->object() == CHAINMARKER, "must be a block header");
    for (int i = _BLOCKSIZE - 1; i > 0; i--) {
      ObjectMonitor* mid = (ObjectMonitor *)(block + i);
      oop object = (oop)mid->object();
      if (object != NULL) {
        // Only process with closure if the object is set.
        closure->do_monitor(mid);
      }
    }
    block = (PaddedObjectMonitor*)block->_next_om;
  }
}

static bool monitors_used_above_threshold() {
  if (g_om_population == 0) {
    return false;
  }
  int monitors_used = g_om_population - g_om_free_count;
  int monitor_usage = (monitors_used * 100LL) / g_om_population;
  return monitor_usage > MonitorUsedDeflationThreshold;
}

bool ObjectSynchronizer::is_cleanup_needed() {
  if (MonitorUsedDeflationThreshold > 0) {
    return monitors_used_above_threshold();
  }
  return false;
}

void ObjectSynchronizer::oops_do(OopClosure* f) {
  // We only scan the global used list here (for moribund threads), and
  // the thread-local monitors in Thread::oops_do().
  global_used_oops_do(f);
}

void ObjectSynchronizer::global_used_oops_do(OopClosure* f) {
  assert(SafepointSynchronize::is_at_safepoint(), "must be at safepoint");
  list_oops_do(g_om_in_use_list, f);
}

void ObjectSynchronizer::thread_local_used_oops_do(Thread* thread, OopClosure* f) {
  assert(SafepointSynchronize::is_at_safepoint(), "must be at safepoint");
  list_oops_do(thread->om_in_use_list, f);
}

void ObjectSynchronizer::list_oops_do(ObjectMonitor* list, OopClosure* f) {
  assert(SafepointSynchronize::is_at_safepoint(), "must be at safepoint");
  ObjectMonitor* mid;
  for (mid = list; mid != NULL; mid = mid->_next_om) {
    if (mid->object() != NULL) {
      f->do_oop((oop*)mid->object_addr());
    }
  }
}


// -----------------------------------------------------------------------------
// ObjectMonitor Lifecycle
// -----------------------
// Inflation unlinks monitors from the global g_free_list and
// associates them with objects.  Deflation -- which occurs at
// STW-time -- disassociates idle monitors from objects.  Such
// scavenged monitors are returned to the g_free_list.
//
// The global list is protected by gListLock.  All the critical sections
// are short and operate in constant-time.
//
// ObjectMonitors reside in type-stable memory (TSM) and are immortal.
//
// Lifecycle:
// --   unassigned and on the global free list
// --   unassigned and on a thread's private om_free_list
// --   assigned to an object.  The object is inflated and the mark refers
//      to the objectmonitor.


// Constraining monitor pool growth via MonitorBound ...
//
// If MonitorBound is not set (<= 0), MonitorBound checks are disabled.
//
// The monitor pool is grow-only.  We scavenge at STW safepoint-time, but the
// the rate of scavenging is driven primarily by GC.  As such,  we can find
// an inordinate number of monitors in circulation.
// To avoid that scenario we can artificially induce a STW safepoint
// if the pool appears to be growing past some reasonable bound.
// Generally we favor time in space-time tradeoffs, but as there's no
// natural back-pressure on the # of extant monitors we need to impose some
// type of limit.  Beware that if MonitorBound is set to too low a value
// we could just loop. In addition, if MonitorBound is set to a low value
// we'll incur more safepoints, which are harmful to performance.
// See also: GuaranteedSafepointInterval
//
// The current implementation uses asynchronous VM operations.
//
// If MonitorBound is set, the boundry applies to
//     (g_om_population - g_om_free_count)
// i.e., if there are not enough ObjectMonitors on the global free list,
// then a safepoint deflation is induced. Picking a good MonitorBound value
// is non-trivial.

static void InduceScavenge(Thread* self, const char * Whence) {
  // Induce STW safepoint to trim monitors
  // Ultimately, this results in a call to deflate_idle_monitors() in the near future.
  // More precisely, trigger an asynchronous STW safepoint as the number
  // of active monitors passes the specified threshold.
  // TODO: assert thread state is reasonable

  if (ForceMonitorScavenge == 0 && Atomic::xchg (1, &ForceMonitorScavenge) == 0) {
    // Induce a 'null' safepoint to scavenge monitors
    // Must VM_Operation instance be heap allocated as the op will be enqueue and posted
    // to the VMthread and have a lifespan longer than that of this activation record.
    // The VMThread will delete the op when completed.
    VMThread::execute(new VM_ScavengeMonitors());
  }
}

ObjectMonitor* ObjectSynchronizer::om_alloc(Thread* self) {
  // A large MAXPRIVATE value reduces both list lock contention
  // and list coherency traffic, but also tends to increase the
  // number of ObjectMonitors in circulation as well as the STW
  // scavenge costs.  As usual, we lean toward time in space-time
  // tradeoffs.
  const int MAXPRIVATE = 1024;
  stringStream ss;
  for (;;) {
    ObjectMonitor* m;

    // 1: try to allocate from the thread's local om_free_list.
    // Threads will attempt to allocate first from their local list, then
    // from the global list, and only after those attempts fail will the thread
    // attempt to instantiate new monitors.   Thread-local free lists take
    // heat off the gListLock and improve allocation latency, as well as reducing
    // coherency traffic on the shared global list.
    m = self->om_free_list;
    if (m != NULL) {
      self->om_free_list = m->_next_om;
      self->om_free_count--;
      guarantee(m->object() == NULL, "invariant");
      m->_next_om = self->om_in_use_list;
      self->om_in_use_list = m;
      self->om_in_use_count++;
      return m;
    }

    // 2: try to allocate from the global g_free_list
    // CONSIDER: use muxTry() instead of muxAcquire().
    // If the muxTry() fails then drop immediately into case 3.
    // If we're using thread-local free lists then try
    // to reprovision the caller's free list.
    if (g_free_list != NULL) {
      // Reprovision the thread's om_free_list.
      // Use bulk transfers to reduce the allocation rate and heat
      // on various locks.
      Thread::muxAcquire(&gListLock, "om_alloc(1)");
      for (int i = self->om_free_provision; --i >= 0 && g_free_list != NULL;) {
        g_om_free_count--;
        ObjectMonitor* take = g_free_list;
        g_free_list = take->_next_om;
        guarantee(take->object() == NULL, "invariant");
        take->Recycle();
        om_release(self, take, false);
      }
      Thread::muxRelease(&gListLock);
      self->om_free_provision += 1 + (self->om_free_provision/2);
      if (self->om_free_provision > MAXPRIVATE) self->om_free_provision = MAXPRIVATE;

      const int mx = MonitorBound;
      if (mx > 0 && (g_om_population-g_om_free_count) > mx) {
        // Not enough ObjectMonitors on the global free list.
        // We can't safely induce a STW safepoint from om_alloc() as our thread
        // state may not be appropriate for such activities and callers may hold
        // naked oops, so instead we defer the action.
        InduceScavenge(self, "om_alloc");
      }
      continue;
    }

    // 3: allocate a block of new ObjectMonitors
    // Both the local and global free lists are empty -- resort to malloc().
    // In the current implementation ObjectMonitors are TSM - immortal.
    // Ideally, we'd write "new ObjectMonitor[_BLOCKSIZE], but we want
    // each ObjectMonitor to start at the beginning of a cache line,
    // so we use align_up().
    // A better solution would be to use C++ placement-new.
    // BEWARE: As it stands currently, we don't run the ctors!
    assert(_BLOCKSIZE > 1, "invariant");
    size_t neededsize = sizeof(PaddedObjectMonitor) * _BLOCKSIZE;
    PaddedObjectMonitor* temp;
    size_t aligned_size = neededsize + (DEFAULT_CACHE_LINE_SIZE - 1);
    void* real_malloc_addr = NEW_C_HEAP_ARRAY(char, aligned_size, mtInternal);
    temp = (PaddedObjectMonitor*)align_up(real_malloc_addr, DEFAULT_CACHE_LINE_SIZE);
    (void)memset((void *) temp, 0, neededsize);

    // Format the block.
    // initialize the linked list, each monitor points to its next
    // forming the single linked free list, the very first monitor
    // will points to next block, which forms the block list.
    // The trick of using the 1st element in the block as g_block_list
    // linkage should be reconsidered.  A better implementation would
    // look like: class Block { Block * next; int N; ObjectMonitor Body [N] ; }

    for (int i = 1; i < _BLOCKSIZE; i++) {
      temp[i]._next_om = (ObjectMonitor *)&temp[i+1];
    }

    // terminate the last monitor as the end of list
    temp[_BLOCKSIZE - 1]._next_om = NULL;

    // Element [0] is reserved for global list linkage
    temp[0].set_object(CHAINMARKER);

    // Consider carving out this thread's current request from the
    // block in hand.  This avoids some lock traffic and redundant
    // list activity.

    // Acquire the gListLock to manipulate g_block_list and g_free_list.
    // An Oyama-Taura-Yonezawa scheme might be more efficient.
    Thread::muxAcquire(&gListLock, "om_alloc(2)");
    g_om_population += _BLOCKSIZE-1;
    g_om_free_count += _BLOCKSIZE-1;

    // Add the new block to the list of extant blocks (g_block_list).
    // The very first ObjectMonitor in a block is reserved and dedicated.
    // It serves as blocklist "next" linkage.
    temp[0]._next_om = g_block_list;
    // There are lock-free uses of g_block_list so make sure that
    // the previous stores happen before we update g_block_list.
    OrderAccess::release_store(&g_block_list, temp);

    // Add the new string of ObjectMonitors to the global free list
    temp[_BLOCKSIZE - 1]._next_om = g_free_list;
    g_free_list = temp + 1;
    Thread::muxRelease(&gListLock);
  }
}

// Place "m" on the caller's private per-thread om_free_list.
// In practice there's no need to clamp or limit the number of
// monitors on a thread's om_free_list as the only non-allocation time
// we'll call om_release() is to return a monitor to the free list after
// a CAS attempt failed. This doesn't allow unbounded #s of monitors to
// accumulate on a thread's free list.
//
// Key constraint: all ObjectMonitors on a thread's free list and the global
// free list must have their object field set to null. This prevents the
// scavenger -- deflate_monitor_list() -- from reclaiming them while we
// are trying to release them.

void ObjectSynchronizer::om_release(Thread* self, ObjectMonitor* m,
                                    bool from_per_thread_alloc) {
  guarantee(m->header().value() == 0, "invariant");
  guarantee(m->object() == NULL, "invariant");
  stringStream ss;
  guarantee((m->is_busy() | m->_recursions) == 0, "freeing in-use monitor: "
            "%s, recursions=" INTX_FORMAT, m->is_busy_to_string(&ss),
            m->_recursions);
  // _next_om is used for both per-thread in-use and free lists so
  // we have to remove 'm' from the in-use list first (as needed).
  if (from_per_thread_alloc) {
    // Need to remove 'm' from om_in_use_list.
    ObjectMonitor* cur_mid_in_use = NULL;
    bool extracted = false;
    for (ObjectMonitor* mid = self->om_in_use_list; mid != NULL; cur_mid_in_use = mid, mid = mid->_next_om) {
      if (m == mid) {
        // extract from per-thread in-use list
        if (mid == self->om_in_use_list) {
          self->om_in_use_list = mid->_next_om;
        } else if (cur_mid_in_use != NULL) {
          cur_mid_in_use->_next_om = mid->_next_om; // maintain the current thread in-use list
        }
        extracted = true;
        self->om_in_use_count--;
        break;
      }
    }
    assert(extracted, "Should have extracted from in-use list");
  }

  m->_next_om = self->om_free_list;
  self->om_free_list = m;
  self->om_free_count++;
}

// Return ObjectMonitors on a moribund thread's free and in-use
// lists to the appropriate global lists. The ObjectMonitors on the
// per-thread in-use list may still be in use by other threads.
//
// We currently call om_flush() from Threads::remove() before the
// thread has been excised from the thread list and is no longer a
// mutator. This means that om_flush() cannot run concurrently with
// a safepoint and interleave with deflate_idle_monitors(). In
// particular, this ensures that the thread's in-use monitors are
// scanned by a GC safepoint, either via Thread::oops_do() (before
// om_flush() is called) or via ObjectSynchronizer::oops_do() (after
// om_flush() is called).

void ObjectSynchronizer::om_flush(Thread* self) {
  ObjectMonitor* free_list = self->om_free_list;
  ObjectMonitor* free_tail = NULL;
  int free_count = 0;
  if (free_list != NULL) {
    ObjectMonitor* s;
    // The thread is going away. Set 'free_tail' to the last per-thread free
    // monitor which will be linked to g_free_list below under the gListLock.
    stringStream ss;
    for (s = free_list; s != NULL; s = s->_next_om) {
      free_count++;
      free_tail = s;
      guarantee(s->object() == NULL, "invariant");
      guarantee(!s->is_busy(), "must be !is_busy: %s", s->is_busy_to_string(&ss));
    }
    guarantee(free_tail != NULL, "invariant");
    assert(self->om_free_count == free_count, "free-count off");
    self->om_free_list = NULL;
    self->om_free_count = 0;
  }

  ObjectMonitor* in_use_list = self->om_in_use_list;
  ObjectMonitor* in_use_tail = NULL;
  int in_use_count = 0;
  if (in_use_list != NULL) {
    // The thread is going away, however the ObjectMonitors on the
    // om_in_use_list may still be in-use by other threads. Link
    // them to in_use_tail, which will be linked into the global
    // in-use list g_om_in_use_list below, under the gListLock.
    ObjectMonitor *cur_om;
    for (cur_om = in_use_list; cur_om != NULL; cur_om = cur_om->_next_om) {
      in_use_tail = cur_om;
      in_use_count++;
    }
    guarantee(in_use_tail != NULL, "invariant");
    assert(self->om_in_use_count == in_use_count, "in-use count off");
    self->om_in_use_list = NULL;
    self->om_in_use_count = 0;
  }

  Thread::muxAcquire(&gListLock, "om_flush");
  if (free_tail != NULL) {
    free_tail->_next_om = g_free_list;
    g_free_list = free_list;
    g_om_free_count += free_count;
  }

  if (in_use_tail != NULL) {
    in_use_tail->_next_om = g_om_in_use_list;
    g_om_in_use_list = in_use_list;
    g_om_in_use_count += in_use_count;
  }

  Thread::muxRelease(&gListLock);

  LogStreamHandle(Debug, monitorinflation) lsh_debug;
  LogStreamHandle(Info, monitorinflation) lsh_info;
  LogStream* ls = NULL;
  if (log_is_enabled(Debug, monitorinflation)) {
    ls = &lsh_debug;
  } else if ((free_count != 0 || in_use_count != 0) &&
             log_is_enabled(Info, monitorinflation)) {
    ls = &lsh_info;
  }
  if (ls != NULL) {
    ls->print_cr("om_flush: jt=" INTPTR_FORMAT ", free_count=%d"
                 ", in_use_count=%d" ", om_free_provision=%d",
                 p2i(self), free_count, in_use_count, self->om_free_provision);
  }
}

static void post_monitor_inflate_event(EventJavaMonitorInflate* event,
                                       const oop obj,
                                       ObjectSynchronizer::InflateCause cause) {
  assert(event != NULL, "invariant");
  assert(event->should_commit(), "invariant");
  event->set_monitorClass(obj->klass());
  event->set_address((uintptr_t)(void*)obj);
  event->set_cause((u1)cause);
  event->commit();
}

// Fast path code shared by multiple functions
void ObjectSynchronizer::inflate_helper(oop obj) {
  markWord mark = obj->mark();
  if (mark.has_monitor()) {
    assert(ObjectSynchronizer::verify_objmon_isinpool(mark.monitor()), "monitor is invalid");
    assert(mark.monitor()->header().is_neutral(), "monitor must record a good object header");
    return;
  }
  inflate(Thread::current(), obj, inflate_cause_vm_internal);
}

ObjectMonitor* ObjectSynchronizer::inflate(Thread* self,
                                           oop object,
                                           const InflateCause cause) {
  // Inflate mutates the heap ...
  // Relaxing assertion for bug 6320749.
  assert(Universe::verify_in_progress() ||
         !SafepointSynchronize::is_at_safepoint(), "invariant");

  if (EnableValhalla) {
    guarantee(!object->klass()->is_value(), "Attempt to inflate value type");
  }

  EventJavaMonitorInflate event;

  for (;;) {
    const markWord mark = object->mark();
    assert(!mark.has_bias_pattern(), "invariant");

    // The mark can be in one of the following states:
    // *  Inflated     - just return
    // *  Stack-locked - coerce it to inflated
    // *  INFLATING    - busy wait for conversion to complete
    // *  Neutral      - aggressively inflate the object.
    // *  BIASED       - Illegal.  We should never see this

    // CASE: inflated
    if (mark.has_monitor()) {
      ObjectMonitor* inf = mark.monitor();
      markWord dmw = inf->header();
      assert(dmw.is_neutral(), "invariant: header=" INTPTR_FORMAT, dmw.value());
      assert(inf->object() == object, "invariant");
      assert(ObjectSynchronizer::verify_objmon_isinpool(inf), "monitor is invalid");
      return inf;
    }

    // CASE: inflation in progress - inflating over a stack-lock.
    // Some other thread is converting from stack-locked to inflated.
    // Only that thread can complete inflation -- other threads must wait.
    // The INFLATING value is transient.
    // Currently, we spin/yield/park and poll the markword, waiting for inflation to finish.
    // We could always eliminate polling by parking the thread on some auxiliary list.
    if (mark == markWord::INFLATING()) {
      read_stable_mark(object);
      continue;
    }

    // CASE: stack-locked
    // Could be stack-locked either by this thread or by some other thread.
    //
    // Note that we allocate the objectmonitor speculatively, _before_ attempting
    // to install INFLATING into the mark word.  We originally installed INFLATING,
    // allocated the objectmonitor, and then finally STed the address of the
    // objectmonitor into the mark.  This was correct, but artificially lengthened
    // the interval in which INFLATED appeared in the mark, thus increasing
    // the odds of inflation contention.
    //
    // We now use per-thread private objectmonitor free lists.
    // These list are reprovisioned from the global free list outside the
    // critical INFLATING...ST interval.  A thread can transfer
    // multiple objectmonitors en-mass from the global free list to its local free list.
    // This reduces coherency traffic and lock contention on the global free list.
    // Using such local free lists, it doesn't matter if the om_alloc() call appears
    // before or after the CAS(INFLATING) operation.
    // See the comments in om_alloc().

    LogStreamHandle(Trace, monitorinflation) lsh;

    if (mark.has_locker()) {
      ObjectMonitor* m = om_alloc(self);
      // Optimistically prepare the objectmonitor - anticipate successful CAS
      // We do this before the CAS in order to minimize the length of time
      // in which INFLATING appears in the mark.
      m->Recycle();
      m->_Responsible  = NULL;
      m->_SpinDuration = ObjectMonitor::Knob_SpinLimit;   // Consider: maintain by type/class

      markWord cmp = object->cas_set_mark(markWord::INFLATING(), mark);
      if (cmp != mark) {
        om_release(self, m, true);
        continue;       // Interference -- just retry
      }

      // We've successfully installed INFLATING (0) into the mark-word.
      // This is the only case where 0 will appear in a mark-word.
      // Only the singular thread that successfully swings the mark-word
      // to 0 can perform (or more precisely, complete) inflation.
      //
      // Why do we CAS a 0 into the mark-word instead of just CASing the
      // mark-word from the stack-locked value directly to the new inflated state?
      // Consider what happens when a thread unlocks a stack-locked object.
      // It attempts to use CAS to swing the displaced header value from the
      // on-stack BasicLock back into the object header.  Recall also that the
      // header value (hash code, etc) can reside in (a) the object header, or
      // (b) a displaced header associated with the stack-lock, or (c) a displaced
      // header in an ObjectMonitor.  The inflate() routine must copy the header
      // value from the BasicLock on the owner's stack to the ObjectMonitor, all
      // the while preserving the hashCode stability invariants.  If the owner
      // decides to release the lock while the value is 0, the unlock will fail
      // and control will eventually pass from slow_exit() to inflate.  The owner
      // will then spin, waiting for the 0 value to disappear.   Put another way,
      // the 0 causes the owner to stall if the owner happens to try to
      // drop the lock (restoring the header from the BasicLock to the object)
      // while inflation is in-progress.  This protocol avoids races that might
      // would otherwise permit hashCode values to change or "flicker" for an object.
      // Critically, while object->mark is 0 mark.displaced_mark_helper() is stable.
      // 0 serves as a "BUSY" inflate-in-progress indicator.


      // fetch the displaced mark from the owner's stack.
      // The owner can't die or unwind past the lock while our INFLATING
      // object is in the mark.  Furthermore the owner can't complete
      // an unlock on the object, either.
      markWord dmw = mark.displaced_mark_helper();
      // Catch if the object's header is not neutral (not locked and
      // not marked is what we care about here).
      assert(dmw.is_neutral(), "invariant: header=" INTPTR_FORMAT, dmw.value());

      // Setup monitor fields to proper values -- prepare the monitor
      m->set_header(dmw);

      // Optimization: if the mark.locker stack address is associated
      // with this thread we could simply set m->_owner = self.
      // Note that a thread can inflate an object
      // that it has stack-locked -- as might happen in wait() -- directly
      // with CAS.  That is, we can avoid the xchg-NULL .... ST idiom.
      m->set_owner(mark.locker());
      m->set_object(object);
      // TODO-FIXME: assert BasicLock->dhw != 0.

      // Must preserve store ordering. The monitor state must
      // be stable at the time of publishing the monitor address.
      guarantee(object->mark() == markWord::INFLATING(), "invariant");
      object->release_set_mark(markWord::encode(m));

      // Hopefully the performance counters are allocated on distinct cache lines
      // to avoid false sharing on MP systems ...
      OM_PERFDATA_OP(Inflations, inc());
      if (log_is_enabled(Trace, monitorinflation)) {
        ResourceMark rm(self);
        lsh.print_cr("inflate(has_locker): object=" INTPTR_FORMAT ", mark="
                     INTPTR_FORMAT ", type='%s'", p2i(object),
                     object->mark().value(), object->klass()->external_name());
      }
      if (event.should_commit()) {
        post_monitor_inflate_event(&event, object, cause);
      }
      return m;
    }

    // CASE: neutral
    // TODO-FIXME: for entry we currently inflate and then try to CAS _owner.
    // If we know we're inflating for entry it's better to inflate by swinging a
    // pre-locked ObjectMonitor pointer into the object header.   A successful
    // CAS inflates the object *and* confers ownership to the inflating thread.
    // In the current implementation we use a 2-step mechanism where we CAS()
    // to inflate and then CAS() again to try to swing _owner from NULL to self.
    // An inflateTry() method that we could call from enter() would be useful.

    // Catch if the object's header is not neutral (not locked and
    // not marked is what we care about here).
    assert(mark.is_neutral(), "invariant: header=" INTPTR_FORMAT, mark.value());
    ObjectMonitor* m = om_alloc(self);
    // prepare m for installation - set monitor to initial state
    m->Recycle();
    m->set_header(mark);
    m->set_object(object);
    m->_Responsible  = NULL;
    m->_SpinDuration = ObjectMonitor::Knob_SpinLimit;       // consider: keep metastats by type/class

    if (object->cas_set_mark(markWord::encode(m), mark) != mark) {
      m->set_header(markWord::zero());
      m->set_object(NULL);
      m->Recycle();
      om_release(self, m, true);
      m = NULL;
      continue;
      // interference - the markword changed - just retry.
      // The state-transitions are one-way, so there's no chance of
      // live-lock -- "Inflated" is an absorbing state.
    }

    // Hopefully the performance counters are allocated on distinct
    // cache lines to avoid false sharing on MP systems ...
    OM_PERFDATA_OP(Inflations, inc());
    if (log_is_enabled(Trace, monitorinflation)) {
      ResourceMark rm(self);
      lsh.print_cr("inflate(neutral): object=" INTPTR_FORMAT ", mark="
                   INTPTR_FORMAT ", type='%s'", p2i(object),
                   object->mark().value(), object->klass()->external_name());
    }
    if (event.should_commit()) {
      post_monitor_inflate_event(&event, object, cause);
    }
    return m;
  }
}


// We maintain a list of in-use monitors for each thread.
//
// deflate_thread_local_monitors() scans a single thread's in-use list, while
// deflate_idle_monitors() scans only a global list of in-use monitors which
// is populated only as a thread dies (see om_flush()).
//
// These operations are called at all safepoints, immediately after mutators
// are stopped, but before any objects have moved. Collectively they traverse
// the population of in-use monitors, deflating where possible. The scavenged
// monitors are returned to the global monitor free list.
//
// Beware that we scavenge at *every* stop-the-world point. Having a large
// number of monitors in-use could negatively impact performance. We also want
// to minimize the total # of monitors in circulation, as they incur a small
// footprint penalty.
//
// Perversely, the heap size -- and thus the STW safepoint rate --
// typically drives the scavenge rate.  Large heaps can mean infrequent GC,
// which in turn can mean large(r) numbers of ObjectMonitors in circulation.
// This is an unfortunate aspect of this design.

// Deflate a single monitor if not in-use
// Return true if deflated, false if in-use
bool ObjectSynchronizer::deflate_monitor(ObjectMonitor* mid, oop obj,
                                         ObjectMonitor** free_head_p,
                                         ObjectMonitor** free_tail_p) {
  bool deflated;
  // Normal case ... The monitor is associated with obj.
  const markWord mark = obj->mark();
  guarantee(mark == markWord::encode(mid), "should match: mark="
            INTPTR_FORMAT ", encoded mid=" INTPTR_FORMAT, mark.value(),
            markWord::encode(mid).value());
  // Make sure that mark.monitor() and markWord::encode() agree:
  guarantee(mark.monitor() == mid, "should match: monitor()=" INTPTR_FORMAT
            ", mid=" INTPTR_FORMAT, p2i(mark.monitor()), p2i(mid));
  const markWord dmw = mid->header();
  guarantee(dmw.is_neutral(), "invariant: header=" INTPTR_FORMAT, dmw.value());

  if (mid->is_busy()) {
    deflated = false;
  } else {
    // Deflate the monitor if it is no longer being used
    // It's idle - scavenge and return to the global free list
    // plain old deflation ...
    if (log_is_enabled(Trace, monitorinflation)) {
      ResourceMark rm;
      log_trace(monitorinflation)("deflate_monitor: "
                                  "object=" INTPTR_FORMAT ", mark="
                                  INTPTR_FORMAT ", type='%s'", p2i(obj),
                                  mark.value(), obj->klass()->external_name());
    }

    // Restore the header back to obj
    obj->release_set_mark(dmw);
    mid->clear();

    assert(mid->object() == NULL, "invariant: object=" INTPTR_FORMAT,
           p2i(mid->object()));

    // Move the deflated ObjectMonitor to the working free list
    // defined by free_head_p and free_tail_p.
    if (*free_head_p == NULL) *free_head_p = mid;
    if (*free_tail_p != NULL) {
      // We append to the list so the caller can use mid->_next_om
      // to fix the linkages in its context.
      ObjectMonitor* prevtail = *free_tail_p;
      // Should have been cleaned up by the caller:
      assert(prevtail->_next_om == NULL, "cleaned up deflated?");
      prevtail->_next_om = mid;
    }
    *free_tail_p = mid;
    // At this point, mid->_next_om still refers to its current
    // value and another ObjectMonitor's _next_om field still
    // refers to this ObjectMonitor. Those linkages have to be
    // cleaned up by the caller who has the complete context.
    deflated = true;
  }
  return deflated;
}

// Walk a given monitor list, and deflate idle monitors
// The given list could be a per-thread list or a global list
// Caller acquires gListLock as needed.
//
// In the case of parallel processing of thread local monitor lists,
// work is done by Threads::parallel_threads_do() which ensures that
// each Java thread is processed by exactly one worker thread, and
// thus avoid conflicts that would arise when worker threads would
// process the same monitor lists concurrently.
//
// See also ParallelSPCleanupTask and
// SafepointSynchronize::do_cleanup_tasks() in safepoint.cpp and
// Threads::parallel_java_threads_do() in thread.cpp.
int ObjectSynchronizer::deflate_monitor_list(ObjectMonitor** list_p,
                                             ObjectMonitor** free_head_p,
                                             ObjectMonitor** free_tail_p) {
  ObjectMonitor* mid;
  ObjectMonitor* next;
  ObjectMonitor* cur_mid_in_use = NULL;
  int deflated_count = 0;

  for (mid = *list_p; mid != NULL;) {
    oop obj = (oop) mid->object();
    if (obj != NULL && deflate_monitor(mid, obj, free_head_p, free_tail_p)) {
      // Deflation succeeded and already updated free_head_p and
      // free_tail_p as needed. Finish the move to the local free list
      // by unlinking mid from the global or per-thread in-use list.
      if (mid == *list_p) {
        *list_p = mid->_next_om;
      } else if (cur_mid_in_use != NULL) {
        cur_mid_in_use->_next_om = mid->_next_om; // maintain the current thread in-use list
      }
      next = mid->_next_om;
      mid->_next_om = NULL;  // This mid is current tail in the free_head_p list
      mid = next;
      deflated_count++;
    } else {
      cur_mid_in_use = mid;
      mid = mid->_next_om;
    }
  }
  return deflated_count;
}

void ObjectSynchronizer::prepare_deflate_idle_monitors(DeflateMonitorCounters* counters) {
  counters->n_in_use = 0;              // currently associated with objects
  counters->n_in_circulation = 0;      // extant
  counters->n_scavenged = 0;           // reclaimed (global and per-thread)
  counters->per_thread_scavenged = 0;  // per-thread scavenge total
  counters->per_thread_times = 0.0;    // per-thread scavenge times
}

void ObjectSynchronizer::deflate_idle_monitors(DeflateMonitorCounters* counters) {
  assert(SafepointSynchronize::is_at_safepoint(), "must be at safepoint");
  bool deflated = false;

  ObjectMonitor* free_head_p = NULL;  // Local SLL of scavenged monitors
  ObjectMonitor* free_tail_p = NULL;
  elapsedTimer timer;

  if (log_is_enabled(Info, monitorinflation)) {
    timer.start();
  }

  // Prevent om_flush from changing mids in Thread dtor's during deflation
  // And in case the vm thread is acquiring a lock during a safepoint
  // See e.g. 6320749
  Thread::muxAcquire(&gListLock, "deflate_idle_monitors");

  // Note: the thread-local monitors lists get deflated in
  // a separate pass. See deflate_thread_local_monitors().

  // For moribund threads, scan g_om_in_use_list
  int deflated_count = 0;
  if (g_om_in_use_list) {
    counters->n_in_circulation += g_om_in_use_count;
    deflated_count = deflate_monitor_list((ObjectMonitor **)&g_om_in_use_list, &free_head_p, &free_tail_p);
    g_om_in_use_count -= deflated_count;
    counters->n_scavenged += deflated_count;
    counters->n_in_use += g_om_in_use_count;
  }

  if (free_head_p != NULL) {
    // Move the deflated ObjectMonitors back to the global free list.
    guarantee(free_tail_p != NULL && counters->n_scavenged > 0, "invariant");
    assert(free_tail_p->_next_om == NULL, "invariant");
    // constant-time list splice - prepend scavenged segment to g_free_list
    free_tail_p->_next_om = g_free_list;
    g_free_list = free_head_p;
  }
  Thread::muxRelease(&gListLock);
  timer.stop();

  LogStreamHandle(Debug, monitorinflation) lsh_debug;
  LogStreamHandle(Info, monitorinflation) lsh_info;
  LogStream* ls = NULL;
  if (log_is_enabled(Debug, monitorinflation)) {
    ls = &lsh_debug;
  } else if (deflated_count != 0 && log_is_enabled(Info, monitorinflation)) {
    ls = &lsh_info;
  }
  if (ls != NULL) {
    ls->print_cr("deflating global idle monitors, %3.7f secs, %d monitors", timer.seconds(), deflated_count);
  }
}

void ObjectSynchronizer::finish_deflate_idle_monitors(DeflateMonitorCounters* counters) {
  // Report the cumulative time for deflating each thread's idle
  // monitors. Note: if the work is split among more than one
  // worker thread, then the reported time will likely be more
  // than a beginning to end measurement of the phase.
  log_info(safepoint, cleanup)("deflating per-thread idle monitors, %3.7f secs, monitors=%d", counters->per_thread_times, counters->per_thread_scavenged);

  g_om_free_count += counters->n_scavenged;

  if (log_is_enabled(Debug, monitorinflation)) {
    // exit_globals()'s call to audit_and_print_stats() is done
    // at the Info level.
    ObjectSynchronizer::audit_and_print_stats(false /* on_exit */);
  } else if (log_is_enabled(Info, monitorinflation)) {
    Thread::muxAcquire(&gListLock, "finish_deflate_idle_monitors");
    log_info(monitorinflation)("g_om_population=%d, g_om_in_use_count=%d, "
                               "g_om_free_count=%d", g_om_population,
                               g_om_in_use_count, g_om_free_count);
    Thread::muxRelease(&gListLock);
  }

  ForceMonitorScavenge = 0;    // Reset

  OM_PERFDATA_OP(Deflations, inc(counters->n_scavenged));
  OM_PERFDATA_OP(MonExtant, set_value(counters->n_in_circulation));

  GVars.stw_random = os::random();
  GVars.stw_cycle++;
}

void ObjectSynchronizer::deflate_thread_local_monitors(Thread* thread, DeflateMonitorCounters* counters) {
  assert(SafepointSynchronize::is_at_safepoint(), "must be at safepoint");

  ObjectMonitor* free_head_p = NULL;  // Local SLL of scavenged monitors
  ObjectMonitor* free_tail_p = NULL;
  elapsedTimer timer;

  if (log_is_enabled(Info, safepoint, cleanup) ||
      log_is_enabled(Info, monitorinflation)) {
    timer.start();
  }

  int deflated_count = deflate_monitor_list(thread->om_in_use_list_addr(), &free_head_p, &free_tail_p);

  Thread::muxAcquire(&gListLock, "deflate_thread_local_monitors");

  // Adjust counters
  counters->n_in_circulation += thread->om_in_use_count;
  thread->om_in_use_count -= deflated_count;
  counters->n_scavenged += deflated_count;
  counters->n_in_use += thread->om_in_use_count;
  counters->per_thread_scavenged += deflated_count;

  if (free_head_p != NULL) {
    // Move the deflated ObjectMonitors back to the global free list.
    guarantee(free_tail_p != NULL && deflated_count > 0, "invariant");
    assert(free_tail_p->_next_om == NULL, "invariant");

    // constant-time list splice - prepend scavenged segment to g_free_list
    free_tail_p->_next_om = g_free_list;
    g_free_list = free_head_p;
  }

  timer.stop();
  // Safepoint logging cares about cumulative per_thread_times and
  // we'll capture most of the cost, but not the muxRelease() which
  // should be cheap.
  counters->per_thread_times += timer.seconds();

  Thread::muxRelease(&gListLock);

  LogStreamHandle(Debug, monitorinflation) lsh_debug;
  LogStreamHandle(Info, monitorinflation) lsh_info;
  LogStream* ls = NULL;
  if (log_is_enabled(Debug, monitorinflation)) {
    ls = &lsh_debug;
  } else if (deflated_count != 0 && log_is_enabled(Info, monitorinflation)) {
    ls = &lsh_info;
  }
  if (ls != NULL) {
    ls->print_cr("jt=" INTPTR_FORMAT ": deflating per-thread idle monitors, %3.7f secs, %d monitors", p2i(thread), timer.seconds(), deflated_count);
  }
}

// Monitor cleanup on JavaThread::exit

// Iterate through monitor cache and attempt to release thread's monitors
// Gives up on a particular monitor if an exception occurs, but continues
// the overall iteration, swallowing the exception.
class ReleaseJavaMonitorsClosure: public MonitorClosure {
 private:
  TRAPS;

 public:
  ReleaseJavaMonitorsClosure(Thread* thread) : THREAD(thread) {}
  void do_monitor(ObjectMonitor* mid) {
    if (mid->owner() == THREAD) {
      (void)mid->complete_exit(CHECK);
    }
  }
};

// Release all inflated monitors owned by THREAD.  Lightweight monitors are
// ignored.  This is meant to be called during JNI thread detach which assumes
// all remaining monitors are heavyweight.  All exceptions are swallowed.
// Scanning the extant monitor list can be time consuming.
// A simple optimization is to add a per-thread flag that indicates a thread
// called jni_monitorenter() during its lifetime.
//
// Instead of No_Savepoint_Verifier it might be cheaper to
// use an idiom of the form:
//   auto int tmp = SafepointSynchronize::_safepoint_counter ;
//   <code that must not run at safepoint>
//   guarantee (((tmp ^ _safepoint_counter) | (tmp & 1)) == 0) ;
// Since the tests are extremely cheap we could leave them enabled
// for normal product builds.

void ObjectSynchronizer::release_monitors_owned_by_thread(TRAPS) {
  assert(THREAD == JavaThread::current(), "must be current Java thread");
  NoSafepointVerifier nsv;
  ReleaseJavaMonitorsClosure rjmc(THREAD);
  Thread::muxAcquire(&gListLock, "release_monitors_owned_by_thread");
  ObjectSynchronizer::monitors_iterate(&rjmc);
  Thread::muxRelease(&gListLock);
  THREAD->clear_pending_exception();
}

const char* ObjectSynchronizer::inflate_cause_name(const InflateCause cause) {
  switch (cause) {
    case inflate_cause_vm_internal:    return "VM Internal";
    case inflate_cause_monitor_enter:  return "Monitor Enter";
    case inflate_cause_wait:           return "Monitor Wait";
    case inflate_cause_notify:         return "Monitor Notify";
    case inflate_cause_hash_code:      return "Monitor Hash Code";
    case inflate_cause_jni_enter:      return "JNI Monitor Enter";
    case inflate_cause_jni_exit:       return "JNI Monitor Exit";
    default:
      ShouldNotReachHere();
  }
  return "Unknown";
}

//------------------------------------------------------------------------------
// Debugging code

u_char* ObjectSynchronizer::get_gvars_addr() {
  return (u_char*)&GVars;
}

u_char* ObjectSynchronizer::get_gvars_hc_sequence_addr() {
  return (u_char*)&GVars.hc_sequence;
}

size_t ObjectSynchronizer::get_gvars_size() {
  return sizeof(SharedGlobals);
}

u_char* ObjectSynchronizer::get_gvars_stw_random_addr() {
  return (u_char*)&GVars.stw_random;
}

void ObjectSynchronizer::audit_and_print_stats(bool on_exit) {
  assert(on_exit || SafepointSynchronize::is_at_safepoint(), "invariant");

  LogStreamHandle(Debug, monitorinflation) lsh_debug;
  LogStreamHandle(Info, monitorinflation) lsh_info;
  LogStreamHandle(Trace, monitorinflation) lsh_trace;
  LogStream* ls = NULL;
  if (log_is_enabled(Trace, monitorinflation)) {
    ls = &lsh_trace;
  } else if (log_is_enabled(Debug, monitorinflation)) {
    ls = &lsh_debug;
  } else if (log_is_enabled(Info, monitorinflation)) {
    ls = &lsh_info;
  }
  assert(ls != NULL, "sanity check");

  if (!on_exit) {
    // Not at VM exit so grab the global list lock.
    Thread::muxAcquire(&gListLock, "audit_and_print_stats");
  }

  // Log counts for the global and per-thread monitor lists:
  int chk_om_population = log_monitor_list_counts(ls);
  int error_cnt = 0;

  ls->print_cr("Checking global lists:");

  // Check g_om_population:
  if (g_om_population == chk_om_population) {
    ls->print_cr("g_om_population=%d equals chk_om_population=%d",
                 g_om_population, chk_om_population);
  } else {
    ls->print_cr("ERROR: g_om_population=%d is not equal to "
                 "chk_om_population=%d", g_om_population,
                 chk_om_population);
    error_cnt++;
  }

  // Check g_om_in_use_list and g_om_in_use_count:
  chk_global_in_use_list_and_count(ls, &error_cnt);

  // Check g_free_list and g_om_free_count:
  chk_global_free_list_and_count(ls, &error_cnt);

  if (!on_exit) {
    Thread::muxRelease(&gListLock);
  }

  ls->print_cr("Checking per-thread lists:");

  for (JavaThreadIteratorWithHandle jtiwh; JavaThread *jt = jtiwh.next(); ) {
    // Check om_in_use_list and om_in_use_count:
    chk_per_thread_in_use_list_and_count(jt, ls, &error_cnt);

    // Check om_free_list and om_free_count:
    chk_per_thread_free_list_and_count(jt, ls, &error_cnt);
  }

  if (error_cnt == 0) {
    ls->print_cr("No errors found in monitor list checks.");
  } else {
    log_error(monitorinflation)("found monitor list errors: error_cnt=%d", error_cnt);
  }

  if ((on_exit && log_is_enabled(Info, monitorinflation)) ||
      (!on_exit && log_is_enabled(Trace, monitorinflation))) {
    // When exiting this log output is at the Info level. When called
    // at a safepoint, this log output is at the Trace level since
    // there can be a lot of it.
    log_in_use_monitor_details(ls, on_exit);
  }

  ls->flush();

  guarantee(error_cnt == 0, "ERROR: found monitor list errors: error_cnt=%d", error_cnt);
}

// Check a free monitor entry; log any errors.
void ObjectSynchronizer::chk_free_entry(JavaThread* jt, ObjectMonitor* n,
                                        outputStream * out, int *error_cnt_p) {
  stringStream ss;
  if (n->is_busy()) {
    if (jt != NULL) {
      out->print_cr("ERROR: jt=" INTPTR_FORMAT ", monitor=" INTPTR_FORMAT
                    ": free per-thread monitor must not be busy: %s", p2i(jt),
                    p2i(n), n->is_busy_to_string(&ss));
    } else {
      out->print_cr("ERROR: monitor=" INTPTR_FORMAT ": free global monitor "
                    "must not be busy: %s", p2i(n), n->is_busy_to_string(&ss));
    }
    *error_cnt_p = *error_cnt_p + 1;
  }
  if (n->header().value() != 0) {
    if (jt != NULL) {
      out->print_cr("ERROR: jt=" INTPTR_FORMAT ", monitor=" INTPTR_FORMAT
                    ": free per-thread monitor must have NULL _header "
                    "field: _header=" INTPTR_FORMAT, p2i(jt), p2i(n),
                    n->header().value());
    } else {
      out->print_cr("ERROR: monitor=" INTPTR_FORMAT ": free global monitor "
                    "must have NULL _header field: _header=" INTPTR_FORMAT,
                    p2i(n), n->header().value());
    }
    *error_cnt_p = *error_cnt_p + 1;
  }
  if (n->object() != NULL) {
    if (jt != NULL) {
      out->print_cr("ERROR: jt=" INTPTR_FORMAT ", monitor=" INTPTR_FORMAT
                    ": free per-thread monitor must have NULL _object "
                    "field: _object=" INTPTR_FORMAT, p2i(jt), p2i(n),
                    p2i(n->object()));
    } else {
      out->print_cr("ERROR: monitor=" INTPTR_FORMAT ": free global monitor "
                    "must have NULL _object field: _object=" INTPTR_FORMAT,
                    p2i(n), p2i(n->object()));
    }
    *error_cnt_p = *error_cnt_p + 1;
  }
}

// Check the global free list and count; log the results of the checks.
void ObjectSynchronizer::chk_global_free_list_and_count(outputStream * out,
                                                        int *error_cnt_p) {
  int chk_om_free_count = 0;
  for (ObjectMonitor* n = g_free_list; n != NULL; n = n->_next_om) {
    chk_free_entry(NULL /* jt */, n, out, error_cnt_p);
    chk_om_free_count++;
  }
  if (g_om_free_count == chk_om_free_count) {
    out->print_cr("g_om_free_count=%d equals chk_om_free_count=%d",
                  g_om_free_count, chk_om_free_count);
  } else {
    out->print_cr("ERROR: g_om_free_count=%d is not equal to "
                  "chk_om_free_count=%d", g_om_free_count,
                  chk_om_free_count);
    *error_cnt_p = *error_cnt_p + 1;
  }
}

// Check the global in-use list and count; log the results of the checks.
void ObjectSynchronizer::chk_global_in_use_list_and_count(outputStream * out,
                                                          int *error_cnt_p) {
  int chk_om_in_use_count = 0;
  for (ObjectMonitor* n = g_om_in_use_list; n != NULL; n = n->_next_om) {
    chk_in_use_entry(NULL /* jt */, n, out, error_cnt_p);
    chk_om_in_use_count++;
  }
  if (g_om_in_use_count == chk_om_in_use_count) {
    out->print_cr("g_om_in_use_count=%d equals chk_om_in_use_count=%d", g_om_in_use_count,
                  chk_om_in_use_count);
  } else {
    out->print_cr("ERROR: g_om_in_use_count=%d is not equal to chk_om_in_use_count=%d",
                  g_om_in_use_count, chk_om_in_use_count);
    *error_cnt_p = *error_cnt_p + 1;
  }
}

// Check an in-use monitor entry; log any errors.
void ObjectSynchronizer::chk_in_use_entry(JavaThread* jt, ObjectMonitor* n,
                                          outputStream * out, int *error_cnt_p) {
  if (n->header().value() == 0) {
    if (jt != NULL) {
      out->print_cr("ERROR: jt=" INTPTR_FORMAT ", monitor=" INTPTR_FORMAT
                    ": in-use per-thread monitor must have non-NULL _header "
                    "field.", p2i(jt), p2i(n));
    } else {
      out->print_cr("ERROR: monitor=" INTPTR_FORMAT ": in-use global monitor "
                    "must have non-NULL _header field.", p2i(n));
    }
    *error_cnt_p = *error_cnt_p + 1;
  }
  if (n->object() == NULL) {
    if (jt != NULL) {
      out->print_cr("ERROR: jt=" INTPTR_FORMAT ", monitor=" INTPTR_FORMAT
                    ": in-use per-thread monitor must have non-NULL _object "
                    "field.", p2i(jt), p2i(n));
    } else {
      out->print_cr("ERROR: monitor=" INTPTR_FORMAT ": in-use global monitor "
                    "must have non-NULL _object field.", p2i(n));
    }
    *error_cnt_p = *error_cnt_p + 1;
  }
  const oop obj = (oop)n->object();
  const markWord mark = obj->mark();
  if (!mark.has_monitor()) {
    if (jt != NULL) {
      out->print_cr("ERROR: jt=" INTPTR_FORMAT ", monitor=" INTPTR_FORMAT
                    ": in-use per-thread monitor's object does not think "
                    "it has a monitor: obj=" INTPTR_FORMAT ", mark="
                    INTPTR_FORMAT,  p2i(jt), p2i(n), p2i(obj), mark.value());
    } else {
      out->print_cr("ERROR: monitor=" INTPTR_FORMAT ": in-use global "
                    "monitor's object does not think it has a monitor: obj="
                    INTPTR_FORMAT ", mark=" INTPTR_FORMAT, p2i(n),
                    p2i(obj), mark.value());
    }
    *error_cnt_p = *error_cnt_p + 1;
  }
  ObjectMonitor* const obj_mon = mark.monitor();
  if (n != obj_mon) {
    if (jt != NULL) {
      out->print_cr("ERROR: jt=" INTPTR_FORMAT ", monitor=" INTPTR_FORMAT
                    ": in-use per-thread monitor's object does not refer "
                    "to the same monitor: obj=" INTPTR_FORMAT ", mark="
                    INTPTR_FORMAT ", obj_mon=" INTPTR_FORMAT, p2i(jt),
                    p2i(n), p2i(obj), mark.value(), p2i(obj_mon));
    } else {
      out->print_cr("ERROR: monitor=" INTPTR_FORMAT ": in-use global "
                    "monitor's object does not refer to the same monitor: obj="
                    INTPTR_FORMAT ", mark=" INTPTR_FORMAT ", obj_mon="
                    INTPTR_FORMAT, p2i(n), p2i(obj), mark.value(), p2i(obj_mon));
    }
    *error_cnt_p = *error_cnt_p + 1;
  }
}

// Check the thread's free list and count; log the results of the checks.
void ObjectSynchronizer::chk_per_thread_free_list_and_count(JavaThread *jt,
                                                            outputStream * out,
                                                            int *error_cnt_p) {
  int chk_om_free_count = 0;
  for (ObjectMonitor* n = jt->om_free_list; n != NULL; n = n->_next_om) {
    chk_free_entry(jt, n, out, error_cnt_p);
    chk_om_free_count++;
  }
  if (jt->om_free_count == chk_om_free_count) {
    out->print_cr("jt=" INTPTR_FORMAT ": om_free_count=%d equals "
                  "chk_om_free_count=%d", p2i(jt), jt->om_free_count, chk_om_free_count);
  } else {
    out->print_cr("ERROR: jt=" INTPTR_FORMAT ": om_free_count=%d is not "
                  "equal to chk_om_free_count=%d", p2i(jt), jt->om_free_count,
                  chk_om_free_count);
    *error_cnt_p = *error_cnt_p + 1;
  }
}

// Check the thread's in-use list and count; log the results of the checks.
void ObjectSynchronizer::chk_per_thread_in_use_list_and_count(JavaThread *jt,
                                                              outputStream * out,
                                                              int *error_cnt_p) {
  int chk_om_in_use_count = 0;
  for (ObjectMonitor* n = jt->om_in_use_list; n != NULL; n = n->_next_om) {
    chk_in_use_entry(jt, n, out, error_cnt_p);
    chk_om_in_use_count++;
  }
  if (jt->om_in_use_count == chk_om_in_use_count) {
    out->print_cr("jt=" INTPTR_FORMAT ": om_in_use_count=%d equals "
                  "chk_om_in_use_count=%d", p2i(jt), jt->om_in_use_count,
                  chk_om_in_use_count);
  } else {
    out->print_cr("ERROR: jt=" INTPTR_FORMAT ": om_in_use_count=%d is not "
                  "equal to chk_om_in_use_count=%d", p2i(jt), jt->om_in_use_count,
                  chk_om_in_use_count);
    *error_cnt_p = *error_cnt_p + 1;
  }
}

// Log details about ObjectMonitors on the in-use lists. The 'BHL'
// flags indicate why the entry is in-use, 'object' and 'object type'
// indicate the associated object and its type.
void ObjectSynchronizer::log_in_use_monitor_details(outputStream * out,
                                                    bool on_exit) {
  if (!on_exit) {
    // Not at VM exit so grab the global list lock.
    Thread::muxAcquire(&gListLock, "log_in_use_monitor_details");
  }

  stringStream ss;
  if (g_om_in_use_count > 0) {
    out->print_cr("In-use global monitor info:");
    out->print_cr("(B -> is_busy, H -> has hash code, L -> lock status)");
    out->print_cr("%18s  %s  %18s  %18s",
                  "monitor", "BHL", "object", "object type");
    out->print_cr("==================  ===  ==================  ==================");
    for (ObjectMonitor* n = g_om_in_use_list; n != NULL; n = n->_next_om) {
      const oop obj = (oop) n->object();
      const markWord mark = n->header();
      ResourceMark rm;
      out->print(INTPTR_FORMAT "  %d%d%d  " INTPTR_FORMAT "  %s", p2i(n),
                 n->is_busy() != 0, mark.hash() != 0, n->owner() != NULL,
                 p2i(obj), obj->klass()->external_name());
      if (n->is_busy() != 0) {
        out->print(" (%s)", n->is_busy_to_string(&ss));
        ss.reset();
      }
      out->cr();
    }
  }

  if (!on_exit) {
    Thread::muxRelease(&gListLock);
  }

  out->print_cr("In-use per-thread monitor info:");
  out->print_cr("(B -> is_busy, H -> has hash code, L -> lock status)");
  out->print_cr("%18s  %18s  %s  %18s  %18s",
                "jt", "monitor", "BHL", "object", "object type");
  out->print_cr("==================  ==================  ===  ==================  ==================");
  for (JavaThreadIteratorWithHandle jtiwh; JavaThread *jt = jtiwh.next(); ) {
    for (ObjectMonitor* n = jt->om_in_use_list; n != NULL; n = n->_next_om) {
      const oop obj = (oop) n->object();
      const markWord mark = n->header();
      ResourceMark rm;
      out->print(INTPTR_FORMAT "  " INTPTR_FORMAT "  %d%d%d  " INTPTR_FORMAT
                 "  %s", p2i(jt), p2i(n), n->is_busy() != 0,
                 mark.hash() != 0, n->owner() != NULL, p2i(obj),
                 obj->klass()->external_name());
      if (n->is_busy() != 0) {
        out->print(" (%s)", n->is_busy_to_string(&ss));
        ss.reset();
      }
      out->cr();
    }
  }

  out->flush();
}

// Log counts for the global and per-thread monitor lists and return
// the population count.
int ObjectSynchronizer::log_monitor_list_counts(outputStream * out) {
  int pop_count = 0;
  out->print_cr("%18s  %10s  %10s  %10s",
                "Global Lists:", "InUse", "Free", "Total");
  out->print_cr("==================  ==========  ==========  ==========");
  out->print_cr("%18s  %10d  %10d  %10d", "",
                g_om_in_use_count, g_om_free_count, g_om_population);
  pop_count += g_om_in_use_count + g_om_free_count;

  out->print_cr("%18s  %10s  %10s  %10s",
                "Per-Thread Lists:", "InUse", "Free", "Provision");
  out->print_cr("==================  ==========  ==========  ==========");

  for (JavaThreadIteratorWithHandle jtiwh; JavaThread *jt = jtiwh.next(); ) {
    out->print_cr(INTPTR_FORMAT "  %10d  %10d  %10d", p2i(jt),
                  jt->om_in_use_count, jt->om_free_count, jt->om_free_provision);
    pop_count += jt->om_in_use_count + jt->om_free_count;
  }
  return pop_count;
}

#ifndef PRODUCT

// Check if monitor belongs to the monitor cache
// The list is grow-only so it's *relatively* safe to traverse
// the list of extant blocks without taking a lock.

int ObjectSynchronizer::verify_objmon_isinpool(ObjectMonitor *monitor) {
  PaddedObjectMonitor* block = OrderAccess::load_acquire(&g_block_list);
  while (block != NULL) {
    assert(block->object() == CHAINMARKER, "must be a block header");
    if (monitor > &block[0] && monitor < &block[_BLOCKSIZE]) {
      address mon = (address)monitor;
      address blk = (address)block;
      size_t diff = mon - blk;
      assert((diff % sizeof(PaddedObjectMonitor)) == 0, "must be aligned");
      return 1;
    }
    block = (PaddedObjectMonitor*)block->_next_om;
  }
  return 0;
}

#endif<|MERGE_RESOLUTION|>--- conflicted
+++ resolved
@@ -379,12 +379,8 @@
 //  4) reenter lock1 with original recursion count
 //  5) lock lock2
 // NOTE: must use heavy weight monitor to handle complete_exit/reenter()
-<<<<<<< HEAD
-intptr_t ObjectSynchronizer::complete_exit(Handle obj, TRAPS) {
+intx ObjectSynchronizer::complete_exit(Handle obj, TRAPS) {
   assert(!EnableValhalla || !obj->klass()->is_value(), "monitor op on value type");
-=======
-intx ObjectSynchronizer::complete_exit(Handle obj, TRAPS) {
->>>>>>> 0e5a288d
   if (UseBiasedLocking) {
     BiasedLocking::revoke(obj, THREAD);
     assert(!obj->mark().has_bias_pattern(), "biases should be revoked by now");
@@ -396,12 +392,8 @@
 }
 
 // NOTE: must use heavy weight monitor to handle complete_exit/reenter()
-<<<<<<< HEAD
-void ObjectSynchronizer::reenter(Handle obj, intptr_t recursion, TRAPS) {
+void ObjectSynchronizer::reenter(Handle obj, intx recursions, TRAPS) {
   assert(!EnableValhalla || !obj->klass()->is_value(), "monitor op on value type");
-=======
-void ObjectSynchronizer::reenter(Handle obj, intx recursions, TRAPS) {
->>>>>>> 0e5a288d
   if (UseBiasedLocking) {
     BiasedLocking::revoke(obj, THREAD);
     assert(!obj->mark().has_bias_pattern(), "biases should be revoked by now");
