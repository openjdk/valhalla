--- conflicted
+++ resolved
@@ -159,7 +159,6 @@
 };
 static ObjectMonitorListGlobals om_list_globals;
 
-<<<<<<< HEAD
 #define CHECK_THROW_NOSYNC_IMSE(obj)  \
   if ((obj)->mark().is_always_locked()) {  \
     ResourceMark rm(THREAD);                \
@@ -171,12 +170,6 @@
     ResourceMark rm(THREAD);                  \
     THROW_MSG_0(vmSymbols::java_lang_IllegalMonitorStateException(), obj->klass()->external_name()); \
   }
-
-
-#define CHAINMARKER (cast_to_oop<intptr_t>(-1))
-
-=======
->>>>>>> 5f1d6120
 
 // =====================> Spin-lock functions
 
