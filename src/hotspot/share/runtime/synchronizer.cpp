--- conflicted
+++ resolved
@@ -469,14 +469,9 @@
 // changed. The implementation is extremely sensitive to race condition. Be careful.
 
 void ObjectSynchronizer::enter(Handle obj, BasicLock* lock, TRAPS) {
-<<<<<<< HEAD
   CHECK_THROW_NOSYNC_IMSE(obj);
-  if (DiagnoseSyncOnPrimitiveWrappers != 0 && obj->klass()->is_box()) {
-    handle_sync_on_primitive_wrapper(obj, THREAD);
-=======
   if (obj->klass()->is_value_based()) {
     handle_sync_on_value_based_class(obj, THREAD);
->>>>>>> bd81ccfd
   }
 
   if (UseBiasedLocking) {
