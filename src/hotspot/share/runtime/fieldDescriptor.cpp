--- conflicted
+++ resolved
@@ -98,7 +98,7 @@
   return constants()->uncached_string_at(initial_value_index(), THREAD);
 }
 
-void fieldDescriptor::reinitialize(InstanceKlass* ik, const FieldInfo& fieldinfo) {
+void fieldDescriptor::reinitialize(InstanceKlass* ik, const FieldInfo& fieldinfo, const Array<MultiFieldInfo>* multifield_info) {
   if (_cp.is_null() || field_holder() != ik) {
     _cp = constantPoolHandle(Thread::current(), ik->constants());
     // _cp should now reference ik's constant pool; i.e., ik is now field_holder.
@@ -106,15 +106,10 @@
     // but that's ok because of constant pool merging.
     assert(field_holder() == ik || ik->is_scratch_class(), "must be already initialized to this class");
   }
-<<<<<<< HEAD
-  _fieldinfo= ik->field(index);
-  assert((int)_fieldinfo.index() == index, "just checking");
-  // assert to be extended to allow multifield names
-  guarantee(/*_fieldinfo.name_index() != 0 &&*/ _fieldinfo.signature_index() != 0, "bad constant pool index for fieldDescriptor");
-=======
   _fieldinfo = fieldinfo;
-  guarantee(_fieldinfo.name_index() != 0 && _fieldinfo.signature_index() != 0, "bad constant pool index for fieldDescriptor");
->>>>>>> a07dfe93
+  _multifield_info = multifield_info;
+  Symbol* name = fieldinfo.is_multifield() ? fieldinfo.get_multifield_name(multifield_info) : _cp()->symbol_at(fieldinfo.name_index());
+  guarantee(name != nullptr && _fieldinfo.signature_index() != 0, "bad constant pool index for fieldDescriptor");
 }
 
 void fieldDescriptor::print_on(outputStream* st, int base_offset) const {
