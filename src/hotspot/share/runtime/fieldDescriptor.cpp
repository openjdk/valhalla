/*
 * Copyright (c) 1997, 2023, Oracle and/or its affiliates. All rights reserved.
 * DO NOT ALTER OR REMOVE COPYRIGHT NOTICES OR THIS FILE HEADER.
 *
 * This code is free software; you can redistribute it and/or modify it
 * under the terms of the GNU General Public License version 2 only, as
 * published by the Free Software Foundation.
 *
 * This code is distributed in the hope that it will be useful, but WITHOUT
 * ANY WARRANTY; without even the implied warranty of MERCHANTABILITY or
 * FITNESS FOR A PARTICULAR PURPOSE.  See the GNU General Public License
 * version 2 for more details (a copy is included in the LICENSE file that
 * accompanied this code).
 *
 * You should have received a copy of the GNU General Public License version
 * 2 along with this work; if not, write to the Free Software Foundation,
 * Inc., 51 Franklin St, Fifth Floor, Boston, MA 02110-1301 USA.
 *
 * Please contact Oracle, 500 Oracle Parkway, Redwood Shores, CA 94065 USA
 * or visit www.oracle.com if you need additional information or have any
 * questions.
 *
 */

#include "precompiled.hpp"
#include "classfile/vmSymbols.hpp"
#include "memory/resourceArea.hpp"
#include "oops/annotations.hpp"
#include "oops/constantPool.hpp"
#include "oops/instanceKlass.hpp"
#include "oops/klass.inline.hpp"
#include "oops/oop.inline.hpp"
#include "oops/fieldStreams.inline.hpp"
#include "oops/inlineKlass.inline.hpp"
#include "runtime/fieldDescriptor.inline.hpp"
#include "runtime/handles.inline.hpp"
#include "runtime/signature.hpp"

Symbol* fieldDescriptor::generic_signature() const {
  if (!has_generic_signature()) {
    return nullptr;
  }
  return _cp->symbol_at(_fieldinfo.generic_signature_index());
}

bool fieldDescriptor::is_trusted_final() const {
  InstanceKlass* ik = field_holder();
  return is_final() && (is_static() || ik->is_hidden() || ik->is_record() || ik->is_inline_klass());
}

AnnotationArray* fieldDescriptor::annotations() const {
  InstanceKlass* ik = field_holder();
  Array<AnnotationArray*>* md = ik->fields_annotations();
  if (md == nullptr)
    return nullptr;
  return md->at(index());
}

AnnotationArray* fieldDescriptor::type_annotations() const {
  InstanceKlass* ik = field_holder();
  Array<AnnotationArray*>* type_annos = ik->fields_type_annotations();
  if (type_annos == nullptr)
    return nullptr;
  return type_annos->at(index());
}

constantTag fieldDescriptor::initial_value_tag() const {
  return constants()->tag_at(initial_value_index());
}

jint fieldDescriptor::int_initial_value() const {
  return constants()->int_at(initial_value_index());
}

jlong fieldDescriptor::long_initial_value() const {
  return constants()->long_at(initial_value_index());
}

jfloat fieldDescriptor::float_initial_value() const {
  return constants()->float_at(initial_value_index());
}

jdouble fieldDescriptor::double_initial_value() const {
  return constants()->double_at(initial_value_index());
}

oop fieldDescriptor::string_initial_value(TRAPS) const {
  return constants()->uncached_string_at(initial_value_index(), THREAD);
}

void fieldDescriptor::reinitialize(InstanceKlass* ik, int index) {
  if (_cp.is_null() || field_holder() != ik) {
    _cp = constantPoolHandle(Thread::current(), ik->constants());
    // _cp should now reference ik's constant pool; i.e., ik is now field_holder.
    // If the class is a scratch class, the constant pool points to the original class,
    // but that's ok because of constant pool merging.
    assert(field_holder() == ik || ik->is_scratch_class(), "must be already initialized to this class");
  }
<<<<<<< HEAD
  FieldInfo* f = ik->field(index);
  _access_flags = accessFlags_from(f->access_flags());
  // assert to be extended to allow multifield names
  guarantee(/*f->name_index() != 0 &&*/ f->signature_index() != 0, "bad constant pool index for fieldDescriptor");
  _index = index;
  verify();
=======
  _fieldinfo= ik->field(index);
  assert((int)_fieldinfo.index() == index, "just checking");
  guarantee(_fieldinfo.name_index() != 0 && _fieldinfo.signature_index() != 0, "bad constant pool index for fieldDescriptor");
>>>>>>> 94636f4c
}

void fieldDescriptor::print_on(outputStream* st) const {
  access_flags().print_on(st);
  if (field_flags().is_injected()) st->print("injected ");
  name()->print_value_on(st);
  st->print(" ");
  signature()->print_value_on(st);
  st->print(" @%d ", offset());
  if (WizardMode && has_initial_value()) {
    st->print("(initval ");
    constantTag t = initial_value_tag();
    if (t.is_int()) {
      st->print("int %d)", int_initial_value());
    } else if (t.is_long()){
      st->print_jlong(long_initial_value());
    } else if (t.is_float()){
      st->print("float %f)", float_initial_value());
    } else if (t.is_double()){
      st->print("double %lf)", double_initial_value());
    }
  }
}

void fieldDescriptor::print() const { print_on(tty); }

void fieldDescriptor::print_on_for(outputStream* st, oop obj) {
  BasicType ft = field_type();
  if (ft != T_PRIMITIVE_OBJECT) {
    print_on(st);
    st->print(" ");
  }
  jint as_int = 0;
  switch (ft) {
    case T_BYTE:
      st->print("%d", obj->byte_field(offset()));
      break;
    case T_CHAR:
      {
        jchar c = obj->char_field(offset());
        st->print("%c %d", isprint(c) ? c : ' ', c);
      }
      break;
    case T_DOUBLE:
      st->print("%lf", obj->double_field(offset()));
      break;
    case T_FLOAT:
      st->print("%f", obj->float_field(offset()));
      break;
    case T_INT:
      st->print("%d", obj->int_field(offset()));
      break;
    case T_LONG:
      st->print_jlong(obj->long_field(offset()));
      break;
    case T_SHORT:
      st->print("%d", obj->short_field(offset()));
      break;
    case T_BOOLEAN:
      st->print("%s", obj->bool_field(offset()) ? "true" : "false");
      break;
    case T_PRIMITIVE_OBJECT:
      if (is_inlined()) {
        // Print fields of inlined fields (recursively)
        InlineKlass* vk = InlineKlass::cast(field_holder()->get_inline_type_field_klass(index()));
        int field_offset = offset() - vk->first_field_offset();
        obj = cast_to_oop(cast_from_oop<address>(obj) + field_offset);
        st->print_cr("Inline type field inlined '%s':", vk->name()->as_C_string());
        FieldPrinter print_field(st, obj);
        vk->do_nonstatic_fields(&print_field);
        return; // Do not print underlying representation
      }
      // inline type field not inlined, fall through
    case T_ARRAY:
    case T_OBJECT:
      if (obj->obj_field(offset()) != nullptr) {
        obj->obj_field(offset())->print_value_on(st);
      } else {
        st->print("nullptr");
      }
      break;
    default:
      ShouldNotReachHere();
      break;
  }

  // Print a hint as to the underlying integer representation.
  if (is_reference_type(ft)) {
#ifdef _LP64
    if (UseCompressedOops) {
      st->print(" (" INT32_FORMAT_X_0 ")", obj->int_field(offset()));
    } else {
      st->print(" (" INT64_FORMAT_X_0 ")", (int64_t)obj->long_field(offset()));
    }
#else
    st->print(" (" INT32_FORMAT_X_0 ")", obj->int_field(offset()));
#endif
  } else { // Primitives
    switch (ft) {
      case T_LONG:    st->print(" (" INT64_FORMAT_X_0 ")", (int64_t)obj->long_field(offset())); break;
      case T_DOUBLE:  st->print(" (" INT64_FORMAT_X_0 ")", (int64_t)obj->long_field(offset())); break;
      case T_BYTE:    st->print(" (" INT8_FORMAT_X_0  ")", obj->byte_field(offset()));          break;
      case T_CHAR:    st->print(" (" INT16_FORMAT_X_0 ")", obj->char_field(offset()));          break;
      case T_FLOAT:   st->print(" (" INT32_FORMAT_X_0 ")", obj->int_field(offset()));           break;
      case T_INT:     st->print(" (" INT32_FORMAT_X_0 ")", obj->int_field(offset()));           break;
      case T_SHORT:   st->print(" (" INT16_FORMAT_X_0 ")", obj->short_field(offset()));         break;
      case T_BOOLEAN: st->print(" (" INT8_FORMAT_X_0  ")", obj->bool_field(offset()));          break;
    default:
      ShouldNotReachHere();
      break;
    }
  }
  st->cr();
}<|MERGE_RESOLUTION|>--- conflicted
+++ resolved
@@ -96,18 +96,10 @@
     // but that's ok because of constant pool merging.
     assert(field_holder() == ik || ik->is_scratch_class(), "must be already initialized to this class");
   }
-<<<<<<< HEAD
-  FieldInfo* f = ik->field(index);
-  _access_flags = accessFlags_from(f->access_flags());
-  // assert to be extended to allow multifield names
-  guarantee(/*f->name_index() != 0 &&*/ f->signature_index() != 0, "bad constant pool index for fieldDescriptor");
-  _index = index;
-  verify();
-=======
   _fieldinfo= ik->field(index);
   assert((int)_fieldinfo.index() == index, "just checking");
-  guarantee(_fieldinfo.name_index() != 0 && _fieldinfo.signature_index() != 0, "bad constant pool index for fieldDescriptor");
->>>>>>> 94636f4c
+  // assert to be extended to allow multifield names
+  guarantee(/*_fieldinfo.name_index() != 0 &&*/ _fieldinfo.signature_index() != 0, "bad constant pool index for fieldDescriptor");
 }
 
 void fieldDescriptor::print_on(outputStream* st) const {
