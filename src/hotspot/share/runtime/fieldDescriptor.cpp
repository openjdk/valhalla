/*
 * Copyright (c) 1997, 2023, Oracle and/or its affiliates. All rights reserved.
 * DO NOT ALTER OR REMOVE COPYRIGHT NOTICES OR THIS FILE HEADER.
 *
 * This code is free software; you can redistribute it and/or modify it
 * under the terms of the GNU General Public License version 2 only, as
 * published by the Free Software Foundation.
 *
 * This code is distributed in the hope that it will be useful, but WITHOUT
 * ANY WARRANTY; without even the implied warranty of MERCHANTABILITY or
 * FITNESS FOR A PARTICULAR PURPOSE.  See the GNU General Public License
 * version 2 for more details (a copy is included in the LICENSE file that
 * accompanied this code).
 *
 * You should have received a copy of the GNU General Public License version
 * 2 along with this work; if not, write to the Free Software Foundation,
 * Inc., 51 Franklin St, Fifth Floor, Boston, MA 02110-1301 USA.
 *
 * Please contact Oracle, 500 Oracle Parkway, Redwood Shores, CA 94065 USA
 * or visit www.oracle.com if you need additional information or have any
 * questions.
 *
 */

#include "precompiled.hpp"
#include "classfile/vmSymbols.hpp"
#include "memory/resourceArea.hpp"
#include "oops/annotations.hpp"
#include "oops/constantPool.hpp"
#include "oops/instanceKlass.hpp"
#include "oops/klass.inline.hpp"
#include "oops/oop.inline.hpp"
#include "oops/fieldStreams.inline.hpp"
#include "oops/inlineKlass.inline.hpp"
#include "runtime/fieldDescriptor.inline.hpp"
#include "runtime/handles.inline.hpp"
#include "runtime/signature.hpp"

Symbol* fieldDescriptor::generic_signature() const {
  if (!has_generic_signature()) {
    return nullptr;
  }
  return _cp->symbol_at(_fieldinfo.generic_signature_index());
}

bool fieldDescriptor::is_trusted_final() const {
  InstanceKlass* ik = field_holder();
  return is_final() && (is_static() || ik->is_hidden() || ik->is_record() || ik->is_inline_klass()
                        || (ik->is_abstract() && !ik->is_identity_class() && !ik->is_interface()));
}

AnnotationArray* fieldDescriptor::annotations() const {
  InstanceKlass* ik = field_holder();
  Array<AnnotationArray*>* md = ik->fields_annotations();
  if (md == nullptr)
    return nullptr;
  return md->at(index());
}

AnnotationArray* fieldDescriptor::type_annotations() const {
  InstanceKlass* ik = field_holder();
  Array<AnnotationArray*>* type_annos = ik->fields_type_annotations();
  if (type_annos == nullptr)
    return nullptr;
  return type_annos->at(index());
}

constantTag fieldDescriptor::initial_value_tag() const {
  return constants()->tag_at(initial_value_index());
}

jint fieldDescriptor::int_initial_value() const {
  return constants()->int_at(initial_value_index());
}

jlong fieldDescriptor::long_initial_value() const {
  return constants()->long_at(initial_value_index());
}

jfloat fieldDescriptor::float_initial_value() const {
  return constants()->float_at(initial_value_index());
}

jdouble fieldDescriptor::double_initial_value() const {
  return constants()->double_at(initial_value_index());
}

oop fieldDescriptor::string_initial_value(TRAPS) const {
  return constants()->uncached_string_at(initial_value_index(), THREAD);
}

void fieldDescriptor::reinitialize(InstanceKlass* ik, int index) {
  if (_cp.is_null() || field_holder() != ik) {
    _cp = constantPoolHandle(Thread::current(), ik->constants());
    // _cp should now reference ik's constant pool; i.e., ik is now field_holder.
    // If the class is a scratch class, the constant pool points to the original class,
    // but that's ok because of constant pool merging.
    assert(field_holder() == ik || ik->is_scratch_class(), "must be already initialized to this class");
  }
  _fieldinfo= ik->field(index);
  assert((int)_fieldinfo.index() == index, "just checking");
  guarantee(_fieldinfo.name_index() != 0 && _fieldinfo.signature_index() != 0, "bad constant pool index for fieldDescriptor");
}

void fieldDescriptor::print_on(outputStream* st, int base_offset) const {
  access_flags().print_on(st);
  if (field_flags().is_injected()) st->print("injected ");
  name()->print_value_on(st);
  st->print(" ");
  signature()->print_value_on(st);
  st->print(" @%d ", offset() + base_offset);
  if (WizardMode && has_initial_value()) {
    st->print("(initval ");
    constantTag t = initial_value_tag();
    if (t.is_int()) {
      st->print("int %d)", int_initial_value());
    } else if (t.is_long()){
      st->print_jlong(long_initial_value());
    } else if (t.is_float()){
      st->print("float %f)", float_initial_value());
    } else if (t.is_double()){
      st->print("double %lf)", double_initial_value());
    }
  }
}

void fieldDescriptor::print() const { print_on(tty); }

void fieldDescriptor::print_on_for(outputStream* st, oop obj, int indent, int base_offset) {
  BasicType ft = field_type();
  print_on(st, base_offset);
  st->print(" ");
  jint as_int = 0;
  switch (ft) {
    case T_BYTE:
      st->print("%d", obj->byte_field(offset()));
      break;
    case T_CHAR:
      {
        jchar c = obj->char_field(offset());
        st->print("%c %d", isprint(c) ? c : ' ', c);
      }
      break;
    case T_DOUBLE:
      st->print("%lf", obj->double_field(offset()));
      break;
    case T_FLOAT:
      st->print("%f", obj->float_field(offset()));
      break;
    case T_INT:
      st->print("%d", obj->int_field(offset()));
      break;
    case T_LONG:
      st->print_jlong(obj->long_field(offset()));
      break;
    case T_SHORT:
      st->print("%d", obj->short_field(offset()));
      break;
    case T_BOOLEAN:
      st->print("%s", obj->bool_field(offset()) ? "true" : "false");
      break;
    case T_ARRAY:
    case T_OBJECT:
      if (is_flat()) { // only some inline types can be flat
        InlineKlass* vk = InlineKlass::cast(field_holder()->get_inline_type_field_klass(index()));
<<<<<<< HEAD
        int field_offset = offset() - vk->payload_offset();
=======
        st->print("Flat inline type field '%s':", vk->name()->as_C_string());
        if (!is_null_free_inline_type()) {
          assert(has_null_marker(), "should have null marker");
          InlineLayoutInfo* li = field_holder()->inline_layout_info_adr(index());
          int nm_offset = li->null_marker_offset();
          if (obj->byte_field_acquire(nm_offset) == 0) {
            st->print(" null");
            return;
          }
        }
        st->cr();
        // Print fields of flat field (recursively)
        int field_offset = offset() - vk->first_field_offset();
>>>>>>> ab4ae37b
        obj = cast_to_oop(cast_from_oop<address>(obj) + field_offset);
        FieldPrinter print_field(st, obj, indent + 1, base_offset + field_offset );
        vk->do_nonstatic_fields(&print_field);
        if (this->field_flags().has_null_marker()) {
          for (int i = 0; i < indent + 1; i++) st->print("  ");
          st->print_cr(" - [null_marker] @%d %s",
                    vk->null_marker_offset() - base_offset + field_offset,
                    obj->bool_field(vk->null_marker_offset()) ? "Field marked as non-null" : "Field marked as null");
        }
        return; // Do not print underlying representation
      }
      // Not flat inline type field, fall through
      if (obj->obj_field(offset()) != nullptr) {
        obj->obj_field(offset())->print_value_on(st);
      } else {
        st->print("null");
      }
      break;
    default:
      ShouldNotReachHere();
      break;
  }

  // Print a hint as to the underlying integer representation.
  if (is_reference_type(ft)) {
#ifdef _LP64
    if (UseCompressedOops) {
      st->print(" (" INT32_FORMAT_X_0 ")", obj->int_field(offset()));
    } else {
      st->print(" (" INT64_FORMAT_X_0 ")", (int64_t)obj->long_field(offset()));
    }
#else
    st->print(" (" INT32_FORMAT_X_0 ")", obj->int_field(offset()));
#endif
  } else { // Primitives
    switch (ft) {
      case T_LONG:    st->print(" (" INT64_FORMAT_X_0 ")", (int64_t)obj->long_field(offset())); break;
      case T_DOUBLE:  st->print(" (" INT64_FORMAT_X_0 ")", (int64_t)obj->long_field(offset())); break;
      case T_BYTE:    st->print(" (" INT8_FORMAT_X_0  ")", obj->byte_field(offset()));          break;
      case T_CHAR:    st->print(" (" INT16_FORMAT_X_0 ")", obj->char_field(offset()));          break;
      case T_FLOAT:   st->print(" (" INT32_FORMAT_X_0 ")", obj->int_field(offset()));           break;
      case T_INT:     st->print(" (" INT32_FORMAT_X_0 ")", obj->int_field(offset()));           break;
      case T_SHORT:   st->print(" (" INT16_FORMAT_X_0 ")", obj->short_field(offset()));         break;
      case T_BOOLEAN: st->print(" (" INT8_FORMAT_X_0  ")", obj->bool_field(offset()));          break;
    default:
      ShouldNotReachHere();
      break;
    }
  }
}<|MERGE_RESOLUTION|>--- conflicted
+++ resolved
@@ -163,9 +163,6 @@
     case T_OBJECT:
       if (is_flat()) { // only some inline types can be flat
         InlineKlass* vk = InlineKlass::cast(field_holder()->get_inline_type_field_klass(index()));
-<<<<<<< HEAD
-        int field_offset = offset() - vk->payload_offset();
-=======
         st->print("Flat inline type field '%s':", vk->name()->as_C_string());
         if (!is_null_free_inline_type()) {
           assert(has_null_marker(), "should have null marker");
@@ -178,8 +175,7 @@
         }
         st->cr();
         // Print fields of flat field (recursively)
-        int field_offset = offset() - vk->first_field_offset();
->>>>>>> ab4ae37b
+        int field_offset = offset() - vk->payload_offset();
         obj = cast_to_oop(cast_from_oop<address>(obj) + field_offset);
         FieldPrinter print_field(st, obj, indent + 1, base_offset + field_offset );
         vk->do_nonstatic_fields(&print_field);
