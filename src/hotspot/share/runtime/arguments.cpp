/*
 * Copyright (c) 1997, 2025, Oracle and/or its affiliates. All rights reserved.
 * DO NOT ALTER OR REMOVE COPYRIGHT NOTICES OR THIS FILE HEADER.
 *
 * This code is free software; you can redistribute it and/or modify it
 * under the terms of the GNU General Public License version 2 only, as
 * published by the Free Software Foundation.
 *
 * This code is distributed in the hope that it will be useful, but WITHOUT
 * ANY WARRANTY; without even the implied warranty of MERCHANTABILITY or
 * FITNESS FOR A PARTICULAR PURPOSE.  See the GNU General Public License
 * version 2 for more details (a copy is included in the LICENSE file that
 * accompanied this code).
 *
 * You should have received a copy of the GNU General Public License version
 * 2 along with this work; if not, write to the Free Software Foundation,
 * Inc., 51 Franklin St, Fifth Floor, Boston, MA 02110-1301 USA.
 *
 * Please contact Oracle, 500 Oracle Parkway, Redwood Shores, CA 94065 USA
 * or visit www.oracle.com if you need additional information or have any
 * questions.
 *
 */

#include "cds/aotLogging.hpp"
#include "cds/cds_globals.hpp"
#include "cds/cdsConfig.hpp"
#include "classfile/classLoader.hpp"
#include "classfile/javaAssertions.hpp"
#include "classfile/moduleEntry.hpp"
#include "classfile/stringTable.hpp"
#include "classfile/symbolTable.hpp"
#include "compiler/compilerDefinitions.hpp"
#include "gc/shared/gcArguments.hpp"
#include "gc/shared/gcConfig.hpp"
#include "gc/shared/genArguments.hpp"
#include "gc/shared/stringdedup/stringDedup.hpp"
#include "gc/shared/tlab_globals.hpp"
#include "jvm.h"
#include "logging/log.hpp"
#include "logging/logConfiguration.hpp"
#include "logging/logStream.hpp"
#include "logging/logTag.hpp"
#include "memory/allocation.inline.hpp"
#include "nmt/nmtCommon.hpp"
#include "oops/compressedKlass.hpp"
#include "oops/instanceKlass.hpp"
#include "oops/objLayout.hpp"
#include "oops/oop.inline.hpp"
#include "prims/jvmtiAgentList.hpp"
#include "prims/jvmtiExport.hpp"
#include "runtime/arguments.hpp"
#include "runtime/flags/jvmFlag.hpp"
#include "runtime/flags/jvmFlagAccess.hpp"
#include "runtime/flags/jvmFlagLimit.hpp"
#include "runtime/globals_extension.hpp"
#include "runtime/java.hpp"
#include "runtime/os.hpp"
#include "runtime/safepoint.hpp"
#include "runtime/safepointMechanism.hpp"
#include "runtime/synchronizer.hpp"
#include "runtime/vm_version.hpp"
#include "services/management.hpp"
#include "utilities/align.hpp"
#include "utilities/checkedCast.hpp"
#include "utilities/debug.hpp"
#include "utilities/defaultStream.hpp"
#include "utilities/macros.hpp"
#include "utilities/parseInteger.hpp"
#include "utilities/powerOfTwo.hpp"
#include "utilities/stringUtils.hpp"
#include "utilities/systemMemoryBarrier.hpp"
#if INCLUDE_JFR
#include "jfr/jfr.hpp"
#endif

#include <limits>
#include <string.h>

static const char _default_java_launcher[] = "generic";

#define DEFAULT_JAVA_LAUNCHER _default_java_launcher

char*  Arguments::_jvm_flags_file               = nullptr;
char** Arguments::_jvm_flags_array              = nullptr;
int    Arguments::_num_jvm_flags                = 0;
char** Arguments::_jvm_args_array               = nullptr;
int    Arguments::_num_jvm_args                 = 0;
unsigned int Arguments::_addmods_count          = 0;
#if INCLUDE_JVMCI
bool   Arguments::_jvmci_module_added           = false;
#endif
char*  Arguments::_java_command                 = nullptr;
SystemProperty* Arguments::_system_properties   = nullptr;
size_t Arguments::_conservative_max_heap_alignment = 0;
Arguments::Mode Arguments::_mode                = _mixed;
const char*  Arguments::_java_vendor_url_bug    = nullptr;
const char*  Arguments::_sun_java_launcher      = DEFAULT_JAVA_LAUNCHER;
bool   Arguments::_executing_unit_tests         = false;

// These parameters are reset in method parse_vm_init_args()
bool   Arguments::_AlwaysCompileLoopMethods     = AlwaysCompileLoopMethods;
bool   Arguments::_UseOnStackReplacement        = UseOnStackReplacement;
bool   Arguments::_BackgroundCompilation        = BackgroundCompilation;
bool   Arguments::_ClipInlining                 = ClipInlining;
size_t Arguments::_default_SharedBaseAddress    = SharedBaseAddress;

bool   Arguments::_enable_preview               = false;
bool   Arguments::_has_jdwp_agent               = false;

LegacyGCLogging Arguments::_legacyGCLogging     = { nullptr, 0 };

// These are not set by the JDK's built-in launchers, but they can be set by
// programs that embed the JVM using JNI_CreateJavaVM. See comments around
// JavaVMOption in jni.h.
abort_hook_t     Arguments::_abort_hook         = nullptr;
exit_hook_t      Arguments::_exit_hook          = nullptr;
vfprintf_hook_t  Arguments::_vfprintf_hook      = nullptr;


SystemProperty *Arguments::_sun_boot_library_path = nullptr;
SystemProperty *Arguments::_java_library_path = nullptr;
SystemProperty *Arguments::_java_home = nullptr;
SystemProperty *Arguments::_java_class_path = nullptr;
SystemProperty *Arguments::_jdk_boot_class_path_append = nullptr;
SystemProperty *Arguments::_vm_info = nullptr;

GrowableArray<ModulePatchPath*> *Arguments::_patch_mod_prefix = nullptr;
PathString *Arguments::_boot_class_path = nullptr;
bool Arguments::_has_jimage = false;

char* Arguments::_ext_dirs = nullptr;

// True if -Xshare:auto option was specified.
static bool xshare_auto_cmd_line = false;

// True if -Xint/-Xmixed/-Xcomp were specified
static bool mode_flag_cmd_line = false;

struct VMInitArgsGroup {
  const JavaVMInitArgs* _args;
  JVMFlagOrigin _origin;
};

bool PathString::set_value(const char *value, AllocFailType alloc_failmode) {
  char* new_value = AllocateHeap(strlen(value)+1, mtArguments, alloc_failmode);
  if (new_value == nullptr) {
    assert(alloc_failmode == AllocFailStrategy::RETURN_NULL, "must be");
    return false;
  }
  if (_value != nullptr) {
    FreeHeap(_value);
  }
  _value = new_value;
  strcpy(_value, value);
  return true;
}

void PathString::append_value(const char *value) {
  char *sp;
  size_t len = 0;
  if (value != nullptr) {
    len = strlen(value);
    if (_value != nullptr) {
      len += strlen(_value);
    }
    sp = AllocateHeap(len+2, mtArguments);
    assert(sp != nullptr, "Unable to allocate space for new append path value");
    if (sp != nullptr) {
      if (_value != nullptr) {
        strcpy(sp, _value);
        strcat(sp, os::path_separator());
        strcat(sp, value);
        FreeHeap(_value);
      } else {
        strcpy(sp, value);
      }
      _value = sp;
    }
  }
}

PathString::PathString(const char* value) {
  if (value == nullptr) {
    _value = nullptr;
  } else {
    _value = AllocateHeap(strlen(value)+1, mtArguments);
    strcpy(_value, value);
  }
}

PathString::~PathString() {
  if (_value != nullptr) {
    FreeHeap(_value);
    _value = nullptr;
  }
}

ModulePatchPath::ModulePatchPath(const char* module_name, const char* path) {
  assert(module_name != nullptr && path != nullptr, "Invalid module name or path value");
  size_t len = strlen(module_name) + 1;
  _module_name = AllocateHeap(len, mtInternal);
  strncpy(_module_name, module_name, len); // copy the trailing null
  _path =  new PathString(path);
}

ModulePatchPath::~ModulePatchPath() {
  if (_module_name != nullptr) {
    FreeHeap(_module_name);
    _module_name = nullptr;
  }
  if (_path != nullptr) {
    delete _path;
    _path = nullptr;
  }
}

SystemProperty::SystemProperty(const char* key, const char* value, bool writeable, bool internal) : PathString(value) {
  if (key == nullptr) {
    _key = nullptr;
  } else {
    _key = AllocateHeap(strlen(key)+1, mtArguments);
    strcpy(_key, key);
  }
  _next = nullptr;
  _internal = internal;
  _writeable = writeable;
}

// Check if head of 'option' matches 'name', and sets 'tail' to the remaining
// part of the option string.
static bool match_option(const JavaVMOption *option, const char* name,
                         const char** tail) {
  size_t len = strlen(name);
  if (strncmp(option->optionString, name, len) == 0) {
    *tail = option->optionString + len;
    return true;
  } else {
    return false;
  }
}

// Check if 'option' matches 'name'. No "tail" is allowed.
static bool match_option(const JavaVMOption *option, const char* name) {
  const char* tail = nullptr;
  bool result = match_option(option, name, &tail);
  if (tail != nullptr && *tail == '\0') {
    return result;
  } else {
    return false;
  }
}

// Return true if any of the strings in null-terminated array 'names' matches.
// If tail_allowed is true, then the tail must begin with a colon; otherwise,
// the option must match exactly.
static bool match_option(const JavaVMOption* option, const char** names, const char** tail,
  bool tail_allowed) {
  for (/* empty */; *names != nullptr; ++names) {
  if (match_option(option, *names, tail)) {
      if (**tail == '\0' || (tail_allowed && **tail == ':')) {
        return true;
      }
    }
  }
  return false;
}

#if INCLUDE_JFR
static bool _has_jfr_option = false;  // is using JFR

// return true on failure
static bool match_jfr_option(const JavaVMOption** option) {
  assert((*option)->optionString != nullptr, "invariant");
  char* tail = nullptr;
  if (match_option(*option, "-XX:StartFlightRecording", (const char**)&tail)) {
    _has_jfr_option = true;
    return Jfr::on_start_flight_recording_option(option, tail);
  } else if (match_option(*option, "-XX:FlightRecorderOptions", (const char**)&tail)) {
    _has_jfr_option = true;
    return Jfr::on_flight_recorder_option(option, tail);
  }
  return false;
}

bool Arguments::has_jfr_option() {
  return _has_jfr_option;
}
#endif

static void logOption(const char* opt) {
  if (PrintVMOptions) {
    jio_fprintf(defaultStream::output_stream(), "VM option '%s'\n", opt);
  }
}

bool needs_module_property_warning = false;

#define MODULE_PROPERTY_PREFIX "jdk.module."
#define MODULE_PROPERTY_PREFIX_LEN 11
#define ADDEXPORTS "addexports"
#define ADDEXPORTS_LEN 10
#define ADDREADS "addreads"
#define ADDREADS_LEN 8
#define ADDOPENS "addopens"
#define ADDOPENS_LEN 8
#define PATCH "patch"
#define PATCH_LEN 5
#define ADDMODS "addmods"
#define ADDMODS_LEN 7
#define LIMITMODS "limitmods"
#define LIMITMODS_LEN 9
#define PATH "path"
#define PATH_LEN 4
#define UPGRADE_PATH "upgrade.path"
#define UPGRADE_PATH_LEN 12
#define ENABLE_NATIVE_ACCESS "enable.native.access"
#define ENABLE_NATIVE_ACCESS_LEN 20
#define ILLEGAL_NATIVE_ACCESS "illegal.native.access"
#define ILLEGAL_NATIVE_ACCESS_LEN 21

// Return TRUE if option matches 'property', or 'property=', or 'property.'.
static bool matches_property_suffix(const char* option, const char* property, size_t len) {
  return ((strncmp(option, property, len) == 0) &&
          (option[len] == '=' || option[len] == '.' || option[len] == '\0'));
}

// Return true if property starts with "jdk.module." and its ensuing chars match
// any of the reserved module properties.
// property should be passed without the leading "-D".
bool Arguments::is_internal_module_property(const char* property) {
  return internal_module_property_helper(property, false);
}

// Returns true if property is one of those recognized by is_internal_module_property() but
// is not supported by CDS archived full module graph.
bool Arguments::is_incompatible_cds_internal_module_property(const char* property) {
  return internal_module_property_helper(property, true);
}

bool Arguments::internal_module_property_helper(const char* property, bool check_for_cds) {
  if (strncmp(property, MODULE_PROPERTY_PREFIX, MODULE_PROPERTY_PREFIX_LEN) == 0) {
    const char* property_suffix = property + MODULE_PROPERTY_PREFIX_LEN;
    if (matches_property_suffix(property_suffix, PATCH, PATCH_LEN) ||
        matches_property_suffix(property_suffix, LIMITMODS, LIMITMODS_LEN) ||
        matches_property_suffix(property_suffix, UPGRADE_PATH, UPGRADE_PATH_LEN) ||
        matches_property_suffix(property_suffix, ILLEGAL_NATIVE_ACCESS, ILLEGAL_NATIVE_ACCESS_LEN)) {
      return true;
    }

    if (!check_for_cds) {
      // CDS notes: these properties are supported by CDS archived full module graph.
      if (matches_property_suffix(property_suffix, ADDEXPORTS, ADDEXPORTS_LEN) ||
          matches_property_suffix(property_suffix, ADDOPENS, ADDOPENS_LEN) ||
          matches_property_suffix(property_suffix, ADDREADS, ADDREADS_LEN) ||
          matches_property_suffix(property_suffix, PATH, PATH_LEN) ||
          matches_property_suffix(property_suffix, ADDMODS, ADDMODS_LEN) ||
          matches_property_suffix(property_suffix, ENABLE_NATIVE_ACCESS, ENABLE_NATIVE_ACCESS_LEN)) {
        return true;
      }
    }
  }
  return false;
}

bool Arguments::patching_migrated_classes(const char* property, const char* value) {
  if (strncmp(property, MODULE_PROPERTY_PREFIX, MODULE_PROPERTY_PREFIX_LEN) == 0) {
    const char* property_suffix = property + MODULE_PROPERTY_PREFIX_LEN;
    if (matches_property_suffix(property_suffix, PATCH, PATCH_LEN)) {
      if (strcmp(value, "java.base-valueclasses.jar")) {
        return true;
      }
    }
  }
  return false;
}

// Process java launcher properties.
void Arguments::process_sun_java_launcher_properties(JavaVMInitArgs* args) {
  // See if sun.java.launcher is defined.
  // Must do this before setting up other system properties,
  // as some of them may depend on launcher type.
  for (int index = 0; index < args->nOptions; index++) {
    const JavaVMOption* option = args->options + index;
    const char* tail;

    if (match_option(option, "-Dsun.java.launcher=", &tail)) {
      process_java_launcher_argument(tail, option->extraInfo);
      continue;
    }
    if (match_option(option, "-XX:+ExecutingUnitTests")) {
      _executing_unit_tests = true;
      continue;
    }
  }
}

// Initialize system properties key and value.
void Arguments::init_system_properties() {

  // Set up _boot_class_path which is not a property but
  // relies heavily on argument processing and the jdk.boot.class.path.append
  // property. It is used to store the underlying boot class path.
  _boot_class_path = new PathString(nullptr);

  PropertyList_add(&_system_properties, new SystemProperty("java.vm.specification.name",
                                                           "Java Virtual Machine Specification",  false));
  PropertyList_add(&_system_properties, new SystemProperty("java.vm.version", VM_Version::vm_release(),  false));
  PropertyList_add(&_system_properties, new SystemProperty("java.vm.name", VM_Version::vm_name(),  false));
  PropertyList_add(&_system_properties, new SystemProperty("jdk.debug", VM_Version::jdk_debug_level(),  false));

  // Initialize the vm.info now, but it will need updating after argument parsing.
  _vm_info = new SystemProperty("java.vm.info", VM_Version::vm_info_string(), true);

  // Following are JVMTI agent writable properties.
  // Properties values are set to nullptr and they are
  // os specific they are initialized in os::init_system_properties_values().
  _sun_boot_library_path = new SystemProperty("sun.boot.library.path", nullptr,  true);
  _java_library_path = new SystemProperty("java.library.path", nullptr,  true);
  _java_home =  new SystemProperty("java.home", nullptr,  true);
  _java_class_path = new SystemProperty("java.class.path", "",  true);
  // jdk.boot.class.path.append is a non-writeable, internal property.
  // It can only be set by either:
  //    - -Xbootclasspath/a:
  //    - AddToBootstrapClassLoaderSearch during JVMTI OnLoad phase
  _jdk_boot_class_path_append = new SystemProperty("jdk.boot.class.path.append", nullptr, false, true);

  // Add to System Property list.
  PropertyList_add(&_system_properties, _sun_boot_library_path);
  PropertyList_add(&_system_properties, _java_library_path);
  PropertyList_add(&_system_properties, _java_home);
  PropertyList_add(&_system_properties, _java_class_path);
  PropertyList_add(&_system_properties, _jdk_boot_class_path_append);
  PropertyList_add(&_system_properties, _vm_info);

  // Set OS specific system properties values
  os::init_system_properties_values();
}

// Update/Initialize System properties after JDK version number is known
void Arguments::init_version_specific_system_properties() {
  enum { bufsz = 16 };
  char buffer[bufsz];
  const char* spec_vendor = "Oracle Corporation";
  uint32_t spec_version = JDK_Version::current().major_version();

  jio_snprintf(buffer, bufsz, UINT32_FORMAT, spec_version);

  PropertyList_add(&_system_properties,
      new SystemProperty("java.vm.specification.vendor",  spec_vendor, false));
  PropertyList_add(&_system_properties,
      new SystemProperty("java.vm.specification.version", buffer, false));
  PropertyList_add(&_system_properties,
      new SystemProperty("java.vm.vendor", VM_Version::vm_vendor(),  false));
}

/*
 *  -XX argument processing:
 *
 *  -XX arguments are defined in several places, such as:
 *      globals.hpp, globals_<cpu>.hpp, globals_<os>.hpp, <compiler>_globals.hpp, or <gc>_globals.hpp.
 *  -XX arguments are parsed in parse_argument().
 *  -XX argument bounds checking is done in check_vm_args_consistency().
 *
 * Over time -XX arguments may change. There are mechanisms to handle common cases:
 *
 *      ALIASED: An option that is simply another name for another option. This is often
 *               part of the process of deprecating a flag, but not all aliases need
 *               to be deprecated.
 *
 *               Create an alias for an option by adding the old and new option names to the
 *               "aliased_jvm_flags" table. Delete the old variable from globals.hpp (etc).
 *
 *   DEPRECATED: An option that is supported, but a warning is printed to let the user know that
 *               support may be removed in the future. Both regular and aliased options may be
 *               deprecated.
 *
 *               Add a deprecation warning for an option (or alias) by adding an entry in the
 *               "special_jvm_flags" table and setting the "deprecated_in" field.
 *               Often an option "deprecated" in one major release will
 *               be made "obsolete" in the next. In this case the entry should also have its
 *               "obsolete_in" field set.
 *
 *     OBSOLETE: An option that has been removed (and deleted from globals.hpp), but is still accepted
 *               on the command line. A warning is printed to let the user know that option might not
 *               be accepted in the future.
 *
 *               Add an obsolete warning for an option by adding an entry in the "special_jvm_flags"
 *               table and setting the "obsolete_in" field.
 *
 *      EXPIRED: A deprecated or obsolete option that has an "accept_until" version less than or equal
 *               to the current JDK version. The system will flatly refuse to admit the existence of
 *               the flag. This allows a flag to die automatically over JDK releases.
 *
 *               Note that manual cleanup of expired options should be done at major JDK version upgrades:
 *                  - Newly expired options should be removed from the special_jvm_flags and aliased_jvm_flags tables.
 *                  - Newly obsolete or expired deprecated options should have their global variable
 *                    definitions removed (from globals.hpp, etc) and related implementations removed.
 *
 * Recommended approach for removing options:
 *
 * To remove options commonly used by customers (e.g. product -XX options), use
 * the 3-step model adding major release numbers to the deprecate, obsolete and expire columns.
 *
 * To remove internal options (e.g. diagnostic, experimental, develop options), use
 * a 2-step model adding major release numbers to the obsolete and expire columns.
 *
 * To change the name of an option, use the alias table as well as a 2-step
 * model adding major release numbers to the deprecate and expire columns.
 * Think twice about aliasing commonly used customer options.
 *
 * There are times when it is appropriate to leave a future release number as undefined.
 *
 * Tests:  Aliases should be tested in VMAliasOptions.java.
 *         Deprecated options should be tested in VMDeprecatedOptions.java.
 */

// The special_jvm_flags table declares options that are being deprecated and/or obsoleted. The
// "deprecated_in" or "obsolete_in" fields may be set to "undefined", but not both.
// When the JDK version reaches 'deprecated_in' limit, the JVM will process this flag on
// the command-line as usual, but will issue a warning.
// When the JDK version reaches 'obsolete_in' limit, the JVM will continue accepting this flag on
// the command-line, while issuing a warning and ignoring the flag value.
// Once the JDK version reaches 'expired_in' limit, the JVM will flatly refuse to admit the
// existence of the flag.
//
// MANUAL CLEANUP ON JDK VERSION UPDATES:
// This table ensures that the handling of options will update automatically when the JDK
// version is incremented, but the source code needs to be cleanup up manually:
// - As "deprecated" options age into "obsolete" or "expired" options, the associated "globals"
//   variable should be removed, as well as users of the variable.
// - As "deprecated" options age into "obsolete" options, move the entry into the
//   "Obsolete Flags" section of the table.
// - All expired options should be removed from the table.
static SpecialFlag const special_jvm_flags[] = {
  // -------------- Deprecated Flags --------------
  // --- Non-alias flags - sorted by obsolete_in then expired_in:
  { "AllowRedefinitionToAddDeleteMethods", JDK_Version::jdk(13), JDK_Version::undefined(), JDK_Version::undefined() },
  { "FlightRecorder",               JDK_Version::jdk(13), JDK_Version::undefined(), JDK_Version::undefined() },
  { "DumpSharedSpaces",             JDK_Version::jdk(18), JDK_Version::jdk(19), JDK_Version::undefined() },
  { "DynamicDumpSharedSpaces",      JDK_Version::jdk(18), JDK_Version::jdk(19), JDK_Version::undefined() },
  { "RequireSharedSpaces",          JDK_Version::jdk(18), JDK_Version::jdk(19), JDK_Version::undefined() },
  { "UseSharedSpaces",              JDK_Version::jdk(18), JDK_Version::jdk(19), JDK_Version::undefined() },
  { "LockingMode",                  JDK_Version::jdk(24), JDK_Version::jdk(26), JDK_Version::jdk(27) },
#ifdef _LP64
  { "UseCompressedClassPointers",   JDK_Version::jdk(25),  JDK_Version::jdk(26), JDK_Version::undefined() },
#endif
  { "ParallelRefProcEnabled",       JDK_Version::jdk(26),  JDK_Version::jdk(27), JDK_Version::jdk(28) },
  { "ParallelRefProcBalancingEnabled", JDK_Version::jdk(26),  JDK_Version::jdk(27), JDK_Version::jdk(28) },
  { "PSChunkLargeArrays",           JDK_Version::jdk(26),  JDK_Version::jdk(27), JDK_Version::jdk(28) },
  // --- Deprecated alias flags (see also aliased_jvm_flags) - sorted by obsolete_in then expired_in:
  { "CreateMinidumpOnCrash",        JDK_Version::jdk(9),  JDK_Version::undefined(), JDK_Version::undefined() },

  // -------------- Obsolete Flags - sorted by expired_in --------------

#ifdef LINUX
  { "UseOprofile",                  JDK_Version::jdk(25), JDK_Version::jdk(26), JDK_Version::jdk(27) },
#endif
  { "MetaspaceReclaimPolicy",       JDK_Version::undefined(), JDK_Version::jdk(21), JDK_Version::undefined() },
  { "ZGenerational",                JDK_Version::jdk(23), JDK_Version::jdk(24), JDK_Version::undefined() },
  { "ZMarkStackSpaceLimit",         JDK_Version::undefined(), JDK_Version::jdk(25), JDK_Version::undefined() },
#if defined(AARCH64)
  { "NearCpool",                    JDK_Version::undefined(), JDK_Version::jdk(25), JDK_Version::undefined() },
#endif

  { "AdaptiveSizeMajorGCDecayTimeScale",                JDK_Version::undefined(), JDK_Version::jdk(26), JDK_Version::jdk(27) },
  { "AdaptiveSizePolicyInitializingSteps",              JDK_Version::undefined(), JDK_Version::jdk(26), JDK_Version::jdk(27) },
  { "AdaptiveSizePolicyOutputInterval",                 JDK_Version::undefined(), JDK_Version::jdk(26), JDK_Version::jdk(27) },
  { "AdaptiveSizeThroughPutPolicy",                     JDK_Version::undefined(), JDK_Version::jdk(26), JDK_Version::jdk(27) },
  { "AdaptiveTimeWeight",                               JDK_Version::undefined(), JDK_Version::jdk(26), JDK_Version::jdk(27) },
  { "PausePadding",                                     JDK_Version::undefined(), JDK_Version::jdk(26), JDK_Version::jdk(27) },
  { "SurvivorPadding",                                  JDK_Version::undefined(), JDK_Version::jdk(26), JDK_Version::jdk(27) },
  { "TenuredGenerationSizeIncrement",                   JDK_Version::undefined(), JDK_Version::jdk(26), JDK_Version::jdk(27) },
  { "TenuredGenerationSizeSupplement",                  JDK_Version::undefined(), JDK_Version::jdk(26), JDK_Version::jdk(27) },
  { "TenuredGenerationSizeSupplementDecay",             JDK_Version::undefined(), JDK_Version::jdk(26), JDK_Version::jdk(27) },
  { "UseAdaptiveGenerationSizePolicyAtMajorCollection", JDK_Version::undefined(), JDK_Version::jdk(26), JDK_Version::jdk(27) },
  { "UseAdaptiveGenerationSizePolicyAtMinorCollection", JDK_Version::undefined(), JDK_Version::jdk(26), JDK_Version::jdk(27) },
  { "UseAdaptiveSizeDecayMajorGCCost",                  JDK_Version::undefined(), JDK_Version::jdk(26), JDK_Version::jdk(27) },
  { "UseAdaptiveSizePolicyFootprintGoal",               JDK_Version::undefined(), JDK_Version::jdk(26), JDK_Version::jdk(27) },
  { "UseAdaptiveSizePolicyWithSystemGC",                JDK_Version::undefined(), JDK_Version::jdk(26), JDK_Version::jdk(27) },
  { "UsePSAdaptiveSurvivorSizePolicy",                  JDK_Version::undefined(), JDK_Version::jdk(26), JDK_Version::jdk(27) },

  { "PretenureSizeThreshold",       JDK_Version::undefined(), JDK_Version::jdk(26), JDK_Version::jdk(27) },
  { "HeapMaximumCompactionInterval",JDK_Version::undefined(), JDK_Version::jdk(26), JDK_Version::jdk(27) },

#ifdef ASSERT
  { "DummyObsoleteTestFlag",        JDK_Version::undefined(), JDK_Version::jdk(18), JDK_Version::undefined() },
#endif

#ifdef TEST_VERIFY_SPECIAL_JVM_FLAGS
  // These entries will generate build errors.  Their purpose is to test the macros.
  { "dep > obs",                    JDK_Version::jdk(9), JDK_Version::jdk(8), JDK_Version::undefined() },
  { "dep > exp ",                   JDK_Version::jdk(9), JDK_Version::undefined(), JDK_Version::jdk(8) },
  { "obs > exp ",                   JDK_Version::undefined(), JDK_Version::jdk(9), JDK_Version::jdk(8) },
  { "obs > exp",                    JDK_Version::jdk(8), JDK_Version::undefined(), JDK_Version::jdk(10) },
  { "not deprecated or obsolete",   JDK_Version::undefined(), JDK_Version::undefined(), JDK_Version::jdk(9) },
  { "dup option",                   JDK_Version::jdk(9), JDK_Version::undefined(), JDK_Version::undefined() },
  { "dup option",                   JDK_Version::jdk(9), JDK_Version::undefined(), JDK_Version::undefined() },
#endif

  { nullptr, JDK_Version(0), JDK_Version(0) }
};

// Flags that are aliases for other flags.
typedef struct {
  const char* alias_name;
  const char* real_name;
} AliasedFlag;

static AliasedFlag const aliased_jvm_flags[] = {
  { "CreateMinidumpOnCrash",    "CreateCoredumpOnCrash" },
  { nullptr, nullptr}
};

// Return true if "v" is less than "other", where "other" may be "undefined".
static bool version_less_than(JDK_Version v, JDK_Version other) {
  assert(!v.is_undefined(), "must be defined");
  if (!other.is_undefined() && v.compare(other) >= 0) {
    return false;
  } else {
    return true;
  }
}

static bool lookup_special_flag(const char *flag_name, SpecialFlag& flag) {
  for (size_t i = 0; special_jvm_flags[i].name != nullptr; i++) {
    if ((strcmp(special_jvm_flags[i].name, flag_name) == 0)) {
      flag = special_jvm_flags[i];
      return true;
    }
  }
  return false;
}

bool Arguments::is_obsolete_flag(const char *flag_name, JDK_Version* version) {
  assert(version != nullptr, "Must provide a version buffer");
  SpecialFlag flag;
  if (lookup_special_flag(flag_name, flag)) {
    if (!flag.obsolete_in.is_undefined()) {
      if (!version_less_than(JDK_Version::current(), flag.obsolete_in)) {
        *version = flag.obsolete_in;
        // This flag may have been marked for obsoletion in this version, but we may not
        // have actually removed it yet. Rather than ignoring it as soon as we reach
        // this version we allow some time for the removal to happen. So if the flag
        // still actually exists we process it as normal, but issue an adjusted warning.
        const JVMFlag *real_flag = JVMFlag::find_declared_flag(flag_name);
        if (real_flag != nullptr) {
          char version_str[256];
          version->to_string(version_str, sizeof(version_str));
          warning("Temporarily processing option %s; support is scheduled for removal in %s",
                  flag_name, version_str);
          return false;
        }
        return true;
      }
    }
  }
  return false;
}

int Arguments::is_deprecated_flag(const char *flag_name, JDK_Version* version) {
  assert(version != nullptr, "Must provide a version buffer");
  SpecialFlag flag;
  if (lookup_special_flag(flag_name, flag)) {
    if (!flag.deprecated_in.is_undefined()) {
      if (version_less_than(JDK_Version::current(), flag.obsolete_in) &&
          version_less_than(JDK_Version::current(), flag.expired_in)) {
        *version = flag.deprecated_in;
        return 1;
      } else {
        return -1;
      }
    }
  }
  return 0;
}

const char* Arguments::real_flag_name(const char *flag_name) {
  for (size_t i = 0; aliased_jvm_flags[i].alias_name != nullptr; i++) {
    const AliasedFlag& flag_status = aliased_jvm_flags[i];
    if (strcmp(flag_status.alias_name, flag_name) == 0) {
        return flag_status.real_name;
    }
  }
  return flag_name;
}

#ifdef ASSERT
static bool lookup_special_flag(const char *flag_name, size_t skip_index) {
  for (size_t i = 0; special_jvm_flags[i].name != nullptr; i++) {
    if ((i != skip_index) && (strcmp(special_jvm_flags[i].name, flag_name) == 0)) {
      return true;
    }
  }
  return false;
}

// Verifies the correctness of the entries in the special_jvm_flags table.
// If there is a semantic error (i.e. a bug in the table) such as the obsoletion
// version being earlier than the deprecation version, then a warning is issued
// and verification fails - by returning false. If it is detected that the table
// is out of date, with respect to the current version, then ideally a warning is
// issued but verification does not fail. This allows the VM to operate when the
// version is first updated, without needing to update all the impacted flags at
// the same time. In practice we can't issue the warning immediately when the version
// is updated as it occurs for every test and some tests are not prepared to handle
// unexpected output - see 8196739. Instead we only check if the table is up-to-date
// if the check_globals flag is true, and in addition allow a grace period and only
// check for stale flags when we hit build 25 (which is far enough into the 6 month
// release cycle that all flag updates should have been processed, whilst still
// leaving time to make the change before RDP2).
// We use a gtest to call this, passing true, so that we can detect stale flags before
// the end of the release cycle.

static const int SPECIAL_FLAG_VALIDATION_BUILD = 25;

bool Arguments::verify_special_jvm_flags(bool check_globals) {
  bool success = true;
  for (size_t i = 0; special_jvm_flags[i].name != nullptr; i++) {
    const SpecialFlag& flag = special_jvm_flags[i];
    if (lookup_special_flag(flag.name, i)) {
      warning("Duplicate special flag declaration \"%s\"", flag.name);
      success = false;
    }
    if (flag.deprecated_in.is_undefined() &&
        flag.obsolete_in.is_undefined()) {
      warning("Special flag entry \"%s\" must declare version deprecated and/or obsoleted in.", flag.name);
      success = false;
    }

    if (!flag.deprecated_in.is_undefined()) {
      if (!version_less_than(flag.deprecated_in, flag.obsolete_in)) {
        warning("Special flag entry \"%s\" must be deprecated before obsoleted.", flag.name);
        success = false;
      }

      if (!version_less_than(flag.deprecated_in, flag.expired_in)) {
        warning("Special flag entry \"%s\" must be deprecated before expired.", flag.name);
        success = false;
      }
    }

    if (!flag.obsolete_in.is_undefined()) {
      if (!version_less_than(flag.obsolete_in, flag.expired_in)) {
        warning("Special flag entry \"%s\" must be obsoleted before expired.", flag.name);
        success = false;
      }

      // if flag has become obsolete it should not have a "globals" flag defined anymore.
      if (check_globals && VM_Version::vm_build_number() >= SPECIAL_FLAG_VALIDATION_BUILD &&
          !version_less_than(JDK_Version::current(), flag.obsolete_in)) {
        if (JVMFlag::find_declared_flag(flag.name) != nullptr) {
          warning("Global variable for obsolete special flag entry \"%s\" should be removed", flag.name);
          success = false;
        }
      }

    } else if (!flag.expired_in.is_undefined()) {
      warning("Special flag entry \"%s\" must be explicitly obsoleted before expired.", flag.name);
      success = false;
    }

    if (!flag.expired_in.is_undefined()) {
      // if flag has become expired it should not have a "globals" flag defined anymore.
      if (check_globals && VM_Version::vm_build_number() >= SPECIAL_FLAG_VALIDATION_BUILD &&
          !version_less_than(JDK_Version::current(), flag.expired_in)) {
        if (JVMFlag::find_declared_flag(flag.name) != nullptr) {
          warning("Global variable for expired flag entry \"%s\" should be removed", flag.name);
          success = false;
        }
      }
    }
  }
  return success;
}
#endif

bool Arguments::atojulong(const char *s, julong* result) {
  return parse_integer(s, result);
}

Arguments::ArgsRange Arguments::check_memory_size(julong size, julong min_size, julong max_size) {
  if (size < min_size) return arg_too_small;
  if (size > max_size) return arg_too_big;
  return arg_in_range;
}

// Describe an argument out of range error
void Arguments::describe_range_error(ArgsRange errcode) {
  switch(errcode) {
  case arg_too_big:
    jio_fprintf(defaultStream::error_stream(),
                "The specified size exceeds the maximum "
                "representable size.\n");
    break;
  case arg_too_small:
  case arg_unreadable:
  case arg_in_range:
    // do nothing for now
    break;
  default:
    ShouldNotReachHere();
  }
}

static bool set_bool_flag(JVMFlag* flag, bool value, JVMFlagOrigin origin) {
  if (JVMFlagAccess::set_bool(flag, &value, origin) == JVMFlag::SUCCESS) {
    return true;
  } else {
    return false;
  }
}

static bool set_fp_numeric_flag(JVMFlag* flag, const char* value, JVMFlagOrigin origin) {
  // strtod allows leading whitespace, but our flag format does not.
  if (*value == '\0' || isspace((unsigned char) *value)) {
    return false;
  }
  char* end;
  errno = 0;
  double v = strtod(value, &end);
  if ((errno != 0) || (*end != 0)) {
    return false;
  }
  if (g_isnan(v) || !g_isfinite(v)) {
    // Currently we cannot handle these special values.
    return false;
  }

  if (JVMFlagAccess::set_double(flag, &v, origin) == JVMFlag::SUCCESS) {
    return true;
  }
  return false;
}

static bool set_numeric_flag(JVMFlag* flag, const char* value, JVMFlagOrigin origin) {
  JVMFlag::Error result = JVMFlag::WRONG_FORMAT;

  if (flag->is_int()) {
    int v;
    if (parse_integer(value, &v)) {
      result = JVMFlagAccess::set_int(flag, &v, origin);
    }
  } else if (flag->is_uint()) {
    uint v;
    if (parse_integer(value, &v)) {
      result = JVMFlagAccess::set_uint(flag, &v, origin);
    }
  } else if (flag->is_intx()) {
    intx v;
    if (parse_integer(value, &v)) {
      result = JVMFlagAccess::set_intx(flag, &v, origin);
    }
  } else if (flag->is_uintx()) {
    uintx v;
    if (parse_integer(value, &v)) {
      result = JVMFlagAccess::set_uintx(flag, &v, origin);
    }
  } else if (flag->is_uint64_t()) {
    uint64_t v;
    if (parse_integer(value, &v)) {
      result = JVMFlagAccess::set_uint64_t(flag, &v, origin);
    }
  } else if (flag->is_size_t()) {
    size_t v;
    if (parse_integer(value, &v)) {
      result = JVMFlagAccess::set_size_t(flag, &v, origin);
    }
  }

  return result == JVMFlag::SUCCESS;
}

static bool set_string_flag(JVMFlag* flag, const char* value, JVMFlagOrigin origin) {
  if (value[0] == '\0') {
    value = nullptr;
  }
  if (JVMFlagAccess::set_ccstr(flag, &value, origin) != JVMFlag::SUCCESS) return false;
  // Contract:  JVMFlag always returns a pointer that needs freeing.
  FREE_C_HEAP_ARRAY(char, value);
  return true;
}

static bool append_to_string_flag(JVMFlag* flag, const char* new_value, JVMFlagOrigin origin) {
  const char* old_value = "";
  if (JVMFlagAccess::get_ccstr(flag, &old_value) != JVMFlag::SUCCESS) return false;
  size_t old_len = old_value != nullptr ? strlen(old_value) : 0;
  size_t new_len = strlen(new_value);
  const char* value;
  char* free_this_too = nullptr;
  if (old_len == 0) {
    value = new_value;
  } else if (new_len == 0) {
    value = old_value;
  } else {
     size_t length = old_len + 1 + new_len + 1;
     char* buf = NEW_C_HEAP_ARRAY(char, length, mtArguments);
    // each new setting adds another LINE to the switch:
    jio_snprintf(buf, length, "%s\n%s", old_value, new_value);
    value = buf;
    free_this_too = buf;
  }
  (void) JVMFlagAccess::set_ccstr(flag, &value, origin);
  // JVMFlag always returns a pointer that needs freeing.
  FREE_C_HEAP_ARRAY(char, value);
  // JVMFlag made its own copy, so I must delete my own temp. buffer.
  FREE_C_HEAP_ARRAY(char, free_this_too);
  return true;
}

const char* Arguments::handle_aliases_and_deprecation(const char* arg) {
  const char* real_name = real_flag_name(arg);
  JDK_Version since = JDK_Version();
  switch (is_deprecated_flag(arg, &since)) {
  case -1: {
      // Obsolete or expired, so don't process normally,
      // but allow for an obsolete flag we're still
      // temporarily allowing.
      if (!is_obsolete_flag(arg, &since)) {
        return real_name;
      }
      // Note if we're not considered obsolete then we can't be expired either
      // as obsoletion must come first.
      return nullptr;
    }
    case 0:
      return real_name;
    case 1: {
      char version[256];
      since.to_string(version, sizeof(version));
      if (real_name != arg) {
        warning("Option %s was deprecated in version %s and will likely be removed in a future release. Use option %s instead.",
                arg, version, real_name);
      } else {
        warning("Option %s was deprecated in version %s and will likely be removed in a future release.",
                arg, version);
      }
      return real_name;
    }
  }
  ShouldNotReachHere();
  return nullptr;
}

#define BUFLEN 255

JVMFlag* Arguments::find_jvm_flag(const char* name, size_t name_length) {
  char name_copied[BUFLEN+1];
  if (name[name_length] != 0) {
    if (name_length > BUFLEN) {
      return nullptr;
    } else {
      strncpy(name_copied, name, name_length);
      name_copied[name_length] = '\0';
      name = name_copied;
    }
  }

  const char* real_name = Arguments::handle_aliases_and_deprecation(name);
  if (real_name == nullptr) {
    return nullptr;
  }
  JVMFlag* flag = JVMFlag::find_flag(real_name);
  return flag;
}

bool Arguments::parse_argument(const char* arg, JVMFlagOrigin origin) {
  bool is_bool = false;
  bool bool_val = false;
  char c = *arg;
  if (c == '+' || c == '-') {
    is_bool = true;
    bool_val = (c == '+');
    arg++;
  }

  const char* name = arg;
  while (true) {
    c = *arg;
    if (isalnum(c) || (c == '_')) {
      ++arg;
    } else {
      break;
    }
  }

  size_t name_len = size_t(arg - name);
  if (name_len == 0) {
    return false;
  }

  JVMFlag* flag = find_jvm_flag(name, name_len);
  if (flag == nullptr) {
    return false;
  }

  if (is_bool) {
    if (*arg != 0) {
      // Error -- extra characters such as -XX:+BoolFlag=123
      return false;
    }
    return set_bool_flag(flag, bool_val, origin);
  }

  if (arg[0] == '=') {
    const char* value = arg + 1;
    if (flag->is_ccstr()) {
      if (flag->ccstr_accumulates()) {
        return append_to_string_flag(flag, value, origin);
      } else {
        return set_string_flag(flag, value, origin);
      }
    } else if (flag->is_double()) {
      return set_fp_numeric_flag(flag, value, origin);
    } else {
      return set_numeric_flag(flag, value, origin);
    }
  }

  if (arg[0] == ':' && arg[1] == '=') {
    // -XX:Foo:=xxx will reset the string flag to the given value.
    const char* value = arg + 2;
    return set_string_flag(flag, value, origin);
  }

  return false;
}

void Arguments::add_string(char*** bldarray, int* count, const char* arg) {
  assert(bldarray != nullptr, "illegal argument");

  if (arg == nullptr) {
    return;
  }

  int new_count = *count + 1;

  // expand the array and add arg to the last element
  if (*bldarray == nullptr) {
    *bldarray = NEW_C_HEAP_ARRAY(char*, new_count, mtArguments);
  } else {
    *bldarray = REALLOC_C_HEAP_ARRAY(char*, *bldarray, new_count, mtArguments);
  }
  (*bldarray)[*count] = os::strdup_check_oom(arg);
  *count = new_count;
}

void Arguments::build_jvm_args(const char* arg) {
  add_string(&_jvm_args_array, &_num_jvm_args, arg);
}

void Arguments::build_jvm_flags(const char* arg) {
  add_string(&_jvm_flags_array, &_num_jvm_flags, arg);
}

// utility function to return a string that concatenates all
// strings in a given char** array
const char* Arguments::build_resource_string(char** args, int count) {
  if (args == nullptr || count == 0) {
    return nullptr;
  }
  size_t length = 0;
  for (int i = 0; i < count; i++) {
    length += strlen(args[i]) + 1; // add 1 for a space or null terminating character
  }
  char* s = NEW_RESOURCE_ARRAY(char, length);
  char* dst = s;
  for (int j = 0; j < count; j++) {
    size_t offset = strlen(args[j]) + 1; // add 1 for a space or null terminating character
    jio_snprintf(dst, length, "%s ", args[j]); // jio_snprintf will replace the last space character with null character
    dst += offset;
    length -= offset;
  }
  return (const char*) s;
}

void Arguments::print_on(outputStream* st) {
  st->print_cr("VM Arguments:");
  if (num_jvm_flags() > 0) {
    st->print("jvm_flags: "); print_jvm_flags_on(st);
    st->cr();
  }
  if (num_jvm_args() > 0) {
    st->print("jvm_args: "); print_jvm_args_on(st);
    st->cr();
  }
  st->print_cr("java_command: %s", java_command() ? java_command() : "<unknown>");
  if (_java_class_path != nullptr) {
    char* path = _java_class_path->value();
    size_t len = strlen(path);
    st->print("java_class_path (initial): ");
    // Avoid using st->print_cr() because path length maybe longer than O_BUFLEN.
    if (len == 0) {
      st->print_raw_cr("<not set>");
    } else {
      st->print_raw_cr(path, len);
    }
  }
  st->print_cr("Launcher Type: %s", _sun_java_launcher);
}

void Arguments::print_summary_on(outputStream* st) {
  // Print the command line.  Environment variables that are helpful for
  // reproducing the problem are written later in the hs_err file.
  // flags are from setting file
  if (num_jvm_flags() > 0) {
    st->print_raw("Settings File: ");
    print_jvm_flags_on(st);
    st->cr();
  }
  // args are the command line and environment variable arguments.
  st->print_raw("Command Line: ");
  if (num_jvm_args() > 0) {
    print_jvm_args_on(st);
  }
  // this is the classfile and any arguments to the java program
  if (java_command() != nullptr) {
    st->print("%s", java_command());
  }
  st->cr();
}

void Arguments::print_jvm_flags_on(outputStream* st) {
  if (_num_jvm_flags > 0) {
    for (int i=0; i < _num_jvm_flags; i++) {
      st->print("%s ", _jvm_flags_array[i]);
    }
  }
}

void Arguments::print_jvm_args_on(outputStream* st) {
  if (_num_jvm_args > 0) {
    for (int i=0; i < _num_jvm_args; i++) {
      st->print("%s ", _jvm_args_array[i]);
    }
  }
}

bool Arguments::process_argument(const char* arg,
                                 jboolean ignore_unrecognized,
                                 JVMFlagOrigin origin) {
  JDK_Version since = JDK_Version();

  if (parse_argument(arg, origin)) {
    return true;
  }

  // Determine if the flag has '+', '-', or '=' characters.
  bool has_plus_minus = (*arg == '+' || *arg == '-');
  const char* const argname = has_plus_minus ? arg + 1 : arg;

  size_t arg_len;
  const char* equal_sign = strchr(argname, '=');
  if (equal_sign == nullptr) {
    arg_len = strlen(argname);
  } else {
    arg_len = equal_sign - argname;
  }

  // Only make the obsolete check for valid arguments.
  if (arg_len <= BUFLEN) {
    // Construct a string which consists only of the argument name without '+', '-', or '='.
    char stripped_argname[BUFLEN+1]; // +1 for '\0'
    jio_snprintf(stripped_argname, arg_len+1, "%s", argname); // +1 for '\0'
    if (is_obsolete_flag(stripped_argname, &since)) {
      char version[256];
      since.to_string(version, sizeof(version));
      warning("Ignoring option %s; support was removed in %s", stripped_argname, version);
      return true;
    }
  }

  // For locked flags, report a custom error message if available.
  // Otherwise, report the standard unrecognized VM option.
  const JVMFlag* found_flag = JVMFlag::find_declared_flag((const char*)argname, arg_len);
  if (found_flag != nullptr) {
    char locked_message_buf[BUFLEN];
    JVMFlag::MsgType msg_type = found_flag->get_locked_message(locked_message_buf, BUFLEN);
    if (strlen(locked_message_buf) != 0) {
#ifdef PRODUCT
      bool mismatched = msg_type == JVMFlag::DEVELOPER_FLAG_BUT_PRODUCT_BUILD;
      if (ignore_unrecognized && mismatched) {
        return true;
      }
#endif
      jio_fprintf(defaultStream::error_stream(), "%s", locked_message_buf);
    }
    if (found_flag->is_bool() && !has_plus_minus) {
      jio_fprintf(defaultStream::error_stream(),
        "Missing +/- setting for VM option '%s'\n", argname);
    } else if (!found_flag->is_bool() && has_plus_minus) {
      jio_fprintf(defaultStream::error_stream(),
        "Unexpected +/- setting in VM option '%s'\n", argname);
    } else {
      jio_fprintf(defaultStream::error_stream(),
        "Improperly specified VM option '%s'\n", argname);
    }
  } else {
    if (ignore_unrecognized) {
      return true;
    }
    jio_fprintf(defaultStream::error_stream(),
                "Unrecognized VM option '%s'\n", argname);
    JVMFlag* fuzzy_matched = JVMFlag::fuzzy_match((const char*)argname, arg_len, true);
    if (fuzzy_matched != nullptr) {
      jio_fprintf(defaultStream::error_stream(),
                  "Did you mean '%s%s%s'?\n",
                  (fuzzy_matched->is_bool()) ? "(+/-)" : "",
                  fuzzy_matched->name(),
                  (fuzzy_matched->is_bool()) ? "" : "=<value>");
    }
  }

  // allow for commandline "commenting out" options like -XX:#+Verbose
  return arg[0] == '#';
}

bool Arguments::process_settings_file(const char* file_name, bool should_exist, jboolean ignore_unrecognized) {
  FILE* stream = os::fopen(file_name, "rb");
  if (stream == nullptr) {
    if (should_exist) {
      jio_fprintf(defaultStream::error_stream(),
                  "Could not open settings file %s\n", file_name);
      return false;
    } else {
      return true;
    }
  }

  char token[1024];
  int  pos = 0;

  bool in_white_space = true;
  bool in_comment     = false;
  bool in_quote       = false;
  int  quote_c        = 0;
  bool result         = true;

  int c = getc(stream);
  while(c != EOF && pos < (int)(sizeof(token)-1)) {
    if (in_white_space) {
      if (in_comment) {
        if (c == '\n') in_comment = false;
      } else {
        if (c == '#') in_comment = true;
        else if (!isspace((unsigned char) c)) {
          in_white_space = false;
          token[pos++] = checked_cast<char>(c);
        }
      }
    } else {
      if (c == '\n' || (!in_quote && isspace((unsigned char) c))) {
        // token ends at newline, or at unquoted whitespace
        // this allows a way to include spaces in string-valued options
        token[pos] = '\0';
        logOption(token);
        result &= process_argument(token, ignore_unrecognized, JVMFlagOrigin::CONFIG_FILE);
        build_jvm_flags(token);
        pos = 0;
        in_white_space = true;
        in_quote = false;
      } else if (!in_quote && (c == '\'' || c == '"')) {
        in_quote = true;
        quote_c = c;
      } else if (in_quote && (c == quote_c)) {
        in_quote = false;
      } else {
        token[pos++] = checked_cast<char>(c);
      }
    }
    c = getc(stream);
  }
  if (pos > 0) {
    token[pos] = '\0';
    result &= process_argument(token, ignore_unrecognized, JVMFlagOrigin::CONFIG_FILE);
    build_jvm_flags(token);
  }
  fclose(stream);
  return result;
}

//=============================================================================================================
// Parsing of properties (-D)

const char* Arguments::get_property(const char* key) {
  return PropertyList_get_value(system_properties(), key);
}

bool Arguments::add_property(const char* prop, PropertyWriteable writeable, PropertyInternal internal) {
  const char* eq = strchr(prop, '=');
  const char* key;
  const char* value = "";

  if (eq == nullptr) {
    // property doesn't have a value, thus use passed string
    key = prop;
  } else {
    // property have a value, thus extract it and save to the
    // allocated string
    size_t key_len = eq - prop;
    char* tmp_key = AllocateHeap(key_len + 1, mtArguments);

    jio_snprintf(tmp_key, key_len + 1, "%s", prop);
    key = tmp_key;

    value = &prop[key_len + 1];
  }

  if (internal == ExternalProperty) {
    CDSConfig::check_incompatible_property(key, value);
  }

  if (strcmp(key, "java.compiler") == 0) {
    // we no longer support java.compiler system property, log a warning and let it get
    // passed to Java, like any other system property
    if (strlen(value) == 0 || strcasecmp(value, "NONE") == 0) {
        // for applications using NONE or empty value, log a more informative message
        warning("The java.compiler system property is obsolete and no longer supported, use -Xint");
    } else {
        warning("The java.compiler system property is obsolete and no longer supported.");
    }
  } else if (strcmp(key, "sun.boot.library.path") == 0) {
    // append is true, writable is true, internal is false
    PropertyList_unique_add(&_system_properties, key, value, AppendProperty,
                            WriteableProperty, ExternalProperty);
  } else {
    if (strcmp(key, "sun.java.command") == 0) {
      char *old_java_command = _java_command;
      _java_command = os::strdup_check_oom(value, mtArguments);
      if (old_java_command != nullptr) {
        os::free(old_java_command);
      }
    } else if (strcmp(key, "java.vendor.url.bug") == 0) {
      // If this property is set on the command line then its value will be
      // displayed in VM error logs as the URL at which to submit such logs.
      // Normally the URL displayed in error logs is different from the value
      // of this system property, so a different property should have been
      // used here, but we leave this as-is in case someone depends upon it.
      const char* old_java_vendor_url_bug = _java_vendor_url_bug;
      // save it in _java_vendor_url_bug, so JVM fatal error handler can access
      // its value without going through the property list or making a Java call.
      _java_vendor_url_bug = os::strdup_check_oom(value, mtArguments);
      if (old_java_vendor_url_bug != nullptr) {
        os::free((void *)old_java_vendor_url_bug);
      }
    }

    // Create new property and add at the end of the list
    PropertyList_unique_add(&_system_properties, key, value, AddProperty, writeable, internal);
  }

  if (key != prop) {
    // SystemProperty copy passed value, thus free previously allocated
    // memory
    FreeHeap((void *)key);
  }

  return true;
}

//===========================================================================================================
// Setting int/mixed/comp mode flags

void Arguments::set_mode_flags(Mode mode) {
  // Set up default values for all flags.
  // If you add a flag to any of the branches below,
  // add a default value for it here.
  _mode                      = mode;

  // Ensure Agent_OnLoad has the correct initial values.
  // This may not be the final mode; mode may change later in onload phase.
  PropertyList_unique_add(&_system_properties, "java.vm.info",
                          VM_Version::vm_info_string(), AddProperty, UnwriteableProperty, ExternalProperty);

  UseInterpreter             = true;
  UseCompiler                = true;
  UseLoopCounter             = true;

  // Default values may be platform/compiler dependent -
  // use the saved values
  ClipInlining               = Arguments::_ClipInlining;
  AlwaysCompileLoopMethods   = Arguments::_AlwaysCompileLoopMethods;
  UseOnStackReplacement      = Arguments::_UseOnStackReplacement;
  BackgroundCompilation      = Arguments::_BackgroundCompilation;

  // Change from defaults based on mode
  switch (mode) {
  default:
    ShouldNotReachHere();
    break;
  case _int:
    UseCompiler              = false;
    UseLoopCounter           = false;
    AlwaysCompileLoopMethods = false;
    UseOnStackReplacement    = false;
    break;
  case _mixed:
    // same as default
    break;
  case _comp:
    UseInterpreter           = false;
    BackgroundCompilation    = false;
    ClipInlining             = false;
    break;
  }
}

// Conflict: required to use shared spaces (-Xshare:on), but
// incompatible command line options were chosen.
void Arguments::no_shared_spaces(const char* message) {
  if (RequireSharedSpaces) {
    aot_log_error(aot)("%s is incompatible with other specified options.",
                   CDSConfig::new_aot_flags_used() ? "AOT cache" : "CDS");
    if (CDSConfig::new_aot_flags_used()) {
      vm_exit_during_initialization("Unable to use AOT cache", message);
    } else {
      vm_exit_during_initialization("Unable to use shared archive", message);
    }
  } else {
    if (CDSConfig::new_aot_flags_used()) {
      log_warning(aot)("Unable to use AOT cache: %s", message);
    } else {
      aot_log_info(aot)("Unable to use shared archive: %s", message);
    }
    UseSharedSpaces = false;
  }
}

static void set_object_alignment() {
  // Object alignment.
  assert(is_power_of_2(ObjectAlignmentInBytes), "ObjectAlignmentInBytes must be power of 2");
  MinObjAlignmentInBytes     = ObjectAlignmentInBytes;
  assert(MinObjAlignmentInBytes >= HeapWordsPerLong * HeapWordSize, "ObjectAlignmentInBytes value is too small");
  MinObjAlignment            = MinObjAlignmentInBytes / HeapWordSize;
  assert(MinObjAlignmentInBytes == MinObjAlignment * HeapWordSize, "ObjectAlignmentInBytes value is incorrect");
  MinObjAlignmentInBytesMask = MinObjAlignmentInBytes - 1;

  LogMinObjAlignmentInBytes  = exact_log2(ObjectAlignmentInBytes);
  LogMinObjAlignment         = LogMinObjAlignmentInBytes - LogHeapWordSize;

  // Oop encoding heap max
  OopEncodingHeapMax = (uint64_t(max_juint) + 1) << LogMinObjAlignmentInBytes;
}

size_t Arguments::max_heap_for_compressed_oops() {
  // Avoid sign flip.
  assert(OopEncodingHeapMax > (uint64_t)os::vm_page_size(), "Unusual page size");
  // We need to fit both the null page and the heap into the memory budget, while
  // keeping alignment constraints of the heap. To guarantee the latter, as the
  // null page is located before the heap, we pad the null page to the conservative
  // maximum alignment that the GC may ever impose upon the heap.
  size_t displacement_due_to_null_page = align_up(os::vm_page_size(),
                                                  _conservative_max_heap_alignment);

  LP64_ONLY(return OopEncodingHeapMax - displacement_due_to_null_page);
  NOT_LP64(ShouldNotReachHere(); return 0);
}

void Arguments::set_use_compressed_oops() {
#ifdef _LP64
  // MaxHeapSize is not set up properly at this point, but
  // the only value that can override MaxHeapSize if we are
  // to use UseCompressedOops are InitialHeapSize and MinHeapSize.
  size_t max_heap_size = MAX3(MaxHeapSize, InitialHeapSize, MinHeapSize);

  if (max_heap_size <= max_heap_for_compressed_oops()) {
    if (FLAG_IS_DEFAULT(UseCompressedOops)) {
      FLAG_SET_ERGO(UseCompressedOops, true);
    }
  } else {
    if (UseCompressedOops && !FLAG_IS_DEFAULT(UseCompressedOops)) {
      warning("Max heap size too large for Compressed Oops");
      FLAG_SET_DEFAULT(UseCompressedOops, false);
    }
  }
#endif // _LP64
}

void Arguments::set_conservative_max_heap_alignment() {
  // The conservative maximum required alignment for the heap is the maximum of
  // the alignments imposed by several sources: any requirements from the heap
  // itself and the maximum page size we may run the VM with.
  size_t heap_alignment = GCConfig::arguments()->conservative_max_heap_alignment();
  _conservative_max_heap_alignment = MAX4(heap_alignment,
                                          os::vm_allocation_granularity(),
                                          os::max_page_size(),
                                          GCArguments::compute_heap_alignment());
}

jint Arguments::set_ergonomics_flags() {
  GCConfig::initialize();

  set_conservative_max_heap_alignment();

#ifdef _LP64
  set_use_compressed_oops();

  // Also checks that certain machines are slower with compressed oops
  // in vm_version initialization code.
#endif // _LP64

  return JNI_OK;
}

size_t Arguments::limit_heap_by_allocatable_memory(size_t limit) {
  // The AggressiveHeap check is a temporary workaround to avoid calling
  // GCarguments::heap_virtual_to_physical_ratio() before a GC has been
  // selected. This works because AggressiveHeap implies UseParallelGC
  // where we know the ratio will be 1. Once the AggressiveHeap option is
  // removed, this can be cleaned up.
  size_t heap_virtual_to_physical_ratio = (AggressiveHeap ? 1 : GCConfig::arguments()->heap_virtual_to_physical_ratio());
  size_t fraction = MaxVirtMemFraction * heap_virtual_to_physical_ratio;
  size_t max_allocatable = os::commit_memory_limit();

  return MIN2(limit, max_allocatable / fraction);
}

// Use static initialization to get the default before parsing
static const size_t DefaultHeapBaseMinAddress = HeapBaseMinAddress;

void Arguments::set_heap_size() {
  julong phys_mem;

  // If the user specified one of these options, they
  // want specific memory sizing so do not limit memory
  // based on compressed oops addressability.
  // Also, memory limits will be calculated based on
  // available os physical memory, not our MaxRAM limit,
  // unless MaxRAM is also specified.
  bool override_coop_limit = (!FLAG_IS_DEFAULT(MaxRAMPercentage) ||
                           !FLAG_IS_DEFAULT(MinRAMPercentage) ||
                           !FLAG_IS_DEFAULT(InitialRAMPercentage) ||
                           !FLAG_IS_DEFAULT(MaxRAM));
  if (override_coop_limit) {
    if (FLAG_IS_DEFAULT(MaxRAM)) {
      phys_mem = static_cast<julong>(os::physical_memory());
      FLAG_SET_ERGO(MaxRAM, (uint64_t)phys_mem);
    } else {
      phys_mem = (julong)MaxRAM;
    }
  } else {
    phys_mem = FLAG_IS_DEFAULT(MaxRAM) ? MIN2(static_cast<julong>(os::physical_memory()), (julong)MaxRAM)
                                       : (julong)MaxRAM;
  }

  // If the maximum heap size has not been set with -Xmx,
  // then set it as fraction of the size of physical memory,
  // respecting the maximum and minimum sizes of the heap.
  if (FLAG_IS_DEFAULT(MaxHeapSize)) {
    julong reasonable_max = (julong)(((double)phys_mem * MaxRAMPercentage) / 100);
    const julong reasonable_min = (julong)(((double)phys_mem * MinRAMPercentage) / 100);
    if (reasonable_min < MaxHeapSize) {
      // Small physical memory, so use a minimum fraction of it for the heap
      reasonable_max = reasonable_min;
    } else {
      // Not-small physical memory, so require a heap at least
      // as large as MaxHeapSize
      reasonable_max = MAX2(reasonable_max, (julong)MaxHeapSize);
    }

    if (!FLAG_IS_DEFAULT(ErgoHeapSizeLimit) && ErgoHeapSizeLimit != 0) {
      // Limit the heap size to ErgoHeapSizeLimit
      reasonable_max = MIN2(reasonable_max, (julong)ErgoHeapSizeLimit);
    }

    reasonable_max = limit_heap_by_allocatable_memory(reasonable_max);

    if (!FLAG_IS_DEFAULT(InitialHeapSize)) {
      // An initial heap size was specified on the command line,
      // so be sure that the maximum size is consistent.  Done
      // after call to limit_heap_by_allocatable_memory because that
      // method might reduce the allocation size.
      reasonable_max = MAX2(reasonable_max, (julong)InitialHeapSize);
    } else if (!FLAG_IS_DEFAULT(MinHeapSize)) {
      reasonable_max = MAX2(reasonable_max, (julong)MinHeapSize);
    }

#ifdef _LP64
    if (UseCompressedOops || UseCompressedClassPointers) {
      // HeapBaseMinAddress can be greater than default but not less than.
      if (!FLAG_IS_DEFAULT(HeapBaseMinAddress)) {
        if (HeapBaseMinAddress < DefaultHeapBaseMinAddress) {
          // matches compressed oops printing flags
          log_debug(gc, heap, coops)("HeapBaseMinAddress must be at least %zu"
                                     " (%zuG) which is greater than value given %zu",
                                     DefaultHeapBaseMinAddress,
                                     DefaultHeapBaseMinAddress/G,
                                     HeapBaseMinAddress);
          FLAG_SET_ERGO(HeapBaseMinAddress, DefaultHeapBaseMinAddress);
        }
      }
    }
    if (UseCompressedOops) {
      // Limit the heap size to the maximum possible when using compressed oops
      julong max_coop_heap = (julong)max_heap_for_compressed_oops();

      if (HeapBaseMinAddress + MaxHeapSize < max_coop_heap) {
        // Heap should be above HeapBaseMinAddress to get zero based compressed oops
        // but it should be not less than default MaxHeapSize.
        max_coop_heap -= HeapBaseMinAddress;
      }

      // If user specified flags prioritizing os physical
      // memory limits, then disable compressed oops if
      // limits exceed max_coop_heap and UseCompressedOops
      // was not specified.
      if (reasonable_max > max_coop_heap) {
        if (FLAG_IS_ERGO(UseCompressedOops) && override_coop_limit) {
          aot_log_info(aot)("UseCompressedOops disabled due to"
            " max heap %zu > compressed oop heap %zu. "
            "Please check the setting of MaxRAMPercentage %5.2f."
            ,(size_t)reasonable_max, (size_t)max_coop_heap, MaxRAMPercentage);
          FLAG_SET_ERGO(UseCompressedOops, false);
        } else {
          reasonable_max = MIN2(reasonable_max, max_coop_heap);
        }
      }
    }
#endif // _LP64

    log_trace(gc, heap)("  Maximum heap size %zu", (size_t) reasonable_max);
    FLAG_SET_ERGO(MaxHeapSize, (size_t)reasonable_max);
  }

  // If the minimum or initial heap_size have not been set or requested to be set
  // ergonomically, set them accordingly.
  if (InitialHeapSize == 0 || MinHeapSize == 0) {
    julong reasonable_minimum = (julong)(OldSize + NewSize);

    reasonable_minimum = MIN2(reasonable_minimum, (julong)MaxHeapSize);

    reasonable_minimum = limit_heap_by_allocatable_memory(reasonable_minimum);

    if (InitialHeapSize == 0) {
      julong reasonable_initial = (julong)(((double)phys_mem * InitialRAMPercentage) / 100);
      reasonable_initial = limit_heap_by_allocatable_memory(reasonable_initial);

      reasonable_initial = MAX3(reasonable_initial, reasonable_minimum, (julong)MinHeapSize);
      reasonable_initial = MIN2(reasonable_initial, (julong)MaxHeapSize);

      FLAG_SET_ERGO(InitialHeapSize, (size_t)reasonable_initial);
      log_trace(gc, heap)("  Initial heap size %zu", InitialHeapSize);
    }
    // If the minimum heap size has not been set (via -Xms or -XX:MinHeapSize),
    // synchronize with InitialHeapSize to avoid errors with the default value.
    if (MinHeapSize == 0) {
      FLAG_SET_ERGO(MinHeapSize, MIN2((size_t)reasonable_minimum, InitialHeapSize));
      log_trace(gc, heap)("  Minimum heap size %zu", MinHeapSize);
    }
  }
}

// This option inspects the machine and attempts to set various
// parameters to be optimal for long-running, memory allocation
// intensive jobs.  It is intended for machines with large
// amounts of cpu and memory.
jint Arguments::set_aggressive_heap_flags() {
  // initHeapSize is needed since _initial_heap_size is 4 bytes on a 32 bit
  // VM, but we may not be able to represent the total physical memory
  // available (like having 8gb of memory on a box but using a 32bit VM).
  // Thus, we need to make sure we're using a julong for intermediate
  // calculations.
  julong initHeapSize;
  size_t phys_mem = os::physical_memory();
  julong total_memory = static_cast<julong>(phys_mem);

  if (total_memory < (julong) 256 * M) {
    jio_fprintf(defaultStream::error_stream(),
            "You need at least 256mb of memory to use -XX:+AggressiveHeap\n");
    vm_exit(1);
  }

  // The heap size is half of available memory, or (at most)
  // all of possible memory less 160mb (leaving room for the OS
  // when using ISM).  This is the maximum; because adaptive sizing
  // is turned on below, the actual space used may be smaller.

  initHeapSize = MIN2(total_memory / (julong) 2,
          total_memory - (julong) 160 * M);

  initHeapSize = limit_heap_by_allocatable_memory(initHeapSize);

  if (FLAG_IS_DEFAULT(MaxHeapSize)) {
    if (FLAG_SET_CMDLINE(MaxHeapSize, initHeapSize) != JVMFlag::SUCCESS) {
      return JNI_EINVAL;
    }
    if (FLAG_SET_CMDLINE(InitialHeapSize, initHeapSize) != JVMFlag::SUCCESS) {
      return JNI_EINVAL;
    }
    if (FLAG_SET_CMDLINE(MinHeapSize, initHeapSize) != JVMFlag::SUCCESS) {
      return JNI_EINVAL;
    }
  }
  if (FLAG_IS_DEFAULT(NewSize)) {
    // Make the young generation 3/8ths of the total heap.
    if (FLAG_SET_CMDLINE(NewSize,
            ((julong) MaxHeapSize / (julong) 8) * (julong) 3) != JVMFlag::SUCCESS) {
      return JNI_EINVAL;
    }
    if (FLAG_SET_CMDLINE(MaxNewSize, NewSize) != JVMFlag::SUCCESS) {
      return JNI_EINVAL;
    }
  }

#if !defined(_ALLBSD_SOURCE) && !defined(AIX)  // UseLargePages is not yet supported on BSD and AIX.
  FLAG_SET_DEFAULT(UseLargePages, true);
#endif

  // Increase some data structure sizes for efficiency
  if (FLAG_SET_CMDLINE(ResizeTLAB, false) != JVMFlag::SUCCESS) {
    return JNI_EINVAL;
  }
  if (FLAG_SET_CMDLINE(TLABSize, 256 * K) != JVMFlag::SUCCESS) {
    return JNI_EINVAL;
  }

  // See the OldPLABSize comment below, but replace 'after promotion'
  // with 'after copying'.  YoungPLABSize is the size of the survivor
  // space per-gc-thread buffers.  The default is 4kw.
  if (FLAG_SET_CMDLINE(YoungPLABSize, 256 * K) != JVMFlag::SUCCESS) { // Note: this is in words
    return JNI_EINVAL;
  }

  // OldPLABSize is the size of the buffers in the old gen that
  // UseParallelGC uses to promote live data that doesn't fit in the
  // survivor spaces.  At any given time, there's one for each gc thread.
  // The default size is 1kw. These buffers are rarely used, since the
  // survivor spaces are usually big enough.  For specjbb, however, there
  // are occasions when there's lots of live data in the young gen
  // and we end up promoting some of it.  We don't have a definite
  // explanation for why bumping OldPLABSize helps, but the theory
  // is that a bigger PLAB results in retaining something like the
  // original allocation order after promotion, which improves mutator
  // locality.  A minor effect may be that larger PLABs reduce the
  // number of PLAB allocation events during gc.  The value of 8kw
  // was arrived at by experimenting with specjbb.
  if (FLAG_SET_CMDLINE(OldPLABSize, 8 * K) != JVMFlag::SUCCESS) { // Note: this is in words
    return JNI_EINVAL;
  }

  // Enable parallel GC and adaptive generation sizing
  if (FLAG_SET_CMDLINE(UseParallelGC, true) != JVMFlag::SUCCESS) {
    return JNI_EINVAL;
  }

  // Encourage steady state memory management
  if (FLAG_SET_CMDLINE(ThresholdTolerance, 100) != JVMFlag::SUCCESS) {
    return JNI_EINVAL;
  }

  return JNI_OK;
}

// This must be called after ergonomics.
void Arguments::set_bytecode_flags() {
  if (!RewriteBytecodes) {
    FLAG_SET_DEFAULT(RewriteFrequentPairs, false);
  }
}

// Aggressive optimization flags
jint Arguments::set_aggressive_opts_flags() {
#ifdef COMPILER2
  if (AggressiveUnboxing) {
    if (FLAG_IS_DEFAULT(EliminateAutoBox)) {
      FLAG_SET_DEFAULT(EliminateAutoBox, true);
    } else if (!EliminateAutoBox) {
      // warning("AggressiveUnboxing is disabled because EliminateAutoBox is disabled");
      AggressiveUnboxing = false;
    }
    if (FLAG_IS_DEFAULT(DoEscapeAnalysis)) {
      FLAG_SET_DEFAULT(DoEscapeAnalysis, true);
    } else if (!DoEscapeAnalysis) {
      // warning("AggressiveUnboxing is disabled because DoEscapeAnalysis is disabled");
      AggressiveUnboxing = false;
    }
  }
  if (!FLAG_IS_DEFAULT(AutoBoxCacheMax)) {
    if (FLAG_IS_DEFAULT(EliminateAutoBox)) {
      FLAG_SET_DEFAULT(EliminateAutoBox, true);
    }
    // Feed the cache size setting into the JDK
    char buffer[1024];
    jio_snprintf(buffer, 1024, "java.lang.Integer.IntegerCache.high=%zd", AutoBoxCacheMax);
    if (!add_property(buffer)) {
      return JNI_ENOMEM;
    }
  }
#endif

  return JNI_OK;
}

//===========================================================================================================

void Arguments::process_java_launcher_argument(const char* launcher, void* extra_info) {
  if (_sun_java_launcher != _default_java_launcher) {
    os::free(const_cast<char*>(_sun_java_launcher));
  }
  _sun_java_launcher = os::strdup_check_oom(launcher);
}

bool Arguments::created_by_java_launcher() {
  assert(_sun_java_launcher != nullptr, "property must have value");
  return strcmp(DEFAULT_JAVA_LAUNCHER, _sun_java_launcher) != 0;
}

bool Arguments::executing_unit_tests() {
  return _executing_unit_tests;
}

//===========================================================================================================
// Parsing of main arguments

static unsigned int addreads_count = 0;
static unsigned int addexports_count = 0;
static unsigned int addopens_count = 0;
static unsigned int enable_native_access_count = 0;
static bool patch_mod_javabase = false;

// Check the consistency of vm_init_args
bool Arguments::check_vm_args_consistency() {
  // This may modify compiler flags. Must be called before CompilerConfig::check_args_consistency()
  if (!CDSConfig::check_vm_args_consistency(mode_flag_cmd_line)) {
    return false;
  }

  // Method for adding checks for flag consistency.
  // The intent is to warn the user of all possible conflicts,
  // before returning an error.
  // Note: Needs platform-dependent factoring.
  bool status = true;

  if (TLABRefillWasteFraction == 0) {
    jio_fprintf(defaultStream::error_stream(),
                "TLABRefillWasteFraction should be a denominator, "
                "not %zu\n",
                TLABRefillWasteFraction);
    status = false;
  }

  status = CompilerConfig::check_args_consistency(status);
#if INCLUDE_JVMCI
  if (status && EnableJVMCI) {
    // Add the JVMCI module if not using libjvmci or EnableJVMCI
    // was explicitly set on the command line or in the jimage.
    if ((!UseJVMCINativeLibrary || FLAG_IS_CMDLINE(EnableJVMCI) || FLAG_IS_JIMAGE_RESOURCE(EnableJVMCI)) && ClassLoader::is_module_observable("jdk.internal.vm.ci") && !_jvmci_module_added) {
      if (!create_numbered_module_property("jdk.module.addmods", "jdk.internal.vm.ci", _addmods_count++)) {
        return false;
      }
    }
  }
#endif

#if INCLUDE_JFR
  if (status && (FlightRecorderOptions || StartFlightRecording)) {
    if (!create_numbered_module_property("jdk.module.addmods", "jdk.jfr", _addmods_count++)) {
      return false;
    }
  }
#endif

#ifndef SUPPORT_RESERVED_STACK_AREA
  if (StackReservedPages != 0) {
    FLAG_SET_CMDLINE(StackReservedPages, 0);
    warning("Reserved Stack Area not supported on this platform");
  }
#endif

  return status;
}

bool Arguments::is_bad_option(const JavaVMOption* option, jboolean ignore,
  const char* option_type) {
  if (ignore) return false;

  const char* spacer = " ";
  if (option_type == nullptr) {
    option_type = ++spacer; // Set both to the empty string.
  }

  jio_fprintf(defaultStream::error_stream(),
              "Unrecognized %s%soption: %s\n", option_type, spacer,
              option->optionString);
  return true;
}

static const char* user_assertion_options[] = {
  "-da", "-ea", "-disableassertions", "-enableassertions", nullptr
};

static const char* system_assertion_options[] = {
  "-dsa", "-esa", "-disablesystemassertions", "-enablesystemassertions", nullptr
};

bool Arguments::parse_uint(const char* value,
                           uint* uint_arg,
                           uint min_size) {
  uint n;
  if (!parse_integer(value, &n)) {
    return false;
  }
  if (n >= min_size) {
    *uint_arg = n;
    return true;
  } else {
    return false;
  }
}

bool Arguments::create_module_property(const char* prop_name, const char* prop_value, PropertyInternal internal) {
  assert(is_internal_module_property(prop_name), "unknown module property: '%s'", prop_name);
  CDSConfig::check_internal_module_property(prop_name, prop_value);
  size_t prop_len = strlen(prop_name) + strlen(prop_value) + 2;
  char* property = AllocateHeap(prop_len, mtArguments);
  int ret = jio_snprintf(property, prop_len, "%s=%s", prop_name, prop_value);
  if (ret < 0 || ret >= (int)prop_len) {
    FreeHeap(property);
    return false;
  }
  // These are not strictly writeable properties as they cannot be set via -Dprop=val. But that
  // is enforced by checking is_internal_module_property(). We need the property to be writeable so
  // that multiple occurrences of the associated flag just causes the existing property value to be
  // replaced ("last option wins"). Otherwise we would need to keep track of the flags and only convert
  // to a property after we have finished flag processing.
  bool added = add_property(property, WriteableProperty, internal);
  FreeHeap(property);
  return added;
}

bool Arguments::create_numbered_module_property(const char* prop_base_name, const char* prop_value, unsigned int count) {
  assert(is_internal_module_property(prop_base_name), "unknown module property: '%s'", prop_base_name);
  CDSConfig::check_internal_module_property(prop_base_name, prop_value);
  const unsigned int props_count_limit = 1000;
  const int max_digits = 3;
  const int extra_symbols_count = 3; // includes '.', '=', '\0'

  // Make sure count is < props_count_limit. Otherwise, memory allocation will be too small.
  if (count < props_count_limit) {
    size_t prop_len = strlen(prop_base_name) + strlen(prop_value) + max_digits + extra_symbols_count;
    char* property = AllocateHeap(prop_len, mtArguments);
    int ret = jio_snprintf(property, prop_len, "%s.%d=%s", prop_base_name, count, prop_value);
    if (ret < 0 || ret >= (int)prop_len) {
      FreeHeap(property);
      jio_fprintf(defaultStream::error_stream(), "Failed to create property %s.%d=%s\n", prop_base_name, count, prop_value);
      return false;
    }
    bool added = add_property(property, UnwriteableProperty, InternalProperty);
    FreeHeap(property);
    return added;
  }

  jio_fprintf(defaultStream::error_stream(), "Property count limit exceeded: %s, limit=%d\n", prop_base_name, props_count_limit);
  return false;
}

Arguments::ArgsRange Arguments::parse_memory_size(const char* s,
                                                  julong* long_arg,
                                                  julong min_size,
                                                  julong max_size) {
  if (!parse_integer(s, long_arg)) return arg_unreadable;
  return check_memory_size(*long_arg, min_size, max_size);
}

jint Arguments::parse_vm_init_args(GrowableArrayCHeap<VMInitArgsGroup, mtArguments>* all_args) {
  // Save default settings for some mode flags
  Arguments::_AlwaysCompileLoopMethods = AlwaysCompileLoopMethods;
  Arguments::_UseOnStackReplacement    = UseOnStackReplacement;
  Arguments::_ClipInlining             = ClipInlining;
  Arguments::_BackgroundCompilation    = BackgroundCompilation;

  // Remember the default value of SharedBaseAddress.
  Arguments::_default_SharedBaseAddress = SharedBaseAddress;

  // Setup flags for mixed which is the default
  set_mode_flags(_mixed);

  jint result;
  for (int i = 0; i < all_args->length(); i++) {
    result = parse_each_vm_init_arg(all_args->at(i)._args, all_args->at(i)._origin);
    if (result != JNI_OK) {
      return result;
    }
  }

  // Disable CDS for exploded image
  if (!has_jimage()) {
    no_shared_spaces("CDS disabled on exploded JDK");
  }

  // We need to ensure processor and memory resources have been properly
  // configured - which may rely on arguments we just processed - before
  // doing the final argument processing. Any argument processing that
  // needs to know about processor and memory resources must occur after
  // this point.

  os::init_container_support();

  SystemMemoryBarrier::initialize();

  // Do final processing now that all arguments have been parsed
  result = finalize_vm_init_args();
  if (result != JNI_OK) {
    return result;
  }

  return JNI_OK;
}

#if !INCLUDE_JVMTI || INCLUDE_CDS
// Checks if name in command-line argument -agent{lib,path}:name[=options]
// represents a valid JDWP agent.  is_path==true denotes that we
// are dealing with -agentpath (case where name is a path), otherwise with
// -agentlib
static bool valid_jdwp_agent(char *name, bool is_path) {
  char *_name;
  const char *_jdwp = "jdwp";
  size_t _len_jdwp, _len_prefix;

  if (is_path) {
    if ((_name = strrchr(name, (int) *os::file_separator())) == nullptr) {
      return false;
    }

    _name++;  // skip past last path separator
    _len_prefix = strlen(JNI_LIB_PREFIX);

    if (strncmp(_name, JNI_LIB_PREFIX, _len_prefix) != 0) {
      return false;
    }

    _name += _len_prefix;
    _len_jdwp = strlen(_jdwp);

    if (strncmp(_name, _jdwp, _len_jdwp) == 0) {
      _name += _len_jdwp;
    }
    else {
      return false;
    }

    if (strcmp(_name, JNI_LIB_SUFFIX) != 0) {
      return false;
    }

    return true;
  }

  if (strcmp(name, _jdwp) == 0) {
    return true;
  }

  return false;
}
#endif

int Arguments::process_patch_mod_option(const char* patch_mod_tail) {
  // --patch-module=<module>=<file>(<pathsep><file>)*
  assert(patch_mod_tail != nullptr, "Unexpected null patch-module value");
  // Find the equal sign between the module name and the path specification
  const char* module_equal = strchr(patch_mod_tail, '=');
  if (module_equal == nullptr) {
    jio_fprintf(defaultStream::output_stream(), "Missing '=' in --patch-module specification\n");
    return JNI_ERR;
  } else {
    // Pick out the module name
    size_t module_len = module_equal - patch_mod_tail;
    char* module_name = NEW_C_HEAP_ARRAY_RETURN_NULL(char, module_len+1, mtArguments);
    if (module_name != nullptr) {
      memcpy(module_name, patch_mod_tail, module_len);
      *(module_name + module_len) = '\0';
      // The path piece begins one past the module_equal sign
      add_patch_mod_prefix(module_name, module_equal + 1, false /* no append */, false /* no cds */);
      FREE_C_HEAP_ARRAY(char, module_name);
    } else {
      return JNI_ENOMEM;
    }
  }
  return JNI_OK;
}

// VALUECLASS_STR must match string used in the build
#define VALUECLASS_STR "valueclasses"
#define VALUECLASS_JAR "-" VALUECLASS_STR ".jar"

// Finalize --patch-module args and --enable-preview related to value class module patches.
// Create all numbered properties passing module patches.
int Arguments::finalize_patch_module() {
  // If --enable-preview and EnableValhalla is true, each module may have value classes that
  // are to be patched into the module.
  // For each <module>-valueclasses.jar in <JAVA_HOME>/lib/valueclasses/
  // appends the equivalent of --patch-module <module>=<JAVA_HOME>/lib/valueclasses/<module>-valueclasses.jar
  if (enable_preview() && EnableValhalla) {
    char * valueclasses_dir = AllocateHeap(JVM_MAXPATHLEN, mtArguments);
    const char * fileSep = os::file_separator();

    jio_snprintf(valueclasses_dir, JVM_MAXPATHLEN, "%s%slib%s" VALUECLASS_STR "%s",
                 Arguments::get_java_home(), fileSep, fileSep, fileSep);
    DIR* dir = os::opendir(valueclasses_dir);
    if (dir != nullptr) {
      char * module_name = AllocateHeap(JVM_MAXPATHLEN, mtArguments);
      char * path = AllocateHeap(JVM_MAXPATHLEN, mtArguments);

      for (dirent * entry = os::readdir(dir); entry != nullptr; entry = os::readdir(dir)) {
        // Test if file ends-with "-valueclasses.jar"
        int len = (int)strlen(entry->d_name) - (sizeof(VALUECLASS_JAR) - 1);
        if (len <= 0 || strcmp(&entry->d_name[len], VALUECLASS_JAR) != 0) {
          continue;         // too short or not the expected suffix
        }

        strcpy(module_name, entry->d_name);
        module_name[len] = '\0';     // truncate to just module-name

        jio_snprintf(path, JVM_MAXPATHLEN, "%s%s", valueclasses_dir, &entry->d_name);
        add_patch_mod_prefix(module_name, path, true /* append */, true /* cds OK*/);
        log_info(class)("--enable-preview appending value classes for module %s: %s", module_name, entry->d_name);
      }
      FreeHeap(module_name);
      FreeHeap(path);
      os::closedir(dir);
    }
    FreeHeap(valueclasses_dir);
  }

  // Create numbered properties for each module that has been patched either
  // by --patch-module or --enable-preview
  // Format is "jdk.module.patch.<n>=<module_name>=<path>"
  if (_patch_mod_prefix != nullptr) {
    char * prop_value = AllocateHeap(JVM_MAXPATHLEN + JVM_MAXPATHLEN + 1, mtArguments);
    unsigned int patch_mod_count = 0;

    for (GrowableArrayIterator<ModulePatchPath *> it = _patch_mod_prefix->begin();
            it != _patch_mod_prefix->end(); ++it) {
      jio_snprintf(prop_value, JVM_MAXPATHLEN + JVM_MAXPATHLEN + 1, "%s=%s",
                   (*it)->module_name(), (*it)->path_string());
      if (!create_numbered_module_property("jdk.module.patch", prop_value, patch_mod_count++)) {
        FreeHeap(prop_value);
        return JNI_ENOMEM;
      }
    }
    FreeHeap(prop_value);
  }
  return JNI_OK;
}

// Parse -Xss memory string parameter and convert to ThreadStackSize in K.
jint Arguments::parse_xss(const JavaVMOption* option, const char* tail, intx* out_ThreadStackSize) {
  // The min and max sizes match the values in globals.hpp, but scaled
  // with K. The values have been chosen so that alignment with page
  // size doesn't change the max value, which makes the conversions
  // back and forth between Xss value and ThreadStackSize value easier.
  // The values have also been chosen to fit inside a 32-bit signed type.
  const julong min_ThreadStackSize = 0;
  const julong max_ThreadStackSize = 1 * M;

  // Make sure the above values match the range set in globals.hpp
  const JVMTypedFlagLimit<intx>* limit = JVMFlagLimit::get_range_at(FLAG_MEMBER_ENUM(ThreadStackSize))->cast<intx>();
  assert(min_ThreadStackSize == static_cast<julong>(limit->min()), "must be");
  assert(max_ThreadStackSize == static_cast<julong>(limit->max()), "must be");

  const julong min_size = min_ThreadStackSize * K;
  const julong max_size = max_ThreadStackSize * K;

  assert(is_aligned(max_size, os::vm_page_size()), "Implementation assumption");

  julong size = 0;
  ArgsRange errcode = parse_memory_size(tail, &size, min_size, max_size);
  if (errcode != arg_in_range) {
    bool silent = (option == nullptr); // Allow testing to silence error messages
    if (!silent) {
      jio_fprintf(defaultStream::error_stream(),
                  "Invalid thread stack size: %s\n", option->optionString);
      describe_range_error(errcode);
    }
    return JNI_EINVAL;
  }

  // Internally track ThreadStackSize in units of 1024 bytes.
  const julong size_aligned = align_up(size, K);
  assert(size <= size_aligned,
         "Overflow: " JULONG_FORMAT " " JULONG_FORMAT,
         size, size_aligned);

  const julong size_in_K = size_aligned / K;
  assert(size_in_K < (julong)max_intx,
         "size_in_K doesn't fit in the type of ThreadStackSize: " JULONG_FORMAT,
         size_in_K);

  // Check that code expanding ThreadStackSize to a page aligned number of bytes won't overflow.
  const julong max_expanded = align_up(size_in_K * K, os::vm_page_size());
  assert(max_expanded < max_uintx && max_expanded >= size_in_K,
         "Expansion overflowed: " JULONG_FORMAT " " JULONG_FORMAT,
         max_expanded, size_in_K);

  *out_ThreadStackSize = (intx)size_in_K;

  return JNI_OK;
}

bool Arguments::is_jdk_incubator_vector(const char* prop_value) {
  return strstr(prop_value, "jdk.incubator.vector");
}

jint Arguments::parse_each_vm_init_arg(const JavaVMInitArgs* args, JVMFlagOrigin origin) {
  // For match_option to return remaining or value part of option string
  const char* tail;

  // iterate over arguments
  for (int index = 0; index < args->nOptions; index++) {
    bool is_absolute_path = false;  // for -agentpath vs -agentlib

    const JavaVMOption* option = args->options + index;

    if (!match_option(option, "-Djava.class.path", &tail) &&
        !match_option(option, "-Dsun.java.command", &tail) &&
        !match_option(option, "-Dsun.java.launcher", &tail)) {

        // add all jvm options to the jvm_args string. This string
        // is used later to set the java.vm.args PerfData string constant.
        // the -Djava.class.path and the -Dsun.java.command options are
        // omitted from jvm_args string as each have their own PerfData
        // string constant object.
        build_jvm_args(option->optionString);
    }

    // -verbose:[class/module/gc/jni]
    if (match_option(option, "-verbose", &tail)) {
      if (!strcmp(tail, ":class") || !strcmp(tail, "")) {
        LogConfiguration::configure_stdout(LogLevel::Info, true, LOG_TAGS(class, load));
        LogConfiguration::configure_stdout(LogLevel::Info, true, LOG_TAGS(class, unload));
      } else if (!strcmp(tail, ":module")) {
        LogConfiguration::configure_stdout(LogLevel::Info, true, LOG_TAGS(module, load));
        LogConfiguration::configure_stdout(LogLevel::Info, true, LOG_TAGS(module, unload));
      } else if (!strcmp(tail, ":gc")) {
        if (_legacyGCLogging.lastFlag == 0) {
          _legacyGCLogging.lastFlag = 1;
        }
      } else if (!strcmp(tail, ":jni")) {
        LogConfiguration::configure_stdout(LogLevel::Debug, true, LOG_TAGS(jni, resolve));
      }
    // -da / -ea / -disableassertions / -enableassertions
    // These accept an optional class/package name separated by a colon, e.g.,
    // -da:java.lang.Thread.
    } else if (match_option(option, user_assertion_options, &tail, true)) {
      bool enable = option->optionString[1] == 'e';     // char after '-' is 'e'
      if (*tail == '\0') {
        JavaAssertions::setUserClassDefault(enable);
      } else {
        assert(*tail == ':', "bogus match by match_option()");
        JavaAssertions::addOption(tail + 1, enable);
      }
    // -dsa / -esa / -disablesystemassertions / -enablesystemassertions
    } else if (match_option(option, system_assertion_options, &tail, false)) {
      bool enable = option->optionString[1] == 'e';     // char after '-' is 'e'
      JavaAssertions::setSystemClassDefault(enable);
    // -bootclasspath:
    } else if (match_option(option, "-Xbootclasspath:", &tail)) {
        jio_fprintf(defaultStream::output_stream(),
          "-Xbootclasspath is no longer a supported option.\n");
        return JNI_EINVAL;
    // -bootclasspath/a:
    } else if (match_option(option, "-Xbootclasspath/a:", &tail)) {
      Arguments::append_sysclasspath(tail);
    // -bootclasspath/p:
    } else if (match_option(option, "-Xbootclasspath/p:", &tail)) {
        jio_fprintf(defaultStream::output_stream(),
          "-Xbootclasspath/p is no longer a supported option.\n");
        return JNI_EINVAL;
    // -Xrun
    } else if (match_option(option, "-Xrun", &tail)) {
      if (tail != nullptr) {
        const char* pos = strchr(tail, ':');
        size_t len = (pos == nullptr) ? strlen(tail) : pos - tail;
        char* name = NEW_C_HEAP_ARRAY(char, len + 1, mtArguments);
        jio_snprintf(name, len + 1, "%s", tail);

        char *options = nullptr;
        if(pos != nullptr) {
          size_t len2 = strlen(pos+1) + 1; // options start after ':'.  Final zero must be copied.
          options = (char*)memcpy(NEW_C_HEAP_ARRAY(char, len2, mtArguments), pos+1, len2);
        }
#if !INCLUDE_JVMTI
        if (strcmp(name, "jdwp") == 0) {
          jio_fprintf(defaultStream::error_stream(),
            "Debugging agents are not supported in this VM\n");
          return JNI_ERR;
        }
#endif // !INCLUDE_JVMTI
        JvmtiAgentList::add_xrun(name, options, false);
        FREE_C_HEAP_ARRAY(char, name);
        FREE_C_HEAP_ARRAY(char, options);
      }
    } else if (match_option(option, "--add-reads=", &tail)) {
      if (!create_numbered_module_property("jdk.module.addreads", tail, addreads_count++)) {
        return JNI_ENOMEM;
      }
    } else if (match_option(option, "--add-exports=", &tail)) {
      if (!create_numbered_module_property("jdk.module.addexports", tail, addexports_count++)) {
        return JNI_ENOMEM;
      }
    } else if (match_option(option, "--add-opens=", &tail)) {
      if (!create_numbered_module_property("jdk.module.addopens", tail, addopens_count++)) {
        return JNI_ENOMEM;
      }
    } else if (match_option(option, "--add-modules=", &tail)) {
      if (!create_numbered_module_property("jdk.module.addmods", tail, _addmods_count++)) {
        return JNI_ENOMEM;
      }
<<<<<<< HEAD
      if (is_jdk_incubator_vector(tail)) {
        set_enable_preview();
      }
=======
#if INCLUDE_JVMCI
      if (!_jvmci_module_added) {
        const char *jvmci_module = strstr(tail, "jdk.internal.vm.ci");
        if (jvmci_module != nullptr) {
          char before = *(jvmci_module - 1);
          char after  = *(jvmci_module + strlen("jdk.internal.vm.ci"));
          if ((before == '=' || before == ',') && (after == '\0' || after == ',')) {
            FLAG_SET_DEFAULT(EnableJVMCI, true);
            _jvmci_module_added = true;
          }
        }
      }
#endif
>>>>>>> cccb5014
    } else if (match_option(option, "--enable-native-access=", &tail)) {
      if (!create_numbered_module_property("jdk.module.enable.native.access", tail, enable_native_access_count++)) {
        return JNI_ENOMEM;
      }
    } else if (match_option(option, "--illegal-native-access=", &tail)) {
      if (!create_module_property("jdk.module.illegal.native.access", tail, InternalProperty)) {
        return JNI_ENOMEM;
      }
    } else if (match_option(option, "--limit-modules=", &tail)) {
      if (!create_module_property("jdk.module.limitmods", tail, InternalProperty)) {
        return JNI_ENOMEM;
      }
    } else if (match_option(option, "--module-path=", &tail)) {
      if (!create_module_property("jdk.module.path", tail, ExternalProperty)) {
        return JNI_ENOMEM;
      }
    } else if (match_option(option, "--upgrade-module-path=", &tail)) {
      if (!create_module_property("jdk.module.upgrade.path", tail, ExternalProperty)) {
        return JNI_ENOMEM;
      }
    } else if (match_option(option, "--patch-module=", &tail)) {
      // --patch-module=<module>=<file>(<pathsep><file>)*
      int res = process_patch_mod_option(tail);
      if (res != JNI_OK) {
        return res;
      }
    } else if (match_option(option, "--sun-misc-unsafe-memory-access=", &tail)) {
      if (strcmp(tail, "allow") == 0 || strcmp(tail, "warn") == 0 || strcmp(tail, "debug") == 0 || strcmp(tail, "deny") == 0) {
        PropertyList_unique_add(&_system_properties, "sun.misc.unsafe.memory.access", tail,
                                AddProperty, WriteableProperty, InternalProperty);
      } else {
        jio_fprintf(defaultStream::error_stream(),
                    "Value specified to --sun-misc-unsafe-memory-access not recognized: '%s'\n", tail);
        return JNI_ERR;
      }
    } else if (match_option(option, "--illegal-access=", &tail)) {
      char version[256];
      JDK_Version::jdk(17).to_string(version, sizeof(version));
      warning("Ignoring option %s; support was removed in %s", option->optionString, version);
    // -agentlib and -agentpath
    } else if (match_option(option, "-agentlib:", &tail) ||
          (is_absolute_path = match_option(option, "-agentpath:", &tail))) {
      if(tail != nullptr) {
        const char* pos = strchr(tail, '=');
        char* name;
        if (pos == nullptr) {
          name = os::strdup_check_oom(tail, mtArguments);
        } else {
          size_t len = pos - tail;
          name = NEW_C_HEAP_ARRAY(char, len + 1, mtArguments);
          memcpy(name, tail, len);
          name[len] = '\0';
        }

        char *options = nullptr;
        if(pos != nullptr) {
          options = os::strdup_check_oom(pos + 1, mtArguments);
        }
#if !INCLUDE_JVMTI
        if (valid_jdwp_agent(name, is_absolute_path)) {
          jio_fprintf(defaultStream::error_stream(),
            "Debugging agents are not supported in this VM\n");
          return JNI_ERR;
        }
#elif INCLUDE_CDS
        if (valid_jdwp_agent(name, is_absolute_path)) {
          _has_jdwp_agent = true;
        }
#endif // !INCLUDE_JVMTI
        JvmtiAgentList::add(name, options, is_absolute_path);
        os::free(name);
        os::free(options);
      }
    // -javaagent
    } else if (match_option(option, "-javaagent:", &tail)) {
#if !INCLUDE_JVMTI
      jio_fprintf(defaultStream::error_stream(),
        "Instrumentation agents are not supported in this VM\n");
      return JNI_ERR;
#else
      if (tail != nullptr) {
        size_t length = strlen(tail) + 1;
        char *options = NEW_C_HEAP_ARRAY(char, length, mtArguments);
        jio_snprintf(options, length, "%s", tail);
        JvmtiAgentList::add("instrument", options, false);
        FREE_C_HEAP_ARRAY(char, options);

        // java agents need module java.instrument
        if (!create_numbered_module_property("jdk.module.addmods", "java.instrument", _addmods_count++)) {
          return JNI_ENOMEM;
        }
      }
#endif // !INCLUDE_JVMTI
    // --enable_preview
    } else if (match_option(option, "--enable-preview")) {
      set_enable_preview();
      // --enable-preview enables Valhalla, EnableValhalla VM option will eventually be removed before integration
      if (FLAG_SET_CMDLINE(EnableValhalla, true) != JVMFlag::SUCCESS) {
        return JNI_EINVAL;
      }
    // -Xnoclassgc
    } else if (match_option(option, "-Xnoclassgc")) {
      if (FLAG_SET_CMDLINE(ClassUnloading, false) != JVMFlag::SUCCESS) {
        return JNI_EINVAL;
      }
    // -Xbatch
    } else if (match_option(option, "-Xbatch")) {
      if (FLAG_SET_CMDLINE(BackgroundCompilation, false) != JVMFlag::SUCCESS) {
        return JNI_EINVAL;
      }
    // -Xmn for compatibility with other JVM vendors
    } else if (match_option(option, "-Xmn", &tail)) {
      julong long_initial_young_size = 0;
      ArgsRange errcode = parse_memory_size(tail, &long_initial_young_size, 1);
      if (errcode != arg_in_range) {
        jio_fprintf(defaultStream::error_stream(),
                    "Invalid initial young generation size: %s\n", option->optionString);
        describe_range_error(errcode);
        return JNI_EINVAL;
      }
      if (FLAG_SET_CMDLINE(MaxNewSize, (size_t)long_initial_young_size) != JVMFlag::SUCCESS) {
        return JNI_EINVAL;
      }
      if (FLAG_SET_CMDLINE(NewSize, (size_t)long_initial_young_size) != JVMFlag::SUCCESS) {
        return JNI_EINVAL;
      }
    // -Xms
    } else if (match_option(option, "-Xms", &tail)) {
      julong size = 0;
      // an initial heap size of 0 means automatically determine
      ArgsRange errcode = parse_memory_size(tail, &size, 0);
      if (errcode != arg_in_range) {
        jio_fprintf(defaultStream::error_stream(),
                    "Invalid initial heap size: %s\n", option->optionString);
        describe_range_error(errcode);
        return JNI_EINVAL;
      }
      if (FLAG_SET_CMDLINE(MinHeapSize, (size_t)size) != JVMFlag::SUCCESS) {
        return JNI_EINVAL;
      }
      if (FLAG_SET_CMDLINE(InitialHeapSize, (size_t)size) != JVMFlag::SUCCESS) {
        return JNI_EINVAL;
      }
    // -Xmx
    } else if (match_option(option, "-Xmx", &tail) || match_option(option, "-XX:MaxHeapSize=", &tail)) {
      julong long_max_heap_size = 0;
      ArgsRange errcode = parse_memory_size(tail, &long_max_heap_size, 1);
      if (errcode != arg_in_range) {
        jio_fprintf(defaultStream::error_stream(),
                    "Invalid maximum heap size: %s\n", option->optionString);
        describe_range_error(errcode);
        return JNI_EINVAL;
      }
      if (FLAG_SET_CMDLINE(MaxHeapSize, (size_t)long_max_heap_size) != JVMFlag::SUCCESS) {
        return JNI_EINVAL;
      }
    // Xmaxf
    } else if (match_option(option, "-Xmaxf", &tail)) {
      char* err;
      double dmaxf = strtod(tail, &err);
      if (*err != '\0' || *tail == '\0') {
        jio_fprintf(defaultStream::error_stream(),
                    "Bad max heap free ratio: %s\n",
                    option->optionString);
        return JNI_EINVAL;
      }
      if (dmaxf < 0.0 || dmaxf > 1.0) {
        jio_fprintf(defaultStream::error_stream(),
                    "-Xmaxf value (%s) is outside the allowed range [ 0.0 ... 1.0 ]\n",
                    option->optionString);
        return JNI_EINVAL;
      }
      const uintx umaxf = (uintx)(dmaxf * 100);
      if (MinHeapFreeRatio > umaxf) {
        jio_fprintf(defaultStream::error_stream(),
                    "-Xmaxf value (%s) must be greater than or equal to the implicit -Xminf value (%.2f)\n",
                    tail, MinHeapFreeRatio / 100.0f);
        return JNI_EINVAL;
      }
      if (FLAG_SET_CMDLINE(MaxHeapFreeRatio, umaxf) != JVMFlag::SUCCESS) {
        return JNI_EINVAL;
      }
    // Xminf
    } else if (match_option(option, "-Xminf", &tail)) {
      char* err;
      double dminf = strtod(tail, &err);
      if (*err != '\0' || *tail == '\0') {
        jio_fprintf(defaultStream::error_stream(),
                    "Bad min heap free ratio: %s\n",
                    option->optionString);
        return JNI_EINVAL;
      }
      if (dminf < 0.0 || dminf > 1.0) {
        jio_fprintf(defaultStream::error_stream(),
                    "-Xminf value (%s) is outside the allowed range [ 0.0 ... 1.0 ]\n",
                    tail);
        return JNI_EINVAL;
      }
      const uintx uminf = (uintx)(dminf * 100);
      if (MaxHeapFreeRatio < uminf) {
        jio_fprintf(defaultStream::error_stream(),
                    "-Xminf value (%s) must be less than or equal to the implicit -Xmaxf value (%.2f)\n",
                    tail, MaxHeapFreeRatio / 100.0f);
        return JNI_EINVAL;
      }
      if (FLAG_SET_CMDLINE(MinHeapFreeRatio, uminf) != JVMFlag::SUCCESS) {
        return JNI_EINVAL;
      }
    // -Xss
    } else if (match_option(option, "-Xss", &tail)) {
      intx value = 0;
      jint err = parse_xss(option, tail, &value);
      if (err != JNI_OK) {
        return err;
      }
      if (FLAG_SET_CMDLINE(ThreadStackSize, value) != JVMFlag::SUCCESS) {
        return JNI_EINVAL;
      }
    } else if (match_option(option, "-Xmaxjitcodesize", &tail) ||
               match_option(option, "-XX:ReservedCodeCacheSize=", &tail)) {
      julong long_ReservedCodeCacheSize = 0;

      ArgsRange errcode = parse_memory_size(tail, &long_ReservedCodeCacheSize, 1);
      if (errcode != arg_in_range) {
        jio_fprintf(defaultStream::error_stream(),
                    "Invalid maximum code cache size: %s.\n", option->optionString);
        return JNI_EINVAL;
      }
      if (FLAG_SET_CMDLINE(ReservedCodeCacheSize, (size_t)long_ReservedCodeCacheSize) != JVMFlag::SUCCESS) {
        return JNI_EINVAL;
      }
    // -green
    } else if (match_option(option, "-green")) {
      jio_fprintf(defaultStream::error_stream(),
                  "Green threads support not available\n");
          return JNI_EINVAL;
    // -native
    } else if (match_option(option, "-native")) {
          // HotSpot always uses native threads, ignore silently for compatibility
    // -Xrs
    } else if (match_option(option, "-Xrs")) {
          // Classic/EVM option, new functionality
      if (FLAG_SET_CMDLINE(ReduceSignalUsage, true) != JVMFlag::SUCCESS) {
        return JNI_EINVAL;
      }
      // -Xprof
    } else if (match_option(option, "-Xprof")) {
      char version[256];
      // Obsolete in JDK 10
      JDK_Version::jdk(10).to_string(version, sizeof(version));
      warning("Ignoring option %s; support was removed in %s", option->optionString, version);
    // -Xinternalversion
    } else if (match_option(option, "-Xinternalversion")) {
      jio_fprintf(defaultStream::output_stream(), "%s\n",
                  VM_Version::internal_vm_info_string());
      vm_exit(0);
#ifndef PRODUCT
    // -Xprintflags
    } else if (match_option(option, "-Xprintflags")) {
      JVMFlag::printFlags(tty, false);
      vm_exit(0);
#endif
    // -D
    } else if (match_option(option, "-D", &tail)) {
      const char* value;
      if (match_option(option, "-Djava.endorsed.dirs=", &value) &&
            *value!= '\0' && strcmp(value, "\"\"") != 0) {
        // abort if -Djava.endorsed.dirs is set
        jio_fprintf(defaultStream::output_stream(),
          "-Djava.endorsed.dirs=%s is not supported. Endorsed standards and standalone APIs\n"
          "in modular form will be supported via the concept of upgradeable modules.\n", value);
        return JNI_EINVAL;
      }
      if (match_option(option, "-Djava.ext.dirs=", &value) &&
            *value != '\0' && strcmp(value, "\"\"") != 0) {
        // abort if -Djava.ext.dirs is set
        jio_fprintf(defaultStream::output_stream(),
          "-Djava.ext.dirs=%s is not supported.  Use -classpath instead.\n", value);
        return JNI_EINVAL;
      }
      // Check for module related properties.  They must be set using the modules
      // options. For example: use "--add-modules=java.sql", not
      // "-Djdk.module.addmods=java.sql"
      if (is_internal_module_property(option->optionString + 2)) {
        needs_module_property_warning = true;
        continue;
      }
      if (!add_property(tail)) {
        return JNI_ENOMEM;
      }
      // Out of the box management support
      if (match_option(option, "-Dcom.sun.management", &tail)) {
#if INCLUDE_MANAGEMENT
        if (FLAG_SET_CMDLINE(ManagementServer, true) != JVMFlag::SUCCESS) {
          return JNI_EINVAL;
        }
        // management agent in module jdk.management.agent
        if (!create_numbered_module_property("jdk.module.addmods", "jdk.management.agent", _addmods_count++)) {
          return JNI_ENOMEM;
        }
#else
        jio_fprintf(defaultStream::output_stream(),
          "-Dcom.sun.management is not supported in this VM.\n");
        return JNI_ERR;
#endif
      }
    // -Xint
    } else if (match_option(option, "-Xint")) {
          set_mode_flags(_int);
          mode_flag_cmd_line = true;
    // -Xmixed
    } else if (match_option(option, "-Xmixed")) {
          set_mode_flags(_mixed);
          mode_flag_cmd_line = true;
    // -Xcomp
    } else if (match_option(option, "-Xcomp")) {
      // for testing the compiler; turn off all flags that inhibit compilation
          set_mode_flags(_comp);
          mode_flag_cmd_line = true;
    // -Xshare:dump
    } else if (match_option(option, "-Xshare:dump")) {
      CDSConfig::enable_dumping_static_archive();
      CDSConfig::set_old_cds_flags_used();
    // -Xshare:on
    } else if (match_option(option, "-Xshare:on")) {
      UseSharedSpaces = true;
      RequireSharedSpaces = true;
      CDSConfig::set_old_cds_flags_used();
    // -Xshare:auto || -XX:ArchiveClassesAtExit=<archive file>
    } else if (match_option(option, "-Xshare:auto")) {
      UseSharedSpaces = true;
      RequireSharedSpaces = false;
      xshare_auto_cmd_line = true;
      CDSConfig::set_old_cds_flags_used();
    // -Xshare:off
    } else if (match_option(option, "-Xshare:off")) {
      UseSharedSpaces = false;
      RequireSharedSpaces = false;
      CDSConfig::set_old_cds_flags_used();
    // -Xverify
    } else if (match_option(option, "-Xverify", &tail)) {
      if (strcmp(tail, ":all") == 0 || strcmp(tail, "") == 0) {
        if (FLAG_SET_CMDLINE(BytecodeVerificationLocal, true) != JVMFlag::SUCCESS) {
          return JNI_EINVAL;
        }
        if (FLAG_SET_CMDLINE(BytecodeVerificationRemote, true) != JVMFlag::SUCCESS) {
          return JNI_EINVAL;
        }
      } else if (strcmp(tail, ":remote") == 0) {
        if (FLAG_SET_CMDLINE(BytecodeVerificationLocal, false) != JVMFlag::SUCCESS) {
          return JNI_EINVAL;
        }
        if (FLAG_SET_CMDLINE(BytecodeVerificationRemote, true) != JVMFlag::SUCCESS) {
          return JNI_EINVAL;
        }
      } else if (strcmp(tail, ":none") == 0) {
        if (FLAG_SET_CMDLINE(BytecodeVerificationLocal, false) != JVMFlag::SUCCESS) {
          return JNI_EINVAL;
        }
        if (FLAG_SET_CMDLINE(BytecodeVerificationRemote, false) != JVMFlag::SUCCESS) {
          return JNI_EINVAL;
        }
        warning("Options -Xverify:none and -noverify were deprecated in JDK 13 and will likely be removed in a future release.");
      } else if (is_bad_option(option, args->ignoreUnrecognized, "verification")) {
        return JNI_EINVAL;
      }
    // -Xdebug
    } else if (match_option(option, "-Xdebug")) {
      warning("Option -Xdebug was deprecated in JDK 22 and will likely be removed in a future release.");
    } else if (match_option(option, "-Xloggc:", &tail)) {
      // Deprecated flag to redirect GC output to a file. -Xloggc:<filename>
      log_warning(gc)("-Xloggc is deprecated. Will use -Xlog:gc:%s instead.", tail);
      _legacyGCLogging.lastFlag = 2;
      _legacyGCLogging.file = os::strdup_check_oom(tail);
    } else if (match_option(option, "-Xlog", &tail)) {
      bool ret = false;
      if (strcmp(tail, ":help") == 0) {
        fileStream stream(defaultStream::output_stream());
        LogConfiguration::print_command_line_help(&stream);
        vm_exit(0);
      } else if (strcmp(tail, ":disable") == 0) {
        LogConfiguration::disable_logging();
        ret = true;
      } else if (strncmp(tail, ":async", strlen(":async")) == 0) {
        const char* async_tail = tail + strlen(":async");
        ret = LogConfiguration::parse_async_argument(async_tail);
      } else if (*tail == '\0') {
        ret = LogConfiguration::parse_command_line_arguments();
        assert(ret, "-Xlog without arguments should never fail to parse");
      } else if (*tail == ':') {
        ret = LogConfiguration::parse_command_line_arguments(tail + 1);
      }
      if (ret == false) {
        jio_fprintf(defaultStream::error_stream(),
                    "Invalid -Xlog option '-Xlog%s', see error log for details.\n",
                    tail);
        return JNI_EINVAL;
      }
    // JNI hooks
    } else if (match_option(option, "-Xcheck", &tail)) {
      if (!strcmp(tail, ":jni")) {
#if !INCLUDE_JNI_CHECK
        warning("JNI CHECKING is not supported in this VM");
#else
        CheckJNICalls = true;
#endif // INCLUDE_JNI_CHECK
      } else if (is_bad_option(option, args->ignoreUnrecognized,
                                     "check")) {
        return JNI_EINVAL;
      }
    } else if (match_option(option, "vfprintf")) {
      _vfprintf_hook = CAST_TO_FN_PTR(vfprintf_hook_t, option->extraInfo);
    } else if (match_option(option, "exit")) {
      _exit_hook = CAST_TO_FN_PTR(exit_hook_t, option->extraInfo);
    } else if (match_option(option, "abort")) {
      _abort_hook = CAST_TO_FN_PTR(abort_hook_t, option->extraInfo);
    // Need to keep consistency of MaxTenuringThreshold and AlwaysTenure/NeverTenure;
    // and the last option wins.
    } else if (match_option(option, "-XX:+NeverTenure")) {
      if (FLAG_SET_CMDLINE(NeverTenure, true) != JVMFlag::SUCCESS) {
        return JNI_EINVAL;
      }
      if (FLAG_SET_CMDLINE(AlwaysTenure, false) != JVMFlag::SUCCESS) {
        return JNI_EINVAL;
      }
      if (FLAG_SET_CMDLINE(MaxTenuringThreshold, markWord::max_age + 1) != JVMFlag::SUCCESS) {
        return JNI_EINVAL;
      }
    } else if (match_option(option, "-XX:+AlwaysTenure")) {
      if (FLAG_SET_CMDLINE(NeverTenure, false) != JVMFlag::SUCCESS) {
        return JNI_EINVAL;
      }
      if (FLAG_SET_CMDLINE(AlwaysTenure, true) != JVMFlag::SUCCESS) {
        return JNI_EINVAL;
      }
      if (FLAG_SET_CMDLINE(MaxTenuringThreshold, 0) != JVMFlag::SUCCESS) {
        return JNI_EINVAL;
      }
    } else if (match_option(option, "-XX:MaxTenuringThreshold=", &tail)) {
      uint max_tenuring_thresh = 0;
      if (!parse_uint(tail, &max_tenuring_thresh, 0)) {
        jio_fprintf(defaultStream::error_stream(),
                    "Improperly specified VM option \'MaxTenuringThreshold=%s\'\n", tail);
        return JNI_EINVAL;
      }

      if (FLAG_SET_CMDLINE(MaxTenuringThreshold, max_tenuring_thresh) != JVMFlag::SUCCESS) {
        return JNI_EINVAL;
      }

      if (MaxTenuringThreshold == 0) {
        if (FLAG_SET_CMDLINE(NeverTenure, false) != JVMFlag::SUCCESS) {
          return JNI_EINVAL;
        }
        if (FLAG_SET_CMDLINE(AlwaysTenure, true) != JVMFlag::SUCCESS) {
          return JNI_EINVAL;
        }
      } else {
        if (FLAG_SET_CMDLINE(NeverTenure, false) != JVMFlag::SUCCESS) {
          return JNI_EINVAL;
        }
        if (FLAG_SET_CMDLINE(AlwaysTenure, false) != JVMFlag::SUCCESS) {
          return JNI_EINVAL;
        }
      }
    } else if (match_option(option, "-XX:+DisplayVMOutputToStderr")) {
      if (FLAG_SET_CMDLINE(DisplayVMOutputToStdout, false) != JVMFlag::SUCCESS) {
        return JNI_EINVAL;
      }
      if (FLAG_SET_CMDLINE(DisplayVMOutputToStderr, true) != JVMFlag::SUCCESS) {
        return JNI_EINVAL;
      }
    } else if (match_option(option, "-XX:+DisplayVMOutputToStdout")) {
      if (FLAG_SET_CMDLINE(DisplayVMOutputToStderr, false) != JVMFlag::SUCCESS) {
        return JNI_EINVAL;
      }
      if (FLAG_SET_CMDLINE(DisplayVMOutputToStdout, true) != JVMFlag::SUCCESS) {
        return JNI_EINVAL;
      }
    } else if (match_option(option, "-XX:+ErrorFileToStderr")) {
      if (FLAG_SET_CMDLINE(ErrorFileToStdout, false) != JVMFlag::SUCCESS) {
        return JNI_EINVAL;
      }
      if (FLAG_SET_CMDLINE(ErrorFileToStderr, true) != JVMFlag::SUCCESS) {
        return JNI_EINVAL;
      }
    } else if (match_option(option, "-XX:+ErrorFileToStdout")) {
      if (FLAG_SET_CMDLINE(ErrorFileToStderr, false) != JVMFlag::SUCCESS) {
        return JNI_EINVAL;
      }
      if (FLAG_SET_CMDLINE(ErrorFileToStdout, true) != JVMFlag::SUCCESS) {
        return JNI_EINVAL;
      }
    } else if (match_option(option, "--finalization=", &tail)) {
      if (strcmp(tail, "enabled") == 0) {
        InstanceKlass::set_finalization_enabled(true);
      } else if (strcmp(tail, "disabled") == 0) {
        InstanceKlass::set_finalization_enabled(false);
      } else {
        jio_fprintf(defaultStream::error_stream(),
                    "Invalid finalization value '%s', must be 'disabled' or 'enabled'.\n",
                    tail);
        return JNI_EINVAL;
      }
#if !defined(DTRACE_ENABLED)
    } else if (match_option(option, "-XX:+DTraceMethodProbes")) {
      jio_fprintf(defaultStream::error_stream(),
                  "DTraceMethodProbes flag is not applicable for this configuration\n");
      return JNI_EINVAL;
    } else if (match_option(option, "-XX:+DTraceAllocProbes")) {
      jio_fprintf(defaultStream::error_stream(),
                  "DTraceAllocProbes flag is not applicable for this configuration\n");
      return JNI_EINVAL;
    } else if (match_option(option, "-XX:+DTraceMonitorProbes")) {
      jio_fprintf(defaultStream::error_stream(),
                  "DTraceMonitorProbes flag is not applicable for this configuration\n");
      return JNI_EINVAL;
#endif // !defined(DTRACE_ENABLED)
#ifdef ASSERT
    } else if (match_option(option, "-XX:+FullGCALot")) {
      if (FLAG_SET_CMDLINE(FullGCALot, true) != JVMFlag::SUCCESS) {
        return JNI_EINVAL;
      }
#endif
#if !INCLUDE_MANAGEMENT
    } else if (match_option(option, "-XX:+ManagementServer")) {
        jio_fprintf(defaultStream::error_stream(),
          "ManagementServer is not supported in this VM.\n");
        return JNI_ERR;
#endif // INCLUDE_MANAGEMENT
#if INCLUDE_JVMCI
    } else if (match_option(option, "-XX:-EnableJVMCIProduct") || match_option(option, "-XX:-UseGraalJIT")) {
      if (EnableJVMCIProduct) {
        jio_fprintf(defaultStream::error_stream(),
                  "-XX:-EnableJVMCIProduct or -XX:-UseGraalJIT cannot come after -XX:+EnableJVMCIProduct or -XX:+UseGraalJIT\n");
        return JNI_EINVAL;
      }
    } else if (match_option(option, "-XX:+EnableJVMCIProduct") || match_option(option, "-XX:+UseGraalJIT")) {
      bool use_graal_jit = match_option(option, "-XX:+UseGraalJIT");
      if (use_graal_jit) {
        const char* jvmci_compiler = get_property("jvmci.Compiler");
        if (jvmci_compiler != nullptr) {
          if (strncmp(jvmci_compiler, "graal", strlen("graal")) != 0) {
            jio_fprintf(defaultStream::error_stream(),
              "Value of jvmci.Compiler incompatible with +UseGraalJIT: %s\n", jvmci_compiler);
            return JNI_ERR;
          }
        } else if (!add_property("jvmci.Compiler=graal")) {
            return JNI_ENOMEM;
        }
      }

      // Just continue, since "-XX:+EnableJVMCIProduct" or "-XX:+UseGraalJIT" has been specified before
      if (EnableJVMCIProduct) {
        continue;
      }
      JVMFlag *jvmciFlag = JVMFlag::find_flag("EnableJVMCIProduct");
      // Allow this flag if it has been unlocked.
      if (jvmciFlag != nullptr && jvmciFlag->is_unlocked()) {
        if (!JVMCIGlobals::enable_jvmci_product_mode(origin, use_graal_jit)) {
          jio_fprintf(defaultStream::error_stream(),
            "Unable to enable JVMCI in product mode\n");
          return JNI_ERR;
        }
      }
      // The flag was locked so process normally to report that error
      else if (!process_argument(use_graal_jit ? "UseGraalJIT" : "EnableJVMCIProduct", args->ignoreUnrecognized, origin)) {
        return JNI_EINVAL;
      }
#endif // INCLUDE_JVMCI
#if INCLUDE_JFR
    } else if (match_jfr_option(&option)) {
      return JNI_EINVAL;
#endif
    } else if (match_option(option, "-XX:", &tail)) { // -XX:xxxx
      // Skip -XX:Flags= and -XX:VMOptionsFile= since those cases have
      // already been handled
      if ((strncmp(tail, "Flags=", strlen("Flags=")) != 0) &&
          (strncmp(tail, "VMOptionsFile=", strlen("VMOptionsFile=")) != 0)) {
        if (!process_argument(tail, args->ignoreUnrecognized, origin)) {
          return JNI_EINVAL;
        }
      }
    // Unknown option
    } else if (is_bad_option(option, args->ignoreUnrecognized)) {
      return JNI_ERR;
    }
  }

  // PrintSharedArchiveAndExit will turn on
  //   -Xshare:on
  //   -Xlog:class+path=info
  if (PrintSharedArchiveAndExit) {
    UseSharedSpaces = true;
    RequireSharedSpaces = true;
    LogConfiguration::configure_stdout(LogLevel::Info, true, LOG_TAGS(class, path));
  }

  fix_appclasspath();

  return JNI_OK;
}

void Arguments::add_patch_mod_prefix(const char* module_name, const char* path, bool allow_append, bool allow_cds) {
  if (!allow_cds) {
    CDSConfig::set_module_patching_disables_cds();
    if (strcmp(module_name, JAVA_BASE_NAME) == 0) {
      CDSConfig::set_java_base_module_patching_disables_cds();
    }
  }

  // Create GrowableArray lazily, only if --patch-module has been specified
  if (_patch_mod_prefix == nullptr) {
    _patch_mod_prefix = new (mtArguments) GrowableArray<ModulePatchPath*>(10, mtArguments);
  }

  // Scan patches for matching module
  int i = _patch_mod_prefix->find_if([&](ModulePatchPath* patch) {
    return (strcmp(module_name, patch->module_name()) == 0);
  });
  if (i == -1) {
    _patch_mod_prefix->push(new ModulePatchPath(module_name, path));
  } else {
    if (allow_append) {
      // append path to existing module entry
      _patch_mod_prefix->at(i)->append_path(path);
    } else {
      if (strcmp(module_name, JAVA_BASE_NAME) == 0) {
        vm_exit_during_initialization("Cannot specify " JAVA_BASE_NAME " more than once to --patch-module");
      } else {
        vm_exit_during_initialization("Cannot specify a module more than once to --patch-module", module_name);
      }
    }
  }
}

// Remove all empty paths from the app classpath (if IgnoreEmptyClassPaths is enabled)
//
// This is necessary because some apps like to specify classpath like -cp foo.jar:${XYZ}:bar.jar
// in their start-up scripts. If XYZ is empty, the classpath will look like "-cp foo.jar::bar.jar".
// Java treats such empty paths as if the user specified "-cp foo.jar:.:bar.jar". I.e., an empty
// path is treated as the current directory.
//
// This causes problems with CDS, which requires that all directories specified in the classpath
// must be empty. In most cases, applications do NOT want to load classes from the current
// directory anyway. Adding -XX:+IgnoreEmptyClassPaths will make these applications' start-up
// scripts compatible with CDS.
void Arguments::fix_appclasspath() {
  if (IgnoreEmptyClassPaths) {
    const char separator = *os::path_separator();
    const char* src = _java_class_path->value();

    // skip over all the leading empty paths
    while (*src == separator) {
      src ++;
    }

    char* copy = os::strdup_check_oom(src, mtArguments);

    // trim all trailing empty paths
    for (char* tail = copy + strlen(copy) - 1; tail >= copy && *tail == separator; tail--) {
      *tail = '\0';
    }

    char from[3] = {separator, separator, '\0'};
    char to  [2] = {separator, '\0'};
    while (StringUtils::replace_no_expand(copy, from, to) > 0) {
      // Keep replacing "::" -> ":" until we have no more "::" (non-windows)
      // Keep replacing ";;" -> ";" until we have no more ";;" (windows)
    }

    _java_class_path->set_writeable_value(copy);
    FreeHeap(copy); // a copy was made by set_value, so don't need this anymore
  }
}

jint Arguments::finalize_vm_init_args() {
  // check if the default lib/endorsed directory exists; if so, error
  char path[JVM_MAXPATHLEN];
  const char* fileSep = os::file_separator();
  jio_snprintf(path, JVM_MAXPATHLEN, "%s%slib%sendorsed", Arguments::get_java_home(), fileSep, fileSep);

  DIR* dir = os::opendir(path);
  if (dir != nullptr) {
    jio_fprintf(defaultStream::output_stream(),
      "<JAVA_HOME>/lib/endorsed is not supported. Endorsed standards and standalone APIs\n"
      "in modular form will be supported via the concept of upgradeable modules.\n");
    os::closedir(dir);
    return JNI_ERR;
  }

  jio_snprintf(path, JVM_MAXPATHLEN, "%s%slib%sext", Arguments::get_java_home(), fileSep, fileSep);
  dir = os::opendir(path);
  if (dir != nullptr) {
    jio_fprintf(defaultStream::output_stream(),
      "<JAVA_HOME>/lib/ext exists, extensions mechanism no longer supported; "
      "Use -classpath instead.\n.");
    os::closedir(dir);
    return JNI_ERR;
  }

  // This must be done after all arguments have been processed
  // and the container support has been initialized since AggressiveHeap
  // relies on the amount of total memory available.
  if (AggressiveHeap) {
    jint result = set_aggressive_heap_flags();
    if (result != JNI_OK) {
      return result;
    }
  }

  // CompileThresholdScaling == 0.0 is same as -Xint: Disable compilation (enable interpreter-only mode),
  // but like -Xint, leave compilation thresholds unaffected.
  // With tiered compilation disabled, setting CompileThreshold to 0 disables compilation as well.
  if ((CompileThresholdScaling == 0.0) || (!TieredCompilation && CompileThreshold == 0)) {
    set_mode_flags(_int);
  }

#ifdef ZERO
  // Zero always runs in interpreted mode
  set_mode_flags(_int);
#endif

  // eventually fix up InitialTenuringThreshold if only MaxTenuringThreshold is set
  if (FLAG_IS_DEFAULT(InitialTenuringThreshold) && (InitialTenuringThreshold > MaxTenuringThreshold)) {
    FLAG_SET_ERGO(InitialTenuringThreshold, MaxTenuringThreshold);
  }

#if !COMPILER2_OR_JVMCI
  // Don't degrade server performance for footprint
  if (FLAG_IS_DEFAULT(UseLargePages) &&
      MaxHeapSize < LargePageHeapSizeThreshold) {
    // No need for large granularity pages w/small heaps.
    // Note that large pages are enabled/disabled for both the
    // Java heap and the code cache.
    FLAG_SET_DEFAULT(UseLargePages, false);
  }

  UNSUPPORTED_OPTION(ProfileInterpreter);
#endif

  // Parse the CompilationMode flag
  if (!CompilationModeFlag::initialize()) {
    return JNI_ERR;
  }

  // finalize --module-patch and related --enable-preview
  if (finalize_patch_module() != JNI_OK) {
    return JNI_ERR;
  }

  if (!check_vm_args_consistency()) {
    return JNI_ERR;
  }

#ifndef CAN_SHOW_REGISTERS_ON_ASSERT
  UNSUPPORTED_OPTION(ShowRegistersOnAssert);
#endif // CAN_SHOW_REGISTERS_ON_ASSERT

  return JNI_OK;
}

// Helper class for controlling the lifetime of JavaVMInitArgs
// objects.  The contents of the JavaVMInitArgs are guaranteed to be
// deleted on the destruction of the ScopedVMInitArgs object.
class ScopedVMInitArgs : public StackObj {
 private:
  JavaVMInitArgs _args;
  char*          _container_name;
  bool           _is_set;
  char*          _vm_options_file_arg;

 public:
  ScopedVMInitArgs(const char *container_name) {
    _args.version = JNI_VERSION_1_2;
    _args.nOptions = 0;
    _args.options = nullptr;
    _args.ignoreUnrecognized = false;
    _container_name = (char *)container_name;
    _is_set = false;
    _vm_options_file_arg = nullptr;
  }

  // Populates the JavaVMInitArgs object represented by this
  // ScopedVMInitArgs object with the arguments in options.  The
  // allocated memory is deleted by the destructor.  If this method
  // returns anything other than JNI_OK, then this object is in a
  // partially constructed state, and should be abandoned.
  jint set_args(const GrowableArrayView<JavaVMOption>* options) {
    _is_set = true;
    JavaVMOption* options_arr = NEW_C_HEAP_ARRAY_RETURN_NULL(
        JavaVMOption, options->length(), mtArguments);
    if (options_arr == nullptr) {
      return JNI_ENOMEM;
    }
    _args.options = options_arr;

    for (int i = 0; i < options->length(); i++) {
      options_arr[i] = options->at(i);
      options_arr[i].optionString = os::strdup(options_arr[i].optionString);
      if (options_arr[i].optionString == nullptr) {
        // Rely on the destructor to do cleanup.
        _args.nOptions = i;
        return JNI_ENOMEM;
      }
    }

    _args.nOptions = options->length();
    _args.ignoreUnrecognized = IgnoreUnrecognizedVMOptions;
    return JNI_OK;
  }

  JavaVMInitArgs* get()             { return &_args; }
  char* container_name()            { return _container_name; }
  bool  is_set()                    { return _is_set; }
  bool  found_vm_options_file_arg() { return _vm_options_file_arg != nullptr; }
  char* vm_options_file_arg()       { return _vm_options_file_arg; }

  void set_vm_options_file_arg(const char *vm_options_file_arg) {
    if (_vm_options_file_arg != nullptr) {
      os::free(_vm_options_file_arg);
    }
    _vm_options_file_arg = os::strdup_check_oom(vm_options_file_arg);
  }

  ~ScopedVMInitArgs() {
    if (_vm_options_file_arg != nullptr) {
      os::free(_vm_options_file_arg);
    }
    if (_args.options == nullptr) return;
    for (int i = 0; i < _args.nOptions; i++) {
      os::free(_args.options[i].optionString);
    }
    FREE_C_HEAP_ARRAY(JavaVMOption, _args.options);
  }

  // Insert options into this option list, to replace option at
  // vm_options_file_pos (-XX:VMOptionsFile)
  jint insert(const JavaVMInitArgs* args,
              const JavaVMInitArgs* args_to_insert,
              const int vm_options_file_pos) {
    assert(_args.options == nullptr, "shouldn't be set yet");
    assert(args_to_insert->nOptions != 0, "there should be args to insert");
    assert(vm_options_file_pos != -1, "vm_options_file_pos should be set");

    int length = args->nOptions + args_to_insert->nOptions - 1;
    // Construct new option array
    GrowableArrayCHeap<JavaVMOption, mtArguments> options(length);
    for (int i = 0; i < args->nOptions; i++) {
      if (i == vm_options_file_pos) {
        // insert the new options starting at the same place as the
        // -XX:VMOptionsFile option
        for (int j = 0; j < args_to_insert->nOptions; j++) {
          options.push(args_to_insert->options[j]);
        }
      } else {
        options.push(args->options[i]);
      }
    }
    // make into options array
    return set_args(&options);
  }
};

jint Arguments::parse_java_options_environment_variable(ScopedVMInitArgs* args) {
  return parse_options_environment_variable("_JAVA_OPTIONS", args);
}

jint Arguments::parse_java_tool_options_environment_variable(ScopedVMInitArgs* args) {
  return parse_options_environment_variable("JAVA_TOOL_OPTIONS", args);
}

static JavaVMOption* get_last_aotmode_arg(const JavaVMInitArgs* args) {
  for (int index = args->nOptions - 1; index >= 0; index--) {
    JavaVMOption* option = args->options + index;
    if (strstr(option->optionString, "-XX:AOTMode=") == option->optionString) {
      return option;
    }
  }

  return nullptr;
}

jint Arguments::parse_jdk_aot_vm_options_environment_variable(GrowableArrayCHeap<VMInitArgsGroup, mtArguments>* all_args,
                                                            ScopedVMInitArgs* jdk_aot_vm_options_args) {
  // Don't bother scanning all the args if this env variable is not set
  if (::getenv("JDK_AOT_VM_OPTIONS") == nullptr) {
    return JNI_OK;
  }

  // Scan backwards and find the last occurrence of -XX:AOTMode=xxx, which will decide the value
  // of AOTMode.
  JavaVMOption* option = nullptr;
  for (int i = all_args->length() - 1; i >= 0; i--) {
    if ((option = get_last_aotmode_arg(all_args->at(i)._args)) != nullptr) {
      break;
    }
  }

  if (option != nullptr) {
    // We have found the last -XX:AOTMode=xxx. At this point <option> has NOT been parsed yet,
    // so its value is not reflected inside the global variable AOTMode.
    if (strcmp(option->optionString, "-XX:AOTMode=create") != 0) {
      return JNI_OK; // Do not parse JDK_AOT_VM_OPTIONS
    }
  } else {
    // -XX:AOTMode is not specified in any of 4 options_args, let's check AOTMode,
    // which would have been set inside process_settings_file();
    if (AOTMode == nullptr || strcmp(AOTMode, "create") != 0) {
      return JNI_OK; // Do not parse JDK_AOT_VM_OPTIONS
    }
  }

  return parse_options_environment_variable("JDK_AOT_VM_OPTIONS", jdk_aot_vm_options_args);
}

jint Arguments::parse_options_environment_variable(const char* name,
                                                   ScopedVMInitArgs* vm_args) {
  char *buffer = ::getenv(name);

  // Don't check this environment variable if user has special privileges
  // (e.g. unix su command).
  if (buffer == nullptr || os::have_special_privileges()) {
    return JNI_OK;
  }

  if ((buffer = os::strdup(buffer)) == nullptr) {
    return JNI_ENOMEM;
  }

  jio_fprintf(defaultStream::error_stream(),
              "Picked up %s: %s\n", name, buffer);

  int retcode = parse_options_buffer(name, buffer, strlen(buffer), vm_args);

  os::free(buffer);
  return retcode;
}

jint Arguments::parse_vm_options_file(const char* file_name, ScopedVMInitArgs* vm_args) {
  // read file into buffer
  int fd = ::open(file_name, O_RDONLY);
  if (fd < 0) {
    jio_fprintf(defaultStream::error_stream(),
                "Could not open options file '%s'\n",
                file_name);
    return JNI_ERR;
  }

  struct stat stbuf;
  int retcode = os::stat(file_name, &stbuf);
  if (retcode != 0) {
    jio_fprintf(defaultStream::error_stream(),
                "Could not stat options file '%s'\n",
                file_name);
    ::close(fd);
    return JNI_ERR;
  }

  if (stbuf.st_size == 0) {
    // tell caller there is no option data and that is ok
    ::close(fd);
    return JNI_OK;
  }

  // '+ 1' for null termination even with max bytes
  size_t bytes_alloc = stbuf.st_size + 1;

  char *buf = NEW_C_HEAP_ARRAY_RETURN_NULL(char, bytes_alloc, mtArguments);
  if (nullptr == buf) {
    jio_fprintf(defaultStream::error_stream(),
                "Could not allocate read buffer for options file parse\n");
    ::close(fd);
    return JNI_ENOMEM;
  }

  memset(buf, 0, bytes_alloc);

  // Fill buffer
  ssize_t bytes_read = ::read(fd, (void *)buf, (unsigned)bytes_alloc);
  ::close(fd);
  if (bytes_read < 0) {
    FREE_C_HEAP_ARRAY(char, buf);
    jio_fprintf(defaultStream::error_stream(),
                "Could not read options file '%s'\n", file_name);
    return JNI_ERR;
  }

  if (bytes_read == 0) {
    // tell caller there is no option data and that is ok
    FREE_C_HEAP_ARRAY(char, buf);
    return JNI_OK;
  }

  retcode = parse_options_buffer(file_name, buf, bytes_read, vm_args);

  FREE_C_HEAP_ARRAY(char, buf);
  return retcode;
}

jint Arguments::parse_options_buffer(const char* name, char* buffer, const size_t buf_len, ScopedVMInitArgs* vm_args) {
  // Construct option array
  GrowableArrayCHeap<JavaVMOption, mtArguments> options(2);

  // some pointers to help with parsing
  char *buffer_end = buffer + buf_len;
  char *opt_hd = buffer;
  char *wrt = buffer;
  char *rd = buffer;

  // parse all options
  while (rd < buffer_end) {
    // skip leading white space from the input string
    while (rd < buffer_end && isspace((unsigned char) *rd)) {
      rd++;
    }

    if (rd >= buffer_end) {
      break;
    }

    // Remember this is where we found the head of the token.
    opt_hd = wrt;

    // Tokens are strings of non white space characters separated
    // by one or more white spaces.
    while (rd < buffer_end && !isspace((unsigned char) *rd)) {
      if (*rd == '\'' || *rd == '"') {      // handle a quoted string
        int quote = *rd;                    // matching quote to look for
        rd++;                               // don't copy open quote
        while (rd < buffer_end && *rd != quote) {
                                            // include everything (even spaces)
                                            // up until the close quote
          *wrt++ = *rd++;                   // copy to option string
        }

        if (rd < buffer_end) {
          rd++;                             // don't copy close quote
        } else {
                                            // did not see closing quote
          jio_fprintf(defaultStream::error_stream(),
                      "Unmatched quote in %s\n", name);
          return JNI_ERR;
        }
      } else {
        *wrt++ = *rd++;                     // copy to option string
      }
    }

    // steal a white space character and set it to null
    *wrt++ = '\0';
    // We now have a complete token

    JavaVMOption option;
    option.optionString = opt_hd;
    option.extraInfo = nullptr;

    options.append(option);                // Fill in option

    rd++;  // Advance to next character
  }

  // Fill out JavaVMInitArgs structure.
  return vm_args->set_args(&options);
}

#ifndef PRODUCT
// Determine whether LogVMOutput should be implicitly turned on.
static bool use_vm_log() {
  if (LogCompilation || !FLAG_IS_DEFAULT(LogFile) ||
      PrintCompilation || PrintInlining || PrintDependencies || PrintNativeNMethods ||
      PrintDebugInfo || PrintRelocations || PrintNMethods || PrintExceptionHandlers ||
      PrintAssembly || TraceDeoptimization ||
      (VerifyDependencies && FLAG_IS_CMDLINE(VerifyDependencies))) {
    return true;
  }

#ifdef COMPILER1
  if (PrintC1Statistics) {
    return true;
  }
#endif // COMPILER1

#ifdef COMPILER2
  if (PrintOptoAssembly || PrintOptoStatistics) {
    return true;
  }
#endif // COMPILER2

  return false;
}

#endif // PRODUCT

bool Arguments::args_contains_vm_options_file_arg(const JavaVMInitArgs* args) {
  for (int index = 0; index < args->nOptions; index++) {
    const JavaVMOption* option = args->options + index;
    const char* tail;
    if (match_option(option, "-XX:VMOptionsFile=", &tail)) {
      return true;
    }
  }
  return false;
}

jint Arguments::insert_vm_options_file(const JavaVMInitArgs* args,
                                       const char* vm_options_file,
                                       const int vm_options_file_pos,
                                       ScopedVMInitArgs* vm_options_file_args,
                                       ScopedVMInitArgs* args_out) {
  jint code = parse_vm_options_file(vm_options_file, vm_options_file_args);
  if (code != JNI_OK) {
    return code;
  }

  if (vm_options_file_args->get()->nOptions < 1) {
    return JNI_OK;
  }

  if (args_contains_vm_options_file_arg(vm_options_file_args->get())) {
    jio_fprintf(defaultStream::error_stream(),
                "A VM options file may not refer to a VM options file. "
                "Specification of '-XX:VMOptionsFile=<file-name>' in the "
                "options file '%s' in options container '%s' is an error.\n",
                vm_options_file_args->vm_options_file_arg(),
                vm_options_file_args->container_name());
    return JNI_EINVAL;
  }

  return args_out->insert(args, vm_options_file_args->get(),
                          vm_options_file_pos);
}

// Expand -XX:VMOptionsFile found in args_in as needed.
// mod_args and args_out parameters may return values as needed.
jint Arguments::expand_vm_options_as_needed(const JavaVMInitArgs* args_in,
                                            ScopedVMInitArgs* mod_args,
                                            JavaVMInitArgs** args_out) {
  jint code = match_special_option_and_act(args_in, mod_args);
  if (code != JNI_OK) {
    return code;
  }

  if (mod_args->is_set()) {
    // args_in contains -XX:VMOptionsFile and mod_args contains the
    // original options from args_in along with the options expanded
    // from the VMOptionsFile. Return a short-hand to the caller.
    *args_out = mod_args->get();
  } else {
    *args_out = (JavaVMInitArgs *)args_in;  // no changes so use args_in
  }
  return JNI_OK;
}

jint Arguments::match_special_option_and_act(const JavaVMInitArgs* args,
                                             ScopedVMInitArgs* args_out) {
  // Remaining part of option string
  const char* tail;
  ScopedVMInitArgs vm_options_file_args(args_out->container_name());

  for (int index = 0; index < args->nOptions; index++) {
    const JavaVMOption* option = args->options + index;
    if (match_option(option, "-XX:Flags=", &tail)) {
      Arguments::set_jvm_flags_file(tail);
      continue;
    }
    if (match_option(option, "-XX:VMOptionsFile=", &tail)) {
      if (vm_options_file_args.found_vm_options_file_arg()) {
        jio_fprintf(defaultStream::error_stream(),
                    "The option '%s' is already specified in the options "
                    "container '%s' so the specification of '%s' in the "
                    "same options container is an error.\n",
                    vm_options_file_args.vm_options_file_arg(),
                    vm_options_file_args.container_name(),
                    option->optionString);
        return JNI_EINVAL;
      }
      vm_options_file_args.set_vm_options_file_arg(option->optionString);
      // If there's a VMOptionsFile, parse that
      jint code = insert_vm_options_file(args, tail, index,
                                         &vm_options_file_args, args_out);
      if (code != JNI_OK) {
        return code;
      }
      args_out->set_vm_options_file_arg(vm_options_file_args.vm_options_file_arg());
      if (args_out->is_set()) {
        // The VMOptions file inserted some options so switch 'args'
        // to the new set of options, and continue processing which
        // preserves "last option wins" semantics.
        args = args_out->get();
        // The first option from the VMOptionsFile replaces the
        // current option.  So we back track to process the
        // replacement option.
        index--;
      }
      continue;
    }
    if (match_option(option, "-XX:+PrintVMOptions")) {
      PrintVMOptions = true;
      continue;
    }
    if (match_option(option, "-XX:-PrintVMOptions")) {
      PrintVMOptions = false;
      continue;
    }
    if (match_option(option, "-XX:+IgnoreUnrecognizedVMOptions")) {
      IgnoreUnrecognizedVMOptions = true;
      continue;
    }
    if (match_option(option, "-XX:-IgnoreUnrecognizedVMOptions")) {
      IgnoreUnrecognizedVMOptions = false;
      continue;
    }
    if (match_option(option, "-XX:+PrintFlagsInitial")) {
      JVMFlag::printFlags(tty, false);
      vm_exit(0);
    }

#ifndef PRODUCT
    if (match_option(option, "-XX:+PrintFlagsWithComments")) {
      JVMFlag::printFlags(tty, true);
      vm_exit(0);
    }
#endif
  }
  return JNI_OK;
}

static void print_options(const JavaVMInitArgs *args) {
  const char* tail;
  for (int index = 0; index < args->nOptions; index++) {
    const JavaVMOption *option = args->options + index;
    if (match_option(option, "-XX:", &tail)) {
      logOption(tail);
    }
  }
}

bool Arguments::handle_deprecated_print_gc_flags() {
  if (PrintGC) {
    log_warning(gc)("-XX:+PrintGC is deprecated. Will use -Xlog:gc instead.");
  }
  if (PrintGCDetails) {
    log_warning(gc)("-XX:+PrintGCDetails is deprecated. Will use -Xlog:gc* instead.");
  }

  if (_legacyGCLogging.lastFlag == 2) {
    // -Xloggc was used to specify a filename
    const char* gc_conf = PrintGCDetails ? "gc*" : "gc";

    LogTarget(Error, logging) target;
    LogStream errstream(target);
    return LogConfiguration::parse_log_arguments(_legacyGCLogging.file, gc_conf, nullptr, nullptr, &errstream);
  } else if (PrintGC || PrintGCDetails || (_legacyGCLogging.lastFlag == 1)) {
    LogConfiguration::configure_stdout(LogLevel::Info, !PrintGCDetails, LOG_TAGS(gc));
  }
  return true;
}

static void apply_debugger_ergo() {
#ifdef ASSERT
  if (ReplayCompiles) {
    FLAG_SET_ERGO_IF_DEFAULT(UseDebuggerErgo, true);
  }

  if (UseDebuggerErgo) {
    // Turn on sub-flags
    FLAG_SET_ERGO_IF_DEFAULT(UseDebuggerErgo1, true);
    FLAG_SET_ERGO_IF_DEFAULT(UseDebuggerErgo2, true);
  }

  if (UseDebuggerErgo2) {
    // Debugging with limited number of CPUs
    FLAG_SET_ERGO_IF_DEFAULT(UseNUMA, false);
    FLAG_SET_ERGO_IF_DEFAULT(ConcGCThreads, 1);
    FLAG_SET_ERGO_IF_DEFAULT(ParallelGCThreads, 1);
    FLAG_SET_ERGO_IF_DEFAULT(CICompilerCount, 2);
  }
#endif // ASSERT
}

// Parse entry point called from JNI_CreateJavaVM

jint Arguments::parse(const JavaVMInitArgs* initial_cmd_args) {
  assert(verify_special_jvm_flags(false), "deprecated and obsolete flag table inconsistent");
  JVMFlag::check_all_flag_declarations();

  // If flag "-XX:Flags=flags-file" is used it will be the first option to be processed.
  const char* hotspotrc = ".hotspotrc";
  bool settings_file_specified = false;
  bool needs_hotspotrc_warning = false;
  ScopedVMInitArgs initial_vm_options_args("");
  ScopedVMInitArgs initial_java_tool_options_args("env_var='JAVA_TOOL_OPTIONS'");
  ScopedVMInitArgs initial_java_options_args("env_var='_JAVA_OPTIONS'");
  ScopedVMInitArgs initial_jdk_aot_vm_options_args("env_var='JDK_AOT_VM_OPTIONS'");

  // Pointers to current working set of containers
  JavaVMInitArgs* cur_cmd_args;
  JavaVMInitArgs* cur_vm_options_args;
  JavaVMInitArgs* cur_java_options_args;
  JavaVMInitArgs* cur_java_tool_options_args;
  JavaVMInitArgs* cur_jdk_aot_vm_options_args;

  // Containers for modified/expanded options
  ScopedVMInitArgs mod_cmd_args("cmd_line_args");
  ScopedVMInitArgs mod_vm_options_args("vm_options_args");
  ScopedVMInitArgs mod_java_tool_options_args("env_var='JAVA_TOOL_OPTIONS'");
  ScopedVMInitArgs mod_java_options_args("env_var='_JAVA_OPTIONS'");
  ScopedVMInitArgs mod_jdk_aot_vm_options_args("env_var='_JDK_AOT_VM_OPTIONS'");

  GrowableArrayCHeap<VMInitArgsGroup, mtArguments> all_args;

  jint code =
      parse_java_tool_options_environment_variable(&initial_java_tool_options_args);
  if (code != JNI_OK) {
    return code;
  }

  // Yet another environment variable: _JAVA_OPTIONS. This mimics the classic VM.
  // This is an undocumented feature.
  code = parse_java_options_environment_variable(&initial_java_options_args);
  if (code != JNI_OK) {
    return code;
  }

  // Parse the options in the /java.base/jdk/internal/vm/options resource, if present
  char *vmoptions = ClassLoader::lookup_vm_options();
  if (vmoptions != nullptr) {
    code = parse_options_buffer("vm options resource", vmoptions, strlen(vmoptions), &initial_vm_options_args);
    FREE_C_HEAP_ARRAY(char, vmoptions);
    if (code != JNI_OK) {
      return code;
    }
  }

  code = expand_vm_options_as_needed(initial_java_tool_options_args.get(),
                                     &mod_java_tool_options_args,
                                     &cur_java_tool_options_args);
  if (code != JNI_OK) {
    return code;
  }

  code = expand_vm_options_as_needed(initial_cmd_args,
                                     &mod_cmd_args,
                                     &cur_cmd_args);
  if (code != JNI_OK) {
    return code;
  }

  code = expand_vm_options_as_needed(initial_java_options_args.get(),
                                     &mod_java_options_args,
                                     &cur_java_options_args);
  if (code != JNI_OK) {
    return code;
  }

  code = expand_vm_options_as_needed(initial_vm_options_args.get(),
                                     &mod_vm_options_args,
                                     &cur_vm_options_args);
  if (code != JNI_OK) {
    return code;
  }

  const char* flags_file = Arguments::get_jvm_flags_file();
  settings_file_specified = (flags_file != nullptr);

  // Parse specified settings file (s) -- the effects are applied immediately into the JVM global flags.
  if (settings_file_specified) {
    if (!process_settings_file(flags_file, true,
                               IgnoreUnrecognizedVMOptions)) {
      return JNI_EINVAL;
    }
  } else {
#ifdef ASSERT
    // Parse default .hotspotrc settings file
    if (!process_settings_file(".hotspotrc", false,
                               IgnoreUnrecognizedVMOptions)) {
      return JNI_EINVAL;
    }
#else
    struct stat buf;
    if (os::stat(hotspotrc, &buf) == 0) {
      needs_hotspotrc_warning = true;
    }
#endif
  }

  // The settings in the args are applied in this order to the the JVM global flags.
  // For historical reasons, the order is DIFFERENT than the scanning order of
  // the above expand_vm_options_as_needed() calls.
  all_args.append({cur_vm_options_args, JVMFlagOrigin::JIMAGE_RESOURCE});
  all_args.append({cur_java_tool_options_args, JVMFlagOrigin::ENVIRON_VAR});
  all_args.append({cur_cmd_args, JVMFlagOrigin::COMMAND_LINE});
  all_args.append({cur_java_options_args, JVMFlagOrigin::ENVIRON_VAR});

  // JDK_AOT_VM_OPTIONS are parsed only if -XX:AOTMode=create has been detected from all
  // the options that have been gathered above.
  code = parse_jdk_aot_vm_options_environment_variable(&all_args, &initial_jdk_aot_vm_options_args);
  if (code != JNI_OK) {
    return code;
  }
  code = expand_vm_options_as_needed(initial_jdk_aot_vm_options_args.get(),
                                     &mod_jdk_aot_vm_options_args,
                                     &cur_jdk_aot_vm_options_args);
  if (code != JNI_OK) {
    return code;
  }

  for (int index = 0; index < cur_jdk_aot_vm_options_args->nOptions; index++) {
    JavaVMOption* option = cur_jdk_aot_vm_options_args->options + index;
    const char* optionString = option->optionString;
    if (strstr(optionString, "-XX:AOTMode=") == optionString &&
        strcmp(optionString, "-XX:AOTMode=create") != 0) {
      jio_fprintf(defaultStream::error_stream(),
                  "Option %s cannot be specified in JDK_AOT_VM_OPTIONS\n", optionString);
      return JNI_ERR;
    }
  }

  all_args.append({cur_jdk_aot_vm_options_args, JVMFlagOrigin::ENVIRON_VAR});

  if (IgnoreUnrecognizedVMOptions) {
    // Note: unrecognized options in cur_vm_options_arg cannot be ignored. They are part of
    // the JDK so it shouldn't have bad options.
    cur_cmd_args->ignoreUnrecognized = true;
    cur_java_tool_options_args->ignoreUnrecognized = true;
    cur_java_options_args->ignoreUnrecognized = true;
    cur_jdk_aot_vm_options_args->ignoreUnrecognized = true;
  }

  if (PrintVMOptions) {
    // For historical reasons, options specified in cur_vm_options_arg and -XX:Flags are not printed.
    print_options(cur_java_tool_options_args);
    print_options(cur_cmd_args);
    print_options(cur_java_options_args);
    print_options(cur_jdk_aot_vm_options_args);
  }

  // Apply the settings in these args to the JVM global flags.
  jint result = parse_vm_init_args(&all_args);

  if (result != JNI_OK) {
    return result;
  }

  // Delay warning until here so that we've had a chance to process
  // the -XX:-PrintWarnings flag
  if (needs_hotspotrc_warning) {
    warning("%s file is present but has been ignored.  "
            "Run with -XX:Flags=%s to load the file.",
            hotspotrc, hotspotrc);
  }

  if (needs_module_property_warning) {
    warning("Ignoring system property options whose names match the '-Djdk.module.*'."
            " names that are reserved for internal use.");
  }

#if defined(_ALLBSD_SOURCE) || defined(AIX)  // UseLargePages is not yet supported on BSD and AIX.
  UNSUPPORTED_OPTION(UseLargePages);
#endif

#if defined(AIX)
  UNSUPPORTED_OPTION_NULL(AllocateHeapAt);
#endif

#ifndef PRODUCT
  if (TraceBytecodesAt != 0) {
    TraceBytecodes = true;
  }
#endif // PRODUCT

  if (ScavengeRootsInCode == 0) {
    if (!FLAG_IS_DEFAULT(ScavengeRootsInCode)) {
      warning("Forcing ScavengeRootsInCode non-zero");
    }
    ScavengeRootsInCode = 1;
  }

  if (!handle_deprecated_print_gc_flags()) {
    return JNI_EINVAL;
  }

  // Set object alignment values.
  set_object_alignment();

#if !INCLUDE_CDS
  if (CDSConfig::is_dumping_static_archive() || RequireSharedSpaces) {
    jio_fprintf(defaultStream::error_stream(),
      "Shared spaces are not supported in this VM\n");
    return JNI_ERR;
  }
  if (DumpLoadedClassList != nullptr) {
    jio_fprintf(defaultStream::error_stream(),
      "DumpLoadedClassList is not supported in this VM\n");
    return JNI_ERR;
  }
  if ((CDSConfig::is_using_archive() && xshare_auto_cmd_line) ||
      log_is_enabled(Info, cds) || log_is_enabled(Info, aot)) {
    warning("Shared spaces are not supported in this VM");
    UseSharedSpaces = false;
    LogConfiguration::configure_stdout(LogLevel::Off, true, LOG_TAGS(cds));
    LogConfiguration::configure_stdout(LogLevel::Off, true, LOG_TAGS(aot));
  }
  no_shared_spaces("CDS Disabled");
#endif // INCLUDE_CDS

  // Verify NMT arguments
  const NMT_TrackingLevel lvl = NMTUtil::parse_tracking_level(NativeMemoryTracking);
  if (lvl == NMT_unknown) {
    jio_fprintf(defaultStream::error_stream(),
                "Syntax error, expecting -XX:NativeMemoryTracking=[off|summary|detail]\n");
    return JNI_ERR;
  }
  if (PrintNMTStatistics && lvl == NMT_off) {
    warning("PrintNMTStatistics is disabled, because native memory tracking is not enabled");
    FLAG_SET_DEFAULT(PrintNMTStatistics, false);
  }

  bool trace_dependencies = log_is_enabled(Debug, dependencies);
  if (trace_dependencies && VerifyDependencies) {
    warning("dependency logging results may be inflated by VerifyDependencies");
  }

  bool log_class_load_cause = log_is_enabled(Info, class, load, cause, native) ||
                              log_is_enabled(Info, class, load, cause);
  if (log_class_load_cause && LogClassLoadingCauseFor == nullptr) {
    warning("class load cause logging will not produce output without LogClassLoadingCauseFor");
  }

  apply_debugger_ergo();

  // The VMThread needs to stop now and then to execute these debug options.
  if ((HandshakeALot || SafepointALot) && FLAG_IS_DEFAULT(GuaranteedSafepointInterval)) {
    FLAG_SET_DEFAULT(GuaranteedSafepointInterval, 1000);
  }

  if (log_is_enabled(Info, arguments)) {
    LogStream st(Log(arguments)::info());
    Arguments::print_on(&st);
  }

  return JNI_OK;
}

void Arguments::set_compact_headers_flags() {
#ifdef _LP64
  if (UseCompactObjectHeaders && FLAG_IS_CMDLINE(UseCompressedClassPointers) && !UseCompressedClassPointers) {
    warning("Compact object headers require compressed class pointers. Disabling compact object headers.");
    FLAG_SET_DEFAULT(UseCompactObjectHeaders, false);
  }
  if (UseCompactObjectHeaders && !UseObjectMonitorTable) {
    // If UseCompactObjectHeaders is on the command line, turn on UseObjectMonitorTable.
    if (FLAG_IS_CMDLINE(UseCompactObjectHeaders)) {
      FLAG_SET_DEFAULT(UseObjectMonitorTable, true);

      // If UseObjectMonitorTable is on the command line, turn off UseCompactObjectHeaders.
    } else if (FLAG_IS_CMDLINE(UseObjectMonitorTable)) {
      FLAG_SET_DEFAULT(UseCompactObjectHeaders, false);
      // If neither on the command line, the defaults are incompatible, but turn on UseObjectMonitorTable.
    } else {
      FLAG_SET_DEFAULT(UseObjectMonitorTable, true);
    }
  }
  if (UseCompactObjectHeaders && !UseCompressedClassPointers) {
    FLAG_SET_DEFAULT(UseCompressedClassPointers, true);
  }
#endif
}

jint Arguments::apply_ergo() {
  // Set flags based on ergonomics.
  jint result = set_ergonomics_flags();
  if (result != JNI_OK) return result;

  // Set heap size based on available physical memory
  set_heap_size();

  GCConfig::arguments()->initialize();

  set_compact_headers_flags();

  if (UseCompressedClassPointers) {
    CompressedKlassPointers::pre_initialize();
  }

  CDSConfig::ergo_initialize();

  // Initialize Metaspace flags and alignments
  Metaspace::ergo_initialize();

  if (!StringDedup::ergo_initialize()) {
    return JNI_EINVAL;
  }

  // Set compiler flags after GC is selected and GC specific
  // flags (LoopStripMiningIter) are set.
  CompilerConfig::ergo_initialize();

  // Set bytecode rewriting flags
  set_bytecode_flags();

  // Set flags if aggressive optimization flags are enabled
  jint code = set_aggressive_opts_flags();
  if (code != JNI_OK) {
    return code;
  }

  if (FLAG_IS_DEFAULT(UseSecondarySupersTable)) {
    FLAG_SET_DEFAULT(UseSecondarySupersTable, VM_Version::supports_secondary_supers_table());
  } else if (UseSecondarySupersTable && !VM_Version::supports_secondary_supers_table()) {
    warning("UseSecondarySupersTable is not supported");
    FLAG_SET_DEFAULT(UseSecondarySupersTable, false);
  }
  if (!UseSecondarySupersTable) {
    FLAG_SET_DEFAULT(StressSecondarySupers, false);
    FLAG_SET_DEFAULT(VerifySecondarySupers, false);
  }

#ifdef ZERO
  // Clear flags not supported on zero.
  FLAG_SET_DEFAULT(ProfileInterpreter, false);
#endif // ZERO

  if (PrintAssembly && FLAG_IS_DEFAULT(DebugNonSafepoints)) {
    warning("PrintAssembly is enabled; turning on DebugNonSafepoints to gain additional output");
    DebugNonSafepoints = true;
  }

  if (FLAG_IS_CMDLINE(CompressedClassSpaceSize) && !UseCompressedClassPointers) {
    warning("Setting CompressedClassSpaceSize has no effect when compressed class pointers are not used");
  }

  // Treat the odd case where local verification is enabled but remote
  // verification is not as if both were enabled.
  if (BytecodeVerificationLocal && !BytecodeVerificationRemote) {
    log_info(verification)("Turning on remote verification because local verification is on");
    FLAG_SET_DEFAULT(BytecodeVerificationRemote, true);
  }
  if (!EnableValhalla || (is_interpreter_only() && !CDSConfig::is_dumping_archive() && !UseSharedSpaces)) {
    // Disable calling convention optimizations if inline types are not supported.
    // Also these aren't useful in -Xint. However, don't disable them when dumping or using
    // the CDS archive, as the values must match between dumptime and runtime.
    FLAG_SET_DEFAULT(InlineTypePassFieldsAsArgs, false);
    FLAG_SET_DEFAULT(InlineTypeReturnedAsFields, false);
  }
  if (!UseNonAtomicValueFlattening && !UseNullableValueFlattening && !UseAtomicValueFlattening) {
    // Flattening is disabled
    FLAG_SET_DEFAULT(UseArrayFlattening, false);
    FLAG_SET_DEFAULT(UseFieldFlattening, false);
  }

#ifndef PRODUCT
  if (!LogVMOutput && FLAG_IS_DEFAULT(LogVMOutput)) {
    if (use_vm_log()) {
      LogVMOutput = true;
    }
  }
#endif // PRODUCT

  if (PrintCommandLineFlags) {
    JVMFlag::printSetFlags(tty);
  }

#if COMPILER2_OR_JVMCI
  if (!FLAG_IS_DEFAULT(EnableVectorSupport) && !EnableVectorSupport) {
    if (!FLAG_IS_DEFAULT(EnableVectorReboxing) && EnableVectorReboxing) {
      warning("Disabling EnableVectorReboxing since EnableVectorSupport is turned off.");
    }
    FLAG_SET_DEFAULT(EnableVectorReboxing, false);

    if (!FLAG_IS_DEFAULT(EnableVectorAggressiveReboxing) && EnableVectorAggressiveReboxing) {
      if (!EnableVectorReboxing) {
        warning("Disabling EnableVectorAggressiveReboxing since EnableVectorReboxing is turned off.");
      } else {
        warning("Disabling EnableVectorAggressiveReboxing since EnableVectorSupport is turned off.");
      }
    }
    FLAG_SET_DEFAULT(EnableVectorAggressiveReboxing, false);
  }
#endif // COMPILER2_OR_JVMCI

#ifdef COMPILER2
  if (!FLAG_IS_DEFAULT(UseLoopPredicate) && !UseLoopPredicate && UseProfiledLoopPredicate) {
    warning("Disabling UseProfiledLoopPredicate since UseLoopPredicate is turned off.");
    FLAG_SET_ERGO(UseProfiledLoopPredicate, false);
  }
#endif // COMPILER2

  if (log_is_enabled(Info, perf, class, link)) {
    if (!UsePerfData) {
      warning("Disabling -Xlog:perf+class+link since UsePerfData is turned off.");
      LogConfiguration::disable_tags(false, LOG_TAGS(perf, class, link));
      assert(!log_is_enabled(Info, perf, class, link), "sanity");
    }
  }

  if (FLAG_IS_CMDLINE(DiagnoseSyncOnValueBasedClasses)) {
    if (DiagnoseSyncOnValueBasedClasses == ObjectSynchronizer::LOG_WARNING && !log_is_enabled(Info, valuebasedclasses)) {
      LogConfiguration::configure_stdout(LogLevel::Info, true, LOG_TAGS(valuebasedclasses));
    }
  }
  return JNI_OK;
}

jint Arguments::adjust_after_os() {
  if (UseNUMA) {
    if (UseParallelGC) {
      if (FLAG_IS_DEFAULT(MinHeapDeltaBytes)) {
         FLAG_SET_DEFAULT(MinHeapDeltaBytes, 64*M);
      }
    }
  }
  return JNI_OK;
}

int Arguments::PropertyList_count(SystemProperty* pl) {
  int count = 0;
  while(pl != nullptr) {
    count++;
    pl = pl->next();
  }
  return count;
}

// Return the number of readable properties.
int Arguments::PropertyList_readable_count(SystemProperty* pl) {
  int count = 0;
  while(pl != nullptr) {
    if (pl->readable()) {
      count++;
    }
    pl = pl->next();
  }
  return count;
}

const char* Arguments::PropertyList_get_value(SystemProperty *pl, const char* key) {
  assert(key != nullptr, "just checking");
  SystemProperty* prop;
  for (prop = pl; prop != nullptr; prop = prop->next()) {
    if (strcmp(key, prop->key()) == 0) return prop->value();
  }
  return nullptr;
}

// Return the value of the requested property provided that it is a readable property.
const char* Arguments::PropertyList_get_readable_value(SystemProperty *pl, const char* key) {
  assert(key != nullptr, "just checking");
  SystemProperty* prop;
  // Return the property value if the keys match and the property is not internal or
  // it's the special internal property "jdk.boot.class.path.append".
  for (prop = pl; prop != nullptr; prop = prop->next()) {
    if (strcmp(key, prop->key()) == 0) {
      if (!prop->internal()) {
        return prop->value();
      } else if (strcmp(key, "jdk.boot.class.path.append") == 0) {
        return prop->value();
      } else {
        // Property is internal and not jdk.boot.class.path.append so return null.
        return nullptr;
      }
    }
  }
  return nullptr;
}

void Arguments::PropertyList_add(SystemProperty** plist, SystemProperty *new_p) {
  SystemProperty* p = *plist;
  if (p == nullptr) {
    *plist = new_p;
  } else {
    while (p->next() != nullptr) {
      p = p->next();
    }
    p->set_next(new_p);
  }
}

void Arguments::PropertyList_add(SystemProperty** plist, const char* k, const char* v,
                                 bool writeable, bool internal) {
  if (plist == nullptr)
    return;

  SystemProperty* new_p = new SystemProperty(k, v, writeable, internal);
  PropertyList_add(plist, new_p);
}

void Arguments::PropertyList_add(SystemProperty *element) {
  PropertyList_add(&_system_properties, element);
}

// This add maintains unique property key in the list.
void Arguments::PropertyList_unique_add(SystemProperty** plist, const char* k, const char* v,
                                        PropertyAppendable append, PropertyWriteable writeable,
                                        PropertyInternal internal) {
  if (plist == nullptr)
    return;

  // If property key exists and is writeable, then update with new value.
  // Trying to update a non-writeable property is silently ignored.
  SystemProperty* prop;
  for (prop = *plist; prop != nullptr; prop = prop->next()) {
    if (strcmp(k, prop->key()) == 0) {
      if (append == AppendProperty) {
        prop->append_writeable_value(v);
      } else {
        prop->set_writeable_value(v);
      }
      return;
    }
  }

  PropertyList_add(plist, k, v, writeable == WriteableProperty, internal == InternalProperty);
}

// Copies src into buf, replacing "%%" with "%" and "%p" with pid
// Returns true if all of the source pointed by src has been copied over to
// the destination buffer pointed by buf. Otherwise, returns false.
// Notes:
// 1. If the length (buflen) of the destination buffer excluding the
// null terminator character is not long enough for holding the expanded
// pid characters, it also returns false instead of returning the partially
// expanded one.
// 2. The passed in "buflen" should be large enough to hold the null terminator.
bool Arguments::copy_expand_pid(const char* src, size_t srclen,
                                char* buf, size_t buflen) {
  const char* p = src;
  char* b = buf;
  const char* src_end = &src[srclen];
  char* buf_end = &buf[buflen - 1];

  while (p < src_end && b < buf_end) {
    if (*p == '%') {
      switch (*(++p)) {
      case '%':         // "%%" ==> "%"
        *b++ = *p++;
        break;
      case 'p':  {       //  "%p" ==> current process id
        // buf_end points to the character before the last character so
        // that we could write '\0' to the end of the buffer.
        size_t buf_sz = buf_end - b + 1;
        int ret = jio_snprintf(b, buf_sz, "%d", os::current_process_id());

        // if jio_snprintf fails or the buffer is not long enough to hold
        // the expanded pid, returns false.
        if (ret < 0 || ret >= (int)buf_sz) {
          return false;
        } else {
          b += ret;
          assert(*b == '\0', "fail in copy_expand_pid");
          if (p == src_end && b == buf_end + 1) {
            // reach the end of the buffer.
            return true;
          }
        }
        p++;
        break;
      }
      default :
        *b++ = '%';
      }
    } else {
      *b++ = *p++;
    }
  }
  *b = '\0';
  return (p == src_end); // return false if not all of the source was copied
}<|MERGE_RESOLUTION|>--- conflicted
+++ resolved
@@ -2306,11 +2306,9 @@
       if (!create_numbered_module_property("jdk.module.addmods", tail, _addmods_count++)) {
         return JNI_ENOMEM;
       }
-<<<<<<< HEAD
       if (is_jdk_incubator_vector(tail)) {
         set_enable_preview();
       }
-=======
 #if INCLUDE_JVMCI
       if (!_jvmci_module_added) {
         const char *jvmci_module = strstr(tail, "jdk.internal.vm.ci");
@@ -2324,7 +2322,6 @@
         }
       }
 #endif
->>>>>>> cccb5014
     } else if (match_option(option, "--enable-native-access=", &tail)) {
       if (!create_numbered_module_property("jdk.module.enable.native.access", tail, enable_native_access_count++)) {
         return JNI_ENOMEM;
