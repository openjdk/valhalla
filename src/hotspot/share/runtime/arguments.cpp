--- conflicted
+++ resolved
@@ -76,12 +76,8 @@
 #include "jfr/jfr.hpp"
 #endif
 
-<<<<<<< HEAD
-#include <limits>
 #include <string.h>
 
-=======
->>>>>>> c754e3e0
 static const char _default_java_launcher[] = "generic";
 
 #define DEFAULT_JAVA_LAUNCHER _default_java_launcher
