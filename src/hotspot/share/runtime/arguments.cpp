/*
 * Copyright (c) 1997, 2024, Oracle and/or its affiliates. All rights reserved.
 * DO NOT ALTER OR REMOVE COPYRIGHT NOTICES OR THIS FILE HEADER.
 *
 * This code is free software; you can redistribute it and/or modify it
 * under the terms of the GNU General Public License version 2 only, as
 * published by the Free Software Foundation.
 *
 * This code is distributed in the hope that it will be useful, but WITHOUT
 * ANY WARRANTY; without even the implied warranty of MERCHANTABILITY or
 * FITNESS FOR A PARTICULAR PURPOSE.  See the GNU General Public License
 * version 2 for more details (a copy is included in the LICENSE file that
 * accompanied this code).
 *
 * You should have received a copy of the GNU General Public License version
 * 2 along with this work; if not, write to the Free Software Foundation,
 * Inc., 51 Franklin St, Fifth Floor, Boston, MA 02110-1301 USA.
 *
 * Please contact Oracle, 500 Oracle Parkway, Redwood Shores, CA 94065 USA
 * or visit www.oracle.com if you need additional information or have any
 * questions.
 *
 */

#include "precompiled.hpp"
#include "cds/cds_globals.hpp"
#include "cds/cdsConfig.hpp"
#include "cds/filemap.hpp"
#include "classfile/classLoader.hpp"
#include "classfile/javaAssertions.hpp"
#include "classfile/moduleEntry.hpp"
#include "classfile/stringTable.hpp"
#include "classfile/symbolTable.hpp"
#include "compiler/compilerDefinitions.hpp"
#include "gc/shared/gcArguments.hpp"
#include "gc/shared/gcConfig.hpp"
#include "gc/shared/genArguments.hpp"
#include "gc/shared/stringdedup/stringDedup.hpp"
#include "gc/shared/tlab_globals.hpp"
#include "jvm.h"
#include "logging/log.hpp"
#include "logging/logConfiguration.hpp"
#include "logging/logStream.hpp"
#include "logging/logTag.hpp"
#include "memory/allocation.inline.hpp"
#include "nmt/nmtCommon.hpp"
#include "oops/compressedKlass.hpp"
#include "oops/instanceKlass.hpp"
#include "oops/oop.inline.hpp"
#include "prims/jvmtiAgentList.hpp"
#include "prims/jvmtiExport.hpp"
#include "runtime/arguments.hpp"
#include "runtime/flags/jvmFlag.hpp"
#include "runtime/flags/jvmFlagAccess.hpp"
#include "runtime/flags/jvmFlagLimit.hpp"
#include "runtime/globals_extension.hpp"
#include "runtime/java.hpp"
#include "runtime/os.hpp"
#include "runtime/safepoint.hpp"
#include "runtime/safepointMechanism.hpp"
#include "runtime/synchronizer.hpp"
#include "runtime/vm_version.hpp"
#include "services/management.hpp"
#include "utilities/align.hpp"
#include "utilities/checkedCast.hpp"
#include "utilities/debug.hpp"
#include "utilities/defaultStream.hpp"
#include "utilities/macros.hpp"
#include "utilities/parseInteger.hpp"
#include "utilities/powerOfTwo.hpp"
#include "utilities/stringUtils.hpp"
#include "utilities/systemMemoryBarrier.hpp"
#if INCLUDE_JFR
#include "jfr/jfr.hpp"
#endif

#include <limits>
#include <string.h>

static const char _default_java_launcher[] = "generic";

#define DEFAULT_JAVA_LAUNCHER _default_java_launcher

char*  Arguments::_jvm_flags_file               = nullptr;
char** Arguments::_jvm_flags_array              = nullptr;
int    Arguments::_num_jvm_flags                = 0;
char** Arguments::_jvm_args_array               = nullptr;
int    Arguments::_num_jvm_args                 = 0;
unsigned int Arguments::_addmods_count          = 0;
char*  Arguments::_java_command                 = nullptr;
SystemProperty* Arguments::_system_properties   = nullptr;
size_t Arguments::_conservative_max_heap_alignment = 0;
Arguments::Mode Arguments::_mode                = _mixed;
const char*  Arguments::_java_vendor_url_bug    = nullptr;
const char*  Arguments::_sun_java_launcher      = DEFAULT_JAVA_LAUNCHER;
bool   Arguments::_sun_java_launcher_is_altjvm  = false;

// These parameters are reset in method parse_vm_init_args()
bool   Arguments::_AlwaysCompileLoopMethods     = AlwaysCompileLoopMethods;
bool   Arguments::_UseOnStackReplacement        = UseOnStackReplacement;
bool   Arguments::_BackgroundCompilation        = BackgroundCompilation;
bool   Arguments::_ClipInlining                 = ClipInlining;
size_t Arguments::_default_SharedBaseAddress    = SharedBaseAddress;

bool   Arguments::_enable_preview               = false;

LegacyGCLogging Arguments::_legacyGCLogging     = { nullptr, 0 };

// These are not set by the JDK's built-in launchers, but they can be set by
// programs that embed the JVM using JNI_CreateJavaVM. See comments around
// JavaVMOption in jni.h.
abort_hook_t     Arguments::_abort_hook         = nullptr;
exit_hook_t      Arguments::_exit_hook          = nullptr;
vfprintf_hook_t  Arguments::_vfprintf_hook      = nullptr;


SystemProperty *Arguments::_sun_boot_library_path = nullptr;
SystemProperty *Arguments::_java_library_path = nullptr;
SystemProperty *Arguments::_java_home = nullptr;
SystemProperty *Arguments::_java_class_path = nullptr;
SystemProperty *Arguments::_jdk_boot_class_path_append = nullptr;
SystemProperty *Arguments::_vm_info = nullptr;

GrowableArray<ModulePatchPath*> *Arguments::_patch_mod_prefix = nullptr;
PathString *Arguments::_boot_class_path = nullptr;
bool Arguments::_has_jimage = false;

char* Arguments::_ext_dirs = nullptr;

// True if -Xshare:auto option was specified.
static bool xshare_auto_cmd_line = false;

// True if -Xint/-Xmixed/-Xcomp were specified
static bool mode_flag_cmd_line = false;

bool PathString::set_value(const char *value, AllocFailType alloc_failmode) {
  char* new_value = AllocateHeap(strlen(value)+1, mtArguments, alloc_failmode);
  if (new_value == nullptr) {
    assert(alloc_failmode == AllocFailStrategy::RETURN_NULL, "must be");
    return false;
  }
  if (_value != nullptr) {
    FreeHeap(_value);
  }
  _value = new_value;
  strcpy(_value, value);
  return true;
}

void PathString::append_value(const char *value) {
  char *sp;
  size_t len = 0;
  if (value != nullptr) {
    len = strlen(value);
    if (_value != nullptr) {
      len += strlen(_value);
    }
    sp = AllocateHeap(len+2, mtArguments);
    assert(sp != nullptr, "Unable to allocate space for new append path value");
    if (sp != nullptr) {
      if (_value != nullptr) {
        strcpy(sp, _value);
        strcat(sp, os::path_separator());
        strcat(sp, value);
        FreeHeap(_value);
      } else {
        strcpy(sp, value);
      }
      _value = sp;
    }
  }
}

PathString::PathString(const char* value) {
  if (value == nullptr) {
    _value = nullptr;
  } else {
    _value = AllocateHeap(strlen(value)+1, mtArguments);
    strcpy(_value, value);
  }
}

PathString::~PathString() {
  if (_value != nullptr) {
    FreeHeap(_value);
    _value = nullptr;
  }
}

ModulePatchPath::ModulePatchPath(const char* module_name, const char* path) {
  assert(module_name != nullptr && path != nullptr, "Invalid module name or path value");
  size_t len = strlen(module_name) + 1;
  _module_name = AllocateHeap(len, mtInternal);
  strncpy(_module_name, module_name, len); // copy the trailing null
  _path =  new PathString(path);
}

ModulePatchPath::~ModulePatchPath() {
  if (_module_name != nullptr) {
    FreeHeap(_module_name);
    _module_name = nullptr;
  }
  if (_path != nullptr) {
    delete _path;
    _path = nullptr;
  }
}

SystemProperty::SystemProperty(const char* key, const char* value, bool writeable, bool internal) : PathString(value) {
  if (key == nullptr) {
    _key = nullptr;
  } else {
    _key = AllocateHeap(strlen(key)+1, mtArguments);
    strcpy(_key, key);
  }
  _next = nullptr;
  _internal = internal;
  _writeable = writeable;
}

// Check if head of 'option' matches 'name', and sets 'tail' to the remaining
// part of the option string.
static bool match_option(const JavaVMOption *option, const char* name,
                         const char** tail) {
  size_t len = strlen(name);
  if (strncmp(option->optionString, name, len) == 0) {
    *tail = option->optionString + len;
    return true;
  } else {
    return false;
  }
}

// Check if 'option' matches 'name'. No "tail" is allowed.
static bool match_option(const JavaVMOption *option, const char* name) {
  const char* tail = nullptr;
  bool result = match_option(option, name, &tail);
  if (tail != nullptr && *tail == '\0') {
    return result;
  } else {
    return false;
  }
}

// Return true if any of the strings in null-terminated array 'names' matches.
// If tail_allowed is true, then the tail must begin with a colon; otherwise,
// the option must match exactly.
static bool match_option(const JavaVMOption* option, const char** names, const char** tail,
  bool tail_allowed) {
  for (/* empty */; *names != nullptr; ++names) {
  if (match_option(option, *names, tail)) {
      if (**tail == '\0' || (tail_allowed && **tail == ':')) {
        return true;
      }
    }
  }
  return false;
}

#if INCLUDE_JFR
static bool _has_jfr_option = false;  // is using JFR

// return true on failure
static bool match_jfr_option(const JavaVMOption** option) {
  assert((*option)->optionString != nullptr, "invariant");
  char* tail = nullptr;
  if (match_option(*option, "-XX:StartFlightRecording", (const char**)&tail)) {
    _has_jfr_option = true;
    return Jfr::on_start_flight_recording_option(option, tail);
  } else if (match_option(*option, "-XX:FlightRecorderOptions", (const char**)&tail)) {
    _has_jfr_option = true;
    return Jfr::on_flight_recorder_option(option, tail);
  }
  return false;
}

bool Arguments::has_jfr_option() {
  return _has_jfr_option;
}
#endif

static void logOption(const char* opt) {
  if (PrintVMOptions) {
    jio_fprintf(defaultStream::output_stream(), "VM option '%s'\n", opt);
  }
}

bool needs_module_property_warning = false;

#define MODULE_PROPERTY_PREFIX "jdk.module."
#define MODULE_PROPERTY_PREFIX_LEN 11
#define ADDEXPORTS "addexports"
#define ADDEXPORTS_LEN 10
#define ADDREADS "addreads"
#define ADDREADS_LEN 8
#define ADDOPENS "addopens"
#define ADDOPENS_LEN 8
#define PATCH "patch"
#define PATCH_LEN 5
#define ADDMODS "addmods"
#define ADDMODS_LEN 7
#define LIMITMODS "limitmods"
#define LIMITMODS_LEN 9
#define PATH "path"
#define PATH_LEN 4
#define UPGRADE_PATH "upgrade.path"
#define UPGRADE_PATH_LEN 12
#define ENABLE_NATIVE_ACCESS "enable.native.access"
#define ENABLE_NATIVE_ACCESS_LEN 20
#define ILLEGAL_NATIVE_ACCESS "illegal.native.access"
#define ILLEGAL_NATIVE_ACCESS_LEN 21

// Return TRUE if option matches 'property', or 'property=', or 'property.'.
static bool matches_property_suffix(const char* option, const char* property, size_t len) {
  return ((strncmp(option, property, len) == 0) &&
          (option[len] == '=' || option[len] == '.' || option[len] == '\0'));
}

// Return true if property starts with "jdk.module." and its ensuing chars match
// any of the reserved module properties.
// property should be passed without the leading "-D".
bool Arguments::is_internal_module_property(const char* property) {
  if  (strncmp(property, MODULE_PROPERTY_PREFIX, MODULE_PROPERTY_PREFIX_LEN) == 0) {
    const char* property_suffix = property + MODULE_PROPERTY_PREFIX_LEN;
    if (matches_property_suffix(property_suffix, ADDEXPORTS, ADDEXPORTS_LEN) ||
        matches_property_suffix(property_suffix, ADDREADS, ADDREADS_LEN) ||
        matches_property_suffix(property_suffix, ADDOPENS, ADDOPENS_LEN) ||
        matches_property_suffix(property_suffix, PATCH, PATCH_LEN) ||
        matches_property_suffix(property_suffix, ADDMODS, ADDMODS_LEN) ||
        matches_property_suffix(property_suffix, LIMITMODS, LIMITMODS_LEN) ||
        matches_property_suffix(property_suffix, PATH, PATH_LEN) ||
        matches_property_suffix(property_suffix, UPGRADE_PATH, UPGRADE_PATH_LEN) ||
        matches_property_suffix(property_suffix, ILLEGAL_NATIVE_ACCESS, ILLEGAL_NATIVE_ACCESS_LEN) ||
        matches_property_suffix(property_suffix, ENABLE_NATIVE_ACCESS, ENABLE_NATIVE_ACCESS_LEN)) {
      return true;
    }
  }
  return false;
}

bool Arguments::is_add_modules_property(const char* key) {
  return (strcmp(key, MODULE_PROPERTY_PREFIX ADDMODS) == 0);
}

// Return true if the key matches the --module-path property name ("jdk.module.path").
bool Arguments::is_module_path_property(const char* key) {
  return (strcmp(key, MODULE_PROPERTY_PREFIX PATH) == 0);
}

// Process java launcher properties.
void Arguments::process_sun_java_launcher_properties(JavaVMInitArgs* args) {
  // See if sun.java.launcher or sun.java.launcher.is_altjvm is defined.
  // Must do this before setting up other system properties,
  // as some of them may depend on launcher type.
  for (int index = 0; index < args->nOptions; index++) {
    const JavaVMOption* option = args->options + index;
    const char* tail;

    if (match_option(option, "-Dsun.java.launcher=", &tail)) {
      process_java_launcher_argument(tail, option->extraInfo);
      continue;
    }
    if (match_option(option, "-Dsun.java.launcher.is_altjvm=", &tail)) {
      if (strcmp(tail, "true") == 0) {
        _sun_java_launcher_is_altjvm = true;
      }
      continue;
    }
  }
}

// Initialize system properties key and value.
void Arguments::init_system_properties() {

  // Set up _boot_class_path which is not a property but
  // relies heavily on argument processing and the jdk.boot.class.path.append
  // property. It is used to store the underlying boot class path.
  _boot_class_path = new PathString(nullptr);

  PropertyList_add(&_system_properties, new SystemProperty("java.vm.specification.name",
                                                           "Java Virtual Machine Specification",  false));
  PropertyList_add(&_system_properties, new SystemProperty("java.vm.version", VM_Version::vm_release(),  false));
  PropertyList_add(&_system_properties, new SystemProperty("java.vm.name", VM_Version::vm_name(),  false));
  PropertyList_add(&_system_properties, new SystemProperty("jdk.debug", VM_Version::jdk_debug_level(),  false));

  // Initialize the vm.info now, but it will need updating after argument parsing.
  _vm_info = new SystemProperty("java.vm.info", VM_Version::vm_info_string(), true);

  // Following are JVMTI agent writable properties.
  // Properties values are set to nullptr and they are
  // os specific they are initialized in os::init_system_properties_values().
  _sun_boot_library_path = new SystemProperty("sun.boot.library.path", nullptr,  true);
  _java_library_path = new SystemProperty("java.library.path", nullptr,  true);
  _java_home =  new SystemProperty("java.home", nullptr,  true);
  _java_class_path = new SystemProperty("java.class.path", "",  true);
  // jdk.boot.class.path.append is a non-writeable, internal property.
  // It can only be set by either:
  //    - -Xbootclasspath/a:
  //    - AddToBootstrapClassLoaderSearch during JVMTI OnLoad phase
  _jdk_boot_class_path_append = new SystemProperty("jdk.boot.class.path.append", nullptr, false, true);

  // Add to System Property list.
  PropertyList_add(&_system_properties, _sun_boot_library_path);
  PropertyList_add(&_system_properties, _java_library_path);
  PropertyList_add(&_system_properties, _java_home);
  PropertyList_add(&_system_properties, _java_class_path);
  PropertyList_add(&_system_properties, _jdk_boot_class_path_append);
  PropertyList_add(&_system_properties, _vm_info);

  // Set OS specific system properties values
  os::init_system_properties_values();
}

// Update/Initialize System properties after JDK version number is known
void Arguments::init_version_specific_system_properties() {
  enum { bufsz = 16 };
  char buffer[bufsz];
  const char* spec_vendor = "Oracle Corporation";
  uint32_t spec_version = JDK_Version::current().major_version();

  jio_snprintf(buffer, bufsz, UINT32_FORMAT, spec_version);

  PropertyList_add(&_system_properties,
      new SystemProperty("java.vm.specification.vendor",  spec_vendor, false));
  PropertyList_add(&_system_properties,
      new SystemProperty("java.vm.specification.version", buffer, false));
  PropertyList_add(&_system_properties,
      new SystemProperty("java.vm.vendor", VM_Version::vm_vendor(),  false));
}

/*
 *  -XX argument processing:
 *
 *  -XX arguments are defined in several places, such as:
 *      globals.hpp, globals_<cpu>.hpp, globals_<os>.hpp, <compiler>_globals.hpp, or <gc>_globals.hpp.
 *  -XX arguments are parsed in parse_argument().
 *  -XX argument bounds checking is done in check_vm_args_consistency().
 *
 * Over time -XX arguments may change. There are mechanisms to handle common cases:
 *
 *      ALIASED: An option that is simply another name for another option. This is often
 *               part of the process of deprecating a flag, but not all aliases need
 *               to be deprecated.
 *
 *               Create an alias for an option by adding the old and new option names to the
 *               "aliased_jvm_flags" table. Delete the old variable from globals.hpp (etc).
 *
 *   DEPRECATED: An option that is supported, but a warning is printed to let the user know that
 *               support may be removed in the future. Both regular and aliased options may be
 *               deprecated.
 *
 *               Add a deprecation warning for an option (or alias) by adding an entry in the
 *               "special_jvm_flags" table and setting the "deprecated_in" field.
 *               Often an option "deprecated" in one major release will
 *               be made "obsolete" in the next. In this case the entry should also have its
 *               "obsolete_in" field set.
 *
 *     OBSOLETE: An option that has been removed (and deleted from globals.hpp), but is still accepted
 *               on the command line. A warning is printed to let the user know that option might not
 *               be accepted in the future.
 *
 *               Add an obsolete warning for an option by adding an entry in the "special_jvm_flags"
 *               table and setting the "obsolete_in" field.
 *
 *      EXPIRED: A deprecated or obsolete option that has an "accept_until" version less than or equal
 *               to the current JDK version. The system will flatly refuse to admit the existence of
 *               the flag. This allows a flag to die automatically over JDK releases.
 *
 *               Note that manual cleanup of expired options should be done at major JDK version upgrades:
 *                  - Newly expired options should be removed from the special_jvm_flags and aliased_jvm_flags tables.
 *                  - Newly obsolete or expired deprecated options should have their global variable
 *                    definitions removed (from globals.hpp, etc) and related implementations removed.
 *
 * Recommended approach for removing options:
 *
 * To remove options commonly used by customers (e.g. product -XX options), use
 * the 3-step model adding major release numbers to the deprecate, obsolete and expire columns.
 *
 * To remove internal options (e.g. diagnostic, experimental, develop options), use
 * a 2-step model adding major release numbers to the obsolete and expire columns.
 *
 * To change the name of an option, use the alias table as well as a 2-step
 * model adding major release numbers to the deprecate and expire columns.
 * Think twice about aliasing commonly used customer options.
 *
 * There are times when it is appropriate to leave a future release number as undefined.
 *
 * Tests:  Aliases should be tested in VMAliasOptions.java.
 *         Deprecated options should be tested in VMDeprecatedOptions.java.
 */

// The special_jvm_flags table declares options that are being deprecated and/or obsoleted. The
// "deprecated_in" or "obsolete_in" fields may be set to "undefined", but not both.
// When the JDK version reaches 'deprecated_in' limit, the JVM will process this flag on
// the command-line as usual, but will issue a warning.
// When the JDK version reaches 'obsolete_in' limit, the JVM will continue accepting this flag on
// the command-line, while issuing a warning and ignoring the flag value.
// Once the JDK version reaches 'expired_in' limit, the JVM will flatly refuse to admit the
// existence of the flag.
//
// MANUAL CLEANUP ON JDK VERSION UPDATES:
// This table ensures that the handling of options will update automatically when the JDK
// version is incremented, but the source code needs to be cleanup up manually:
// - As "deprecated" options age into "obsolete" or "expired" options, the associated "globals"
//   variable should be removed, as well as users of the variable.
// - As "deprecated" options age into "obsolete" options, move the entry into the
//   "Obsolete Flags" section of the table.
// - All expired options should be removed from the table.
static SpecialFlag const special_jvm_flags[] = {
  // -------------- Deprecated Flags --------------
  // --- Non-alias flags - sorted by obsolete_in then expired_in:
  { "AllowRedefinitionToAddDeleteMethods", JDK_Version::jdk(13), JDK_Version::undefined(), JDK_Version::undefined() },
  { "FlightRecorder",               JDK_Version::jdk(13), JDK_Version::undefined(), JDK_Version::undefined() },
  { "DumpSharedSpaces",             JDK_Version::jdk(18), JDK_Version::jdk(19), JDK_Version::undefined() },
  { "DynamicDumpSharedSpaces",      JDK_Version::jdk(18), JDK_Version::jdk(19), JDK_Version::undefined() },
  { "RequireSharedSpaces",          JDK_Version::jdk(18), JDK_Version::jdk(19), JDK_Version::undefined() },
  { "UseSharedSpaces",              JDK_Version::jdk(18), JDK_Version::jdk(19), JDK_Version::undefined() },
  { "DontYieldALot",                JDK_Version::jdk(23), JDK_Version::jdk(24), JDK_Version::jdk(25) },
#ifdef LINUX
  { "UseLinuxPosixThreadCPUClocks", JDK_Version::jdk(24), JDK_Version::jdk(25), JDK_Version::jdk(26) },
#endif
  { "LockingMode",                  JDK_Version::jdk(24), JDK_Version::jdk(26), JDK_Version::jdk(27) },
  // --- Deprecated alias flags (see also aliased_jvm_flags) - sorted by obsolete_in then expired_in:
  { "CreateMinidumpOnCrash",        JDK_Version::jdk(9),  JDK_Version::undefined(), JDK_Version::undefined() },

  // -------------- Obsolete Flags - sorted by expired_in --------------

  { "MetaspaceReclaimPolicy",       JDK_Version::undefined(), JDK_Version::jdk(21), JDK_Version::undefined() },
  { "ZGenerational",                JDK_Version::jdk(23), JDK_Version::jdk(24), JDK_Version::undefined() },
  { "UseNotificationThread",        JDK_Version::jdk(23), JDK_Version::jdk(24), JDK_Version::jdk(25) },
  { "PreserveAllAnnotations",       JDK_Version::jdk(23), JDK_Version::jdk(24), JDK_Version::jdk(25) },
  { "UseEmptySlotsInSupers",        JDK_Version::jdk(23), JDK_Version::jdk(24), JDK_Version::jdk(25) },
  { "OldSize",                      JDK_Version::jdk(23), JDK_Version::jdk(24), JDK_Version::jdk(25) },
#if defined(X86)
  { "UseRTMLocking",                JDK_Version::jdk(23), JDK_Version::jdk(24), JDK_Version::jdk(25) },
  { "UseRTMDeopt",                  JDK_Version::jdk(23), JDK_Version::jdk(24), JDK_Version::jdk(25) },
  { "RTMRetryCount",                JDK_Version::jdk(23), JDK_Version::jdk(24), JDK_Version::jdk(25) },
#endif // X86


  { "BaseFootPrintEstimate",           JDK_Version::undefined(), JDK_Version::jdk(24), JDK_Version::jdk(25) },
  { "HeapFirstMaximumCompactionCount", JDK_Version::undefined(), JDK_Version::jdk(24), JDK_Version::jdk(25) },
  { "UseVtableBasedCHA",               JDK_Version::undefined(), JDK_Version::jdk(24), JDK_Version::jdk(25) },
#ifdef ASSERT
  { "DummyObsoleteTestFlag",        JDK_Version::undefined(), JDK_Version::jdk(18), JDK_Version::undefined() },
#endif

#ifdef TEST_VERIFY_SPECIAL_JVM_FLAGS
  // These entries will generate build errors.  Their purpose is to test the macros.
  { "dep > obs",                    JDK_Version::jdk(9), JDK_Version::jdk(8), JDK_Version::undefined() },
  { "dep > exp ",                   JDK_Version::jdk(9), JDK_Version::undefined(), JDK_Version::jdk(8) },
  { "obs > exp ",                   JDK_Version::undefined(), JDK_Version::jdk(9), JDK_Version::jdk(8) },
  { "obs > exp",                    JDK_Version::jdk(8), JDK_Version::undefined(), JDK_Version::jdk(10) },
  { "not deprecated or obsolete",   JDK_Version::undefined(), JDK_Version::undefined(), JDK_Version::jdk(9) },
  { "dup option",                   JDK_Version::jdk(9), JDK_Version::undefined(), JDK_Version::undefined() },
  { "dup option",                   JDK_Version::jdk(9), JDK_Version::undefined(), JDK_Version::undefined() },
#endif

  { nullptr, JDK_Version(0), JDK_Version(0) }
};

// Flags that are aliases for other flags.
typedef struct {
  const char* alias_name;
  const char* real_name;
} AliasedFlag;

static AliasedFlag const aliased_jvm_flags[] = {
  { "CreateMinidumpOnCrash",    "CreateCoredumpOnCrash" },
  { nullptr, nullptr}
};

// Return true if "v" is less than "other", where "other" may be "undefined".
static bool version_less_than(JDK_Version v, JDK_Version other) {
  assert(!v.is_undefined(), "must be defined");
  if (!other.is_undefined() && v.compare(other) >= 0) {
    return false;
  } else {
    return true;
  }
}

static bool lookup_special_flag(const char *flag_name, SpecialFlag& flag) {
  for (size_t i = 0; special_jvm_flags[i].name != nullptr; i++) {
    if ((strcmp(special_jvm_flags[i].name, flag_name) == 0)) {
      flag = special_jvm_flags[i];
      return true;
    }
  }
  return false;
}

bool Arguments::is_obsolete_flag(const char *flag_name, JDK_Version* version) {
  assert(version != nullptr, "Must provide a version buffer");
  SpecialFlag flag;
  if (lookup_special_flag(flag_name, flag)) {
    if (!flag.obsolete_in.is_undefined()) {
      if (!version_less_than(JDK_Version::current(), flag.obsolete_in)) {
        *version = flag.obsolete_in;
        // This flag may have been marked for obsoletion in this version, but we may not
        // have actually removed it yet. Rather than ignoring it as soon as we reach
        // this version we allow some time for the removal to happen. So if the flag
        // still actually exists we process it as normal, but issue an adjusted warning.
        const JVMFlag *real_flag = JVMFlag::find_declared_flag(flag_name);
        if (real_flag != nullptr) {
          char version_str[256];
          version->to_string(version_str, sizeof(version_str));
          warning("Temporarily processing option %s; support is scheduled for removal in %s",
                  flag_name, version_str);
          return false;
        }
        return true;
      }
    }
  }
  return false;
}

int Arguments::is_deprecated_flag(const char *flag_name, JDK_Version* version) {
  assert(version != nullptr, "Must provide a version buffer");
  SpecialFlag flag;
  if (lookup_special_flag(flag_name, flag)) {
    if (!flag.deprecated_in.is_undefined()) {
      if (version_less_than(JDK_Version::current(), flag.obsolete_in) &&
          version_less_than(JDK_Version::current(), flag.expired_in)) {
        *version = flag.deprecated_in;
        return 1;
      } else {
        return -1;
      }
    }
  }
  return 0;
}

const char* Arguments::real_flag_name(const char *flag_name) {
  for (size_t i = 0; aliased_jvm_flags[i].alias_name != nullptr; i++) {
    const AliasedFlag& flag_status = aliased_jvm_flags[i];
    if (strcmp(flag_status.alias_name, flag_name) == 0) {
        return flag_status.real_name;
    }
  }
  return flag_name;
}

#ifdef ASSERT
static bool lookup_special_flag(const char *flag_name, size_t skip_index) {
  for (size_t i = 0; special_jvm_flags[i].name != nullptr; i++) {
    if ((i != skip_index) && (strcmp(special_jvm_flags[i].name, flag_name) == 0)) {
      return true;
    }
  }
  return false;
}

// Verifies the correctness of the entries in the special_jvm_flags table.
// If there is a semantic error (i.e. a bug in the table) such as the obsoletion
// version being earlier than the deprecation version, then a warning is issued
// and verification fails - by returning false. If it is detected that the table
// is out of date, with respect to the current version, then ideally a warning is
// issued but verification does not fail. This allows the VM to operate when the
// version is first updated, without needing to update all the impacted flags at
// the same time. In practice we can't issue the warning immediately when the version
// is updated as it occurs for every test and some tests are not prepared to handle
// unexpected output - see 8196739. Instead we only check if the table is up-to-date
// if the check_globals flag is true, and in addition allow a grace period and only
// check for stale flags when we hit build 25 (which is far enough into the 6 month
// release cycle that all flag updates should have been processed, whilst still
// leaving time to make the change before RDP2).
// We use a gtest to call this, passing true, so that we can detect stale flags before
// the end of the release cycle.

static const int SPECIAL_FLAG_VALIDATION_BUILD = 25;

bool Arguments::verify_special_jvm_flags(bool check_globals) {
  bool success = true;
  for (size_t i = 0; special_jvm_flags[i].name != nullptr; i++) {
    const SpecialFlag& flag = special_jvm_flags[i];
    if (lookup_special_flag(flag.name, i)) {
      warning("Duplicate special flag declaration \"%s\"", flag.name);
      success = false;
    }
    if (flag.deprecated_in.is_undefined() &&
        flag.obsolete_in.is_undefined()) {
      warning("Special flag entry \"%s\" must declare version deprecated and/or obsoleted in.", flag.name);
      success = false;
    }

    if (!flag.deprecated_in.is_undefined()) {
      if (!version_less_than(flag.deprecated_in, flag.obsolete_in)) {
        warning("Special flag entry \"%s\" must be deprecated before obsoleted.", flag.name);
        success = false;
      }

      if (!version_less_than(flag.deprecated_in, flag.expired_in)) {
        warning("Special flag entry \"%s\" must be deprecated before expired.", flag.name);
        success = false;
      }
    }

    if (!flag.obsolete_in.is_undefined()) {
      if (!version_less_than(flag.obsolete_in, flag.expired_in)) {
        warning("Special flag entry \"%s\" must be obsoleted before expired.", flag.name);
        success = false;
      }

      // if flag has become obsolete it should not have a "globals" flag defined anymore.
      if (check_globals && VM_Version::vm_build_number() >= SPECIAL_FLAG_VALIDATION_BUILD &&
          !version_less_than(JDK_Version::current(), flag.obsolete_in)) {
        if (JVMFlag::find_declared_flag(flag.name) != nullptr) {
          warning("Global variable for obsolete special flag entry \"%s\" should be removed", flag.name);
          success = false;
        }
      }

    } else if (!flag.expired_in.is_undefined()) {
      warning("Special flag entry \"%s\" must be explicitly obsoleted before expired.", flag.name);
      success = false;
    }

    if (!flag.expired_in.is_undefined()) {
      // if flag has become expired it should not have a "globals" flag defined anymore.
      if (check_globals && VM_Version::vm_build_number() >= SPECIAL_FLAG_VALIDATION_BUILD &&
          !version_less_than(JDK_Version::current(), flag.expired_in)) {
        if (JVMFlag::find_declared_flag(flag.name) != nullptr) {
          warning("Global variable for expired flag entry \"%s\" should be removed", flag.name);
          success = false;
        }
      }
    }
  }
  return success;
}
#endif

bool Arguments::atojulong(const char *s, julong* result) {
  return parse_integer(s, result);
}

Arguments::ArgsRange Arguments::check_memory_size(julong size, julong min_size, julong max_size) {
  if (size < min_size) return arg_too_small;
  if (size > max_size) return arg_too_big;
  return arg_in_range;
}

// Describe an argument out of range error
void Arguments::describe_range_error(ArgsRange errcode) {
  switch(errcode) {
  case arg_too_big:
    jio_fprintf(defaultStream::error_stream(),
                "The specified size exceeds the maximum "
                "representable size.\n");
    break;
  case arg_too_small:
  case arg_unreadable:
  case arg_in_range:
    // do nothing for now
    break;
  default:
    ShouldNotReachHere();
  }
}

static bool set_bool_flag(JVMFlag* flag, bool value, JVMFlagOrigin origin) {
  if (JVMFlagAccess::set_bool(flag, &value, origin) == JVMFlag::SUCCESS) {
    return true;
  } else {
    return false;
  }
}

static bool set_fp_numeric_flag(JVMFlag* flag, const char* value, JVMFlagOrigin origin) {
  // strtod allows leading whitespace, but our flag format does not.
  if (*value == '\0' || isspace((unsigned char) *value)) {
    return false;
  }
  char* end;
  errno = 0;
  double v = strtod(value, &end);
  if ((errno != 0) || (*end != 0)) {
    return false;
  }
  if (g_isnan(v) || !g_isfinite(v)) {
    // Currently we cannot handle these special values.
    return false;
  }

  if (JVMFlagAccess::set_double(flag, &v, origin) == JVMFlag::SUCCESS) {
    return true;
  }
  return false;
}

static bool set_numeric_flag(JVMFlag* flag, const char* value, JVMFlagOrigin origin) {
  JVMFlag::Error result = JVMFlag::WRONG_FORMAT;

  if (flag->is_int()) {
    int v;
    if (parse_integer(value, &v)) {
      result = JVMFlagAccess::set_int(flag, &v, origin);
    }
  } else if (flag->is_uint()) {
    uint v;
    if (parse_integer(value, &v)) {
      result = JVMFlagAccess::set_uint(flag, &v, origin);
    }
  } else if (flag->is_intx()) {
    intx v;
    if (parse_integer(value, &v)) {
      result = JVMFlagAccess::set_intx(flag, &v, origin);
    }
  } else if (flag->is_uintx()) {
    uintx v;
    if (parse_integer(value, &v)) {
      result = JVMFlagAccess::set_uintx(flag, &v, origin);
    }
  } else if (flag->is_uint64_t()) {
    uint64_t v;
    if (parse_integer(value, &v)) {
      result = JVMFlagAccess::set_uint64_t(flag, &v, origin);
    }
  } else if (flag->is_size_t()) {
    size_t v;
    if (parse_integer(value, &v)) {
      result = JVMFlagAccess::set_size_t(flag, &v, origin);
    }
  }

  return result == JVMFlag::SUCCESS;
}

static bool set_string_flag(JVMFlag* flag, const char* value, JVMFlagOrigin origin) {
  if (value[0] == '\0') {
    value = nullptr;
  }
  if (JVMFlagAccess::set_ccstr(flag, &value, origin) != JVMFlag::SUCCESS) return false;
  // Contract:  JVMFlag always returns a pointer that needs freeing.
  FREE_C_HEAP_ARRAY(char, value);
  return true;
}

static bool append_to_string_flag(JVMFlag* flag, const char* new_value, JVMFlagOrigin origin) {
  const char* old_value = "";
  if (JVMFlagAccess::get_ccstr(flag, &old_value) != JVMFlag::SUCCESS) return false;
  size_t old_len = old_value != nullptr ? strlen(old_value) : 0;
  size_t new_len = strlen(new_value);
  const char* value;
  char* free_this_too = nullptr;
  if (old_len == 0) {
    value = new_value;
  } else if (new_len == 0) {
    value = old_value;
  } else {
     size_t length = old_len + 1 + new_len + 1;
     char* buf = NEW_C_HEAP_ARRAY(char, length, mtArguments);
    // each new setting adds another LINE to the switch:
    jio_snprintf(buf, length, "%s\n%s", old_value, new_value);
    value = buf;
    free_this_too = buf;
  }
  (void) JVMFlagAccess::set_ccstr(flag, &value, origin);
  // JVMFlag always returns a pointer that needs freeing.
  FREE_C_HEAP_ARRAY(char, value);
  // JVMFlag made its own copy, so I must delete my own temp. buffer.
  FREE_C_HEAP_ARRAY(char, free_this_too);
  return true;
}

const char* Arguments::handle_aliases_and_deprecation(const char* arg) {
  const char* real_name = real_flag_name(arg);
  JDK_Version since = JDK_Version();
  switch (is_deprecated_flag(arg, &since)) {
  case -1: {
      // Obsolete or expired, so don't process normally,
      // but allow for an obsolete flag we're still
      // temporarily allowing.
      if (!is_obsolete_flag(arg, &since)) {
        return real_name;
      }
      // Note if we're not considered obsolete then we can't be expired either
      // as obsoletion must come first.
      return nullptr;
    }
    case 0:
      return real_name;
    case 1: {
      char version[256];
      since.to_string(version, sizeof(version));
      if (real_name != arg) {
        warning("Option %s was deprecated in version %s and will likely be removed in a future release. Use option %s instead.",
                arg, version, real_name);
      } else {
        warning("Option %s was deprecated in version %s and will likely be removed in a future release.",
                arg, version);
      }
      return real_name;
    }
  }
  ShouldNotReachHere();
  return nullptr;
}

#define BUFLEN 255

JVMFlag* Arguments::find_jvm_flag(const char* name, size_t name_length) {
  char name_copied[BUFLEN+1];
  if (name[name_length] != 0) {
    if (name_length > BUFLEN) {
      return nullptr;
    } else {
      strncpy(name_copied, name, name_length);
      name_copied[name_length] = '\0';
      name = name_copied;
    }
  }

  const char* real_name = Arguments::handle_aliases_and_deprecation(name);
  if (real_name == nullptr) {
    return nullptr;
  }
  JVMFlag* flag = JVMFlag::find_flag(real_name);
  return flag;
}

bool Arguments::parse_argument(const char* arg, JVMFlagOrigin origin) {
  bool is_bool = false;
  bool bool_val = false;
  char c = *arg;
  if (c == '+' || c == '-') {
    is_bool = true;
    bool_val = (c == '+');
    arg++;
  }

  const char* name = arg;
  while (true) {
    c = *arg;
    if (isalnum(c) || (c == '_')) {
      ++arg;
    } else {
      break;
    }
  }

  size_t name_len = size_t(arg - name);
  if (name_len == 0) {
    return false;
  }

  JVMFlag* flag = find_jvm_flag(name, name_len);
  if (flag == nullptr) {
    return false;
  }

  if (is_bool) {
    if (*arg != 0) {
      // Error -- extra characters such as -XX:+BoolFlag=123
      return false;
    }
    return set_bool_flag(flag, bool_val, origin);
  }

  if (arg[0] == '=') {
    const char* value = arg + 1;
    if (flag->is_ccstr()) {
      if (flag->ccstr_accumulates()) {
        return append_to_string_flag(flag, value, origin);
      } else {
        return set_string_flag(flag, value, origin);
      }
    } else if (flag->is_double()) {
      return set_fp_numeric_flag(flag, value, origin);
    } else {
      return set_numeric_flag(flag, value, origin);
    }
  }

  if (arg[0] == ':' && arg[1] == '=') {
    // -XX:Foo:=xxx will reset the string flag to the given value.
    const char* value = arg + 2;
    return set_string_flag(flag, value, origin);
  }

  return false;
}

void Arguments::add_string(char*** bldarray, int* count, const char* arg) {
  assert(bldarray != nullptr, "illegal argument");

  if (arg == nullptr) {
    return;
  }

  int new_count = *count + 1;

  // expand the array and add arg to the last element
  if (*bldarray == nullptr) {
    *bldarray = NEW_C_HEAP_ARRAY(char*, new_count, mtArguments);
  } else {
    *bldarray = REALLOC_C_HEAP_ARRAY(char*, *bldarray, new_count, mtArguments);
  }
  (*bldarray)[*count] = os::strdup_check_oom(arg);
  *count = new_count;
}

void Arguments::build_jvm_args(const char* arg) {
  add_string(&_jvm_args_array, &_num_jvm_args, arg);
}

void Arguments::build_jvm_flags(const char* arg) {
  add_string(&_jvm_flags_array, &_num_jvm_flags, arg);
}

// utility function to return a string that concatenates all
// strings in a given char** array
const char* Arguments::build_resource_string(char** args, int count) {
  if (args == nullptr || count == 0) {
    return nullptr;
  }
  size_t length = 0;
  for (int i = 0; i < count; i++) {
    length += strlen(args[i]) + 1; // add 1 for a space or null terminating character
  }
  char* s = NEW_RESOURCE_ARRAY(char, length);
  char* dst = s;
  for (int j = 0; j < count; j++) {
    size_t offset = strlen(args[j]) + 1; // add 1 for a space or null terminating character
    jio_snprintf(dst, length, "%s ", args[j]); // jio_snprintf will replace the last space character with null character
    dst += offset;
    length -= offset;
  }
  return (const char*) s;
}

void Arguments::print_on(outputStream* st) {
  st->print_cr("VM Arguments:");
  if (num_jvm_flags() > 0) {
    st->print("jvm_flags: "); print_jvm_flags_on(st);
    st->cr();
  }
  if (num_jvm_args() > 0) {
    st->print("jvm_args: "); print_jvm_args_on(st);
    st->cr();
  }
  st->print_cr("java_command: %s", java_command() ? java_command() : "<unknown>");
  if (_java_class_path != nullptr) {
    char* path = _java_class_path->value();
    size_t len = strlen(path);
    st->print("java_class_path (initial): ");
    // Avoid using st->print_cr() because path length maybe longer than O_BUFLEN.
    if (len == 0) {
      st->print_raw_cr("<not set>");
    } else {
      st->print_raw_cr(path, len);
    }
  }
  st->print_cr("Launcher Type: %s", _sun_java_launcher);
}

void Arguments::print_summary_on(outputStream* st) {
  // Print the command line.  Environment variables that are helpful for
  // reproducing the problem are written later in the hs_err file.
  // flags are from setting file
  if (num_jvm_flags() > 0) {
    st->print_raw("Settings File: ");
    print_jvm_flags_on(st);
    st->cr();
  }
  // args are the command line and environment variable arguments.
  st->print_raw("Command Line: ");
  if (num_jvm_args() > 0) {
    print_jvm_args_on(st);
  }
  // this is the classfile and any arguments to the java program
  if (java_command() != nullptr) {
    st->print("%s", java_command());
  }
  st->cr();
}

void Arguments::print_jvm_flags_on(outputStream* st) {
  if (_num_jvm_flags > 0) {
    for (int i=0; i < _num_jvm_flags; i++) {
      st->print("%s ", _jvm_flags_array[i]);
    }
  }
}

void Arguments::print_jvm_args_on(outputStream* st) {
  if (_num_jvm_args > 0) {
    for (int i=0; i < _num_jvm_args; i++) {
      st->print("%s ", _jvm_args_array[i]);
    }
  }
}

bool Arguments::process_argument(const char* arg,
                                 jboolean ignore_unrecognized,
                                 JVMFlagOrigin origin) {
  JDK_Version since = JDK_Version();

  if (parse_argument(arg, origin)) {
    return true;
  }

  // Determine if the flag has '+', '-', or '=' characters.
  bool has_plus_minus = (*arg == '+' || *arg == '-');
  const char* const argname = has_plus_minus ? arg + 1 : arg;

  size_t arg_len;
  const char* equal_sign = strchr(argname, '=');
  if (equal_sign == nullptr) {
    arg_len = strlen(argname);
  } else {
    arg_len = equal_sign - argname;
  }

  // Only make the obsolete check for valid arguments.
  if (arg_len <= BUFLEN) {
    // Construct a string which consists only of the argument name without '+', '-', or '='.
    char stripped_argname[BUFLEN+1]; // +1 for '\0'
    jio_snprintf(stripped_argname, arg_len+1, "%s", argname); // +1 for '\0'
    if (is_obsolete_flag(stripped_argname, &since)) {
      char version[256];
      since.to_string(version, sizeof(version));
      warning("Ignoring option %s; support was removed in %s", stripped_argname, version);
      return true;
    }
  }

  // For locked flags, report a custom error message if available.
  // Otherwise, report the standard unrecognized VM option.
  const JVMFlag* found_flag = JVMFlag::find_declared_flag((const char*)argname, arg_len);
  if (found_flag != nullptr) {
    char locked_message_buf[BUFLEN];
    JVMFlag::MsgType msg_type = found_flag->get_locked_message(locked_message_buf, BUFLEN);
    if (strlen(locked_message_buf) != 0) {
#ifdef PRODUCT
      bool mismatched = msg_type == JVMFlag::DEVELOPER_FLAG_BUT_PRODUCT_BUILD;
      if (ignore_unrecognized && mismatched) {
        return true;
      }
#endif
      jio_fprintf(defaultStream::error_stream(), "%s", locked_message_buf);
    }
    if (found_flag->is_bool() && !has_plus_minus) {
      jio_fprintf(defaultStream::error_stream(),
        "Missing +/- setting for VM option '%s'\n", argname);
    } else if (!found_flag->is_bool() && has_plus_minus) {
      jio_fprintf(defaultStream::error_stream(),
        "Unexpected +/- setting in VM option '%s'\n", argname);
    } else {
      jio_fprintf(defaultStream::error_stream(),
        "Improperly specified VM option '%s'\n", argname);
    }
  } else {
    if (ignore_unrecognized) {
      return true;
    }
    jio_fprintf(defaultStream::error_stream(),
                "Unrecognized VM option '%s'\n", argname);
    JVMFlag* fuzzy_matched = JVMFlag::fuzzy_match((const char*)argname, arg_len, true);
    if (fuzzy_matched != nullptr) {
      jio_fprintf(defaultStream::error_stream(),
                  "Did you mean '%s%s%s'?\n",
                  (fuzzy_matched->is_bool()) ? "(+/-)" : "",
                  fuzzy_matched->name(),
                  (fuzzy_matched->is_bool()) ? "" : "=<value>");
    }
  }

  // allow for commandline "commenting out" options like -XX:#+Verbose
  return arg[0] == '#';
}

bool Arguments::process_settings_file(const char* file_name, bool should_exist, jboolean ignore_unrecognized) {
  FILE* stream = os::fopen(file_name, "rb");
  if (stream == nullptr) {
    if (should_exist) {
      jio_fprintf(defaultStream::error_stream(),
                  "Could not open settings file %s\n", file_name);
      return false;
    } else {
      return true;
    }
  }

  char token[1024];
  int  pos = 0;

  bool in_white_space = true;
  bool in_comment     = false;
  bool in_quote       = false;
  int  quote_c        = 0;
  bool result         = true;

  int c = getc(stream);
  while(c != EOF && pos < (int)(sizeof(token)-1)) {
    if (in_white_space) {
      if (in_comment) {
        if (c == '\n') in_comment = false;
      } else {
        if (c == '#') in_comment = true;
        else if (!isspace((unsigned char) c)) {
          in_white_space = false;
          token[pos++] = checked_cast<char>(c);
        }
      }
    } else {
      if (c == '\n' || (!in_quote && isspace((unsigned char) c))) {
        // token ends at newline, or at unquoted whitespace
        // this allows a way to include spaces in string-valued options
        token[pos] = '\0';
        logOption(token);
        result &= process_argument(token, ignore_unrecognized, JVMFlagOrigin::CONFIG_FILE);
        build_jvm_flags(token);
        pos = 0;
        in_white_space = true;
        in_quote = false;
      } else if (!in_quote && (c == '\'' || c == '"')) {
        in_quote = true;
        quote_c = c;
      } else if (in_quote && (c == quote_c)) {
        in_quote = false;
      } else {
        token[pos++] = checked_cast<char>(c);
      }
    }
    c = getc(stream);
  }
  if (pos > 0) {
    token[pos] = '\0';
    result &= process_argument(token, ignore_unrecognized, JVMFlagOrigin::CONFIG_FILE);
    build_jvm_flags(token);
  }
  fclose(stream);
  return result;
}

//=============================================================================================================
// Parsing of properties (-D)

const char* Arguments::get_property(const char* key) {
  return PropertyList_get_value(system_properties(), key);
}

bool Arguments::add_property(const char* prop, PropertyWriteable writeable, PropertyInternal internal) {
  const char* eq = strchr(prop, '=');
  const char* key;
  const char* value = "";

  if (eq == nullptr) {
    // property doesn't have a value, thus use passed string
    key = prop;
  } else {
    // property have a value, thus extract it and save to the
    // allocated string
    size_t key_len = eq - prop;
    char* tmp_key = AllocateHeap(key_len + 1, mtArguments);

    jio_snprintf(tmp_key, key_len + 1, "%s", prop);
    key = tmp_key;

    value = &prop[key_len + 1];
  }

  if (internal == ExternalProperty) {
    CDSConfig::check_incompatible_property(key, value);
  }

  if (strcmp(key, "java.compiler") == 0) {
    // we no longer support java.compiler system property, log a warning and let it get
    // passed to Java, like any other system property
    if (strlen(value) == 0 || strcasecmp(value, "NONE") == 0) {
        // for applications using NONE or empty value, log a more informative message
        warning("The java.compiler system property is obsolete and no longer supported, use -Xint");
    } else {
        warning("The java.compiler system property is obsolete and no longer supported.");
    }
  } else if (strcmp(key, "sun.java.launcher.is_altjvm") == 0) {
    // sun.java.launcher.is_altjvm property is
    // private and is processed in process_sun_java_launcher_properties();
    // the sun.java.launcher property is passed on to the java application
  } else if (strcmp(key, "sun.boot.library.path") == 0) {
    // append is true, writable is true, internal is false
    PropertyList_unique_add(&_system_properties, key, value, AppendProperty,
                            WriteableProperty, ExternalProperty);
  } else {
    if (strcmp(key, "sun.java.command") == 0) {
      char *old_java_command = _java_command;
      _java_command = os::strdup_check_oom(value, mtArguments);
      if (old_java_command != nullptr) {
        os::free(old_java_command);
      }
    } else if (strcmp(key, "java.vendor.url.bug") == 0) {
      // If this property is set on the command line then its value will be
      // displayed in VM error logs as the URL at which to submit such logs.
      // Normally the URL displayed in error logs is different from the value
      // of this system property, so a different property should have been
      // used here, but we leave this as-is in case someone depends upon it.
      const char* old_java_vendor_url_bug = _java_vendor_url_bug;
      // save it in _java_vendor_url_bug, so JVM fatal error handler can access
      // its value without going through the property list or making a Java call.
      _java_vendor_url_bug = os::strdup_check_oom(value, mtArguments);
      if (old_java_vendor_url_bug != nullptr) {
        os::free((void *)old_java_vendor_url_bug);
      }
    }

    // Create new property and add at the end of the list
    PropertyList_unique_add(&_system_properties, key, value, AddProperty, writeable, internal);
  }

  if (key != prop) {
    // SystemProperty copy passed value, thus free previously allocated
    // memory
    FreeHeap((void *)key);
  }

  return true;
}

//===========================================================================================================
// Setting int/mixed/comp mode flags

void Arguments::set_mode_flags(Mode mode) {
  // Set up default values for all flags.
  // If you add a flag to any of the branches below,
  // add a default value for it here.
  _mode                      = mode;

  // Ensure Agent_OnLoad has the correct initial values.
  // This may not be the final mode; mode may change later in onload phase.
  PropertyList_unique_add(&_system_properties, "java.vm.info",
                          VM_Version::vm_info_string(), AddProperty, UnwriteableProperty, ExternalProperty);

  UseInterpreter             = true;
  UseCompiler                = true;
  UseLoopCounter             = true;

  // Default values may be platform/compiler dependent -
  // use the saved values
  ClipInlining               = Arguments::_ClipInlining;
  AlwaysCompileLoopMethods   = Arguments::_AlwaysCompileLoopMethods;
  UseOnStackReplacement      = Arguments::_UseOnStackReplacement;
  BackgroundCompilation      = Arguments::_BackgroundCompilation;

  // Change from defaults based on mode
  switch (mode) {
  default:
    ShouldNotReachHere();
    break;
  case _int:
    UseCompiler              = false;
    UseLoopCounter           = false;
    AlwaysCompileLoopMethods = false;
    UseOnStackReplacement    = false;
    break;
  case _mixed:
    // same as default
    break;
  case _comp:
    UseInterpreter           = false;
    BackgroundCompilation    = false;
    ClipInlining             = false;
    break;
  }
}

// Conflict: required to use shared spaces (-Xshare:on), but
// incompatible command line options were chosen.
void Arguments::no_shared_spaces(const char* message) {
  if (RequireSharedSpaces) {
    jio_fprintf(defaultStream::error_stream(),
      "Class data sharing is inconsistent with other specified options.\n");
    vm_exit_during_initialization("Unable to use shared archive", message);
  } else {
    log_info(cds)("Unable to use shared archive: %s", message);
    UseSharedSpaces = false;
  }
}

static void set_object_alignment() {
  // Object alignment.
  assert(is_power_of_2(ObjectAlignmentInBytes), "ObjectAlignmentInBytes must be power of 2");
  MinObjAlignmentInBytes     = ObjectAlignmentInBytes;
  assert(MinObjAlignmentInBytes >= HeapWordsPerLong * HeapWordSize, "ObjectAlignmentInBytes value is too small");
  MinObjAlignment            = MinObjAlignmentInBytes / HeapWordSize;
  assert(MinObjAlignmentInBytes == MinObjAlignment * HeapWordSize, "ObjectAlignmentInBytes value is incorrect");
  MinObjAlignmentInBytesMask = MinObjAlignmentInBytes - 1;

  LogMinObjAlignmentInBytes  = exact_log2(ObjectAlignmentInBytes);
  LogMinObjAlignment         = LogMinObjAlignmentInBytes - LogHeapWordSize;

  // Oop encoding heap max
  OopEncodingHeapMax = (uint64_t(max_juint) + 1) << LogMinObjAlignmentInBytes;
}

size_t Arguments::max_heap_for_compressed_oops() {
  // Avoid sign flip.
  assert(OopEncodingHeapMax > (uint64_t)os::vm_page_size(), "Unusual page size");
  // We need to fit both the null page and the heap into the memory budget, while
  // keeping alignment constraints of the heap. To guarantee the latter, as the
  // null page is located before the heap, we pad the null page to the conservative
  // maximum alignment that the GC may ever impose upon the heap.
  size_t displacement_due_to_null_page = align_up(os::vm_page_size(),
                                                  _conservative_max_heap_alignment);

  LP64_ONLY(return OopEncodingHeapMax - displacement_due_to_null_page);
  NOT_LP64(ShouldNotReachHere(); return 0);
}

void Arguments::set_use_compressed_oops() {
#ifdef _LP64
  // MaxHeapSize is not set up properly at this point, but
  // the only value that can override MaxHeapSize if we are
  // to use UseCompressedOops are InitialHeapSize and MinHeapSize.
  size_t max_heap_size = MAX3(MaxHeapSize, InitialHeapSize, MinHeapSize);

  if (max_heap_size <= max_heap_for_compressed_oops()) {
    if (FLAG_IS_DEFAULT(UseCompressedOops)) {
      FLAG_SET_ERGO(UseCompressedOops, true);
    }
  } else {
    if (UseCompressedOops && !FLAG_IS_DEFAULT(UseCompressedOops)) {
      warning("Max heap size too large for Compressed Oops");
      FLAG_SET_DEFAULT(UseCompressedOops, false);
    }
  }
#endif // _LP64
}

void Arguments::set_use_compressed_klass_ptrs() {
#ifdef _LP64
  assert(!UseCompressedClassPointers || CompressedClassSpaceSize <= KlassEncodingMetaspaceMax,
         "CompressedClassSpaceSize is too large for UseCompressedClassPointers");
#endif // _LP64
}

void Arguments::set_conservative_max_heap_alignment() {
  // The conservative maximum required alignment for the heap is the maximum of
  // the alignments imposed by several sources: any requirements from the heap
  // itself and the maximum page size we may run the VM with.
  size_t heap_alignment = GCConfig::arguments()->conservative_max_heap_alignment();
  _conservative_max_heap_alignment = MAX4(heap_alignment,
                                          os::vm_allocation_granularity(),
                                          os::max_page_size(),
                                          GCArguments::compute_heap_alignment());
}

jint Arguments::set_ergonomics_flags() {
  GCConfig::initialize();

  set_conservative_max_heap_alignment();

#ifdef _LP64
  set_use_compressed_oops();
  set_use_compressed_klass_ptrs();

  // Also checks that certain machines are slower with compressed oops
  // in vm_version initialization code.
#endif // _LP64

  return JNI_OK;
}

size_t Arguments::limit_heap_by_allocatable_memory(size_t limit) {
  size_t max_allocatable;
  size_t result = limit;
  if (os::has_allocatable_memory_limit(&max_allocatable)) {
    // The AggressiveHeap check is a temporary workaround to avoid calling
    // GCarguments::heap_virtual_to_physical_ratio() before a GC has been
    // selected. This works because AggressiveHeap implies UseParallelGC
    // where we know the ratio will be 1. Once the AggressiveHeap option is
    // removed, this can be cleaned up.
    size_t heap_virtual_to_physical_ratio = (AggressiveHeap ? 1 : GCConfig::arguments()->heap_virtual_to_physical_ratio());
    size_t fraction = MaxVirtMemFraction * heap_virtual_to_physical_ratio;
    result = MIN2(result, max_allocatable / fraction);
  }
  return result;
}

// Use static initialization to get the default before parsing
static const size_t DefaultHeapBaseMinAddress = HeapBaseMinAddress;

void Arguments::set_heap_size() {
  julong phys_mem;

  // If the user specified one of these options, they
  // want specific memory sizing so do not limit memory
  // based on compressed oops addressability.
  // Also, memory limits will be calculated based on
  // available os physical memory, not our MaxRAM limit,
  // unless MaxRAM is also specified.
  bool override_coop_limit = (!FLAG_IS_DEFAULT(MaxRAMPercentage) ||
                           !FLAG_IS_DEFAULT(MinRAMPercentage) ||
                           !FLAG_IS_DEFAULT(InitialRAMPercentage) ||
                           !FLAG_IS_DEFAULT(MaxRAM));
  if (override_coop_limit) {
    if (FLAG_IS_DEFAULT(MaxRAM)) {
      phys_mem = os::physical_memory();
      FLAG_SET_ERGO(MaxRAM, (uint64_t)phys_mem);
    } else {
      phys_mem = (julong)MaxRAM;
    }
  } else {
    phys_mem = FLAG_IS_DEFAULT(MaxRAM) ? MIN2(os::physical_memory(), (julong)MaxRAM)
                                       : (julong)MaxRAM;
  }

  // If the maximum heap size has not been set with -Xmx,
  // then set it as fraction of the size of physical memory,
  // respecting the maximum and minimum sizes of the heap.
  if (FLAG_IS_DEFAULT(MaxHeapSize)) {
    julong reasonable_max = (julong)(((double)phys_mem * MaxRAMPercentage) / 100);
    const julong reasonable_min = (julong)(((double)phys_mem * MinRAMPercentage) / 100);
    if (reasonable_min < MaxHeapSize) {
      // Small physical memory, so use a minimum fraction of it for the heap
      reasonable_max = reasonable_min;
    } else {
      // Not-small physical memory, so require a heap at least
      // as large as MaxHeapSize
      reasonable_max = MAX2(reasonable_max, (julong)MaxHeapSize);
    }

    if (!FLAG_IS_DEFAULT(ErgoHeapSizeLimit) && ErgoHeapSizeLimit != 0) {
      // Limit the heap size to ErgoHeapSizeLimit
      reasonable_max = MIN2(reasonable_max, (julong)ErgoHeapSizeLimit);
    }

    reasonable_max = limit_heap_by_allocatable_memory(reasonable_max);

    if (!FLAG_IS_DEFAULT(InitialHeapSize)) {
      // An initial heap size was specified on the command line,
      // so be sure that the maximum size is consistent.  Done
      // after call to limit_heap_by_allocatable_memory because that
      // method might reduce the allocation size.
      reasonable_max = MAX2(reasonable_max, (julong)InitialHeapSize);
    } else if (!FLAG_IS_DEFAULT(MinHeapSize)) {
      reasonable_max = MAX2(reasonable_max, (julong)MinHeapSize);
    }

#ifdef _LP64
    if (UseCompressedOops || UseCompressedClassPointers) {
      // HeapBaseMinAddress can be greater than default but not less than.
      if (!FLAG_IS_DEFAULT(HeapBaseMinAddress)) {
        if (HeapBaseMinAddress < DefaultHeapBaseMinAddress) {
          // matches compressed oops printing flags
          log_debug(gc, heap, coops)("HeapBaseMinAddress must be at least " SIZE_FORMAT
                                     " (" SIZE_FORMAT "G) which is greater than value given " SIZE_FORMAT,
                                     DefaultHeapBaseMinAddress,
                                     DefaultHeapBaseMinAddress/G,
                                     HeapBaseMinAddress);
          FLAG_SET_ERGO(HeapBaseMinAddress, DefaultHeapBaseMinAddress);
        }
      }
    }
    if (UseCompressedOops) {
      // Limit the heap size to the maximum possible when using compressed oops
      julong max_coop_heap = (julong)max_heap_for_compressed_oops();

      if (HeapBaseMinAddress + MaxHeapSize < max_coop_heap) {
        // Heap should be above HeapBaseMinAddress to get zero based compressed oops
        // but it should be not less than default MaxHeapSize.
        max_coop_heap -= HeapBaseMinAddress;
      }

      // If user specified flags prioritizing os physical
      // memory limits, then disable compressed oops if
      // limits exceed max_coop_heap and UseCompressedOops
      // was not specified.
      if (reasonable_max > max_coop_heap) {
        if (FLAG_IS_ERGO(UseCompressedOops) && override_coop_limit) {
          log_info(cds)("UseCompressedOops and UseCompressedClassPointers have been disabled due to"
            " max heap " SIZE_FORMAT " > compressed oop heap " SIZE_FORMAT ". "
            "Please check the setting of MaxRAMPercentage %5.2f."
            ,(size_t)reasonable_max, (size_t)max_coop_heap, MaxRAMPercentage);
          FLAG_SET_ERGO(UseCompressedOops, false);
        } else {
          reasonable_max = MIN2(reasonable_max, max_coop_heap);
        }
      }
    }
#endif // _LP64

    log_trace(gc, heap)("  Maximum heap size " SIZE_FORMAT, (size_t) reasonable_max);
    FLAG_SET_ERGO(MaxHeapSize, (size_t)reasonable_max);
  }

  // If the minimum or initial heap_size have not been set or requested to be set
  // ergonomically, set them accordingly.
  if (InitialHeapSize == 0 || MinHeapSize == 0) {
    julong reasonable_minimum = (julong)(OldSize + NewSize);

    reasonable_minimum = MIN2(reasonable_minimum, (julong)MaxHeapSize);

    reasonable_minimum = limit_heap_by_allocatable_memory(reasonable_minimum);

    if (InitialHeapSize == 0) {
      julong reasonable_initial = (julong)(((double)phys_mem * InitialRAMPercentage) / 100);
      reasonable_initial = limit_heap_by_allocatable_memory(reasonable_initial);

      reasonable_initial = MAX3(reasonable_initial, reasonable_minimum, (julong)MinHeapSize);
      reasonable_initial = MIN2(reasonable_initial, (julong)MaxHeapSize);

      FLAG_SET_ERGO(InitialHeapSize, (size_t)reasonable_initial);
      log_trace(gc, heap)("  Initial heap size " SIZE_FORMAT, InitialHeapSize);
    }
    // If the minimum heap size has not been set (via -Xms or -XX:MinHeapSize),
    // synchronize with InitialHeapSize to avoid errors with the default value.
    if (MinHeapSize == 0) {
      FLAG_SET_ERGO(MinHeapSize, MIN2((size_t)reasonable_minimum, InitialHeapSize));
      log_trace(gc, heap)("  Minimum heap size " SIZE_FORMAT, MinHeapSize);
    }
  }
}

// This option inspects the machine and attempts to set various
// parameters to be optimal for long-running, memory allocation
// intensive jobs.  It is intended for machines with large
// amounts of cpu and memory.
jint Arguments::set_aggressive_heap_flags() {
  // initHeapSize is needed since _initial_heap_size is 4 bytes on a 32 bit
  // VM, but we may not be able to represent the total physical memory
  // available (like having 8gb of memory on a box but using a 32bit VM).
  // Thus, we need to make sure we're using a julong for intermediate
  // calculations.
  julong initHeapSize;
  julong total_memory = os::physical_memory();

  if (total_memory < (julong) 256 * M) {
    jio_fprintf(defaultStream::error_stream(),
            "You need at least 256mb of memory to use -XX:+AggressiveHeap\n");
    vm_exit(1);
  }

  // The heap size is half of available memory, or (at most)
  // all of possible memory less 160mb (leaving room for the OS
  // when using ISM).  This is the maximum; because adaptive sizing
  // is turned on below, the actual space used may be smaller.

  initHeapSize = MIN2(total_memory / (julong) 2,
          total_memory - (julong) 160 * M);

  initHeapSize = limit_heap_by_allocatable_memory(initHeapSize);

  if (FLAG_IS_DEFAULT(MaxHeapSize)) {
    if (FLAG_SET_CMDLINE(MaxHeapSize, initHeapSize) != JVMFlag::SUCCESS) {
      return JNI_EINVAL;
    }
    if (FLAG_SET_CMDLINE(InitialHeapSize, initHeapSize) != JVMFlag::SUCCESS) {
      return JNI_EINVAL;
    }
    if (FLAG_SET_CMDLINE(MinHeapSize, initHeapSize) != JVMFlag::SUCCESS) {
      return JNI_EINVAL;
    }
  }
  if (FLAG_IS_DEFAULT(NewSize)) {
    // Make the young generation 3/8ths of the total heap.
    if (FLAG_SET_CMDLINE(NewSize,
            ((julong) MaxHeapSize / (julong) 8) * (julong) 3) != JVMFlag::SUCCESS) {
      return JNI_EINVAL;
    }
    if (FLAG_SET_CMDLINE(MaxNewSize, NewSize) != JVMFlag::SUCCESS) {
      return JNI_EINVAL;
    }
  }

#if !defined(_ALLBSD_SOURCE) && !defined(AIX)  // UseLargePages is not yet supported on BSD and AIX.
  FLAG_SET_DEFAULT(UseLargePages, true);
#endif

  // Increase some data structure sizes for efficiency
  if (FLAG_SET_CMDLINE(ResizeTLAB, false) != JVMFlag::SUCCESS) {
    return JNI_EINVAL;
  }
  if (FLAG_SET_CMDLINE(TLABSize, 256 * K) != JVMFlag::SUCCESS) {
    return JNI_EINVAL;
  }

  // See the OldPLABSize comment below, but replace 'after promotion'
  // with 'after copying'.  YoungPLABSize is the size of the survivor
  // space per-gc-thread buffers.  The default is 4kw.
  if (FLAG_SET_CMDLINE(YoungPLABSize, 256 * K) != JVMFlag::SUCCESS) { // Note: this is in words
    return JNI_EINVAL;
  }

  // OldPLABSize is the size of the buffers in the old gen that
  // UseParallelGC uses to promote live data that doesn't fit in the
  // survivor spaces.  At any given time, there's one for each gc thread.
  // The default size is 1kw. These buffers are rarely used, since the
  // survivor spaces are usually big enough.  For specjbb, however, there
  // are occasions when there's lots of live data in the young gen
  // and we end up promoting some of it.  We don't have a definite
  // explanation for why bumping OldPLABSize helps, but the theory
  // is that a bigger PLAB results in retaining something like the
  // original allocation order after promotion, which improves mutator
  // locality.  A minor effect may be that larger PLABs reduce the
  // number of PLAB allocation events during gc.  The value of 8kw
  // was arrived at by experimenting with specjbb.
  if (FLAG_SET_CMDLINE(OldPLABSize, 8 * K) != JVMFlag::SUCCESS) { // Note: this is in words
    return JNI_EINVAL;
  }

  // Enable parallel GC and adaptive generation sizing
  if (FLAG_SET_CMDLINE(UseParallelGC, true) != JVMFlag::SUCCESS) {
    return JNI_EINVAL;
  }

  // Encourage steady state memory management
  if (FLAG_SET_CMDLINE(ThresholdTolerance, 100) != JVMFlag::SUCCESS) {
    return JNI_EINVAL;
  }

  return JNI_OK;
}

// This must be called after ergonomics.
void Arguments::set_bytecode_flags() {
  if (!RewriteBytecodes) {
    FLAG_SET_DEFAULT(RewriteFrequentPairs, false);
  }
}

// Aggressive optimization flags
jint Arguments::set_aggressive_opts_flags() {
#ifdef COMPILER2
  if (AggressiveUnboxing) {
    if (FLAG_IS_DEFAULT(EliminateAutoBox)) {
      FLAG_SET_DEFAULT(EliminateAutoBox, true);
    } else if (!EliminateAutoBox) {
      // warning("AggressiveUnboxing is disabled because EliminateAutoBox is disabled");
      AggressiveUnboxing = false;
    }
    if (FLAG_IS_DEFAULT(DoEscapeAnalysis)) {
      FLAG_SET_DEFAULT(DoEscapeAnalysis, true);
    } else if (!DoEscapeAnalysis) {
      // warning("AggressiveUnboxing is disabled because DoEscapeAnalysis is disabled");
      AggressiveUnboxing = false;
    }
  }
  if (!FLAG_IS_DEFAULT(AutoBoxCacheMax)) {
    if (FLAG_IS_DEFAULT(EliminateAutoBox)) {
      FLAG_SET_DEFAULT(EliminateAutoBox, true);
    }
    // Feed the cache size setting into the JDK
    char buffer[1024];
    jio_snprintf(buffer, 1024, "java.lang.Integer.IntegerCache.high=" INTX_FORMAT, AutoBoxCacheMax);
    if (!add_property(buffer)) {
      return JNI_ENOMEM;
    }
  }
#endif

  return JNI_OK;
}

//===========================================================================================================

void Arguments::process_java_launcher_argument(const char* launcher, void* extra_info) {
  if (_sun_java_launcher != _default_java_launcher) {
    os::free(const_cast<char*>(_sun_java_launcher));
  }
  _sun_java_launcher = os::strdup_check_oom(launcher);
}

bool Arguments::created_by_java_launcher() {
  assert(_sun_java_launcher != nullptr, "property must have value");
  return strcmp(DEFAULT_JAVA_LAUNCHER, _sun_java_launcher) != 0;
}

bool Arguments::sun_java_launcher_is_altjvm() {
  return _sun_java_launcher_is_altjvm;
}

//===========================================================================================================
// Parsing of main arguments

unsigned int addreads_count = 0;
unsigned int addexports_count = 0;
unsigned int addopens_count = 0;
<<<<<<< HEAD
unsigned int addmods_count = 0;
=======
unsigned int patch_mod_count = 0;
>>>>>>> c0e6c3b9
unsigned int enable_native_access_count = 0;

// Check the consistency of vm_init_args
bool Arguments::check_vm_args_consistency() {
  // Method for adding checks for flag consistency.
  // The intent is to warn the user of all possible conflicts,
  // before returning an error.
  // Note: Needs platform-dependent factoring.
  bool status = true;

  if (TLABRefillWasteFraction == 0) {
    jio_fprintf(defaultStream::error_stream(),
                "TLABRefillWasteFraction should be a denominator, "
                "not " SIZE_FORMAT "\n",
                TLABRefillWasteFraction);
    status = false;
  }

  status = CompilerConfig::check_args_consistency(status);
#if INCLUDE_JVMCI
  if (status && EnableJVMCI) {
    PropertyList_unique_add(&_system_properties, "jdk.internal.vm.ci.enabled", "true",
        AddProperty, UnwriteableProperty, InternalProperty);
    if (ClassLoader::is_module_observable("jdk.internal.vm.ci")) {
      if (!create_numbered_module_property("jdk.module.addmods", "jdk.internal.vm.ci", _addmods_count++)) {
        return false;
      }
    }
  }
#endif

#if INCLUDE_JFR
  if (status && (FlightRecorderOptions || StartFlightRecording)) {
    if (!create_numbered_module_property("jdk.module.addmods", "jdk.jfr", _addmods_count++)) {
      return false;
    }
  }
#endif

#ifndef SUPPORT_RESERVED_STACK_AREA
  if (StackReservedPages != 0) {
    FLAG_SET_CMDLINE(StackReservedPages, 0);
    warning("Reserved Stack Area not supported on this platform");
  }
#endif

  if (UseObjectMonitorTable && LockingMode != LM_LIGHTWEIGHT) {
    // ObjectMonitorTable requires lightweight locking.
    FLAG_SET_CMDLINE(UseObjectMonitorTable, false);
    warning("UseObjectMonitorTable requires LM_LIGHTWEIGHT");
  }

#if !defined(X86) && !defined(AARCH64) && !defined(PPC64) && !defined(RISCV64) && !defined(S390)
  if (LockingMode == LM_MONITOR) {
    jio_fprintf(defaultStream::error_stream(),
                "LockingMode == 0 (LM_MONITOR) is not fully implemented on this architecture\n");
    return false;
  }
#endif
  if (VerifyHeavyMonitors && LockingMode != LM_MONITOR) {
    jio_fprintf(defaultStream::error_stream(),
                "-XX:+VerifyHeavyMonitors requires LockingMode == 0 (LM_MONITOR)\n");
    return false;
  }
  return status;
}

bool Arguments::is_bad_option(const JavaVMOption* option, jboolean ignore,
  const char* option_type) {
  if (ignore) return false;

  const char* spacer = " ";
  if (option_type == nullptr) {
    option_type = ++spacer; // Set both to the empty string.
  }

  jio_fprintf(defaultStream::error_stream(),
              "Unrecognized %s%soption: %s\n", option_type, spacer,
              option->optionString);
  return true;
}

static const char* user_assertion_options[] = {
  "-da", "-ea", "-disableassertions", "-enableassertions", nullptr
};

static const char* system_assertion_options[] = {
  "-dsa", "-esa", "-disablesystemassertions", "-enablesystemassertions", nullptr
};

bool Arguments::parse_uint(const char* value,
                           uint* uint_arg,
                           uint min_size) {
  uint n;
  if (!parse_integer(value, &n)) {
    return false;
  }
  if (n >= min_size) {
    *uint_arg = n;
    return true;
  } else {
    return false;
  }
}

bool Arguments::create_module_property(const char* prop_name, const char* prop_value, PropertyInternal internal) {
  assert(is_internal_module_property(prop_name), "unknown module property: '%s'", prop_name);
  CDSConfig::check_internal_module_property(prop_name, prop_value);
  size_t prop_len = strlen(prop_name) + strlen(prop_value) + 2;
  char* property = AllocateHeap(prop_len, mtArguments);
  int ret = jio_snprintf(property, prop_len, "%s=%s", prop_name, prop_value);
  if (ret < 0 || ret >= (int)prop_len) {
    FreeHeap(property);
    return false;
  }
  // These are not strictly writeable properties as they cannot be set via -Dprop=val. But that
  // is enforced by checking is_internal_module_property(). We need the property to be writeable so
  // that multiple occurrences of the associated flag just causes the existing property value to be
  // replaced ("last option wins"). Otherwise we would need to keep track of the flags and only convert
  // to a property after we have finished flag processing.
  bool added = add_property(property, WriteableProperty, internal);
  FreeHeap(property);
  return added;
}

bool Arguments::create_numbered_module_property(const char* prop_base_name, const char* prop_value, unsigned int count) {
  assert(is_internal_module_property(prop_base_name), "unknown module property: '%s'", prop_base_name);
  CDSConfig::check_internal_module_property(prop_base_name, prop_value);
  const unsigned int props_count_limit = 1000;
  const int max_digits = 3;
  const int extra_symbols_count = 3; // includes '.', '=', '\0'

  // Make sure count is < props_count_limit. Otherwise, memory allocation will be too small.
  if (count < props_count_limit) {
    size_t prop_len = strlen(prop_base_name) + strlen(prop_value) + max_digits + extra_symbols_count;
    char* property = AllocateHeap(prop_len, mtArguments);
    int ret = jio_snprintf(property, prop_len, "%s.%d=%s", prop_base_name, count, prop_value);
    if (ret < 0 || ret >= (int)prop_len) {
      FreeHeap(property);
      jio_fprintf(defaultStream::error_stream(), "Failed to create property %s.%d=%s\n", prop_base_name, count, prop_value);
      return false;
    }
    bool added = add_property(property, UnwriteableProperty, InternalProperty);
    FreeHeap(property);
    return added;
  }

  jio_fprintf(defaultStream::error_stream(), "Property count limit exceeded: %s, limit=%d\n", prop_base_name, props_count_limit);
  return false;
}

Arguments::ArgsRange Arguments::parse_memory_size(const char* s,
                                                  julong* long_arg,
                                                  julong min_size,
                                                  julong max_size) {
  if (!parse_integer(s, long_arg)) return arg_unreadable;
  return check_memory_size(*long_arg, min_size, max_size);
}

// Parse JavaVMInitArgs structure

jint Arguments::parse_vm_init_args(const JavaVMInitArgs *vm_options_args,
                                   const JavaVMInitArgs *java_tool_options_args,
                                   const JavaVMInitArgs *java_options_args,
                                   const JavaVMInitArgs *cmd_line_args) {
  // Save default settings for some mode flags
  Arguments::_AlwaysCompileLoopMethods = AlwaysCompileLoopMethods;
  Arguments::_UseOnStackReplacement    = UseOnStackReplacement;
  Arguments::_ClipInlining             = ClipInlining;
  Arguments::_BackgroundCompilation    = BackgroundCompilation;

  // Remember the default value of SharedBaseAddress.
  Arguments::_default_SharedBaseAddress = SharedBaseAddress;

  // Setup flags for mixed which is the default
  set_mode_flags(_mixed);

  // Parse args structure generated from java.base vm options resource
  jint result = parse_each_vm_init_arg(vm_options_args, JVMFlagOrigin::JIMAGE_RESOURCE);
  if (result != JNI_OK) {
    return result;
  }

  // Parse args structure generated from JAVA_TOOL_OPTIONS environment
  // variable (if present).
  result = parse_each_vm_init_arg(java_tool_options_args, JVMFlagOrigin::ENVIRON_VAR);
  if (result != JNI_OK) {
    return result;
  }

  // Parse args structure generated from the command line flags.
  result = parse_each_vm_init_arg(cmd_line_args, JVMFlagOrigin::COMMAND_LINE);
  if (result != JNI_OK) {
    return result;
  }

  // Parse args structure generated from the _JAVA_OPTIONS environment
  // variable (if present) (mimics classic VM)
  result = parse_each_vm_init_arg(java_options_args, JVMFlagOrigin::ENVIRON_VAR);
  if (result != JNI_OK) {
    return result;
  }

  // Disable CDS for exploded image
  if (!has_jimage()) {
    no_shared_spaces("CDS disabled on exploded JDK");
  }

  // We need to ensure processor and memory resources have been properly
  // configured - which may rely on arguments we just processed - before
  // doing the final argument processing. Any argument processing that
  // needs to know about processor and memory resources must occur after
  // this point.

  os::init_container_support();

  SystemMemoryBarrier::initialize();

  // Do final processing now that all arguments have been parsed
  result = finalize_vm_init_args();
  if (result != JNI_OK) {
    return result;
  }

  return JNI_OK;
}

#if !INCLUDE_JVMTI
// Checks if name in command-line argument -agent{lib,path}:name[=options]
// represents a valid JDWP agent.  is_path==true denotes that we
// are dealing with -agentpath (case where name is a path), otherwise with
// -agentlib
static bool valid_jdwp_agent(char *name, bool is_path) {
  char *_name;
  const char *_jdwp = "jdwp";
  size_t _len_jdwp, _len_prefix;

  if (is_path) {
    if ((_name = strrchr(name, (int) *os::file_separator())) == nullptr) {
      return false;
    }

    _name++;  // skip past last path separator
    _len_prefix = strlen(JNI_LIB_PREFIX);

    if (strncmp(_name, JNI_LIB_PREFIX, _len_prefix) != 0) {
      return false;
    }

    _name += _len_prefix;
    _len_jdwp = strlen(_jdwp);

    if (strncmp(_name, _jdwp, _len_jdwp) == 0) {
      _name += _len_jdwp;
    }
    else {
      return false;
    }

    if (strcmp(_name, JNI_LIB_SUFFIX) != 0) {
      return false;
    }

    return true;
  }

  if (strcmp(name, _jdwp) == 0) {
    return true;
  }

  return false;
}
#endif

int Arguments::process_patch_mod_option(const char* patch_mod_tail) {
  // --patch-module=<module>=<file>(<pathsep><file>)*
  assert(patch_mod_tail != nullptr, "Unexpected null patch-module value");
  // Find the equal sign between the module name and the path specification
  const char* module_equal = strchr(patch_mod_tail, '=');
  if (module_equal == nullptr) {
    jio_fprintf(defaultStream::output_stream(), "Missing '=' in --patch-module specification\n");
    return JNI_ERR;
  } else {
    // Pick out the module name
    size_t module_len = module_equal - patch_mod_tail;
    char* module_name = NEW_C_HEAP_ARRAY_RETURN_NULL(char, module_len+1, mtArguments);
    if (module_name != nullptr) {
      memcpy(module_name, patch_mod_tail, module_len);
      *(module_name + module_len) = '\0';
      // The path piece begins one past the module_equal sign
      add_patch_mod_prefix(module_name, module_equal + 1, false /* no append */, false /* no cds */);
      FREE_C_HEAP_ARRAY(char, module_name);
    } else {
      return JNI_ENOMEM;
    }
  }
  return JNI_OK;
}

// VALUECLASS_STR must match string used in the build
#define VALUECLASS_STR "valueclasses"
#define VALUECLASS_JAR "-" VALUECLASS_STR ".jar"

// Finalize --patch-module args and --enable-preview related to value class module patches.
// Create all numbered properties passing module patches.
int Arguments::finalize_patch_module() {
  // If --enable-preview and EnableValhalla is true, each module may have value classes that
  // are to be patched into the module.
  // For each <module>-valueclasses.jar in <JAVA_HOME>/lib/valueclasses/
  // appends the equivalent of --patch-module <module>=<JAVA_HOME>/lib/valueclasses/<module>-valueclasses.jar
  if (enable_preview() && EnableValhalla) {
    char * valueclasses_dir = AllocateHeap(JVM_MAXPATHLEN, mtArguments);
    const char * fileSep = os::file_separator();

    jio_snprintf(valueclasses_dir, JVM_MAXPATHLEN, "%s%slib%s" VALUECLASS_STR "%s",
                 Arguments::get_java_home(), fileSep, fileSep, fileSep);
    DIR* dir = os::opendir(valueclasses_dir);
    if (dir != nullptr) {
      char * module_name = AllocateHeap(JVM_MAXPATHLEN, mtArguments);
      char * path = AllocateHeap(JVM_MAXPATHLEN, mtArguments);

      for (dirent * entry = os::readdir(dir); entry != nullptr; entry = os::readdir(dir)) {
        // Test if file ends-with "-valueclasses.jar"
        int len = (int)strlen(entry->d_name) - (sizeof(VALUECLASS_JAR) - 1);
        if (len <= 0 || strcmp(&entry->d_name[len], VALUECLASS_JAR) != 0) {
          continue;         // too short or not the expected suffix
        }

        strcpy(module_name, entry->d_name);
        module_name[len] = '\0';     // truncate to just module-name

        jio_snprintf(path, JVM_MAXPATHLEN, "%s%s", valueclasses_dir, &entry->d_name);
        add_patch_mod_prefix(module_name, path, true /* append */, true /* cds OK*/);
        log_info(class)("--enable-preview appending value classes for module %s: %s", module_name, entry->d_name);
      }
      FreeHeap(module_name);
      FreeHeap(path);
      os::closedir(dir);
    }
    FreeHeap(valueclasses_dir);
  }

  // Create numbered properties for each module that has been patched either
  // by --patch-module or --enable-preview
  // Format is "jdk.module.patch.<n>=<module_name>=<path>"
  if (_patch_mod_prefix != nullptr) {
    char * prop_value = AllocateHeap(JVM_MAXPATHLEN + JVM_MAXPATHLEN + 1, mtArguments);
    unsigned int patch_mod_count = 0;

    for (GrowableArrayIterator<ModulePatchPath *> it = _patch_mod_prefix->begin();
            it != _patch_mod_prefix->end(); ++it) {
      jio_snprintf(prop_value, JVM_MAXPATHLEN + JVM_MAXPATHLEN + 1, "%s=%s",
                   (*it)->module_name(), (*it)->path_string());
      if (!create_numbered_module_property("jdk.module.patch", prop_value, patch_mod_count++)) {
        FreeHeap(prop_value);
        return JNI_ENOMEM;
      }
    }
    FreeHeap(prop_value);
  }
  return JNI_OK;
}

// Parse -Xss memory string parameter and convert to ThreadStackSize in K.
jint Arguments::parse_xss(const JavaVMOption* option, const char* tail, intx* out_ThreadStackSize) {
  // The min and max sizes match the values in globals.hpp, but scaled
  // with K. The values have been chosen so that alignment with page
  // size doesn't change the max value, which makes the conversions
  // back and forth between Xss value and ThreadStackSize value easier.
  // The values have also been chosen to fit inside a 32-bit signed type.
  const julong min_ThreadStackSize = 0;
  const julong max_ThreadStackSize = 1 * M;

  // Make sure the above values match the range set in globals.hpp
  const JVMTypedFlagLimit<intx>* limit = JVMFlagLimit::get_range_at(FLAG_MEMBER_ENUM(ThreadStackSize))->cast<intx>();
  assert(min_ThreadStackSize == static_cast<julong>(limit->min()), "must be");
  assert(max_ThreadStackSize == static_cast<julong>(limit->max()), "must be");

  const julong min_size = min_ThreadStackSize * K;
  const julong max_size = max_ThreadStackSize * K;

  assert(is_aligned(max_size, os::vm_page_size()), "Implementation assumption");

  julong size = 0;
  ArgsRange errcode = parse_memory_size(tail, &size, min_size, max_size);
  if (errcode != arg_in_range) {
    bool silent = (option == nullptr); // Allow testing to silence error messages
    if (!silent) {
      jio_fprintf(defaultStream::error_stream(),
                  "Invalid thread stack size: %s\n", option->optionString);
      describe_range_error(errcode);
    }
    return JNI_EINVAL;
  }

  // Internally track ThreadStackSize in units of 1024 bytes.
  const julong size_aligned = align_up(size, K);
  assert(size <= size_aligned,
         "Overflow: " JULONG_FORMAT " " JULONG_FORMAT,
         size, size_aligned);

  const julong size_in_K = size_aligned / K;
  assert(size_in_K < (julong)max_intx,
         "size_in_K doesn't fit in the type of ThreadStackSize: " JULONG_FORMAT,
         size_in_K);

  // Check that code expanding ThreadStackSize to a page aligned number of bytes won't overflow.
  const julong max_expanded = align_up(size_in_K * K, os::vm_page_size());
  assert(max_expanded < max_uintx && max_expanded >= size_in_K,
         "Expansion overflowed: " JULONG_FORMAT " " JULONG_FORMAT,
         max_expanded, size_in_K);

  *out_ThreadStackSize = (intx)size_in_K;

  return JNI_OK;
}

jint Arguments::parse_each_vm_init_arg(const JavaVMInitArgs* args, JVMFlagOrigin origin) {
  // For match_option to return remaining or value part of option string
  const char* tail;

  // iterate over arguments
  for (int index = 0; index < args->nOptions; index++) {
    bool is_absolute_path = false;  // for -agentpath vs -agentlib

    const JavaVMOption* option = args->options + index;

    if (!match_option(option, "-Djava.class.path", &tail) &&
        !match_option(option, "-Dsun.java.command", &tail) &&
        !match_option(option, "-Dsun.java.launcher", &tail)) {

        // add all jvm options to the jvm_args string. This string
        // is used later to set the java.vm.args PerfData string constant.
        // the -Djava.class.path and the -Dsun.java.command options are
        // omitted from jvm_args string as each have their own PerfData
        // string constant object.
        build_jvm_args(option->optionString);
    }

    // -verbose:[class/module/gc/jni]
    if (match_option(option, "-verbose", &tail)) {
      if (!strcmp(tail, ":class") || !strcmp(tail, "")) {
        LogConfiguration::configure_stdout(LogLevel::Info, true, LOG_TAGS(class, load));
        LogConfiguration::configure_stdout(LogLevel::Info, true, LOG_TAGS(class, unload));
      } else if (!strcmp(tail, ":module")) {
        LogConfiguration::configure_stdout(LogLevel::Info, true, LOG_TAGS(module, load));
        LogConfiguration::configure_stdout(LogLevel::Info, true, LOG_TAGS(module, unload));
      } else if (!strcmp(tail, ":gc")) {
        if (_legacyGCLogging.lastFlag == 0) {
          _legacyGCLogging.lastFlag = 1;
        }
      } else if (!strcmp(tail, ":jni")) {
        LogConfiguration::configure_stdout(LogLevel::Debug, true, LOG_TAGS(jni, resolve));
      }
    // -da / -ea / -disableassertions / -enableassertions
    // These accept an optional class/package name separated by a colon, e.g.,
    // -da:java.lang.Thread.
    } else if (match_option(option, user_assertion_options, &tail, true)) {
      bool enable = option->optionString[1] == 'e';     // char after '-' is 'e'
      if (*tail == '\0') {
        JavaAssertions::setUserClassDefault(enable);
      } else {
        assert(*tail == ':', "bogus match by match_option()");
        JavaAssertions::addOption(tail + 1, enable);
      }
    // -dsa / -esa / -disablesystemassertions / -enablesystemassertions
    } else if (match_option(option, system_assertion_options, &tail, false)) {
      bool enable = option->optionString[1] == 'e';     // char after '-' is 'e'
      JavaAssertions::setSystemClassDefault(enable);
    // -bootclasspath:
    } else if (match_option(option, "-Xbootclasspath:", &tail)) {
        jio_fprintf(defaultStream::output_stream(),
          "-Xbootclasspath is no longer a supported option.\n");
        return JNI_EINVAL;
    // -bootclasspath/a:
    } else if (match_option(option, "-Xbootclasspath/a:", &tail)) {
      Arguments::append_sysclasspath(tail);
    // -bootclasspath/p:
    } else if (match_option(option, "-Xbootclasspath/p:", &tail)) {
        jio_fprintf(defaultStream::output_stream(),
          "-Xbootclasspath/p is no longer a supported option.\n");
        return JNI_EINVAL;
    // -Xrun
    } else if (match_option(option, "-Xrun", &tail)) {
      if (tail != nullptr) {
        const char* pos = strchr(tail, ':');
        size_t len = (pos == nullptr) ? strlen(tail) : pos - tail;
        char* name = NEW_C_HEAP_ARRAY(char, len + 1, mtArguments);
        jio_snprintf(name, len + 1, "%s", tail);

        char *options = nullptr;
        if(pos != nullptr) {
          size_t len2 = strlen(pos+1) + 1; // options start after ':'.  Final zero must be copied.
          options = (char*)memcpy(NEW_C_HEAP_ARRAY(char, len2, mtArguments), pos+1, len2);
        }
#if !INCLUDE_JVMTI
        if (strcmp(name, "jdwp") == 0) {
          jio_fprintf(defaultStream::error_stream(),
            "Debugging agents are not supported in this VM\n");
          return JNI_ERR;
        }
#endif // !INCLUDE_JVMTI
        JvmtiAgentList::add_xrun(name, options, false);
        FREE_C_HEAP_ARRAY(char, name);
        FREE_C_HEAP_ARRAY(char, options);
      }
    } else if (match_option(option, "--add-reads=", &tail)) {
      if (!create_numbered_module_property("jdk.module.addreads", tail, addreads_count++)) {
        return JNI_ENOMEM;
      }
    } else if (match_option(option, "--add-exports=", &tail)) {
      if (!create_numbered_module_property("jdk.module.addexports", tail, addexports_count++)) {
        return JNI_ENOMEM;
      }
    } else if (match_option(option, "--add-opens=", &tail)) {
      if (!create_numbered_module_property("jdk.module.addopens", tail, addopens_count++)) {
        return JNI_ENOMEM;
      }
    } else if (match_option(option, "--add-modules=", &tail)) {
      if (!create_numbered_module_property("jdk.module.addmods", tail, _addmods_count++)) {
        return JNI_ENOMEM;
      }
    } else if (match_option(option, "--enable-native-access=", &tail)) {
      if (!create_numbered_module_property("jdk.module.enable.native.access", tail, enable_native_access_count++)) {
        return JNI_ENOMEM;
      }
    } else if (match_option(option, "--illegal-native-access=", &tail)) {
      if (!create_module_property("jdk.module.illegal.native.access", tail, InternalProperty)) {
        return JNI_ENOMEM;
      }
    } else if (match_option(option, "--limit-modules=", &tail)) {
      if (!create_module_property("jdk.module.limitmods", tail, InternalProperty)) {
        return JNI_ENOMEM;
      }
    } else if (match_option(option, "--module-path=", &tail)) {
      if (!create_module_property("jdk.module.path", tail, ExternalProperty)) {
        return JNI_ENOMEM;
      }
    } else if (match_option(option, "--upgrade-module-path=", &tail)) {
      if (!create_module_property("jdk.module.upgrade.path", tail, ExternalProperty)) {
        return JNI_ENOMEM;
      }
    } else if (match_option(option, "--patch-module=", &tail)) {
      // --patch-module=<module>=<file>(<pathsep><file>)*
      int res = process_patch_mod_option(tail);
      if (res != JNI_OK) {
        return res;
      }
    } else if (match_option(option, "--sun-misc-unsafe-memory-access=", &tail)) {
      if (strcmp(tail, "allow") == 0 || strcmp(tail, "warn") == 0 || strcmp(tail, "debug") == 0 || strcmp(tail, "deny") == 0) {
        PropertyList_unique_add(&_system_properties, "sun.misc.unsafe.memory.access", tail,
                                AddProperty, WriteableProperty, InternalProperty);
      } else {
        jio_fprintf(defaultStream::error_stream(),
                    "Value specified to --sun-misc-unsafe-memory-access not recognized: '%s'\n", tail);
        return JNI_ERR;
      }
    } else if (match_option(option, "--illegal-access=", &tail)) {
      char version[256];
      JDK_Version::jdk(17).to_string(version, sizeof(version));
      warning("Ignoring option %s; support was removed in %s", option->optionString, version);
    // -agentlib and -agentpath
    } else if (match_option(option, "-agentlib:", &tail) ||
          (is_absolute_path = match_option(option, "-agentpath:", &tail))) {
      if(tail != nullptr) {
        const char* pos = strchr(tail, '=');
        char* name;
        if (pos == nullptr) {
          name = os::strdup_check_oom(tail, mtArguments);
        } else {
          size_t len = pos - tail;
          name = NEW_C_HEAP_ARRAY(char, len + 1, mtArguments);
          memcpy(name, tail, len);
          name[len] = '\0';
        }

        char *options = nullptr;
        if(pos != nullptr) {
          options = os::strdup_check_oom(pos + 1, mtArguments);
        }
#if !INCLUDE_JVMTI
        if (valid_jdwp_agent(name, is_absolute_path)) {
          jio_fprintf(defaultStream::error_stream(),
            "Debugging agents are not supported in this VM\n");
          return JNI_ERR;
        }
#endif // !INCLUDE_JVMTI
        JvmtiAgentList::add(name, options, is_absolute_path);
        os::free(name);
        os::free(options);
      }
    // -javaagent
    } else if (match_option(option, "-javaagent:", &tail)) {
#if !INCLUDE_JVMTI
      jio_fprintf(defaultStream::error_stream(),
        "Instrumentation agents are not supported in this VM\n");
      return JNI_ERR;
#else
      if (tail != nullptr) {
        size_t length = strlen(tail) + 1;
        char *options = NEW_C_HEAP_ARRAY(char, length, mtArguments);
        jio_snprintf(options, length, "%s", tail);
        JvmtiAgentList::add("instrument", options, false);
        FREE_C_HEAP_ARRAY(char, options);

        // java agents need module java.instrument
        if (!create_numbered_module_property("jdk.module.addmods", "java.instrument", _addmods_count++)) {
          return JNI_ENOMEM;
        }
      }
#endif // !INCLUDE_JVMTI
    // --enable_preview
    } else if (match_option(option, "--enable-preview")) {
      set_enable_preview();
      // --enable-preview enables Valhalla, EnableValhalla VM option will eventually be removed before integration
      if (FLAG_SET_CMDLINE(EnableValhalla, true) != JVMFlag::SUCCESS) {
        return JNI_EINVAL;
      }
    // -Xnoclassgc
    } else if (match_option(option, "-Xnoclassgc")) {
      if (FLAG_SET_CMDLINE(ClassUnloading, false) != JVMFlag::SUCCESS) {
        return JNI_EINVAL;
      }
    // -Xbatch
    } else if (match_option(option, "-Xbatch")) {
      if (FLAG_SET_CMDLINE(BackgroundCompilation, false) != JVMFlag::SUCCESS) {
        return JNI_EINVAL;
      }
    // -Xmn for compatibility with other JVM vendors
    } else if (match_option(option, "-Xmn", &tail)) {
      julong long_initial_young_size = 0;
      ArgsRange errcode = parse_memory_size(tail, &long_initial_young_size, 1);
      if (errcode != arg_in_range) {
        jio_fprintf(defaultStream::error_stream(),
                    "Invalid initial young generation size: %s\n", option->optionString);
        describe_range_error(errcode);
        return JNI_EINVAL;
      }
      if (FLAG_SET_CMDLINE(MaxNewSize, (size_t)long_initial_young_size) != JVMFlag::SUCCESS) {
        return JNI_EINVAL;
      }
      if (FLAG_SET_CMDLINE(NewSize, (size_t)long_initial_young_size) != JVMFlag::SUCCESS) {
        return JNI_EINVAL;
      }
    // -Xms
    } else if (match_option(option, "-Xms", &tail)) {
      julong size = 0;
      // an initial heap size of 0 means automatically determine
      ArgsRange errcode = parse_memory_size(tail, &size, 0);
      if (errcode != arg_in_range) {
        jio_fprintf(defaultStream::error_stream(),
                    "Invalid initial heap size: %s\n", option->optionString);
        describe_range_error(errcode);
        return JNI_EINVAL;
      }
      if (FLAG_SET_CMDLINE(MinHeapSize, (size_t)size) != JVMFlag::SUCCESS) {
        return JNI_EINVAL;
      }
      if (FLAG_SET_CMDLINE(InitialHeapSize, (size_t)size) != JVMFlag::SUCCESS) {
        return JNI_EINVAL;
      }
    // -Xmx
    } else if (match_option(option, "-Xmx", &tail) || match_option(option, "-XX:MaxHeapSize=", &tail)) {
      julong long_max_heap_size = 0;
      ArgsRange errcode = parse_memory_size(tail, &long_max_heap_size, 1);
      if (errcode != arg_in_range) {
        jio_fprintf(defaultStream::error_stream(),
                    "Invalid maximum heap size: %s\n", option->optionString);
        describe_range_error(errcode);
        return JNI_EINVAL;
      }
      if (FLAG_SET_CMDLINE(MaxHeapSize, (size_t)long_max_heap_size) != JVMFlag::SUCCESS) {
        return JNI_EINVAL;
      }
    // Xmaxf
    } else if (match_option(option, "-Xmaxf", &tail)) {
      char* err;
      int maxf = (int)(strtod(tail, &err) * 100);
      if (*err != '\0' || *tail == '\0') {
        jio_fprintf(defaultStream::error_stream(),
                    "Bad max heap free percentage size: %s\n",
                    option->optionString);
        return JNI_EINVAL;
      } else {
        if (FLAG_SET_CMDLINE(MaxHeapFreeRatio, maxf) != JVMFlag::SUCCESS) {
            return JNI_EINVAL;
        }
      }
    // Xminf
    } else if (match_option(option, "-Xminf", &tail)) {
      char* err;
      int minf = (int)(strtod(tail, &err) * 100);
      if (*err != '\0' || *tail == '\0') {
        jio_fprintf(defaultStream::error_stream(),
                    "Bad min heap free percentage size: %s\n",
                    option->optionString);
        return JNI_EINVAL;
      } else {
        if (FLAG_SET_CMDLINE(MinHeapFreeRatio, minf) != JVMFlag::SUCCESS) {
          return JNI_EINVAL;
        }
      }
    // -Xss
    } else if (match_option(option, "-Xss", &tail)) {
      intx value = 0;
      jint err = parse_xss(option, tail, &value);
      if (err != JNI_OK) {
        return err;
      }
      if (FLAG_SET_CMDLINE(ThreadStackSize, value) != JVMFlag::SUCCESS) {
        return JNI_EINVAL;
      }
    } else if (match_option(option, "-Xmaxjitcodesize", &tail) ||
               match_option(option, "-XX:ReservedCodeCacheSize=", &tail)) {
      julong long_ReservedCodeCacheSize = 0;

      ArgsRange errcode = parse_memory_size(tail, &long_ReservedCodeCacheSize, 1);
      if (errcode != arg_in_range) {
        jio_fprintf(defaultStream::error_stream(),
                    "Invalid maximum code cache size: %s.\n", option->optionString);
        return JNI_EINVAL;
      }
      if (FLAG_SET_CMDLINE(ReservedCodeCacheSize, (uintx)long_ReservedCodeCacheSize) != JVMFlag::SUCCESS) {
        return JNI_EINVAL;
      }
    // -green
    } else if (match_option(option, "-green")) {
      jio_fprintf(defaultStream::error_stream(),
                  "Green threads support not available\n");
          return JNI_EINVAL;
    // -native
    } else if (match_option(option, "-native")) {
          // HotSpot always uses native threads, ignore silently for compatibility
    // -Xrs
    } else if (match_option(option, "-Xrs")) {
          // Classic/EVM option, new functionality
      if (FLAG_SET_CMDLINE(ReduceSignalUsage, true) != JVMFlag::SUCCESS) {
        return JNI_EINVAL;
      }
      // -Xprof
    } else if (match_option(option, "-Xprof")) {
      char version[256];
      // Obsolete in JDK 10
      JDK_Version::jdk(10).to_string(version, sizeof(version));
      warning("Ignoring option %s; support was removed in %s", option->optionString, version);
    // -Xinternalversion
    } else if (match_option(option, "-Xinternalversion")) {
      jio_fprintf(defaultStream::output_stream(), "%s\n",
                  VM_Version::internal_vm_info_string());
      vm_exit(0);
#ifndef PRODUCT
    // -Xprintflags
    } else if (match_option(option, "-Xprintflags")) {
      JVMFlag::printFlags(tty, false);
      vm_exit(0);
#endif
    // -D
    } else if (match_option(option, "-D", &tail)) {
      const char* value;
      if (match_option(option, "-Djava.endorsed.dirs=", &value) &&
            *value!= '\0' && strcmp(value, "\"\"") != 0) {
        // abort if -Djava.endorsed.dirs is set
        jio_fprintf(defaultStream::output_stream(),
          "-Djava.endorsed.dirs=%s is not supported. Endorsed standards and standalone APIs\n"
          "in modular form will be supported via the concept of upgradeable modules.\n", value);
        return JNI_EINVAL;
      }
      if (match_option(option, "-Djava.ext.dirs=", &value) &&
            *value != '\0' && strcmp(value, "\"\"") != 0) {
        // abort if -Djava.ext.dirs is set
        jio_fprintf(defaultStream::output_stream(),
          "-Djava.ext.dirs=%s is not supported.  Use -classpath instead.\n", value);
        return JNI_EINVAL;
      }
      // Check for module related properties.  They must be set using the modules
      // options. For example: use "--add-modules=java.sql", not
      // "-Djdk.module.addmods=java.sql"
      if (is_internal_module_property(option->optionString + 2)) {
        needs_module_property_warning = true;
        continue;
      }
      if (!add_property(tail)) {
        return JNI_ENOMEM;
      }
      // Out of the box management support
      if (match_option(option, "-Dcom.sun.management", &tail)) {
#if INCLUDE_MANAGEMENT
        if (FLAG_SET_CMDLINE(ManagementServer, true) != JVMFlag::SUCCESS) {
          return JNI_EINVAL;
        }
        // management agent in module jdk.management.agent
        if (!create_numbered_module_property("jdk.module.addmods", "jdk.management.agent", _addmods_count++)) {
          return JNI_ENOMEM;
        }
#else
        jio_fprintf(defaultStream::output_stream(),
          "-Dcom.sun.management is not supported in this VM.\n");
        return JNI_ERR;
#endif
      }
    // -Xint
    } else if (match_option(option, "-Xint")) {
          set_mode_flags(_int);
          mode_flag_cmd_line = true;
    // -Xmixed
    } else if (match_option(option, "-Xmixed")) {
          set_mode_flags(_mixed);
          mode_flag_cmd_line = true;
    // -Xcomp
    } else if (match_option(option, "-Xcomp")) {
      // for testing the compiler; turn off all flags that inhibit compilation
          set_mode_flags(_comp);
          mode_flag_cmd_line = true;
    // -Xshare:dump
    } else if (match_option(option, "-Xshare:dump")) {
      CDSConfig::enable_dumping_static_archive();
    // -Xshare:on
    } else if (match_option(option, "-Xshare:on")) {
      UseSharedSpaces = true;
      RequireSharedSpaces = true;
    // -Xshare:auto || -XX:ArchiveClassesAtExit=<archive file>
    } else if (match_option(option, "-Xshare:auto")) {
      UseSharedSpaces = true;
      RequireSharedSpaces = false;
      xshare_auto_cmd_line = true;
    // -Xshare:off
    } else if (match_option(option, "-Xshare:off")) {
      UseSharedSpaces = false;
      RequireSharedSpaces = false;
    // -Xverify
    } else if (match_option(option, "-Xverify", &tail)) {
      if (strcmp(tail, ":all") == 0 || strcmp(tail, "") == 0) {
        if (FLAG_SET_CMDLINE(BytecodeVerificationLocal, true) != JVMFlag::SUCCESS) {
          return JNI_EINVAL;
        }
        if (FLAG_SET_CMDLINE(BytecodeVerificationRemote, true) != JVMFlag::SUCCESS) {
          return JNI_EINVAL;
        }
      } else if (strcmp(tail, ":remote") == 0) {
        if (FLAG_SET_CMDLINE(BytecodeVerificationLocal, false) != JVMFlag::SUCCESS) {
          return JNI_EINVAL;
        }
        if (FLAG_SET_CMDLINE(BytecodeVerificationRemote, true) != JVMFlag::SUCCESS) {
          return JNI_EINVAL;
        }
      } else if (strcmp(tail, ":none") == 0) {
        if (FLAG_SET_CMDLINE(BytecodeVerificationLocal, false) != JVMFlag::SUCCESS) {
          return JNI_EINVAL;
        }
        if (FLAG_SET_CMDLINE(BytecodeVerificationRemote, false) != JVMFlag::SUCCESS) {
          return JNI_EINVAL;
        }
        warning("Options -Xverify:none and -noverify were deprecated in JDK 13 and will likely be removed in a future release.");
      } else if (is_bad_option(option, args->ignoreUnrecognized, "verification")) {
        return JNI_EINVAL;
      }
    // -Xdebug
    } else if (match_option(option, "-Xdebug")) {
      warning("Option -Xdebug was deprecated in JDK 22 and will likely be removed in a future release.");
    } else if (match_option(option, "-Xloggc:", &tail)) {
      // Deprecated flag to redirect GC output to a file. -Xloggc:<filename>
      log_warning(gc)("-Xloggc is deprecated. Will use -Xlog:gc:%s instead.", tail);
      _legacyGCLogging.lastFlag = 2;
      _legacyGCLogging.file = os::strdup_check_oom(tail);
    } else if (match_option(option, "-Xlog", &tail)) {
      bool ret = false;
      if (strcmp(tail, ":help") == 0) {
        fileStream stream(defaultStream::output_stream());
        LogConfiguration::print_command_line_help(&stream);
        vm_exit(0);
      } else if (strcmp(tail, ":disable") == 0) {
        LogConfiguration::disable_logging();
        ret = true;
      } else if (strcmp(tail, ":async") == 0) {
        LogConfiguration::set_async_mode(true);
        ret = true;
      } else if (*tail == '\0') {
        ret = LogConfiguration::parse_command_line_arguments();
        assert(ret, "-Xlog without arguments should never fail to parse");
      } else if (*tail == ':') {
        ret = LogConfiguration::parse_command_line_arguments(tail + 1);
      }
      if (ret == false) {
        jio_fprintf(defaultStream::error_stream(),
                    "Invalid -Xlog option '-Xlog%s', see error log for details.\n",
                    tail);
        return JNI_EINVAL;
      }
    // JNI hooks
    } else if (match_option(option, "-Xcheck", &tail)) {
      if (!strcmp(tail, ":jni")) {
#if !INCLUDE_JNI_CHECK
        warning("JNI CHECKING is not supported in this VM");
#else
        CheckJNICalls = true;
#endif // INCLUDE_JNI_CHECK
      } else if (is_bad_option(option, args->ignoreUnrecognized,
                                     "check")) {
        return JNI_EINVAL;
      }
    } else if (match_option(option, "vfprintf")) {
      _vfprintf_hook = CAST_TO_FN_PTR(vfprintf_hook_t, option->extraInfo);
    } else if (match_option(option, "exit")) {
      _exit_hook = CAST_TO_FN_PTR(exit_hook_t, option->extraInfo);
    } else if (match_option(option, "abort")) {
      _abort_hook = CAST_TO_FN_PTR(abort_hook_t, option->extraInfo);
    // Need to keep consistency of MaxTenuringThreshold and AlwaysTenure/NeverTenure;
    // and the last option wins.
    } else if (match_option(option, "-XX:+NeverTenure")) {
      if (FLAG_SET_CMDLINE(NeverTenure, true) != JVMFlag::SUCCESS) {
        return JNI_EINVAL;
      }
      if (FLAG_SET_CMDLINE(AlwaysTenure, false) != JVMFlag::SUCCESS) {
        return JNI_EINVAL;
      }
      if (FLAG_SET_CMDLINE(MaxTenuringThreshold, markWord::max_age + 1) != JVMFlag::SUCCESS) {
        return JNI_EINVAL;
      }
    } else if (match_option(option, "-XX:+AlwaysTenure")) {
      if (FLAG_SET_CMDLINE(NeverTenure, false) != JVMFlag::SUCCESS) {
        return JNI_EINVAL;
      }
      if (FLAG_SET_CMDLINE(AlwaysTenure, true) != JVMFlag::SUCCESS) {
        return JNI_EINVAL;
      }
      if (FLAG_SET_CMDLINE(MaxTenuringThreshold, 0) != JVMFlag::SUCCESS) {
        return JNI_EINVAL;
      }
    } else if (match_option(option, "-XX:MaxTenuringThreshold=", &tail)) {
      uint max_tenuring_thresh = 0;
      if (!parse_uint(tail, &max_tenuring_thresh, 0)) {
        jio_fprintf(defaultStream::error_stream(),
                    "Improperly specified VM option \'MaxTenuringThreshold=%s\'\n", tail);
        return JNI_EINVAL;
      }

      if (FLAG_SET_CMDLINE(MaxTenuringThreshold, max_tenuring_thresh) != JVMFlag::SUCCESS) {
        return JNI_EINVAL;
      }

      if (MaxTenuringThreshold == 0) {
        if (FLAG_SET_CMDLINE(NeverTenure, false) != JVMFlag::SUCCESS) {
          return JNI_EINVAL;
        }
        if (FLAG_SET_CMDLINE(AlwaysTenure, true) != JVMFlag::SUCCESS) {
          return JNI_EINVAL;
        }
      } else {
        if (FLAG_SET_CMDLINE(NeverTenure, false) != JVMFlag::SUCCESS) {
          return JNI_EINVAL;
        }
        if (FLAG_SET_CMDLINE(AlwaysTenure, false) != JVMFlag::SUCCESS) {
          return JNI_EINVAL;
        }
      }
    } else if (match_option(option, "-XX:+DisplayVMOutputToStderr")) {
      if (FLAG_SET_CMDLINE(DisplayVMOutputToStdout, false) != JVMFlag::SUCCESS) {
        return JNI_EINVAL;
      }
      if (FLAG_SET_CMDLINE(DisplayVMOutputToStderr, true) != JVMFlag::SUCCESS) {
        return JNI_EINVAL;
      }
    } else if (match_option(option, "-XX:+DisplayVMOutputToStdout")) {
      if (FLAG_SET_CMDLINE(DisplayVMOutputToStderr, false) != JVMFlag::SUCCESS) {
        return JNI_EINVAL;
      }
      if (FLAG_SET_CMDLINE(DisplayVMOutputToStdout, true) != JVMFlag::SUCCESS) {
        return JNI_EINVAL;
      }
    } else if (match_option(option, "-XX:+ErrorFileToStderr")) {
      if (FLAG_SET_CMDLINE(ErrorFileToStdout, false) != JVMFlag::SUCCESS) {
        return JNI_EINVAL;
      }
      if (FLAG_SET_CMDLINE(ErrorFileToStderr, true) != JVMFlag::SUCCESS) {
        return JNI_EINVAL;
      }
    } else if (match_option(option, "-XX:+ErrorFileToStdout")) {
      if (FLAG_SET_CMDLINE(ErrorFileToStderr, false) != JVMFlag::SUCCESS) {
        return JNI_EINVAL;
      }
      if (FLAG_SET_CMDLINE(ErrorFileToStdout, true) != JVMFlag::SUCCESS) {
        return JNI_EINVAL;
      }
    } else if (match_option(option, "--finalization=", &tail)) {
      if (strcmp(tail, "enabled") == 0) {
        InstanceKlass::set_finalization_enabled(true);
      } else if (strcmp(tail, "disabled") == 0) {
        InstanceKlass::set_finalization_enabled(false);
      } else {
        jio_fprintf(defaultStream::error_stream(),
                    "Invalid finalization value '%s', must be 'disabled' or 'enabled'.\n",
                    tail);
        return JNI_EINVAL;
      }
#if !defined(DTRACE_ENABLED)
    } else if (match_option(option, "-XX:+DTraceMethodProbes")) {
      jio_fprintf(defaultStream::error_stream(),
                  "DTraceMethodProbes flag is not applicable for this configuration\n");
      return JNI_EINVAL;
    } else if (match_option(option, "-XX:+DTraceAllocProbes")) {
      jio_fprintf(defaultStream::error_stream(),
                  "DTraceAllocProbes flag is not applicable for this configuration\n");
      return JNI_EINVAL;
    } else if (match_option(option, "-XX:+DTraceMonitorProbes")) {
      jio_fprintf(defaultStream::error_stream(),
                  "DTraceMonitorProbes flag is not applicable for this configuration\n");
      return JNI_EINVAL;
#endif // !defined(DTRACE_ENABLED)
#ifdef ASSERT
    } else if (match_option(option, "-XX:+FullGCALot")) {
      if (FLAG_SET_CMDLINE(FullGCALot, true) != JVMFlag::SUCCESS) {
        return JNI_EINVAL;
      }
#endif
#if !INCLUDE_MANAGEMENT
    } else if (match_option(option, "-XX:+ManagementServer")) {
        jio_fprintf(defaultStream::error_stream(),
          "ManagementServer is not supported in this VM.\n");
        return JNI_ERR;
#endif // INCLUDE_MANAGEMENT
#if INCLUDE_JVMCI
    } else if (match_option(option, "-XX:-EnableJVMCIProduct") || match_option(option, "-XX:-UseGraalJIT")) {
      if (EnableJVMCIProduct) {
        jio_fprintf(defaultStream::error_stream(),
                  "-XX:-EnableJVMCIProduct or -XX:-UseGraalJIT cannot come after -XX:+EnableJVMCIProduct or -XX:+UseGraalJIT\n");
        return JNI_EINVAL;
      }
    } else if (match_option(option, "-XX:+EnableJVMCIProduct") || match_option(option, "-XX:+UseGraalJIT")) {
      bool use_graal_jit = match_option(option, "-XX:+UseGraalJIT");
      if (use_graal_jit) {
        const char* jvmci_compiler = get_property("jvmci.Compiler");
        if (jvmci_compiler != nullptr) {
          if (strncmp(jvmci_compiler, "graal", strlen("graal")) != 0) {
            jio_fprintf(defaultStream::error_stream(),
              "Value of jvmci.Compiler incompatible with +UseGraalJIT: %s\n", jvmci_compiler);
            return JNI_ERR;
          }
        } else if (!add_property("jvmci.Compiler=graal")) {
            return JNI_ENOMEM;
        }
      }

      // Just continue, since "-XX:+EnableJVMCIProduct" or "-XX:+UseGraalJIT" has been specified before
      if (EnableJVMCIProduct) {
        continue;
      }
      JVMFlag *jvmciFlag = JVMFlag::find_flag("EnableJVMCIProduct");
      // Allow this flag if it has been unlocked.
      if (jvmciFlag != nullptr && jvmciFlag->is_unlocked()) {
        if (!JVMCIGlobals::enable_jvmci_product_mode(origin, use_graal_jit)) {
          jio_fprintf(defaultStream::error_stream(),
            "Unable to enable JVMCI in product mode\n");
          return JNI_ERR;
        }
      }
      // The flag was locked so process normally to report that error
      else if (!process_argument(use_graal_jit ? "UseGraalJIT" : "EnableJVMCIProduct", args->ignoreUnrecognized, origin)) {
        return JNI_EINVAL;
      }
#endif // INCLUDE_JVMCI
#if INCLUDE_JFR
    } else if (match_jfr_option(&option)) {
      return JNI_EINVAL;
#endif
    } else if (match_option(option, "-XX:", &tail)) { // -XX:xxxx
      // Skip -XX:Flags= and -XX:VMOptionsFile= since those cases have
      // already been handled
      if ((strncmp(tail, "Flags=", strlen("Flags=")) != 0) &&
          (strncmp(tail, "VMOptionsFile=", strlen("VMOptionsFile=")) != 0)) {
        if (!process_argument(tail, args->ignoreUnrecognized, origin)) {
          return JNI_EINVAL;
        }
      }
    // Unknown option
    } else if (is_bad_option(option, args->ignoreUnrecognized)) {
      return JNI_ERR;
    }
  }

  // PrintSharedArchiveAndExit will turn on
  //   -Xshare:on
  //   -Xlog:class+path=info
  if (PrintSharedArchiveAndExit) {
    UseSharedSpaces = true;
    RequireSharedSpaces = true;
    LogConfiguration::configure_stdout(LogLevel::Info, true, LOG_TAGS(class, path));
  }

  fix_appclasspath();

  return JNI_OK;
}

void Arguments::add_patch_mod_prefix(const char* module_name, const char* path, bool allow_append, bool allow_cds) {
  if (!allow_cds) {
    CDSConfig::set_module_patching_disables_cds();
    if (strcmp(module_name, JAVA_BASE_NAME) == 0) {
      CDSConfig::set_java_base_module_patching_disables_cds();
    }
  }

  // Create GrowableArray lazily, only if --patch-module has been specified
  if (_patch_mod_prefix == nullptr) {
    _patch_mod_prefix = new (mtArguments) GrowableArray<ModulePatchPath*>(10, mtArguments);
  }

  // Scan patches for matching module
  int i = _patch_mod_prefix->find_if([&](ModulePatchPath* patch) {
    return (strcmp(module_name, patch->module_name()) == 0);
  });
  if (i == -1) {
    _patch_mod_prefix->push(new ModulePatchPath(module_name, path));
  } else {
    if (allow_append) {
      // append path to existing module entry
      _patch_mod_prefix->at(i)->append_path(path);
    } else {
      if (strcmp(module_name, JAVA_BASE_NAME) == 0) {
        vm_exit_during_initialization("Cannot specify " JAVA_BASE_NAME " more than once to --patch-module");
      } else {
        vm_exit_during_initialization("Cannot specify a module more than once to --patch-module", module_name);
      }
    }
  }
}

// Remove all empty paths from the app classpath (if IgnoreEmptyClassPaths is enabled)
//
// This is necessary because some apps like to specify classpath like -cp foo.jar:${XYZ}:bar.jar
// in their start-up scripts. If XYZ is empty, the classpath will look like "-cp foo.jar::bar.jar".
// Java treats such empty paths as if the user specified "-cp foo.jar:.:bar.jar". I.e., an empty
// path is treated as the current directory.
//
// This causes problems with CDS, which requires that all directories specified in the classpath
// must be empty. In most cases, applications do NOT want to load classes from the current
// directory anyway. Adding -XX:+IgnoreEmptyClassPaths will make these applications' start-up
// scripts compatible with CDS.
void Arguments::fix_appclasspath() {
  if (IgnoreEmptyClassPaths) {
    const char separator = *os::path_separator();
    const char* src = _java_class_path->value();

    // skip over all the leading empty paths
    while (*src == separator) {
      src ++;
    }

    char* copy = os::strdup_check_oom(src, mtArguments);

    // trim all trailing empty paths
    for (char* tail = copy + strlen(copy) - 1; tail >= copy && *tail == separator; tail--) {
      *tail = '\0';
    }

    char from[3] = {separator, separator, '\0'};
    char to  [2] = {separator, '\0'};
    while (StringUtils::replace_no_expand(copy, from, to) > 0) {
      // Keep replacing "::" -> ":" until we have no more "::" (non-windows)
      // Keep replacing ";;" -> ";" until we have no more ";;" (windows)
    }

    _java_class_path->set_writeable_value(copy);
    FreeHeap(copy); // a copy was made by set_value, so don't need this anymore
  }
}

jint Arguments::finalize_vm_init_args() {
  // check if the default lib/endorsed directory exists; if so, error
  char path[JVM_MAXPATHLEN];
  const char* fileSep = os::file_separator();
  jio_snprintf(path, JVM_MAXPATHLEN, "%s%slib%sendorsed", Arguments::get_java_home(), fileSep, fileSep);

  DIR* dir = os::opendir(path);
  if (dir != nullptr) {
    jio_fprintf(defaultStream::output_stream(),
      "<JAVA_HOME>/lib/endorsed is not supported. Endorsed standards and standalone APIs\n"
      "in modular form will be supported via the concept of upgradeable modules.\n");
    os::closedir(dir);
    return JNI_ERR;
  }

  jio_snprintf(path, JVM_MAXPATHLEN, "%s%slib%sext", Arguments::get_java_home(), fileSep, fileSep);
  dir = os::opendir(path);
  if (dir != nullptr) {
    jio_fprintf(defaultStream::output_stream(),
      "<JAVA_HOME>/lib/ext exists, extensions mechanism no longer supported; "
      "Use -classpath instead.\n.");
    os::closedir(dir);
    return JNI_ERR;
  }

  // This must be done after all arguments have been processed
  // and the container support has been initialized since AggressiveHeap
  // relies on the amount of total memory available.
  if (AggressiveHeap) {
    jint result = set_aggressive_heap_flags();
    if (result != JNI_OK) {
      return result;
    }
  }

  // CompileThresholdScaling == 0.0 is same as -Xint: Disable compilation (enable interpreter-only mode),
  // but like -Xint, leave compilation thresholds unaffected.
  // With tiered compilation disabled, setting CompileThreshold to 0 disables compilation as well.
  if ((CompileThresholdScaling == 0.0) || (!TieredCompilation && CompileThreshold == 0)) {
    set_mode_flags(_int);
  }

#ifdef ZERO
  // Zero always runs in interpreted mode
  set_mode_flags(_int);
#endif

  // eventually fix up InitialTenuringThreshold if only MaxTenuringThreshold is set
  if (FLAG_IS_DEFAULT(InitialTenuringThreshold) && (InitialTenuringThreshold > MaxTenuringThreshold)) {
    FLAG_SET_ERGO(InitialTenuringThreshold, MaxTenuringThreshold);
  }

#if !COMPILER2_OR_JVMCI
  // Don't degrade server performance for footprint
  if (FLAG_IS_DEFAULT(UseLargePages) &&
      MaxHeapSize < LargePageHeapSizeThreshold) {
    // No need for large granularity pages w/small heaps.
    // Note that large pages are enabled/disabled for both the
    // Java heap and the code cache.
    FLAG_SET_DEFAULT(UseLargePages, false);
  }

  UNSUPPORTED_OPTION(ProfileInterpreter);
#endif

  // Parse the CompilationMode flag
  if (!CompilationModeFlag::initialize()) {
    return JNI_ERR;
  }

  if (!check_vm_args_consistency()) {
    return JNI_ERR;
  }

  // finalize --module-patch and related --enable-preview
  if (finalize_patch_module() != JNI_OK) {
    return JNI_ERR;
  }

  if (!CDSConfig::check_vm_args_consistency(mode_flag_cmd_line)) {
    return JNI_ERR;
  }

#ifndef CAN_SHOW_REGISTERS_ON_ASSERT
  UNSUPPORTED_OPTION(ShowRegistersOnAssert);
#endif // CAN_SHOW_REGISTERS_ON_ASSERT

  return JNI_OK;
}

// Helper class for controlling the lifetime of JavaVMInitArgs
// objects.  The contents of the JavaVMInitArgs are guaranteed to be
// deleted on the destruction of the ScopedVMInitArgs object.
class ScopedVMInitArgs : public StackObj {
 private:
  JavaVMInitArgs _args;
  char*          _container_name;
  bool           _is_set;
  char*          _vm_options_file_arg;

 public:
  ScopedVMInitArgs(const char *container_name) {
    _args.version = JNI_VERSION_1_2;
    _args.nOptions = 0;
    _args.options = nullptr;
    _args.ignoreUnrecognized = false;
    _container_name = (char *)container_name;
    _is_set = false;
    _vm_options_file_arg = nullptr;
  }

  // Populates the JavaVMInitArgs object represented by this
  // ScopedVMInitArgs object with the arguments in options.  The
  // allocated memory is deleted by the destructor.  If this method
  // returns anything other than JNI_OK, then this object is in a
  // partially constructed state, and should be abandoned.
  jint set_args(const GrowableArrayView<JavaVMOption>* options) {
    _is_set = true;
    JavaVMOption* options_arr = NEW_C_HEAP_ARRAY_RETURN_NULL(
        JavaVMOption, options->length(), mtArguments);
    if (options_arr == nullptr) {
      return JNI_ENOMEM;
    }
    _args.options = options_arr;

    for (int i = 0; i < options->length(); i++) {
      options_arr[i] = options->at(i);
      options_arr[i].optionString = os::strdup(options_arr[i].optionString);
      if (options_arr[i].optionString == nullptr) {
        // Rely on the destructor to do cleanup.
        _args.nOptions = i;
        return JNI_ENOMEM;
      }
    }

    _args.nOptions = options->length();
    _args.ignoreUnrecognized = IgnoreUnrecognizedVMOptions;
    return JNI_OK;
  }

  JavaVMInitArgs* get()             { return &_args; }
  char* container_name()            { return _container_name; }
  bool  is_set()                    { return _is_set; }
  bool  found_vm_options_file_arg() { return _vm_options_file_arg != nullptr; }
  char* vm_options_file_arg()       { return _vm_options_file_arg; }

  void set_vm_options_file_arg(const char *vm_options_file_arg) {
    if (_vm_options_file_arg != nullptr) {
      os::free(_vm_options_file_arg);
    }
    _vm_options_file_arg = os::strdup_check_oom(vm_options_file_arg);
  }

  ~ScopedVMInitArgs() {
    if (_vm_options_file_arg != nullptr) {
      os::free(_vm_options_file_arg);
    }
    if (_args.options == nullptr) return;
    for (int i = 0; i < _args.nOptions; i++) {
      os::free(_args.options[i].optionString);
    }
    FREE_C_HEAP_ARRAY(JavaVMOption, _args.options);
  }

  // Insert options into this option list, to replace option at
  // vm_options_file_pos (-XX:VMOptionsFile)
  jint insert(const JavaVMInitArgs* args,
              const JavaVMInitArgs* args_to_insert,
              const int vm_options_file_pos) {
    assert(_args.options == nullptr, "shouldn't be set yet");
    assert(args_to_insert->nOptions != 0, "there should be args to insert");
    assert(vm_options_file_pos != -1, "vm_options_file_pos should be set");

    int length = args->nOptions + args_to_insert->nOptions - 1;
    // Construct new option array
    GrowableArrayCHeap<JavaVMOption, mtArguments> options(length);
    for (int i = 0; i < args->nOptions; i++) {
      if (i == vm_options_file_pos) {
        // insert the new options starting at the same place as the
        // -XX:VMOptionsFile option
        for (int j = 0; j < args_to_insert->nOptions; j++) {
          options.push(args_to_insert->options[j]);
        }
      } else {
        options.push(args->options[i]);
      }
    }
    // make into options array
    return set_args(&options);
  }
};

jint Arguments::parse_java_options_environment_variable(ScopedVMInitArgs* args) {
  return parse_options_environment_variable("_JAVA_OPTIONS", args);
}

jint Arguments::parse_java_tool_options_environment_variable(ScopedVMInitArgs* args) {
  return parse_options_environment_variable("JAVA_TOOL_OPTIONS", args);
}

jint Arguments::parse_options_environment_variable(const char* name,
                                                   ScopedVMInitArgs* vm_args) {
  char *buffer = ::getenv(name);

  // Don't check this environment variable if user has special privileges
  // (e.g. unix su command).
  if (buffer == nullptr || os::have_special_privileges()) {
    return JNI_OK;
  }

  if ((buffer = os::strdup(buffer)) == nullptr) {
    return JNI_ENOMEM;
  }

  jio_fprintf(defaultStream::error_stream(),
              "Picked up %s: %s\n", name, buffer);

  int retcode = parse_options_buffer(name, buffer, strlen(buffer), vm_args);

  os::free(buffer);
  return retcode;
}

jint Arguments::parse_vm_options_file(const char* file_name, ScopedVMInitArgs* vm_args) {
  // read file into buffer
  int fd = ::open(file_name, O_RDONLY);
  if (fd < 0) {
    jio_fprintf(defaultStream::error_stream(),
                "Could not open options file '%s'\n",
                file_name);
    return JNI_ERR;
  }

  struct stat stbuf;
  int retcode = os::stat(file_name, &stbuf);
  if (retcode != 0) {
    jio_fprintf(defaultStream::error_stream(),
                "Could not stat options file '%s'\n",
                file_name);
    ::close(fd);
    return JNI_ERR;
  }

  if (stbuf.st_size == 0) {
    // tell caller there is no option data and that is ok
    ::close(fd);
    return JNI_OK;
  }

  // '+ 1' for null termination even with max bytes
  size_t bytes_alloc = stbuf.st_size + 1;

  char *buf = NEW_C_HEAP_ARRAY_RETURN_NULL(char, bytes_alloc, mtArguments);
  if (nullptr == buf) {
    jio_fprintf(defaultStream::error_stream(),
                "Could not allocate read buffer for options file parse\n");
    ::close(fd);
    return JNI_ENOMEM;
  }

  memset(buf, 0, bytes_alloc);

  // Fill buffer
  ssize_t bytes_read = ::read(fd, (void *)buf, (unsigned)bytes_alloc);
  ::close(fd);
  if (bytes_read < 0) {
    FREE_C_HEAP_ARRAY(char, buf);
    jio_fprintf(defaultStream::error_stream(),
                "Could not read options file '%s'\n", file_name);
    return JNI_ERR;
  }

  if (bytes_read == 0) {
    // tell caller there is no option data and that is ok
    FREE_C_HEAP_ARRAY(char, buf);
    return JNI_OK;
  }

  retcode = parse_options_buffer(file_name, buf, bytes_read, vm_args);

  FREE_C_HEAP_ARRAY(char, buf);
  return retcode;
}

jint Arguments::parse_options_buffer(const char* name, char* buffer, const size_t buf_len, ScopedVMInitArgs* vm_args) {
  // Construct option array
  GrowableArrayCHeap<JavaVMOption, mtArguments> options(2);

  // some pointers to help with parsing
  char *buffer_end = buffer + buf_len;
  char *opt_hd = buffer;
  char *wrt = buffer;
  char *rd = buffer;

  // parse all options
  while (rd < buffer_end) {
    // skip leading white space from the input string
    while (rd < buffer_end && isspace((unsigned char) *rd)) {
      rd++;
    }

    if (rd >= buffer_end) {
      break;
    }

    // Remember this is where we found the head of the token.
    opt_hd = wrt;

    // Tokens are strings of non white space characters separated
    // by one or more white spaces.
    while (rd < buffer_end && !isspace((unsigned char) *rd)) {
      if (*rd == '\'' || *rd == '"') {      // handle a quoted string
        int quote = *rd;                    // matching quote to look for
        rd++;                               // don't copy open quote
        while (rd < buffer_end && *rd != quote) {
                                            // include everything (even spaces)
                                            // up until the close quote
          *wrt++ = *rd++;                   // copy to option string
        }

        if (rd < buffer_end) {
          rd++;                             // don't copy close quote
        } else {
                                            // did not see closing quote
          jio_fprintf(defaultStream::error_stream(),
                      "Unmatched quote in %s\n", name);
          return JNI_ERR;
        }
      } else {
        *wrt++ = *rd++;                     // copy to option string
      }
    }

    // steal a white space character and set it to null
    *wrt++ = '\0';
    // We now have a complete token

    JavaVMOption option;
    option.optionString = opt_hd;
    option.extraInfo = nullptr;

    options.append(option);                // Fill in option

    rd++;  // Advance to next character
  }

  // Fill out JavaVMInitArgs structure.
  return vm_args->set_args(&options);
}

#ifndef PRODUCT
// Determine whether LogVMOutput should be implicitly turned on.
static bool use_vm_log() {
  if (LogCompilation || !FLAG_IS_DEFAULT(LogFile) ||
      PrintCompilation || PrintInlining || PrintDependencies || PrintNativeNMethods ||
      PrintDebugInfo || PrintRelocations || PrintNMethods || PrintExceptionHandlers ||
      PrintAssembly || TraceDeoptimization ||
      (VerifyDependencies && FLAG_IS_CMDLINE(VerifyDependencies))) {
    return true;
  }

#ifdef COMPILER1
  if (PrintC1Statistics) {
    return true;
  }
#endif // COMPILER1

#ifdef COMPILER2
  if (PrintOptoAssembly || PrintOptoStatistics) {
    return true;
  }
#endif // COMPILER2

  return false;
}

#endif // PRODUCT

bool Arguments::args_contains_vm_options_file_arg(const JavaVMInitArgs* args) {
  for (int index = 0; index < args->nOptions; index++) {
    const JavaVMOption* option = args->options + index;
    const char* tail;
    if (match_option(option, "-XX:VMOptionsFile=", &tail)) {
      return true;
    }
  }
  return false;
}

jint Arguments::insert_vm_options_file(const JavaVMInitArgs* args,
                                       const char* vm_options_file,
                                       const int vm_options_file_pos,
                                       ScopedVMInitArgs* vm_options_file_args,
                                       ScopedVMInitArgs* args_out) {
  jint code = parse_vm_options_file(vm_options_file, vm_options_file_args);
  if (code != JNI_OK) {
    return code;
  }

  if (vm_options_file_args->get()->nOptions < 1) {
    return JNI_OK;
  }

  if (args_contains_vm_options_file_arg(vm_options_file_args->get())) {
    jio_fprintf(defaultStream::error_stream(),
                "A VM options file may not refer to a VM options file. "
                "Specification of '-XX:VMOptionsFile=<file-name>' in the "
                "options file '%s' in options container '%s' is an error.\n",
                vm_options_file_args->vm_options_file_arg(),
                vm_options_file_args->container_name());
    return JNI_EINVAL;
  }

  return args_out->insert(args, vm_options_file_args->get(),
                          vm_options_file_pos);
}

// Expand -XX:VMOptionsFile found in args_in as needed.
// mod_args and args_out parameters may return values as needed.
jint Arguments::expand_vm_options_as_needed(const JavaVMInitArgs* args_in,
                                            ScopedVMInitArgs* mod_args,
                                            JavaVMInitArgs** args_out) {
  jint code = match_special_option_and_act(args_in, mod_args);
  if (code != JNI_OK) {
    return code;
  }

  if (mod_args->is_set()) {
    // args_in contains -XX:VMOptionsFile and mod_args contains the
    // original options from args_in along with the options expanded
    // from the VMOptionsFile. Return a short-hand to the caller.
    *args_out = mod_args->get();
  } else {
    *args_out = (JavaVMInitArgs *)args_in;  // no changes so use args_in
  }
  return JNI_OK;
}

jint Arguments::match_special_option_and_act(const JavaVMInitArgs* args,
                                             ScopedVMInitArgs* args_out) {
  // Remaining part of option string
  const char* tail;
  ScopedVMInitArgs vm_options_file_args(args_out->container_name());

  for (int index = 0; index < args->nOptions; index++) {
    const JavaVMOption* option = args->options + index;
    if (match_option(option, "-XX:Flags=", &tail)) {
      Arguments::set_jvm_flags_file(tail);
      continue;
    }
    if (match_option(option, "-XX:VMOptionsFile=", &tail)) {
      if (vm_options_file_args.found_vm_options_file_arg()) {
        jio_fprintf(defaultStream::error_stream(),
                    "The option '%s' is already specified in the options "
                    "container '%s' so the specification of '%s' in the "
                    "same options container is an error.\n",
                    vm_options_file_args.vm_options_file_arg(),
                    vm_options_file_args.container_name(),
                    option->optionString);
        return JNI_EINVAL;
      }
      vm_options_file_args.set_vm_options_file_arg(option->optionString);
      // If there's a VMOptionsFile, parse that
      jint code = insert_vm_options_file(args, tail, index,
                                         &vm_options_file_args, args_out);
      if (code != JNI_OK) {
        return code;
      }
      args_out->set_vm_options_file_arg(vm_options_file_args.vm_options_file_arg());
      if (args_out->is_set()) {
        // The VMOptions file inserted some options so switch 'args'
        // to the new set of options, and continue processing which
        // preserves "last option wins" semantics.
        args = args_out->get();
        // The first option from the VMOptionsFile replaces the
        // current option.  So we back track to process the
        // replacement option.
        index--;
      }
      continue;
    }
    if (match_option(option, "-XX:+PrintVMOptions")) {
      PrintVMOptions = true;
      continue;
    }
    if (match_option(option, "-XX:-PrintVMOptions")) {
      PrintVMOptions = false;
      continue;
    }
    if (match_option(option, "-XX:+IgnoreUnrecognizedVMOptions")) {
      IgnoreUnrecognizedVMOptions = true;
      continue;
    }
    if (match_option(option, "-XX:-IgnoreUnrecognizedVMOptions")) {
      IgnoreUnrecognizedVMOptions = false;
      continue;
    }
    if (match_option(option, "-XX:+PrintFlagsInitial")) {
      JVMFlag::printFlags(tty, false);
      vm_exit(0);
    }

#ifndef PRODUCT
    if (match_option(option, "-XX:+PrintFlagsWithComments")) {
      JVMFlag::printFlags(tty, true);
      vm_exit(0);
    }
#endif
  }
  return JNI_OK;
}

static void print_options(const JavaVMInitArgs *args) {
  const char* tail;
  for (int index = 0; index < args->nOptions; index++) {
    const JavaVMOption *option = args->options + index;
    if (match_option(option, "-XX:", &tail)) {
      logOption(tail);
    }
  }
}

bool Arguments::handle_deprecated_print_gc_flags() {
  if (PrintGC) {
    log_warning(gc)("-XX:+PrintGC is deprecated. Will use -Xlog:gc instead.");
  }
  if (PrintGCDetails) {
    log_warning(gc)("-XX:+PrintGCDetails is deprecated. Will use -Xlog:gc* instead.");
  }

  if (_legacyGCLogging.lastFlag == 2) {
    // -Xloggc was used to specify a filename
    const char* gc_conf = PrintGCDetails ? "gc*" : "gc";

    LogTarget(Error, logging) target;
    LogStream errstream(target);
    return LogConfiguration::parse_log_arguments(_legacyGCLogging.file, gc_conf, nullptr, nullptr, &errstream);
  } else if (PrintGC || PrintGCDetails || (_legacyGCLogging.lastFlag == 1)) {
    LogConfiguration::configure_stdout(LogLevel::Info, !PrintGCDetails, LOG_TAGS(gc));
  }
  return true;
}

static void apply_debugger_ergo() {
#ifdef ASSERT
  if (ReplayCompiles) {
    FLAG_SET_ERGO_IF_DEFAULT(UseDebuggerErgo, true);
  }

  if (UseDebuggerErgo) {
    // Turn on sub-flags
    FLAG_SET_ERGO_IF_DEFAULT(UseDebuggerErgo1, true);
    FLAG_SET_ERGO_IF_DEFAULT(UseDebuggerErgo2, true);
  }

  if (UseDebuggerErgo2) {
    // Debugging with limited number of CPUs
    FLAG_SET_ERGO_IF_DEFAULT(UseNUMA, false);
    FLAG_SET_ERGO_IF_DEFAULT(ConcGCThreads, 1);
    FLAG_SET_ERGO_IF_DEFAULT(ParallelGCThreads, 1);
    FLAG_SET_ERGO_IF_DEFAULT(CICompilerCount, 2);
  }
#endif // ASSERT
}

// Parse entry point called from JNI_CreateJavaVM

jint Arguments::parse(const JavaVMInitArgs* initial_cmd_args) {
  assert(verify_special_jvm_flags(false), "deprecated and obsolete flag table inconsistent");
  JVMFlag::check_all_flag_declarations();

  // If flag "-XX:Flags=flags-file" is used it will be the first option to be processed.
  const char* hotspotrc = ".hotspotrc";
  bool settings_file_specified = false;
  bool needs_hotspotrc_warning = false;
  ScopedVMInitArgs initial_vm_options_args("");
  ScopedVMInitArgs initial_java_tool_options_args("env_var='JAVA_TOOL_OPTIONS'");
  ScopedVMInitArgs initial_java_options_args("env_var='_JAVA_OPTIONS'");

  // Pointers to current working set of containers
  JavaVMInitArgs* cur_cmd_args;
  JavaVMInitArgs* cur_vm_options_args;
  JavaVMInitArgs* cur_java_options_args;
  JavaVMInitArgs* cur_java_tool_options_args;

  // Containers for modified/expanded options
  ScopedVMInitArgs mod_cmd_args("cmd_line_args");
  ScopedVMInitArgs mod_vm_options_args("vm_options_args");
  ScopedVMInitArgs mod_java_tool_options_args("env_var='JAVA_TOOL_OPTIONS'");
  ScopedVMInitArgs mod_java_options_args("env_var='_JAVA_OPTIONS'");


  jint code =
      parse_java_tool_options_environment_variable(&initial_java_tool_options_args);
  if (code != JNI_OK) {
    return code;
  }

  code = parse_java_options_environment_variable(&initial_java_options_args);
  if (code != JNI_OK) {
    return code;
  }

  // Parse the options in the /java.base/jdk/internal/vm/options resource, if present
  char *vmoptions = ClassLoader::lookup_vm_options();
  if (vmoptions != nullptr) {
    code = parse_options_buffer("vm options resource", vmoptions, strlen(vmoptions), &initial_vm_options_args);
    FREE_C_HEAP_ARRAY(char, vmoptions);
    if (code != JNI_OK) {
      return code;
    }
  }

  code = expand_vm_options_as_needed(initial_java_tool_options_args.get(),
                                     &mod_java_tool_options_args,
                                     &cur_java_tool_options_args);
  if (code != JNI_OK) {
    return code;
  }

  code = expand_vm_options_as_needed(initial_cmd_args,
                                     &mod_cmd_args,
                                     &cur_cmd_args);
  if (code != JNI_OK) {
    return code;
  }

  code = expand_vm_options_as_needed(initial_java_options_args.get(),
                                     &mod_java_options_args,
                                     &cur_java_options_args);
  if (code != JNI_OK) {
    return code;
  }

  code = expand_vm_options_as_needed(initial_vm_options_args.get(),
                                     &mod_vm_options_args,
                                     &cur_vm_options_args);
  if (code != JNI_OK) {
    return code;
  }

  const char* flags_file = Arguments::get_jvm_flags_file();
  settings_file_specified = (flags_file != nullptr);

  if (IgnoreUnrecognizedVMOptions) {
    cur_cmd_args->ignoreUnrecognized = true;
    cur_java_tool_options_args->ignoreUnrecognized = true;
    cur_java_options_args->ignoreUnrecognized = true;
  }

  // Parse specified settings file
  if (settings_file_specified) {
    if (!process_settings_file(flags_file, true,
                               cur_cmd_args->ignoreUnrecognized)) {
      return JNI_EINVAL;
    }
  } else {
#ifdef ASSERT
    // Parse default .hotspotrc settings file
    if (!process_settings_file(".hotspotrc", false,
                               cur_cmd_args->ignoreUnrecognized)) {
      return JNI_EINVAL;
    }
#else
    struct stat buf;
    if (os::stat(hotspotrc, &buf) == 0) {
      needs_hotspotrc_warning = true;
    }
#endif
  }

  if (PrintVMOptions) {
    print_options(cur_java_tool_options_args);
    print_options(cur_cmd_args);
    print_options(cur_java_options_args);
  }

  // Parse JavaVMInitArgs structure passed in, as well as JAVA_TOOL_OPTIONS and _JAVA_OPTIONS
  jint result = parse_vm_init_args(cur_vm_options_args,
                                   cur_java_tool_options_args,
                                   cur_java_options_args,
                                   cur_cmd_args);

  if (result != JNI_OK) {
    return result;
  }

  // Delay warning until here so that we've had a chance to process
  // the -XX:-PrintWarnings flag
  if (needs_hotspotrc_warning) {
    warning("%s file is present but has been ignored.  "
            "Run with -XX:Flags=%s to load the file.",
            hotspotrc, hotspotrc);
  }

  if (needs_module_property_warning) {
    warning("Ignoring system property options whose names match the '-Djdk.module.*'."
            " names that are reserved for internal use.");
  }

#if defined(_ALLBSD_SOURCE) || defined(AIX)  // UseLargePages is not yet supported on BSD and AIX.
  UNSUPPORTED_OPTION(UseLargePages);
#endif

#if defined(AIX)
  UNSUPPORTED_OPTION_NULL(AllocateHeapAt);
#endif

#ifndef PRODUCT
  if (TraceBytecodesAt != 0) {
    TraceBytecodes = true;
  }
#endif // PRODUCT

  if (ScavengeRootsInCode == 0) {
    if (!FLAG_IS_DEFAULT(ScavengeRootsInCode)) {
      warning("Forcing ScavengeRootsInCode non-zero");
    }
    ScavengeRootsInCode = 1;
  }

  if (!handle_deprecated_print_gc_flags()) {
    return JNI_EINVAL;
  }

  // Set object alignment values.
  set_object_alignment();

#if !INCLUDE_CDS
  if (CDSConfig::is_dumping_static_archive() || RequireSharedSpaces) {
    jio_fprintf(defaultStream::error_stream(),
      "Shared spaces are not supported in this VM\n");
    return JNI_ERR;
  }
  if (DumpLoadedClassList != nullptr) {
    jio_fprintf(defaultStream::error_stream(),
      "DumpLoadedClassList is not supported in this VM\n");
    return JNI_ERR;
  }
  if ((CDSConfig::is_using_archive() && xshare_auto_cmd_line) ||
      log_is_enabled(Info, cds)) {
    warning("Shared spaces are not supported in this VM");
    UseSharedSpaces = false;
    LogConfiguration::configure_stdout(LogLevel::Off, true, LOG_TAGS(cds));
  }
  no_shared_spaces("CDS Disabled");
#endif // INCLUDE_CDS

  // Verify NMT arguments
  const NMT_TrackingLevel lvl = NMTUtil::parse_tracking_level(NativeMemoryTracking);
  if (lvl == NMT_unknown) {
    jio_fprintf(defaultStream::error_stream(),
                "Syntax error, expecting -XX:NativeMemoryTracking=[off|summary|detail]\n");
    return JNI_ERR;
  }
  if (PrintNMTStatistics && lvl == NMT_off) {
    warning("PrintNMTStatistics is disabled, because native memory tracking is not enabled");
    FLAG_SET_DEFAULT(PrintNMTStatistics, false);
  }

  bool trace_dependencies = log_is_enabled(Debug, dependencies);
  if (trace_dependencies && VerifyDependencies) {
    warning("dependency logging results may be inflated by VerifyDependencies");
  }

  bool log_class_load_cause = log_is_enabled(Info, class, load, cause, native) ||
                              log_is_enabled(Info, class, load, cause);
  if (log_class_load_cause && LogClassLoadingCauseFor == nullptr) {
    warning("class load cause logging will not produce output without LogClassLoadingCauseFor");
  }

  apply_debugger_ergo();

  // The VMThread needs to stop now and then to execute these debug options.
  if ((HandshakeALot || SafepointALot) && FLAG_IS_DEFAULT(GuaranteedSafepointInterval)) {
    FLAG_SET_DEFAULT(GuaranteedSafepointInterval, 1000);
  }

  if (log_is_enabled(Info, arguments)) {
    LogStream st(Log(arguments)::info());
    Arguments::print_on(&st);
  }

  return JNI_OK;
}

jint Arguments::apply_ergo() {
  // Set flags based on ergonomics.
  jint result = set_ergonomics_flags();
  if (result != JNI_OK) return result;

  // Set heap size based on available physical memory
  set_heap_size();

  GCConfig::arguments()->initialize();

  CDSConfig::initialize();

  // Initialize Metaspace flags and alignments
  Metaspace::ergo_initialize();

  if (!StringDedup::ergo_initialize()) {
    return JNI_EINVAL;
  }

  // Set compiler flags after GC is selected and GC specific
  // flags (LoopStripMiningIter) are set.
  CompilerConfig::ergo_initialize();

  // Set bytecode rewriting flags
  set_bytecode_flags();

  // Set flags if aggressive optimization flags are enabled
  jint code = set_aggressive_opts_flags();
  if (code != JNI_OK) {
    return code;
  }

  if (FLAG_IS_DEFAULT(UseSecondarySupersTable)) {
    FLAG_SET_DEFAULT(UseSecondarySupersTable, VM_Version::supports_secondary_supers_table());
  } else if (UseSecondarySupersTable && !VM_Version::supports_secondary_supers_table()) {
    warning("UseSecondarySupersTable is not supported");
    FLAG_SET_DEFAULT(UseSecondarySupersTable, false);
  }
  if (!UseSecondarySupersTable) {
    FLAG_SET_DEFAULT(StressSecondarySupers, false);
    FLAG_SET_DEFAULT(VerifySecondarySupers, false);
  }

#ifdef ZERO
  // Clear flags not supported on zero.
  FLAG_SET_DEFAULT(ProfileInterpreter, false);
#endif // ZERO

  if (PrintAssembly && FLAG_IS_DEFAULT(DebugNonSafepoints)) {
    warning("PrintAssembly is enabled; turning on DebugNonSafepoints to gain additional output");
    DebugNonSafepoints = true;
  }

  if (FLAG_IS_CMDLINE(CompressedClassSpaceSize) && !UseCompressedClassPointers) {
    warning("Setting CompressedClassSpaceSize has no effect when compressed class pointers are not used");
  }

  // Treat the odd case where local verification is enabled but remote
  // verification is not as if both were enabled.
  if (BytecodeVerificationLocal && !BytecodeVerificationRemote) {
    log_info(verification)("Turning on remote verification because local verification is on");
    FLAG_SET_DEFAULT(BytecodeVerificationRemote, true);
  }
  if (!EnableValhalla || (is_interpreter_only() && !CDSConfig::is_dumping_archive() && !UseSharedSpaces)) {
    // Disable calling convention optimizations if inline types are not supported.
    // Also these aren't useful in -Xint. However, don't disable them when dumping or using
    // the CDS archive, as the values must match between dumptime and runtime.
    InlineTypePassFieldsAsArgs = false;
    InlineTypeReturnedAsFields = false;
  }

#ifndef PRODUCT
  if (!LogVMOutput && FLAG_IS_DEFAULT(LogVMOutput)) {
    if (use_vm_log()) {
      LogVMOutput = true;
    }
  }
#endif // PRODUCT

  if (PrintCommandLineFlags) {
    JVMFlag::printSetFlags(tty);
  }

#if COMPILER2_OR_JVMCI
  if (!FLAG_IS_DEFAULT(EnableVectorSupport) && !EnableVectorSupport) {
    if (!FLAG_IS_DEFAULT(EnableVectorReboxing) && EnableVectorReboxing) {
      warning("Disabling EnableVectorReboxing since EnableVectorSupport is turned off.");
    }
    FLAG_SET_DEFAULT(EnableVectorReboxing, false);

    if (!FLAG_IS_DEFAULT(EnableVectorAggressiveReboxing) && EnableVectorAggressiveReboxing) {
      if (!EnableVectorReboxing) {
        warning("Disabling EnableVectorAggressiveReboxing since EnableVectorReboxing is turned off.");
      } else {
        warning("Disabling EnableVectorAggressiveReboxing since EnableVectorSupport is turned off.");
      }
    }
    FLAG_SET_DEFAULT(EnableVectorAggressiveReboxing, false);

    if (!FLAG_IS_DEFAULT(UseVectorStubs) && UseVectorStubs) {
      warning("Disabling UseVectorStubs since EnableVectorSupport is turned off.");
    }
    FLAG_SET_DEFAULT(UseVectorStubs, false);
  }
#endif // COMPILER2_OR_JVMCI

  if (log_is_enabled(Info, perf, class, link)) {
    if (!UsePerfData) {
      warning("Disabling -Xlog:perf+class+link since UsePerfData is turned off.");
      LogConfiguration::configure_stdout(LogLevel::Off, false, LOG_TAGS(perf, class, link));
    }
  }

  if (FLAG_IS_CMDLINE(DiagnoseSyncOnValueBasedClasses)) {
    if (DiagnoseSyncOnValueBasedClasses == ObjectSynchronizer::LOG_WARNING && !log_is_enabled(Info, valuebasedclasses)) {
      LogConfiguration::configure_stdout(LogLevel::Info, true, LOG_TAGS(valuebasedclasses));
    }
  }
  return JNI_OK;
}

jint Arguments::adjust_after_os() {
  if (UseNUMA) {
    if (UseParallelGC) {
      if (FLAG_IS_DEFAULT(MinHeapDeltaBytes)) {
         FLAG_SET_DEFAULT(MinHeapDeltaBytes, 64*M);
      }
    }
  }
  return JNI_OK;
}

int Arguments::PropertyList_count(SystemProperty* pl) {
  int count = 0;
  while(pl != nullptr) {
    count++;
    pl = pl->next();
  }
  return count;
}

// Return the number of readable properties.
int Arguments::PropertyList_readable_count(SystemProperty* pl) {
  int count = 0;
  while(pl != nullptr) {
    if (pl->readable()) {
      count++;
    }
    pl = pl->next();
  }
  return count;
}

const char* Arguments::PropertyList_get_value(SystemProperty *pl, const char* key) {
  assert(key != nullptr, "just checking");
  SystemProperty* prop;
  for (prop = pl; prop != nullptr; prop = prop->next()) {
    if (strcmp(key, prop->key()) == 0) return prop->value();
  }
  return nullptr;
}

// Return the value of the requested property provided that it is a readable property.
const char* Arguments::PropertyList_get_readable_value(SystemProperty *pl, const char* key) {
  assert(key != nullptr, "just checking");
  SystemProperty* prop;
  // Return the property value if the keys match and the property is not internal or
  // it's the special internal property "jdk.boot.class.path.append".
  for (prop = pl; prop != nullptr; prop = prop->next()) {
    if (strcmp(key, prop->key()) == 0) {
      if (!prop->internal()) {
        return prop->value();
      } else if (strcmp(key, "jdk.boot.class.path.append") == 0) {
        return prop->value();
      } else {
        // Property is internal and not jdk.boot.class.path.append so return null.
        return nullptr;
      }
    }
  }
  return nullptr;
}

void Arguments::PropertyList_add(SystemProperty** plist, SystemProperty *new_p) {
  SystemProperty* p = *plist;
  if (p == nullptr) {
    *plist = new_p;
  } else {
    while (p->next() != nullptr) {
      p = p->next();
    }
    p->set_next(new_p);
  }
}

void Arguments::PropertyList_add(SystemProperty** plist, const char* k, const char* v,
                                 bool writeable, bool internal) {
  if (plist == nullptr)
    return;

  SystemProperty* new_p = new SystemProperty(k, v, writeable, internal);
  PropertyList_add(plist, new_p);
}

void Arguments::PropertyList_add(SystemProperty *element) {
  PropertyList_add(&_system_properties, element);
}

// This add maintains unique property key in the list.
void Arguments::PropertyList_unique_add(SystemProperty** plist, const char* k, const char* v,
                                        PropertyAppendable append, PropertyWriteable writeable,
                                        PropertyInternal internal) {
  if (plist == nullptr)
    return;

  // If property key exists and is writeable, then update with new value.
  // Trying to update a non-writeable property is silently ignored.
  SystemProperty* prop;
  for (prop = *plist; prop != nullptr; prop = prop->next()) {
    if (strcmp(k, prop->key()) == 0) {
      if (append == AppendProperty) {
        prop->append_writeable_value(v);
      } else {
        prop->set_writeable_value(v);
      }
      return;
    }
  }

  PropertyList_add(plist, k, v, writeable == WriteableProperty, internal == InternalProperty);
}

// Copies src into buf, replacing "%%" with "%" and "%p" with pid
// Returns true if all of the source pointed by src has been copied over to
// the destination buffer pointed by buf. Otherwise, returns false.
// Notes:
// 1. If the length (buflen) of the destination buffer excluding the
// null terminator character is not long enough for holding the expanded
// pid characters, it also returns false instead of returning the partially
// expanded one.
// 2. The passed in "buflen" should be large enough to hold the null terminator.
bool Arguments::copy_expand_pid(const char* src, size_t srclen,
                                char* buf, size_t buflen) {
  const char* p = src;
  char* b = buf;
  const char* src_end = &src[srclen];
  char* buf_end = &buf[buflen - 1];

  while (p < src_end && b < buf_end) {
    if (*p == '%') {
      switch (*(++p)) {
      case '%':         // "%%" ==> "%"
        *b++ = *p++;
        break;
      case 'p':  {       //  "%p" ==> current process id
        // buf_end points to the character before the last character so
        // that we could write '\0' to the end of the buffer.
        size_t buf_sz = buf_end - b + 1;
        int ret = jio_snprintf(b, buf_sz, "%d", os::current_process_id());

        // if jio_snprintf fails or the buffer is not long enough to hold
        // the expanded pid, returns false.
        if (ret < 0 || ret >= (int)buf_sz) {
          return false;
        } else {
          b += ret;
          assert(*b == '\0', "fail in copy_expand_pid");
          if (p == src_end && b == buf_end + 1) {
            // reach the end of the buffer.
            return true;
          }
        }
        p++;
        break;
      }
      default :
        *b++ = '%';
      }
    } else {
      *b++ = *p++;
    }
  }
  *b = '\0';
  return (p == src_end); // return false if not all of the source was copied
}<|MERGE_RESOLUTION|>--- conflicted
+++ resolved
@@ -1779,11 +1779,6 @@
 unsigned int addreads_count = 0;
 unsigned int addexports_count = 0;
 unsigned int addopens_count = 0;
-<<<<<<< HEAD
-unsigned int addmods_count = 0;
-=======
-unsigned int patch_mod_count = 0;
->>>>>>> c0e6c3b9
 unsigned int enable_native_access_count = 0;
 
 // Check the consistency of vm_init_args
