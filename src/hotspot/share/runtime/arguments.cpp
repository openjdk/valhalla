--- conflicted
+++ resolved
@@ -2161,9 +2161,6 @@
   }
 #endif
 
-<<<<<<< HEAD
-  status = status && GCArguments::check_args_consistency();
-
   if (AMD64_ONLY(false &&) !FLAG_IS_DEFAULT(InlineTypePassFieldsAsArgs)) {
     FLAG_SET_CMDLINE(InlineTypePassFieldsAsArgs, false);
     warning("InlineTypePassFieldsAsArgs is not supported on this platform");
@@ -2174,8 +2171,6 @@
     warning("InlineTypeReturnedAsFields is not supported on this platform");
   }
 
-=======
->>>>>>> 655bb619
   return status;
 }
 
