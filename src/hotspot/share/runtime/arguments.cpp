--- conflicted
+++ resolved
@@ -536,11 +536,6 @@
   { "DynamicDumpSharedSpaces",      JDK_Version::jdk(18), JDK_Version::jdk(19), JDK_Version::undefined() },
   { "RequireSharedSpaces",          JDK_Version::jdk(18), JDK_Version::jdk(19), JDK_Version::undefined() },
   { "UseSharedSpaces",              JDK_Version::jdk(18), JDK_Version::jdk(19), JDK_Version::undefined() },
-<<<<<<< HEAD
-  { "LockingMode",                  JDK_Version::jdk(24), JDK_Version::jdk(26), JDK_Version::jdk(27) },
-  { "EnableValhalla",               JDK_Version::jdk(25), JDK_Version::jdk(26), JDK_Version::undefined() },
-=======
->>>>>>> 4f283f18
 #ifdef _LP64
   { "UseCompressedClassPointers",   JDK_Version::jdk(25),  JDK_Version::jdk(27), JDK_Version::undefined() },
 #endif
@@ -2881,28 +2876,15 @@
   return JNI_OK;
 }
 
-<<<<<<< HEAD
+void Arguments::set_ext_dirs(char *value) {
+  _ext_dirs = os::strdup_check_oom(value);
+}
+
 void Arguments::add_patch_mod_prefix(const char* module_name, const char* path, bool allow_append, bool allow_cds) {
   if (!allow_cds) {
     CDSConfig::set_module_patching_disables_cds();
     if (strcmp(module_name, JAVA_BASE_NAME) == 0) {
       CDSConfig::set_java_base_module_patching_disables_cds();
-=======
-void Arguments::set_ext_dirs(char *value) {
-  _ext_dirs = os::strdup_check_oom(value);
-}
-
-void Arguments::add_patch_mod_prefix(const char* module_name, const char* path) {
-  // For java.base check for duplicate --patch-module options being specified on the command line.
-  // This check is only required for java.base, all other duplicate module specifications
-  // will be checked during module system initialization.  The module system initialization
-  // will throw an ExceptionInInitializerError if this situation occurs.
-  if (strcmp(module_name, JAVA_BASE_NAME) == 0) {
-    if (patch_mod_javabase) {
-      vm_exit_during_initialization("Cannot specify " JAVA_BASE_NAME " more than once to --patch-module");
-    } else {
-      patch_mod_javabase = true;
->>>>>>> 4f283f18
     }
   }
 
