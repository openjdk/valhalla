--- conflicted
+++ resolved
@@ -2343,15 +2343,11 @@
   return JNI_OK;
 }
 
-<<<<<<< HEAD
 bool Arguments::enable_valhalla(const char* prop_value) {
   return strstr("jdk.incubator.vector", prop_value);
 }
 
-jint Arguments::parse_each_vm_init_arg(const JavaVMInitArgs* args, bool* patch_mod_javabase, JVMFlagOrigin origin) {
-=======
 jint Arguments::parse_each_vm_init_arg(const JavaVMInitArgs* args, JVMFlagOrigin origin) {
->>>>>>> 131a3cee
   // For match_option to return remaining or value part of option string
   const char* tail;
 
