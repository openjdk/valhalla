--- conflicted
+++ resolved
@@ -2437,11 +2437,6 @@
       if (FLAG_SET_CMDLINE(EnableValhalla, true) != JVMFlag::SUCCESS) {
         return JNI_EINVAL;
       }
-<<<<<<< HEAD
-=======
-      // Disable CDS for now
-      no_shared_spaces("CDS currently disabled in preview mode");
->>>>>>> 166c496b
     // -Xnoclassgc
     } else if (match_option(option, "-Xnoclassgc")) {
       if (FLAG_SET_CMDLINE(ClassUnloading, false) != JVMFlag::SUCCESS) {
