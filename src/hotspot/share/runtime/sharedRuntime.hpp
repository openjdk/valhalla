--- conflicted
+++ resolved
@@ -55,14 +55,7 @@
   static bool resolve_sub_helper_internal(methodHandle callee_method, const frame& caller_frame,
                                           CompiledMethod* caller_nm, bool is_virtual, bool is_optimized,
                                           Handle receiver, CallInfo& call_info, Bytecodes::Code invoke_code, TRAPS);
-<<<<<<< HEAD
-  static methodHandle resolve_sub_helper(JavaThread *thread,
-                                         bool is_virtual,
-                                         bool is_optimized,
-                                         bool* caller_is_c1, TRAPS);
-=======
-  static methodHandle resolve_sub_helper(bool is_virtual, bool is_optimized, TRAPS);
->>>>>>> 7146104f
+  static methodHandle resolve_sub_helper(bool is_virtual, bool is_optimized, bool* caller_is_c1, TRAPS);
 
   // Shared stub locations
 
@@ -322,14 +315,7 @@
 
   // Resolves a call site- may patch in the destination of the call into the
   // compiled code.
-<<<<<<< HEAD
-  static methodHandle resolve_helper(JavaThread *thread,
-                                     bool is_virtual,
-                                     bool is_optimized,
-                                     bool* caller_is_c1, TRAPS);
-=======
-  static methodHandle resolve_helper(bool is_virtual, bool is_optimized, TRAPS);
->>>>>>> 7146104f
+  static methodHandle resolve_helper(bool is_virtual, bool is_optimized, bool* caller_is_c1, TRAPS);
 
  private:
   // deopt blob
@@ -343,19 +329,11 @@
   static DeoptimizationBlob* deopt_blob(void)      { return _deopt_blob; }
 
   // Resets a call-site in compiled code so it will get resolved again.
-<<<<<<< HEAD
-  static methodHandle reresolve_call_site(JavaThread *thread, bool& is_static_call, bool& is_optimized, bool& caller_is_c1, TRAPS);
+  static methodHandle reresolve_call_site(bool& is_static_call, bool& is_optimized, bool& caller_is_c1, TRAPS);
 
   // In the code prolog, if the klass comparison fails, the inline cache
   // misses and the call site is patched to megamorphic
-  static methodHandle handle_ic_miss_helper(JavaThread* thread, bool& is_optimized, bool& caller_is_c1, TRAPS);
-=======
-  static methodHandle reresolve_call_site(TRAPS);
-
-  // In the code prolog, if the klass comparison fails, the inline cache
-  // misses and the call site is patched to megamorphic
-  static methodHandle handle_ic_miss_helper(TRAPS);
->>>>>>> 7146104f
+  static methodHandle handle_ic_miss_helper(bool& is_optimized, bool& caller_is_c1, TRAPS);
 
   // Find the method that called us.
   static methodHandle find_callee_method(TRAPS);
@@ -540,8 +518,8 @@
   static address resolve_virtual_call_C    (JavaThread* current);
   static address resolve_opt_virtual_call_C(JavaThread* current);
 
-  static void load_inline_type_fields_in_regs(JavaThread *thread, oopDesc* res);
-  static void store_inline_type_fields_to_buf(JavaThread *thread, intptr_t res);
+  static void load_inline_type_fields_in_regs(JavaThread* current, oopDesc* res);
+  static void store_inline_type_fields_to_buf(JavaThread* current, intptr_t res);
 
   // arraycopy, the non-leaf version.  (See StubRoutines for all the leaf calls.)
   static void slow_arraycopy_C(oopDesc* src,  jint src_pos,
@@ -550,18 +528,12 @@
 
   // handle ic miss with caller being compiled code
   // wrong method handling (inline cache misses, zombie methods)
-<<<<<<< HEAD
-  static address handle_wrong_method(JavaThread* thread);
-  static address handle_wrong_method_abstract(JavaThread* thread);
-  static address handle_wrong_method_ic_miss(JavaThread* thread);
-  static void allocate_inline_types(JavaThread* thread, Method* callee, bool allocate_receiver);
-  static oop allocate_inline_types_impl(JavaThread* thread, methodHandle callee, bool allocate_receiver, TRAPS);
-  static void apply_post_barriers(JavaThread* thread, objArrayOopDesc* array);
-=======
   static address handle_wrong_method(JavaThread* current);
   static address handle_wrong_method_abstract(JavaThread* current);
   static address handle_wrong_method_ic_miss(JavaThread* current);
->>>>>>> 7146104f
+  static void allocate_inline_types(JavaThread* current, Method* callee, bool allocate_receiver);
+  static oop allocate_inline_types_impl(JavaThread* current, methodHandle callee, bool allocate_receiver, TRAPS);
+  static void apply_post_barriers(JavaThread* current, objArrayOopDesc* array);
 
   static address handle_unsafe_access(JavaThread* thread, address next_pc);
 
