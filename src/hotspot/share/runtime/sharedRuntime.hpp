--- conflicted
+++ resolved
@@ -538,23 +538,7 @@
 
   static address handle_unsafe_access(JavaThread* thread, address next_pc);
 
-<<<<<<< HEAD
   static BufferedInlineTypeBlob* generate_buffered_inline_type_adapter(const InlineKlass* vk);
-#ifdef COMPILER2
-  static RuntimeStub* make_native_invoker(address call_target,
-                                          int shadow_space_bytes,
-                                          const GrowableArray<VMReg>& input_registers,
-                                          const GrowableArray<VMReg>& output_registers);
-#endif
-
-  static void compute_move_order(const BasicType* in_sig_bt,
-                                 int total_in_args, const VMRegPair* in_regs,
-                                 int total_out_args, VMRegPair* out_regs,
-                                 GrowableArray<int>& arg_order,
-                                 VMRegPair tmp_vmreg);
-
-=======
->>>>>>> c1040897
 #ifndef PRODUCT
 
   // Collect and print inline cache miss statistics
