/*
 * Copyright (c) 1997, 2025, Oracle and/or its affiliates. All rights reserved.
 * DO NOT ALTER OR REMOVE COPYRIGHT NOTICES OR THIS FILE HEADER.
 *
 * This code is free software; you can redistribute it and/or modify it
 * under the terms of the GNU General Public License version 2 only, as
 * published by the Free Software Foundation.
 *
 * This code is distributed in the hope that it will be useful, but WITHOUT
 * ANY WARRANTY; without even the implied warranty of MERCHANTABILITY or
 * FITNESS FOR A PARTICULAR PURPOSE.  See the GNU General Public License
 * version 2 for more details (a copy is included in the LICENSE file that
 * accompanied this code).
 *
 * You should have received a copy of the GNU General Public License version
 * 2 along with this work; if not, write to the Free Software Foundation,
 * Inc., 51 Franklin St, Fifth Floor, Boston, MA 02110-1301 USA.
 *
 * Please contact Oracle, 500 Oracle Parkway, Redwood Shores, CA 94065 USA
 * or visit www.oracle.com if you need additional information or have any
 * questions.
 *
 */

#ifndef SHARE_RUNTIME_SHAREDRUNTIME_HPP
#define SHARE_RUNTIME_SHAREDRUNTIME_HPP

#include "asm/codeBuffer.hpp"
#include "classfile/compactHashtable.hpp"
#include "code/codeBlob.hpp"
#include "code/vmreg.hpp"
#include "interpreter/linkResolver.hpp"
#include "memory/allStatic.hpp"
#include "memory/metaspaceClosure.hpp"
#include "memory/resourceArea.hpp"
#include "runtime/signature.hpp"
#include "runtime/stubInfo.hpp"
#include "utilities/macros.hpp"

class AdapterHandlerEntry;
class AdapterFingerPrint;
class vframeStream;
class SigEntry;

// Runtime is the base class for various runtime interfaces
// (InterpreterRuntime, CompilerRuntime, etc.). It provides
// shared functionality such as exception forwarding (C++ to
// Java exceptions), locking/unlocking mechanisms, statistical
// information, etc.

class SharedRuntime: AllStatic {
 private:
  // Declare shared stub fields
#define SHARED_STUB_FIELD_DECLARE(name, type) \
  static type*       BLOB_FIELD_NAME(name);
  SHARED_STUBS_DO(SHARED_STUB_FIELD_DECLARE)
#undef SHARED_STUB_FIELD_DECLARE

#ifdef ASSERT
  static bool is_resolve_id(StubId id) {
    return (id == StubId::shared_wrong_method_id ||
            id == StubId::shared_wrong_method_abstract_id ||
            id == StubId::shared_ic_miss_id ||
            id == StubId::shared_resolve_opt_virtual_call_id ||
            id == StubId::shared_resolve_virtual_call_id ||
            id == StubId::shared_resolve_static_call_id);
  }
  static bool is_polling_page_id(StubId id) {
    return (id == StubId::shared_polling_page_vectors_safepoint_handler_id ||
            id == StubId::shared_polling_page_safepoint_handler_id ||
            id == StubId::shared_polling_page_return_handler_id);
  }
  static bool is_throw_id(StubId id) {
    return (id == StubId::shared_throw_AbstractMethodError_id ||
            id == StubId::shared_throw_IncompatibleClassChangeError_id ||
            id == StubId::shared_throw_NullPointerException_at_call_id ||
            id == StubId::shared_throw_StackOverflowError_id ||
            id == StubId::shared_throw_delayed_StackOverflowError_id);
  }
#endif

  // cont_doYieldStub is not yet folded into the general model for
  // shared stub/blob handling. It is actually a specially generated
  // native wrapper for a specific native method, as also is it's
  // counterpart the continuation do_enter method.
  static nmethod*            _cont_doYield_stub;

#ifndef PRODUCT
  // Counters
  static int64_t _nof_megamorphic_calls;         // total # of megamorphic calls (through vtable)
#endif // !PRODUCT

 private:
  static SafepointBlob* generate_handler_blob(StubId id, address call_ptr);
  static RuntimeStub*   generate_resolve_blob(StubId id, address destination);
  static RuntimeStub*   generate_throw_exception(StubId id, address runtime_entry);
 public:
  static void generate_initial_stubs(void);
  static void generate_stubs(void);
#if INCLUDE_JFR
  static void generate_jfr_stubs(void);
  // For c2: c_rarg0 is junk, call to runtime to write a checkpoint.
  // It returns a jobject handle to the event writer.
  // The handle is dereferenced and the return value is the event writer oop.
  static RuntimeStub* generate_jfr_write_checkpoint();
  // For c2: call to runtime to return a buffer lease.
  static RuntimeStub* generate_jfr_return_lease();
#endif
  static void init_adapter_library();

  static const char *stub_name(StubId id) {
    assert(StubInfo::is_shared(id), "not a shared stub %s", StubInfo::name(id));
    return StubInfo::name(id);
  }

  // max bytes for each dtrace string parameter
  enum { max_dtrace_string_size = 256 };

  // The following arithmetic routines are used on platforms that do
  // not have machine instructions to implement their functionality.
  // Do not remove these.

  // long arithmetics
  static jlong   lmul(jlong y, jlong x);
  static jlong   ldiv(jlong y, jlong x);
  static jlong   lrem(jlong y, jlong x);

  // float and double remainder
  static jfloat  frem(jfloat  x, jfloat  y);
  static jdouble drem(jdouble x, jdouble y);


#ifdef _WIN64
  // Workaround for fmod issue in the Windows x64 CRT
  static double fmod_winx64(double x, double y);
#endif

#ifdef __SOFTFP__
  static jfloat  fadd(jfloat x, jfloat y);
  static jfloat  fsub(jfloat x, jfloat y);
  static jfloat  fmul(jfloat x, jfloat y);
  static jfloat  fdiv(jfloat x, jfloat y);

  static jdouble dadd(jdouble x, jdouble y);
  static jdouble dsub(jdouble x, jdouble y);
  static jdouble dmul(jdouble x, jdouble y);
  static jdouble ddiv(jdouble x, jdouble y);
#endif // __SOFTFP__

  // float conversion (needs to set appropriate rounding mode)
  static jint    f2i (jfloat  x);
  static jlong   f2l (jfloat  x);
  static jint    d2i (jdouble x);
  static jlong   d2l (jdouble x);
  static jfloat  d2f (jdouble x);
  static jfloat  l2f (jlong   x);
  static jdouble l2d (jlong   x);
  static jfloat  i2f (jint    x);

#ifdef __SOFTFP__
  static jdouble i2d (jint    x);
  static jdouble f2d (jfloat  x);
#endif // __SOFTFP__

  // double trigonometrics and transcendentals
  static jdouble dsin(jdouble x);
  static jdouble dcos(jdouble x);
  static jdouble dtan(jdouble x);
  static jdouble dlog(jdouble x);
  static jdouble dlog10(jdouble x);
  static jdouble dexp(jdouble x);
  static jdouble dpow(jdouble x, jdouble y);

#if defined(__SOFTFP__) || defined(E500V2)
  static double dabs(double f);
#endif

#if defined(__SOFTFP__)
  static double dsqrt(double f);
#endif

  // Montgomery multiplication
  static void montgomery_multiply(jint *a_ints, jint *b_ints, jint *n_ints,
                                  jint len, jlong inv, jint *m_ints);
  static void montgomery_square(jint *a_ints, jint *n_ints,
                                jint len, jlong inv, jint *m_ints);

#ifdef __SOFTFP__
  // C++ compiler generates soft float instructions as well as passing
  // float and double in registers.
  static int  fcmpl(float x, float y);
  static int  fcmpg(float x, float y);
  static int  dcmpl(double x, double y);
  static int  dcmpg(double x, double y);

  static int unordered_fcmplt(float x, float y);
  static int unordered_dcmplt(double x, double y);
  static int unordered_fcmple(float x, float y);
  static int unordered_dcmple(double x, double y);
  static int unordered_fcmpge(float x, float y);
  static int unordered_dcmpge(double x, double y);
  static int unordered_fcmpgt(float x, float y);
  static int unordered_dcmpgt(double x, double y);

  static float  fneg(float f);
  static double dneg(double f);
#endif

  // exception handling across interpreter/compiler boundaries
  static address raw_exception_handler_for_return_address(JavaThread* current, address return_address);
  static address exception_handler_for_return_address(JavaThread* current, address return_address);

  // exception handling and implicit exceptions
  static address compute_compiled_exc_handler(nmethod* nm, address ret_pc, Handle& exception,
                                              bool force_unwind, bool top_frame_only, bool& recursive_exception_occurred);
  enum ImplicitExceptionKind {
    IMPLICIT_NULL,
    IMPLICIT_DIVIDE_BY_ZERO,
    STACK_OVERFLOW
  };
  static void    throw_AbstractMethodError(JavaThread* current);
  static void    throw_IncompatibleClassChangeError(JavaThread* current);
  static void    throw_ArithmeticException(JavaThread* current);
  static void    throw_NullPointerException(JavaThread* current);
  static void    throw_NullPointerException_at_call(JavaThread* current);
  static void    throw_StackOverflowError(JavaThread* current);
  static void    throw_delayed_StackOverflowError(JavaThread* current);
  static void    throw_StackOverflowError_common(JavaThread* current, bool delayed);
  static address continuation_for_implicit_exception(JavaThread* current,
                                                     address faulting_pc,
                                                     ImplicitExceptionKind exception_kind);

  // Post-slow-path-allocation, pre-initializing-stores step for
  // implementing e.g. ReduceInitialCardMarks
  static void on_slowpath_allocation_exit(JavaThread* current);

  static void enable_stack_reserved_zone(JavaThread* current);
  static frame look_for_reserved_stack_annotated_method(JavaThread* current, frame fr);

  // Shared stub locations
  static address get_poll_stub(address pc);

  static address get_ic_miss_stub() {
    assert(_ic_miss_blob!= nullptr, "oops");
    return _ic_miss_blob->entry_point();
  }

  static address get_handle_wrong_method_stub() {
    assert(_wrong_method_blob!= nullptr, "oops");
    return _wrong_method_blob->entry_point();
  }

  static address get_handle_wrong_method_abstract_stub() {
    assert(_wrong_method_abstract_blob!= nullptr, "oops");
    return _wrong_method_abstract_blob->entry_point();
  }

  static address get_resolve_opt_virtual_call_stub() {
    assert(_resolve_opt_virtual_call_blob != nullptr, "oops");
    return _resolve_opt_virtual_call_blob->entry_point();
  }
  static address get_resolve_virtual_call_stub() {
    assert(_resolve_virtual_call_blob != nullptr, "oops");
    return _resolve_virtual_call_blob->entry_point();
  }
  static address get_resolve_static_call_stub() {
    assert(_resolve_static_call_blob != nullptr, "oops");
    return _resolve_static_call_blob->entry_point();
  }

  static SafepointBlob* polling_page_return_handler_blob()     { return _polling_page_return_handler_blob; }
  static SafepointBlob* polling_page_safepoint_handler_blob()  { return _polling_page_safepoint_handler_blob; }
  static SafepointBlob* polling_page_vectors_safepoint_handler_blob()  { return _polling_page_vectors_safepoint_handler_blob; }

  static nmethod* cont_doYield_stub() {
    assert(_cont_doYield_stub != nullptr, "oops");
    return _cont_doYield_stub;
  }

  // Implicit exceptions
  static address throw_AbstractMethodError_entry()          {
    assert(_throw_AbstractMethodError_blob != nullptr, "");
    return _throw_AbstractMethodError_blob->entry_point();
  }
  static address throw_IncompatibleClassChangeError_entry() {
    assert(_throw_IncompatibleClassChangeError_blob != nullptr, "");
    return  _throw_IncompatibleClassChangeError_blob->entry_point();
  }
  static address throw_NullPointerException_at_call_entry() {
    assert(_throw_NullPointerException_at_call_blob != nullptr, "");
    return  _throw_NullPointerException_at_call_blob->entry_point();
  }
  static address throw_StackOverflowError_entry()           {
    assert(_throw_StackOverflowError_blob != nullptr, "");
    return _throw_StackOverflowError_blob->entry_point();
  }
  static address throw_delayed_StackOverflowError_entry()   {
    assert(_throw_delayed_StackOverflowError_blob != nullptr, "");
    return _throw_delayed_StackOverflowError_blob->entry_point();
  }

#if INCLUDE_JFR
  static address jfr_write_checkpoint() {
    assert(_jfr_write_checkpoint_blob != nullptr, "");
    return _jfr_write_checkpoint_blob->entry_point();
  }
  static address jfr_return_lease()     {
    assert(_jfr_return_lease_blob != nullptr, "");
    return _jfr_return_lease_blob->entry_point();
  }
#endif

  // Counters
#ifndef PRODUCT
  static address nof_megamorphic_calls_addr() { return (address)&_nof_megamorphic_calls; }
#endif // PRODUCT

  // Helper routine for full-speed JVMTI exception throwing support
  static void throw_and_post_jvmti_exception(JavaThread* current, Handle h_exception);
  static void throw_and_post_jvmti_exception(JavaThread* current, Symbol* name, const char *message = nullptr);

#if INCLUDE_JVMTI
  // Functions for JVMTI notifications
  static void notify_jvmti_vthread_start(oopDesc* vt, jboolean hide, JavaThread* current);
  static void notify_jvmti_vthread_end(oopDesc* vt, jboolean hide, JavaThread* current);
  static void notify_jvmti_vthread_mount(oopDesc* vt, jboolean hide, JavaThread* current);
  static void notify_jvmti_vthread_unmount(oopDesc* vt, jboolean hide, JavaThread* current);
#endif

  // RedefineClasses() tracing support for obsolete method entry
  static int rc_trace_method_entry(JavaThread* thread, Method* m);

  // To be used as the entry point for unresolved native methods.
  static address native_method_throw_unsatisfied_link_error_entry();

  static void register_finalizer(JavaThread* thread, oopDesc* obj);

  // dtrace notifications
  static int dtrace_object_alloc(oopDesc* o);
  static int dtrace_object_alloc(JavaThread* thread, oopDesc* o);
  static int dtrace_object_alloc(JavaThread* thread, oopDesc* o, size_t size);
  static int dtrace_method_entry(JavaThread* thread, Method* m);
  static int dtrace_method_exit(JavaThread* thread, Method* m);

  // Utility method for retrieving the Java thread id, returns 0 if the
  // thread is not a well formed Java thread.
  static jlong get_java_tid(JavaThread* thread);


  // used by native wrappers to re-enable yellow if overflow happened in native code
  static void reguard_yellow_pages();

  // Fill in the "X cannot be cast to a Y" message for ClassCastException
  //
  // @param thr the current thread
  // @param caster_klass the class of the object we are casting
  // @return the dynamically allocated exception message (must be freed
  // by the caller using a resource mark)
  //
  // BCP must refer to the current 'checkcast' opcode for the frame
  // on top of the stack.
  // The caller (or one of its callers) must use a ResourceMark
  // in order to correctly free the result.
  //
  static char* generate_class_cast_message(JavaThread* thr, Klass* caster_klass);

  // Fill in the "X cannot be cast to a Y" message for ClassCastException
  //
  // @param caster_klass the class of the object we are casting
  // @param target_klass the target klass attempt
  // @return the dynamically allocated exception message (must be freed
  // by the caller using a resource mark)
  //
  // This version does not require access the frame, so it can be called
  // from interpreted code
  // The caller (or one of it's callers) must use a ResourceMark
  // in order to correctly free the result.
  //
  static char* generate_class_cast_message(Klass* caster_klass, Klass* target_klass, Symbol* target_klass_name = nullptr);

  static char* generate_identity_exception_message(JavaThread* thr, Klass* klass);

  // Resolves a call site- may patch in the destination of the call into the
  // compiled code.
  static methodHandle resolve_helper(bool is_virtual, bool is_optimized, bool& caller_is_c1, TRAPS);

 private:
  // deopt blob
  static void generate_deopt_blob(void);

  static bool handle_ic_miss_helper_internal(Handle receiver, nmethod* caller_nm, const frame& caller_frame,
                                             methodHandle callee_method, Bytecodes::Code bc, CallInfo& call_info,
                                             bool& needs_ic_stub_refill, bool& is_optimized, bool caller_is_c1, TRAPS);

 public:
  static DeoptimizationBlob* deopt_blob(void)      { return _deopt_blob; }

  // Resets a call-site in compiled code so it will get resolved again.
  static methodHandle reresolve_call_site(bool& is_static_call, bool& is_optimized, bool& caller_is_c1, TRAPS);

  // In the code prolog, if the klass comparison fails, the inline cache
  // misses and the call site is patched to megamorphic
  static methodHandle handle_ic_miss_helper(bool& caller_is_c1, TRAPS);

  // Find the method that called us.
  static methodHandle find_callee_method(bool& caller_is_c1, TRAPS);

  static void monitor_enter_helper(oopDesc* obj, BasicLock* lock, JavaThread* thread);

  static void monitor_exit_helper(oopDesc* obj, BasicLock* lock, JavaThread* current);

  // Issue UL warning for unlocked JNI monitor on virtual thread termination
  static void log_jni_monitor_still_held();

 private:
  static Handle find_callee_info(Bytecodes::Code& bc, CallInfo& callinfo, TRAPS);
  static Handle find_callee_info_helper(vframeStream& vfst, Bytecodes::Code& bc, CallInfo& callinfo, TRAPS);

  static Method* extract_attached_method(vframeStream& vfst);

#if defined(X86) && defined(COMPILER1)
  // For Object.hashCode, System.identityHashCode try to pull hashCode from object header if available.
  static void inline_check_hashcode_from_object_header(MacroAssembler* masm, const methodHandle& method, Register obj_reg, Register result);
#endif // X86 && COMPILER1

 public:

  // Read the array of BasicTypes from a Java signature, and compute where
  // compiled Java code would like to put the results.  Values in reg_lo and
  // reg_hi refer to 4-byte quantities.  Values less than SharedInfo::stack0 are
  // registers, those above refer to 4-byte stack slots.  All stack slots are
  // based off of the window top.  SharedInfo::stack0 refers to the first usable
  // slot in the bottom of the frame. SharedInfo::stack0+1 refers to the memory word
  // 4-bytes higher.
  // return value is the maximum number of VMReg stack slots the convention will use.
  static int java_calling_convention(const BasicType* sig_bt, VMRegPair* regs, int total_args_passed);
  static int java_calling_convention(const GrowableArray<SigEntry>* sig, VMRegPair* regs) {
    BasicType* sig_bt = NEW_RESOURCE_ARRAY(BasicType, sig->length());
    int total_args_passed = SigEntry::fill_sig_bt(sig, sig_bt);
    return java_calling_convention(sig_bt, regs, total_args_passed);
  }
  static int java_return_convention(const BasicType* sig_bt, VMRegPair* regs, int total_args_passed);
  static const uint java_return_convention_max_int;
  static const uint java_return_convention_max_float;

  static void check_member_name_argument_is_last_argument(const methodHandle& method,
                                                          const BasicType* sig_bt,
                                                          const VMRegPair* regs) NOT_DEBUG_RETURN;

  // Ditto except for calling C
  //
  // C argument in register AND stack slot.
  // Some architectures require that an argument must be passed in a register
  // AND in a stack slot. These architectures provide a second VMRegPair array
  // to be filled by the c_calling_convention method. On other architectures,
  // null is being passed as the second VMRegPair array, so arguments are either
  // passed in a register OR in a stack slot.
  static int c_calling_convention(const BasicType *sig_bt, VMRegPair *regs, int total_args_passed);

  static int vector_calling_convention(VMRegPair *regs,
                                       uint num_bits,
                                       uint total_args_passed);

  // Generate I2C and C2I adapters. These adapters are simple argument marshalling
  // blobs. Unlike adapters in the tiger and earlier releases the code in these
  // blobs does not create a new frame and are therefore virtually invisible
  // to the stack walking code. In general these blobs extend the callers stack
  // as needed for the conversion of argument locations.

  // When calling a c2i blob the code will always call the interpreter even if
  // by the time we reach the blob there is compiled code available. This allows
  // the blob to pass the incoming stack pointer (the sender sp) in a known
  // location for the interpreter to record. This is used by the frame code
  // to correct the sender code to match up with the stack pointer when the
  // thread left the compiled code. In addition it allows the interpreter
  // to remove the space the c2i adapter allocated to do its argument conversion.

  // Although a c2i blob will always run interpreted even if compiled code is
  // present if we see that compiled code is present the compiled call site
  // will be patched/re-resolved so that later calls will run compiled.

  // Additionally a c2i blob need to have a unverified entry because it can be reached
  // in situations where the call site is an inlined cache site and may go megamorphic.

  // A i2c adapter is simpler than the c2i adapter. This is because it is assumed
  // that the interpreter before it does any call dispatch will record the current
  // stack pointer in the interpreter frame. On return it will restore the stack
  // pointer as needed. This means the i2c adapter code doesn't need any special
  // handshaking path with compiled code to keep the stack walking correct.

<<<<<<< HEAD
  static void generate_i2c2i_adapters(MacroAssembler* _masm,
                                      int total_args_passed,
                                      const GrowableArray<SigEntry>* sig,
                                      const VMRegPair* regs,
                                      const GrowableArray<SigEntry>* sig_cc,
                                      const VMRegPair* regs_cc,
                                      const GrowableArray<SigEntry>* sig_cc_ro,
                                      const VMRegPair* regs_cc_ro,
                                      AdapterHandlerEntry* handler,
                                      AdapterBlob*& new_adapter,
                                      bool allocate_code_blob);
=======
  static void generate_i2c2i_adapters(MacroAssembler *_masm,
                                      int total_args_passed,
                                      int max_arg,
                                      const BasicType *sig_bt,
                                      const VMRegPair *regs,
                                      address entry_address[AdapterBlob::ENTRY_COUNT]);
>>>>>>> 2aafda19

  static void gen_i2c_adapter(MacroAssembler *_masm,
                              int comp_args_on_stack,
                              const GrowableArray<SigEntry>* sig,
                              const VMRegPair *regs);

  // OSR support

  // OSR_migration_begin will extract the jvm state from an interpreter
  // frame (locals, monitors) and store the data in a piece of C heap
  // storage. This then allows the interpreter frame to be removed from the
  // stack and the OSR nmethod to be called. That method is called with a
  // pointer to the C heap storage. This pointer is the return value from
  // OSR_migration_begin.

  static intptr_t* OSR_migration_begin(JavaThread *thread);

  // OSR_migration_end is a trivial routine. It is called after the compiled
  // method has extracted the jvm state from the C heap that OSR_migration_begin
  // created. It's entire job is to simply free this storage.
  static void OSR_migration_end(intptr_t* buf);

  // Convert a sig into a calling convention register layout
  // and find interesting things about it.
  static VMRegPair* find_callee_arguments(Symbol* sig, bool has_receiver, bool has_appendix, int *arg_size);
  static VMReg name_for_receiver();

  // "Top of Stack" slots that may be unused by the calling convention but must
  // otherwise be preserved.
  // On Intel these are not necessary and the value can be zero.
  // On Sparc this describes the words reserved for storing a register window
  // when an interrupt occurs.
  static uint out_preserve_stack_slots();

  // Stack slots that may be unused by the calling convention but must
  // otherwise be preserved.  On Intel this includes the return address.
  // On PowerPC it includes the 4 words holding the old TOC & LR glue.
  static uint in_preserve_stack_slots();

  static VMReg thread_register();

  static void continuation_enter_cleanup(MacroAssembler* masm);

  // Is vector's size (in bytes) bigger than a size saved by default?
  // For example, on x86 16 bytes XMM registers are saved by default.
  static bool is_wide_vector(int size);

  // Save and restore a native result
  static void    save_native_result(MacroAssembler *_masm, BasicType ret_type, int frame_slots);
  static void restore_native_result(MacroAssembler *_masm, BasicType ret_type, int frame_slots);

  // Generate a native wrapper for a given method.  The method takes arguments
  // in the Java compiled code convention, marshals them to the native
  // convention (handlizes oops, etc), transitions to native, makes the call,
  // returns to java state (possibly blocking), unhandlizes any result and
  // returns.
  //
  // The wrapper may contain special-case code if the given method
  // is a compiled method handle adapter, such as _invokeBasic, _linkToVirtual, etc.
  static nmethod* generate_native_wrapper(MacroAssembler* masm,
                                          const methodHandle& method,
                                          int compile_id,
                                          BasicType* sig_bt,
                                          VMRegPair* regs,
                                          BasicType ret_type);

  // A compiled caller has just called the interpreter, but compiled code
  // exists.  Patch the caller so he no longer calls into the interpreter.
  static void fixup_callers_callsite(Method* moop, address ret_pc);
  static bool should_fixup_call_destination(address destination, address entry_point, address caller_pc, Method* moop, CodeBlob* cb);

  // Slow-path Locking and Unlocking
  static void complete_monitor_locking_C(oopDesc* obj, BasicLock* lock, JavaThread* current);
  static void complete_monitor_unlocking_C(oopDesc* obj, BasicLock* lock, JavaThread* current);

  // Resolving of calls
  static address get_resolved_entry        (JavaThread* current, methodHandle callee_method,
                                            bool is_static_call, bool is_optimized, bool caller_is_c1);
  static address resolve_static_call_C     (JavaThread* current);
  static address resolve_virtual_call_C    (JavaThread* current);
  static address resolve_opt_virtual_call_C(JavaThread* current);

  static void load_inline_type_fields_in_regs(JavaThread* current, oopDesc* res);
  static void store_inline_type_fields_to_buf(JavaThread* current, intptr_t res);

  // arraycopy, the non-leaf version.  (See StubRoutines for all the leaf calls.)
  static void slow_arraycopy_C(oopDesc* src,  jint src_pos,
                               oopDesc* dest, jint dest_pos,
                               jint length, JavaThread* thread);

  // handle ic miss with caller being compiled code
  // wrong method handling (inline cache misses)
  static address handle_wrong_method(JavaThread* current);
  static address handle_wrong_method_abstract(JavaThread* current);
  static address handle_wrong_method_ic_miss(JavaThread* current);
  static void allocate_inline_types(JavaThread* current, Method* callee, bool allocate_receiver);
  static oop allocate_inline_types_impl(JavaThread* current, methodHandle callee, bool allocate_receiver, TRAPS);

  static address handle_unsafe_access(JavaThread* thread, address next_pc);

  static BufferedInlineTypeBlob* generate_buffered_inline_type_adapter(const InlineKlass* vk);
#ifndef PRODUCT

  // Collect and print inline cache miss statistics
 private:
  enum { maxICmiss_count = 100 };
  static int     _ICmiss_index;                  // length of IC miss histogram
  static int     _ICmiss_count[maxICmiss_count]; // miss counts
  static address _ICmiss_at[maxICmiss_count];    // miss addresses
  static void trace_ic_miss(address at);

 public:
  static uint _ic_miss_ctr;                      // total # of IC misses
  static uint _wrong_method_ctr;
  static uint _resolve_static_ctr;
  static uint _resolve_virtual_ctr;
  static uint _resolve_opt_virtual_ctr;
  static uint _implicit_null_throws;
  static uint _implicit_div0_throws;

  static uint _jbyte_array_copy_ctr;       // Slow-path byte array copy
  static uint _jshort_array_copy_ctr;      // Slow-path short array copy
  static uint _jint_array_copy_ctr;        // Slow-path int array copy
  static uint _jlong_array_copy_ctr;       // Slow-path long array copy
  static uint _oop_array_copy_ctr;         // Slow-path oop array copy
  static uint _checkcast_array_copy_ctr;   // Slow-path oop array copy, with cast
  static uint _unsafe_array_copy_ctr;      // Slow-path includes alignment checks
  static uint _generic_array_copy_ctr;     // Slow-path includes type decoding
  static uint _slow_array_copy_ctr;        // Slow-path failed out to a method call

  static uint _unsafe_set_memory_ctr;      // Slow-path includes alignment checks

  static uint _new_instance_ctr;           // 'new' object requires GC
  static uint _new_array_ctr;              // 'new' array requires GC
  static uint _multi2_ctr, _multi3_ctr, _multi4_ctr, _multi5_ctr;
  static uint _find_handler_ctr;           // find exception handler
  static uint _rethrow_ctr;                // rethrow exception
  static uint _mon_enter_stub_ctr;         // monitor enter stub
  static uint _mon_exit_stub_ctr;          // monitor exit stub
  static uint _mon_enter_ctr;              // monitor enter slow
  static uint _mon_exit_ctr;               // monitor exit slow
  static uint _partial_subtype_ctr;        // SubRoutines::partial_subtype_check

  // Statistics code
  // stats for "normal" compiled calls (non-interface)
  static int64_t _nof_normal_calls;               // total # of calls
  static int64_t _nof_inlined_calls;              // total # of inlined normal calls
  static int64_t _nof_static_calls;               // total # of calls to static methods or super methods (invokespecial)
  static int64_t _nof_inlined_static_calls;       // total # of inlined static calls
  // stats for compiled interface calls
  static int64_t _nof_interface_calls;            // total # of compiled calls
  static int64_t _nof_inlined_interface_calls;    // total # of inlined interface calls

 public: // for compiler
  static address nof_normal_calls_addr()                { return (address)&_nof_normal_calls; }
  static address nof_inlined_calls_addr()               { return (address)&_nof_inlined_calls; }
  static address nof_static_calls_addr()                { return (address)&_nof_static_calls; }
  static address nof_inlined_static_calls_addr()        { return (address)&_nof_inlined_static_calls; }
  static address nof_interface_calls_addr()             { return (address)&_nof_interface_calls; }
  static address nof_inlined_interface_calls_addr()     { return (address)&_nof_inlined_interface_calls; }
  static void print_call_statistics(uint64_t comp_total);
  static void print_ic_miss_histogram();

#endif // PRODUCT

  static void print_statistics() PRODUCT_RETURN;
};


// ---------------------------------------------------------------------------
// Implementation of AdapterHandlerLibrary
//
// This library manages argument marshaling adapters and native wrappers.
// There are 2 flavors of adapters: I2C and C2I.
//
// The I2C flavor takes a stock interpreted call setup, marshals the
// arguments for a Java-compiled call, and jumps to Rmethod-> code()->
// code_begin().  It is broken to call it without an nmethod assigned.
// The usual behavior is to lift any register arguments up out of the
// stack and possibly re-pack the extra arguments to be contiguous.
// I2C adapters will save what the interpreter's stack pointer will be
// after arguments are popped, then adjust the interpreter's frame
// size to force alignment and possibly to repack the arguments.
// After re-packing, it jumps to the compiled code start.  There are
// no safepoints in this adapter code and a GC cannot happen while
// marshaling is in progress.
//
// The C2I flavor takes a stock compiled call setup plus the target method in
// Rmethod, marshals the arguments for an interpreted call and jumps to
// Rmethod->_i2i_entry.  On entry, the interpreted frame has not yet been
// setup.  Compiled frames are fixed-size and the args are likely not in the
// right place.  Hence all the args will likely be copied into the
// interpreter's frame, forcing that frame to grow.  The compiled frame's
// outgoing stack args will be dead after the copy.
//
// Native wrappers, like adapters, marshal arguments.  Unlike adapters they
// also perform an official frame push & pop.  They have a call to the native
// routine in their middles and end in a return (instead of ending in a jump).
// The native wrappers are stored in real nmethods instead of the BufferBlobs
// used by the adapters.  The code generation happens here because it's very
// similar to what the adapters have to do.

class AdapterHandlerEntry : public MetaspaceObj {
  friend class AdapterHandlerLibrary;

 public:
  static const int ENTRIES_COUNT = 7;

 private:
  AdapterFingerPrint* _fingerprint;
<<<<<<< HEAD
  address _i2c_entry;
  address _c2i_entry;
  address _c2i_inline_entry;
  address _c2i_inline_ro_entry;
  address _c2i_unverified_entry;
  address _c2i_unverified_inline_entry;
  address _c2i_no_clinit_check_entry;
  bool    _linked;
=======
  AdapterBlob* _adapter_blob;
  bool _linked;
>>>>>>> 2aafda19

  static const char *_entry_names[];

  // Support for scalarized inline type calling convention
  const GrowableArray<SigEntry>* _sig_cc;

#ifdef ASSERT
  // Captures code and signature used to generate this adapter when
  // verifying adapter equivalence.
  unsigned char* _saved_code;
  int            _saved_code_length;
#endif

  AdapterHandlerEntry(AdapterFingerPrint* fingerprint) :
    _fingerprint(fingerprint),
<<<<<<< HEAD
    _i2c_entry(nullptr),
    _c2i_entry(nullptr),
    _c2i_inline_entry(nullptr),
    _c2i_inline_ro_entry(nullptr),
    _c2i_unverified_entry(nullptr),
    _c2i_unverified_inline_entry(nullptr),
    _c2i_no_clinit_check_entry(nullptr),
    _linked(false),
    _sig_cc(nullptr)
=======
    _adapter_blob(nullptr),
    _linked(false)
>>>>>>> 2aafda19
#ifdef ASSERT
    , _saved_code(nullptr),
    _saved_code_length(0)
#endif
  { }

  ~AdapterHandlerEntry();

  // Allocate on CHeap instead of metaspace (see JDK-8331086).
  // Dummy argument is used to avoid C++ warning about using
  // deleted opearator MetaspaceObj::delete().
  void* operator new(size_t size, size_t dummy) throw() {
    assert(size == BytesPerWord * heap_word_size(sizeof(AdapterHandlerEntry)), "should match");
    void* p = AllocateHeap(size, mtCode);
    memset(p, 0, size);
    return p;
  }

 public:
  static AdapterHandlerEntry* allocate(AdapterFingerPrint* fingerprint) {
    return new(0) AdapterHandlerEntry(fingerprint);
  }

  static void deallocate(AdapterHandlerEntry *handler) {
    handler->~AdapterHandlerEntry();
  }

<<<<<<< HEAD
  void set_entry_points(address i2c_entry, address c2i_entry, address c2i_inline_entry, address c2i_inline_ro_entry,
                        address c2i_unverified_entry, address c2i_unverified_inline_entry,
                        address c2i_no_clinit_check_entry = nullptr,
                        bool linked = true) {
    _i2c_entry = i2c_entry;
    _c2i_entry = c2i_entry;
    _c2i_inline_entry = c2i_inline_entry;
    _c2i_inline_ro_entry = c2i_inline_ro_entry;
    _c2i_unverified_entry = c2i_unverified_entry;
    _c2i_unverified_inline_entry = c2i_unverified_inline_entry;
    _c2i_no_clinit_check_entry = c2i_no_clinit_check_entry;
    _linked = linked;
  }

  address get_i2c_entry()                   const { return _i2c_entry; }
  address get_c2i_entry()                   const { return _c2i_entry; }
  address get_c2i_inline_entry()            const { return _c2i_inline_entry; }
  address get_c2i_inline_ro_entry()         const { return _c2i_inline_ro_entry; }
  address get_c2i_unverified_entry()        const { return _c2i_unverified_entry; }
  address get_c2i_unverified_inline_entry() const { return _c2i_unverified_inline_entry; }
  address get_c2i_no_clinit_check_entry()   const { return _c2i_no_clinit_check_entry; }
=======
  void set_adapter_blob(AdapterBlob* blob) {
    _adapter_blob = blob;
    _linked = true;
  }

  address get_i2c_entry() const {
#ifndef ZERO
    assert(_adapter_blob != nullptr, "must be");
    return _adapter_blob->i2c_entry();
#else
    return nullptr;
#endif // ZERO
  }

  address get_c2i_entry() const {
#ifndef ZERO
    assert(_adapter_blob != nullptr, "must be");
    return _adapter_blob->c2i_entry();
#else
    return nullptr;
#endif // ZERO
  }

  address get_c2i_unverified_entry() const {
#ifndef ZERO
    assert(_adapter_blob != nullptr, "must be");
    return _adapter_blob->c2i_unverified_entry();
#else
    return nullptr;
#endif // ZERO
  }
>>>>>>> 2aafda19

  address get_c2i_no_clinit_check_entry()  const {
#ifndef ZERO
    assert(_adapter_blob != nullptr, "must be");
    return _adapter_blob->c2i_no_clinit_check_entry();
#else
    return nullptr;
#endif // ZERO
  }

  AdapterBlob* adapter_blob() const { return _adapter_blob; }
  bool is_linked() const { return _linked; }

  // Support for scalarized inline type calling convention
  void set_sig_cc(const GrowableArray<SigEntry>* sig)  { _sig_cc = sig; }
  const GrowableArray<SigEntry>* get_sig_cc()    const { return _sig_cc; }

  AdapterFingerPrint* fingerprint() const { return _fingerprint; }

#ifdef ASSERT
  // Used to verify that code generated for shared adapters is equivalent
  void save_code   (unsigned char* code, int length);
  bool compare_code(AdapterHandlerEntry* other);
#endif

  //virtual void print_on(outputStream* st) const;  DO NOT USE
  void print_adapter_on(outputStream* st) const;

  void metaspace_pointers_do(MetaspaceClosure* it);
  int size() const {return (int)heap_word_size(sizeof(AdapterHandlerEntry)); }
  MetaspaceObj::Type type() const { return AdapterHandlerEntryType; }

  void remove_unshareable_info() NOT_CDS_RETURN;
  void link() NOT_CDS_RETURN;
};

#if INCLUDE_CDS
class ArchivedAdapterTable;
#endif // INCLUDE_CDS

class CompiledEntrySignature;

class AdapterHandlerLibrary: public AllStatic {
  friend class SharedRuntime;
 private:
  static BufferBlob* _buffer; // the temporary code buffer in CodeCache
  static AdapterHandlerEntry* _no_arg_handler;
  static AdapterHandlerEntry* _int_arg_handler;
  static AdapterHandlerEntry* _obj_arg_handler;
  static AdapterHandlerEntry* _obj_int_arg_handler;
  static AdapterHandlerEntry* _obj_obj_arg_handler;
#if INCLUDE_CDS
  static ArchivedAdapterTable _aot_adapter_handler_table;
#endif // INCLUDE_CDS

  static BufferBlob* buffer_blob();
  static void initialize();
  static AdapterHandlerEntry* get_simple_adapter(const methodHandle& method);
<<<<<<< HEAD
  static AdapterBlob* lookup_aot_cache(AdapterHandlerEntry* handler);
  static AdapterHandlerEntry* create_adapter(AdapterBlob*& new_adapter,
                                             CompiledEntrySignature& ces,
                                             bool allocate_code_blob,
=======
  static void lookup_aot_cache(AdapterHandlerEntry* handler);
  static AdapterHandlerEntry* create_adapter(int total_args_passed,
                                             BasicType* sig_bt,
>>>>>>> 2aafda19
                                             bool is_transient = false);
  static void lookup_simple_adapters() NOT_CDS_RETURN;
#ifndef PRODUCT
  static void print_adapter_handler_info(outputStream* st, AdapterHandlerEntry* handler);
#endif // PRODUCT
 public:

  static AdapterHandlerEntry* new_entry(AdapterFingerPrint* fingerprint);
  static void create_native_wrapper(const methodHandle& method);
  static AdapterHandlerEntry* get_adapter(const methodHandle& method);
<<<<<<< HEAD
  static AdapterHandlerEntry* lookup(const GrowableArray<SigEntry>* sig, bool has_ro_adapter = false);
  static bool generate_adapter_code(AdapterBlob*& adapter_blob,
                                    AdapterHandlerEntry* handler,
                                    CompiledEntrySignature& ces,
                                    bool allocate_code_blob,
=======
  static AdapterHandlerEntry* lookup(int total_args_passed, BasicType* sig_bt);
  static bool generate_adapter_code(AdapterHandlerEntry* handler,
                                    int total_args_passed,
                                    BasicType* sig_bt,
>>>>>>> 2aafda19
                                    bool is_transient);

#ifdef ASSERT
  static void verify_adapter_sharing(CompiledEntrySignature& ces, AdapterHandlerEntry* cached_entry);
#endif // ASSERT

  static void print_handler(const CodeBlob* b) { print_handler_on(tty, b); }
  static void print_handler_on(outputStream* st, const CodeBlob* b);
  static bool contains(const CodeBlob* b);
  static const char* name(AdapterFingerPrint* fingerprint);
  static uint32_t id(AdapterFingerPrint* fingerprint);
#ifndef PRODUCT
  static void print_statistics();
#endif // PRODUCT

  static void link_aot_adapter_handler(AdapterHandlerEntry* handler) NOT_CDS_RETURN;
  static void dump_aot_adapter_table() NOT_CDS_RETURN;
  static void serialize_shared_table_header(SerializeClosure* soc) NOT_CDS_RETURN;
  static void link_aot_adapters() NOT_CDS_RETURN;
  static void address_to_offset(address entry_address[AdapterBlob::ENTRY_COUNT], int entry_offset[AdapterBlob::ENTRY_COUNT]);
};

// Utility class for computing the calling convention of the 3 types
// of compiled method entries:
//     Method::_from_compiled_entry               - sig_cc
//     Method::_from_compiled_inline_ro_entry     - sig_cc_ro
//     Method::_from_compiled_inline_entry        - sig
class CompiledEntrySignature : public StackObj {
  Method* _method;
  int  _num_inline_args;
  bool _has_inline_recv;
  GrowableArray<SigEntry>* _sig;
  GrowableArray<SigEntry>* _sig_cc;
  GrowableArray<SigEntry>* _sig_cc_ro;
  VMRegPair* _regs;
  VMRegPair* _regs_cc;
  VMRegPair* _regs_cc_ro;

  int _args_on_stack;
  int _args_on_stack_cc;
  int _args_on_stack_cc_ro;

  bool _c1_needs_stack_repair;
  bool _c2_needs_stack_repair;

  GrowableArray<Method*>* _supers;

public:
  Method* method()                     const { return _method; }

  // Used by Method::_from_compiled_inline_entry
  GrowableArray<SigEntry>* sig()       const { return _sig; }

  // Used by Method::_from_compiled_entry
  GrowableArray<SigEntry>* sig_cc()    const { return _sig_cc; }

  // Used by Method::_from_compiled_inline_ro_entry
  GrowableArray<SigEntry>* sig_cc_ro() const { return _sig_cc_ro; }

  VMRegPair* regs()                    const { return _regs; }
  VMRegPair* regs_cc()                 const { return _regs_cc; }
  VMRegPair* regs_cc_ro()              const { return _regs_cc_ro; }

  int args_on_stack()                  const { return _args_on_stack; }
  int args_on_stack_cc()               const { return _args_on_stack_cc; }
  int args_on_stack_cc_ro()            const { return _args_on_stack_cc_ro; }

  int  num_inline_args()               const { return _num_inline_args; }
  bool has_inline_recv()               const { return _has_inline_recv; }

  bool has_scalarized_args()           const { return _sig != _sig_cc; }
  bool c1_needs_stack_repair()         const { return _c1_needs_stack_repair; }
  bool c2_needs_stack_repair()         const { return _c2_needs_stack_repair; }
  CodeOffsets::Entries c1_inline_ro_entry_type() const;

  GrowableArray<Method*>* get_supers();

  CompiledEntrySignature(Method* method = nullptr);
  void compute_calling_conventions(bool init = true);
  void initialize_from_fingerprint(AdapterFingerPrint* fingerprint);
};

#endif // SHARE_RUNTIME_SHAREDRUNTIME_HPP<|MERGE_RESOLUTION|>--- conflicted
+++ resolved
@@ -488,7 +488,6 @@
   // pointer as needed. This means the i2c adapter code doesn't need any special
   // handshaking path with compiled code to keep the stack walking correct.
 
-<<<<<<< HEAD
   static void generate_i2c2i_adapters(MacroAssembler* _masm,
                                       int total_args_passed,
                                       const GrowableArray<SigEntry>* sig,
@@ -497,17 +496,9 @@
                                       const VMRegPair* regs_cc,
                                       const GrowableArray<SigEntry>* sig_cc_ro,
                                       const VMRegPair* regs_cc_ro,
-                                      AdapterHandlerEntry* handler,
+                                      address entry_address[AdapterBlob::ENTRY_COUNT],
                                       AdapterBlob*& new_adapter,
                                       bool allocate_code_blob);
-=======
-  static void generate_i2c2i_adapters(MacroAssembler *_masm,
-                                      int total_args_passed,
-                                      int max_arg,
-                                      const BasicType *sig_bt,
-                                      const VMRegPair *regs,
-                                      address entry_address[AdapterBlob::ENTRY_COUNT]);
->>>>>>> 2aafda19
 
   static void gen_i2c_adapter(MacroAssembler *_masm,
                               int comp_args_on_stack,
@@ -718,19 +709,8 @@
 
  private:
   AdapterFingerPrint* _fingerprint;
-<<<<<<< HEAD
-  address _i2c_entry;
-  address _c2i_entry;
-  address _c2i_inline_entry;
-  address _c2i_inline_ro_entry;
-  address _c2i_unverified_entry;
-  address _c2i_unverified_inline_entry;
-  address _c2i_no_clinit_check_entry;
-  bool    _linked;
-=======
   AdapterBlob* _adapter_blob;
   bool _linked;
->>>>>>> 2aafda19
 
   static const char *_entry_names[];
 
@@ -746,20 +726,9 @@
 
   AdapterHandlerEntry(AdapterFingerPrint* fingerprint) :
     _fingerprint(fingerprint),
-<<<<<<< HEAD
-    _i2c_entry(nullptr),
-    _c2i_entry(nullptr),
-    _c2i_inline_entry(nullptr),
-    _c2i_inline_ro_entry(nullptr),
-    _c2i_unverified_entry(nullptr),
-    _c2i_unverified_inline_entry(nullptr),
-    _c2i_no_clinit_check_entry(nullptr),
+    _adapter_blob(nullptr),
     _linked(false),
     _sig_cc(nullptr)
-=======
-    _adapter_blob(nullptr),
-    _linked(false)
->>>>>>> 2aafda19
 #ifdef ASSERT
     , _saved_code(nullptr),
     _saved_code_length(0)
@@ -787,29 +756,6 @@
     handler->~AdapterHandlerEntry();
   }
 
-<<<<<<< HEAD
-  void set_entry_points(address i2c_entry, address c2i_entry, address c2i_inline_entry, address c2i_inline_ro_entry,
-                        address c2i_unverified_entry, address c2i_unverified_inline_entry,
-                        address c2i_no_clinit_check_entry = nullptr,
-                        bool linked = true) {
-    _i2c_entry = i2c_entry;
-    _c2i_entry = c2i_entry;
-    _c2i_inline_entry = c2i_inline_entry;
-    _c2i_inline_ro_entry = c2i_inline_ro_entry;
-    _c2i_unverified_entry = c2i_unverified_entry;
-    _c2i_unverified_inline_entry = c2i_unverified_inline_entry;
-    _c2i_no_clinit_check_entry = c2i_no_clinit_check_entry;
-    _linked = linked;
-  }
-
-  address get_i2c_entry()                   const { return _i2c_entry; }
-  address get_c2i_entry()                   const { return _c2i_entry; }
-  address get_c2i_inline_entry()            const { return _c2i_inline_entry; }
-  address get_c2i_inline_ro_entry()         const { return _c2i_inline_ro_entry; }
-  address get_c2i_unverified_entry()        const { return _c2i_unverified_entry; }
-  address get_c2i_unverified_inline_entry() const { return _c2i_unverified_inline_entry; }
-  address get_c2i_no_clinit_check_entry()   const { return _c2i_no_clinit_check_entry; }
-=======
   void set_adapter_blob(AdapterBlob* blob) {
     _adapter_blob = blob;
     _linked = true;
@@ -833,6 +779,24 @@
 #endif // ZERO
   }
 
+  address get_c2i_inline_entry() const {
+#ifndef ZERO
+    assert(_adapter_blob != nullptr, "must be");
+    return _adapter_blob->c2i_inline_entry();
+#else
+    return nullptr;
+#endif // ZERO
+  }
+
+  address get_c2i_inline_ro_entry() const {
+#ifndef ZERO
+    assert(_adapter_blob != nullptr, "must be");
+    return _adapter_blob->c2i_inline_ro_entry();
+#else
+    return nullptr;
+#endif // ZERO
+  }
+
   address get_c2i_unverified_entry() const {
 #ifndef ZERO
     assert(_adapter_blob != nullptr, "must be");
@@ -841,7 +805,15 @@
     return nullptr;
 #endif // ZERO
   }
->>>>>>> 2aafda19
+
+  address get_c2i_unverified_inline_entry() const {
+#ifndef ZERO
+    assert(_adapter_blob != nullptr, "must be");
+    return _adapter_blob->c2i_unverified_inline_entry();
+#else
+    return nullptr;
+#endif // ZERO
+  }
 
   address get_c2i_no_clinit_check_entry()  const {
 #ifndef ZERO
@@ -900,16 +872,9 @@
   static BufferBlob* buffer_blob();
   static void initialize();
   static AdapterHandlerEntry* get_simple_adapter(const methodHandle& method);
-<<<<<<< HEAD
-  static AdapterBlob* lookup_aot_cache(AdapterHandlerEntry* handler);
-  static AdapterHandlerEntry* create_adapter(AdapterBlob*& new_adapter,
-                                             CompiledEntrySignature& ces,
+  static void lookup_aot_cache(AdapterHandlerEntry* handler);
+  static AdapterHandlerEntry* create_adapter(CompiledEntrySignature& ces,
                                              bool allocate_code_blob,
-=======
-  static void lookup_aot_cache(AdapterHandlerEntry* handler);
-  static AdapterHandlerEntry* create_adapter(int total_args_passed,
-                                             BasicType* sig_bt,
->>>>>>> 2aafda19
                                              bool is_transient = false);
   static void lookup_simple_adapters() NOT_CDS_RETURN;
 #ifndef PRODUCT
@@ -920,18 +885,10 @@
   static AdapterHandlerEntry* new_entry(AdapterFingerPrint* fingerprint);
   static void create_native_wrapper(const methodHandle& method);
   static AdapterHandlerEntry* get_adapter(const methodHandle& method);
-<<<<<<< HEAD
   static AdapterHandlerEntry* lookup(const GrowableArray<SigEntry>* sig, bool has_ro_adapter = false);
-  static bool generate_adapter_code(AdapterBlob*& adapter_blob,
-                                    AdapterHandlerEntry* handler,
+  static bool generate_adapter_code(AdapterHandlerEntry* handler,
                                     CompiledEntrySignature& ces,
                                     bool allocate_code_blob,
-=======
-  static AdapterHandlerEntry* lookup(int total_args_passed, BasicType* sig_bt);
-  static bool generate_adapter_code(AdapterHandlerEntry* handler,
-                                    int total_args_passed,
-                                    BasicType* sig_bt,
->>>>>>> 2aafda19
                                     bool is_transient);
 
 #ifdef ASSERT
