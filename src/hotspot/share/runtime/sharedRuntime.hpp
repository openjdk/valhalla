/*
 * Copyright (c) 1997, 2021, Oracle and/or its affiliates. All rights reserved.
 * DO NOT ALTER OR REMOVE COPYRIGHT NOTICES OR THIS FILE HEADER.
 *
 * This code is free software; you can redistribute it and/or modify it
 * under the terms of the GNU General Public License version 2 only, as
 * published by the Free Software Foundation.
 *
 * This code is distributed in the hope that it will be useful, but WITHOUT
 * ANY WARRANTY; without even the implied warranty of MERCHANTABILITY or
 * FITNESS FOR A PARTICULAR PURPOSE.  See the GNU General Public License
 * version 2 for more details (a copy is included in the LICENSE file that
 * accompanied this code).
 *
 * You should have received a copy of the GNU General Public License version
 * 2 along with this work; if not, write to the Free Software Foundation,
 * Inc., 51 Franklin St, Fifth Floor, Boston, MA 02110-1301 USA.
 *
 * Please contact Oracle, 500 Oracle Parkway, Redwood Shores, CA 94065 USA
 * or visit www.oracle.com if you need additional information or have any
 * questions.
 *
 */

#ifndef SHARE_RUNTIME_SHAREDRUNTIME_HPP
#define SHARE_RUNTIME_SHAREDRUNTIME_HPP

#include "asm/codeBuffer.hpp"
#include "code/codeBlob.hpp"
#include "interpreter/bytecodeHistogram.hpp"
#include "interpreter/bytecodeTracer.hpp"
#include "interpreter/linkResolver.hpp"
#include "memory/allocation.hpp"
#include "memory/resourceArea.hpp"
#include "runtime/signature.hpp"
#include "utilities/hashtable.hpp"
#include "utilities/macros.hpp"

class AdapterHandlerEntry;
class AdapterHandlerTable;
class AdapterFingerPrint;
class vframeStream;
class SigEntry;

// Runtime is the base class for various runtime interfaces
// (InterpreterRuntime, CompilerRuntime, etc.). It provides
// shared functionality such as exception forwarding (C++ to
// Java exceptions), locking/unlocking mechanisms, statistical
// information, etc.

class SharedRuntime: AllStatic {
  friend class VMStructs;

 private:
  static bool resolve_sub_helper_internal(methodHandle callee_method, const frame& caller_frame,
                                          CompiledMethod* caller_nm, bool is_virtual, bool is_optimized,
                                          Handle receiver, CallInfo& call_info, Bytecodes::Code invoke_code, TRAPS);
  static methodHandle resolve_sub_helper(JavaThread *thread,
                                         bool is_virtual,
                                         bool is_optimized,
                                         bool* caller_is_c1, TRAPS);

  // Shared stub locations

  static RuntimeStub*        _wrong_method_blob;
  static RuntimeStub*        _wrong_method_abstract_blob;
  static RuntimeStub*        _ic_miss_blob;
  static RuntimeStub*        _resolve_opt_virtual_call_blob;
  static RuntimeStub*        _resolve_virtual_call_blob;
  static RuntimeStub*        _resolve_static_call_blob;

  static DeoptimizationBlob* _deopt_blob;

  static SafepointBlob*      _polling_page_vectors_safepoint_handler_blob;
  static SafepointBlob*      _polling_page_safepoint_handler_blob;
  static SafepointBlob*      _polling_page_return_handler_blob;

#ifdef COMPILER2
  static UncommonTrapBlob*   _uncommon_trap_blob;
#endif // COMPILER2

#ifndef PRODUCT
  // Counters
  static int     _nof_megamorphic_calls;         // total # of megamorphic calls (through vtable)
#endif // !PRODUCT

 private:
  enum { POLL_AT_RETURN,  POLL_AT_LOOP, POLL_AT_VECTOR_LOOP };
  static SafepointBlob* generate_handler_blob(address call_ptr, int poll_type);
  static RuntimeStub*   generate_resolve_blob(address destination, const char* name);
 public:
  static void generate_stubs(void);

  // max bytes for each dtrace string parameter
  enum { max_dtrace_string_size = 256 };

  // The following arithmetic routines are used on platforms that do
  // not have machine instructions to implement their functionality.
  // Do not remove these.

  // long arithmetics
  static jlong   lmul(jlong y, jlong x);
  static jlong   ldiv(jlong y, jlong x);
  static jlong   lrem(jlong y, jlong x);

  // float and double remainder
  static jfloat  frem(jfloat  x, jfloat  y);
  static jdouble drem(jdouble x, jdouble y);


#ifdef _WIN64
  // Workaround for fmod issue in the Windows x64 CRT
  static double fmod_winx64(double x, double y);
#endif

#ifdef __SOFTFP__
  static jfloat  fadd(jfloat x, jfloat y);
  static jfloat  fsub(jfloat x, jfloat y);
  static jfloat  fmul(jfloat x, jfloat y);
  static jfloat  fdiv(jfloat x, jfloat y);

  static jdouble dadd(jdouble x, jdouble y);
  static jdouble dsub(jdouble x, jdouble y);
  static jdouble dmul(jdouble x, jdouble y);
  static jdouble ddiv(jdouble x, jdouble y);
#endif // __SOFTFP__

  // float conversion (needs to set appropriate rounding mode)
  static jint    f2i (jfloat  x);
  static jlong   f2l (jfloat  x);
  static jint    d2i (jdouble x);
  static jlong   d2l (jdouble x);
  static jfloat  d2f (jdouble x);
  static jfloat  l2f (jlong   x);
  static jdouble l2d (jlong   x);

#ifdef __SOFTFP__
  static jfloat  i2f (jint    x);
  static jdouble i2d (jint    x);
  static jdouble f2d (jfloat  x);
#endif // __SOFTFP__

  // double trigonometrics and transcendentals
  static jdouble dsin(jdouble x);
  static jdouble dcos(jdouble x);
  static jdouble dtan(jdouble x);
  static jdouble dlog(jdouble x);
  static jdouble dlog10(jdouble x);
  static jdouble dexp(jdouble x);
  static jdouble dpow(jdouble x, jdouble y);

#if defined(__SOFTFP__) || defined(E500V2)
  static double dabs(double f);
#endif

#if defined(__SOFTFP__) || defined(PPC)
  static double dsqrt(double f);
#endif

  // Montgomery multiplication
  static void montgomery_multiply(jint *a_ints, jint *b_ints, jint *n_ints,
                                  jint len, jlong inv, jint *m_ints);
  static void montgomery_square(jint *a_ints, jint *n_ints,
                                jint len, jlong inv, jint *m_ints);

#ifdef __SOFTFP__
  // C++ compiler generates soft float instructions as well as passing
  // float and double in registers.
  static int  fcmpl(float x, float y);
  static int  fcmpg(float x, float y);
  static int  dcmpl(double x, double y);
  static int  dcmpg(double x, double y);

  static int unordered_fcmplt(float x, float y);
  static int unordered_dcmplt(double x, double y);
  static int unordered_fcmple(float x, float y);
  static int unordered_dcmple(double x, double y);
  static int unordered_fcmpge(float x, float y);
  static int unordered_dcmpge(double x, double y);
  static int unordered_fcmpgt(float x, float y);
  static int unordered_dcmpgt(double x, double y);

  static float  fneg(float f);
  static double dneg(double f);
#endif

  // exception handling across interpreter/compiler boundaries
  static address raw_exception_handler_for_return_address(JavaThread* thread, address return_address);
  static address exception_handler_for_return_address(JavaThread* thread, address return_address);

  // exception handling and implicit exceptions
  static address compute_compiled_exc_handler(CompiledMethod* nm, address ret_pc, Handle& exception,
                                              bool force_unwind, bool top_frame_only, bool& recursive_exception_occurred);
  enum ImplicitExceptionKind {
    IMPLICIT_NULL,
    IMPLICIT_DIVIDE_BY_ZERO,
    STACK_OVERFLOW
  };
  static void    throw_AbstractMethodError(JavaThread* thread);
  static void    throw_IncompatibleClassChangeError(JavaThread* thread);
  static void    throw_ArithmeticException(JavaThread* thread);
  static void    throw_NullPointerException(JavaThread* thread);
  static void    throw_NullPointerException_at_call(JavaThread* thread);
  static void    throw_StackOverflowError(JavaThread* thread);
  static void    throw_delayed_StackOverflowError(JavaThread* thread);
  static void    throw_StackOverflowError_common(JavaThread* thread, bool delayed);
  static address continuation_for_implicit_exception(JavaThread* thread,
                                                     address faulting_pc,
                                                     ImplicitExceptionKind exception_kind);

  // Post-slow-path-allocation, pre-initializing-stores step for
  // implementing e.g. ReduceInitialCardMarks
  static void on_slowpath_allocation_exit(JavaThread* thread);

  static void enable_stack_reserved_zone(JavaThread* thread);
  static frame look_for_reserved_stack_annotated_method(JavaThread* thread, frame fr);

  // Shared stub locations
  static address get_poll_stub(address pc);

  static address get_ic_miss_stub() {
    assert(_ic_miss_blob!= NULL, "oops");
    return _ic_miss_blob->entry_point();
  }

  static address get_handle_wrong_method_stub() {
    assert(_wrong_method_blob!= NULL, "oops");
    return _wrong_method_blob->entry_point();
  }

  static address get_handle_wrong_method_abstract_stub() {
    assert(_wrong_method_abstract_blob!= NULL, "oops");
    return _wrong_method_abstract_blob->entry_point();
  }

#ifdef COMPILER2
  static void generate_uncommon_trap_blob(void);
  static UncommonTrapBlob* uncommon_trap_blob()                  { return _uncommon_trap_blob; }
#endif // COMPILER2

  static address get_resolve_opt_virtual_call_stub() {
    assert(_resolve_opt_virtual_call_blob != NULL, "oops");
    return _resolve_opt_virtual_call_blob->entry_point();
  }
  static address get_resolve_virtual_call_stub() {
    assert(_resolve_virtual_call_blob != NULL, "oops");
    return _resolve_virtual_call_blob->entry_point();
  }
  static address get_resolve_static_call_stub() {
    assert(_resolve_static_call_blob != NULL, "oops");
    return _resolve_static_call_blob->entry_point();
  }

  static SafepointBlob* polling_page_return_handler_blob()     { return _polling_page_return_handler_blob; }
  static SafepointBlob* polling_page_safepoint_handler_blob()  { return _polling_page_safepoint_handler_blob; }
  static SafepointBlob* polling_page_vectors_safepoint_handler_blob()  { return _polling_page_vectors_safepoint_handler_blob; }

  // Counters
#ifndef PRODUCT
  static address nof_megamorphic_calls_addr() { return (address)&_nof_megamorphic_calls; }
#endif // PRODUCT

  // Helper routine for full-speed JVMTI exception throwing support
  static void throw_and_post_jvmti_exception(JavaThread *thread, Handle h_exception);
  static void throw_and_post_jvmti_exception(JavaThread *thread, Symbol* name, const char *message = NULL);

  // RedefineClasses() tracing support for obsolete method entry
  static int rc_trace_method_entry(JavaThread* thread, Method* m);

  // To be used as the entry point for unresolved native methods.
  static address native_method_throw_unsatisfied_link_error_entry();

  static oop retrieve_receiver(Symbol* sig, frame caller);

  static void register_finalizer(JavaThread* thread, oopDesc* obj);

  // dtrace notifications
  static int dtrace_object_alloc(oopDesc* o, int size);
  static int dtrace_object_alloc_base(Thread* thread, oopDesc* o, int size);
  static int dtrace_method_entry(JavaThread* thread, Method* m);
  static int dtrace_method_exit(JavaThread* thread, Method* m);

  // Utility method for retrieving the Java thread id, returns 0 if the
  // thread is not a well formed Java thread.
  static jlong get_java_tid(Thread* thread);


  // used by native wrappers to reenable yellow if overflow happened in native code
  static void reguard_yellow_pages();

  // Fill in the "X cannot be cast to a Y" message for ClassCastException
  //
  // @param thr the current thread
  // @param caster_klass the class of the object we are casting
  // @return the dynamically allocated exception message (must be freed
  // by the caller using a resource mark)
  //
  // BCP must refer to the current 'checkcast' opcode for the frame
  // on top of the stack.
  // The caller (or one of its callers) must use a ResourceMark
  // in order to correctly free the result.
  //
  static char* generate_class_cast_message(JavaThread* thr, Klass* caster_klass);

  // Fill in the "X cannot be cast to a Y" message for ClassCastException
  //
  // @param caster_klass the class of the object we are casting
  // @param target_klass the target klass attempt
  // @return the dynamically allocated exception message (must be freed
  // by the caller using a resource mark)
  //
  // This version does not require access the frame, so it can be called
  // from interpreted code
  // The caller (or one of it's callers) must use a ResourceMark
  // in order to correctly free the result.
  //
  static char* generate_class_cast_message(Klass* caster_klass, Klass* target_klass, Symbol* target_klass_name = NULL);

  // Resolves a call site- may patch in the destination of the call into the
  // compiled code.
  static methodHandle resolve_helper(JavaThread *thread,
                                     bool is_virtual,
                                     bool is_optimized,
                                     bool* caller_is_c1, TRAPS);

 private:
  // deopt blob
  static void generate_deopt_blob(void);

  static bool handle_ic_miss_helper_internal(Handle receiver, CompiledMethod* caller_nm, const frame& caller_frame,
                                             methodHandle callee_method, Bytecodes::Code bc, CallInfo& call_info,
                                             bool& needs_ic_stub_refill, bool& is_optimized, bool caller_is_c1, TRAPS);

 public:
  static DeoptimizationBlob* deopt_blob(void)      { return _deopt_blob; }

  // Resets a call-site in compiled code so it will get resolved again.
  static methodHandle reresolve_call_site(JavaThread *thread, bool& is_static_call, bool& is_optimized, bool& caller_is_c1, TRAPS);

  // In the code prolog, if the klass comparison fails, the inline cache
  // misses and the call site is patched to megamorphic
  static methodHandle handle_ic_miss_helper(JavaThread* thread, bool& is_optimized, bool& caller_is_c1, TRAPS);

  // Find the method that called us.
  static methodHandle find_callee_method(JavaThread* thread, TRAPS);

  static void monitor_enter_helper(oopDesc* obj, BasicLock* lock, JavaThread* thread);

  static void monitor_exit_helper(oopDesc* obj, BasicLock* lock, JavaThread* thread);

  static address entry_for_handle_wrong_method(methodHandle callee_method, bool is_static_call, bool is_optimized, bool caller_is_c1) {
    assert(callee_method->verified_code_entry() != NULL, "Jump to zero!");
    assert(callee_method->verified_inline_code_entry() != NULL, "Jump to zero!");
    assert(callee_method->verified_inline_ro_code_entry() != NULL, "Jump to zero!");
    if (caller_is_c1) {
      return callee_method->verified_inline_code_entry();
    } else if (is_static_call || is_optimized) {
      return callee_method->verified_code_entry();
    } else {
      return callee_method->verified_inline_ro_code_entry();
    }
  }

 private:
  static Handle find_callee_info(JavaThread* thread,
                                 Bytecodes::Code& bc,
                                 CallInfo& callinfo, TRAPS);
  static Handle find_callee_info_helper(JavaThread* thread,
                                        vframeStream& vfst,
                                        Bytecodes::Code& bc,
                                        CallInfo& callinfo, TRAPS);

  static Method* extract_attached_method(vframeStream& vfst);

#if defined(X86) && defined(COMPILER1)
  // For Object.hashCode, System.identityHashCode try to pull hashCode from object header if available.
  static void inline_check_hashcode_from_object_header(MacroAssembler* masm, const methodHandle& method, Register obj_reg, Register result);
#endif // X86 && COMPILER1

 public:

  // Read the array of BasicTypes from a Java signature, and compute where
  // compiled Java code would like to put the results.  Values in reg_lo and
  // reg_hi refer to 4-byte quantities.  Values less than SharedInfo::stack0 are
  // registers, those above refer to 4-byte stack slots.  All stack slots are
  // based off of the window top.  SharedInfo::stack0 refers to the first usable
  // slot in the bottom of the frame. SharedInfo::stack0+1 refers to the memory word
  // 4-bytes higher.
  // return value is the maximum number of VMReg stack slots the convention will use.
  static int java_calling_convention(const BasicType* sig_bt, VMRegPair* regs, int total_args_passed);
  static int java_calling_convention(const GrowableArray<SigEntry>* sig, VMRegPair* regs) {
    BasicType* sig_bt = NEW_RESOURCE_ARRAY(BasicType, sig->length());
    int total_args_passed = SigEntry::fill_sig_bt(sig, sig_bt);
    return java_calling_convention(sig_bt, regs, total_args_passed);
  }
  static int java_return_convention(const BasicType* sig_bt, VMRegPair* regs, int total_args_passed);
  static const uint java_return_convention_max_int;
  static const uint java_return_convention_max_float;

  static void check_member_name_argument_is_last_argument(const methodHandle& method,
                                                          const BasicType* sig_bt,
                                                          const VMRegPair* regs) NOT_DEBUG_RETURN;

  // Ditto except for calling C
  //
  // C argument in register AND stack slot.
  // Some architectures require that an argument must be passed in a register
  // AND in a stack slot. These architectures provide a second VMRegPair array
  // to be filled by the c_calling_convention method. On other architectures,
  // NULL is being passed as the second VMRegPair array, so arguments are either
  // passed in a register OR in a stack slot.
  static int c_calling_convention(const BasicType *sig_bt, VMRegPair *regs, VMRegPair *regs2,
                                  int total_args_passed);

  static size_t trampoline_size();

  static void generate_trampoline(MacroAssembler *masm, address destination);

  // Generate I2C and C2I adapters. These adapters are simple argument marshalling
  // blobs. Unlike adapters in the tiger and earlier releases the code in these
  // blobs does not create a new frame and are therefore virtually invisible
  // to the stack walking code. In general these blobs extend the callers stack
  // as needed for the conversion of argument locations.

  // When calling a c2i blob the code will always call the interpreter even if
  // by the time we reach the blob there is compiled code available. This allows
  // the blob to pass the incoming stack pointer (the sender sp) in a known
  // location for the interpreter to record. This is used by the frame code
  // to correct the sender code to match up with the stack pointer when the
  // thread left the compiled code. In addition it allows the interpreter
  // to remove the space the c2i adapter allocated to do its argument conversion.

  // Although a c2i blob will always run interpreted even if compiled code is
  // present if we see that compiled code is present the compiled call site
  // will be patched/re-resolved so that later calls will run compiled.

  // Additionally a c2i blob need to have a unverified entry because it can be reached
  // in situations where the call site is an inlined cache site and may go megamorphic.

  // A i2c adapter is simpler than the c2i adapter. This is because it is assumed
  // that the interpreter before it does any call dispatch will record the current
  // stack pointer in the interpreter frame. On return it will restore the stack
  // pointer as needed. This means the i2c adapter code doesn't need any special
  // handshaking path with compiled code to keep the stack walking correct.

  static AdapterHandlerEntry* generate_i2c2i_adapters(MacroAssembler *masm,
                                                      int comp_args_on_stack,
                                                      const GrowableArray<SigEntry>* sig,
                                                      const VMRegPair* regs,
                                                      const GrowableArray<SigEntry>* sig_cc,
                                                      const VMRegPair* regs_cc,
                                                      const GrowableArray<SigEntry>* sig_cc_ro,
                                                      const VMRegPair* regs_cc_ro,
                                                      AdapterFingerPrint* fingerprint,
                                                      AdapterBlob*& new_adapter);

  static void gen_i2c_adapter(MacroAssembler *_masm,
                              int comp_args_on_stack,
                              const GrowableArray<SigEntry>* sig,
                              const VMRegPair *regs);

  // OSR support

  // OSR_migration_begin will extract the jvm state from an interpreter
  // frame (locals, monitors) and store the data in a piece of C heap
  // storage. This then allows the interpreter frame to be removed from the
  // stack and the OSR nmethod to be called. That method is called with a
  // pointer to the C heap storage. This pointer is the return value from
  // OSR_migration_begin.

  static intptr_t* OSR_migration_begin(JavaThread *thread);

  // OSR_migration_end is a trivial routine. It is called after the compiled
  // method has extracted the jvm state from the C heap that OSR_migration_begin
  // created. It's entire job is to simply free this storage.
  static void OSR_migration_end(intptr_t* buf);

  // Convert a sig into a calling convention register layout
  // and find interesting things about it.
  static VMRegPair* find_callee_arguments(Symbol* sig, bool has_receiver, bool has_appendix, int *arg_size);
  static VMReg name_for_receiver();

  // "Top of Stack" slots that may be unused by the calling convention but must
  // otherwise be preserved.
  // On Intel these are not necessary and the value can be zero.
  // On Sparc this describes the words reserved for storing a register window
  // when an interrupt occurs.
  static uint out_preserve_stack_slots();

  // Stack slots that may be unused by the calling convention but must
  // otherwise be preserved.  On Intel this includes the return address.
  // On PowerPC it includes the 4 words holding the old TOC & LR glue.
  static uint in_preserve_stack_slots();

  // Is vector's size (in bytes) bigger than a size saved by default?
  // For example, on x86 16 bytes XMM registers are saved by default.
  static bool is_wide_vector(int size);

  // Save and restore a native result
  static void    save_native_result(MacroAssembler *_masm, BasicType ret_type, int frame_slots);
  static void restore_native_result(MacroAssembler *_masm, BasicType ret_type, int frame_slots);

  // Generate a native wrapper for a given method.  The method takes arguments
  // in the Java compiled code convention, marshals them to the native
  // convention (handlizes oops, etc), transitions to native, makes the call,
  // returns to java state (possibly blocking), unhandlizes any result and
  // returns.
  //
  // The wrapper may contain special-case code if the given method
  // is a JNI critical method, or a compiled method handle adapter,
  // such as _invokeBasic, _linkToVirtual, etc.
  static nmethod* generate_native_wrapper(MacroAssembler* masm,
                                          const methodHandle& method,
                                          int compile_id,
                                          BasicType* sig_bt,
                                          VMRegPair* regs,
                                          BasicType ret_type,
                                          address critical_entry);

  // A compiled caller has just called the interpreter, but compiled code
  // exists.  Patch the caller so he no longer calls into the interpreter.
  static void fixup_callers_callsite(Method* moop, address ret_pc);
  static bool should_fixup_call_destination(address destination, address entry_point, address caller_pc, Method* moop, CodeBlob* cb);

  // Slow-path Locking and Unlocking
  static void complete_monitor_locking_C(oopDesc* obj, BasicLock* lock, JavaThread* thread);
  static void complete_monitor_unlocking_C(oopDesc* obj, BasicLock* lock, JavaThread* thread);

  // Resolving of calls
  static address resolve_static_call_C     (JavaThread *thread);
  static address resolve_virtual_call_C    (JavaThread *thread);
  static address resolve_opt_virtual_call_C(JavaThread *thread);

  static void load_inline_type_fields_in_regs(JavaThread *thread, oopDesc* res);
  static void store_inline_type_fields_to_buf(JavaThread *thread, intptr_t res);

  // arraycopy, the non-leaf version.  (See StubRoutines for all the leaf calls.)
  static void slow_arraycopy_C(oopDesc* src,  jint src_pos,
                               oopDesc* dest, jint dest_pos,
                               jint length, JavaThread* thread);

  // handle ic miss with caller being compiled code
  // wrong method handling (inline cache misses, zombie methods)
  static address handle_wrong_method(JavaThread* thread);
  static address handle_wrong_method_abstract(JavaThread* thread);
  static address handle_wrong_method_ic_miss(JavaThread* thread);
  static void allocate_inline_types(JavaThread* thread, Method* callee, bool allocate_receiver);
  static oop allocate_inline_types_impl(JavaThread* thread, methodHandle callee, bool allocate_receiver, TRAPS);
  static void apply_post_barriers(JavaThread* thread, objArrayOopDesc* array);

  static address handle_unsafe_access(JavaThread* thread, address next_pc);

<<<<<<< HEAD
  static BufferedInlineTypeBlob* generate_buffered_inline_type_adapter(const InlineKlass* vk);
  static BufferBlob* make_native_invoker(address call_target,
                                         int shadow_space_bytes,
                                         const GrowableArray<VMReg>& input_registers,
                                         const GrowableArray<VMReg>& output_registers);
=======
#ifdef COMPILER2
  static RuntimeStub* make_native_invoker(address call_target,
                                          int shadow_space_bytes,
                                          const GrowableArray<VMReg>& input_registers,
                                          const GrowableArray<VMReg>& output_registers);
#endif
>>>>>>> 0de6abd4

#ifndef PRODUCT

  // Collect and print inline cache miss statistics
 private:
  enum { maxICmiss_count = 100 };
  static int     _ICmiss_index;                  // length of IC miss histogram
  static int     _ICmiss_count[maxICmiss_count]; // miss counts
  static address _ICmiss_at[maxICmiss_count];    // miss addresses
  static void trace_ic_miss(address at);

 public:
  static int _throw_null_ctr;                    // throwing a null-pointer exception
  static int _ic_miss_ctr;                       // total # of IC misses
  static int _wrong_method_ctr;
  static int _resolve_static_ctr;
  static int _resolve_virtual_ctr;
  static int _resolve_opt_virtual_ctr;
  static int _implicit_null_throws;
  static int _implicit_div0_throws;

  static int _jbyte_array_copy_ctr;        // Slow-path byte array copy
  static int _jshort_array_copy_ctr;       // Slow-path short array copy
  static int _jint_array_copy_ctr;         // Slow-path int array copy
  static int _jlong_array_copy_ctr;        // Slow-path long array copy
  static int _oop_array_copy_ctr;          // Slow-path oop array copy
  static int _checkcast_array_copy_ctr;    // Slow-path oop array copy, with cast
  static int _unsafe_array_copy_ctr;       // Slow-path includes alignment checks
  static int _generic_array_copy_ctr;      // Slow-path includes type decoding
  static int _slow_array_copy_ctr;         // Slow-path failed out to a method call

  static int _new_instance_ctr;            // 'new' object requires GC
  static int _new_array_ctr;               // 'new' array requires GC
  static int _multi1_ctr, _multi2_ctr, _multi3_ctr, _multi4_ctr, _multi5_ctr;
  static int _find_handler_ctr;            // find exception handler
  static int _rethrow_ctr;                 // rethrow exception
  static int _mon_enter_stub_ctr;          // monitor enter stub
  static int _mon_exit_stub_ctr;           // monitor exit stub
  static int _mon_enter_ctr;               // monitor enter slow
  static int _mon_exit_ctr;                // monitor exit slow
  static int _partial_subtype_ctr;         // SubRoutines::partial_subtype_check

  // Statistics code
  // stats for "normal" compiled calls (non-interface)
  static int     _nof_normal_calls;              // total # of calls
  static int     _nof_optimized_calls;           // total # of statically-bound calls
  static int     _nof_inlined_calls;             // total # of inlined normal calls
  static int     _nof_static_calls;              // total # of calls to static methods or super methods (invokespecial)
  static int     _nof_inlined_static_calls;      // total # of inlined static calls
  // stats for compiled interface calls
  static int     _nof_interface_calls;           // total # of compiled calls
  static int     _nof_optimized_interface_calls; // total # of statically-bound interface calls
  static int     _nof_inlined_interface_calls;   // total # of inlined interface calls
  static int     _nof_megamorphic_interface_calls;// total # of megamorphic interface calls

 public: // for compiler
  static address nof_normal_calls_addr()                { return (address)&_nof_normal_calls; }
  static address nof_optimized_calls_addr()             { return (address)&_nof_optimized_calls; }
  static address nof_inlined_calls_addr()               { return (address)&_nof_inlined_calls; }
  static address nof_static_calls_addr()                { return (address)&_nof_static_calls; }
  static address nof_inlined_static_calls_addr()        { return (address)&_nof_inlined_static_calls; }
  static address nof_interface_calls_addr()             { return (address)&_nof_interface_calls; }
  static address nof_optimized_interface_calls_addr()   { return (address)&_nof_optimized_interface_calls; }
  static address nof_inlined_interface_calls_addr()     { return (address)&_nof_inlined_interface_calls; }
  static address nof_megamorphic_interface_calls_addr() { return (address)&_nof_megamorphic_interface_calls; }
  static void print_call_statistics(int comp_total);
  static void print_statistics();
  static void print_ic_miss_histogram();

#endif // PRODUCT
};


// ---------------------------------------------------------------------------
// Implementation of AdapterHandlerLibrary
//
// This library manages argument marshaling adapters and native wrappers.
// There are 2 flavors of adapters: I2C and C2I.
//
// The I2C flavor takes a stock interpreted call setup, marshals the
// arguments for a Java-compiled call, and jumps to Rmethod-> code()->
// code_begin().  It is broken to call it without an nmethod assigned.
// The usual behavior is to lift any register arguments up out of the
// stack and possibly re-pack the extra arguments to be contiguous.
// I2C adapters will save what the interpreter's stack pointer will be
// after arguments are popped, then adjust the interpreter's frame
// size to force alignment and possibly to repack the arguments.
// After re-packing, it jumps to the compiled code start.  There are
// no safepoints in this adapter code and a GC cannot happen while
// marshaling is in progress.
//
// The C2I flavor takes a stock compiled call setup plus the target method in
// Rmethod, marshals the arguments for an interpreted call and jumps to
// Rmethod->_i2i_entry.  On entry, the interpreted frame has not yet been
// setup.  Compiled frames are fixed-size and the args are likely not in the
// right place.  Hence all the args will likely be copied into the
// interpreter's frame, forcing that frame to grow.  The compiled frame's
// outgoing stack args will be dead after the copy.
//
// Native wrappers, like adapters, marshal arguments.  Unlike adapters they
// also perform an official frame push & pop.  They have a call to the native
// routine in their middles and end in a return (instead of ending in a jump).
// The native wrappers are stored in real nmethods instead of the BufferBlobs
// used by the adapters.  The code generation happens here because it's very
// similar to what the adapters have to do.

class AdapterHandlerEntry : public BasicHashtableEntry<mtCode> {
  friend class AdapterHandlerTable;

 private:
  AdapterFingerPrint* _fingerprint;
  address _i2c_entry;
  address _c2i_entry;
  address _c2i_inline_entry;
  address _c2i_inline_ro_entry;
  address _c2i_unverified_entry;
  address _c2i_unverified_inline_entry;
  address _c2i_no_clinit_check_entry;

  // Support for scalarized inline type calling convention
  const GrowableArray<SigEntry>* _sig_cc;

#ifdef ASSERT
  // Captures code and signature used to generate this adapter when
  // verifying adapter equivalence.
  unsigned char* _saved_code;
  int            _saved_code_length;
#endif

  void init(AdapterFingerPrint* fingerprint, address i2c_entry, address c2i_entry, address c2i_inline_entry,
            address c2i_inline_ro_entry, address c2i_unverified_entry, address c2i_unverified_inline_entry, address c2i_no_clinit_check_entry) {
    _fingerprint = fingerprint;
    _i2c_entry = i2c_entry;
    _c2i_entry = c2i_entry;
    _c2i_inline_entry = c2i_inline_entry;
    _c2i_inline_ro_entry = c2i_inline_ro_entry;
    _c2i_unverified_entry = c2i_unverified_entry;
    _c2i_unverified_inline_entry = c2i_unverified_inline_entry;
    _c2i_no_clinit_check_entry = c2i_no_clinit_check_entry;
    _sig_cc = NULL;
#ifdef ASSERT
    _saved_code = NULL;
    _saved_code_length = 0;
#endif
  }

  void deallocate();

  // should never be used
  AdapterHandlerEntry();

 public:
  address get_i2c_entry()                   const { return _i2c_entry; }
  address get_c2i_entry()                   const { return _c2i_entry; }
  address get_c2i_inline_entry()            const { return _c2i_inline_entry; }
  address get_c2i_inline_ro_entry()         const { return _c2i_inline_ro_entry; }
  address get_c2i_unverified_entry()        const { return _c2i_unverified_entry; }
  address get_c2i_unverified_inline_entry() const { return _c2i_unverified_inline_entry; }
  address get_c2i_no_clinit_check_entry()   const { return _c2i_no_clinit_check_entry; }

  address base_address();
  void relocate(address new_base);

  // Support for scalarized inline type calling convention
  void set_sig_cc(const GrowableArray<SigEntry>* sig)  { _sig_cc = sig; }
  const GrowableArray<SigEntry>* get_sig_cc()    const { return _sig_cc; }

  AdapterFingerPrint* fingerprint() const { return _fingerprint; }

  AdapterHandlerEntry* next() {
    return (AdapterHandlerEntry*)BasicHashtableEntry<mtCode>::next();
  }

#ifdef ASSERT
  // Used to verify that code generated for shared adapters is equivalent
  void save_code   (unsigned char* code, int length);
  bool compare_code(unsigned char* code, int length);
#endif

  //virtual void print_on(outputStream* st) const;  DO NOT USE
  void print_adapter_on(outputStream* st) const;
};

class AdapterHandlerLibrary: public AllStatic {
 private:
  static BufferBlob* _buffer; // the temporary code buffer in CodeCache
  static AdapterHandlerTable* _adapters;
  static AdapterHandlerEntry* _abstract_method_handler;
  static BufferBlob* buffer_blob();
  static void initialize();
  static AdapterHandlerEntry* get_adapter0(const methodHandle& method);

 public:

  static AdapterHandlerEntry* new_entry(AdapterFingerPrint* fingerprint,
                                        address i2c_entry, address c2i_entry, address c2i_inline_entry, address c2i_inline_ro_entry,
                                        address c2i_unverified_entry, address c2i_unverified_inline_entry, address c2i_no_clinit_check_entry = NULL);
  static void create_native_wrapper(const methodHandle& method);
  static AdapterHandlerEntry* get_adapter(const methodHandle& method);

  static void print_handler(const CodeBlob* b) { print_handler_on(tty, b); }
  static void print_handler_on(outputStream* st, const CodeBlob* b);
  static bool contains(const CodeBlob* b);
#ifndef PRODUCT
  static void print_statistics();
#endif // PRODUCT

};

// Utility class for computing the calling convention of the 3 types
// of compiled method entries:
//     Method::_from_compiled_entry               - sig_cc
//     Method::_from_compiled_inline_ro_entry     - sig_cc_ro
//     Method::_from_compiled_inline_entry        - sig
class CompiledEntrySignature : public StackObj {
  Method* _method;
  int  _num_inline_args;
  bool _has_inline_recv;
  GrowableArray<SigEntry> *_sig;
  GrowableArray<SigEntry> *_sig_cc;
  GrowableArray<SigEntry> *_sig_cc_ro;
  VMRegPair* _regs;
  VMRegPair* _regs_cc;
  VMRegPair* _regs_cc_ro;

  int _args_on_stack;
  int _args_on_stack_cc;
  int _args_on_stack_cc_ro;

  bool _c1_needs_stack_repair;
  bool _c2_needs_stack_repair;
  bool _has_scalarized_args;

public:
  Method* method()                     const { return _method; }

  // Used by Method::_from_compiled_inline_entry
  GrowableArray<SigEntry>& sig()       const { return *_sig; }

  // Used by Method::_from_compiled_entry
  GrowableArray<SigEntry>& sig_cc()    const { return *_sig_cc; }

  // Used by Method::_from_compiled_inline_ro_entry
  GrowableArray<SigEntry>& sig_cc_ro() const { return *_sig_cc_ro; }

  VMRegPair* regs()                    const { return _regs; }
  VMRegPair* regs_cc()                 const { return _regs_cc; }
  VMRegPair* regs_cc_ro()              const { return _regs_cc_ro; }

  int args_on_stack()                  const { return _args_on_stack; }
  int args_on_stack_cc()               const { return _args_on_stack_cc; }
  int args_on_stack_cc_ro()            const { return _args_on_stack_cc_ro; }

  int  num_inline_args()               const { return _num_inline_args; }
  bool has_inline_arg()                const { return _num_inline_args > 0; }
  bool has_inline_recv()               const { return _has_inline_recv; }

  bool has_scalarized_args()           const { return _has_scalarized_args; }
  bool c1_needs_stack_repair()         const { return _c1_needs_stack_repair; }
  bool c2_needs_stack_repair()         const { return _c2_needs_stack_repair; }
  CodeOffsets::Entries c1_inline_ro_entry_type() const;

  CompiledEntrySignature(Method* method);
  void compute_calling_conventions();

private:
  int compute_scalarized_cc(GrowableArray<SigEntry>*& sig_cc, VMRegPair*& regs_cc, bool scalar_receiver);
};

#endif // SHARE_RUNTIME_SHAREDRUNTIME_HPP<|MERGE_RESOLUTION|>--- conflicted
+++ resolved
@@ -550,20 +550,13 @@
 
   static address handle_unsafe_access(JavaThread* thread, address next_pc);
 
-<<<<<<< HEAD
   static BufferedInlineTypeBlob* generate_buffered_inline_type_adapter(const InlineKlass* vk);
-  static BufferBlob* make_native_invoker(address call_target,
-                                         int shadow_space_bytes,
-                                         const GrowableArray<VMReg>& input_registers,
-                                         const GrowableArray<VMReg>& output_registers);
-=======
 #ifdef COMPILER2
   static RuntimeStub* make_native_invoker(address call_target,
                                           int shadow_space_bytes,
                                           const GrowableArray<VMReg>& input_registers,
                                           const GrowableArray<VMReg>& output_registers);
 #endif
->>>>>>> 0de6abd4
 
 #ifndef PRODUCT
 
