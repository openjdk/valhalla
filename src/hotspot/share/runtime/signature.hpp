/*
 * Copyright (c) 1997, 2024, Oracle and/or its affiliates. All rights reserved.
 * Copyright (c) 2021, Azul Systems, Inc. All rights reserved.
 * DO NOT ALTER OR REMOVE COPYRIGHT NOTICES OR THIS FILE HEADER.
 *
 * This code is free software; you can redistribute it and/or modify it
 * under the terms of the GNU General Public License version 2 only, as
 * published by the Free Software Foundation.
 *
 * This code is distributed in the hope that it will be useful, but WITHOUT
 * ANY WARRANTY; without even the implied warranty of MERCHANTABILITY or
 * FITNESS FOR A PARTICULAR PURPOSE.  See the GNU General Public License
 * version 2 for more details (a copy is included in the LICENSE file that
 * accompanied this code).
 *
 * You should have received a copy of the GNU General Public License version
 * 2 along with this work; if not, write to the Free Software Foundation,
 * Inc., 51 Franklin St, Fifth Floor, Boston, MA 02110-1301 USA.
 *
 * Please contact Oracle, 500 Oracle Parkway, Redwood Shores, CA 94065 USA
 * or visit www.oracle.com if you need additional information or have any
 * questions.
 *
 */

#ifndef SHARE_RUNTIME_SIGNATURE_HPP
#define SHARE_RUNTIME_SIGNATURE_HPP

#include "classfile/symbolTable.hpp"
#include "memory/allocation.hpp"
#include "oops/method.hpp"
#include "sanitizers/ub.hpp"


// Static routines and parsing loops for processing field and method
// descriptors.  In the HotSpot sources we call them "signatures".
//
// A SignatureStream iterates over a Java descriptor (or parts of it).
// The syntax is documented in the Java Virtual Machine Specification,
// section 4.3.
//
// The syntax may be summarized as follows:
//
//     MethodType: '(' {FieldType}* ')' (FieldType | 'V')
//     FieldType: PrimitiveType | ObjectType | ArrayType
//     PrimitiveType: 'B' | 'C' | 'D' | 'F' | 'I' | 'J' | 'S' | 'Z'
//     ObjectType: 'L' ClassName ';' | ArrayType
//     ArrayType: '[' FieldType
//     ClassName: {UnqualifiedName '/'}* UnqualifiedName
//     UnqualifiedName: NameChar {NameChar}*
//     NameChar: ANY_CHAR_EXCEPT('/' | '.' | ';' | '[')
//
// All of the concrete characters in the above grammar are given
// standard manifest constant names of the form JVM_SIGNATURE_x.
// Executable code uses these constant names in preference to raw
// character constants.  Comments and assertion code sometimes use
// the raw character constants for brevity.
//
// The primitive field types (like 'I') correspond 1-1 with type codes
// (like T_INT) which form part of the specification of the 'newarray'
// instruction (JVMS 6.5, section on newarray).  These type codes are
// widely used in the HotSpot code.  They are joined by ad hoc codes
// like T_OBJECT and T_ARRAY (defined in HotSpot but not in the JVMS)
// so that each "basic type" of field descriptor (or void return type)
// has a corresponding T_x code.  Thus, while T_x codes play a very
// minor role in the JVMS, they play a major role in the HotSpot
// sources.  There are fewer than 16 such "basic types", so they fit
// nicely into bitfields.
//
// The syntax of ClassName overlaps slightly with the descriptor
// syntaxes.  The strings "I" and "(I)V" are both class names
// *and* descriptors.  If a class name contains any character other
// than "BCDFIJSZ()V" it cannot be confused with a descriptor.
// Class names inside of descriptors are always contained in an
// "envelope" syntax which starts with 'L' and ends with ';'.
//
// As a confounding factor, array types report their type name strings
// in descriptor format.  These name strings are easy to recognize,
// since they begin with '['.  For this reason some API points on
// HotSpot look for array descriptors as well as proper class names.
//
// For historical reasons some API points that accept class names and
// array names also look for class names wrapped inside an envelope
// (like "LFoo;") and unwrap them on the fly (to a name like "Foo").

class Signature : AllStatic {
 private:
  static bool is_valid_array_signature(const Symbol* sig);

 public:

  // Returns the basic type of a field signature (or T_VOID for "V").
  // Assumes the signature is a valid field descriptor.
  // Do not apply this function to class names or method signatures.
  static BasicType basic_type(const Symbol* signature) {
    return basic_type(signature->char_at(0));
  }

  // Returns T_ILLEGAL for an illegal signature char.
  static BasicType basic_type(int ch);

  // Assuming it is either a class name or signature,
  // determine if it in fact is an array descriptor.
  static bool is_array(const Symbol* signature) {
    return (signature->utf8_length() > 1 &&
            signature->char_at(0) == JVM_SIGNATURE_ARRAY &&
            is_valid_array_signature(signature));
  }

  // Assuming it is either a class name or signature,
  // determine if it contains a class name plus ';'.
  static bool has_envelope(const Symbol* signature) {
    return ((signature->utf8_length() > 0) &&
            signature->ends_with(JVM_SIGNATURE_ENDCLASS) &&
            has_envelope(signature->char_at(0)));
  }

  // Determine if this signature char introduces an
  // envelope, which is a class name plus ';'.
  static bool has_envelope(char signature_char) {
    return (signature_char == JVM_SIGNATURE_CLASS);
  }

  // Assuming has_envelope is true, return the symbol
  // inside the envelope, by stripping 'L' and ';'.
  // Caller is responsible for decrementing the newly created
  // Symbol's refcount, use TempNewSymbol.
  static Symbol* strip_envelope(const Symbol* signature);

  // Assuming it's either a field or method descriptor, determine
  // whether it is in fact a method descriptor:
  static bool is_method(const Symbol* signature) {
    return signature->starts_with(JVM_SIGNATURE_FUNC);
  }

  // Assuming it's a method signature, determine if it must
  // return void.
  static bool is_void_method(const Symbol* signature) {
    assert(is_method(signature), "signature is not for a method");
    return signature->ends_with(JVM_SIGNATURE_VOID);
  }
};

// A SignatureIterator uses a SignatureStream to produce BasicType
// results, discarding class names.  This means it can be accelerated
// using a fingerprint mechanism, in many cases, without loss of type
// information.  The FingerPrinter class computes and caches this
// reduced information for faster iteration.

class SignatureIterator: public ResourceObj {
 public:
  typedef uint64_t fingerprint_t;

 protected:
  Symbol*      _signature;             // the signature to iterate over
  BasicType    _return_type;
  fingerprint_t _fingerprint;

 public:
  // Definitions used in generating and iterating the
  // bit field form of the signature generated by the
  // Fingerprinter.
  enum {
    fp_static_feature_size    = 1,
    fp_is_static_bit          = 1,

    fp_result_feature_size    = 4,
    fp_result_feature_mask    = right_n_bits(fp_result_feature_size),
    fp_parameter_feature_size = 4,
    fp_parameter_feature_mask = right_n_bits(fp_parameter_feature_size),

    fp_parameters_done        = 0,  // marker for end of parameters (must be zero)

    // Parameters take up full wordsize, minus the result and static bit fields.
    // Since fp_parameters_done is zero, termination field arises from shifting
    // in zero bits, and therefore occupies no extra space.
    // The sentinel value is all-zero-bits, which is impossible for a true
    // fingerprint, since at least the result field will be non-zero.
    fp_max_size_of_parameters = ((BitsPerLong
                                  - (fp_result_feature_size + fp_static_feature_size))
                                 / fp_parameter_feature_size)
  };

  static bool fp_is_valid_type(BasicType type, bool for_return_type = false);

  // Sentinel values are zero and not-zero (-1).
  // No need to protect the sign bit, since every valid return type is non-zero
  // (even T_VOID), and there are no valid parameter fields which are 0xF (T_VOID).
  static fingerprint_t zero_fingerprint() { return (fingerprint_t)0; }
  static fingerprint_t overflow_fingerprint() { return ~(fingerprint_t)0; }
  static bool fp_is_valid(fingerprint_t fingerprint) {
    return (fingerprint != zero_fingerprint()) && (fingerprint != overflow_fingerprint());
  }

  // Constructors
  SignatureIterator(Symbol* signature, fingerprint_t fingerprint = zero_fingerprint()) {
    _signature   = signature;
    _return_type = T_ILLEGAL;  // sentinel value for uninitialized
    _fingerprint = zero_fingerprint();
    if (fingerprint != _fingerprint) {
      set_fingerprint(fingerprint);
    }
  }

  // If the fingerprint is present, we can use an accelerated loop.
  void set_fingerprint(fingerprint_t fingerprint);

  // Returns the set fingerprint, or zero_fingerprint()
  // if none has been set already.
  fingerprint_t fingerprint() const { return _fingerprint; }

  // Iteration
  // Hey look:  There are no virtual methods in this class.
  // So how is it customized?  By calling do_parameters_on
  // an object which answers to "do_type(BasicType)".
  // By convention, this object is in the subclass
  // itself, so the call is "do_parameters_on(this)".
  // The effect of this is to inline the parsing loop
  // everywhere "do_parameters_on" is called.
  // If there is a valid fingerprint in the object,
  // an improved loop is called which just unpacks the
  // bitfields from the fingerprint.  Otherwise, the
  // symbol is parsed.
  template<typename T> inline void do_parameters_on(T* callback); // iterates over parameters only
  BasicType return_type();  // computes the value on the fly if necessary

  static BasicType fp_return_type(fingerprint_t fingerprint) {
    assert(fp_is_valid(fingerprint), "invalid fingerprint");
    return (BasicType) ((fingerprint >> fp_static_feature_size) & fp_result_feature_mask);
  }
  static fingerprint_t fp_start_parameters(fingerprint_t fingerprint) {
    assert(fp_is_valid(fingerprint), "invalid fingerprint");
    return fingerprint >> (fp_static_feature_size + fp_result_feature_size);
  }
  static BasicType fp_next_parameter(fingerprint_t& mask) {
    int result = (mask & fp_parameter_feature_mask);
    mask >>= fp_parameter_feature_size;
    return (BasicType) result;
  }
};


// Specialized SignatureIterators: Used to compute signature specific values.

class SignatureTypeNames : public SignatureIterator {
 protected:
  virtual void type_name(const char* name)   = 0;

  friend class SignatureIterator;  // so do_parameters_on can call do_type
  void do_type(BasicType type) {
    switch (type) {
    case T_BOOLEAN: type_name("jboolean"); break;
    case T_CHAR:    type_name("jchar"   ); break;
    case T_FLOAT:   type_name("jfloat"  ); break;
    case T_DOUBLE:  type_name("jdouble" ); break;
    case T_BYTE:    type_name("jbyte"   ); break;
    case T_SHORT:   type_name("jshort"  ); break;
    case T_INT:     type_name("jint"    ); break;
    case T_LONG:    type_name("jlong"   ); break;
    case T_VOID:    type_name("void"    ); break;
    case T_ARRAY:
    case T_OBJECT:  type_name("jobject" ); break;
    default: ShouldNotReachHere();
    }
  }

 public:
  SignatureTypeNames(Symbol* signature) : SignatureIterator(signature) {}
};


// Specialized SignatureIterator: Used to compute the argument size.

class ArgumentSizeComputer: public SignatureIterator {
 private:
  int _size;
  friend class SignatureIterator;  // so do_parameters_on can call do_type
  void do_type(BasicType type) { _size += parameter_type_word_count(type); }
 public:
  ArgumentSizeComputer(Symbol* signature);
  int size() { return _size; }
};


class ArgumentCount: public SignatureIterator {
 private:
  int _size;
  friend class SignatureIterator;  // so do_parameters_on can call do_type
  void do_type(BasicType type) { _size++; }
 public:
  ArgumentCount(Symbol* signature);
  int size() { return _size; }
};


class ReferenceArgumentCount: public SignatureIterator {
 private:
  int _refs;
  friend class SignatureIterator;  // so do_parameters_on can call do_type
  void do_type(BasicType type) { if (is_reference_type(type)) _refs++; }
 public:
  ReferenceArgumentCount(Symbol* signature);
  int count() { return _refs; }
};


// Specialized SignatureIterator: Used to compute the result type.

class ResultTypeFinder: public SignatureIterator {
 public:
  BasicType type() { return return_type(); }
  ResultTypeFinder(Symbol* signature) : SignatureIterator(signature) { }
};


// Fingerprinter computes a unique ID for a given method. The ID
// is a bitvector characterizing the methods signature (incl. the receiver).
class Fingerprinter: public SignatureIterator {
 private:
  fingerprint_t _accumulator;
  int _param_size;
  int _stack_arg_slots;
  int _shift_count;
  const Method* _method;

  uint _int_args;
  uint _fp_args;

  void initialize_accumulator() {
    _accumulator = 0;
    _shift_count = fp_result_feature_size + fp_static_feature_size;
    _param_size = 0;
    _stack_arg_slots = 0;
  }

  // Out-of-line method does it all in constructor:
  void compute_fingerprint_and_return_type(bool static_flag = false);

  void initialize_calling_convention(bool static_flag);
  void do_type_calling_convention(BasicType type);

  friend class SignatureIterator;  // so do_parameters_on can call do_type
  ATTRIBUTE_NO_UBSAN
  void do_type(BasicType type) {
    assert(fp_is_valid_type(type), "bad parameter type");
    _accumulator |= ((fingerprint_t)type << _shift_count);
    _shift_count += fp_parameter_feature_size;
    _param_size += (is_double_word_type(type) ? 2 : 1);
    do_type_calling_convention(type);
  }

 public:
  int size_of_parameters() const { return _param_size; }
  int num_stack_arg_slots() const { return _stack_arg_slots; }

  // fingerprint() and return_type() are in super class

  Fingerprinter(const methodHandle& method)
    : SignatureIterator(method->signature()),
      _method(method()) {
    compute_fingerprint_and_return_type();
  }
  Fingerprinter(Symbol* signature, bool is_static)
    : SignatureIterator(signature),
      _method(nullptr) {
    compute_fingerprint_and_return_type(is_static);
  }
};


// Specialized SignatureIterator: Used for native call purposes

class NativeSignatureIterator: public SignatureIterator {
 private:
  methodHandle _method;
// We need separate JNI and Java offset values because in 64 bit mode,
// the argument offsets are not in sync with the Java stack.
// For example a long takes up 1 "C" stack entry but 2 Java stack entries.
  int          _offset;                // The java stack offset
  int          _prepended;             // number of prepended JNI parameters (1 JNIEnv, plus 1 mirror if static)
  int          _jni_offset;            // the current parameter offset, starting with 0

  friend class SignatureIterator;  // so do_parameters_on can call do_type
  void do_type(BasicType type) {
    switch (type) {
    case T_BYTE:
    case T_BOOLEAN:
      pass_byte();  _jni_offset++; _offset++;
      break;
    case T_CHAR:
    case T_SHORT:
      pass_short();  _jni_offset++; _offset++;
      break;
    case T_INT:
      pass_int();    _jni_offset++; _offset++;
      break;
    case T_FLOAT:
      pass_float();  _jni_offset++; _offset++;
      break;
    case T_DOUBLE: {
      int jni_offset = LP64_ONLY(1) NOT_LP64(2);
      pass_double(); _jni_offset += jni_offset; _offset += 2;
      break;
    }
    case T_LONG: {
      int jni_offset = LP64_ONLY(1) NOT_LP64(2);
      pass_long();   _jni_offset += jni_offset; _offset += 2;
      break;
    }
    case T_ARRAY:
    case T_OBJECT:
      pass_object(); _jni_offset++; _offset++;
      break;
    default:
      ShouldNotReachHere();
    }
  }

 public:
  methodHandle method() const          { return _method; }
  int          offset() const          { return _offset; }
  int      jni_offset() const          { return _jni_offset + _prepended; }
  bool      is_static() const          { return method()->is_static(); }
  virtual void pass_int()              = 0;
  virtual void pass_long()             = 0;
  virtual void pass_object()           = 0;  // objects, arrays, inlines
  virtual void pass_float()            = 0;
  virtual void pass_byte()             { pass_int(); };
  virtual void pass_short()            { pass_int(); };
#ifdef _LP64
  virtual void pass_double()           = 0;
#else
  virtual void pass_double()           { pass_long(); }  // may be same as long
#endif

  NativeSignatureIterator(const methodHandle& method) : SignatureIterator(method->signature()) {
    _method = method;
    _offset = 0;
    _jni_offset = 0;

    const int JNIEnv_words = 1;
    const int mirror_words = 1;
    _prepended = !is_static() ? JNIEnv_words : JNIEnv_words + mirror_words;
  }

  void iterate() { iterate(Fingerprinter(method()).fingerprint()); }

  // iterate() calls the 3 virtual methods according to the following invocation syntax:
  //
  // {pass_int | pass_long | pass_object}
  //
  // Arguments are handled from left to right (receiver first, if any).
  // The offset() values refer to the Java stack offsets but are 0 based and increasing.
  // The java_offset() values count down to 0, and refer to the Java TOS.
  // The jni_offset() values increase from 1 or 2, and refer to C arguments.
  // The method's return type is ignored.

  void iterate(fingerprint_t fingerprint) {
    set_fingerprint(fingerprint);
    if (!is_static()) {
      // handle receiver (not handled by iterate because not in signature)
      pass_object(); _jni_offset++; _offset++;
    }
    do_parameters_on(this);
  }
};


// This is the core parsing logic for iterating over signatures.
// All of the previous classes use this for doing their work.

class SignatureStream : public StackObj {
 private:
  const Symbol* _signature;
  int          _begin;
  int          _end;
  int          _limit;
  int          _array_prefix;  // count of '[' before the array element descr
  BasicType    _type;
  int          _state;
  Symbol*      _previous_name;    // cache the previously looked up symbol to avoid lookups
  GrowableArray<Symbol*>* _names; // symbols created while parsing that need to be dereferenced

  Symbol* find_symbol();

  enum { _s_field = 0, _s_method = 1, _s_method_return = 3 };
  void set_done() {
    _state |= -2;   // preserve s_method bit
    assert(is_done(), "Unable to set state to done");
  }
  int scan_type(BasicType bt);

 public:
  bool at_return_type() const                    { return _state == (int)_s_method_return; }
  bool is_done() const                           { return _state < 0; }
  void next();

  SignatureStream(const Symbol* signature, bool is_method = true);
  ~SignatureStream();

  bool is_reference() const { return is_reference_type(_type); }
  bool is_array() const     { return _type == T_ARRAY; }
  BasicType type() const    { return _type; }

  const u1* raw_bytes() const  { return _signature->bytes() + _begin; }
  int       raw_length() const { return _end - _begin; }
  int raw_symbol_begin() const { return _begin + (has_envelope() ? 1 : 0); }
  int raw_symbol_end() const   { return _end  -  (has_envelope() ? 1 : 0); }
  char raw_char_at(int i) const {
    assert(i < _limit, "index for raw_char_at is over the limit");
    return _signature->char_at(i);
  }

  // True if there is an embedded class name in this type,
  // followed by ';'.
  bool has_envelope() const {
    if (!Signature::has_envelope(_signature->char_at(_begin)))
      return false;
    // this should always be true, but let's test it:
    assert(_signature->char_at(_end-1) == JVM_SIGNATURE_ENDCLASS, "signature envelope has no semi-colon at end");
    return true;
  }

  // return the symbol for chars in symbol_begin()..symbol_end()
  Symbol* as_symbol() {
    return find_symbol();
  }

  // in case you want only the return type:
  void skip_to_return_type();

  // number of '[' in array prefix
  int array_prefix_length() {
    return _type == T_ARRAY ? _array_prefix : 0;
  }

  // In case you want only the array base type,
  // reset the stream after skipping some brackets '['.
  // (The argument is clipped to array_prefix_length(),
  // and if it ends up as zero this call is a nop.
  // The default is value skips all brackets '['.)
 private:
  int skip_whole_array_prefix();
 public:
  int skip_array_prefix(int max_skip_length) {
    if (_type != T_ARRAY) {
      return 0;
    }
     if (_array_prefix > max_skip_length) {
      // strip some but not all levels of T_ARRAY
      _array_prefix -= max_skip_length;
      _begin += max_skip_length;
      return max_skip_length;
    }
    return skip_whole_array_prefix();
  }
  int skip_array_prefix() {
    if (_type != T_ARRAY) {
      return 0;
    }
    return skip_whole_array_prefix();
  }

  // free-standing lookups (bring your own CL/PD pair)
  enum FailureMode { ReturnNull, NCDFError, CachedOrNull };
<<<<<<< HEAD

  Klass* as_klass(Handle class_loader, Handle protection_domain, FailureMode failure_mode, TRAPS);
  InlineKlass* as_inline_klass(InstanceKlass* holder);
  oop as_java_mirror(Handle class_loader, Handle protection_domain, FailureMode failure_mode, TRAPS);
=======
  Klass* as_klass(Handle class_loader, FailureMode failure_mode, TRAPS);
  oop as_java_mirror(Handle class_loader, FailureMode failure_mode, TRAPS);
>>>>>>> 4fbf2720
};

class SigEntryFilter;
typedef GrowableArrayFilterIterator<SigEntry, SigEntryFilter> ExtendedSignature;

// Used for adapter generation. One SigEntry is used per element of
// the signature of the method. Inline type arguments are treated
// specially. See comment for InlineKlass::collect_fields().
class SigEntry {
 public:
  BasicType _bt;
  int _offset;
  Symbol* _symbol;

  SigEntry()
    : _bt(T_ILLEGAL), _offset(-1), _symbol(NULL) {}

  SigEntry(BasicType bt, int offset, Symbol* symbol)
    : _bt(bt), _offset(offset), _symbol(symbol) {}

  static int compare(SigEntry* e1, SigEntry* e2) {
    if (e1->_offset != e2->_offset) {
      return e1->_offset - e2->_offset;
    }
    assert((e1->_bt == T_LONG && (e2->_bt == T_LONG || e2->_bt == T_VOID)) ||
           (e1->_bt == T_DOUBLE && (e2->_bt == T_DOUBLE || e2->_bt == T_VOID)) ||
           e1->_bt == T_METADATA || e2->_bt == T_METADATA || e1->_bt == T_VOID || e2->_bt == T_VOID, "bad bt");
    if (e1->_bt == e2->_bt) {
      assert(e1->_bt == T_METADATA || e1->_bt == T_VOID, "only ones with duplicate offsets");
      return 0;
    }
    if (e1->_bt == T_VOID ||
        e2->_bt == T_METADATA) {
      return 1;
    }
    if (e1->_bt == T_METADATA ||
        e2->_bt == T_VOID) {
      return -1;
    }
    ShouldNotReachHere();
    return 0;
  }
  static void add_entry(GrowableArray<SigEntry>* sig, BasicType bt, Symbol* symbol, int offset = -1);
  static bool skip_value_delimiters(const GrowableArray<SigEntry>* sig, int i);
  static int fill_sig_bt(const GrowableArray<SigEntry>* sig, BasicType* sig_bt);
  static TempNewSymbol create_symbol(const GrowableArray<SigEntry>* sig);
};

class SigEntryFilter {
public:
  bool operator()(const SigEntry& entry) { return entry._bt != T_METADATA && entry._bt != T_VOID; }
};

// Specialized SignatureStream: used for invoking SystemDictionary to either find
//                              or resolve the underlying type when iterating over a
//                              Java descriptor (or parts of it).
class ResolvingSignatureStream : public SignatureStream {
  Klass*       _load_origin;
  bool         _handles_cached;
  Handle       _class_loader;       // cached when needed

  void initialize_load_origin(Klass* load_origin) {
    _load_origin = load_origin;
    _handles_cached = (load_origin == nullptr);
  }
  void need_handles() {
    if (!_handles_cached) {
      cache_handles();
      _handles_cached = true;
    }
  }
  void cache_handles();

 public:
  ResolvingSignatureStream(Symbol* signature, Klass* load_origin, bool is_method = true);
  ResolvingSignatureStream(Symbol* signature, Handle class_loader, bool is_method = true);
  ResolvingSignatureStream(const Method* method);

  Klass* as_klass(FailureMode failure_mode, TRAPS) {
    need_handles();
    return SignatureStream::as_klass(_class_loader, failure_mode, THREAD);
  }
  oop as_java_mirror(FailureMode failure_mode, TRAPS) {
    if (is_reference()) {
      need_handles();
    }
    return SignatureStream::as_java_mirror(_class_loader, failure_mode, THREAD);
  }
};

// Here is how all the SignatureIterator classes invoke the
// SignatureStream engine to do their parsing.
template<typename T> inline
void SignatureIterator::do_parameters_on(T* callback) {
  fingerprint_t unaccumulator = _fingerprint;

  // Check for too many arguments, or missing fingerprint:
  if (!fp_is_valid(unaccumulator)) {
    SignatureStream ss(_signature);
    for (; !ss.at_return_type(); ss.next()) {
      callback->do_type(ss.type());
    }
    // while we are here, capture the return type
    _return_type = ss.type();
  } else {
    // Optimized version of do_parameters when fingerprint is known
    assert(_return_type != T_ILLEGAL, "return type already captured from fp");
    unaccumulator = fp_start_parameters(unaccumulator);
    for (BasicType type; (type = fp_next_parameter(unaccumulator)) != (BasicType)fp_parameters_done; ) {
      assert(fp_is_valid_type(type), "garbled fingerprint");
      callback->do_type(type);
    }
  }
}

#ifdef ASSERT
 class SignatureVerifier : public StackObj {
  public:
    static bool is_valid_method_signature(const Symbol* sig);
    static bool is_valid_type_signature(const Symbol* sig);
  private:
    static ssize_t is_valid_type(const char*, ssize_t);
};
#endif
#endif // SHARE_RUNTIME_SIGNATURE_HPP<|MERGE_RESOLUTION|>--- conflicted
+++ resolved
@@ -563,15 +563,10 @@
 
   // free-standing lookups (bring your own CL/PD pair)
   enum FailureMode { ReturnNull, NCDFError, CachedOrNull };
-<<<<<<< HEAD
-
-  Klass* as_klass(Handle class_loader, Handle protection_domain, FailureMode failure_mode, TRAPS);
+
+  Klass* as_klass(Handle class_loader, FailureMode failure_mode, TRAPS);
   InlineKlass* as_inline_klass(InstanceKlass* holder);
-  oop as_java_mirror(Handle class_loader, Handle protection_domain, FailureMode failure_mode, TRAPS);
-=======
-  Klass* as_klass(Handle class_loader, FailureMode failure_mode, TRAPS);
   oop as_java_mirror(Handle class_loader, FailureMode failure_mode, TRAPS);
->>>>>>> 4fbf2720
 };
 
 class SigEntryFilter;
