--- conflicted
+++ resolved
@@ -183,15 +183,10 @@
   static bool realloc_inline_type_result(InlineKlass* vk, const RegisterMap& map, GrowableArray<Handle>& return_oops, TRAPS);
   static void reassign_type_array_elements(frame* fr, RegisterMap* reg_map, ObjectValue* sv, typeArrayOop obj, BasicType type);
   static void reassign_object_array_elements(frame* fr, RegisterMap* reg_map, ObjectValue* sv, objArrayOop obj);
-<<<<<<< HEAD
   static void reassign_flat_array_elements(frame* fr, RegisterMap* reg_map, ObjectValue* sv, flatArrayOop obj, FlatArrayKlass* vak, bool skip_internal, TRAPS);
   static void reassign_fields(frame* fr, RegisterMap* reg_map, GrowableArray<ScopeValue*>* objects, bool realloc_failures, bool skip_internal, TRAPS);
-  static void relock_objects(GrowableArray<MonitorInfo*>* monitors, JavaThread* thread, bool realloc_failures);
-=======
-  static void reassign_fields(frame* fr, RegisterMap* reg_map, GrowableArray<ScopeValue*>* objects, bool realloc_failures, bool skip_internal);
   static bool relock_objects(JavaThread* thread, GrowableArray<MonitorInfo*>* monitors,
                              JavaThread* deoptee_thread, frame& fr, int exec_mode, bool realloc_failures);
->>>>>>> d735f919
   static void pop_frames_failed_reallocs(JavaThread* thread, vframeArray* array);
 #ifndef PRODUCT
   static void print_objects(GrowableArray<ScopeValue*>* objects, bool realloc_failures);
