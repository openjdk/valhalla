/*
 * Copyright (c) 1997, 2025, Oracle and/or its affiliates. All rights reserved.
 * Copyright (c) 2021, Azul Systems, Inc. All rights reserved.
 * DO NOT ALTER OR REMOVE COPYRIGHT NOTICES OR THIS FILE HEADER.
 *
 * This code is free software; you can redistribute it and/or modify it
 * under the terms of the GNU General Public License version 2 only, as
 * published by the Free Software Foundation.
 *
 * This code is distributed in the hope that it will be useful, but WITHOUT
 * ANY WARRANTY; without even the implied warranty of MERCHANTABILITY or
 * FITNESS FOR A PARTICULAR PURPOSE.  See the GNU General Public License
 * version 2 for more details (a copy is included in the LICENSE file that
 * accompanied this code).
 *
 * You should have received a copy of the GNU General Public License version
 * 2 along with this work; if not, write to the Free Software Foundation,
 * Inc., 51 Franklin St, Fifth Floor, Boston, MA 02110-1301 USA.
 *
 * Please contact Oracle, 500 Oracle Parkway, Redwood Shores, CA 94065 USA
 * or visit www.oracle.com if you need additional information or have any
 * questions.
 *
 */

#include "classfile/vmSymbols.hpp"
#include "code/nmethod.hpp"
#include "compiler/compilationPolicy.hpp"
#include "compiler/compileBroker.hpp"
#include "interpreter/interpreter.hpp"
#include "interpreter/linkResolver.hpp"
#include "memory/universe.hpp"
#include "oops/method.inline.hpp"
#include "oops/oop.inline.hpp"
#include "oops/inlineKlass.hpp"
#include "prims/jniCheck.hpp"
#include "prims/jvmtiExport.hpp"
#include "runtime/handles.inline.hpp"
#include "runtime/interfaceSupport.inline.hpp"
#include "runtime/javaCalls.hpp"
#include "runtime/javaThread.hpp"
#include "runtime/jniHandles.inline.hpp"
#include "runtime/mutexLocker.hpp"
#include "runtime/os.inline.hpp"
#include "runtime/sharedRuntime.hpp"
#include "runtime/signature.hpp"
#include "runtime/stubRoutines.hpp"
#include "runtime/thread.inline.hpp"
#if INCLUDE_JVMCI
#include "jvmci/jvmciJavaClasses.hpp"
#endif

// -----------------------------------------------------
// Implementation of JavaCallWrapper

JavaCallWrapper::JavaCallWrapper(const methodHandle& callee_method, Handle receiver, JavaValue* result, TRAPS) {
  JavaThread* thread = THREAD;

  guarantee(thread->is_Java_thread(), "crucial check - the VM thread cannot and must not escape to Java code");
  assert(!thread->owns_locks(), "must release all locks when leaving VM");
  guarantee(thread->can_call_java(), "cannot make java calls from the native compiler");
  _result   = result;

  // Allocate handle block for Java code. This must be done before we change thread_state to _thread_in_Java_or_stub,
  // since it can potentially block.
  JNIHandleBlock* new_handles = JNIHandleBlock::allocate_block(thread);

  // clear any pending exception in thread (native calls start with no exception pending)
  thread->clear_pending_exception();

  // After this, we are official in JavaCode. This needs to be done before we change any of the thread local
  // info, since we cannot find oops before the new information is set up completely.
  ThreadStateTransition::transition_from_vm(thread, _thread_in_Java, true /* check_asyncs */);

  // Make sure to set the oop's after the thread transition - since we can block there. No one is GC'ing
  // the JavaCallWrapper before the entry frame is on the stack.
  _callee_method = callee_method();
  _receiver = receiver();

#ifdef CHECK_UNHANDLED_OOPS
  THREAD->allow_unhandled_oop(&_receiver);
#endif // CHECK_UNHANDLED_OOPS

  _thread       = thread;
  _handles      = _thread->active_handles();    // save previous handle block & Java frame linkage

  // For the profiler, the last_Java_frame information in thread must always be in
  // legal state. We have no last Java frame if last_Java_sp == nullptr so
  // the valid transition is to clear _last_Java_sp and then reset the rest of
  // the (platform specific) state.

  _anchor.copy(_thread->frame_anchor());
  _thread->frame_anchor()->clear();

  debug_only(_thread->inc_java_call_counter());
  _thread->set_active_handles(new_handles);     // install new handle block and reset Java frame linkage

  MACOS_AARCH64_ONLY(_thread->enable_wx(WXExec));
}


JavaCallWrapper::~JavaCallWrapper() {
  assert(_thread == JavaThread::current(), "must still be the same thread");

  MACOS_AARCH64_ONLY(_thread->enable_wx(WXWrite));

  // restore previous handle block & Java frame linkage
  JNIHandleBlock *_old_handles = _thread->active_handles();
  _thread->set_active_handles(_handles);

  _thread->frame_anchor()->zap();

  debug_only(_thread->dec_java_call_counter());

  // Old thread-local info. has been restored. We are not back in the VM.
  ThreadStateTransition::transition_from_java(_thread, _thread_in_vm);

  // State has been restored now make the anchor frame visible for the profiler.
  _thread->frame_anchor()->copy(&_anchor);

  // Release handles after we are marked as being inside the VM again, since this
  // operation might block
  JNIHandleBlock::release_block(_old_handles, _thread);

  if (_thread->has_pending_exception() && _thread->has_last_Java_frame()) {
    // If we get here, the Java code threw an exception that unwound a frame.
    // It could be that the new frame anchor has not passed through the required
    // StackWatermark barriers. Therefore, we process any such deferred unwind
    // requests here.
    StackWatermarkSet::after_unwind(_thread);
  }
}


void JavaCallWrapper::oops_do(OopClosure* f) {
  f->do_oop((oop*)&_receiver);
  handles()->oops_do(f);
}


// Helper methods
static BasicType runtime_type_from(JavaValue* result) {
  switch (result->get_type()) {
    case T_BOOLEAN  : // fall through
    case T_CHAR     : // fall through
    case T_SHORT    : // fall through
    case T_INT      : // fall through
#ifndef _LP64
    case T_OBJECT   : // fall through
    case T_ARRAY    : // fall through
    case T_FLAT_ELEMENT: // fall through
#endif
    case T_BYTE     : // fall through
    case T_VOID     : return T_INT;
    case T_LONG     : return T_LONG;
    case T_FLOAT    : return T_FLOAT;
    case T_DOUBLE   : return T_DOUBLE;
#ifdef _LP64
    case T_ARRAY    : // fall through
    case T_OBJECT   : return T_OBJECT;
#endif
    default:
      ShouldNotReachHere();
      return T_ILLEGAL;
  }
}

// ============ Virtual calls ============

void JavaCalls::call_virtual(JavaValue* result, Klass* spec_klass, Symbol* name, Symbol* signature, JavaCallArguments* args, TRAPS) {
  CallInfo callinfo;
  Handle receiver = args->receiver();
  Klass* recvrKlass = receiver.is_null() ? (Klass*)nullptr : receiver->klass();
  LinkInfo link_info(spec_klass, name, signature);
  LinkResolver::resolve_virtual_call(
          callinfo, receiver, recvrKlass, link_info, true, CHECK);
  methodHandle method(THREAD, callinfo.selected_method());
  assert(method.not_null(), "should have thrown exception");

  // Invoke the method
  JavaCalls::call(result, method, args, CHECK);
}


void JavaCalls::call_virtual(JavaValue* result, Handle receiver, Klass* spec_klass, Symbol* name, Symbol* signature, TRAPS) {
  JavaCallArguments args(receiver);
  call_virtual(result, spec_klass, name, signature, &args, CHECK);
}


void JavaCalls::call_virtual(JavaValue* result, Handle receiver, Klass* spec_klass, Symbol* name, Symbol* signature, Handle arg1, TRAPS) {
  JavaCallArguments args(receiver);
  args.push_oop(arg1);
  call_virtual(result, spec_klass, name, signature, &args, CHECK);
}



void JavaCalls::call_virtual(JavaValue* result, Handle receiver, Klass* spec_klass, Symbol* name, Symbol* signature, Handle arg1, Handle arg2, TRAPS) {
  JavaCallArguments args(receiver);
  args.push_oop(arg1);
  args.push_oop(arg2);
  call_virtual(result, spec_klass, name, signature, &args, CHECK);
}


// ============ Special calls ============

void JavaCalls::call_special(JavaValue* result, Klass* klass, Symbol* name, Symbol* signature, JavaCallArguments* args, TRAPS) {
  CallInfo callinfo;
  LinkInfo link_info(klass, name, signature);
  LinkResolver::resolve_special_call(callinfo, args->receiver(), link_info, CHECK);
  methodHandle method(THREAD, callinfo.selected_method());
  assert(method.not_null(), "should have thrown exception");

  // Invoke the method
  JavaCalls::call(result, method, args, CHECK);
}


void JavaCalls::call_special(JavaValue* result, Handle receiver, Klass* klass, Symbol* name, Symbol* signature, TRAPS) {
  JavaCallArguments args(receiver);
  call_special(result, klass, name, signature, &args, CHECK);
}


void JavaCalls::call_special(JavaValue* result, Handle receiver, Klass* klass, Symbol* name, Symbol* signature, Handle arg1, TRAPS) {
  JavaCallArguments args(receiver);
  args.push_oop(arg1);
  call_special(result, klass, name, signature, &args, CHECK);
}


void JavaCalls::call_special(JavaValue* result, Handle receiver, Klass* klass, Symbol* name, Symbol* signature, Handle arg1, Handle arg2, TRAPS) {
  JavaCallArguments args(receiver);
  args.push_oop(arg1);
  args.push_oop(arg2);
  call_special(result, klass, name, signature, &args, CHECK);
}


// ============ Static calls ============

void JavaCalls::call_static(JavaValue* result, Klass* klass, Symbol* name, Symbol* signature, JavaCallArguments* args, TRAPS) {
  CallInfo callinfo;
  LinkInfo link_info(klass, name, signature);
  LinkResolver::resolve_static_call(callinfo, link_info, true, CHECK);
  methodHandle method(THREAD, callinfo.selected_method());
  assert(method.not_null(), "should have thrown exception");

  // Invoke the method
  JavaCalls::call(result, method, args, CHECK);
}


void JavaCalls::call_static(JavaValue* result, Klass* klass, Symbol* name, Symbol* signature, TRAPS) {
  JavaCallArguments args;
  call_static(result, klass, name, signature, &args, CHECK);
}


void JavaCalls::call_static(JavaValue* result, Klass* klass, Symbol* name, Symbol* signature, Handle arg1, TRAPS) {
  JavaCallArguments args(arg1);
  call_static(result, klass, name, signature, &args, CHECK);
}


void JavaCalls::call_static(JavaValue* result, Klass* klass, Symbol* name, Symbol* signature, Handle arg1, Handle arg2, TRAPS) {
  JavaCallArguments args;
  args.push_oop(arg1);
  args.push_oop(arg2);
  call_static(result, klass, name, signature, &args, CHECK);
}


void JavaCalls::call_static(JavaValue* result, Klass* klass, Symbol* name, Symbol* signature, Handle arg1, Handle arg2, Handle arg3, TRAPS) {
  JavaCallArguments args;
  args.push_oop(arg1);
  args.push_oop(arg2);
  args.push_oop(arg3);
  call_static(result, klass, name, signature, &args, CHECK);
}

// ============ allocate and initialize new object instance ============

Handle JavaCalls::construct_new_instance(InstanceKlass* klass, Symbol* constructor_signature, JavaCallArguments* args, TRAPS) {
  klass->initialize(CHECK_NH); // Quick no-op if already initialized.
  Handle obj = klass->allocate_instance_handle(CHECK_NH);
  JavaValue void_result(T_VOID);
  args->set_receiver(obj); // inserts <obj> as the first argument.
  JavaCalls::call_special(&void_result, klass,
                          vmSymbols::object_initializer_name(),
                          constructor_signature, args, CHECK_NH);
  // Already returned a Null Handle if any exception is pending.
  return obj;
}

Handle JavaCalls::construct_new_instance(InstanceKlass* klass, Symbol* constructor_signature, TRAPS) {
  JavaCallArguments args;
  return JavaCalls::construct_new_instance(klass, constructor_signature, &args, THREAD);
}

Handle JavaCalls::construct_new_instance(InstanceKlass* klass, Symbol* constructor_signature, Handle arg1, TRAPS) {
  JavaCallArguments args;
  args.push_oop(arg1);
  return JavaCalls::construct_new_instance(klass, constructor_signature, &args, THREAD);
}

Handle JavaCalls::construct_new_instance(InstanceKlass* klass, Symbol* constructor_signature, Handle arg1, Handle arg2, TRAPS) {
  JavaCallArguments args;
  args.push_oop(arg1);
  args.push_oop(arg2);
  return JavaCalls::construct_new_instance(klass, constructor_signature, &args, THREAD);
}

// -------------------------------------------------
// Implementation of JavaCalls (low level)


void JavaCalls::call(JavaValue* result, const methodHandle& method, JavaCallArguments* args, TRAPS) {
  // Check if we need to wrap a potential OS exception handler around thread.
  // This is used for e.g. Win32 structured exception handlers.
  // Need to wrap each and every time, since there might be native code down the
  // stack that has installed its own exception handlers.
  os::os_exception_wrapper(call_helper, result, method, args, THREAD);
}

void JavaCalls::call_helper(JavaValue* result, const methodHandle& method, JavaCallArguments* args, TRAPS) {

  JavaThread* thread = THREAD;
  assert(method.not_null(), "must have a method to call");
  assert(!SafepointSynchronize::is_at_safepoint(), "call to Java code during VM operation");
  assert(!thread->handle_area()->no_handle_mark_active(), "cannot call out to Java here");

  // Verify the arguments
  if (JVMCI_ONLY(args->alternative_target().is_null() &&) (DEBUG_ONLY(true ||) CheckJNICalls)) {
    args->verify(method, result->get_type());
  }
  // Ignore call if method is empty
  if (JVMCI_ONLY(args->alternative_target().is_null() &&) method->is_empty_method()) {
    assert(result->get_type() == T_VOID, "an empty method must return a void value");
    return;
  }

#ifdef ASSERT
  { InstanceKlass* holder = method->method_holder();
    // A klass might not be initialized since JavaCall's might be used during the executing of
    // the <clinit>. For example, a Thread.start might start executing on an object that is
    // not fully initialized! (bad Java programming style)
    assert(holder->is_linked(), "rewriting must have taken place");
  }
#endif

  CompilationPolicy::compile_if_required(method, CHECK);

  // Figure out if the result value is an oop or not (Note: This is a different value
  // than result_type. result_type will be T_INT of oops. (it is about size)
  BasicType result_type = runtime_type_from(result);
  bool oop_result_flag = is_reference_type(result->get_type());

  // Find receiver
  Handle receiver = (!method->is_static()) ? args->receiver() : Handle();

  // When we reenter Java, we need to re-enable the reserved/yellow zone which
  // might already be disabled when we are in VM.
  thread->stack_overflow_state()->reguard_stack_if_needed();

  // Check that there are shadow pages available before changing thread state
  // to Java. Calculate current_stack_pointer here to make sure
  // stack_shadow_pages_available() and map_stack_shadow_pages() use the same sp.
  address sp = os::current_stack_pointer();
  if (!os::stack_shadow_pages_available(THREAD, method, sp)) {
    // Throw stack overflow exception with preinitialized exception.
    Exceptions::throw_stack_overflow_exception(THREAD, __FILE__, __LINE__, method);
    return;
  } else {
    // Touch pages checked if the OS needs them to be touched to be mapped.
    os::map_stack_shadow_pages(sp);
  }

  jobject value_buffer = nullptr;
  if (InlineTypeReturnedAsFields && (result->get_type() == T_OBJECT)) {
    // Pre allocate a buffered inline type in case the result is returned
    // flattened by compiled code
    InlineKlass* vk = method->returns_inline_type(thread);
    if (vk != nullptr && vk->can_be_returned_as_fields()) {
      oop instance = vk->allocate_instance(CHECK);
      value_buffer = JNIHandles::make_local(thread, instance);
      result->set_jobject(value_buffer);
    }
  }

  // do call
  { JavaCallWrapper link(method, receiver, result, CHECK);
    { HandleMark hm(thread);  // HandleMark used by HandleMarkCleaner

      // NOTE: if we move the computation of the result_val_address inside
      // the call to call_stub, the optimizer produces wrong code.
      intptr_t* result_val_address = (intptr_t*)(result->get_value_addr());
      intptr_t* parameter_address = args->parameters();

      address entry_point;
      {
        // The enter_interp_only_mode use handshake to set interp_only mode
        // so no safepoint should be allowed between is_interp_only_mode() and call
        NoSafepointVerifier nsv;
        if (JvmtiExport::can_post_interpreter_events() && thread->is_interp_only_mode()) {
          entry_point = method->interpreter_entry();
        } else {
          // Since the call stub sets up like the interpreter we call the from_interpreted_entry
          // so we can go compiled via a i2c.
          entry_point = method->from_interpreted_entry();
#if INCLUDE_JVMCI
          // Gets the alternative target (if any) that should be called
          Handle alternative_target = args->alternative_target();
          if (!alternative_target.is_null()) {
            // Must extract verified entry point from HotSpotNmethod after VM to Java
            // transition in JavaCallWrapper constructor so that it is safe with
            // respect to nmethod sweeping.
            address verified_entry_point = (address) HotSpotJVMCI::InstalledCode::entryPoint(nullptr, alternative_target());
            if (verified_entry_point != nullptr) {
              thread->set_jvmci_alternate_call_target(verified_entry_point);
              entry_point = method->adapter()->get_i2c_entry();
            }
          }
#endif
        }
      }
      StubRoutines::call_stub()(
        (address)&link,
        // (intptr_t*)&(result->_value), // see NOTE above (compiler problem)
        result_val_address,          // see NOTE above (compiler problem)
        result_type,
        method(),
        entry_point,
        parameter_address,
        args->size_of_parameters(),
        CHECK
      );

      result = link.result();  // circumvent MS C++ 5.0 compiler bug (result is clobbered across call)
      // Preserve oop return value across possible gc points
      if (oop_result_flag) {
        thread->set_vm_result_oop(result->get_oop());
      }
    }
  } // Exit JavaCallWrapper (can block - potential return oop must be preserved)

  // Check if a thread stop or suspend should be executed
  // The following assert was not realistic.  Thread.stop can set that bit at any moment.
  //assert(!thread->has_special_runtime_exit_condition(), "no async. exceptions should be installed");

  // Restore possible oop return
  if (oop_result_flag) {
<<<<<<< HEAD
    result->set_oop(thread->vm_result());
    thread->set_vm_result(nullptr);
    JNIHandles::destroy_local(value_buffer);
=======
    result->set_oop(thread->vm_result_oop());
    thread->set_vm_result_oop(nullptr);
>>>>>>> 953eef4f
  }
}


//--------------------------------------------------------------------------------------
// Implementation of JavaCallArguments

inline bool is_value_state_indirect_oop(uint state) {
  assert(state != JavaCallArguments::value_state_oop,
         "Checking for handles after removal");
  assert(state < JavaCallArguments::value_state_limit,
         "Invalid value state %u", state);
  return state != JavaCallArguments::value_state_primitive;
}

inline oop resolve_indirect_oop(intptr_t value, uint state) {
  switch (state) {
  case JavaCallArguments::value_state_handle:
  {
    oop* ptr = reinterpret_cast<oop*>(value);
    return Handle::raw_resolve(ptr);
  }

  case JavaCallArguments::value_state_jobject:
  {
    jobject obj = reinterpret_cast<jobject>(value);
    return JNIHandles::resolve(obj);
  }

  default:
    ShouldNotReachHere();
    return nullptr;
  }
}

intptr_t* JavaCallArguments::parameters() {
  // First convert all handles to oops
  for(int i = 0; i < _size; i++) {
    uint state = _value_state[i];
    assert(state != value_state_oop, "Multiple handle conversions");
    if (is_value_state_indirect_oop(state)) {
      oop obj = resolve_indirect_oop(_value[i], state);
      _value[i] = cast_from_oop<intptr_t>(obj);
      _value_state[i] = value_state_oop;
    }
  }
  // Return argument vector
  return _value;
}


class SignatureChekker : public SignatureIterator {
 private:
   int _pos;
   BasicType _return_type;
   u_char* _value_state;
   intptr_t* _value;

 public:
  SignatureChekker(Symbol* signature,
                   BasicType return_type,
                   bool is_static,
                   u_char* value_state,
                   intptr_t* value) :
    SignatureIterator(signature),
    _pos(0),
    _return_type(return_type),
    _value_state(value_state),
    _value(value)
  {
    if (!is_static) {
      check_value(true); // Receiver must be an oop
    }
    do_parameters_on(this);
    check_return_type(return_type);
  }

 private:
  void check_value(bool is_reference) {
    uint state = _value_state[_pos++];
    if (is_reference) {
      guarantee(is_value_state_indirect_oop(state),
                "signature does not match pushed arguments: %u at %d",
                state, _pos - 1);
    } else {
      guarantee(state == JavaCallArguments::value_state_primitive,
                "signature does not match pushed arguments: %u at %d",
                state, _pos - 1);
    }
  }

  void check_return_type(BasicType t) {
    guarantee(t == _return_type, "return type does not match");
  }

  void check_single_word() {
    check_value(false);
  }

  void check_double_word() {
    check_value(false);
    check_value(false);
  }

  void check_reference() {
    intptr_t v = _value[_pos];
    if (v != 0) {
      // v is a "handle" referring to an oop, cast to integral type.
      // There shouldn't be any handles in very low memory.
      guarantee((size_t)v >= os::vm_page_size(),
                "Bad JNI oop argument %d: " PTR_FORMAT, _pos, v);
      // Verify the pointee.
      oop vv = resolve_indirect_oop(v, _value_state[_pos]);
      guarantee(oopDesc::is_oop_or_null(vv, true),
                "Bad JNI oop argument %d: " PTR_FORMAT " -> " PTR_FORMAT,
                _pos, v, p2i(vv));
    }

    check_value(true);          // Verify value state.
  }

  friend class SignatureIterator;  // so do_parameters_on can call do_type
  void do_type(BasicType type) {
    switch (type) {
    case T_BYTE:
    case T_BOOLEAN:
    case T_CHAR:
    case T_SHORT:
    case T_INT:
    case T_FLOAT:  // this one also
      check_single_word(); break;
    case T_LONG:
    case T_DOUBLE:
      check_double_word(); break;
    case T_ARRAY:
    case T_OBJECT:
      check_reference(); break;
    default:
      ShouldNotReachHere();
    }
  }
};


void JavaCallArguments::verify(const methodHandle& method, BasicType return_type) {
  guarantee(method->size_of_parameters() == size_of_parameters(), "wrong no. of arguments pushed");

  // Treat T_OBJECT and T_ARRAY as the same
  if (return_type == T_ARRAY) return_type = T_OBJECT;

  // Check that oop information is correct
  Symbol* signature = method->signature();

  SignatureChekker sc(signature,
                      return_type,
                      method->is_static(),
                      _value_state,
                      _value);
}<|MERGE_RESOLUTION|>--- conflicted
+++ resolved
@@ -452,14 +452,9 @@
 
   // Restore possible oop return
   if (oop_result_flag) {
-<<<<<<< HEAD
-    result->set_oop(thread->vm_result());
-    thread->set_vm_result(nullptr);
-    JNIHandles::destroy_local(value_buffer);
-=======
     result->set_oop(thread->vm_result_oop());
     thread->set_vm_result_oop(nullptr);
->>>>>>> 953eef4f
+    JNIHandles::destroy_local(value_buffer);
   }
 }
 
