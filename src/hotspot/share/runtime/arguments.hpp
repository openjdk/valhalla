--- conflicted
+++ resolved
@@ -475,12 +475,8 @@
   static void set_ext_dirs(char *value)     { _ext_dirs = os::strdup_check_oom(value); }
 
   // Set up the underlying pieces of the boot class path
-<<<<<<< HEAD
   static void add_patch_mod_prefix(const char *module_name, const char *path, bool allow_append, bool allow_cds);
   static int finalize_patch_module();
-=======
-  static void add_patch_mod_prefix(const char *module_name, const char *path);
->>>>>>> 85fedbf6
   static void set_boot_class_path(const char *value, bool has_jimage) {
     // During start up, set by os::set_boot_path()
     assert(get_boot_class_path() == nullptr, "Boot class path previously set");
