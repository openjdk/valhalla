--- conflicted
+++ resolved
@@ -4110,7 +4110,10 @@
   diagnostic(int,  CompilerDirectivesLimit, 50,                             \
              "Limit on number of compiler directives.")                     \
                                                                             \
-<<<<<<< HEAD
+  product(ccstr, AllocateHeapAt, NULL,                                      \
+          "Path to the directoy where a temporary file will be created "    \
+          "to use as the backing store for Java Heap.")                     \
+                                                                            \
   product(bool, EnableValhalla, false,                                      \
           "Enable experimental Valhalla features")                          \
                                                                             \
@@ -4145,11 +4148,6 @@
           "stress return of fields instead of a value type reference")      \
 
 
-=======
-  product(ccstr, AllocateHeapAt, NULL,                                      \
-          "Path to the directoy where a temporary file will be created "    \
-          "to use as the backing store for Java Heap.")
->>>>>>> 7362d582
 
 
 /*
