--- conflicted
+++ resolved
@@ -378,21 +378,7 @@
   void      install_displaced_markword_in_object(const oop obj);
 };
 
-<<<<<<< HEAD
-=======
 // Register for atomic operations.
 template<> struct IsRegisteredEnum<ObjectMonitor::AllocationState> : public TrueType {};
 
-// Macro to use guarantee() for more strict AsyncDeflateIdleMonitors
-// checks and assert() otherwise.
-#define ADIM_guarantee(p, ...)       \
-  do {                               \
-    if (AsyncDeflateIdleMonitors) {  \
-      guarantee(p, __VA_ARGS__);     \
-    } else {                         \
-      assert(p, __VA_ARGS__);        \
-    }                                \
-  } while (0)
-
->>>>>>> f636b84f
 #endif // SHARE_RUNTIME_OBJECTMONITOR_HPP