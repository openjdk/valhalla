/*
 * Copyright (c) 1997, 2020, Oracle and/or its affiliates. All rights reserved.
 * DO NOT ALTER OR REMOVE COPYRIGHT NOTICES OR THIS FILE HEADER.
 *
 * This code is free software; you can redistribute it and/or modify it
 * under the terms of the GNU General Public License version 2 only, as
 * published by the Free Software Foundation.
 *
 * This code is distributed in the hope that it will be useful, but WITHOUT
 * ANY WARRANTY; without even the implied warranty of MERCHANTABILITY or
 * FITNESS FOR A PARTICULAR PURPOSE.  See the GNU General Public License
 * version 2 for more details (a copy is included in the LICENSE file that
 * accompanied this code).
 *
 * You should have received a copy of the GNU General Public License version
 * 2 along with this work; if not, write to the Free Software Foundation,
 * Inc., 51 Franklin St, Fifth Floor, Boston, MA 02110-1301 USA.
 *
 * Please contact Oracle, 500 Oracle Parkway, Redwood Shores, CA 94065 USA
 * or visit www.oracle.com if you need additional information or have any
 * questions.
 *
 */

#include "precompiled.hpp"
#include "classfile/moduleEntry.hpp"
#include "code/codeCache.hpp"
#include "code/vmreg.inline.hpp"
#include "compiler/abstractCompiler.hpp"
#include "compiler/disassembler.hpp"
#include "gc/shared/collectedHeap.inline.hpp"
#include "interpreter/interpreter.hpp"
#include "interpreter/oopMapCache.hpp"
#include "memory/resourceArea.hpp"
#include "memory/universe.hpp"
#include "oops/markWord.hpp"
#include "oops/method.hpp"
#include "oops/methodData.hpp"
#include "oops/oop.inline.hpp"
#include "oops/inlineKlass.hpp"
#include "oops/verifyOopClosure.hpp"
#include "prims/methodHandles.hpp"
#include "runtime/frame.inline.hpp"
#include "runtime/handles.inline.hpp"
#include "runtime/javaCalls.hpp"
#include "runtime/monitorChunk.hpp"
#include "runtime/os.hpp"
#include "runtime/sharedRuntime.hpp"
#include "runtime/signature.hpp"
#include "runtime/stubCodeGenerator.hpp"
#include "runtime/stubRoutines.hpp"
#include "runtime/thread.inline.hpp"
#include "utilities/debug.hpp"
#include "utilities/decoder.hpp"
#include "utilities/formatBuffer.hpp"
#ifdef COMPILER1
#include "c1/c1_Runtime1.hpp"
#endif

RegisterMap::RegisterMap(JavaThread *thread, bool update_map) {
  _thread         = thread;
  _update_map     = update_map;
  clear();
  debug_only(_update_for_id = NULL;)
#ifndef PRODUCT
  for (int i = 0; i < reg_count ; i++ ) _location[i] = NULL;
#endif /* PRODUCT */
}

RegisterMap::RegisterMap(const RegisterMap* map) {
  assert(map != this, "bad initialization parameter");
  assert(map != NULL, "RegisterMap must be present");
  _thread                = map->thread();
  _update_map            = map->update_map();
  _include_argument_oops = map->include_argument_oops();
  debug_only(_update_for_id = map->_update_for_id;)
  pd_initialize_from(map);
  if (update_map()) {
    for(int i = 0; i < location_valid_size; i++) {
      LocationValidType bits = !update_map() ? 0 : map->_location_valid[i];
      _location_valid[i] = bits;
      // for whichever bits are set, pull in the corresponding map->_location
      int j = i*location_valid_type_size;
      while (bits != 0) {
        if ((bits & 1) != 0) {
          assert(0 <= j && j < reg_count, "range check");
          _location[j] = map->_location[j];
        }
        bits >>= 1;
        j += 1;
      }
    }
  }
}

void RegisterMap::clear() {
  set_include_argument_oops(true);
  if (_update_map) {
    for(int i = 0; i < location_valid_size; i++) {
      _location_valid[i] = 0;
    }
    pd_clear();
  } else {
    pd_initialize();
  }
}

#ifndef PRODUCT

void RegisterMap::print_on(outputStream* st) const {
  st->print_cr("Register map");
  for(int i = 0; i < reg_count; i++) {

    VMReg r = VMRegImpl::as_VMReg(i);
    intptr_t* src = (intptr_t*) location(r);
    if (src != NULL) {

      r->print_on(st);
      st->print(" [" INTPTR_FORMAT "] = ", p2i(src));
      if (((uintptr_t)src & (sizeof(*src)-1)) != 0) {
        st->print_cr("<misaligned>");
      } else {
        st->print_cr(INTPTR_FORMAT, *src);
      }
    }
  }
}

void RegisterMap::print() const {
  print_on(tty);
}

#endif
// This returns the pc that if you were in the debugger you'd see. Not
// the idealized value in the frame object. This undoes the magic conversion
// that happens for deoptimized frames. In addition it makes the value the
// hardware would want to see in the native frame. The only user (at this point)
// is deoptimization. It likely no one else should ever use it.

address frame::raw_pc() const {
  if (is_deoptimized_frame()) {
    CompiledMethod* cm = cb()->as_compiled_method_or_null();
    if (cm->is_method_handle_return(pc()))
      return cm->deopt_mh_handler_begin() - pc_return_offset;
    else
      return cm->deopt_handler_begin() - pc_return_offset;
  } else {
    return (pc() - pc_return_offset);
  }
}

// Change the pc in a frame object. This does not change the actual pc in
// actual frame. To do that use patch_pc.
//
void frame::set_pc(address   newpc ) {
#ifdef ASSERT
  if (_cb != NULL && _cb->is_nmethod()) {
    assert(!((nmethod*)_cb)->is_deopt_pc(_pc), "invariant violation");
  }
#endif // ASSERT

  // Unsafe to use the is_deoptimzed tester after changing pc
  _deopt_state = unknown;
  _pc = newpc;
  _cb = CodeCache::find_blob_unsafe(_pc);

}

// type testers
bool frame::is_ignored_frame() const {
  return false;  // FIXME: some LambdaForm frames should be ignored
}
bool frame::is_deoptimized_frame() const {
  assert(_deopt_state != unknown, "not answerable");
  return _deopt_state == is_deoptimized;
}

bool frame::is_native_frame() const {
  return (_cb != NULL &&
          _cb->is_nmethod() &&
          ((nmethod*)_cb)->is_native_method());
}

bool frame::is_java_frame() const {
  if (is_interpreted_frame()) return true;
  if (is_compiled_frame())    return true;
  return false;
}


bool frame::is_compiled_frame() const {
  if (_cb != NULL &&
      _cb->is_compiled() &&
      ((CompiledMethod*)_cb)->is_java_method()) {
    return true;
  }
  return false;
}


bool frame::is_runtime_frame() const {
  return (_cb != NULL && _cb->is_runtime_stub());
}

bool frame::is_safepoint_blob_frame() const {
  return (_cb != NULL && _cb->is_safepoint_stub());
}

// testers

bool frame::is_first_java_frame() const {
  RegisterMap map(JavaThread::current(), false); // No update
  frame s;
  for (s = sender(&map); !(s.is_java_frame() || s.is_first_frame()); s = s.sender(&map));
  return s.is_first_frame();
}


bool frame::entry_frame_is_first() const {
  return entry_frame_call_wrapper()->is_first_frame();
}

JavaCallWrapper* frame::entry_frame_call_wrapper_if_safe(JavaThread* thread) const {
  JavaCallWrapper** jcw = entry_frame_call_wrapper_addr();
  address addr = (address) jcw;

  // addr must be within the usable part of the stack
  if (thread->is_in_usable_stack(addr)) {
    return *jcw;
  }

  return NULL;
}

bool frame::is_entry_frame_valid(JavaThread* thread) const {
  // Validate the JavaCallWrapper an entry frame must have
  address jcw = (address)entry_frame_call_wrapper();
  if (!thread->is_in_stack_range_excl(jcw, (address)fp())) {
    return false;
  }

  // Validate sp saved in the java frame anchor
  JavaFrameAnchor* jfa = entry_frame_call_wrapper()->anchor();
  return (jfa->last_Java_sp() > sp());
}

bool frame::should_be_deoptimized() const {
  if (_deopt_state == is_deoptimized ||
      !is_compiled_frame() ) return false;
  assert(_cb != NULL && _cb->is_compiled(), "must be an nmethod");
  CompiledMethod* nm = (CompiledMethod *)_cb;
  if (TraceDependencies) {
    tty->print("checking (%s) ", nm->is_marked_for_deoptimization() ? "true" : "false");
    nm->print_value_on(tty);
    tty->cr();
  }

  if( !nm->is_marked_for_deoptimization() )
    return false;

  // If at the return point, then the frame has already been popped, and
  // only the return needs to be executed. Don't deoptimize here.
  return !nm->is_at_poll_return(pc());
}

bool frame::can_be_deoptimized() const {
  if (!is_compiled_frame()) return false;
  CompiledMethod* nm = (CompiledMethod*)_cb;

  if( !nm->can_be_deoptimized() )
    return false;

  return !nm->is_at_poll_return(pc());
}

void frame::deoptimize(JavaThread* thread) {
  assert(thread->frame_anchor()->has_last_Java_frame() &&
         thread->frame_anchor()->walkable(), "must be");
  // Schedule deoptimization of an nmethod activation with this frame.
  assert(_cb != NULL && _cb->is_compiled(), "must be");

  // If the call site is a MethodHandle call site use the MH deopt
  // handler.
  CompiledMethod* cm = (CompiledMethod*) _cb;
  address deopt = cm->is_method_handle_return(pc()) ?
                        cm->deopt_mh_handler_begin() :
                        cm->deopt_handler_begin();

  // Save the original pc before we patch in the new one
  cm->set_original_pc(this, pc());

#ifdef COMPILER1
  if (cm->is_compiled_by_c1() && cm->method()->has_scalarized_args() &&
      pc() < cm->verified_inline_entry_point()) {
    // The VEP and VIEP(RO) of C1-compiled methods call into the runtime to buffer scalarized value
    // type args. We can't deoptimize at that point because the buffers have not yet been initialized.
    // Also, if the method is synchronized, we first need to acquire the lock.
    // Don't patch the return pc to delay deoptimization until we enter the method body (the check
    // addedin LIRGenerator::do_Base will detect the pending deoptimization by checking the original_pc).
#ifdef ASSERT
    NativeCall* call = nativeCall_before(this->pc());
    address dest = call->destination();
    assert(dest == Runtime1::entry_for(Runtime1::buffer_inline_args_no_receiver_id) ||
           dest == Runtime1::entry_for(Runtime1::buffer_inline_args_id), "unexpected safepoint in entry point");
#endif
    return;
  }
#endif

  patch_pc(thread, deopt);

#ifdef ASSERT
  {
    RegisterMap map(thread, false);
    frame check = thread->last_frame();
    while (id() != check.id()) {
      check = check.sender(&map);
    }
    assert(check.is_deoptimized_frame(), "missed deopt");
  }
#endif // ASSERT
}

frame frame::java_sender() const {
  RegisterMap map(JavaThread::current(), false);
  frame s;
  for (s = sender(&map); !(s.is_java_frame() || s.is_first_frame()); s = s.sender(&map)) ;
  guarantee(s.is_java_frame(), "tried to get caller of first java frame");
  return s;
}

frame frame::real_sender(RegisterMap* map) const {
  frame result = sender(map);
  while (result.is_runtime_frame() ||
         result.is_ignored_frame()) {
    result = result.sender(map);
  }
  return result;
}

// Interpreter frames


void frame::interpreter_frame_set_locals(intptr_t* locs)  {
  assert(is_interpreted_frame(), "Not an interpreted frame");
  *interpreter_frame_locals_addr() = locs;
}

Method* frame::interpreter_frame_method() const {
  assert(is_interpreted_frame(), "interpreted frame expected");
  Method* m = *interpreter_frame_method_addr();
  assert(m->is_method(), "not a Method*");
  return m;
}

void frame::interpreter_frame_set_method(Method* method) {
  assert(is_interpreted_frame(), "interpreted frame expected");
  *interpreter_frame_method_addr() = method;
}

void frame::interpreter_frame_set_mirror(oop mirror) {
  assert(is_interpreted_frame(), "interpreted frame expected");
  *interpreter_frame_mirror_addr() = mirror;
}

jint frame::interpreter_frame_bci() const {
  assert(is_interpreted_frame(), "interpreted frame expected");
  address bcp = interpreter_frame_bcp();
  return interpreter_frame_method()->bci_from(bcp);
}

address frame::interpreter_frame_bcp() const {
  assert(is_interpreted_frame(), "interpreted frame expected");
  address bcp = (address)*interpreter_frame_bcp_addr();
  return interpreter_frame_method()->bcp_from(bcp);
}

void frame::interpreter_frame_set_bcp(address bcp) {
  assert(is_interpreted_frame(), "interpreted frame expected");
  *interpreter_frame_bcp_addr() = (intptr_t)bcp;
}

address frame::interpreter_frame_mdp() const {
  assert(ProfileInterpreter, "must be profiling interpreter");
  assert(is_interpreted_frame(), "interpreted frame expected");
  return (address)*interpreter_frame_mdp_addr();
}

void frame::interpreter_frame_set_mdp(address mdp) {
  assert(is_interpreted_frame(), "interpreted frame expected");
  assert(ProfileInterpreter, "must be profiling interpreter");
  *interpreter_frame_mdp_addr() = (intptr_t)mdp;
}

BasicObjectLock* frame::next_monitor_in_interpreter_frame(BasicObjectLock* current) const {
  assert(is_interpreted_frame(), "Not an interpreted frame");
#ifdef ASSERT
  interpreter_frame_verify_monitor(current);
#endif
  BasicObjectLock* next = (BasicObjectLock*) (((intptr_t*) current) + interpreter_frame_monitor_size());
  return next;
}

BasicObjectLock* frame::previous_monitor_in_interpreter_frame(BasicObjectLock* current) const {
  assert(is_interpreted_frame(), "Not an interpreted frame");
#ifdef ASSERT
//   // This verification needs to be checked before being enabled
//   interpreter_frame_verify_monitor(current);
#endif
  BasicObjectLock* previous = (BasicObjectLock*) (((intptr_t*) current) - interpreter_frame_monitor_size());
  return previous;
}

// Interpreter locals and expression stack locations.

intptr_t* frame::interpreter_frame_local_at(int index) const {
  const int n = Interpreter::local_offset_in_bytes(index)/wordSize;
  return &((*interpreter_frame_locals_addr())[n]);
}

intptr_t* frame::interpreter_frame_expression_stack_at(jint offset) const {
  const int i = offset * interpreter_frame_expression_stack_direction();
  const int n = i * Interpreter::stackElementWords;
  return &(interpreter_frame_expression_stack()[n]);
}

jint frame::interpreter_frame_expression_stack_size() const {
  // Number of elements on the interpreter expression stack
  // Callers should span by stackElementWords
  int element_size = Interpreter::stackElementWords;
  size_t stack_size = 0;
  if (frame::interpreter_frame_expression_stack_direction() < 0) {
    stack_size = (interpreter_frame_expression_stack() -
                  interpreter_frame_tos_address() + 1)/element_size;
  } else {
    stack_size = (interpreter_frame_tos_address() -
                  interpreter_frame_expression_stack() + 1)/element_size;
  }
  assert( stack_size <= (size_t)max_jint, "stack size too big");
  return ((jint)stack_size);
}


// (frame::interpreter_frame_sender_sp accessor is in frame_<arch>.cpp)

const char* frame::print_name() const {
  if (is_native_frame())      return "Native";
  if (is_interpreted_frame()) return "Interpreted";
  if (is_compiled_frame()) {
    if (is_deoptimized_frame()) return "Deoptimized";
    return "Compiled";
  }
  if (sp() == NULL)            return "Empty";
  return "C";
}

void frame::print_value_on(outputStream* st, JavaThread *thread) const {
  NOT_PRODUCT(address begin = pc()-40;)
  NOT_PRODUCT(address end   = NULL;)

  st->print("%s frame (sp=" INTPTR_FORMAT " unextended sp=" INTPTR_FORMAT, print_name(), p2i(sp()), p2i(unextended_sp()));
  if (sp() != NULL)
    st->print(", fp=" INTPTR_FORMAT ", real_fp=" INTPTR_FORMAT ", pc=" INTPTR_FORMAT,
              p2i(fp()), p2i(real_fp()), p2i(pc()));

  if (StubRoutines::contains(pc())) {
    st->print_cr(")");
    st->print("(");
    StubCodeDesc* desc = StubCodeDesc::desc_for(pc());
    st->print("~Stub::%s", desc->name());
    NOT_PRODUCT(begin = desc->begin(); end = desc->end();)
  } else if (Interpreter::contains(pc())) {
    st->print_cr(")");
    st->print("(");
    InterpreterCodelet* desc = Interpreter::codelet_containing(pc());
    if (desc != NULL) {
      st->print("~");
      desc->print_on(st);
      NOT_PRODUCT(begin = desc->code_begin(); end = desc->code_end();)
    } else {
      st->print("~interpreter");
    }
  }
  st->print_cr(")");

  if (_cb != NULL) {
    st->print("     ");
    _cb->print_value_on(st);
    st->cr();
#ifndef PRODUCT
    if (end == NULL) {
      begin = _cb->code_begin();
      end   = _cb->code_end();
    }
#endif
  }
  NOT_PRODUCT(if (WizardMode && Verbose) Disassembler::decode(begin, end);)
}


void frame::print_on(outputStream* st) const {
  print_value_on(st,NULL);
  if (is_interpreted_frame()) {
    interpreter_frame_print_on(st);
  }
}


void frame::interpreter_frame_print_on(outputStream* st) const {
#ifndef PRODUCT
  assert(is_interpreted_frame(), "Not an interpreted frame");
  jint i;
  for (i = 0; i < interpreter_frame_method()->max_locals(); i++ ) {
    intptr_t x = *interpreter_frame_local_at(i);
    st->print(" - local  [" INTPTR_FORMAT "]", x);
    st->fill_to(23);
    st->print_cr("; #%d", i);
  }
  for (i = interpreter_frame_expression_stack_size() - 1; i >= 0; --i ) {
    intptr_t x = *interpreter_frame_expression_stack_at(i);
    st->print(" - stack  [" INTPTR_FORMAT "]", x);
    st->fill_to(23);
    st->print_cr("; #%d", i);
  }
  // locks for synchronization
  for (BasicObjectLock* current = interpreter_frame_monitor_end();
       current < interpreter_frame_monitor_begin();
       current = next_monitor_in_interpreter_frame(current)) {
    st->print(" - obj    [");
    current->obj()->print_value_on(st);
    st->print_cr("]");
    st->print(" - lock   [");
    current->lock()->print_on(st);
    st->print_cr("]");
  }
  // monitor
  st->print_cr(" - monitor[" INTPTR_FORMAT "]", p2i(interpreter_frame_monitor_begin()));
  // bcp
  st->print(" - bcp    [" INTPTR_FORMAT "]", p2i(interpreter_frame_bcp()));
  st->fill_to(23);
  st->print_cr("; @%d", interpreter_frame_bci());
  // locals
  st->print_cr(" - locals [" INTPTR_FORMAT "]", p2i(interpreter_frame_local_at(0)));
  // method
  st->print(" - method [" INTPTR_FORMAT "]", p2i(interpreter_frame_method()));
  st->fill_to(23);
  st->print("; ");
  interpreter_frame_method()->print_name(st);
  st->cr();
#endif
}

// Print whether the frame is in the VM or OS indicating a HotSpot problem.
// Otherwise, it's likely a bug in the native library that the Java code calls,
// hopefully indicating where to submit bugs.
void frame::print_C_frame(outputStream* st, char* buf, int buflen, address pc) {
  // C/C++ frame
  bool in_vm = os::address_is_in_vm(pc);
  st->print(in_vm ? "V" : "C");

  int offset;
  bool found;

  // libname
  found = os::dll_address_to_library_name(pc, buf, buflen, &offset);
  if (found) {
    // skip directory names
    const char *p1, *p2;
    p1 = buf;
    int len = (int)strlen(os::file_separator());
    while ((p2 = strstr(p1, os::file_separator())) != NULL) p1 = p2 + len;
    st->print("  [%s+0x%x]", p1, offset);
  } else {
    st->print("  " PTR_FORMAT, p2i(pc));
  }

  found = os::dll_address_to_function_name(pc, buf, buflen, &offset);
  if (found) {
    st->print("  %s+0x%x", buf, offset);
  }
}

// frame::print_on_error() is called by fatal error handler. Notice that we may
// crash inside this function if stack frame is corrupted. The fatal error
// handler can catch and handle the crash. Here we assume the frame is valid.
//
// First letter indicates type of the frame:
//    J: Java frame (compiled)
//    A: Java frame (aot compiled)
//    j: Java frame (interpreted)
//    V: VM frame (C/C++)
//    v: Other frames running VM generated code (e.g. stubs, adapters, etc.)
//    C: C/C++ frame
//
// We don't need detailed frame type as that in frame::print_name(). "C"
// suggests the problem is in user lib; everything else is likely a VM bug.

void frame::print_on_error(outputStream* st, char* buf, int buflen, bool verbose) const {
  if (_cb != NULL) {
    if (Interpreter::contains(pc())) {
      Method* m = this->interpreter_frame_method();
      if (m != NULL) {
        m->name_and_sig_as_C_string(buf, buflen);
        st->print("j  %s", buf);
        st->print("+%d", this->interpreter_frame_bci());
        ModuleEntry* module = m->method_holder()->module();
        if (module->is_named()) {
          module->name()->as_C_string(buf, buflen);
          st->print(" %s", buf);
          if (module->version() != NULL) {
            module->version()->as_C_string(buf, buflen);
            st->print("@%s", buf);
          }
        }
      } else {
        st->print("j  " PTR_FORMAT, p2i(pc()));
      }
    } else if (StubRoutines::contains(pc())) {
      StubCodeDesc* desc = StubCodeDesc::desc_for(pc());
      if (desc != NULL) {
        st->print("v  ~StubRoutines::%s", desc->name());
      } else {
        st->print("v  ~StubRoutines::" PTR_FORMAT, p2i(pc()));
      }
    } else if (_cb->is_buffer_blob()) {
      st->print("v  ~BufferBlob::%s", ((BufferBlob *)_cb)->name());
    } else if (_cb->is_compiled()) {
      CompiledMethod* cm = (CompiledMethod*)_cb;
      Method* m = cm->method();
      if (m != NULL) {
        if (cm->is_aot()) {
          st->print("A %d ", cm->compile_id());
        } else if (cm->is_nmethod()) {
          nmethod* nm = cm->as_nmethod();
          st->print("J %d%s", nm->compile_id(), (nm->is_osr_method() ? "%" : ""));
          st->print(" %s", nm->compiler_name());
        }
        m->name_and_sig_as_C_string(buf, buflen);
        st->print(" %s", buf);
        ModuleEntry* module = m->method_holder()->module();
        if (module->is_named()) {
          module->name()->as_C_string(buf, buflen);
          st->print(" %s", buf);
          if (module->version() != NULL) {
            module->version()->as_C_string(buf, buflen);
            st->print("@%s", buf);
          }
        }
        st->print(" (%d bytes) @ " PTR_FORMAT " [" PTR_FORMAT "+" INTPTR_FORMAT "]",
                  m->code_size(), p2i(_pc), p2i(_cb->code_begin()), _pc - _cb->code_begin());
#if INCLUDE_JVMCI
        if (cm->is_nmethod()) {
          nmethod* nm = cm->as_nmethod();
          const char* jvmciName = nm->jvmci_name();
          if (jvmciName != NULL) {
            st->print(" (%s)", jvmciName);
          }
        }
#endif
      } else {
        st->print("J  " PTR_FORMAT, p2i(pc()));
      }
    } else if (_cb->is_runtime_stub()) {
      st->print("v  ~RuntimeStub::%s", ((RuntimeStub *)_cb)->name());
    } else if (_cb->is_deoptimization_stub()) {
      st->print("v  ~DeoptimizationBlob");
    } else if (_cb->is_exception_stub()) {
      st->print("v  ~ExceptionBlob");
    } else if (_cb->is_safepoint_stub()) {
      st->print("v  ~SafepointBlob");
    } else if (_cb->is_adapter_blob()) {
      st->print("v  ~AdapterBlob");
    } else if (_cb->is_vtable_blob()) {
      st->print("v  ~VtableBlob");
    } else if (_cb->is_method_handles_adapter_blob()) {
      st->print("v  ~MethodHandlesAdapterBlob");
    } else if (_cb->is_uncommon_trap_stub()) {
      st->print("v  ~UncommonTrapBlob");
    } else {
      st->print("v  blob " PTR_FORMAT, p2i(pc()));
    }
  } else {
    print_C_frame(st, buf, buflen, pc());
  }
}


/*
  The interpreter_frame_expression_stack_at method in the case of SPARC needs the
  max_stack value of the method in order to compute the expression stack address.
  It uses the Method* in order to get the max_stack value but during GC this
  Method* value saved on the frame is changed by reverse_and_push and hence cannot
  be used. So we save the max_stack value in the FrameClosure object and pass it
  down to the interpreter_frame_expression_stack_at method
*/
class InterpreterFrameClosure : public OffsetClosure {
 private:
  const frame* _fr;
  OopClosure*  _f;
  int          _max_locals;
  int          _max_stack;

 public:
<<<<<<< HEAD
  InterpreterFrameClosure(frame* fr, int max_locals, int max_stack,
                          OopClosure* f, BufferedValueClosure* bvt_f) {
=======
  InterpreterFrameClosure(const frame* fr, int max_locals, int max_stack,
                          OopClosure* f) {
>>>>>>> 1c84cfa2
    _fr         = fr;
    _max_locals = max_locals;
    _max_stack  = max_stack;
    _f          = f;
  }

  void offset_do(int offset) {
    oop* addr;
    if (offset < _max_locals) {
      addr = (oop*) _fr->interpreter_frame_local_at(offset);
      assert((intptr_t*)addr >= _fr->sp(), "must be inside the frame");
      if (_f != NULL) {
        _f->do_oop(addr);
      }
    } else {
      addr = (oop*) _fr->interpreter_frame_expression_stack_at((offset - _max_locals));
      // In case of exceptions, the expression stack is invalid and the esp will be reset to express
      // this condition. Therefore, we call f only if addr is 'inside' the stack (i.e., addr >= esp for Intel).
      bool in_stack;
      if (frame::interpreter_frame_expression_stack_direction() > 0) {
        in_stack = (intptr_t*)addr <= _fr->interpreter_frame_tos_address();
      } else {
        in_stack = (intptr_t*)addr >= _fr->interpreter_frame_tos_address();
      }
      if (in_stack) {
        if (_f != NULL) {
          _f->do_oop(addr);
        }
      }
    }
  }

  int max_locals()  { return _max_locals; }
};


class InterpretedArgumentOopFinder: public SignatureIterator {
 private:
  OopClosure*  _f;             // Closure to invoke
  int          _offset;        // TOS-relative offset, decremented with each argument
  bool         _has_receiver;  // true if the callee has a receiver
  const frame* _fr;

  friend class SignatureIterator;  // so do_parameters_on can call do_type
  void do_type(BasicType type) {
    _offset -= parameter_type_word_count(type);
    if (is_reference_type(type)) oop_offset_do();
   }

  void oop_offset_do() {
    oop* addr;
    addr = (oop*)_fr->interpreter_frame_tos_at(_offset);
    _f->do_oop(addr);
  }

 public:
  InterpretedArgumentOopFinder(Symbol* signature, bool has_receiver, const frame* fr, OopClosure* f) : SignatureIterator(signature), _has_receiver(has_receiver) {
    // compute size of arguments
    int args_size = ArgumentSizeComputer(signature).size() + (has_receiver ? 1 : 0);
    assert(!fr->is_interpreted_frame() ||
           args_size <= fr->interpreter_frame_expression_stack_size(),
            "args cannot be on stack anymore");
    // initialize InterpretedArgumentOopFinder
    _f         = f;
    _fr        = fr;
    _offset    = args_size;
  }

  void oops_do() {
    if (_has_receiver) {
      --_offset;
      oop_offset_do();
    }
    do_parameters_on(this);
  }
};


// Entry frame has following form (n arguments)
//         +-----------+
//   sp -> |  last arg |
//         +-----------+
//         :    :::    :
//         +-----------+
// (sp+n)->|  first arg|
//         +-----------+



// visits and GC's all the arguments in entry frame
class EntryFrameOopFinder: public SignatureIterator {
 private:
  bool         _is_static;
  int          _offset;
  const frame* _fr;
  OopClosure*  _f;

  friend class SignatureIterator;  // so do_parameters_on can call do_type
  void do_type(BasicType type) {
    // decrement offset before processing the type
    _offset -= parameter_type_word_count(type);
    assert (_offset >= 0, "illegal offset");
    if (is_reference_type(type))  oop_at_offset_do(_offset);
 }

  void oop_at_offset_do(int offset) {
    assert (offset >= 0, "illegal offset");
    oop* addr = (oop*) _fr->entry_frame_argument_at(offset);
    _f->do_oop(addr);
  }

 public:
  EntryFrameOopFinder(const frame* frame, Symbol* signature, bool is_static) : SignatureIterator(signature) {
    _f = NULL; // will be set later
    _fr = frame;
    _is_static = is_static;
    _offset = ArgumentSizeComputer(signature).size();  // pre-decremented down to zero
  }

  void arguments_do(OopClosure* f) {
    _f = f;
    if (!_is_static)  oop_at_offset_do(_offset); // do the receiver
    do_parameters_on(this);
  }

};

oop* frame::interpreter_callee_receiver_addr(Symbol* signature) {
  ArgumentSizeComputer asc(signature);
  int size = asc.size();
  return (oop *)interpreter_frame_tos_at(size);
}


void frame::oops_interpreted_do(OopClosure* f, const RegisterMap* map, bool query_oop_map_cache) const {
  assert(is_interpreted_frame(), "Not an interpreted frame");
  assert(map != NULL, "map must be set");
  Thread *thread = Thread::current();
  methodHandle m (thread, interpreter_frame_method());
  jint      bci = interpreter_frame_bci();

  assert(!Universe::heap()->is_in(m()),
          "must be valid oop");
  assert(m->is_method(), "checking frame value");
  assert((m->is_native() && bci == 0)  ||
         (!m->is_native() && bci >= 0 && bci < m->code_size()),
         "invalid bci value");

  // Handle the monitor elements in the activation
  for (
    BasicObjectLock* current = interpreter_frame_monitor_end();
    current < interpreter_frame_monitor_begin();
    current = next_monitor_in_interpreter_frame(current)
  ) {
#ifdef ASSERT
    interpreter_frame_verify_monitor(current);
#endif
    current->oops_do(f);
  }

  if (m->is_native()) {
    f->do_oop(interpreter_frame_temp_oop_addr());
  }

  // The method pointer in the frame might be the only path to the method's
  // klass, and the klass needs to be kept alive while executing. The GCs
  // don't trace through method pointers, so the mirror of the method's klass
  // is installed as a GC root.
  f->do_oop(interpreter_frame_mirror_addr());

  int max_locals = m->is_native() ? m->size_of_parameters() : m->max_locals();

  Symbol* signature = NULL;
  bool has_receiver = false;

  // Process a callee's arguments if we are at a call site
  // (i.e., if we are at an invoke bytecode)
  // This is used sometimes for calling into the VM, not for another
  // interpreted or compiled frame.
  if (!m->is_native()) {
    Bytecode_invoke call = Bytecode_invoke_check(m, bci);
    if (call.is_valid()) {
      signature = call.signature();
      has_receiver = call.has_receiver();
      if (map->include_argument_oops() &&
          interpreter_frame_expression_stack_size() > 0) {
        ResourceMark rm(thread);  // is this right ???
        // we are at a call site & the expression stack is not empty
        // => process callee's arguments
        //
        // Note: The expression stack can be empty if an exception
        //       occurred during method resolution/execution. In all
        //       cases we empty the expression stack completely be-
        //       fore handling the exception (the exception handling
        //       code in the interpreter calls a blocking runtime
        //       routine which can cause this code to be executed).
        //       (was bug gri 7/27/98)
        oops_interpreted_arguments_do(signature, has_receiver, f);
      }
    }
  }

  InterpreterFrameClosure blk(this, max_locals, m->max_stack(), f, NULL);

  // process locals & expression stack
  InterpreterOopMap mask;
  if (query_oop_map_cache) {
    m->mask_for(bci, &mask);
  } else {
    OopMapCache::compute_one_oop_map(m, bci, &mask);
  }
  mask.iterate_oop(&blk);
}

void frame::buffered_values_interpreted_do(BufferedValueClosure* f) {
  assert(is_interpreted_frame(), "Not an interpreted frame");
  Thread *thread = Thread::current();
  methodHandle m (thread, interpreter_frame_method());
  jint      bci = interpreter_frame_bci();

  assert(m->is_method(), "checking frame value");
  assert(!m->is_native() && bci >= 0 && bci < m->code_size(),
         "invalid bci value");

  InterpreterFrameClosure blk(this, m->max_locals(), m->max_stack(), NULL, f);

  // process locals & expression stack
  InterpreterOopMap mask;
  m->mask_for(bci, &mask);
  mask.iterate_oop(&blk);
}

void frame::oops_interpreted_arguments_do(Symbol* signature, bool has_receiver, OopClosure* f) const {
  InterpretedArgumentOopFinder finder(signature, has_receiver, this, f);
  finder.oops_do();
}

void frame::oops_code_blob_do(OopClosure* f, CodeBlobClosure* cf, const RegisterMap* reg_map) const {
  assert(_cb != NULL, "sanity check");
  if (_cb->oop_maps() != NULL) {
    OopMapSet::oops_do(this, reg_map, f);

    // Preserve potential arguments for a callee. We handle this by dispatching
    // on the codeblob. For c2i, we do
    if (reg_map->include_argument_oops()) {
      _cb->preserve_callee_argument_oops(*this, reg_map, f);
    }
  }
  // In cases where perm gen is collected, GC will want to mark
  // oops referenced from nmethods active on thread stacks so as to
  // prevent them from being collected. However, this visit should be
  // restricted to certain phases of the collection only. The
  // closure decides how it wants nmethods to be traced.
  if (cf != NULL)
    cf->do_code_blob(_cb);
}

class CompiledArgumentOopFinder: public SignatureIterator {
 protected:
  OopClosure*     _f;
  int             _offset;        // the current offset, incremented with each argument
  bool            _has_receiver;  // true if the callee has a receiver
  bool            _has_appendix;  // true if the call has an appendix
  frame           _fr;
  RegisterMap*    _reg_map;
  int             _arg_size;
  VMRegPair*      _regs;        // VMReg list of arguments

  friend class SignatureIterator;  // so do_parameters_on can call do_type
  void do_type(BasicType type) {
    if (is_reference_type(type))  handle_oop_offset();
    _offset += parameter_type_word_count(type);
  }

  virtual void handle_oop_offset() {
    // Extract low order register number from register array.
    // In LP64-land, the high-order bits are valid but unhelpful.
    assert(_offset < _arg_size, "out of bounds");
    VMReg reg = _regs[_offset].first();
    oop *loc = _fr.oopmapreg_to_location(reg, _reg_map);
    _f->do_oop(loc);
  }

 public:
  CompiledArgumentOopFinder(Symbol* signature, bool has_receiver, bool has_appendix, OopClosure* f, frame fr, const RegisterMap* reg_map)
    : SignatureIterator(signature) {

    // initialize CompiledArgumentOopFinder
    _f         = f;
    _offset    = 0;
    _has_receiver = has_receiver;
    _has_appendix = has_appendix;
    _fr        = fr;
    _reg_map   = (RegisterMap*)reg_map;
    _regs = SharedRuntime::find_callee_arguments(signature, has_receiver, has_appendix, &_arg_size);
  }

  void oops_do() {
    if (_has_receiver) {
      handle_oop_offset();
      _offset++;
    }
    do_parameters_on(this);
    if (_has_appendix) {
      handle_oop_offset();
      _offset++;
    }
  }
};

void frame::oops_compiled_arguments_do(Symbol* signature, bool has_receiver, bool has_appendix,
                                       const RegisterMap* reg_map, OopClosure* f) const {
  ResourceMark rm;
  CompiledArgumentOopFinder finder(signature, has_receiver, has_appendix, f, *this, reg_map);
  finder.oops_do();
}


// Get receiver out of callers frame, i.e. find parameter 0 in callers
// frame.  Consult ADLC for where parameter 0 is to be found.  Then
// check local reg_map for it being a callee-save register or argument
// register, both of which are saved in the local frame.  If not found
// there, it must be an in-stack argument of the caller.
// Note: caller.sp() points to callee-arguments
oop frame::retrieve_receiver(RegisterMap* reg_map) {
  frame caller = *this;

  // First consult the ADLC on where it puts parameter 0 for this signature.
  VMReg reg = SharedRuntime::name_for_receiver();
  oop* oop_adr = caller.oopmapreg_to_location(reg, reg_map);
  if (oop_adr == NULL) {
    guarantee(oop_adr != NULL, "bad register save location");
    return NULL;
  }
  oop r = *oop_adr;
  assert(Universe::heap()->is_in_or_null(r), "bad receiver: " INTPTR_FORMAT " (" INTX_FORMAT ")", p2i(r), p2i(r));
  return r;
}


BasicLock* frame::get_native_monitor() {
  nmethod* nm = (nmethod*)_cb;
  assert(_cb != NULL && _cb->is_nmethod() && nm->method()->is_native(),
         "Should not call this unless it's a native nmethod");
  int byte_offset = in_bytes(nm->native_basic_lock_sp_offset());
  assert(byte_offset >= 0, "should not see invalid offset");
  return (BasicLock*) &sp()[byte_offset / wordSize];
}

oop frame::get_native_receiver() {
  nmethod* nm = (nmethod*)_cb;
  assert(_cb != NULL && _cb->is_nmethod() && nm->method()->is_native(),
         "Should not call this unless it's a native nmethod");
  int byte_offset = in_bytes(nm->native_receiver_sp_offset());
  assert(byte_offset >= 0, "should not see invalid offset");
  oop owner = ((oop*) sp())[byte_offset / wordSize];
  assert( Universe::heap()->is_in(owner), "bad receiver" );
  return owner;
}

void frame::oops_entry_do(OopClosure* f, const RegisterMap* map) const {
  assert(map != NULL, "map must be set");
  if (map->include_argument_oops()) {
    // must collect argument oops, as nobody else is doing it
    Thread *thread = Thread::current();
    methodHandle m (thread, entry_frame_call_wrapper()->callee_method());
    EntryFrameOopFinder finder(this, m->signature(), m->is_static());
    finder.arguments_do(f);
  }
  // Traverse the Handle Block saved in the entry frame
  entry_frame_call_wrapper()->oops_do(f);
}


void frame::oops_do_internal(OopClosure* f, CodeBlobClosure* cf, const RegisterMap* map, bool use_interpreter_oop_map_cache) const {
#ifndef PRODUCT
  // simulate GC crash here to dump java thread in error report
  if (CrashGCForDumpingJavaThread) {
    char *t = NULL;
    *t = 'c';
  }
#endif
  if (is_interpreted_frame()) {
    oops_interpreted_do(f, map, use_interpreter_oop_map_cache);
  } else if (is_entry_frame()) {
    oops_entry_do(f, map);
  } else if (CodeCache::contains(pc())) {
    oops_code_blob_do(f, cf, map);
  } else {
    ShouldNotReachHere();
  }
}

void frame::nmethods_do(CodeBlobClosure* cf) const {
  if (_cb != NULL && _cb->is_nmethod()) {
    cf->do_code_blob(_cb);
  }
}


// Call f closure on the interpreted Method*s in the stack.
void frame::metadata_do(MetadataClosure* f) const {
  ResourceMark rm;
  if (is_interpreted_frame()) {
    Method* m = this->interpreter_frame_method();
    assert(m != NULL, "expecting a method in this frame");
    f->do_metadata(m);
  }
}

void frame::verify(const RegisterMap* map) const {
  // for now make sure receiver type is correct
  if (is_interpreted_frame()) {
    Method* method = interpreter_frame_method();
    guarantee(method->is_method(), "method is wrong in frame::verify");
    if (!method->is_static()) {
      // fetch the receiver
      oop* p = (oop*) interpreter_frame_local_at(0);
      // make sure we have the right receiver type
    }
  }
#if COMPILER2_OR_JVMCI
  assert(DerivedPointerTable::is_empty(), "must be empty before verify");
#endif
  oops_do_internal(&VerifyOopClosure::verify_oop, NULL, map, false);
}


#ifdef ASSERT
bool frame::verify_return_pc(address x) {
  if (StubRoutines::returns_to_call_stub(x)) {
    return true;
  }
  if (CodeCache::contains(x)) {
    return true;
  }
  if (Interpreter::contains(x)) {
    return true;
  }
  return false;
}
#endif

#ifdef ASSERT
void frame::interpreter_frame_verify_monitor(BasicObjectLock* value) const {
  assert(is_interpreted_frame(), "Not an interpreted frame");
  // verify that the value is in the right part of the frame
  address low_mark  = (address) interpreter_frame_monitor_end();
  address high_mark = (address) interpreter_frame_monitor_begin();
  address current   = (address) value;

  const int monitor_size = frame::interpreter_frame_monitor_size();
  guarantee((high_mark - current) % monitor_size  ==  0         , "Misaligned top of BasicObjectLock*");
  guarantee( high_mark > current                                , "Current BasicObjectLock* higher than high_mark");

  guarantee((current - low_mark) % monitor_size  ==  0         , "Misaligned bottom of BasicObjectLock*");
  guarantee( current >= low_mark                               , "Current BasicObjectLock* below than low_mark");
}
#endif

#ifndef PRODUCT
void frame::describe(FrameValues& values, int frame_no) {
  // boundaries: sp and the 'real' frame pointer
  values.describe(-1, sp(), err_msg("sp for #%d", frame_no), 1);
  intptr_t* frame_pointer = real_fp(); // Note: may differ from fp()

  // print frame info at the highest boundary
  intptr_t* info_address = MAX2(sp(), frame_pointer);

  if (info_address != frame_pointer) {
    // print frame_pointer explicitly if not marked by the frame info
    values.describe(-1, frame_pointer, err_msg("frame pointer for #%d", frame_no), 1);
  }

  if (is_entry_frame() || is_compiled_frame() || is_interpreted_frame() || is_native_frame()) {
    // Label values common to most frames
    values.describe(-1, unextended_sp(), err_msg("unextended_sp for #%d", frame_no));
  }

  if (is_interpreted_frame()) {
    Method* m = interpreter_frame_method();
    int bci = interpreter_frame_bci();

    // Label the method and current bci
    values.describe(-1, info_address,
                    FormatBuffer<1024>("#%d method %s @ %d", frame_no, m->name_and_sig_as_C_string(), bci), 2);
    values.describe(-1, info_address,
                    err_msg("- %d locals %d max stack", m->max_locals(), m->max_stack()), 1);
    if (m->max_locals() > 0) {
      intptr_t* l0 = interpreter_frame_local_at(0);
      intptr_t* ln = interpreter_frame_local_at(m->max_locals() - 1);
      values.describe(-1, MAX2(l0, ln), err_msg("locals for #%d", frame_no), 1);
      // Report each local and mark as owned by this frame
      for (int l = 0; l < m->max_locals(); l++) {
        intptr_t* l0 = interpreter_frame_local_at(l);
        values.describe(frame_no, l0, err_msg("local %d", l));
      }
    }

    // Compute the actual expression stack size
    InterpreterOopMap mask;
    OopMapCache::compute_one_oop_map(methodHandle(Thread::current(), m), bci, &mask);
    intptr_t* tos = NULL;
    // Report each stack element and mark as owned by this frame
    for (int e = 0; e < mask.expression_stack_size(); e++) {
      tos = MAX2(tos, interpreter_frame_expression_stack_at(e));
      values.describe(frame_no, interpreter_frame_expression_stack_at(e),
                      err_msg("stack %d", e));
    }
    if (tos != NULL) {
      values.describe(-1, tos, err_msg("expression stack for #%d", frame_no), 1);
    }
    if (interpreter_frame_monitor_begin() != interpreter_frame_monitor_end()) {
      values.describe(frame_no, (intptr_t*)interpreter_frame_monitor_begin(), "monitors begin");
      values.describe(frame_no, (intptr_t*)interpreter_frame_monitor_end(), "monitors end");
    }
  } else if (is_entry_frame()) {
    // For now just label the frame
    values.describe(-1, info_address, err_msg("#%d entry frame", frame_no), 2);
  } else if (is_compiled_frame()) {
    // For now just label the frame
    CompiledMethod* cm = (CompiledMethod*)cb();
    values.describe(-1, info_address,
                    FormatBuffer<1024>("#%d nmethod " INTPTR_FORMAT " for method %s%s%s", frame_no,
                                       p2i(cm),
                                       (cm->is_aot() ? "A ": "J "),
                                       cm->method()->name_and_sig_as_C_string(),
                                       (_deopt_state == is_deoptimized) ?
                                       " (deoptimized)" :
                                       ((_deopt_state == unknown) ? " (state unknown)" : "")),
                    2);
  } else if (is_native_frame()) {
    // For now just label the frame
    nmethod* nm = cb()->as_nmethod_or_null();
    values.describe(-1, info_address,
                    FormatBuffer<1024>("#%d nmethod " INTPTR_FORMAT " for native method %s", frame_no,
                                       p2i(nm), nm->method()->name_and_sig_as_C_string()), 2);
  } else {
    // provide default info if not handled before
    char *info = (char *) "special frame";
    if ((_cb != NULL) &&
        (_cb->name() != NULL)) {
      info = (char *)_cb->name();
    }
    values.describe(-1, info_address, err_msg("#%d <%s>", frame_no, info), 2);
  }

  // platform dependent additional data
  describe_pd(values, frame_no);
}

#endif


//-----------------------------------------------------------------------------------
// StackFrameStream implementation

StackFrameStream::StackFrameStream(JavaThread *thread, bool update) : _reg_map(thread, update) {
  assert(thread->has_last_Java_frame(), "sanity check");
  _fr = thread->last_frame();
  _is_done = false;
}


#ifndef PRODUCT

void FrameValues::describe(int owner, intptr_t* location, const char* description, int priority) {
  FrameValue fv;
  fv.location = location;
  fv.owner = owner;
  fv.priority = priority;
  fv.description = NEW_RESOURCE_ARRAY(char, strlen(description) + 1);
  strcpy(fv.description, description);
  _values.append(fv);
}


#ifdef ASSERT
void FrameValues::validate() {
  _values.sort(compare);
  bool error = false;
  FrameValue prev;
  prev.owner = -1;
  for (int i = _values.length() - 1; i >= 0; i--) {
    FrameValue fv = _values.at(i);
    if (fv.owner == -1) continue;
    if (prev.owner == -1) {
      prev = fv;
      continue;
    }
    if (prev.location == fv.location) {
      if (fv.owner != prev.owner) {
        tty->print_cr("overlapping storage");
        tty->print_cr(" " INTPTR_FORMAT ": " INTPTR_FORMAT " %s", p2i(prev.location), *prev.location, prev.description);
        tty->print_cr(" " INTPTR_FORMAT ": " INTPTR_FORMAT " %s", p2i(fv.location), *fv.location, fv.description);
        error = true;
      }
    } else {
      prev = fv;
    }
  }
  assert(!error, "invalid layout");
}
#endif // ASSERT

void FrameValues::print(JavaThread* thread) {
  _values.sort(compare);

  // Sometimes values like the fp can be invalid values if the
  // register map wasn't updated during the walk.  Trim out values
  // that aren't actually in the stack of the thread.
  int min_index = 0;
  int max_index = _values.length() - 1;
  intptr_t* v0 = _values.at(min_index).location;
  intptr_t* v1 = _values.at(max_index).location;

  if (thread == Thread::current()) {
    while (!thread->is_in_live_stack((address)v0)) {
      v0 = _values.at(++min_index).location;
    }
    while (!thread->is_in_live_stack((address)v1)) {
      v1 = _values.at(--max_index).location;
    }
  } else {
    while (!thread->is_in_full_stack((address)v0)) {
      v0 = _values.at(++min_index).location;
    }
    while (!thread->is_in_full_stack((address)v1)) {
      v1 = _values.at(--max_index).location;
    }
  }
  intptr_t* min = MIN2(v0, v1);
  intptr_t* max = MAX2(v0, v1);
  intptr_t* cur = max;
  intptr_t* last = NULL;
  for (int i = max_index; i >= min_index; i--) {
    FrameValue fv = _values.at(i);
    while (cur > fv.location) {
      tty->print_cr(" " INTPTR_FORMAT ": " INTPTR_FORMAT, p2i(cur), *cur);
      cur--;
    }
    if (last == fv.location) {
      const char* spacer = "          " LP64_ONLY("        ");
      tty->print_cr(" %s  %s %s", spacer, spacer, fv.description);
    } else {
      tty->print_cr(" " INTPTR_FORMAT ": " INTPTR_FORMAT " %s", p2i(fv.location), *fv.location, fv.description);
      last = fv.location;
      cur--;
    }
  }
}

#endif // ndef PRODUCT<|MERGE_RESOLUTION|>--- conflicted
+++ resolved
@@ -701,13 +701,8 @@
   int          _max_stack;
 
  public:
-<<<<<<< HEAD
-  InterpreterFrameClosure(frame* fr, int max_locals, int max_stack,
+  InterpreterFrameClosure(const frame* fr, int max_locals, int max_stack,
                           OopClosure* f, BufferedValueClosure* bvt_f) {
-=======
-  InterpreterFrameClosure(const frame* fr, int max_locals, int max_stack,
-                          OopClosure* f) {
->>>>>>> 1c84cfa2
     _fr         = fr;
     _max_locals = max_locals;
     _max_stack  = max_stack;
