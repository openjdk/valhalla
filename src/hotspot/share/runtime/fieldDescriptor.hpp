--- conflicted
+++ resolved
@@ -86,18 +86,13 @@
   bool is_stable()                const    { return field_flags().is_stable(); }
   bool is_volatile()              const    { return access_flags().is_volatile(); }
   bool is_transient()             const    { return access_flags().is_transient(); }
-<<<<<<< HEAD
-  inline bool is_inlined()        const;
-  inline bool is_inline_type()    const;
+  inline bool is_flat()        const;
+  inline bool is_null_free_inline_type()    const;
   inline bool is_multifield()            const;
   inline bool is_multifield_base()       const;
   inline u2   multifield_base()          const;
   inline jbyte multifield_index()        const;
   inline int secondary_fields_count(int base_idx) const;
-=======
-  inline bool is_flat()        const;
-  inline bool is_null_free_inline_type()    const;
->>>>>>> 0263bd93
 
   bool is_synthetic()             const    { return access_flags().is_synthetic(); }
 
