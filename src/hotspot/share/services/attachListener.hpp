/*
 * Copyright (c) 2005, 2023, Oracle and/or its affiliates. All rights reserved.
 * DO NOT ALTER OR REMOVE COPYRIGHT NOTICES OR THIS FILE HEADER.
 *
 * This code is free software; you can redistribute it and/or modify it
 * under the terms of the GNU General Public License version 2 only, as
 * published by the Free Software Foundation.
 *
 * This code is distributed in the hope that it will be useful, but WITHOUT
 * ANY WARRANTY; without even the implied warranty of MERCHANTABILITY or
 * FITNESS FOR A PARTICULAR PURPOSE.  See the GNU General Public License
 * version 2 for more details (a copy is included in the LICENSE file that
 * accompanied this code).
 *
 * You should have received a copy of the GNU General Public License version
 * 2 along with this work; if not, write to the Free Software Foundation,
 * Inc., 51 Franklin St, Fifth Floor, Boston, MA 02110-1301 USA.
 *
 * Please contact Oracle, 500 Oracle Parkway, Redwood Shores, CA 94065 USA
 * or visit www.oracle.com if you need additional information or have any
 * questions.
 *
 */

#ifndef SHARE_SERVICES_ATTACHLISTENER_HPP
#define SHARE_SERVICES_ATTACHLISTENER_HPP

#include "memory/allStatic.hpp"
#include "runtime/atomic.hpp"
#include "runtime/globals.hpp"
#include "runtime/javaThread.inline.hpp"
#include "utilities/debug.hpp"
#include "utilities/exceptions.hpp"
#include "utilities/globalDefinitions.hpp"
#include "utilities/macros.hpp"
#include "utilities/ostream.hpp"

// The AttachListener thread services a queue of operations that are enqueued
// by client tools. Each operation is identified by a name and has up to 3
// arguments. The operation name is mapped to a function which performs the
// operation. The function is called with an outputStream which is can use to
// write any result data (for examples the properties command serializes
// properties names and values to the output stream). When the function
// complets the result value and any result data is returned to the client
// tool.

class AttachOperation;

typedef jint (*AttachOperationFunction)(AttachOperation* op, outputStream* out);

struct AttachOperationFunctionInfo {
  const char* name;
  AttachOperationFunction func;
};

enum AttachListenerState {
  AL_NOT_INITIALIZED,
  AL_INITIALIZING,
  AL_INITIALIZED
};

class AttachListenerThread : public JavaThread {
private:
  static void thread_entry(JavaThread* thread, TRAPS);

public:
  AttachListenerThread() : JavaThread(&AttachListenerThread::thread_entry) {}
  bool is_AttachListener_thread() const { return true; }
};

class AttachListener: AllStatic {
 public:
  static void vm_start() NOT_SERVICES_RETURN;
  static void init()  NOT_SERVICES_RETURN;
  static void abort() NOT_SERVICES_RETURN;

  // invoke to perform clean-up tasks when all clients detach
  static void detachall() NOT_SERVICES_RETURN;

  // check unix domain socket file on filesystem
  static bool check_socket_file() NOT_SERVICES_RETURN_(false);

  // indicates if the Attach Listener needs to be created at startup
  static bool init_at_startup() NOT_SERVICES_RETURN_(false);

  // indicates if we have a trigger to start the Attach Listener
  static bool is_init_trigger() NOT_SERVICES_RETURN_(false);

#if !INCLUDE_SERVICES
  static bool is_attach_supported()             { return false; }
#else

 private:
  static volatile AttachListenerState _state;

 public:
  static void set_state(AttachListenerState new_state) {
    Atomic::store(&_state, new_state);
  }

  static AttachListenerState get_state() {
    return Atomic::load(&_state);
  }

  static AttachListenerState transit_state(AttachListenerState new_state,
                                           AttachListenerState cmp_state) {
    return Atomic::cmpxchg(&_state, cmp_state, new_state);
  }

  static bool is_initialized() {
    return Atomic::load(&_state) == AL_INITIALIZED;
  }

  static void set_initialized() {
    Atomic::store(&_state, AL_INITIALIZED);
  }

  // indicates if this VM supports attach-on-demand
  static bool is_attach_supported()             { return !DisableAttachMechanism; }

  // platform specific initialization
  static int pd_init();

<<<<<<< HEAD
  // platform specific flag change
  static jint pd_set_flag(AttachOperation* op, outputStream* out);

=======
>>>>>>> 16fa7709
  // platform specific detachall
  static void pd_detachall();

  // platform specific data dump
  static void pd_data_dump();

  // dequeue the next operation
  static AttachOperation* dequeue();
#endif // !INCLUDE_SERVICES

 private:
  static bool has_init_error(TRAPS);
};

#if INCLUDE_SERVICES
class AttachOperation: public CHeapObj<mtInternal> {
 public:
  enum {
    name_length_max = 16,       // maximum length of  name
    arg_length_max = 1024,      // maximum length of argument
    arg_count_max = 3           // maximum number of arguments
  };

  // name of special operation that can be enqueued when all
  // clients detach
  static char* detachall_operation_name() { return (char*)"detachall"; }

 private:
  char _name[name_length_max+1];
  char _arg[arg_count_max][arg_length_max+1];

 public:
  const char* name() const                      { return _name; }

  // set the operation name
  void set_name(const char* name) {
    assert(strlen(name) <= name_length_max, "exceeds maximum name length");
    size_t len = MIN2(strlen(name), (size_t)name_length_max);
    memcpy(_name, name, len);
    _name[len] = '\0';
  }

  // get an argument value
  const char* arg(int i) const {
    assert(i>=0 && i<arg_count_max, "invalid argument index");
    return _arg[i];
  }

  // set an argument value
  void set_arg(int i, char* arg) {
    assert(i>=0 && i<arg_count_max, "invalid argument index");
    if (arg == nullptr) {
      _arg[i][0] = '\0';
    } else {
      assert(strlen(arg) <= arg_length_max, "exceeds maximum argument length");
      size_t len = MIN2(strlen(arg), (size_t)arg_length_max);
      memcpy(_arg[i], arg, len);
      _arg[i][len] = '\0';
    }
  }

  // create an operation of a given name
  AttachOperation(const char* name) {
    set_name(name);
    for (int i=0; i<arg_count_max; i++) {
      set_arg(i, nullptr);
    }
  }

  // complete operation by sending result code and any result data to the client
  virtual void complete(jint result, bufferedStream* result_stream) = 0;
};
#endif // INCLUDE_SERVICES

#endif // SHARE_SERVICES_ATTACHLISTENER_HPP<|MERGE_RESOLUTION|>--- conflicted
+++ resolved
@@ -121,12 +121,6 @@
   // platform specific initialization
   static int pd_init();
 
-<<<<<<< HEAD
-  // platform specific flag change
-  static jint pd_set_flag(AttachOperation* op, outputStream* out);
-
-=======
->>>>>>> 16fa7709
   // platform specific detachall
   static void pd_detachall();
 
