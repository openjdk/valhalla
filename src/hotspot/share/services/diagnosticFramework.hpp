--- conflicted
+++ resolved
@@ -456,8 +456,6 @@
   }
 #endif
 
-<<<<<<< HEAD
-=======
   template <typename T, ENABLE_IF(std::is_convertible<T, DCmd>::value)>
   static int get_num_arguments() {
     int n_args = T::num_arguments();
@@ -472,5 +470,4 @@
 
 };
 
->>>>>>> 8fee93fa
 #endif // SHARE_SERVICES_DIAGNOSTICFRAMEWORK_HPP