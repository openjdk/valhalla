/*
 * Copyright (c) 2005, 2023, Oracle and/or its affiliates. All rights reserved.
 * Copyright (c) 2023, Alibaba Group Holding Limited. All rights reserved.
 * DO NOT ALTER OR REMOVE COPYRIGHT NOTICES OR THIS FILE HEADER.
 *
 * This code is free software; you can redistribute it and/or modify it
 * under the terms of the GNU General Public License version 2 only, as
 * published by the Free Software Foundation.
 *
 * This code is distributed in the hope that it will be useful, but WITHOUT
 * ANY WARRANTY; without even the implied warranty of MERCHANTABILITY or
 * FITNESS FOR A PARTICULAR PURPOSE.  See the GNU General Public License
 * version 2 for more details (a copy is included in the LICENSE file that
 * accompanied this code).
 *
 * You should have received a copy of the GNU General Public License version
 * 2 along with this work; if not, write to the Free Software Foundation,
 * Inc., 51 Franklin St, Fifth Floor, Boston, MA 02110-1301 USA.
 *
 * Please contact Oracle, 500 Oracle Parkway, Redwood Shores, CA 94065 USA
 * or visit www.oracle.com if you need additional information or have any
 * questions.
 *
 */

#include "precompiled.hpp"
#include "classfile/classLoaderData.inline.hpp"
#include "classfile/classLoaderDataGraph.hpp"
#include "classfile/javaClasses.inline.hpp"
#include "classfile/symbolTable.hpp"
#include "classfile/vmClasses.hpp"
#include "classfile/vmSymbols.hpp"
#include "gc/shared/gcLocker.hpp"
#include "gc/shared/gcVMOperations.hpp"
#include "gc/shared/workerThread.hpp"
#include "jfr/jfrEvents.hpp"
#include "jvm.h"
#include "memory/allocation.inline.hpp"
#include "memory/resourceArea.hpp"
#include "memory/universe.hpp"
#include "oops/fieldStreams.inline.hpp"
#include "oops/klass.inline.hpp"
#include "oops/objArrayKlass.hpp"
#include "oops/objArrayOop.inline.hpp"
#include "oops/flatArrayKlass.hpp"
#include "oops/flatArrayOop.inline.hpp"
#include "oops/oop.inline.hpp"
#include "oops/typeArrayOop.inline.hpp"
#include "runtime/continuationWrapper.inline.hpp"
#include "runtime/fieldDescriptor.inline.hpp"
#include "runtime/frame.inline.hpp"
#include "runtime/handles.inline.hpp"
#include "runtime/javaCalls.hpp"
#include "runtime/javaThread.inline.hpp"
#include "runtime/jniHandles.hpp"
#include "runtime/os.hpp"
#include "runtime/threads.hpp"
#include "runtime/threadSMR.hpp"
#include "runtime/vframe.hpp"
#include "runtime/vmOperations.hpp"
#include "runtime/vmThread.hpp"
#include "runtime/timerTrace.hpp"
#include "services/heapDumper.hpp"
#include "services/heapDumperCompression.hpp"
#include "services/threadService.hpp"
#include "utilities/checkedCast.hpp"
#include "utilities/macros.hpp"
#include "utilities/ostream.hpp"
#ifdef LINUX
#include "os_linux.hpp"
#endif

/*
 * HPROF binary format - description copied from:
 *   src/share/demo/jvmti/hprof/hprof_io.c
 *
 *
 *  header    "JAVA PROFILE 1.0.2" (0-terminated)
 *
 *  u4        size of identifiers. Identifiers are used to represent
 *            UTF8 strings, objects, stack traces, etc. They usually
 *            have the same size as host pointers.
 * u4         high word
 * u4         low word    number of milliseconds since 0:00 GMT, 1/1/70
 * [record]*  a sequence of records.
 *
 *
 * Record format:
 *
 * u1         a TAG denoting the type of the record
 * u4         number of *microseconds* since the time stamp in the
 *            header. (wraps around in a little more than an hour)
 * u4         number of bytes *remaining* in the record. Note that
 *            this number excludes the tag and the length field itself.
 * [u1]*      BODY of the record (a sequence of bytes)
 *
 *
 * The following TAGs are supported:
 *
 * TAG           BODY       notes
 *----------------------------------------------------------
 * HPROF_UTF8               a UTF8-encoded name
 *
 *               id         name ID
 *               [u1]*      UTF8 characters (no trailing zero)
 *
 * HPROF_LOAD_CLASS         a newly loaded class
 *
 *                u4        class serial number (> 0)
 *                id        class object ID
 *                u4        stack trace serial number
 *                id        class name ID
 *
 * HPROF_UNLOAD_CLASS       an unloading class
 *
 *                u4        class serial_number
 *
 * HPROF_FRAME              a Java stack frame
 *
 *                id        stack frame ID
 *                id        method name ID
 *                id        method signature ID
 *                id        source file name ID
 *                u4        class serial number
 *                i4        line number. >0: normal
 *                                       -1: unknown
 *                                       -2: compiled method
 *                                       -3: native method
 *
 * HPROF_TRACE              a Java stack trace
 *
 *               u4         stack trace serial number
 *               u4         thread serial number
 *               u4         number of frames
 *               [id]*      stack frame IDs
 *
 *
 * HPROF_ALLOC_SITES        a set of heap allocation sites, obtained after GC
 *
 *               u2         flags 0x0001: incremental vs. complete
 *                                0x0002: sorted by allocation vs. live
 *                                0x0004: whether to force a GC
 *               u4         cutoff ratio
 *               u4         total live bytes
 *               u4         total live instances
 *               u8         total bytes allocated
 *               u8         total instances allocated
 *               u4         number of sites that follow
 *               [u1        is_array: 0:  normal object
 *                                    2:  object array
 *                                    4:  boolean array
 *                                    5:  char array
 *                                    6:  float array
 *                                    7:  double array
 *                                    8:  byte array
 *                                    9:  short array
 *                                    10: int array
 *                                    11: long array
 *                u4        class serial number (may be zero during startup)
 *                u4        stack trace serial number
 *                u4        number of bytes alive
 *                u4        number of instances alive
 *                u4        number of bytes allocated
 *                u4]*      number of instance allocated
 *
 * HPROF_START_THREAD       a newly started thread.
 *
 *               u4         thread serial number (> 0)
 *               id         thread object ID
 *               u4         stack trace serial number
 *               id         thread name ID
 *               id         thread group name ID
 *               id         thread group parent name ID
 *
 * HPROF_END_THREAD         a terminating thread.
 *
 *               u4         thread serial number
 *
 * HPROF_HEAP_SUMMARY       heap summary
 *
 *               u4         total live bytes
 *               u4         total live instances
 *               u8         total bytes allocated
 *               u8         total instances allocated
 *
 * HPROF_HEAP_DUMP          denote a heap dump
 *
 *               [heap dump sub-records]*
 *
 *                          There are four kinds of heap dump sub-records:
 *
 *               u1         sub-record type
 *
 *               HPROF_GC_ROOT_UNKNOWN         unknown root
 *
 *                          id         object ID
 *
 *               HPROF_GC_ROOT_THREAD_OBJ      thread object
 *
 *                          id         thread object ID  (may be 0 for a
 *                                     thread newly attached through JNI)
 *                          u4         thread sequence number
 *                          u4         stack trace sequence number
 *
 *               HPROF_GC_ROOT_JNI_GLOBAL      JNI global ref root
 *
 *                          id         object ID
 *                          id         JNI global ref ID
 *
 *               HPROF_GC_ROOT_JNI_LOCAL       JNI local ref
 *
 *                          id         object ID
 *                          u4         thread serial number
 *                          u4         frame # in stack trace (-1 for empty)
 *
 *               HPROF_GC_ROOT_JAVA_FRAME      Java stack frame
 *
 *                          id         object ID
 *                          u4         thread serial number
 *                          u4         frame # in stack trace (-1 for empty)
 *
 *               HPROF_GC_ROOT_NATIVE_STACK    Native stack
 *
 *                          id         object ID
 *                          u4         thread serial number
 *
 *               HPROF_GC_ROOT_STICKY_CLASS    System class
 *
 *                          id         object ID
 *
 *               HPROF_GC_ROOT_THREAD_BLOCK    Reference from thread block
 *
 *                          id         object ID
 *                          u4         thread serial number
 *
 *               HPROF_GC_ROOT_MONITOR_USED    Busy monitor
 *
 *                          id         object ID
 *
 *               HPROF_GC_CLASS_DUMP           dump of a class object
 *
 *                          id         class object ID
 *                          u4         stack trace serial number
 *                          id         super class object ID
 *                          id         class loader object ID
 *                          id         signers object ID
 *                          id         protection domain object ID
 *                          id         reserved
 *                          id         reserved
 *
 *                          u4         instance size (in bytes)
 *
 *                          u2         size of constant pool
 *                          [u2,       constant pool index,
 *                           ty,       type
 *                                     2:  object
 *                                     4:  boolean
 *                                     5:  char
 *                                     6:  float
 *                                     7:  double
 *                                     8:  byte
 *                                     9:  short
 *                                     10: int
 *                                     11: long
 *                           vl]*      and value
 *
 *                          u2         number of static fields
 *                          [id,       static field name,
 *                           ty,       type,
 *                           vl]*      and value
 *
 *                          u2         number of inst. fields (not inc. super)
 *                          [id,       instance field name,
 *                           ty]*      type
 *
 *               HPROF_GC_INSTANCE_DUMP        dump of a normal object
 *
 *                          id         object ID
 *                          u4         stack trace serial number
 *                          id         class object ID
 *                          u4         number of bytes that follow
 *                          [vl]*      instance field values (class, followed
 *                                     by super, super's super ...)
 *
 *               HPROF_GC_OBJ_ARRAY_DUMP       dump of an object array
 *
 *                          id         array object ID
 *                          u4         stack trace serial number
 *                          u4         number of elements
 *                          id         array class ID
 *                          [id]*      elements
 *
 *               HPROF_GC_PRIM_ARRAY_DUMP      dump of a primitive array
 *
 *                          id         array object ID
 *                          u4         stack trace serial number
 *                          u4         number of elements
 *                          u1         element type
 *                                     4:  boolean array
 *                                     5:  char array
 *                                     6:  float array
 *                                     7:  double array
 *                                     8:  byte array
 *                                     9:  short array
 *                                     10: int array
 *                                     11: long array
 *                          [u1]*      elements
 *
 * HPROF_CPU_SAMPLES        a set of sample traces of running threads
 *
 *                u4        total number of samples
 *                u4        # of traces
 *               [u4        # of samples
 *                u4]*      stack trace serial number
 *
 * HPROF_CONTROL_SETTINGS   the settings of on/off switches
 *
 *                u4        0x00000001: alloc traces on/off
 *                          0x00000002: cpu sampling on/off
 *                u2        stack trace depth
 *
 * HPROF_FLAT_ARRAYS        list of flat arrays
 *
 *               [flat array sub-records]*
 *
 *               HPROF_FLAT_ARRAY      flat array
 *
 *                          id         array object ID (dumped as HPROF_GC_PRIM_ARRAY_DUMP)
 *                          id         element class ID (dumped by HPROF_GC_CLASS_DUMP)
 *
 * HPROF_INLINED_FIELDS     decribes inlined fields
 *
 *               [class with inlined fields sub-records]*
 *
 *               HPROF_CLASS_WITH_INLINED_FIELDS
 *
 *                          id         class ID (dumped as HPROF_GC_CLASS_DUMP)
 *
 *                          u2         number of instance inlined fields (not including super)
 *                          [u2,       inlined field index,
 *                           u2,       synthetic field count,
 *                           id,       original field name,
 *                           id]*      inlined field class ID (dumped by HPROF_GC_CLASS_DUMP)
 *
 * When the header is "JAVA PROFILE 1.0.2" a heap dump can optionally
 * be generated as a sequence of heap dump segments. This sequence is
 * terminated by an end record. The additional tags allowed by format
 * "JAVA PROFILE 1.0.2" are:
 *
 * HPROF_HEAP_DUMP_SEGMENT  denote a heap dump segment
 *
 *               [heap dump sub-records]*
 *               The same sub-record types allowed by HPROF_HEAP_DUMP
 *
 * HPROF_HEAP_DUMP_END      denotes the end of a heap dump
 *
 */


// HPROF tags

enum hprofTag : u1 {
  // top-level records
  HPROF_UTF8                    = 0x01,
  HPROF_LOAD_CLASS              = 0x02,
  HPROF_UNLOAD_CLASS            = 0x03,
  HPROF_FRAME                   = 0x04,
  HPROF_TRACE                   = 0x05,
  HPROF_ALLOC_SITES             = 0x06,
  HPROF_HEAP_SUMMARY            = 0x07,
  HPROF_START_THREAD            = 0x0A,
  HPROF_END_THREAD              = 0x0B,
  HPROF_HEAP_DUMP               = 0x0C,
  HPROF_CPU_SAMPLES             = 0x0D,
  HPROF_CONTROL_SETTINGS        = 0x0E,

  // 1.0.2 record types
  HPROF_HEAP_DUMP_SEGMENT       = 0x1C,
  HPROF_HEAP_DUMP_END           = 0x2C,

  // inlined object support
  HPROF_FLAT_ARRAYS             = 0x12,
  HPROF_INLINED_FIELDS          = 0x13,
  // inlined object subrecords
  HPROF_FLAT_ARRAY                  = 0x01,
  HPROF_CLASS_WITH_INLINED_FIELDS   = 0x01,

  // field types
  HPROF_ARRAY_OBJECT            = 0x01,
  HPROF_NORMAL_OBJECT           = 0x02,
  HPROF_BOOLEAN                 = 0x04,
  HPROF_CHAR                    = 0x05,
  HPROF_FLOAT                   = 0x06,
  HPROF_DOUBLE                  = 0x07,
  HPROF_BYTE                    = 0x08,
  HPROF_SHORT                   = 0x09,
  HPROF_INT                     = 0x0A,
  HPROF_LONG                    = 0x0B,

  // data-dump sub-records
  HPROF_GC_ROOT_UNKNOWN         = 0xFF,
  HPROF_GC_ROOT_JNI_GLOBAL      = 0x01,
  HPROF_GC_ROOT_JNI_LOCAL       = 0x02,
  HPROF_GC_ROOT_JAVA_FRAME      = 0x03,
  HPROF_GC_ROOT_NATIVE_STACK    = 0x04,
  HPROF_GC_ROOT_STICKY_CLASS    = 0x05,
  HPROF_GC_ROOT_THREAD_BLOCK    = 0x06,
  HPROF_GC_ROOT_MONITOR_USED    = 0x07,
  HPROF_GC_ROOT_THREAD_OBJ      = 0x08,
  HPROF_GC_CLASS_DUMP           = 0x20,
  HPROF_GC_INSTANCE_DUMP        = 0x21,
  HPROF_GC_OBJ_ARRAY_DUMP       = 0x22,
  HPROF_GC_PRIM_ARRAY_DUMP      = 0x23
};

// Default stack trace ID (used for dummy HPROF_TRACE record)
enum {
  STACK_TRACE_ID = 1,
  INITIAL_CLASS_COUNT = 200
};


class AbstractDumpWriter;

class InlinedObjects {

  struct ClassInlinedFields {
    const Klass *klass;
    uintx base_index;   // base index of the inlined field names (1st field has index base_index+1).
    ClassInlinedFields(const Klass *klass = nullptr, uintx base_index = 0) : klass(klass), base_index(base_index) {}

    // For GrowableArray::find_sorted().
    static int compare(const ClassInlinedFields& a, const ClassInlinedFields& b) {
      return a.klass - b.klass;
    }
    // For GrowableArray::sort().
    static int compare(ClassInlinedFields* a, ClassInlinedFields* b) {
      return compare(*a, *b);
    }
  };

  uintx _min_string_id;
  uintx _max_string_id;

  GrowableArray<ClassInlinedFields> *_inlined_field_map;

  // counters for classes with inlined fields and for the fields
  int _classes_count;
  int _inlined_fields_count;

  static InlinedObjects *_instance;

  static void inlined_field_names_callback(InlinedObjects* _this, const Klass *klass, uintx base_index, int count);

  GrowableArray<oop> *_flat_arrays;

public:
  InlinedObjects()
    : _min_string_id(0), _max_string_id(0),
    _inlined_field_map(nullptr),
    _classes_count(0), _inlined_fields_count(0),
    _flat_arrays(nullptr) {
  }

  static InlinedObjects* get_instance() {
    return _instance;
  }

  void init();
  void release();

  void dump_inlined_field_names(AbstractDumpWriter *writer);

  uintx get_base_index_for(Klass* k);
  uintx get_next_string_id(uintx id);

  void dump_classed_with_inlined_fields(AbstractDumpWriter* writer);

  void add_flat_array(oop array);
  void dump_flat_arrays(AbstractDumpWriter* writer);

};

InlinedObjects *InlinedObjects::_instance = nullptr;


// Supports I/O operations for a dump
// Base class for dump and parallel dump
class AbstractDumpWriter : public CHeapObj<mtInternal> {
 protected:
  enum {
    io_buffer_max_size = 1*M,
    dump_segment_header_size = 9
  };

  char* _buffer;    // internal buffer
  size_t _size;
  size_t _pos;

  bool _in_dump_segment; // Are we currently in a dump segment?
  bool _is_huge_sub_record; // Are we writing a sub-record larger than the buffer size?
  DEBUG_ONLY(size_t _sub_record_left;) // The bytes not written for the current sub-record.
  DEBUG_ONLY(bool _sub_record_ended;) // True if we have called the end_sub_record().

  char* buffer() const                          { return _buffer; }
  size_t buffer_size() const                    { return _size; }
  void set_position(size_t pos)                 { _pos = pos; }

  // Can be called if we have enough room in the buffer.
  void write_fast(const void* s, size_t len);

  // Returns true if we have enough room in the buffer for 'len' bytes.
  bool can_write_fast(size_t len);

  void write_address(address a);

 public:
  AbstractDumpWriter() :
    _buffer(nullptr),
    _size(io_buffer_max_size),
    _pos(0),
    _in_dump_segment(false) { }

  // Total number of bytes written to the disk
  virtual julong bytes_written() const = 0;
  // Return non-null if error occurred
  virtual char const* error() const = 0;

  size_t position() const                       { return _pos; }
  // writer functions
  virtual void write_raw(const void* s, size_t len);
  void write_u1(u1 x);
  void write_u2(u2 x);
  void write_u4(u4 x);
  void write_u8(u8 x);
  void write_objectID(oop o);
  void write_rootID(oop* p);
  void write_symbolID(Symbol* o);
  void write_classID(Klass* k);
  void write_id(u4 x);

  // Start a new sub-record. Starts a new heap dump segment if needed.
  void start_sub_record(u1 tag, u4 len);
  // Ends the current sub-record.
  void end_sub_record();
  // Finishes the current dump segment if not already finished.
  void finish_dump_segment();
  // Flush internal buffer to persistent storage
  virtual void flush() = 0;
};

void AbstractDumpWriter::write_fast(const void* s, size_t len) {
  assert(!_in_dump_segment || (_sub_record_left >= len), "sub-record too large");
  assert(buffer_size() - position() >= len, "Must fit");
  debug_only(_sub_record_left -= len);
  memcpy(buffer() + position(), s, len);
  set_position(position() + len);
}

bool AbstractDumpWriter::can_write_fast(size_t len) {
  return buffer_size() - position() >= len;
}

// write raw bytes
void AbstractDumpWriter::write_raw(const void* s, size_t len) {
  assert(!_in_dump_segment || (_sub_record_left >= len), "sub-record too large");
  debug_only(_sub_record_left -= len);

  // flush buffer to make room.
  while (len > buffer_size() - position()) {
    assert(!_in_dump_segment || _is_huge_sub_record,
           "Cannot overflow in non-huge sub-record.");
    size_t to_write = buffer_size() - position();
    memcpy(buffer() + position(), s, to_write);
    s = (void*) ((char*) s + to_write);
    len -= to_write;
    set_position(position() + to_write);
    flush();
  }

  memcpy(buffer() + position(), s, len);
  set_position(position() + len);
}

// Makes sure we inline the fast write into the write_u* functions. This is a big speedup.
#define WRITE_KNOWN_TYPE(p, len) do { if (can_write_fast((len))) write_fast((p), (len)); \
                                      else write_raw((p), (len)); } while (0)

void AbstractDumpWriter::write_u1(u1 x) {
  WRITE_KNOWN_TYPE(&x, 1);
}

void AbstractDumpWriter::write_u2(u2 x) {
  u2 v;
  Bytes::put_Java_u2((address)&v, x);
  WRITE_KNOWN_TYPE(&v, 2);
}

void AbstractDumpWriter::write_u4(u4 x) {
  u4 v;
  Bytes::put_Java_u4((address)&v, x);
  WRITE_KNOWN_TYPE(&v, 4);
}

void AbstractDumpWriter::write_u8(u8 x) {
  u8 v;
  Bytes::put_Java_u8((address)&v, x);
  WRITE_KNOWN_TYPE(&v, 8);
}

void AbstractDumpWriter::write_address(address a) {
#ifdef _LP64
  write_u8((u8)a);
#else
  write_u4((u4)a);
#endif
}

void AbstractDumpWriter::write_objectID(oop o) {
  write_address(cast_from_oop<address>(o));
}

void AbstractDumpWriter::write_rootID(oop* p) {
  write_address((address)p);
}

void AbstractDumpWriter::write_symbolID(Symbol* s) {
  write_address((address)((uintptr_t)s));
}

void AbstractDumpWriter::write_id(u4 x) {
#ifdef _LP64
  write_u8((u8) x);
#else
  write_u4(x);
#endif
}

// We use java mirror as the class ID
void AbstractDumpWriter::write_classID(Klass* k) {
  write_objectID(k->java_mirror());
}

void AbstractDumpWriter::finish_dump_segment() {
  if (_in_dump_segment) {
    assert(_sub_record_left == 0, "Last sub-record not written completely");
    assert(_sub_record_ended, "sub-record must have ended");

    // Fix up the dump segment length if we haven't written a huge sub-record last
    // (in which case the segment length was already set to the correct value initially).
    if (!_is_huge_sub_record) {
      assert(position() > dump_segment_header_size, "Dump segment should have some content");
      Bytes::put_Java_u4((address) (buffer() + 5),
                         (u4) (position() - dump_segment_header_size));
    } else {
      // Finish process huge sub record
      // Set _is_huge_sub_record to false so the parallel dump writer can flush data to file.
      _is_huge_sub_record = false;
    }

    _in_dump_segment = false;
    flush();
  }
}

void AbstractDumpWriter::start_sub_record(u1 tag, u4 len) {
  if (!_in_dump_segment) {
    if (position() > 0) {
      flush();
    }

    assert(position() == 0 && buffer_size() > dump_segment_header_size, "Must be at the start");

    write_u1(HPROF_HEAP_DUMP_SEGMENT);
    write_u4(0); // timestamp
    // Will be fixed up later if we add more sub-records.  If this is a huge sub-record,
    // this is already the correct length, since we don't add more sub-records.
    write_u4(len);
    assert(Bytes::get_Java_u4((address)(buffer() + 5)) == len, "Inconsistent size!");
    _in_dump_segment = true;
    _is_huge_sub_record = len > buffer_size() - dump_segment_header_size;
  } else if (_is_huge_sub_record || (len > buffer_size() - position())) {
    // This object will not fit in completely or the last sub-record was huge.
    // Finish the current segment and try again.
    finish_dump_segment();
    start_sub_record(tag, len);

    return;
  }

  debug_only(_sub_record_left = len);
  debug_only(_sub_record_ended = false);

  write_u1(tag);
}

void AbstractDumpWriter::end_sub_record() {
  assert(_in_dump_segment, "must be in dump segment");
  assert(_sub_record_left == 0, "sub-record not written completely");
  assert(!_sub_record_ended, "Must not have ended yet");
  debug_only(_sub_record_ended = true);
}

// Supports I/O operations for a dump

class DumpWriter : public AbstractDumpWriter {
private:
  FileWriter* _writer;
  AbstractCompressor* _compressor;
  size_t _bytes_written;
  char* _error;
  // Compression support
  char* _out_buffer;
  size_t _out_size;
  size_t _out_pos;
  char* _tmp_buffer;
  size_t _tmp_size;

private:
  void do_compress();

public:
  DumpWriter(const char* path, bool overwrite, AbstractCompressor* compressor);
  ~DumpWriter();
  julong bytes_written() const override        { return (julong) _bytes_written; }
  void set_bytes_written(julong bytes_written) { _bytes_written = bytes_written; }
  char const* error() const override           { return _error; }
  void set_error(const char* error)            { _error = (char*)error; }
  bool has_error() const                       { return _error != nullptr; }
  const char* get_file_path() const            { return _writer->get_file_path(); }
  AbstractCompressor* compressor()             { return _compressor; }
  void set_compressor(AbstractCompressor* p)   { _compressor = p; }
  bool is_overwrite() const                    { return _writer->is_overwrite(); }
  int get_fd() const                           { return _writer->get_fd(); }

  void flush() override;
};

DumpWriter::DumpWriter(const char* path, bool overwrite, AbstractCompressor* compressor) :
  AbstractDumpWriter(),
  _writer(new (std::nothrow) FileWriter(path, overwrite)),
  _compressor(compressor),
  _bytes_written(0),
  _error(nullptr),
  _out_buffer(nullptr),
  _out_size(0),
  _out_pos(0),
  _tmp_buffer(nullptr),
  _tmp_size(0) {
  _error = (char*)_writer->open_writer();
  if (_error == nullptr) {
    _buffer = (char*)os::malloc(io_buffer_max_size, mtInternal);
    if (compressor != nullptr) {
      _error = (char*)_compressor->init(io_buffer_max_size, &_out_size, &_tmp_size);
      if (_error == nullptr) {
        if (_out_size > 0) {
          _out_buffer = (char*)os::malloc(_out_size, mtInternal);
        }
        if (_tmp_size > 0) {
          _tmp_buffer = (char*)os::malloc(_tmp_size, mtInternal);
        }
      }
    }
  }
  // initialize internal buffer
  _pos = 0;
  _size = io_buffer_max_size;
}

DumpWriter::~DumpWriter(){
  if (_buffer != nullptr) {
    os::free(_buffer);
  }
  if (_out_buffer != nullptr) {
    os::free(_out_buffer);
  }
  if (_tmp_buffer != nullptr) {
    os::free(_tmp_buffer);
  }
  if (_writer != NULL) {
    delete _writer;
  }
  _bytes_written = -1;
}

// flush any buffered bytes to the file
void DumpWriter::flush() {
  if (_pos <= 0) {
    return;
  }
  if (has_error()) {
    _pos = 0;
    return;
  }
  char* result = nullptr;
  if (_compressor == nullptr) {
    result = (char*)_writer->write_buf(_buffer, _pos);
    _bytes_written += _pos;
  } else {
    do_compress();
    if (!has_error()) {
      result = (char*)_writer->write_buf(_out_buffer, _out_pos);
      _bytes_written += _out_pos;
    }
  }
  _pos = 0; // reset pos to make internal buffer available

  if (result != nullptr) {
    set_error(result);
  }
}

void DumpWriter::do_compress() {
  const char* msg = _compressor->compress(_buffer, _pos, _out_buffer, _out_size,
                                          _tmp_buffer, _tmp_size, &_out_pos);

  if (msg != nullptr) {
    set_error(msg);
  }
}

class DumperClassCacheTable;
class DumperClassCacheTableEntry;

// Support class with a collection of functions used when dumping the heap
class DumperSupport : AllStatic {
 public:

  // write a header of the given type
  static void write_header(AbstractDumpWriter* writer, hprofTag tag, u4 len);

  // returns hprof tag for the given type signature
  static hprofTag sig2tag(Symbol* sig);
  // returns hprof tag for the given basic type
  static hprofTag type2tag(BasicType type);
  // Returns the size of the data to write.
  static u4 sig2size(Symbol* sig);

<<<<<<< HEAD
  // calculates the total size of the all fields of the given class.
  static u4 instance_size(InstanceKlass* ik);
=======
  // returns the size of the instance of the given class
  static u4 instance_size(InstanceKlass* ik, DumperClassCacheTableEntry* class_cache_entry = nullptr);
>>>>>>> ffa35d8c

  // dump a jfloat
  static void dump_float(AbstractDumpWriter* writer, jfloat f);
  // dump a jdouble
  static void dump_double(AbstractDumpWriter* writer, jdouble d);
  // dumps the raw value of the given field
  static void dump_field_value(AbstractDumpWriter* writer, char type, oop obj, int offset);
  // returns the size of the static fields; also counts the static fields
  static u4 get_static_fields_size(InstanceKlass* ik, u2& field_count);
  // dumps static fields of the given class
  static void dump_static_fields(AbstractDumpWriter* writer, Klass* k);
<<<<<<< HEAD
  // dump the raw values of the instance fields of the given identity or inlined object;
  // for identity objects offset is 0 and 'klass' is o->klass(),
  // for inlined objects offset is the offset in the holder object, 'klass' is inlined object class
  static void dump_instance_fields(AbstractDumpWriter* writer, oop o, int offset, InstanceKlass* klass);
  // dump the raw values of the instance fields of the given inlined object;
  // dump_instance_fields wrapper for inlined objects
  static void dump_inlined_object_fields(AbstractDumpWriter* writer, oop o, int offset, InlineKlass* klass);

=======
  // dump the raw values of the instance fields of the given object
  static void dump_instance_fields(AbstractDumpWriter* writer, oop o, DumperClassCacheTableEntry* class_cache_entry);
>>>>>>> ffa35d8c
  // get the count of the instance fields for a given class
  static u2 get_instance_fields_count(InstanceKlass* ik);
  // dumps the definition of the instance fields for a given class
  static void dump_instance_field_descriptors(AbstractDumpWriter* writer, InstanceKlass* k, uintx *inlined_fields_index = nullptr);
  // creates HPROF_GC_INSTANCE_DUMP record for the given object
  static void dump_instance(AbstractDumpWriter* writer, oop o, DumperClassCacheTable* class_cache);
  // creates HPROF_GC_CLASS_DUMP record for the given instance class
  static void dump_instance_class(AbstractDumpWriter* writer, Klass* k);
  // creates HPROF_GC_CLASS_DUMP record for a given array class
  static void dump_array_class(AbstractDumpWriter* writer, Klass* k);

  // creates HPROF_GC_OBJ_ARRAY_DUMP record for the given object array
  static void dump_object_array(AbstractDumpWriter* writer, objArrayOop array);
  // creates HPROF_GC_PRIM_ARRAY_DUMP record for the given flat array
  static void dump_flat_array(AbstractDumpWriter* writer, flatArrayOop array);
  // creates HPROF_GC_PRIM_ARRAY_DUMP record for the given type array
  static void dump_prim_array(AbstractDumpWriter* writer, typeArrayOop array);
  // create HPROF_FRAME record for the given method and bci
  static void dump_stack_frame(AbstractDumpWriter* writer, int frame_serial_num, int class_serial_num, Method* m, int bci);

  // check if we need to truncate an array
  static int calculate_array_max_length(AbstractDumpWriter* writer, arrayOop array, short header_size);
  // extended version to dump flat arrays as primitive arrays;
  // type_size specifies size of the inlined objects.
  static int calculate_array_max_length(AbstractDumpWriter* writer, arrayOop array, int type_size, short header_size);

  // fixes up the current dump record and writes HPROF_HEAP_DUMP_END record
  static void end_of_dump(AbstractDumpWriter* writer);

  static oop mask_dormant_archived_object(oop o) {
    if (o != nullptr && o->klass()->java_mirror() == nullptr) {
      // Ignore this object since the corresponding java mirror is not loaded.
      // Might be a dormant archive object.
      return nullptr;
    } else {
      return o;
    }
  }

  // helper methods for inlined fields.
  static bool is_inlined_field(const fieldDescriptor& fld) {
    return fld.is_flat();
  }
  static InlineKlass* get_inlined_field_klass(const fieldDescriptor& fld) {
    assert(is_inlined_field(fld), "must be inlined field");
    InstanceKlass* holder_klass = fld.field_holder();
    return InlineKlass::cast(holder_klass->get_inline_type_field_klass(fld.index()));
  }
};

// Hash table of klasses to the klass metadata. This should greatly improve the
// hash dumping performance. This hash table is supposed to be used by a single
// thread only.
//
class DumperClassCacheTableEntry : public CHeapObj<mtServiceability> {
  friend class DumperClassCacheTable;
private:
  GrowableArray<char> _sigs_start;
  GrowableArray<int> _offsets;
  u4 _instance_size;
  int _entries;

public:
  DumperClassCacheTableEntry() : _instance_size(0), _entries(0) {};

  int field_count()             { return _entries; }
  char sig_start(int field_idx) { return _sigs_start.at(field_idx); }
  int offset(int field_idx)     { return _offsets.at(field_idx); }
  u4 instance_size()            { return _instance_size; }
};

class DumperClassCacheTable {
private:
  // ResourceHashtable SIZE is specified at compile time so we
  // use 1031 which is the first prime after 1024.
  static constexpr size_t TABLE_SIZE = 1031;

  // Maintain the cache for N classes. This limits memory footprint
  // impact, regardless of how many classes we have in the dump.
  // This also improves look up performance by keeping the statically
  // sized table from overloading.
  static constexpr int CACHE_TOP = 256;

  typedef ResourceHashtable<InstanceKlass*, DumperClassCacheTableEntry*,
                            TABLE_SIZE, AnyObj::C_HEAP, mtServiceability> PtrTable;
  PtrTable* _ptrs;

  // Single-slot cache to handle the major case of objects of the same
  // class back-to-back, e.g. from T[].
  InstanceKlass* _last_ik;
  DumperClassCacheTableEntry* _last_entry;

  void unlink_all(PtrTable* table) {
    class CleanupEntry: StackObj {
    public:
      bool do_entry(InstanceKlass*& key, DumperClassCacheTableEntry*& entry) {
        delete entry;
        return true;
      }
    } cleanup;
    table->unlink(&cleanup);
  }

public:
  DumperClassCacheTableEntry* lookup_or_create(InstanceKlass* ik) {
    if (_last_ik == ik) {
      return _last_entry;
    }

    DumperClassCacheTableEntry* entry;
    DumperClassCacheTableEntry** from_cache = _ptrs->get(ik);
    if (from_cache == nullptr) {
      entry = new DumperClassCacheTableEntry();
      for (HierarchicalFieldStream<JavaFieldStream> fld(ik); !fld.done(); fld.next()) {
        if (!fld.access_flags().is_static()) {
          Symbol* sig = fld.signature();
          entry->_sigs_start.push(sig->char_at(0));
          entry->_offsets.push(fld.offset());
          entry->_entries++;
          entry->_instance_size += DumperSupport::sig2size(sig);
        }
      }

      if (_ptrs->number_of_entries() >= CACHE_TOP) {
        // We do not track the individual hit rates for table entries.
        // Purge the entire table, and let the cache catch up with new
        // distribution.
        unlink_all(_ptrs);
      }

      _ptrs->put(ik, entry);
    } else {
      entry = *from_cache;
    }

    // Remember for single-slot cache.
    _last_ik = ik;
    _last_entry = entry;

    return entry;
  }

  DumperClassCacheTable() : _ptrs(new (mtServiceability) PtrTable), _last_ik(nullptr), _last_entry(nullptr) {}

  ~DumperClassCacheTable() {
    unlink_all(_ptrs);
    delete _ptrs;
  }
};

// write a header of the given type
void DumperSupport:: write_header(AbstractDumpWriter* writer, hprofTag tag, u4 len) {
  writer->write_u1(tag);
  writer->write_u4(0);                  // current ticks
  writer->write_u4(len);
}

// returns hprof tag for the given type signature
hprofTag DumperSupport::sig2tag(Symbol* sig) {
  switch (sig->char_at(0)) {
    case JVM_SIGNATURE_CLASS    : return HPROF_NORMAL_OBJECT;
    case JVM_SIGNATURE_PRIMITIVE_OBJECT: return HPROF_NORMAL_OBJECT; // not inlined Q-object, i.e. identity object.
    case JVM_SIGNATURE_ARRAY    : return HPROF_NORMAL_OBJECT;
    case JVM_SIGNATURE_BYTE     : return HPROF_BYTE;
    case JVM_SIGNATURE_CHAR     : return HPROF_CHAR;
    case JVM_SIGNATURE_FLOAT    : return HPROF_FLOAT;
    case JVM_SIGNATURE_DOUBLE   : return HPROF_DOUBLE;
    case JVM_SIGNATURE_INT      : return HPROF_INT;
    case JVM_SIGNATURE_LONG     : return HPROF_LONG;
    case JVM_SIGNATURE_SHORT    : return HPROF_SHORT;
    case JVM_SIGNATURE_BOOLEAN  : return HPROF_BOOLEAN;
    default : ShouldNotReachHere(); /* to shut up compiler */ return HPROF_BYTE;
  }
}

hprofTag DumperSupport::type2tag(BasicType type) {
  switch (type) {
    case T_BYTE     : return HPROF_BYTE;
    case T_CHAR     : return HPROF_CHAR;
    case T_FLOAT    : return HPROF_FLOAT;
    case T_DOUBLE   : return HPROF_DOUBLE;
    case T_INT      : return HPROF_INT;
    case T_LONG     : return HPROF_LONG;
    case T_SHORT    : return HPROF_SHORT;
    case T_BOOLEAN  : return HPROF_BOOLEAN;
    default : ShouldNotReachHere(); /* to shut up compiler */ return HPROF_BYTE;
  }
}

u4 DumperSupport::sig2size(Symbol* sig) {
  switch (sig->char_at(0)) {
    case JVM_SIGNATURE_CLASS:
    case JVM_SIGNATURE_PRIMITIVE_OBJECT:
    case JVM_SIGNATURE_ARRAY: return sizeof(address);
    case JVM_SIGNATURE_BOOLEAN:
    case JVM_SIGNATURE_BYTE: return 1;
    case JVM_SIGNATURE_SHORT:
    case JVM_SIGNATURE_CHAR: return 2;
    case JVM_SIGNATURE_INT:
    case JVM_SIGNATURE_FLOAT: return 4;
    case JVM_SIGNATURE_LONG:
    case JVM_SIGNATURE_DOUBLE: return 8;
    default: ShouldNotReachHere(); /* to shut up compiler */ return 0;
  }
}

template<typename T, typename F> T bit_cast(F from) { // replace with the real thing when we can use c++20
  T to;
  static_assert(sizeof(to) == sizeof(from), "must be of the same size");
  memcpy(&to, &from, sizeof(to));
  return to;
}

// dump a jfloat
void DumperSupport::dump_float(AbstractDumpWriter* writer, jfloat f) {
  if (g_isnan(f)) {
    writer->write_u4(0x7fc00000); // collapsing NaNs
  } else {
    writer->write_u4(bit_cast<u4>(f));
  }
}

// dump a jdouble
void DumperSupport::dump_double(AbstractDumpWriter* writer, jdouble d) {
  if (g_isnan(d)) {
    writer->write_u8(0x7ff80000ull << 32); // collapsing NaNs
  } else {
    writer->write_u8(bit_cast<u8>(d));
  }
}


// dumps the raw value of the given field
void DumperSupport::dump_field_value(AbstractDumpWriter* writer, char type, oop obj, int offset) {
  switch (type) {
    case JVM_SIGNATURE_CLASS :
    case JVM_SIGNATURE_PRIMITIVE_OBJECT: // not inlined Q-object, i.e. identity object.
    case JVM_SIGNATURE_ARRAY : {
      oop o = obj->obj_field_access<ON_UNKNOWN_OOP_REF | AS_NO_KEEPALIVE>(offset);
      if (o != nullptr && log_is_enabled(Debug, cds, heap) && mask_dormant_archived_object(o) == nullptr) {
        ResourceMark rm;
        log_debug(cds, heap)("skipped dormant archived object " INTPTR_FORMAT " (%s) referenced by " INTPTR_FORMAT " (%s)",
                             p2i(o), o->klass()->external_name(),
                             p2i(obj), obj->klass()->external_name());
      }
      o = mask_dormant_archived_object(o);
      assert(oopDesc::is_oop_or_null(o), "Expected an oop or nullptr at " PTR_FORMAT, p2i(o));
      writer->write_objectID(o);
      break;
    }
    case JVM_SIGNATURE_BYTE : {
      jbyte b = obj->byte_field(offset);
      writer->write_u1(b);
      break;
    }
    case JVM_SIGNATURE_CHAR : {
      jchar c = obj->char_field(offset);
      writer->write_u2(c);
      break;
    }
    case JVM_SIGNATURE_SHORT : {
      jshort s = obj->short_field(offset);
      writer->write_u2(s);
      break;
    }
    case JVM_SIGNATURE_FLOAT : {
      jfloat f = obj->float_field(offset);
      dump_float(writer, f);
      break;
    }
    case JVM_SIGNATURE_DOUBLE : {
      jdouble d = obj->double_field(offset);
      dump_double(writer, d);
      break;
    }
    case JVM_SIGNATURE_INT : {
      jint i = obj->int_field(offset);
      writer->write_u4(i);
      break;
    }
    case JVM_SIGNATURE_LONG : {
      jlong l = obj->long_field(offset);
      writer->write_u8(l);
      break;
    }
    case JVM_SIGNATURE_BOOLEAN : {
      jboolean b = obj->bool_field(offset);
      writer->write_u1(b);
      break;
    }
    default : {
      ShouldNotReachHere();
      break;
    }
  }
}

<<<<<<< HEAD
// calculates the total size of the all fields of the given class.
u4 DumperSupport::instance_size(InstanceKlass *ik) {
  u4 size = 0;

  for (HierarchicalFieldStream<JavaFieldStream> fld(ik); !fld.done(); fld.next()) {
    if (!fld.access_flags().is_static()) {
      if (is_inlined_field(fld.field_descriptor())) {
        size += instance_size(get_inlined_field_klass(fld.field_descriptor()));
      } else {
=======
// returns the size of the instance of the given class
u4 DumperSupport::instance_size(InstanceKlass* ik, DumperClassCacheTableEntry* class_cache_entry) {
  if (class_cache_entry != nullptr) {
    return class_cache_entry->instance_size();
  } else {
    u4 size = 0;
    for (HierarchicalFieldStream<JavaFieldStream> fld(ik); !fld.done(); fld.next()) {
      if (!fld.access_flags().is_static()) {
>>>>>>> ffa35d8c
        size += sig2size(fld.signature());
      }
    }
    return size;
  }
}

u4 DumperSupport::get_static_fields_size(InstanceKlass* ik, u2& field_count) {
  field_count = 0;
  u4 size = 0;

  for (JavaFieldStream fldc(ik); !fldc.done(); fldc.next()) {
    if (fldc.access_flags().is_static()) {
      assert(!is_inlined_field(fldc.field_descriptor()), "static fields cannot be inlined");

      field_count++;
      size += sig2size(fldc.signature());
    }
  }

  // Add in resolved_references which is referenced by the cpCache
  // The resolved_references is an array per InstanceKlass holding the
  // strings and other oops resolved from the constant pool.
  oop resolved_references = ik->constants()->resolved_references_or_null();
  if (resolved_references != nullptr) {
    field_count++;
    size += sizeof(address);

    // Add in the resolved_references of the used previous versions of the class
    // in the case of RedefineClasses
    InstanceKlass* prev = ik->previous_versions();
    while (prev != nullptr && prev->constants()->resolved_references_or_null() != nullptr) {
      field_count++;
      size += sizeof(address);
      prev = prev->previous_versions();
    }
  }

  // We write the value itself plus a name and a one byte type tag per field.
  return checked_cast<u4>(size + field_count * (sizeof(address) + 1));
}

// dumps static fields of the given class
void DumperSupport::dump_static_fields(AbstractDumpWriter* writer, Klass* k) {
  InstanceKlass* ik = InstanceKlass::cast(k);

  // dump the field descriptors and raw values
  for (JavaFieldStream fld(ik); !fld.done(); fld.next()) {
    if (fld.access_flags().is_static()) {
      assert(!is_inlined_field(fld.field_descriptor()), "static fields cannot be inlined");

      Symbol* sig = fld.signature();

      writer->write_symbolID(fld.name());   // name
      writer->write_u1(sig2tag(sig));       // type

      // value
      dump_field_value(writer, sig->char_at(0), ik->java_mirror(), fld.offset());
    }
  }

  // Add resolved_references for each class that has them
  oop resolved_references = ik->constants()->resolved_references_or_null();
  if (resolved_references != nullptr) {
    writer->write_symbolID(vmSymbols::resolved_references_name());  // name
    writer->write_u1(sig2tag(vmSymbols::object_array_signature())); // type
    writer->write_objectID(resolved_references);

    // Also write any previous versions
    InstanceKlass* prev = ik->previous_versions();
    while (prev != nullptr && prev->constants()->resolved_references_or_null() != nullptr) {
      writer->write_symbolID(vmSymbols::resolved_references_name());  // name
      writer->write_u1(sig2tag(vmSymbols::object_array_signature())); // type
      writer->write_objectID(prev->constants()->resolved_references());
      prev = prev->previous_versions();
    }
  }
}

<<<<<<< HEAD
// dump the raw values of the instance fields of the given identity or inlined object;
// for identity objects offset is 0 and 'klass' is o->klass(),
// for inlined objects offset is the offset in the holder object, 'klass' is inlined object class.
void DumperSupport::dump_instance_fields(AbstractDumpWriter* writer, oop o, int offset, InstanceKlass *ik) {
  for (HierarchicalFieldStream<JavaFieldStream> fld(ik); !fld.done(); fld.next()) {
    if (!fld.access_flags().is_static()) {
      if (is_inlined_field(fld.field_descriptor())) {
        InlineKlass* field_klass = get_inlined_field_klass(fld.field_descriptor());
        // the field is inlined, so all its fields are stored without headers.
        int fields_offset = offset + fld.offset() - field_klass->first_field_offset();
        dump_inlined_object_fields(writer, o, offset + fld.offset(), field_klass);
      } else {
        Symbol* sig = fld.signature();
        dump_field_value(writer, sig->char_at(0), o, offset + fld.offset());
      }
    }
=======
// dump the raw values of the instance fields of the given object
void DumperSupport::dump_instance_fields(AbstractDumpWriter* writer, oop o, DumperClassCacheTableEntry* class_cache_entry) {
  assert(class_cache_entry != nullptr, "Pre-condition: must be provided");
  for (int idx = 0; idx < class_cache_entry->field_count(); idx++) {
    dump_field_value(writer, class_cache_entry->sig_start(idx), o, class_cache_entry->offset(idx));
>>>>>>> ffa35d8c
  }
}

void DumperSupport::dump_inlined_object_fields(AbstractDumpWriter* writer, oop o, int offset, InlineKlass* klass) {
  // the object is inlined, so all its fields are stored without headers.
  dump_instance_fields(writer, o, offset - klass->first_field_offset(), klass);
}

// gets the count of the instance fields for a given class
u2 DumperSupport::get_instance_fields_count(InstanceKlass* ik) {
  u2 field_count = 0;

  for (JavaFieldStream fldc(ik); !fldc.done(); fldc.next()) {
    if (!fldc.access_flags().is_static()) {
      if (is_inlined_field(fldc.field_descriptor())) {
        // add "synthetic" fields for inlined fields.
        field_count += get_instance_fields_count(get_inlined_field_klass(fldc.field_descriptor()));
      } else {
        field_count++;
      }
    }
  }

  return field_count;
}

// dumps the definition of the instance fields for a given class
// inlined_fields_id is not-nullptr for inlined fields (to get synthetic field name IDs
// by using InlinedObjects::get_next_string_id()).
void DumperSupport::dump_instance_field_descriptors(AbstractDumpWriter* writer, InstanceKlass* ik, uintx* inlined_fields_id) {
  // inlined_fields_id != nullptr means ik is a class of inlined field.
  // Inlined field id pointer for this class; lazyly initialized
  // if the class has inlined field(s) and the caller didn't provide inlined_fields_id.
  uintx *this_klass_inlined_fields_id = inlined_fields_id;
  uintx inlined_id = 0;

  // dump the field descriptors
  for (JavaFieldStream fld(ik); !fld.done(); fld.next()) {
    if (!fld.access_flags().is_static()) {
      if (is_inlined_field(fld.field_descriptor())) {
        // dump "synthetic" fields for inlined fields.
        if (this_klass_inlined_fields_id == nullptr) {
          inlined_id = InlinedObjects::get_instance()->get_base_index_for(ik);
          this_klass_inlined_fields_id = &inlined_id;
        }
        dump_instance_field_descriptors(writer, get_inlined_field_klass(fld.field_descriptor()), this_klass_inlined_fields_id);
      } else {
        Symbol* sig = fld.signature();
        Symbol* name = nullptr;
        // Use inlined_fields_id provided by caller.
        if (inlined_fields_id != nullptr) {
          uintx name_id = InlinedObjects::get_instance()->get_next_string_id(*inlined_fields_id);

          // name_id == 0 is returned on error. use original field signature.
          if (name_id != 0) {
            *inlined_fields_id = name_id;
            name = reinterpret_cast<Symbol*>(name_id);
          }
        }
        if (name == nullptr) {
          name = fld.name();
        }

        writer->write_symbolID(name);         // name
        writer->write_u1(sig2tag(sig));       // type
      }
    }
  }
}

// creates HPROF_GC_INSTANCE_DUMP record for the given object
void DumperSupport::dump_instance(AbstractDumpWriter* writer, oop o, DumperClassCacheTable* class_cache) {
  InstanceKlass* ik = InstanceKlass::cast(o->klass());

  DumperClassCacheTableEntry* cache_entry = class_cache->lookup_or_create(ik);

  u4 is = instance_size(ik, cache_entry);
  u4 size = 1 + sizeof(address) + 4 + sizeof(address) + 4 + is;

  writer->start_sub_record(HPROF_GC_INSTANCE_DUMP, size);
  writer->write_objectID(o);
  writer->write_u4(STACK_TRACE_ID);

  // class ID
  writer->write_classID(ik);

  // number of bytes that follow
  writer->write_u4(is);

  // field values
<<<<<<< HEAD
  dump_instance_fields(writer, o, 0, ik);
=======
  dump_instance_fields(writer, o, cache_entry);
>>>>>>> ffa35d8c

  writer->end_sub_record();
}

// creates HPROF_GC_CLASS_DUMP record for the given instance class
void DumperSupport::dump_instance_class(AbstractDumpWriter* writer, Klass* k) {
  InstanceKlass* ik = InstanceKlass::cast(k);

  // We can safepoint and do a heap dump at a point where we have a Klass,
  // but no java mirror class has been setup for it. So we need to check
  // that the class is at least loaded, to avoid crash from a null mirror.
  if (!ik->is_loaded()) {
    return;
  }

  u2 static_fields_count = 0;
  u4 static_size = get_static_fields_size(ik, static_fields_count);
  u2 instance_fields_count = get_instance_fields_count(ik);
  u4 instance_fields_size = instance_fields_count * (sizeof(address) + 1);
  u4 size = checked_cast<u4>(1 + sizeof(address) + 4 + 6 * sizeof(address) + 4 + 2 + 2 + static_size + 2 + instance_fields_size);

  writer->start_sub_record(HPROF_GC_CLASS_DUMP, size);

  // class ID
  writer->write_classID(ik);
  writer->write_u4(STACK_TRACE_ID);

  // super class ID
  InstanceKlass* java_super = ik->java_super();
  if (java_super == nullptr) {
    writer->write_objectID(oop(nullptr));
  } else {
    writer->write_classID(java_super);
  }

  writer->write_objectID(ik->class_loader());
  writer->write_objectID(ik->signers());
  writer->write_objectID(ik->protection_domain());

  // reserved
  writer->write_objectID(oop(nullptr));
  writer->write_objectID(oop(nullptr));

  // instance size
  writer->write_u4(HeapWordSize * ik->size_helper());

  // size of constant pool - ignored by HAT 1.1
  writer->write_u2(0);

  // static fields
  writer->write_u2(static_fields_count);
  dump_static_fields(writer, ik);

  // description of instance fields
  writer->write_u2(instance_fields_count);
  dump_instance_field_descriptors(writer, ik);

  writer->end_sub_record();
}

// creates HPROF_GC_CLASS_DUMP record for the given array class
void DumperSupport::dump_array_class(AbstractDumpWriter* writer, Klass* k) {
  InstanceKlass* ik = nullptr; // bottom class for object arrays, null for primitive type arrays
  if (k->is_objArray_klass()) {
    Klass *bk = ObjArrayKlass::cast(k)->bottom_klass();
    assert(bk != nullptr, "checking");
    if (bk->is_instance_klass()) {
      ik = InstanceKlass::cast(bk);
    }
  }

  u4 size = 1 + sizeof(address) + 4 + 6 * sizeof(address) + 4 + 2 + 2 + 2;
  writer->start_sub_record(HPROF_GC_CLASS_DUMP, size);
  writer->write_classID(k);
  writer->write_u4(STACK_TRACE_ID);

  // super class of array classes is java.lang.Object
  InstanceKlass* java_super = k->java_super();
  assert(java_super != nullptr, "checking");
  writer->write_classID(java_super);

  writer->write_objectID(ik == nullptr ? oop(nullptr) : ik->class_loader());
  writer->write_objectID(ik == nullptr ? oop(nullptr) : ik->signers());
  writer->write_objectID(ik == nullptr ? oop(nullptr) : ik->protection_domain());

  writer->write_objectID(oop(nullptr));    // reserved
  writer->write_objectID(oop(nullptr));
  writer->write_u4(0);             // instance size
  writer->write_u2(0);             // constant pool
  writer->write_u2(0);             // static fields
  writer->write_u2(0);             // instance fields

  writer->end_sub_record();

}

// Hprof uses an u4 as record length field,
// which means we need to truncate arrays that are too long.
int DumperSupport::calculate_array_max_length(AbstractDumpWriter* writer, arrayOop array, int type_size, short header_size) {
  int length = array->length();

  size_t length_in_bytes = (size_t)length * type_size;
  uint max_bytes = max_juint - header_size;

  if (length_in_bytes > max_bytes) {
    length = max_bytes / type_size;
    length_in_bytes = (size_t)length * type_size;

    BasicType type = ArrayKlass::cast(array->klass())->element_type();
    warning("cannot dump array of type %s[] with length %d; truncating to length %d",
            type2name_tab[type], array->length(), length);
  }
  return length;
}

int DumperSupport::calculate_array_max_length(AbstractDumpWriter* writer, arrayOop array, short header_size) {
  BasicType type = ArrayKlass::cast(array->klass())->element_type();
  assert((type >= T_BOOLEAN && type <= T_OBJECT) || type == T_PRIMITIVE_OBJECT, "invalid array element type");
  int type_size;
  if (type == T_OBJECT || type == T_PRIMITIVE_OBJECT) {  // TODO: FIXME
    type_size = sizeof(address);
  } else {
    type_size = type2aelembytes(type);
  }

  return calculate_array_max_length(writer, array, type_size, header_size);
}

// creates HPROF_GC_OBJ_ARRAY_DUMP record for the given object array
void DumperSupport::dump_object_array(AbstractDumpWriter* writer, objArrayOop array) {
  // sizeof(u1) + 2 * sizeof(u4) + sizeof(objectID) + sizeof(classID)
  short header_size = 1 + 2 * 4 + 2 * sizeof(address);
  int length = calculate_array_max_length(writer, array, header_size);
  u4 size = checked_cast<u4>(header_size + length * sizeof(address));

  writer->start_sub_record(HPROF_GC_OBJ_ARRAY_DUMP, size);
  writer->write_objectID(array);
  writer->write_u4(STACK_TRACE_ID);
  writer->write_u4(length);

  // array class ID
  writer->write_classID(array->klass());

  // [id]* elements
  for (int index = 0; index < length; index++) {
    oop o = array->obj_at(index);
    if (o != nullptr && log_is_enabled(Debug, cds, heap) && mask_dormant_archived_object(o) == nullptr) {
      ResourceMark rm;
      log_debug(cds, heap)("skipped dormant archived object " INTPTR_FORMAT " (%s) referenced by " INTPTR_FORMAT " (%s)",
                           p2i(o), o->klass()->external_name(),
                           p2i(array), array->klass()->external_name());
    }
    o = mask_dormant_archived_object(o);
    writer->write_objectID(o);
  }

  writer->end_sub_record();
}

// creates HPROF_GC_PRIM_ARRAY_DUMP record for the given flat array
void DumperSupport::dump_flat_array(AbstractDumpWriter* writer, flatArrayOop array) {
  FlatArrayKlass* array_klass = FlatArrayKlass::cast(array->klass());
  InlineKlass* element_klass = array_klass->element_klass();
  int element_size = instance_size(element_klass);
  /*                          id         array object ID
   *                          u4         stack trace serial number
   *                          u4         number of elements
   *                          u1         element type
   */
  short header_size = 1 + sizeof(address) + 2 * 4 + 1;

  // TODO: use T_SHORT/T_INT/T_LONG if needed to avoid truncation
  BasicType type = T_BYTE;
  int type_size = type2aelembytes(type);
  int length = calculate_array_max_length(writer, array, element_size, header_size);
  u4 length_in_bytes = (u4)(length * element_size);
  u4 size = header_size + length_in_bytes;

  writer->start_sub_record(HPROF_GC_PRIM_ARRAY_DUMP, size);
  writer->write_objectID(array);
  writer->write_u4(STACK_TRACE_ID);
  // TODO: round up array length for T_SHORT/T_INT/T_LONG
  writer->write_u4(length * element_size);
  writer->write_u1(type2tag(type));

  for (int index = 0; index < length; index++) {
    // need offset in the holder to read inlined object. calculate it from flatArrayOop::value_at_addr()
    int offset = (int)((address)array->value_at_addr(index, array_klass->layout_helper())
                  - cast_from_oop<address>(array));
    dump_inlined_object_fields(writer, array, offset, element_klass);
  }

  // TODO: write padding bytes for T_SHORT/T_INT/T_LONG

  InlinedObjects::get_instance()->add_flat_array(array);

  writer->end_sub_record();
}

#define WRITE_ARRAY(Array, Type, Size, Length) \
  for (int i = 0; i < Length; i++) { writer->write_##Size((Size)Array->Type##_at(i)); }

// creates HPROF_GC_PRIM_ARRAY_DUMP record for the given type array
void DumperSupport::dump_prim_array(AbstractDumpWriter* writer, typeArrayOop array) {
  BasicType type = TypeArrayKlass::cast(array->klass())->element_type();
  // 2 * sizeof(u1) + 2 * sizeof(u4) + sizeof(objectID)
  short header_size = 2 * 1 + 2 * 4 + sizeof(address);

  int length = calculate_array_max_length(writer, array, header_size);
  int type_size = type2aelembytes(type);
  u4 length_in_bytes = (u4)length * type_size;
  u4 size = header_size + length_in_bytes;

  writer->start_sub_record(HPROF_GC_PRIM_ARRAY_DUMP, size);
  writer->write_objectID(array);
  writer->write_u4(STACK_TRACE_ID);
  writer->write_u4(length);
  writer->write_u1(type2tag(type));

  // nothing to copy
  if (length == 0) {
    writer->end_sub_record();
    return;
  }

  // If the byte ordering is big endian then we can copy most types directly

  switch (type) {
    case T_INT : {
      if (Endian::is_Java_byte_ordering_different()) {
        WRITE_ARRAY(array, int, u4, length);
      } else {
        writer->write_raw(array->int_at_addr(0), length_in_bytes);
      }
      break;
    }
    case T_BYTE : {
      writer->write_raw(array->byte_at_addr(0), length_in_bytes);
      break;
    }
    case T_CHAR : {
      if (Endian::is_Java_byte_ordering_different()) {
        WRITE_ARRAY(array, char, u2, length);
      } else {
        writer->write_raw(array->char_at_addr(0), length_in_bytes);
      }
      break;
    }
    case T_SHORT : {
      if (Endian::is_Java_byte_ordering_different()) {
        WRITE_ARRAY(array, short, u2, length);
      } else {
        writer->write_raw(array->short_at_addr(0), length_in_bytes);
      }
      break;
    }
    case T_BOOLEAN : {
      if (Endian::is_Java_byte_ordering_different()) {
        WRITE_ARRAY(array, bool, u1, length);
      } else {
        writer->write_raw(array->bool_at_addr(0), length_in_bytes);
      }
      break;
    }
    case T_LONG : {
      if (Endian::is_Java_byte_ordering_different()) {
        WRITE_ARRAY(array, long, u8, length);
      } else {
        writer->write_raw(array->long_at_addr(0), length_in_bytes);
      }
      break;
    }

    // handle float/doubles in a special value to ensure than NaNs are
    // written correctly. TO DO: Check if we can avoid this on processors that
    // use IEEE 754.

    case T_FLOAT : {
      for (int i = 0; i < length; i++) {
        dump_float(writer, array->float_at(i));
      }
      break;
    }
    case T_DOUBLE : {
      for (int i = 0; i < length; i++) {
        dump_double(writer, array->double_at(i));
      }
      break;
    }
    default : ShouldNotReachHere();
  }

  writer->end_sub_record();
}

// create a HPROF_FRAME record of the given Method* and bci
void DumperSupport::dump_stack_frame(AbstractDumpWriter* writer,
                                     int frame_serial_num,
                                     int class_serial_num,
                                     Method* m,
                                     int bci) {
  int line_number;
  if (m->is_native()) {
    line_number = -3;  // native frame
  } else {
    line_number = m->line_number_from_bci(bci);
  }

  write_header(writer, HPROF_FRAME, 4*oopSize + 2*sizeof(u4));
  writer->write_id(frame_serial_num);               // frame serial number
  writer->write_symbolID(m->name());                // method's name
  writer->write_symbolID(m->signature());           // method's signature

  assert(m->method_holder()->is_instance_klass(), "not InstanceKlass");
  writer->write_symbolID(m->method_holder()->source_file_name());  // source file name
  writer->write_u4(class_serial_num);               // class serial number
  writer->write_u4((u4) line_number);               // line number
}


class InlinedFieldNameDumper : public LockedClassesDo {
public:
  typedef void (*Callback)(InlinedObjects *owner, const Klass *klass, uintx base_index, int count);

private:
  AbstractDumpWriter* _writer;
  InlinedObjects *_owner;
  Callback       _callback;
  uintx _index;

  void dump_inlined_field_names(GrowableArray<Symbol*>* super_names, Symbol* field_name, InlineKlass* klass) {
    super_names->push(field_name);
    for (HierarchicalFieldStream<JavaFieldStream> fld(klass); !fld.done(); fld.next()) {
      if (!fld.access_flags().is_static()) {
        if (DumperSupport::is_inlined_field(fld.field_descriptor())) {
          dump_inlined_field_names(super_names, fld.name(), DumperSupport::get_inlined_field_klass(fld.field_descriptor()));
        } else {
          // get next string ID.
          uintx next_index = _owner->get_next_string_id(_index);
          if (next_index == 0) {
            // something went wrong (overflow?)
            // stop generation; the rest of inlined objects will have original field names.
            return;
          }
          _index = next_index;

          // Calculate length.
          int len = fld.name()->utf8_length();
          for (GrowableArrayIterator<Symbol*> it = super_names->begin(); it != super_names->end(); ++it) {
            len += (*it)->utf8_length() + 1;    // +1 for ".".
          }

          DumperSupport::write_header(_writer, HPROF_UTF8, oopSize + len);
          _writer->write_symbolID(reinterpret_cast<Symbol*>(_index));
          // Write the string value.
          // 1) super_names.
          for (GrowableArrayIterator<Symbol*> it = super_names->begin(); it != super_names->end(); ++it) {
            _writer->write_raw((*it)->bytes(), (*it)->utf8_length());
            _writer->write_u1('.');
          }
          // 2) field name.
          _writer->write_raw(fld.name()->bytes(), fld.name()->utf8_length());
        }
      }
    }
    super_names->pop();
  }

  void dump_inlined_field_names(Symbol* field_name, InlineKlass* field_klass) {
    GrowableArray<Symbol*> super_names(4, mtServiceability);
    dump_inlined_field_names(&super_names, field_name, field_klass);
  }

public:
  InlinedFieldNameDumper(AbstractDumpWriter* writer, InlinedObjects* owner, Callback callback)
    : _writer(writer), _owner(owner), _callback(callback), _index(0)  {
  }

  void do_klass(Klass* k) {
    if (!k->is_instance_klass()) {
      return;
    }
    InstanceKlass* ik = InstanceKlass::cast(k);
    // if (ik->has_inline_type_fields()) {
    //   return;
    // }

    uintx base_index = _index;
    int count = 0;

    for (HierarchicalFieldStream<JavaFieldStream> fld(ik); !fld.done(); fld.next()) {
      if (!fld.access_flags().is_static()) {
        if (DumperSupport::is_inlined_field(fld.field_descriptor())) {
          dump_inlined_field_names(fld.name(), DumperSupport::get_inlined_field_klass(fld.field_descriptor()));
          count++;
        }
      }
    }

    if (count != 0) {
      _callback(_owner, k, base_index, count);
    }
  }
};

class InlinedFieldsDumper : public LockedClassesDo {
private:
  AbstractDumpWriter* _writer;

public:
  InlinedFieldsDumper(AbstractDumpWriter* writer) : _writer(writer) {}

  void do_klass(Klass* k) {
    if (!k->is_instance_klass()) {
      return;
    }
    InstanceKlass* ik = InstanceKlass::cast(k);
    // if (ik->has_inline_type_fields()) {
    //   return;
    // }

    // We can be at a point where java mirror does not exist yet.
    // So we need to check that the class is at least loaded, to avoid crash from a null mirror.
    if (!ik->is_loaded()) {
      return;
    }

    u2 inlined_count = 0;
    for (HierarchicalFieldStream<JavaFieldStream> fld(ik); !fld.done(); fld.next()) {
      if (!fld.access_flags().is_static()) {
        if (DumperSupport::is_inlined_field(fld.field_descriptor())) {
          inlined_count++;
        }
      }
    }
    if (inlined_count != 0) {
      _writer->write_u1(HPROF_CLASS_WITH_INLINED_FIELDS);

      // class ID
      _writer->write_classID(ik);
      // number of inlined fields
      _writer->write_u2(inlined_count);
      u2 index = 0;
      for (HierarchicalFieldStream<JavaFieldStream> fld(ik); !fld.done(); fld.next()) {
        if (!fld.access_flags().is_static()) {
          if (DumperSupport::is_inlined_field(fld.field_descriptor())) {
            // inlined field index
            _writer->write_u2(index);
            // synthetic field count
            u2 field_count = DumperSupport::get_instance_fields_count(DumperSupport::get_inlined_field_klass(fld.field_descriptor()));
            _writer->write_u2(field_count);
            // original field name
            _writer->write_symbolID(fld.name());
            // inlined field class ID
            _writer->write_classID(DumperSupport::get_inlined_field_klass(fld.field_descriptor()));

            index += field_count;
          } else {
            index++;
          }
        }
      }
    }
  }
};


void InlinedObjects::init() {
  _instance = this;

  struct Closure : public SymbolClosure {
    uintx _min_id = max_uintx;
    uintx _max_id = 0;
    Closure() : _min_id(max_uintx), _max_id(0) {}

    void do_symbol(Symbol** p) {
      uintx val = reinterpret_cast<uintx>(*p);
      if (val < _min_id) {
        _min_id = val;
      }
      if (val > _max_id) {
        _max_id = val;
      }
    }
  } closure;

  SymbolTable::symbols_do(&closure);

  _min_string_id = closure._min_id;
  _max_string_id = closure._max_id;
}

void InlinedObjects::release() {
  _instance = nullptr;

  if (_inlined_field_map != nullptr) {
    delete _inlined_field_map;
    _inlined_field_map = nullptr;
  }
  if (_flat_arrays != nullptr) {
    delete _flat_arrays;
    _flat_arrays = nullptr;
  }
}

void InlinedObjects::inlined_field_names_callback(InlinedObjects* _this, const Klass* klass, uintx base_index, int count) {
  if (_this->_inlined_field_map == nullptr) {
    _this->_inlined_field_map = new (mtServiceability) GrowableArray<ClassInlinedFields>(100, mtServiceability);
  }
  _this->_inlined_field_map->append(ClassInlinedFields(klass, base_index));

  // counters for dumping classes with inlined fields
  _this->_classes_count++;
  _this->_inlined_fields_count += count;
}

void InlinedObjects::dump_inlined_field_names(AbstractDumpWriter* writer) {
  InlinedFieldNameDumper nameDumper(writer, this, inlined_field_names_callback);
  ClassLoaderDataGraph::classes_do(&nameDumper);

  if (_inlined_field_map != nullptr) {
    // prepare the map for  get_base_index_for().
    _inlined_field_map->sort(ClassInlinedFields::compare);
  }
}

uintx InlinedObjects::get_base_index_for(Klass* k) {
  if (_inlined_field_map != nullptr) {
    bool found = false;
    int idx = _inlined_field_map->find_sorted<ClassInlinedFields, ClassInlinedFields::compare>(ClassInlinedFields(k, 0), found);
    if (found) {
        return _inlined_field_map->at(idx).base_index;
    }
  }

  // return max_uintx, so get_next_string_id returns 0.
  return max_uintx;
}

uintx InlinedObjects::get_next_string_id(uintx id) {
  if (++id == _min_string_id) {
    return _max_string_id + 1;
  }
  return id;
}

void InlinedObjects::dump_classed_with_inlined_fields(AbstractDumpWriter* writer) {
  if (_classes_count != 0) {
    // Record for each class contains tag(u1), class ID and count(u2)
    // for each inlined field index(u2), synthetic fields count(u2), original field name and class ID
    int size = _classes_count * (1 + sizeof(address) + 2)
             + _inlined_fields_count * (2 + 2 + sizeof(address) + sizeof(address));
    DumperSupport::write_header(writer, HPROF_INLINED_FIELDS, (u4)size);

    InlinedFieldsDumper dumper(writer);
    ClassLoaderDataGraph::classes_do(&dumper);
  }
}

void InlinedObjects::add_flat_array(oop array) {
  if (_flat_arrays == nullptr) {
    _flat_arrays = new (mtServiceability) GrowableArray<oop>(100, mtServiceability);
  }
  _flat_arrays->append(array);
}

void InlinedObjects::dump_flat_arrays(AbstractDumpWriter* writer) {
  if (_flat_arrays != nullptr) {
    // For each flat array the record contains tag (u1), object ID and class ID.
    int size = _flat_arrays->length() * (1 + sizeof(address) + sizeof(address));

    DumperSupport::write_header(writer, HPROF_FLAT_ARRAYS, (u4)size);
    for (GrowableArrayIterator<oop> it = _flat_arrays->begin(); it != _flat_arrays->end(); ++it) {
      flatArrayOop array = flatArrayOop(*it);
      FlatArrayKlass* array_klass = FlatArrayKlass::cast(array->klass());
      InlineKlass* element_klass = array_klass->element_klass();
      writer->write_u1(HPROF_FLAT_ARRAY);
      writer->write_objectID(array);
      writer->write_classID(element_klass);
    }
  }
}


// Support class used to generate HPROF_UTF8 records from the entries in the
// SymbolTable.

class SymbolTableDumper : public SymbolClosure {
 private:
  AbstractDumpWriter* _writer;
  AbstractDumpWriter* writer() const                { return _writer; }
 public:
  SymbolTableDumper(AbstractDumpWriter* writer)     { _writer = writer; }
  void do_symbol(Symbol** p);
};

void SymbolTableDumper::do_symbol(Symbol** p) {
  ResourceMark rm;
  Symbol* sym = *p;
  int len = sym->utf8_length();
  if (len > 0) {
    char* s = sym->as_utf8();
    DumperSupport::write_header(writer(), HPROF_UTF8, oopSize + len);
    writer()->write_symbolID(sym);
    writer()->write_raw(s, len);
  }
}

// Support class used to generate HPROF_GC_ROOT_JNI_LOCAL records

class JNILocalsDumper : public OopClosure {
 private:
  AbstractDumpWriter* _writer;
  u4 _thread_serial_num;
  int _frame_num;
  AbstractDumpWriter* writer() const                { return _writer; }
 public:
  JNILocalsDumper(AbstractDumpWriter* writer, u4 thread_serial_num) {
    _writer = writer;
    _thread_serial_num = thread_serial_num;
    _frame_num = -1;  // default - empty stack
  }
  void set_frame_number(int n) { _frame_num = n; }
  void do_oop(oop* obj_p);
  void do_oop(narrowOop* obj_p) { ShouldNotReachHere(); }
};

void JNILocalsDumper::do_oop(oop* obj_p) {
  // ignore null handles
  oop o = *obj_p;
  if (o != nullptr) {
    u4 size = 1 + sizeof(address) + 4 + 4;
    writer()->start_sub_record(HPROF_GC_ROOT_JNI_LOCAL, size);
    writer()->write_objectID(o);
    writer()->write_u4(_thread_serial_num);
    writer()->write_u4((u4)_frame_num);
    writer()->end_sub_record();
  }
}


// Support class used to generate HPROF_GC_ROOT_JNI_GLOBAL records

class JNIGlobalsDumper : public OopClosure {
 private:
  AbstractDumpWriter* _writer;
  AbstractDumpWriter* writer() const                { return _writer; }

 public:
  JNIGlobalsDumper(AbstractDumpWriter* writer) {
    _writer = writer;
  }
  void do_oop(oop* obj_p);
  void do_oop(narrowOop* obj_p) { ShouldNotReachHere(); }
};

void JNIGlobalsDumper::do_oop(oop* obj_p) {
  oop o = NativeAccess<AS_NO_KEEPALIVE>::oop_load(obj_p);

  // ignore these
  if (o == nullptr) return;
  // we ignore global ref to symbols and other internal objects
  if (o->is_instance() || o->is_objArray() || o->is_typeArray()) {
    u4 size = 1 + 2 * sizeof(address);
    writer()->start_sub_record(HPROF_GC_ROOT_JNI_GLOBAL, size);
    writer()->write_objectID(o);
    writer()->write_rootID(obj_p);      // global ref ID
    writer()->end_sub_record();
  }
};

// Support class used to generate HPROF_GC_ROOT_STICKY_CLASS records

class StickyClassDumper : public KlassClosure {
 private:
  AbstractDumpWriter* _writer;
  AbstractDumpWriter* writer() const                { return _writer; }
 public:
  StickyClassDumper(AbstractDumpWriter* writer) {
    _writer = writer;
  }
  void do_klass(Klass* k) {
    if (k->is_instance_klass()) {
      InstanceKlass* ik = InstanceKlass::cast(k);
      u4 size = 1 + sizeof(address);
      writer()->start_sub_record(HPROF_GC_ROOT_STICKY_CLASS, size);
      writer()->write_classID(ik);
      writer()->end_sub_record();
    }
  }
};

// Support class used to generate HPROF_GC_ROOT_JAVA_FRAME records.

class JavaStackRefDumper : public StackObj {
private:
  AbstractDumpWriter* _writer;
  u4 _thread_serial_num;
  int _frame_num;
  AbstractDumpWriter* writer() const { return _writer; }
public:
  JavaStackRefDumper(AbstractDumpWriter* writer, u4 thread_serial_num)
      : _writer(writer), _thread_serial_num(thread_serial_num), _frame_num(-1) // default - empty stack
  {
  }

  void set_frame_number(int n) { _frame_num = n; }

  void dump_java_stack_refs(StackValueCollection* values);
};

void JavaStackRefDumper::dump_java_stack_refs(StackValueCollection* values) {
  for (int index = 0; index < values->size(); index++) {
    if (values->at(index)->type() == T_OBJECT) {
      oop o = values->obj_at(index)();
      if (o != nullptr) {
        u4 size = 1 + sizeof(address) + 4 + 4;
        writer()->start_sub_record(HPROF_GC_ROOT_JAVA_FRAME, size);
        writer()->write_objectID(o);
        writer()->write_u4(_thread_serial_num);
        writer()->write_u4((u4)_frame_num);
        writer()->end_sub_record();
      }
    }
  }
}

// Class to collect, store and dump thread-related data:
// - HPROF_TRACE and HPROF_FRAME records;
// - HPROF_GC_ROOT_THREAD_OBJ/HPROF_GC_ROOT_JAVA_FRAME/HPROF_GC_ROOT_JNI_LOCAL subrecords.
class ThreadDumper : public CHeapObj<mtInternal> {
public:
  enum class ThreadType { Platform, MountedVirtual, UnmountedVirtual };

private:
  ThreadType _thread_type;
  JavaThread* _java_thread;
  oop _thread_oop;

  GrowableArray<StackFrameInfo*>* _frames;
  // non-null if the thread is OOM thread
  Method* _oome_constructor;
  int _thread_serial_num;
  int _start_frame_serial_num;

  vframe* get_top_frame() const;

public:
  static bool should_dump_pthread(JavaThread* thread) {
    return thread->threadObj() != nullptr && !thread->is_exiting() && !thread->is_hidden_from_external_view();
  }

  static bool should_dump_vthread(oop vt) {
    return java_lang_VirtualThread::state(vt) != java_lang_VirtualThread::NEW
        && java_lang_VirtualThread::state(vt) != java_lang_VirtualThread::TERMINATED;
  }

  ThreadDumper(ThreadType thread_type, JavaThread* java_thread, oop thread_oop);

  // affects frame_count
  void add_oom_frame(Method* oome_constructor) {
    assert(_start_frame_serial_num == 0, "add_oom_frame cannot be called after init_serial_nums");
    _oome_constructor = oome_constructor;
  }

  void init_serial_nums(volatile int* thread_counter, volatile int* frame_counter) {
    assert(_start_frame_serial_num == 0, "already initialized");
    _thread_serial_num = Atomic::fetch_then_add(thread_counter, 1);
    _start_frame_serial_num = Atomic::fetch_then_add(frame_counter, frame_count());
  }

  bool oom_thread() const {
    return _oome_constructor != nullptr;
  }

  int frame_count() const {
    return _frames->length() + (oom_thread() ? 1 : 0);
  }

  u4 thread_serial_num() const {
    return (u4)_thread_serial_num;
  }

  u4 stack_trace_serial_num() const {
    return (u4)(_thread_serial_num + STACK_TRACE_ID);
  }

  // writes HPROF_TRACE and HPROF_FRAME records
  // returns number of dumped frames
  void dump_stack_traces(AbstractDumpWriter* writer, GrowableArray<Klass*>* klass_map);

  // writes HPROF_GC_ROOT_THREAD_OBJ subrecord
  void dump_thread_obj(AbstractDumpWriter* writer);

  // Walk the stack of the thread.
  // Dumps a HPROF_GC_ROOT_JAVA_FRAME subrecord for each local
  // Dumps a HPROF_GC_ROOT_JNI_LOCAL subrecord for each JNI local
  void dump_stack_refs(AbstractDumpWriter* writer);

};

ThreadDumper::ThreadDumper(ThreadType thread_type, JavaThread* java_thread, oop thread_oop)
    : _thread_type(thread_type), _java_thread(java_thread), _thread_oop(thread_oop),
      _oome_constructor(nullptr),
      _thread_serial_num(0), _start_frame_serial_num(0)
{
  // sanity checks
  if (_thread_type == ThreadType::UnmountedVirtual) {
    assert(_java_thread == nullptr, "sanity");
    assert(_thread_oop != nullptr, "sanity");
  } else {
    assert(_java_thread != nullptr, "sanity");
    assert(_thread_oop != nullptr, "sanity");
  }

  _frames = new (mtServiceability) GrowableArray<StackFrameInfo*>(10, mtServiceability);
  bool stop_at_vthread_entry = _thread_type == ThreadType::MountedVirtual;

  // vframes are resource allocated
  Thread* current_thread = Thread::current();
  ResourceMark rm(current_thread);
  HandleMark hm(current_thread);

  for (vframe* vf = get_top_frame(); vf != nullptr; vf = vf->sender()) {
    if (stop_at_vthread_entry && vf->is_vthread_entry()) {
      break;
    }
    if (vf->is_java_frame()) {
      javaVFrame* jvf = javaVFrame::cast(vf);
      _frames->append(new StackFrameInfo(jvf, false));
    } else {
      // ignore non-Java frames
    }
  }
}

void ThreadDumper::dump_stack_traces(AbstractDumpWriter* writer, GrowableArray<Klass*>* klass_map) {
  assert(_thread_serial_num != 0 && _start_frame_serial_num != 0, "serial_nums are not initialized");

  // write HPROF_FRAME records for this thread's stack trace
  int depth = _frames->length();
  int frame_serial_num = _start_frame_serial_num;

  if (oom_thread()) {
    // OOM thread
    // write fake frame that makes it look like the thread, which caused OOME,
    // is in the OutOfMemoryError zero-parameter constructor
    int oome_serial_num = klass_map->find(_oome_constructor->method_holder());
    // the class serial number starts from 1
    assert(oome_serial_num > 0, "OutOfMemoryError class not found");
    DumperSupport::dump_stack_frame(writer, ++frame_serial_num, oome_serial_num, _oome_constructor, 0);
    depth++;
  }

  for (int j = 0; j < _frames->length(); j++) {
    StackFrameInfo* frame = _frames->at(j);
    Method* m = frame->method();
    int class_serial_num = klass_map->find(m->method_holder());
    // the class serial number starts from 1
    assert(class_serial_num > 0, "class not found");
    DumperSupport::dump_stack_frame(writer, ++frame_serial_num, class_serial_num, m, frame->bci());
  }

  // write HPROF_TRACE record for the thread
  DumperSupport::write_header(writer, HPROF_TRACE, checked_cast<u4>(3 * sizeof(u4) + depth * oopSize));
  writer->write_u4(stack_trace_serial_num());   // stack trace serial number
  writer->write_u4(thread_serial_num());        // thread serial number
  writer->write_u4((u4)depth);                  // frame count (including oom frame)
  for (int j = 1; j <= depth; j++) {
    writer->write_id(_start_frame_serial_num + j);
  }
}

void ThreadDumper::dump_thread_obj(AbstractDumpWriter * writer) {
  assert(_thread_serial_num != 0 && _start_frame_serial_num != 0, "serial_num is not initialized");

  u4 size = 1 + sizeof(address) + 4 + 4;
  writer->start_sub_record(HPROF_GC_ROOT_THREAD_OBJ, size);
  writer->write_objectID(_thread_oop);
  writer->write_u4(thread_serial_num());      // thread serial number
  writer->write_u4(stack_trace_serial_num()); // stack trace serial number
  writer->end_sub_record();
}

void ThreadDumper::dump_stack_refs(AbstractDumpWriter * writer) {
  assert(_thread_serial_num != 0 && _start_frame_serial_num != 0, "serial_num is not initialized");

  JNILocalsDumper blk(writer, thread_serial_num());
  if (_thread_type == ThreadType::Platform) {
    if (!_java_thread->has_last_Java_frame()) {
      // no last java frame but there may be JNI locals
      _java_thread->active_handles()->oops_do(&blk);
      return;
    }
  }

  JavaStackRefDumper java_ref_dumper(writer, thread_serial_num());

  // vframes are resource allocated
  Thread* current_thread = Thread::current();
  ResourceMark rm(current_thread);
  HandleMark hm(current_thread);

  bool stopAtVthreadEntry = _thread_type == ThreadType::MountedVirtual;
  frame* last_entry_frame = nullptr;
  bool is_top_frame = true;
  int depth = 0;
  if (oom_thread()) {
    depth++;
  }

  for (vframe* vf = get_top_frame(); vf != nullptr; vf = vf->sender()) {
    if (stopAtVthreadEntry && vf->is_vthread_entry()) {
      break;
    }

    if (vf->is_java_frame()) {
      javaVFrame* jvf = javaVFrame::cast(vf);
      if (!(jvf->method()->is_native())) {
        java_ref_dumper.set_frame_number(depth);
        java_ref_dumper.dump_java_stack_refs(jvf->locals());
        java_ref_dumper.dump_java_stack_refs(jvf->expressions());
      } else {
        // native frame
        blk.set_frame_number(depth);
        if (is_top_frame) {
          // JNI locals for the top frame.
          assert(_java_thread != nullptr, "impossible for unmounted vthread");
          _java_thread->active_handles()->oops_do(&blk);
        } else {
          if (last_entry_frame != nullptr) {
            // JNI locals for the entry frame
            assert(last_entry_frame->is_entry_frame(), "checking");
            last_entry_frame->entry_frame_call_wrapper()->handles()->oops_do(&blk);
          }
        }
      }
      last_entry_frame = nullptr;
      // increment only for Java frames
      depth++;
    } else {
      // externalVFrame - for an entry frame then we report the JNI locals
      // when we find the corresponding javaVFrame
      frame* fr = vf->frame_pointer();
      assert(fr != nullptr, "sanity check");
      if (fr->is_entry_frame()) {
        last_entry_frame = fr;
      }
    }
  is_top_frame = false;
  }
  assert(depth == frame_count(), "total number of Java frames not matched");
}

vframe* ThreadDumper::get_top_frame() const {
  if (_thread_type == ThreadType::UnmountedVirtual) {
    ContinuationWrapper cont(java_lang_VirtualThread::continuation(_thread_oop));
    if (cont.is_empty()) {
      return nullptr;
    }
    assert(!cont.is_mounted(), "sanity check");
    stackChunkOop chunk = cont.last_nonempty_chunk();
    if (chunk == nullptr || chunk->is_empty()) {
      return nullptr;
    }

    RegisterMap reg_map(cont.continuation(), RegisterMap::UpdateMap::include);
    frame fr = chunk->top_frame(&reg_map);
    vframe* vf = vframe::new_vframe(&fr, &reg_map, nullptr); // don't need JavaThread
    return vf;
  }

  RegisterMap reg_map(_java_thread,
      RegisterMap::UpdateMap::include,
      RegisterMap::ProcessFrames::include,
      RegisterMap::WalkContinuation::skip);
  switch (_thread_type) {
  case ThreadType::Platform:
    if (!_java_thread->has_last_Java_frame()) {
      return nullptr;
    }
    return _java_thread->is_vthread_mounted()
        ? _java_thread->carrier_last_java_vframe(&reg_map)
        : _java_thread->platform_thread_last_java_vframe(&reg_map);

  case ThreadType::MountedVirtual:
    return _java_thread->last_java_vframe(&reg_map);

  default: // make compilers happy
      break;
  }
  ShouldNotReachHere();
  return nullptr;
}


class VM_HeapDumper;

// Support class using when iterating over the heap.
class HeapObjectDumper : public ObjectClosure {
 private:
  AbstractDumpWriter* _writer;
  AbstractDumpWriter* writer()                  { return _writer; }

  DumperClassCacheTable _class_cache;

 public:
  HeapObjectDumper(AbstractDumpWriter* writer) {
    _writer = writer;
  }

  // called for each object in the heap
  void do_object(oop o);
};

void HeapObjectDumper::do_object(oop o) {
  // skip classes as these emitted as HPROF_GC_CLASS_DUMP records
  if (o->klass() == vmClasses::Class_klass()) {
    if (!java_lang_Class::is_primitive(o)) {
      return;
    }
  }

  if (DumperSupport::mask_dormant_archived_object(o) == nullptr) {
    log_debug(cds, heap)("skipped dormant archived object " INTPTR_FORMAT " (%s)", p2i(o), o->klass()->external_name());
    return;
  }

  if (o->is_instance()) {
    // create a HPROF_GC_INSTANCE record for each object
    DumperSupport::dump_instance(writer(), o, &_class_cache);
  } else if (o->is_objArray()) {
    // create a HPROF_GC_OBJ_ARRAY_DUMP record for each object array
    DumperSupport::dump_object_array(writer(), objArrayOop(o));
  } else if (o->is_flatArray()) {
    DumperSupport::dump_flat_array(writer(), flatArrayOop(o));
  } else if (o->is_typeArray()) {
    // create a HPROF_GC_PRIM_ARRAY_DUMP record for each type array
    DumperSupport::dump_prim_array(writer(), typeArrayOop(o));
  }
}

// The dumper controller for parallel heap dump
class DumperController : public CHeapObj<mtInternal> {
 private:
   Monitor* _lock;
   const uint   _dumper_number;
   uint   _complete_number;

 public:
   DumperController(uint number) :
     _lock(new (std::nothrow) PaddedMonitor(Mutex::safepoint, "DumperController_lock")),
     _dumper_number(number),
     _complete_number(0) { }

   ~DumperController() { delete _lock; }

   void dumper_complete(DumpWriter* local_writer, DumpWriter* global_writer) {
     MonitorLocker ml(_lock, Mutex::_no_safepoint_check_flag);
     _complete_number++;
     // propagate local error to global if any
     if (local_writer->has_error()) {
       global_writer->set_error(local_writer->error());
     }
     ml.notify();
   }

   void wait_all_dumpers_complete() {
     MonitorLocker ml(_lock, Mutex::_no_safepoint_check_flag);
     while (_complete_number != _dumper_number) {
        ml.wait();
     }
   }
};

// DumpMerger merges separate dump files into a complete one
class DumpMerger : public StackObj {
private:
  DumpWriter* _writer;
  InlinedObjects*  _inlined_objects;
  const char* _path;
  bool _has_error;
  int _dump_seq;

private:
  void merge_file(char* path);
  void merge_done();
  void set_error(const char* msg);

public:
  DumpMerger(const char* path, DumpWriter* writer, InlinedObjects* inlined_objects, int dump_seq) :
    _writer(writer),
    _inlined_objects(inlined_objects),
    _path(path),
    _has_error(_writer->has_error()),
    _dump_seq(dump_seq) {}

  void do_merge();
};

void DumpMerger::merge_done() {
  // Writes the HPROF_HEAP_DUMP_END record.
  if (!_has_error) {
    DumperSupport::end_of_dump(_writer);
    _inlined_objects->dump_flat_arrays(_writer);
    _writer->flush();
    _inlined_objects->release();
  }
  _dump_seq = 0; //reset
}

void DumpMerger::set_error(const char* msg) {
  assert(msg != nullptr, "sanity check");
  log_error(heapdump)("%s (file: %s)", msg, _path);
  _writer->set_error(msg);
  _has_error = true;
}

#ifdef LINUX
// Merge segmented heap files via sendfile, it's more efficient than the
// read+write combination, which would require transferring data to and from
// user space.
void DumpMerger::merge_file(char* path) {
  assert(!SafepointSynchronize::is_at_safepoint(), "merging happens outside safepoint");
  TraceTime timer("Merge segmented heap file directly", TRACETIME_LOG(Info, heapdump));

  int segment_fd = os::open(path, O_RDONLY, 0);
  if (segment_fd == -1) {
    set_error("Can not open segmented heap file during merging");
    return;
  }

  struct stat st;
  if (os::stat(path, &st) != 0) {
    ::close(segment_fd);
    set_error("Can not get segmented heap file size during merging");
    return;
  }

  // A successful call to sendfile may write fewer bytes than requested; the
  // caller should be prepared to retry the call if there were unsent bytes.
  jlong offset = 0;
  while (offset < st.st_size) {
    int ret = os::Linux::sendfile(_writer->get_fd(), segment_fd, &offset, st.st_size);
    if (ret == -1) {
      ::close(segment_fd);
      set_error("Failed to merge segmented heap file");
      return;
    }
  }

  // As sendfile variant does not call the write method of the global writer,
  // bytes_written is also incorrect for this variant, we need to explicitly
  // accumulate bytes_written for the global writer in this case
  julong accum = _writer->bytes_written() + st.st_size;
  _writer->set_bytes_written(accum);
  ::close(segment_fd);
}
#else
// Generic implementation using read+write
void DumpMerger::merge_file(char* path) {
  assert(!SafepointSynchronize::is_at_safepoint(), "merging happens outside safepoint");
  TraceTime timer("Merge segmented heap file", TRACETIME_LOG(Info, heapdump));

  fileStream segment_fs(path, "rb");
  if (!segment_fs.is_open()) {
    set_error("Can not open segmented heap file during merging");
    return;
  }

  jlong total = 0;
  size_t cnt = 0;
  char read_buf[4096];
  while ((cnt = segment_fs.read(read_buf, 1, 4096)) != 0) {
    _writer->write_raw(read_buf, cnt);
    total += cnt;
  }

  _writer->flush();
  if (segment_fs.fileSize() != total) {
    set_error("Merged heap dump is incomplete");
  }
}
#endif

void DumpMerger::do_merge() {
  assert(!SafepointSynchronize::is_at_safepoint(), "merging happens outside safepoint");
  TraceTime timer("Merge heap files complete", TRACETIME_LOG(Info, heapdump));

  // Since contents in segmented heap file were already zipped, we don't need to zip
  // them again during merging.
  AbstractCompressor* saved_compressor = _writer->compressor();
  _writer->set_compressor(nullptr);

  // Merge the content of the remaining files into base file. Regardless of whether
  // the merge process is successful or not, these segmented files will be deleted.
  char path[JVM_MAXPATHLEN];
  for (int i = 0; i < _dump_seq; i++) {
    memset(path, 0, JVM_MAXPATHLEN);
    os::snprintf(path, JVM_MAXPATHLEN, "%s.p%d", _path, i);
    if (!_has_error) {
      merge_file(path);
    }
    // Delete selected segmented heap file nevertheless
    if (remove(path) != 0) {
      log_info(heapdump)("Removal of segment file (%d) failed (%d)", i, errno);
    }
  }

  // restore compressor for further use
  _writer->set_compressor(saved_compressor);
  merge_done();
}

// The VM operation wraps DumpMerger so that it could be performed by VM thread
class VM_HeapDumpMerge : public VM_Operation {
private:
  DumpMerger* _merger;
public:
  VM_HeapDumpMerge(DumpMerger* merger) : _merger(merger) {}
  VMOp_Type type() const { return VMOp_HeapDumpMerge; }
  // heap dump merge could happen outside safepoint
  virtual bool evaluate_at_safepoint() const { return false; }
  void doit() {
    _merger->do_merge();
  }
};

// The VM operation that performs the heap dump
class VM_HeapDumper : public VM_GC_Operation, public WorkerTask {
 private:
  static VM_HeapDumper*   _global_dumper;
  static DumpWriter*      _global_writer;
  DumpWriter*             _local_writer;
  JavaThread*             _oome_thread;
  Method*                 _oome_constructor;
  bool                    _gc_before_heap_dump;
  GrowableArray<Klass*>*  _klass_map;

  ThreadDumper**          _thread_dumpers; // platform, carrier and mounted virtual threads
  int                     _thread_dumpers_count;
  volatile int            _thread_serial_num;
  volatile int            _frame_serial_num;

  volatile int            _dump_seq;

  // Inlined object support.
  InlinedObjects          _inlined_objects;

  // parallel heap dump support
  uint                    _num_dumper_threads;
  DumperController*       _dumper_controller;
  ParallelObjectIterator* _poi;
  // worker id of VMDumper thread.
  static const size_t VMDumperWorkerId = 0;
  // VM dumper dumps both heap and non-heap data, other dumpers dump heap-only data.
  static bool is_vm_dumper(uint worker_id) { return worker_id == VMDumperWorkerId; }

  // accessors and setters
  static VM_HeapDumper* dumper()         {  assert(_global_dumper != nullptr, "Error"); return _global_dumper; }
  static DumpWriter* writer()            {  assert(_global_writer != nullptr, "Error"); return _global_writer; }

  void set_global_dumper() {
    assert(_global_dumper == nullptr, "Error");
    _global_dumper = this;
  }
  void set_global_writer() {
    assert(_global_writer == nullptr, "Error");
    _global_writer = _local_writer;
  }
  void clear_global_dumper() { _global_dumper = nullptr; }
  void clear_global_writer() { _global_writer = nullptr; }

  bool skip_operation() const;

  // create dump writer for every parallel dump thread
  DumpWriter* create_local_writer();

  // writes a HPROF_LOAD_CLASS record
  static void do_load_class(Klass* k);

  // writes a HPROF_GC_CLASS_DUMP record for the given class
  static void do_class_dump(Klass* k);

  // HPROF_GC_ROOT_THREAD_OBJ records for platform and mounted virtual threads
  void dump_threads();

  void add_class_serial_number(Klass* k, int serial_num) {
    _klass_map->at_put_grow(serial_num, k);
  }

  bool is_oom_thread(JavaThread* thread) const {
    return thread == _oome_thread && _oome_constructor != nullptr;
  }

  // HPROF_TRACE and HPROF_FRAME records for platform and mounted virtual threads
  void dump_stack_traces();

 public:
  VM_HeapDumper(DumpWriter* writer, bool gc_before_heap_dump, bool oome, uint num_dump_threads) :
    VM_GC_Operation(0 /* total collections,      dummy, ignored */,
                    GCCause::_heap_dump /* GC Cause */,
                    0 /* total full collections, dummy, ignored */,
                    gc_before_heap_dump),
    WorkerTask("dump heap") {
    _local_writer = writer;
    _gc_before_heap_dump = gc_before_heap_dump;
    _klass_map = new (mtServiceability) GrowableArray<Klass*>(INITIAL_CLASS_COUNT, mtServiceability);

    _thread_dumpers = nullptr;
    _thread_dumpers_count = 0;
    _thread_serial_num = 1;
    _frame_serial_num = 1;

    _dump_seq = 0;
    _num_dumper_threads = num_dump_threads;
    _dumper_controller = nullptr;
    _poi = nullptr;
    if (oome) {
      assert(!Thread::current()->is_VM_thread(), "Dump from OutOfMemoryError cannot be called by the VMThread");
      // get OutOfMemoryError zero-parameter constructor
      InstanceKlass* oome_ik = vmClasses::OutOfMemoryError_klass();
      _oome_constructor = oome_ik->find_method(vmSymbols::object_initializer_name(),
                                                          vmSymbols::void_method_signature());
      // get thread throwing OOME when generating the heap dump at OOME
      _oome_thread = JavaThread::current();
    } else {
      _oome_thread = nullptr;
      _oome_constructor = nullptr;
    }
  }

  ~VM_HeapDumper() {
    if (_thread_dumpers != nullptr) {
      for (int i = 0; i < _thread_dumpers_count; i++) {
        delete _thread_dumpers[i];
      }
      FREE_C_HEAP_ARRAY(ThreadDumper*, _thread_dumpers);
    }

    if (_dumper_controller != nullptr) {
      delete _dumper_controller;
      _dumper_controller = nullptr;
    }
    delete _klass_map;
  }
  int dump_seq()           { return _dump_seq; }
  bool is_parallel_dump()  { return _num_dumper_threads > 1; }
  bool can_parallel_dump(WorkerThreads* workers);

  InlinedObjects* inlined_objects() { return &_inlined_objects; }

  VMOp_Type type() const { return VMOp_HeapDumper; }
  virtual bool doit_prologue();
  void doit();
  void work(uint worker_id);
};

VM_HeapDumper* VM_HeapDumper::_global_dumper = nullptr;
DumpWriter*    VM_HeapDumper::_global_writer = nullptr;

bool VM_HeapDumper::skip_operation() const {
  return false;
}

// fixes up the current dump record and writes HPROF_HEAP_DUMP_END record
void DumperSupport::end_of_dump(AbstractDumpWriter* writer) {
  writer->finish_dump_segment();

  writer->write_u1(HPROF_HEAP_DUMP_END);
  writer->write_u4(0);
  writer->write_u4(0);
}

// writes a HPROF_LOAD_CLASS record for the class
void VM_HeapDumper::do_load_class(Klass* k) {
  static u4 class_serial_num = 0;

  // len of HPROF_LOAD_CLASS record
  u4 remaining = 2*oopSize + 2*sizeof(u4);

  DumperSupport::write_header(writer(), HPROF_LOAD_CLASS, remaining);

  // class serial number is just a number
  writer()->write_u4(++class_serial_num);

  // class ID
  writer()->write_classID(k);

  // add the Klass* and class serial number pair
  dumper()->add_class_serial_number(k, class_serial_num);

  writer()->write_u4(STACK_TRACE_ID);

  // class name ID
  Symbol* name = k->name();
  writer()->write_symbolID(name);
}

// writes a HPROF_GC_CLASS_DUMP record for the given class
void VM_HeapDumper::do_class_dump(Klass* k) {
  if (k->is_instance_klass()) {
    DumperSupport::dump_instance_class(writer(), k);
  } else {
    DumperSupport::dump_array_class(writer(), k);
  }
}

// Write a HPROF_GC_ROOT_THREAD_OBJ record for platform/carrier and mounted virtual threads.
// Then walk the stack so that locals and JNI locals are dumped.
void VM_HeapDumper::dump_threads() {
    for (int i = 0; i < _thread_dumpers_count; i++) {
        _thread_dumpers[i]->dump_thread_obj(writer());
        _thread_dumpers[i]->dump_stack_refs(writer());
    }
}

bool VM_HeapDumper::doit_prologue() {
  if (_gc_before_heap_dump && UseZGC) {
    // ZGC cannot perform a synchronous GC cycle from within the VM thread.
    // So ZCollectedHeap::collect_as_vm_thread() is a noop. To respect the
    // _gc_before_heap_dump flag a synchronous GC cycle is performed from
    // the caller thread in the prologue.
    Universe::heap()->collect(GCCause::_heap_dump);
  }
  return VM_GC_Operation::doit_prologue();
}

bool VM_HeapDumper::can_parallel_dump(WorkerThreads* workers) {
  bool can_parallel = true;
  uint num_active_workers = workers != nullptr ? workers->active_workers() : 0;
  uint num_requested_dump_threads = _num_dumper_threads;
  // check if we can dump in parallel based on requested and active threads
  if (num_active_workers <= 1 || num_requested_dump_threads <= 1) {
    _num_dumper_threads = 1;
    can_parallel = false;
  } else {
    // check if we have extra path room to accommodate segmented heap files
    const char* base_path = writer()->get_file_path();
    assert(base_path != nullptr, "sanity check");
    if ((strlen(base_path) + 7/*.p\d\d\d\d\0*/) >= JVM_MAXPATHLEN) {
      _num_dumper_threads = 1;
      can_parallel = false;
    } else {
      _num_dumper_threads = clamp(num_requested_dump_threads, 2U, num_active_workers);
    }
  }

  log_info(heapdump)("Requested dump threads %u, active dump threads %u, "
                     "actual dump threads %u, parallelism %s",
                     num_requested_dump_threads, num_active_workers,
                     _num_dumper_threads, can_parallel ? "true" : "false");
  return can_parallel;
}

// The VM operation that dumps the heap. The dump consists of the following
// records:
//
//  HPROF_HEADER
//  [HPROF_UTF8]*
//  [HPROF_LOAD_CLASS]*
//  [[HPROF_FRAME]*|HPROF_TRACE]*
//  [HPROF_GC_CLASS_DUMP]*
//  [HPROF_HEAP_DUMP_SEGMENT]*
//  HPROF_HEAP_DUMP_END
//
// The HPROF_TRACE records represent the stack traces where the heap dump
// is generated and a "dummy trace" record which does not include
// any frames. The dummy trace record is used to be referenced as the
// unknown object alloc site.
//
// Each HPROF_HEAP_DUMP_SEGMENT record has a length followed by sub-records.
// To allow the heap dump be generated in a single pass we remember the position
// of the dump length and fix it up after all sub-records have been written.
// To generate the sub-records we iterate over the heap, writing
// HPROF_GC_INSTANCE_DUMP, HPROF_GC_OBJ_ARRAY_DUMP, and HPROF_GC_PRIM_ARRAY_DUMP
// records as we go. Once that is done we write records for some of the GC
// roots.

void VM_HeapDumper::doit() {

  CollectedHeap* ch = Universe::heap();

  ch->ensure_parsability(false); // must happen, even if collection does
                                 // not happen (e.g. due to GCLocker)

  if (_gc_before_heap_dump) {
    if (GCLocker::is_active()) {
      warning("GC locker is held; pre-heapdump GC was skipped");
    } else {
      ch->collect_as_vm_thread(GCCause::_heap_dump);
    }
  }

  // At this point we should be the only dumper active, so
  // the following should be safe.
  set_global_dumper();
  set_global_writer();

  WorkerThreads* workers = ch->safepoint_workers();
  if (!can_parallel_dump(workers)) {
    work(VMDumperWorkerId);
  } else {
    uint heap_only_dumper_threads = _num_dumper_threads - 1 /* VMDumper thread */;
    _dumper_controller = new (std::nothrow) DumperController(heap_only_dumper_threads);
    ParallelObjectIterator poi(_num_dumper_threads);
    _poi = &poi;
    workers->run_task(this, _num_dumper_threads);
    _poi = nullptr;
  }

  // Now we clear the global variables, so that a future dumper can run.
  clear_global_dumper();
  clear_global_writer();
}

// prepare DumpWriter for every parallel dump thread
DumpWriter* VM_HeapDumper::create_local_writer() {
  char* path = NEW_RESOURCE_ARRAY(char, JVM_MAXPATHLEN);
  memset(path, 0, JVM_MAXPATHLEN);

  // generate segmented heap file path
  const char* base_path = writer()->get_file_path();
  // share global compressor, local DumpWriter is not responsible for its life cycle
  AbstractCompressor* compressor = writer()->compressor();
  int seq = Atomic::fetch_then_add(&_dump_seq, 1);
  os::snprintf(path, JVM_MAXPATHLEN, "%s.p%d", base_path, seq);

  // create corresponding writer for that
  DumpWriter* local_writer = new DumpWriter(path, writer()->is_overwrite(), compressor);
  return local_writer;
}

void VM_HeapDumper::work(uint worker_id) {
  // VM Dumper works on all non-heap data dumping and part of heap iteration.
  if (is_vm_dumper(worker_id)) {
    TraceTime timer("Dump non-objects", TRACETIME_LOG(Info, heapdump));
    // Write the file header - we always use 1.0.2
    const char* header = "JAVA PROFILE 1.0.2";

    // header is few bytes long - no chance to overflow int
    writer()->write_raw(header, strlen(header) + 1); // NUL terminated
    writer()->write_u4(oopSize);
    // timestamp is current time in ms
    writer()->write_u8(os::javaTimeMillis());
    // HPROF_UTF8 records
    SymbolTableDumper sym_dumper(writer());
    SymbolTable::symbols_do(&sym_dumper);

    // HPROF_UTF8 records for inlined field names.
    inlined_objects()->init();
    inlined_objects()->dump_inlined_field_names(writer());

    // HPROF_INLINED_FIELDS
    inlined_objects()->dump_classed_with_inlined_fields(writer());

    // write HPROF_LOAD_CLASS records
    {
      LockedClassesDo locked_load_classes(&do_load_class);
      ClassLoaderDataGraph::classes_do(&locked_load_classes);
    }

    // write HPROF_FRAME and HPROF_TRACE records
    // this must be called after _klass_map is built when iterating the classes above.
    dump_stack_traces();

    // HPROF_HEAP_DUMP/HPROF_HEAP_DUMP_SEGMENT starts here

    // Writes HPROF_GC_CLASS_DUMP records
    {
      LockedClassesDo locked_dump_class(&do_class_dump);
      ClassLoaderDataGraph::classes_do(&locked_dump_class);
    }

    // HPROF_GC_ROOT_THREAD_OBJ + frames + jni locals
    dump_threads();

    // HPROF_GC_ROOT_JNI_GLOBAL
    JNIGlobalsDumper jni_dumper(writer());
    JNIHandles::oops_do(&jni_dumper);
    // technically not jni roots, but global roots
    // for things like preallocated throwable backtraces
    Universe::vm_global()->oops_do(&jni_dumper);
    // HPROF_GC_ROOT_STICKY_CLASS
    // These should be classes in the null class loader data, and not all classes
    // if !ClassUnloading
    StickyClassDumper class_dumper(writer());
    ClassLoaderData::the_null_class_loader_data()->classes_do(&class_dumper);
  }

  // Heap iteration.
  // writes HPROF_GC_INSTANCE_DUMP records.
  // After each sub-record is written check_segment_length will be invoked
  // to check if the current segment exceeds a threshold. If so, a new
  // segment is started.
  // The HPROF_GC_CLASS_DUMP and HPROF_GC_INSTANCE_DUMP are the vast bulk
  // of the heap dump.
  if (!is_parallel_dump()) {
    assert(is_vm_dumper(worker_id), "must be");
    // == Serial dump
    ResourceMark rm;
    TraceTime timer("Dump heap objects", TRACETIME_LOG(Info, heapdump));
    HeapObjectDumper obj_dumper(writer());
    Universe::heap()->object_iterate(&obj_dumper);
    writer()->finish_dump_segment();
    // Writes the HPROF_HEAP_DUMP_END record because merge does not happen in serial dump
    DumperSupport::end_of_dump(writer());
    inlined_objects()->dump_flat_arrays(writer());
    writer()->flush();
    inlined_objects()->release();
  } else {
    // == Parallel dump
    ResourceMark rm;
    TraceTime timer("Dump heap objects in parallel", TRACETIME_LOG(Info, heapdump));
    DumpWriter* local_writer = is_vm_dumper(worker_id) ? writer() : create_local_writer();
    if (!local_writer->has_error()) {
      HeapObjectDumper obj_dumper(local_writer);
      _poi->object_iterate(&obj_dumper, worker_id);
      local_writer->finish_dump_segment();
      local_writer->flush();
    }
    if (is_vm_dumper(worker_id)) {
      _dumper_controller->wait_all_dumpers_complete();
    } else {
      _dumper_controller->dumper_complete(local_writer, writer());
      delete local_writer;
      return;
    }
  }
  // At this point, all fragments of the heapdump have been written to separate files.
  // We need to merge them into a complete heapdump and write HPROF_HEAP_DUMP_END at that time.
}

void VM_HeapDumper::dump_stack_traces() {
  // write a HPROF_TRACE record without any frames to be referenced as object alloc sites
  DumperSupport::write_header(writer(), HPROF_TRACE, 3 * sizeof(u4));
  writer()->write_u4((u4)STACK_TRACE_ID);
  writer()->write_u4(0);                    // thread number
  writer()->write_u4(0);                    // frame count

  // max number if every platform thread is carrier with mounted virtual thread
  _thread_dumpers = NEW_C_HEAP_ARRAY(ThreadDumper*, Threads::number_of_threads() * 2, mtInternal);

  for (JavaThreadIteratorWithHandle jtiwh; JavaThread * thread = jtiwh.next(); ) {
    if (ThreadDumper::should_dump_pthread(thread)) {
      bool add_oom_frame = is_oom_thread(thread);

      oop mounted_vt = thread->is_vthread_mounted() ? thread->vthread() : nullptr;
      if (mounted_vt != nullptr && !ThreadDumper::should_dump_vthread(mounted_vt)) {
        mounted_vt = nullptr;
      }

      // mounted vthread (if any)
      if (mounted_vt != nullptr) {
        ThreadDumper* thread_dumper = new ThreadDumper(ThreadDumper::ThreadType::MountedVirtual, thread, mounted_vt);
        _thread_dumpers[_thread_dumpers_count++] = thread_dumper;
        if (add_oom_frame) {
          thread_dumper->add_oom_frame(_oome_constructor);
          // we add oom frame to the VT stack, don't add it to the carrier thread stack
          add_oom_frame = false;
        }
        thread_dumper->init_serial_nums(&_thread_serial_num, &_frame_serial_num);
        thread_dumper->dump_stack_traces(writer(), _klass_map);
      }

      // platform or carrier thread
      ThreadDumper* thread_dumper = new ThreadDumper(ThreadDumper::ThreadType::Platform, thread, thread->threadObj());
      _thread_dumpers[_thread_dumpers_count++] = thread_dumper;
      if (add_oom_frame) {
        thread_dumper->add_oom_frame(_oome_constructor);
      }
      thread_dumper->init_serial_nums(&_thread_serial_num, &_frame_serial_num);
      thread_dumper->dump_stack_traces(writer(), _klass_map);
    }
  }
}

// dump the heap to given path.
int HeapDumper::dump(const char* path, outputStream* out, int compression, bool overwrite, uint num_dump_threads) {
  assert(path != nullptr && strlen(path) > 0, "path missing");

  // print message in interactive case
  if (out != nullptr) {
    out->print_cr("Dumping heap to %s ...", path);
    timer()->start();
  }
  // create JFR event
  EventHeapDump event;

  AbstractCompressor* compressor = nullptr;

  if (compression > 0) {
    compressor = new (std::nothrow) GZipCompressor(compression);

    if (compressor == nullptr) {
      set_error("Could not allocate gzip compressor");
      return -1;
    }
  }

  DumpWriter writer(path, overwrite, compressor);

  if (writer.error() != nullptr) {
    set_error(writer.error());
    if (out != nullptr) {
      out->print_cr("Unable to create %s: %s", path,
        (error() != nullptr) ? error() : "reason unknown");
    }
    return -1;
  }

  // generate the segmented heap dump into separate files
  VM_HeapDumper dumper(&writer, _gc_before_heap_dump, _oome, num_dump_threads);
  VMThread::execute(&dumper);

  // record any error that the writer may have encountered
  set_error(writer.error());

  // For serial dump, once VM_HeapDumper completes, the whole heap dump process
  // is done, no further phases needed. For parallel dump, the whole heap dump
  // process is done in two phases
  //
  // Phase 1: Concurrent threads directly write heap data to multiple heap files.
  //          This is done by VM_HeapDumper, which is performed within safepoint.
  //
  // Phase 2: Merge multiple heap files into one complete heap dump file.
  //          This is done by DumpMerger, which is performed outside safepoint
  if (dumper.is_parallel_dump()) {
    DumpMerger merger(path, &writer, dumper.inlined_objects(), dumper.dump_seq());
    Thread* current_thread = Thread::current();
    if (current_thread->is_AttachListener_thread()) {
      // perform heapdump file merge operation in the current thread prevents us
      // from occupying the VM Thread, which in turn affects the occurrence of
      // GC and other VM operations.
      merger.do_merge();
    } else {
      // otherwise, performs it by VM thread
      VM_HeapDumpMerge op(&merger);
      VMThread::execute(&op);
    }
    set_error(writer.error());
  }

  // emit JFR event
  if (error() == nullptr) {
    event.set_destination(path);
    event.set_gcBeforeDump(_gc_before_heap_dump);
    event.set_size(writer.bytes_written());
    event.set_onOutOfMemoryError(_oome);
    event.set_overwrite(overwrite);
    event.set_compression(compression);
    event.commit();
  } else {
    log_debug(cds, heap)("Error %s while dumping heap", error());
  }

  // print message in interactive case
  if (out != nullptr) {
    timer()->stop();
    if (error() == nullptr) {
      out->print_cr("Heap dump file created [" JULONG_FORMAT " bytes in %3.3f secs]",
                    writer.bytes_written(), timer()->seconds());
    } else {
      out->print_cr("Dump file is incomplete: %s", writer.error());
    }
  }

  if (compressor != nullptr) {
    delete compressor;
  }
  return (writer.error() == nullptr) ? 0 : -1;
}

// stop timer (if still active), and free any error string we might be holding
HeapDumper::~HeapDumper() {
  if (timer()->is_active()) {
    timer()->stop();
  }
  set_error(nullptr);
}


// returns the error string (resource allocated), or null
char* HeapDumper::error_as_C_string() const {
  if (error() != nullptr) {
    char* str = NEW_RESOURCE_ARRAY(char, strlen(error())+1);
    strcpy(str, error());
    return str;
  } else {
    return nullptr;
  }
}

// set the error string
void HeapDumper::set_error(char const* error) {
  if (_error != nullptr) {
    os::free(_error);
  }
  if (error == nullptr) {
    _error = nullptr;
  } else {
    _error = os::strdup(error);
    assert(_error != nullptr, "allocation failure");
  }
}

// Called by out-of-memory error reporting by a single Java thread
// outside of a JVM safepoint
void HeapDumper::dump_heap_from_oome() {
  HeapDumper::dump_heap(true);
}

// Called by error reporting by a single Java thread outside of a JVM safepoint,
// or by heap dumping by the VM thread during a (GC) safepoint. Thus, these various
// callers are strictly serialized and guaranteed not to interfere below. For more
// general use, however, this method will need modification to prevent
// inteference when updating the static variables base_path and dump_file_seq below.
void HeapDumper::dump_heap() {
  HeapDumper::dump_heap(false);
}

void HeapDumper::dump_heap(bool oome) {
  static char base_path[JVM_MAXPATHLEN] = {'\0'};
  static uint dump_file_seq = 0;
  char* my_path;
  const int max_digit_chars = 20;

  const char* dump_file_name = "java_pid";
  const char* dump_file_ext  = HeapDumpGzipLevel > 0 ? ".hprof.gz" : ".hprof";

  // The dump file defaults to java_pid<pid>.hprof in the current working
  // directory. HeapDumpPath=<file> can be used to specify an alternative
  // dump file name or a directory where dump file is created.
  if (dump_file_seq == 0) { // first time in, we initialize base_path
    // Calculate potentially longest base path and check if we have enough
    // allocated statically.
    const size_t total_length =
                      (HeapDumpPath == nullptr ? 0 : strlen(HeapDumpPath)) +
                      strlen(os::file_separator()) + max_digit_chars +
                      strlen(dump_file_name) + strlen(dump_file_ext) + 1;
    if (total_length > sizeof(base_path)) {
      warning("Cannot create heap dump file.  HeapDumpPath is too long.");
      return;
    }

    bool use_default_filename = true;
    if (HeapDumpPath == nullptr || HeapDumpPath[0] == '\0') {
      // HeapDumpPath=<file> not specified
    } else {
      strcpy(base_path, HeapDumpPath);
      // check if the path is a directory (must exist)
      DIR* dir = os::opendir(base_path);
      if (dir == nullptr) {
        use_default_filename = false;
      } else {
        // HeapDumpPath specified a directory. We append a file separator
        // (if needed).
        os::closedir(dir);
        size_t fs_len = strlen(os::file_separator());
        if (strlen(base_path) >= fs_len) {
          char* end = base_path;
          end += (strlen(base_path) - fs_len);
          if (strcmp(end, os::file_separator()) != 0) {
            strcat(base_path, os::file_separator());
          }
        }
      }
    }
    // If HeapDumpPath wasn't a file name then we append the default name
    if (use_default_filename) {
      const size_t dlen = strlen(base_path);  // if heap dump dir specified
      jio_snprintf(&base_path[dlen], sizeof(base_path)-dlen, "%s%d%s",
                   dump_file_name, os::current_process_id(), dump_file_ext);
    }
    const size_t len = strlen(base_path) + 1;
    my_path = (char*)os::malloc(len, mtInternal);
    if (my_path == nullptr) {
      warning("Cannot create heap dump file.  Out of system memory.");
      return;
    }
    strncpy(my_path, base_path, len);
  } else {
    // Append a sequence number id for dumps following the first
    const size_t len = strlen(base_path) + max_digit_chars + 2; // for '.' and \0
    my_path = (char*)os::malloc(len, mtInternal);
    if (my_path == nullptr) {
      warning("Cannot create heap dump file.  Out of system memory.");
      return;
    }
    jio_snprintf(my_path, len, "%s.%d", base_path, dump_file_seq);
  }
  dump_file_seq++;   // increment seq number for next time we dump

  HeapDumper dumper(false /* no GC before heap dump */,
                    oome  /* pass along out-of-memory-error flag */);
  dumper.dump(my_path, tty, HeapDumpGzipLevel);
  os::free(my_path);
}<|MERGE_RESOLUTION|>--- conflicted
+++ resolved
@@ -836,13 +836,8 @@
   // Returns the size of the data to write.
   static u4 sig2size(Symbol* sig);
 
-<<<<<<< HEAD
   // calculates the total size of the all fields of the given class.
-  static u4 instance_size(InstanceKlass* ik);
-=======
-  // returns the size of the instance of the given class
   static u4 instance_size(InstanceKlass* ik, DumperClassCacheTableEntry* class_cache_entry = nullptr);
->>>>>>> ffa35d8c
 
   // dump a jfloat
   static void dump_float(AbstractDumpWriter* writer, jfloat f);
@@ -854,19 +849,14 @@
   static u4 get_static_fields_size(InstanceKlass* ik, u2& field_count);
   // dumps static fields of the given class
   static void dump_static_fields(AbstractDumpWriter* writer, Klass* k);
-<<<<<<< HEAD
   // dump the raw values of the instance fields of the given identity or inlined object;
   // for identity objects offset is 0 and 'klass' is o->klass(),
   // for inlined objects offset is the offset in the holder object, 'klass' is inlined object class
-  static void dump_instance_fields(AbstractDumpWriter* writer, oop o, int offset, InstanceKlass* klass);
+  static void dump_instance_fields(AbstractDumpWriter* writer, oop o, int offset, DumperClassCacheTable* class_cache, DumperClassCacheTableEntry* class_cache_entry);
   // dump the raw values of the instance fields of the given inlined object;
   // dump_instance_fields wrapper for inlined objects
-  static void dump_inlined_object_fields(AbstractDumpWriter* writer, oop o, int offset, InlineKlass* klass);
-
-=======
-  // dump the raw values of the instance fields of the given object
-  static void dump_instance_fields(AbstractDumpWriter* writer, oop o, DumperClassCacheTableEntry* class_cache_entry);
->>>>>>> ffa35d8c
+  static void dump_inlined_object_fields(AbstractDumpWriter* writer, oop o, int offset, DumperClassCacheTable* class_cache, DumperClassCacheTableEntry* class_cache_entry);
+
   // get the count of the instance fields for a given class
   static u2 get_instance_fields_count(InstanceKlass* ik);
   // dumps the definition of the instance fields for a given class
@@ -881,7 +871,7 @@
   // creates HPROF_GC_OBJ_ARRAY_DUMP record for the given object array
   static void dump_object_array(AbstractDumpWriter* writer, objArrayOop array);
   // creates HPROF_GC_PRIM_ARRAY_DUMP record for the given flat array
-  static void dump_flat_array(AbstractDumpWriter* writer, flatArrayOop array);
+  static void dump_flat_array(AbstractDumpWriter* writer, flatArrayOop array, DumperClassCacheTable* class_cache);
   // creates HPROF_GC_PRIM_ARRAY_DUMP record for the given type array
   static void dump_prim_array(AbstractDumpWriter* writer, typeArrayOop array);
   // create HPROF_FRAME record for the given method and bci
@@ -926,6 +916,7 @@
 private:
   GrowableArray<char> _sigs_start;
   GrowableArray<int> _offsets;
+  GrowableArray<InlineKlass*> _inline_klasses;
   u4 _instance_size;
   int _entries;
 
@@ -934,6 +925,9 @@
 
   int field_count()             { return _entries; }
   char sig_start(int field_idx) { return _sigs_start.at(field_idx); }
+  void push_sig_start_inlined() { _sigs_start.push('Q'); }
+  bool is_inlined(int field_idx){ return _sigs_start.at(field_idx) == 'Q'; }
+  InlineKlass* inline_klass(int field_idx) { assert(is_inlined(field_idx), "Not inlined"); return _inline_klasses.at(field_idx); }
   int offset(int field_idx)     { return _offsets.at(field_idx); }
   u4 instance_size()            { return _instance_size; }
 };
@@ -982,11 +976,19 @@
       entry = new DumperClassCacheTableEntry();
       for (HierarchicalFieldStream<JavaFieldStream> fld(ik); !fld.done(); fld.next()) {
         if (!fld.access_flags().is_static()) {
-          Symbol* sig = fld.signature();
-          entry->_sigs_start.push(sig->char_at(0));
+          InlineKlass* inlineKlass = nullptr;
+          if (DumperSupport::is_inlined_field(fld.field_descriptor())) {
+            inlineKlass = DumperSupport::get_inlined_field_klass(fld.field_descriptor());
+            entry->push_sig_start_inlined();
+            entry->_instance_size += DumperSupport::instance_size(inlineKlass);
+          } else {
+            Symbol* sig = fld.signature();
+            entry->_sigs_start.push(sig->char_at(0));
+            entry->_instance_size += DumperSupport::sig2size(sig);
+          }
+          entry->_inline_klasses.push(inlineKlass);
           entry->_offsets.push(fld.offset());
           entry->_entries++;
-          entry->_instance_size += DumperSupport::sig2size(sig);
         }
       }
 
@@ -1164,18 +1166,7 @@
   }
 }
 
-<<<<<<< HEAD
 // calculates the total size of the all fields of the given class.
-u4 DumperSupport::instance_size(InstanceKlass *ik) {
-  u4 size = 0;
-
-  for (HierarchicalFieldStream<JavaFieldStream> fld(ik); !fld.done(); fld.next()) {
-    if (!fld.access_flags().is_static()) {
-      if (is_inlined_field(fld.field_descriptor())) {
-        size += instance_size(get_inlined_field_klass(fld.field_descriptor()));
-      } else {
-=======
-// returns the size of the instance of the given class
 u4 DumperSupport::instance_size(InstanceKlass* ik, DumperClassCacheTableEntry* class_cache_entry) {
   if (class_cache_entry != nullptr) {
     return class_cache_entry->instance_size();
@@ -1183,8 +1174,11 @@
     u4 size = 0;
     for (HierarchicalFieldStream<JavaFieldStream> fld(ik); !fld.done(); fld.next()) {
       if (!fld.access_flags().is_static()) {
->>>>>>> ffa35d8c
-        size += sig2size(fld.signature());
+        if (is_inlined_field(fld.field_descriptor())) {
+          size += instance_size(get_inlined_field_klass(fld.field_descriptor()));
+        } else {
+          size += sig2size(fld.signature());
+        }
       }
     }
     return size;
@@ -1263,36 +1257,26 @@
   }
 }
 
-<<<<<<< HEAD
 // dump the raw values of the instance fields of the given identity or inlined object;
 // for identity objects offset is 0 and 'klass' is o->klass(),
 // for inlined objects offset is the offset in the holder object, 'klass' is inlined object class.
-void DumperSupport::dump_instance_fields(AbstractDumpWriter* writer, oop o, int offset, InstanceKlass *ik) {
-  for (HierarchicalFieldStream<JavaFieldStream> fld(ik); !fld.done(); fld.next()) {
-    if (!fld.access_flags().is_static()) {
-      if (is_inlined_field(fld.field_descriptor())) {
-        InlineKlass* field_klass = get_inlined_field_klass(fld.field_descriptor());
-        // the field is inlined, so all its fields are stored without headers.
-        int fields_offset = offset + fld.offset() - field_klass->first_field_offset();
-        dump_inlined_object_fields(writer, o, offset + fld.offset(), field_klass);
-      } else {
-        Symbol* sig = fld.signature();
-        dump_field_value(writer, sig->char_at(0), o, offset + fld.offset());
-      }
-    }
-=======
-// dump the raw values of the instance fields of the given object
-void DumperSupport::dump_instance_fields(AbstractDumpWriter* writer, oop o, DumperClassCacheTableEntry* class_cache_entry) {
+void DumperSupport::dump_instance_fields(AbstractDumpWriter* writer, oop o, int offset, DumperClassCacheTable* class_cache, DumperClassCacheTableEntry* class_cache_entry) {
   assert(class_cache_entry != nullptr, "Pre-condition: must be provided");
   for (int idx = 0; idx < class_cache_entry->field_count(); idx++) {
-    dump_field_value(writer, class_cache_entry->sig_start(idx), o, class_cache_entry->offset(idx));
->>>>>>> ffa35d8c
-  }
-}
-
-void DumperSupport::dump_inlined_object_fields(AbstractDumpWriter* writer, oop o, int offset, InlineKlass* klass) {
+    if (class_cache_entry->is_inlined(idx)) {
+      InlineKlass* field_klass = class_cache_entry->inline_klass(idx);
+      int fields_offset = offset + (class_cache_entry->offset(idx) - field_klass->first_field_offset());
+      DumperClassCacheTableEntry* inline_class_cache_entry = class_cache->lookup_or_create(field_klass);
+      dump_inlined_object_fields(writer, o, fields_offset, class_cache, inline_class_cache_entry);
+    } else {
+      dump_field_value(writer, class_cache_entry->sig_start(idx), o, class_cache_entry->offset(idx));
+    }
+  }
+}
+
+void DumperSupport::dump_inlined_object_fields(AbstractDumpWriter* writer, oop o, int offset, DumperClassCacheTable* class_cache, DumperClassCacheTableEntry* class_cache_entry) {
   // the object is inlined, so all its fields are stored without headers.
-  dump_instance_fields(writer, o, offset - klass->first_field_offset(), klass);
+  dump_instance_fields(writer, o, offset, class_cache, class_cache_entry);
 }
 
 // gets the count of the instance fields for a given class
@@ -1377,11 +1361,7 @@
   writer->write_u4(is);
 
   // field values
-<<<<<<< HEAD
-  dump_instance_fields(writer, o, 0, ik);
-=======
-  dump_instance_fields(writer, o, cache_entry);
->>>>>>> ffa35d8c
+  dump_instance_fields(writer, o, 0, class_cache, cache_entry);
 
   writer->end_sub_record();
 }
@@ -1542,7 +1522,7 @@
 }
 
 // creates HPROF_GC_PRIM_ARRAY_DUMP record for the given flat array
-void DumperSupport::dump_flat_array(AbstractDumpWriter* writer, flatArrayOop array) {
+void DumperSupport::dump_flat_array(AbstractDumpWriter* writer, flatArrayOop array, DumperClassCacheTable* class_cache) {
   FlatArrayKlass* array_klass = FlatArrayKlass::cast(array->klass());
   InlineKlass* element_klass = array_klass->element_klass();
   int element_size = instance_size(element_klass);
@@ -1571,7 +1551,8 @@
     // need offset in the holder to read inlined object. calculate it from flatArrayOop::value_at_addr()
     int offset = (int)((address)array->value_at_addr(index, array_klass->layout_helper())
                   - cast_from_oop<address>(array));
-    dump_inlined_object_fields(writer, array, offset, element_klass);
+    DumperClassCacheTableEntry* class_cache_entry = class_cache->lookup_or_create(element_klass);
+    dump_inlined_object_fields(writer, array, offset, class_cache, class_cache_entry);
   }
 
   // TODO: write padding bytes for T_SHORT/T_INT/T_LONG
@@ -2417,7 +2398,7 @@
     // create a HPROF_GC_OBJ_ARRAY_DUMP record for each object array
     DumperSupport::dump_object_array(writer(), objArrayOop(o));
   } else if (o->is_flatArray()) {
-    DumperSupport::dump_flat_array(writer(), flatArrayOop(o));
+    DumperSupport::dump_flat_array(writer(), flatArrayOop(o), &_class_cache);
   } else if (o->is_typeArray()) {
     // create a HPROF_GC_PRIM_ARRAY_DUMP record for each type array
     DumperSupport::dump_prim_array(writer(), typeArrayOop(o));
