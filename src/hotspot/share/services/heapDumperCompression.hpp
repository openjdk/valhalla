/*
 * Copyright (c) 2020 SAP SE. All rights reserved.
 * DO NOT ALTER OR REMOVE COPYRIGHT NOTICES OR THIS FILE HEADER.
 *
 * This code is free software; you can redistribute it and/or modify it
 * under the terms of the GNU General Public License version 2 only, as
 * published by the Free Software Foundation.
 *
 * This code is distributed in the hope that it will be useful, but WITHOUT
 * ANY WARRANTY; without even the implied warranty of MERCHANTABILITY or
 * FITNESS FOR A PARTICULAR PURPOSE.  See the GNU General Public License
 * version 2 for more details (a copy is included in the LICENSE file that
 * accompanied this code).
 *
 * You should have received a copy of the GNU General Public License version
 * 2 along with this work; if not, write to the Free Software Foundation,
 * Inc., 51 Franklin St, Fifth Floor, Boston, MA 02110-1301 USA.
 *
 * Please contact Oracle, 500 Oracle Parkway, Redwood Shores, CA 94065 USA
 * or visit www.oracle.com if you need additional information or have any
 * questions.
 *
 */

#ifndef SHARE_SERVICES_HEAPDUMPERCOMPRESSION_HPP
#define SHARE_SERVICES_HEAPDUMPERCOMPRESSION_HPP

#include "memory/allocation.hpp"


// Interface for a compression  implementation.
class AbstractCompressor : public CHeapObj<mtInternal> {
public:
  virtual ~AbstractCompressor() { }

  // Initializes the compressor. Returns a static error message in case of an error.
  // Otherwise initializes the needed out and tmp size for the given block size.
  virtual char const* init(size_t block_size, size_t* needed_out_size,
                           size_t* needed_tmp_size) = 0;

  // Does the actual compression. Returns null on success and a static error
  // message otherwise. Sets the 'compressed_size'.
  virtual char const* compress(char* in, size_t in_size, char* out, size_t out_size,
                               char* tmp, size_t tmp_size, size_t* compressed_size) = 0;
};

// Interface for a writer implementation.
class AbstractWriter : public CHeapObj<mtInternal> {
public:
  virtual ~AbstractWriter() { }

  // Opens the writer. Returns null on success and a static error message otherwise.
  virtual char const* open_writer() = 0;

  // Does the write. Returns null on success and a static error message otherwise.
  virtual char const* write_buf(char* buf, ssize_t size) = 0;
};


// A writer for a file.
class FileWriter : public AbstractWriter {
private:
  char const* _path;
  bool _overwrite;
  int _fd;

public:
  FileWriter(char const* path, bool overwrite) : _path(path), _overwrite(overwrite), _fd(-1) { }

  ~FileWriter();

  // Opens the writer. Returns null on success and a static error message otherwise.
  virtual char const* open_writer();

  // Does the write. Returns null on success and a static error message otherwise.
  virtual char const* write_buf(char* buf, ssize_t size);

  const char* get_file_path() { return _path; }

  bool is_overwrite() const { return _overwrite; }
<<<<<<< HEAD
=======

  int get_fd() const {return _fd; }
>>>>>>> 16fa7709
};


// A compressor using the gzip format.
class GZipCompressor : public AbstractCompressor {
private:
  int _level;
  size_t _block_size;
  bool _is_first;

  void* load_gzip_func(char const* name);

public:
  GZipCompressor(int level) : _level(level), _block_size(0), _is_first(false) {
  }

  virtual char const* init(size_t block_size, size_t* needed_out_size,
                           size_t* needed_tmp_size);

  virtual char const* compress(char* in, size_t in_size, char* out, size_t out_size,
                               char* tmp, size_t tmp_size, size_t* compressed_size);
};

#endif // SHARE_SERVICES_HEAPDUMPERCOMPRESSION_HPP<|MERGE_RESOLUTION|>--- conflicted
+++ resolved
@@ -78,11 +78,8 @@
   const char* get_file_path() { return _path; }
 
   bool is_overwrite() const { return _overwrite; }
-<<<<<<< HEAD
-=======
 
   int get_fd() const {return _fd; }
->>>>>>> 16fa7709
 };
 
 
