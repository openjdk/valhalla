--- conflicted
+++ resolved
@@ -524,10 +524,6 @@
 JNIEXPORT jint JNICALL
 JVM_GetClassAccessFlags(JNIEnv *env, jclass cls);
 
-<<<<<<< HEAD
-JNIEXPORT jobjectArray JNICALL
-JVM_GetLocalValueTypes(JNIEnv *env, jclass cls);
-=======
 /* Nestmates - since JDK 11 */
 
 JNIEXPORT jboolean JNICALL
@@ -538,7 +534,9 @@
 
 JNIEXPORT jobjectArray JNICALL
 JVM_GetNestMembers(JNIEnv *env, jclass current);
->>>>>>> 6ccb6093
+
+JNIEXPORT jobjectArray JNICALL
+JVM_GetLocalValueTypes(JNIEnv *env, jclass cls);
 
 /* The following two reflection routines are still needed due to startup time issues */
 /*
