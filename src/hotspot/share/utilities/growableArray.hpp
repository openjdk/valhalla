/*
 * Copyright (c) 1997, 2020, Oracle and/or its affiliates. All rights reserved.
 * DO NOT ALTER OR REMOVE COPYRIGHT NOTICES OR THIS FILE HEADER.
 *
 * This code is free software; you can redistribute it and/or modify it
 * under the terms of the GNU General Public License version 2 only, as
 * published by the Free Software Foundation.
 *
 * This code is distributed in the hope that it will be useful, but WITHOUT
 * ANY WARRANTY; without even the implied warranty of MERCHANTABILITY or
 * FITNESS FOR A PARTICULAR PURPOSE.  See the GNU General Public License
 * version 2 for more details (a copy is included in the LICENSE file that
 * accompanied this code).
 *
 * You should have received a copy of the GNU General Public License version
 * 2 along with this work; if not, write to the Free Software Foundation,
 * Inc., 51 Franklin St, Fifth Floor, Boston, MA 02110-1301 USA.
 *
 * Please contact Oracle, 500 Oracle Parkway, Redwood Shores, CA 94065 USA
 * or visit www.oracle.com if you need additional information or have any
 * questions.
 *
 */

#ifndef SHARE_UTILITIES_GROWABLEARRAY_HPP
#define SHARE_UTILITIES_GROWABLEARRAY_HPP

#include "memory/allocation.hpp"
<<<<<<< HEAD
#include "oops/array.hpp"
#include "oops/oop.hpp"
=======
#include "memory/iterator.hpp"
>>>>>>> 1550fd88
#include "utilities/debug.hpp"
#include "utilities/globalDefinitions.hpp"
#include "utilities/ostream.hpp"
#include "utilities/powerOfTwo.hpp"

// A growable array.

/*************************************************************************/
/*                                                                       */
/*     WARNING WARNING WARNING WARNING WARNING WARNING WARNING WARNING   */
/*                                                                       */
/* Should you use GrowableArrays to contain handles you must be certain  */
/* that the GrowableArray does not outlive the HandleMark that contains  */
/* the handles. Since GrowableArrays are typically resource allocated    */
/* the following is an example of INCORRECT CODE,                        */
/*                                                                       */
/* ResourceMark rm;                                                      */
/* GrowableArray<Handle>* arr = new GrowableArray<Handle>(size);         */
/* if (blah) {                                                           */
/*    while (...) {                                                      */
/*      HandleMark hm;                                                   */
/*      ...                                                              */
/*      Handle h(THREAD, some_oop);                                      */
/*      arr->append(h);                                                  */
/*    }                                                                  */
/* }                                                                     */
/* if (arr->length() != 0 ) {                                            */
/*    oop bad_oop = arr->at(0)(); // Handle is BAD HERE.                 */
/*    ...                                                                */
/* }                                                                     */
/*                                                                       */
/* If the GrowableArrays you are creating is C_Heap allocated then it    */
/* should not hold handles since the handles could trivially try and     */
/* outlive their HandleMark. In some situations you might need to do     */
/* this and it would be legal but be very careful and see if you can do  */
/* the code in some other manner.                                        */
/*                                                                       */
/*************************************************************************/

// Non-template base class responsible for handling the length and max.


class GrowableArrayBase : public ResourceObj {
  friend class VMStructs;

protected:
  // Current number of accessible elements
  int _len;
  // Current number of allocated elements
  int _max;

  GrowableArrayBase(int initial_max, int initial_len) :
      _len(initial_len),
      _max(initial_max) {
    assert(_len >= 0 && _len <= _max, "initial_len too big");
  }

  ~GrowableArrayBase() {}

public:
  int   length() const          { return _len; }
  int   max_length() const      { return _max; }

  bool  is_empty() const        { return _len == 0; }
  bool  is_nonempty() const     { return _len != 0; }
  bool  is_full() const         { return _len == _max; }

  void  clear()                 { _len = 0; }
  void  trunc_to(int length)    {
    assert(length <= _len,"cannot increase length");
    _len = length;
  }
};

template <typename E> class GrowableArrayIterator;
template <typename E, typename UnaryPredicate> class GrowableArrayFilterIterator;

// Extends GrowableArrayBase with a typed data array.
//
// E: Element type
//
// The "view" adds function that don't grow or deallocate
// the _data array, so there's no need for an allocator.
//
// The "view" can be used to type erase the allocator classes
// of GrowableArrayWithAllocator.
template <typename E>
class GrowableArrayView : public GrowableArrayBase {
protected:
  E* _data; // data array

  GrowableArrayView<E>(E* data, int initial_max, int initial_len) :
      GrowableArrayBase(initial_max, initial_len), _data(data) {}

  ~GrowableArrayView() {}

public:
  E& at(int i) {
    assert(0 <= i && i < _len, "illegal index");
    return _data[i];
  }

  E const& at(int i) const {
    assert(0 <= i && i < _len, "illegal index");
    return _data[i];
  }

  E* adr_at(int i) const {
    assert(0 <= i && i < _len, "illegal index");
    return &_data[i];
  }

  E first() const {
    assert(_len > 0, "empty list");
    return _data[0];
  }

  E top() const {
    assert(_len > 0, "empty list");
    return _data[_len-1];
  }

  E last() const {
    return top();
  }

  GrowableArrayIterator<E> begin() const {
    return GrowableArrayIterator<E>(this, 0);
  }

  GrowableArrayIterator<E> end() const {
    return GrowableArrayIterator<E>(this, length());
  }

  E pop() {
    assert(_len > 0, "empty list");
    return _data[--_len];
  }

  void at_put(int i, const E& elem) {
    assert(0 <= i && i < _len, "illegal index");
    _data[i] = elem;
  }

  bool contains(const E& elem) const {
    for (int i = 0; i < _len; i++) {
      if (_data[i] == elem) return true;
    }
    return false;
  }

  int  find(const E& elem) const {
    for (int i = 0; i < _len; i++) {
      if (_data[i] == elem) return i;
    }
    return -1;
  }

  int  find_from_end(const E& elem) const {
    for (int i = _len-1; i >= 0; i--) {
      if (_data[i] == elem) return i;
    }
    return -1;
  }

  int  find(void* token, bool f(void*, E)) const {
    for (int i = 0; i < _len; i++) {
      if (f(token, _data[i])) return i;
    }
    return -1;
  }

  int  find_from_end(void* token, bool f(void*, E)) const {
    // start at the end of the array
    for (int i = _len-1; i >= 0; i--) {
      if (f(token, _data[i])) return i;
    }
    return -1;
  }

  void remove(const E& elem) {
    for (int i = 0; i < _len; i++) {
      if (_data[i] == elem) {
        for (int j = i + 1; j < _len; j++) _data[j-1] = _data[j];
        _len--;
        return;
      }
    }
    ShouldNotReachHere();
  }

  // The order is preserved.
  void remove_at(int index) {
    assert(0 <= index && index < _len, "illegal index");
    for (int j = index + 1; j < _len; j++) _data[j-1] = _data[j];
    _len--;
  }

  // The order is changed.
  void delete_at(int index) {
    assert(0 <= index && index < _len, "illegal index");
    if (index < --_len) {
      // Replace removed element with last one.
      _data[index] = _data[_len];
    }
  }

<<<<<<< HEAD
  // inserts the given element before the element at index i
  void insert_before(const int idx, const E& elem) {
    assert(0 <= idx && idx <= _len, "illegal index");
    check_nesting();
    if (_len == _max) grow(_len);
    for (int j = _len - 1; j >= idx; j--) {
      _data[j + 1] = _data[j];
    }
    _len++;
    _data[idx] = elem;
  }

  void insert_before(const int idx, const GrowableArray<E>* array) {
    assert(0 <= idx && idx <= _len, "illegal index");
    check_nesting();
    int array_len = array->length();
    int new_len = _len + array_len;
    if (new_len >= _max) grow(new_len);

    for (int j = _len - 1; j >= idx; j--) {
      _data[j + array_len] = _data[j];
    }

    for (int j = 0; j < array_len; j++) {
      _data[idx + j] = array->_data[j];
    }

    _len += array_len;
  }

  void appendAll(const GrowableArray<E>* l) {
    for (int i = 0; i < l->_len; i++) {
      raw_at_put_grow(_len, l->_data[i], E());
    }
  }

  void appendAll(const Array<E>* l) {
    for (int i = 0; i < l->length(); i++) {
      raw_at_put_grow(_len, l->at(i), E());
    }
  }

  void sort(int f(E*,E*)) {
=======
  void sort(int f(E*, E*)) {
>>>>>>> 1550fd88
    qsort(_data, length(), sizeof(E), (_sort_Fn)f);
  }
  // sort by fixed-stride sub arrays:
  void sort(int f(E*, E*), int stride) {
    qsort(_data, length() / stride, sizeof(E) * stride, (_sort_Fn)f);
  }

  template <typename K, int compare(const K&, const E&)> int find_sorted(const K& key, bool& found) {
    found = false;
    int min = 0;
    int max = length() - 1;

    while (max >= min) {
      int mid = (int)(((uint)max + min) / 2);
      E value = at(mid);
      int diff = compare(key, value);
      if (diff > 0) {
        min = mid + 1;
      } else if (diff < 0) {
        max = mid - 1;
      } else {
        found = true;
        return mid;
      }
    }
    return min;
  }

  template <typename K>
  int find_sorted(CompareClosure<E>* cc, const K& key, bool& found) {
    found = false;
    int min = 0;
    int max = length() - 1;

    while (max >= min) {
      int mid = (int)(((uint)max + min) / 2);
      E value = at(mid);
      int diff = cc->do_compare(key, value);
      if (diff > 0) {
        min = mid + 1;
      } else if (diff < 0) {
        max = mid - 1;
      } else {
        found = true;
        return mid;
      }
    }
    return min;
  }

  void print() {
    tty->print("Growable Array " INTPTR_FORMAT, this);
    tty->print(": length %ld (_max %ld) { ", _len, _max);
    for (int i = 0; i < _len; i++) {
      tty->print(INTPTR_FORMAT " ", *(intptr_t*)&(_data[i]));
    }
    tty->print("}\n");
  }
};

// GrowableArrayWithAllocator extends the "view" with
// the capability to grow and deallocate the data array.
//
// The allocator responsibility is delegated to the sub-class.
//
// Derived: The sub-class responsible for allocation / deallocation
//  - E* Derived::allocate()       - member function responsible for allocation
//  - void Derived::deallocate(E*) - member function responsible for deallocation
template <typename E, typename Derived>
class GrowableArrayWithAllocator : public GrowableArrayView<E> {
  friend class VMStructs;

  void grow(int j);

protected:
  GrowableArrayWithAllocator(E* data, int initial_max) :
      GrowableArrayView<E>(data, initial_max, 0) {
    for (int i = 0; i < initial_max; i++) {
      ::new ((void*)&data[i]) E();
    }
  }

  GrowableArrayWithAllocator(E* data, int initial_max, int initial_len, const E& filler) :
      GrowableArrayView<E>(data, initial_max, initial_len) {
    int i = 0;
    for (; i < initial_len; i++) {
      ::new ((void*)&data[i]) E(filler);
    }
    for (; i < initial_max; i++) {
      ::new ((void*)&data[i]) E();
    }
  }

  ~GrowableArrayWithAllocator() {}

public:
  int append(const E& elem) {
    if (this->_len == this->_max) grow(this->_len);
    int idx = this->_len++;
    this->_data[idx] = elem;
    return idx;
  }

  bool append_if_missing(const E& elem) {
    // Returns TRUE if elem is added.
    bool missed = !this->contains(elem);
    if (missed) append(elem);
    return missed;
  }

  void push(const E& elem) { append(elem); }

  E at_grow(int i, const E& fill = E()) {
    assert(0 <= i, "negative index");
    if (i >= this->_len) {
      if (i >= this->_max) grow(i);
      for (int j = this->_len; j <= i; j++)
        this->_data[j] = fill;
      this->_len = i+1;
    }
    return this->_data[i];
  }

  void at_put_grow(int i, const E& elem, const E& fill = E()) {
    assert(0 <= i, "negative index");
    if (i >= this->_len) {
      if (i >= this->_max) grow(i);
      for (int j = this->_len; j < i; j++)
        this->_data[j] = fill;
      this->_len = i+1;
    }
    this->_data[i] = elem;
  }

  // inserts the given element before the element at index i
  void insert_before(const int idx, const E& elem) {
    assert(0 <= idx && idx <= this->_len, "illegal index");
    if (this->_len == this->_max) grow(this->_len);
    for (int j = this->_len - 1; j >= idx; j--) {
      this->_data[j + 1] = this->_data[j];
    }
    this->_len++;
    this->_data[idx] = elem;
  }

  void insert_before(const int idx, const GrowableArrayView<E>* array) {
    assert(0 <= idx && idx <= this->_len, "illegal index");
    int array_len = array->length();
    int new_len = this->_len + array_len;
    if (new_len >= this->_max) grow(new_len);

    for (int j = this->_len - 1; j >= idx; j--) {
      this->_data[j + array_len] = this->_data[j];
    }

    for (int j = 0; j < array_len; j++) {
      this->_data[idx + j] = array->at(j);
    }

    this->_len += array_len;
  }

  void appendAll(const GrowableArrayView<E>* l) {
    for (int i = 0; i < l->length(); i++) {
      this->at_put_grow(this->_len, l->at(i), E());
    }
  }

  // Binary search and insertion utility.  Search array for element
  // matching key according to the static compare function.  Insert
  // that element is not already in the list.  Assumes the list is
  // already sorted according to compare function.
  template <int compare(const E&, const E&)> E insert_sorted(const E& key) {
    bool found;
    int location = GrowableArrayView<E>::template find_sorted<E, compare>(key, found);
    if (!found) {
      insert_before(location, key);
    }
    return this->at(location);
  }

  E insert_sorted(CompareClosure<E>* cc, const E& key) {
    bool found;
    int location = find_sorted(cc, key, found);
    if (!found) {
      insert_before(location, key);
    }
    return this->at(location);
  }

  void clear_and_deallocate();
};

template <typename E, typename Derived>
void GrowableArrayWithAllocator<E, Derived>::grow(int j) {
  int old_max = this->_max;
  // grow the array by increasing _max to the first power of two larger than the size we need
  this->_max = next_power_of_2((uint32_t)j);
  // j < _max
  E* newData = static_cast<Derived*>(this)->allocate();
  int i = 0;
  for (     ; i < this->_len; i++) ::new ((void*)&newData[i]) E(this->_data[i]);
  for (     ; i < this->_max; i++) ::new ((void*)&newData[i]) E();
  for (i = 0; i < old_max; i++) this->_data[i].~E();
  if (this->_data != NULL) {
    static_cast<Derived*>(this)->deallocate(this->_data);
  }
  this->_data = newData;
}

template <typename E, typename Derived>
void GrowableArrayWithAllocator<E, Derived>::clear_and_deallocate() {
  if (this->_data != NULL) {
    for (int i = 0; i < this->_max; i++) {
      this->_data[i].~E();
    }
    static_cast<Derived*>(this)->deallocate(this->_data);
    this->_data = NULL;
  }
  this->_len = 0;
  this->_max = 0;
}

class GrowableArrayResourceAllocator {
public:
  static void* allocate(int max, int element_size);
};

// Arena allocator
class GrowableArrayArenaAllocator {
public:
  static void* allocate(int max, int element_size, Arena* arena);
};

// CHeap allocator
class GrowableArrayCHeapAllocator {
public:
  static void* allocate(int max, int element_size, MEMFLAGS memflags);
  static void deallocate(void* mem);
};

#ifdef ASSERT

// Checks resource allocation nesting
class GrowableArrayNestingCheck {
  // resource area nesting at creation
  int _nesting;

public:
  GrowableArrayNestingCheck(bool on_stack);

  void on_stack_alloc() const;
};

#endif // ASSERT

// Encodes where the backing array is allocated
// and performs necessary checks.
class GrowableArrayMetadata {
  uintptr_t _bits;

  // resource area nesting at creation
  debug_only(GrowableArrayNestingCheck _nesting_check;)

  uintptr_t bits(MEMFLAGS memflags) const {
    if (memflags == mtNone) {
      // Stack allocation
      return 0;
    }

    // CHeap allocation
    return (uintptr_t(memflags) << 1) | 1;
  }

  uintptr_t bits(Arena* arena) const {
    return uintptr_t(arena);
  }

public:
  GrowableArrayMetadata(Arena* arena) :
      _bits(bits(arena))
      debug_only(COMMA _nesting_check(on_stack())) {
  }

  GrowableArrayMetadata(MEMFLAGS memflags) :
      _bits(bits(memflags))
      debug_only(COMMA _nesting_check(on_stack())) {
  }

#ifdef ASSERT
  GrowableArrayMetadata(const GrowableArrayMetadata& other) :
      _bits(other._bits),
      _nesting_check(other._nesting_check) {
    assert(!on_C_heap(), "Copying of CHeap arrays not supported");
    assert(!other.on_C_heap(), "Copying of CHeap arrays not supported");
  }

  GrowableArrayMetadata& operator=(const GrowableArrayMetadata& other) {
    _bits = other._bits;
    _nesting_check = other._nesting_check;
    assert(!on_C_heap(), "Assignment of CHeap arrays not supported");
    assert(!other.on_C_heap(), "Assignment of CHeap arrays not supported");
    return *this;
  }

  void init_checks(const GrowableArrayBase* array) const;
  void on_stack_alloc_check() const;
#endif // ASSERT

  bool on_C_heap() const { return (_bits & 1) == 1; }
  bool on_stack () const { return _bits == 0;      }
  bool on_arena () const { return (_bits & 1) == 0 && _bits != 0; }

  Arena* arena() const      { return (Arena*)_bits; }
  MEMFLAGS memflags() const { return MEMFLAGS(_bits >> 1); }
};

// THE GrowableArray.
//
// Supports multiple allocation strategies:
//  - Resource stack allocation: if memflags == mtNone
//  - CHeap allocation: if memflags != mtNone
//  - Arena allocation: if an arena is provided
//
// There are some drawbacks of using GrowableArray, that are removed in some
// of the other implementations of GrowableArrayWithAllocator sub-classes:
//
// Memory overhead: The multiple allocation strategies uses extra metadata
//  embedded in the instance.
//
// Strict allocation locations: There are rules about where the GrowableArray
//  instance is allocated, that depends on where the data array is allocated.
//  See: init_checks.

template <typename E>
class GrowableArray : public GrowableArrayWithAllocator<E, GrowableArray<E> > {
  friend class GrowableArrayWithAllocator<E, GrowableArray<E> >;
  friend class GrowableArrayTest;

  static E* allocate(int max) {
    return (E*)GrowableArrayResourceAllocator::allocate(max, sizeof(E));
  }

  static E* allocate(int max, MEMFLAGS memflags) {
    if (memflags != mtNone) {
      return (E*)GrowableArrayCHeapAllocator::allocate(max, sizeof(E), memflags);
    }

    return (E*)GrowableArrayResourceAllocator::allocate(max, sizeof(E));
  }

  static E* allocate(int max, Arena* arena) {
    return (E*)GrowableArrayArenaAllocator::allocate(max, sizeof(E), arena);
  }

  GrowableArrayMetadata _metadata;

  void init_checks() const { debug_only(_metadata.init_checks(this);) }

  // Where are we going to allocate memory?
  bool on_C_heap() const { return _metadata.on_C_heap(); }
  bool on_stack () const { return _metadata.on_stack(); }
  bool on_arena () const { return _metadata.on_arena(); }

  E* allocate() {
    if (on_stack()) {
      debug_only(_metadata.on_stack_alloc_check());
      return allocate(this->_max);
    }

    if (on_C_heap()) {
      return allocate(this->_max, _metadata.memflags());
    }

    assert(on_arena(), "Sanity");
    return allocate(this->_max, _metadata.arena());
  }

  void deallocate(E* mem) {
    if (on_C_heap()) {
      GrowableArrayCHeapAllocator::deallocate(mem);
    }
  }

public:
  GrowableArray(int initial_max = 2, MEMFLAGS memflags = mtNone) :
      GrowableArrayWithAllocator<E, GrowableArray<E> >(
          allocate(initial_max, memflags),
          initial_max),
      _metadata(memflags) {
    init_checks();
  }

  GrowableArray(int initial_max, int initial_len, const E& filler, MEMFLAGS memflags = mtNone) :
      GrowableArrayWithAllocator<E, GrowableArray<E> >(
          allocate(initial_max, memflags),
          initial_max, initial_len, filler),
      _metadata(memflags) {
    init_checks();
  }

  GrowableArray(Arena* arena, int initial_max, int initial_len, const E& filler) :
      GrowableArrayWithAllocator<E, GrowableArray<E> >(
          allocate(initial_max, arena),
          initial_max, initial_len, filler),
      _metadata(arena) {
    init_checks();
  }

  ~GrowableArray() {
    if (on_C_heap()) {
      this->clear_and_deallocate();
    }
  }
};

// Leaner GrowableArray for CHeap backed data arrays, with compile-time decided MEMFLAGS.
template <typename E, MEMFLAGS F>
class GrowableArrayCHeap : public GrowableArrayWithAllocator<E, GrowableArrayCHeap<E, F> > {
  friend class GrowableArrayWithAllocator<E, GrowableArrayCHeap<E, F> >;

  STATIC_ASSERT(F != mtNone);

  static E* allocate(int max, MEMFLAGS flags) {
    if (max == 0) {
      return NULL;
    }

    return (E*)GrowableArrayCHeapAllocator::allocate(max, sizeof(E), flags);
  }

  NONCOPYABLE(GrowableArrayCHeap);

  E* allocate() {
    return allocate(this->_max, F);
  }

  void deallocate(E* mem) {
    GrowableArrayCHeapAllocator::deallocate(mem);
  }

public:
  GrowableArrayCHeap(int initial_max) :
      GrowableArrayWithAllocator<E, GrowableArrayCHeap<E, F> >(
          allocate(initial_max, F),
          initial_max) {}

  GrowableArrayCHeap(int initial_max, int initial_len, const E& filler) :
      GrowableArrayWithAllocator<E, GrowableArrayCHeap<E, F> >(
          allocate(initial_max, F),
          initial_max, initial_len, filler) {}

  ~GrowableArrayCHeap() {
    this->clear_and_deallocate();
  }

  void* operator new(size_t size) throw() {
    return ResourceObj::operator new(size, ResourceObj::C_HEAP, F);
  }

  void* operator new(size_t size, const std::nothrow_t&  nothrow_constant) throw() {
    return ResourceObj::operator new(size, nothrow_constant, ResourceObj::C_HEAP, F);
  }
};

// Custom STL-style iterator to iterate over GrowableArrays
// It is constructed by invoking GrowableArray::begin() and GrowableArray::end()
template <typename E>
class GrowableArrayIterator : public StackObj {
  friend class GrowableArrayView<E>;
  template <typename F, typename UnaryPredicate> friend class GrowableArrayFilterIterator;

 private:
  const GrowableArrayView<E>* _array; // GrowableArray we iterate over
  int _position;                      // The current position in the GrowableArray

  // Private constructor used in GrowableArray::begin() and GrowableArray::end()
  GrowableArrayIterator(const GrowableArrayView<E>* array, int position) : _array(array), _position(position) {
    assert(0 <= position && position <= _array->length(), "illegal position");
  }

 public:
  GrowableArrayIterator() : _array(NULL), _position(0) { }
  GrowableArrayIterator<E>& operator++() { ++_position; return *this; }
  E operator*()                          { return _array->at(_position); }

  bool operator==(const GrowableArrayIterator<E>& rhs)  {
    assert(_array == rhs._array, "iterator belongs to different array");
    return _position == rhs._position;
  }

  bool operator!=(const GrowableArrayIterator<E>& rhs)  {
    assert(_array == rhs._array, "iterator belongs to different array");
    return _position != rhs._position;
  }
};

// Custom STL-style iterator to iterate over elements of a GrowableArray that satisfy a given predicate
template <typename E, class UnaryPredicate>
class GrowableArrayFilterIterator : public StackObj {
  friend class GrowableArrayView<E>;

 private:
  const GrowableArrayView<E>* _array; // GrowableArray we iterate over
  int _position;                      // Current position in the GrowableArray
  UnaryPredicate _predicate;          // Unary predicate the elements of the GrowableArray should satisfy

 public:
<<<<<<< HEAD
  GrowableArrayFilterIterator(const GrowableArray<E>* array, UnaryPredicate filter_predicate)
   : _array(array), _position(0), _predicate(filter_predicate) {
=======
  GrowableArrayFilterIterator(const GrowableArrayIterator<E>& begin, UnaryPredicate filter_predicate) :
      _array(begin._array), _position(begin._position), _predicate(filter_predicate) {
>>>>>>> 1550fd88
    // Advance to first element satisfying the predicate
    while(!at_end() && !_predicate(_array->at(_position))) {
      ++_position;
    }
  }

  GrowableArrayFilterIterator<E, UnaryPredicate>& operator++() {
    do {
      // Advance to next element satisfying the predicate
      ++_position;
    } while(!at_end() && !_predicate(_array->at(_position)));
    return *this;
  }

  E operator*() { return _array->at(_position); }

  bool operator==(const GrowableArrayIterator<E>& rhs)  {
    assert(_array == rhs._array, "iterator belongs to different array");
    return _position == rhs._position;
  }

  bool operator!=(const GrowableArrayIterator<E>& rhs)  {
    assert(_array == rhs._array, "iterator belongs to different array");
    return _position != rhs._position;
  }

  bool operator==(const GrowableArrayFilterIterator<E, UnaryPredicate>& rhs)  {
    assert(_array == rhs._array, "iterator belongs to different array");
    return _position == rhs._position;
  }

  bool operator!=(const GrowableArrayFilterIterator<E, UnaryPredicate>& rhs)  {
    assert(_array == rhs._array, "iterator belongs to different array");
    return _position != rhs._position;
  }

  bool at_end() const {
    return _array == NULL || _position == _array->end()._position;
  }
};

// Arrays for basic types
typedef GrowableArray<int> intArray;
typedef GrowableArray<int> intStack;
typedef GrowableArray<bool> boolArray;

#endif // SHARE_UTILITIES_GROWABLEARRAY_HPP<|MERGE_RESOLUTION|>--- conflicted
+++ resolved
@@ -26,12 +26,9 @@
 #define SHARE_UTILITIES_GROWABLEARRAY_HPP
 
 #include "memory/allocation.hpp"
-<<<<<<< HEAD
 #include "oops/array.hpp"
 #include "oops/oop.hpp"
-=======
 #include "memory/iterator.hpp"
->>>>>>> 1550fd88
 #include "utilities/debug.hpp"
 #include "utilities/globalDefinitions.hpp"
 #include "utilities/ostream.hpp"
@@ -239,53 +236,7 @@
     }
   }
 
-<<<<<<< HEAD
-  // inserts the given element before the element at index i
-  void insert_before(const int idx, const E& elem) {
-    assert(0 <= idx && idx <= _len, "illegal index");
-    check_nesting();
-    if (_len == _max) grow(_len);
-    for (int j = _len - 1; j >= idx; j--) {
-      _data[j + 1] = _data[j];
-    }
-    _len++;
-    _data[idx] = elem;
-  }
-
-  void insert_before(const int idx, const GrowableArray<E>* array) {
-    assert(0 <= idx && idx <= _len, "illegal index");
-    check_nesting();
-    int array_len = array->length();
-    int new_len = _len + array_len;
-    if (new_len >= _max) grow(new_len);
-
-    for (int j = _len - 1; j >= idx; j--) {
-      _data[j + array_len] = _data[j];
-    }
-
-    for (int j = 0; j < array_len; j++) {
-      _data[idx + j] = array->_data[j];
-    }
-
-    _len += array_len;
-  }
-
-  void appendAll(const GrowableArray<E>* l) {
-    for (int i = 0; i < l->_len; i++) {
-      raw_at_put_grow(_len, l->_data[i], E());
-    }
-  }
-
-  void appendAll(const Array<E>* l) {
-    for (int i = 0; i < l->length(); i++) {
-      raw_at_put_grow(_len, l->at(i), E());
-    }
-  }
-
-  void sort(int f(E*,E*)) {
-=======
   void sort(int f(E*, E*)) {
->>>>>>> 1550fd88
     qsort(_data, length(), sizeof(E), (_sort_Fn)f);
   }
   // sort by fixed-stride sub arrays:
@@ -449,6 +400,12 @@
   }
 
   void appendAll(const GrowableArrayView<E>* l) {
+    for (int i = 0; i < l->length(); i++) {
+      this->at_put_grow(this->_len, l->at(i), E());
+    }
+  }
+
+  void appendAll(const Array<E>* l) {
     for (int i = 0; i < l->length(); i++) {
       this->at_put_grow(this->_len, l->at(i), E());
     }
@@ -794,13 +751,8 @@
   UnaryPredicate _predicate;          // Unary predicate the elements of the GrowableArray should satisfy
 
  public:
-<<<<<<< HEAD
-  GrowableArrayFilterIterator(const GrowableArray<E>* array, UnaryPredicate filter_predicate)
-   : _array(array), _position(0), _predicate(filter_predicate) {
-=======
-  GrowableArrayFilterIterator(const GrowableArrayIterator<E>& begin, UnaryPredicate filter_predicate) :
-      _array(begin._array), _position(begin._position), _predicate(filter_predicate) {
->>>>>>> 1550fd88
+  GrowableArrayFilterIterator(const GrowableArray<E>* array, UnaryPredicate filter_predicate) :
+      _array(array), _position(0), _predicate(filter_predicate) {
     // Advance to first element satisfying the predicate
     while(!at_end() && !_predicate(_array->at(_position))) {
       ++_position;
