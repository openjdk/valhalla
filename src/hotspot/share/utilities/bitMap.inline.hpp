--- conflicted
+++ resolved
@@ -200,48 +200,10 @@
   verify_range(beg, end);
   assert(!aligned_right || is_aligned(end, BitsPerWord), "end not aligned");
 
-<<<<<<< HEAD
-  // The first word often contains an interesting bit, either due to
-  // density or because of features of the calling algorithm.  So it's
-  // important to examine that first word with a minimum of fuss,
-  // minimizing setup time for later words that will be wasted if the
-  // first word is indeed interesting.
-
-  // The benefit from aligned_right being true is relatively small.
-  // It saves an operation in the setup for the word search loop.
-  // It also eliminates the range check on the final result.
-  // However, callers often have a comparison with end, and
-  // inlining often allows the two comparisons to be combined; it is
-  // important when !aligned_right that return paths either return
-  // end or a value dominated by a comparison with end.
-  // aligned_right is still helpful when the caller doesn't have a
-  // range check because features of the calling algorithm guarantee
-  // an interesting bit will be present.
-
-=======
->>>>>>> 8fee93fa
   if (beg < end) {
     // Get the word containing beg, and shift out low bits.
     idx_t word_index = to_words_align_down(beg);
     bm_word_t cword = flipped_word(word_index, flip) >> bit_in_word(beg);
-<<<<<<< HEAD
-    if ((cword & 1) != 0) {
-      // The first bit is similarly often interesting. When it matters
-      // (density or features of the calling algorithm make it likely
-      // the first bit is set), going straight to the next clause compares
-      // poorly with doing this check first; count_trailing_zeros can be
-      // relatively expensive, plus there is the additional range check.
-      // But when the first bit isn't set, the cost of having tested for
-      // it is relatively small compared to the rest of the search.
-      return beg;
-    } else if (cword != 0) {
-      // Flipped and shifted first word is non-zero.
-      idx_t result = beg + count_trailing_zeros(cword);
-      if (aligned_right || (result < end)) return result;
-      // Result is beyond range bound; return end.
-    } else {
-      // Flipped and shifted first word is zero.  Word search through
-=======
     if ((cword & 1) != 0) {     // Test the beg bit.
       return beg;
     }
@@ -249,7 +211,6 @@
     idx_t cword_pos = beg;
     if (cword == 0) {           // Test other bits in the first word.
       // First word had no interesting bits.  Word search through
->>>>>>> 8fee93fa
       // aligned up end for a non-zero flipped word.
       idx_t word_limit = aligned_right
         ? to_words_align_down(end) // Minuscule savings when aligned.
@@ -257,16 +218,6 @@
       while (++word_index < word_limit) {
         cword = flipped_word(word_index, flip);
         if (cword != 0) {
-<<<<<<< HEAD
-          idx_t result = bit_index(word_index) + count_trailing_zeros(cword);
-          if (aligned_right || (result < end)) return result;
-          // Result is beyond range bound; return end.
-          assert((word_index + 1) == word_limit, "invariant");
-          break;
-        }
-      }
-      // No bits in range; return end.
-=======
           // Update for found non-zero word, and join common tail to compute
           // result from cword_pos and non-zero cword.
           cword_pos = bit_index(word_index);
@@ -322,7 +273,6 @@
       idx_t result = bit_index(word_index) + log2i(cword);
       if (aligned_left || (result >= beg)) return result;
       // Result is below range bound; return end.
->>>>>>> 8fee93fa
     }
   }
   return end;
@@ -343,8 +293,6 @@
   return find_first_bit_impl<find_ones_flip, true>(beg, end);
 }
 
-<<<<<<< HEAD
-=======
 inline BitMap::idx_t
 BitMap::find_last_set_bit(idx_t beg, idx_t end) const {
   return find_last_bit_impl<find_ones_flip, false>(beg, end);
@@ -360,7 +308,6 @@
   return find_last_bit_impl<find_ones_flip, true>(beg, end);
 }
 
->>>>>>> 8fee93fa
 // IterateInvoker supports conditionally stopping iteration early.  The
 // invoker is called with the function to apply to each set index, along with
 // the current index.  If the function returns void then the invoker always
