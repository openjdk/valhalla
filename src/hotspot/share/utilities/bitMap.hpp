--- conflicted
+++ resolved
@@ -102,9 +102,6 @@
   template<bm_word_t flip, bool aligned_right>
   inline idx_t find_first_bit_impl(idx_t beg, idx_t end) const;
 
-<<<<<<< HEAD
-  // Values for find_first_bit_impl flip parameter.
-=======
   // Helper for find_last_{set,clear}_bit variants.
   // - flip designates whether searching for 1s or 0s.  Must be one of
   //   find_{zeros,ones}_flip.
@@ -114,7 +111,6 @@
   inline idx_t find_last_bit_impl(idx_t beg, idx_t end) const;
 
   // Values for find_{first,last}_bit_impl flip parameter.
->>>>>>> 8fee93fa
   static const bm_word_t find_ones_flip = 0;
   static const bm_word_t find_zeros_flip = ~(bm_word_t)0;
 
@@ -300,30 +296,14 @@
     return iterate(cl, 0, size());
   }
 
-<<<<<<< HEAD
-  // Looking for 1's and 0's at indices equal to or greater than "beg",
-  // stopping if none has been found before "end", and returning
-  // "end" (which must be at most "size") in that case.
-=======
   // Return the index of the first set (or clear) bit in the range [beg, end),
   // or end if none found.
   // precondition: beg and end form a valid range for the bitmap.
->>>>>>> 8fee93fa
   idx_t find_first_set_bit(idx_t beg, idx_t end) const;
   idx_t find_first_clear_bit(idx_t beg, idx_t end) const;
 
   idx_t find_first_set_bit(idx_t beg) const {
     return find_first_set_bit(beg, size());
-<<<<<<< HEAD
-  }
-  idx_t find_first_clear_bit(idx_t beg) const {
-    return find_first_clear_bit(beg, size());
-  }
-
-  // Like "find_first_set_bit", except requires that "end" is
-  // aligned to bitsizeof(bm_word_t).
-  idx_t find_first_set_bit_aligned_right(idx_t beg, idx_t end) const;
-=======
   }
   idx_t find_first_clear_bit(idx_t beg) const {
     return find_first_clear_bit(beg, size());
@@ -349,7 +329,6 @@
   // Like "find_last_set_bit", except requires that "beg" is
   // aligned to bitsizeof(bm_word_t).
   idx_t find_last_set_bit_aligned_left(idx_t beg, idx_t end) const;
->>>>>>> 8fee93fa
 
   // Returns the number of bits set in the bitmap.
   idx_t count_one_bits() const;
