/*
 * Copyright (c) 1997, 2023, Oracle and/or its affiliates. All rights reserved.
 * DO NOT ALTER OR REMOVE COPYRIGHT NOTICES OR THIS FILE HEADER.
 *
 * This code is free software; you can redistribute it and/or modify it
 * under the terms of the GNU General Public License version 2 only, as
 * published by the Free Software Foundation.
 *
 * This code is distributed in the hope that it will be useful, but WITHOUT
 * ANY WARRANTY; without even the implied warranty of MERCHANTABILITY or
 * FITNESS FOR A PARTICULAR PURPOSE.  See the GNU General Public License
 * version 2 for more details (a copy is included in the LICENSE file that
 * accompanied this code).
 *
 * You should have received a copy of the GNU General Public License version
 * 2 along with this work; if not, write to the Free Software Foundation,
 * Inc., 51 Franklin St, Fifth Floor, Boston, MA 02110-1301 USA.
 *
 * Please contact Oracle, 500 Oracle Parkway, Redwood Shores, CA 94065 USA
 * or visit www.oracle.com if you need additional information or have any
 * questions.
 *
 */

#ifndef SHARE_UTILITIES_ACCESSFLAGS_HPP
#define SHARE_UTILITIES_ACCESSFLAGS_HPP

#include "jvm_constants.h"
#include "utilities/debug.hpp"
#include "utilities/globalDefinitions.hpp"
#include "utilities/macros.hpp"

// AccessFlags is an abstraction over Java access flags.

class outputStream;

enum {
  // See jvm.h for shared JVM_ACC_XXX access flags

  // HotSpot-specific access flags

  // flags actually put in .class file
  JVM_ACC_WRITTEN_FLAGS           = 0x00007FFF,

  // Method* flags
  JVM_ACC_MONITOR_MATCH           = 0x10000000,     // True if we know that monitorenter/monitorexit bytecodes match
  JVM_ACC_HAS_MONITOR_BYTECODES   = 0x20000000,     // Method contains monitorenter/monitorexit bytecodes
  JVM_ACC_HAS_LOOPS               = 0x40000000,     // Method has loops
  JVM_ACC_LOOPS_FLAG_INIT         = (int)0x80000000,// The loop flag has been initialized
  JVM_ACC_QUEUED                  = 0x01000000,     // Queued for compilation
  JVM_ACC_NOT_C2_COMPILABLE       = 0x02000000,
  JVM_ACC_NOT_C1_COMPILABLE       = 0x04000000,
  JVM_ACC_NOT_C2_OSR_COMPILABLE   = 0x08000000,
  JVM_ACC_HAS_LINE_NUMBER_TABLE   = 0x00100000,
  JVM_ACC_HAS_CHECKED_EXCEPTIONS  = 0x00400000,
  JVM_ACC_HAS_JSRS                = 0x00800000,
  JVM_ACC_IS_OLD                  = 0x00010000,     // RedefineClasses() has replaced this method
  JVM_ACC_IS_OBSOLETE             = 0x00020000,     // RedefineClasses() has made method obsolete
  JVM_ACC_IS_PREFIXED_NATIVE      = 0x00040000,     // JVMTI has prefixed this native method
  JVM_ACC_ON_STACK                = 0x00080000,     // RedefineClasses() was used on the stack
  JVM_ACC_IS_DELETED              = 0x00008000,     // RedefineClasses() has deleted this method

  // Klass* flags
  JVM_ACC_HAS_MIRANDA_METHODS     = 0x10000000,     // True if this class has miranda methods in it's vtable
  JVM_ACC_HAS_VANILLA_CONSTRUCTOR = 0x20000000,     // True if klass has a vanilla default constructor
  JVM_ACC_HAS_FINALIZER           = 0x40000000,     // True if klass has a non-empty finalize() method
  JVM_ACC_IS_CLONEABLE_FAST       = (int)0x80000000,// True if klass implements the Cloneable interface and can be optimized in generated code
  JVM_ACC_HAS_FINAL_METHOD        = 0x01000000,     // True if klass has final method
  JVM_ACC_IS_SHARED_CLASS         = 0x02000000,     // True if klass is shared
  JVM_ACC_IS_HIDDEN_CLASS         = 0x04000000,     // True if klass is hidden
  JVM_ACC_IS_VALUE_BASED_CLASS    = 0x08000000,     // True if klass is marked as a ValueBased class
  JVM_ACC_IS_BEING_REDEFINED      = 0x00100000,     // True if the klass is being redefined.
  JVM_ACC_HAS_RESOLVED_METHODS    = 0x00200000,     // True if the klass has resolved methods

  // Method* flags
  JVM_ACC_HAS_LOCAL_VARIABLE_TABLE= 0x00400000,
<<<<<<< HEAD

  // field flags
  // Note: these flags must be defined in the low order 16 bits because
  // InstanceKlass only stores a ushort worth of information from the
  // AccessFlags value.
  // These bits must not conflict with any other field-related access flags
  // (e.g., ACC_ENUM).
  // Note that the class-related ACC_ANNOTATION bit conflicts with these flags.
  JVM_ACC_FIELD_ACCESS_WATCHED            = 0x00002000, // field access is watched by JVMTI
  JVM_ACC_FIELD_MODIFICATION_WATCHED      = 0x00008000, // field modification is watched by JVMTI
  JVM_ACC_FIELD_INTERNAL                  = 0x00000400, // internal field, same as JVM_ACC_ABSTRACT
  JVM_ACC_FIELD_STABLE                    = 0x00000020, // @Stable field, same as JVM_ACC_SYNCHRONIZED and JVM_ACC_SUPER
  JVM_ACC_FIELD_INITIALIZED_FINAL_UPDATE  = 0x00000200, // (static) final field updated outside (class) initializer, same as JVM_ACC_NATIVE
  JVM_ACC_FIELD_HAS_GENERIC_SIGNATURE     = 0x00000800, // field has generic signature

  JVM_ACC_FIELD_INTERNAL_FLAGS       = JVM_ACC_FIELD_ACCESS_WATCHED |
                                       JVM_ACC_FIELD_MODIFICATION_WATCHED |
                                       JVM_ACC_FIELD_INTERNAL |
                                       JVM_ACC_FIELD_STABLE |
                                       JVM_ACC_FIELD_HAS_GENERIC_SIGNATURE,

                                                    // flags accepted by set_field_flags()
  JVM_ACC_FIELD_FLAGS                = JVM_RECOGNIZED_FIELD_MODIFIERS | JVM_ACC_FIELD_INTERNAL_FLAGS

=======
>>>>>>> 75168eac
};


class AccessFlags {
  friend class VMStructs;
 private:
  jint _flags;

 public:
  AccessFlags() : _flags(0) {}
  explicit AccessFlags(jint flags) : _flags(flags) {}

  // Java access flags
  bool is_public      () const         { return (_flags & JVM_ACC_PUBLIC      ) != 0; }
  bool is_private     () const         { return (_flags & JVM_ACC_PRIVATE     ) != 0; }
  bool is_protected   () const         { return (_flags & JVM_ACC_PROTECTED   ) != 0; }
  bool is_static      () const         { return (_flags & JVM_ACC_STATIC      ) != 0; }
  bool is_final       () const         { return (_flags & JVM_ACC_FINAL       ) != 0; }
  bool is_synchronized() const         { return (_flags & JVM_ACC_SYNCHRONIZED) != 0; }
  bool is_volatile    () const         { return (_flags & JVM_ACC_VOLATILE    ) != 0; }
  bool is_transient   () const         { return (_flags & JVM_ACC_TRANSIENT   ) != 0; }
  bool is_native      () const         { return (_flags & JVM_ACC_NATIVE      ) != 0; }
  bool is_interface   () const         { return (_flags & JVM_ACC_INTERFACE   ) != 0; }
  bool is_abstract    () const         { return (_flags & JVM_ACC_ABSTRACT    ) != 0; }
  bool is_value_class () const         { return (_flags & JVM_ACC_VALUE       ) != 0; }
  bool is_primitive_class () const     { return (_flags & JVM_ACC_PRIMITIVE   ) != 0; }
  bool is_identity_class  () const     { return (_flags & JVM_ACC_IDENTITY    ) != 0; }

  // Attribute flags
  bool is_synthetic   () const         { return (_flags & JVM_ACC_SYNTHETIC   ) != 0; }

  // Method* flags
  bool is_monitor_matching     () const { return (_flags & JVM_ACC_MONITOR_MATCH          ) != 0; }
  bool has_monitor_bytecodes   () const { return (_flags & JVM_ACC_HAS_MONITOR_BYTECODES  ) != 0; }
  bool has_loops               () const { return (_flags & JVM_ACC_HAS_LOOPS              ) != 0; }
  bool loops_flag_init         () const { return (_flags & JVM_ACC_LOOPS_FLAG_INIT        ) != 0; }
  bool queued_for_compilation  () const { return (_flags & JVM_ACC_QUEUED                 ) != 0; }
  bool is_not_c1_compilable    () const { return (_flags & JVM_ACC_NOT_C1_COMPILABLE      ) != 0; }
  bool is_not_c2_compilable    () const { return (_flags & JVM_ACC_NOT_C2_COMPILABLE      ) != 0; }
  bool is_not_c2_osr_compilable() const { return (_flags & JVM_ACC_NOT_C2_OSR_COMPILABLE  ) != 0; }
  bool has_linenumber_table    () const { return (_flags & JVM_ACC_HAS_LINE_NUMBER_TABLE  ) != 0; }
  bool has_checked_exceptions  () const { return (_flags & JVM_ACC_HAS_CHECKED_EXCEPTIONS ) != 0; }
  bool has_jsrs                () const { return (_flags & JVM_ACC_HAS_JSRS               ) != 0; }
  bool is_old                  () const { return (_flags & JVM_ACC_IS_OLD                 ) != 0; }
  bool is_obsolete             () const { return (_flags & JVM_ACC_IS_OBSOLETE            ) != 0; }
  bool is_deleted              () const { return (_flags & JVM_ACC_IS_DELETED             ) != 0; }
  bool is_prefixed_native      () const { return (_flags & JVM_ACC_IS_PREFIXED_NATIVE     ) != 0; }

  // Klass* flags
  bool has_miranda_methods     () const { return (_flags & JVM_ACC_HAS_MIRANDA_METHODS    ) != 0; }
  bool has_vanilla_constructor () const { return (_flags & JVM_ACC_HAS_VANILLA_CONSTRUCTOR) != 0; }
  bool has_finalizer           () const { return (_flags & JVM_ACC_HAS_FINALIZER          ) != 0; }
  bool has_final_method        () const { return (_flags & JVM_ACC_HAS_FINAL_METHOD       ) != 0; }
  bool is_cloneable_fast       () const { return (_flags & JVM_ACC_IS_CLONEABLE_FAST      ) != 0; }
  bool is_shared_class         () const { return (_flags & JVM_ACC_IS_SHARED_CLASS        ) != 0; }
  bool is_hidden_class         () const { return (_flags & JVM_ACC_IS_HIDDEN_CLASS        ) != 0; }
  bool is_value_based_class    () const { return (_flags & JVM_ACC_IS_VALUE_BASED_CLASS   ) != 0; }

  // Method* flags
  bool has_localvariable_table () const { return (_flags & JVM_ACC_HAS_LOCAL_VARIABLE_TABLE) != 0; }
  void set_has_localvariable_table()    { atomic_set_bits(JVM_ACC_HAS_LOCAL_VARIABLE_TABLE); }
  void clear_has_localvariable_table()  { atomic_clear_bits(JVM_ACC_HAS_LOCAL_VARIABLE_TABLE); }

  bool is_being_redefined() const       { return (_flags & JVM_ACC_IS_BEING_REDEFINED) != 0; }
  void set_is_being_redefined()         { atomic_set_bits(JVM_ACC_IS_BEING_REDEFINED); }
  void clear_is_being_redefined()       { atomic_clear_bits(JVM_ACC_IS_BEING_REDEFINED); }

  bool has_resolved_methods() const     { return (_flags & JVM_ACC_HAS_RESOLVED_METHODS) != 0; }
  void set_has_resolved_methods()       { atomic_set_bits(JVM_ACC_HAS_RESOLVED_METHODS); }

  bool on_stack() const                 { return (_flags & JVM_ACC_ON_STACK) != 0; }

  // get .class file flags
  jint get_flags               () const { return (_flags & JVM_ACC_WRITTEN_FLAGS); }

  // Initialization
  void set_field_flags(jint flags)      {
    assert((flags & JVM_RECOGNIZED_FIELD_MODIFIERS) == flags, "only recognized flags");
    _flags = (flags & JVM_RECOGNIZED_FIELD_MODIFIERS);
  }
  void set_flags(jint flags)            { _flags = (flags & JVM_ACC_WRITTEN_FLAGS); }

  void set_queued_for_compilation()    { atomic_set_bits(JVM_ACC_QUEUED); }
  void clear_queued_for_compilation()  { atomic_clear_bits(JVM_ACC_QUEUED); }

  // Atomic update of flags
  void atomic_set_bits(jint bits);
  void atomic_clear_bits(jint bits);

 private:
  friend class Method;
  friend class Klass;
  friend class ClassFileParser;
  // the functions below should only be called on the _access_flags inst var directly,
  // otherwise they are just changing a copy of the flags

  // attribute flags
  void set_is_synthetic()              { atomic_set_bits(JVM_ACC_SYNTHETIC);               }

  // Method* flags
  void set_monitor_matching()          { atomic_set_bits(JVM_ACC_MONITOR_MATCH);           }
  void set_has_monitor_bytecodes()     { atomic_set_bits(JVM_ACC_HAS_MONITOR_BYTECODES);   }
  void set_has_loops()                 { atomic_set_bits(JVM_ACC_HAS_LOOPS);               }
  void set_loops_flag_init()           { atomic_set_bits(JVM_ACC_LOOPS_FLAG_INIT);         }
  void set_not_c1_compilable()         { atomic_set_bits(JVM_ACC_NOT_C1_COMPILABLE);       }
  void set_not_c2_compilable()         { atomic_set_bits(JVM_ACC_NOT_C2_COMPILABLE);       }
  void set_not_c2_osr_compilable()     { atomic_set_bits(JVM_ACC_NOT_C2_OSR_COMPILABLE);   }
  void set_has_linenumber_table()      { atomic_set_bits(JVM_ACC_HAS_LINE_NUMBER_TABLE);   }
  void set_has_checked_exceptions()    { atomic_set_bits(JVM_ACC_HAS_CHECKED_EXCEPTIONS);  }
  void set_has_jsrs()                  { atomic_set_bits(JVM_ACC_HAS_JSRS);                }
  void set_is_old()                    { atomic_set_bits(JVM_ACC_IS_OLD);                  }
  void set_is_obsolete()               { atomic_set_bits(JVM_ACC_IS_OBSOLETE);             }
  void set_is_deleted()                { atomic_set_bits(JVM_ACC_IS_DELETED);              }
  void set_is_prefixed_native()        { atomic_set_bits(JVM_ACC_IS_PREFIXED_NATIVE);      }

  void clear_not_c1_compilable()       { atomic_clear_bits(JVM_ACC_NOT_C1_COMPILABLE);       }
  void clear_not_c2_compilable()       { atomic_clear_bits(JVM_ACC_NOT_C2_COMPILABLE);       }
  void clear_not_c2_osr_compilable()   { atomic_clear_bits(JVM_ACC_NOT_C2_OSR_COMPILABLE);   }
  // Klass* flags
  void set_has_vanilla_constructor()   { atomic_set_bits(JVM_ACC_HAS_VANILLA_CONSTRUCTOR); }
  void set_has_finalizer()             { atomic_set_bits(JVM_ACC_HAS_FINALIZER);           }
  void set_has_final_method()          { atomic_set_bits(JVM_ACC_HAS_FINAL_METHOD);        }
  void set_is_cloneable_fast()         { atomic_set_bits(JVM_ACC_IS_CLONEABLE_FAST);       }
  void set_has_miranda_methods()       { atomic_set_bits(JVM_ACC_HAS_MIRANDA_METHODS);     }
  void set_is_shared_class()           { atomic_set_bits(JVM_ACC_IS_SHARED_CLASS);         }
  void set_is_hidden_class()           { atomic_set_bits(JVM_ACC_IS_HIDDEN_CLASS);         }
  void set_is_value_based_class()      { atomic_set_bits(JVM_ACC_IS_VALUE_BASED_CLASS);    }

 public:
  void set_on_stack(const bool value)
                                       {
                                         if (value) {
                                           atomic_set_bits(JVM_ACC_ON_STACK);
                                         } else {
                                           atomic_clear_bits(JVM_ACC_ON_STACK);
                                         }
                                       }
  // Conversion
  jshort as_short() const              { return (jshort)_flags; }
  jint   as_int() const                { return _flags; }

  inline friend AccessFlags accessFlags_from(jint flags);

  // Printing/debugging
#if INCLUDE_JVMTI
  void print_on(outputStream* st) const;
#else
  void print_on(outputStream* st) const PRODUCT_RETURN;
#endif
};

inline AccessFlags accessFlags_from(jint flags) {
  AccessFlags af;
  af._flags = flags;
  return af;
}

#endif // SHARE_UTILITIES_ACCESSFLAGS_HPP<|MERGE_RESOLUTION|>--- conflicted
+++ resolved
@@ -74,33 +74,6 @@
 
   // Method* flags
   JVM_ACC_HAS_LOCAL_VARIABLE_TABLE= 0x00400000,
-<<<<<<< HEAD
-
-  // field flags
-  // Note: these flags must be defined in the low order 16 bits because
-  // InstanceKlass only stores a ushort worth of information from the
-  // AccessFlags value.
-  // These bits must not conflict with any other field-related access flags
-  // (e.g., ACC_ENUM).
-  // Note that the class-related ACC_ANNOTATION bit conflicts with these flags.
-  JVM_ACC_FIELD_ACCESS_WATCHED            = 0x00002000, // field access is watched by JVMTI
-  JVM_ACC_FIELD_MODIFICATION_WATCHED      = 0x00008000, // field modification is watched by JVMTI
-  JVM_ACC_FIELD_INTERNAL                  = 0x00000400, // internal field, same as JVM_ACC_ABSTRACT
-  JVM_ACC_FIELD_STABLE                    = 0x00000020, // @Stable field, same as JVM_ACC_SYNCHRONIZED and JVM_ACC_SUPER
-  JVM_ACC_FIELD_INITIALIZED_FINAL_UPDATE  = 0x00000200, // (static) final field updated outside (class) initializer, same as JVM_ACC_NATIVE
-  JVM_ACC_FIELD_HAS_GENERIC_SIGNATURE     = 0x00000800, // field has generic signature
-
-  JVM_ACC_FIELD_INTERNAL_FLAGS       = JVM_ACC_FIELD_ACCESS_WATCHED |
-                                       JVM_ACC_FIELD_MODIFICATION_WATCHED |
-                                       JVM_ACC_FIELD_INTERNAL |
-                                       JVM_ACC_FIELD_STABLE |
-                                       JVM_ACC_FIELD_HAS_GENERIC_SIGNATURE,
-
-                                                    // flags accepted by set_field_flags()
-  JVM_ACC_FIELD_FLAGS                = JVM_RECOGNIZED_FIELD_MODIFIERS | JVM_ACC_FIELD_INTERNAL_FLAGS
-
-=======
->>>>>>> 75168eac
 };
 
 
