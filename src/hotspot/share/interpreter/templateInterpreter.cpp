--- conflicted
+++ resolved
@@ -81,19 +81,6 @@
 // Implementation of EntryPoint
 
 EntryPoint::EntryPoint() {
-<<<<<<< HEAD
-  assert(number_of_states == 10 , "check the code below");
-  _entry[btos] = NULL;
-  _entry[ztos] = NULL;
-  _entry[ctos] = NULL;
-  _entry[stos] = NULL;
-  _entry[atos] = NULL;
-  _entry[itos] = NULL;
-  _entry[ltos] = NULL;
-  _entry[ftos] = NULL;
-  _entry[dtos] = NULL;
-  _entry[vtos] = NULL;
-=======
   assert(number_of_states == 10, "check the code below");
   _entry[btos] = nullptr;
   _entry[ztos] = nullptr;
@@ -105,7 +92,6 @@
   _entry[ftos] = nullptr;
   _entry[dtos] = nullptr;
   _entry[vtos] = nullptr;
->>>>>>> ccf2f583
 }
 
 
