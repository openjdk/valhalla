--- conflicted
+++ resolved
@@ -160,15 +160,10 @@
   constantTag tag = pool->tag_at(cp_index);
 
   assert (tag.is_unresolved_klass() || tag.is_klass(), "wrong ldc call");
-<<<<<<< HEAD
-  Klass* klass = pool->klass_at(index, CHECK);
+  Klass* klass = pool->klass_at(cp_index, CHECK);
   oop java_class = tag.is_Qdescriptor_klass()
                       ? InlineKlass::cast(klass)->val_mirror()
                       : klass->java_mirror();
-=======
-  Klass* klass = pool->klass_at(cp_index, CHECK);
-  oop java_class = klass->java_mirror();
->>>>>>> cff25dd5
   current->set_vm_result(java_class);
 JRT_END
 
