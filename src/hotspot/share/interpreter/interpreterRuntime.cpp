/*
 * Copyright (c) 1997, 2025, Oracle and/or its affiliates. All rights reserved.
 * DO NOT ALTER OR REMOVE COPYRIGHT NOTICES OR THIS FILE HEADER.
 *
 * This code is free software; you can redistribute it and/or modify it
 * under the terms of the GNU General Public License version 2 only, as
 * published by the Free Software Foundation.
 *
 * This code is distributed in the hope that it will be useful, but WITHOUT
 * ANY WARRANTY; without even the implied warranty of MERCHANTABILITY or
 * FITNESS FOR A PARTICULAR PURPOSE.  See the GNU General Public License
 * version 2 for more details (a copy is included in the LICENSE file that
 * accompanied this code).
 *
 * You should have received a copy of the GNU General Public License version
 * 2 along with this work; if not, write to the Free Software Foundation,
 * Inc., 51 Franklin St, Fifth Floor, Boston, MA 02110-1301 USA.
 *
 * Please contact Oracle, 500 Oracle Parkway, Redwood Shores, CA 94065 USA
 * or visit www.oracle.com if you need additional information or have any
 * questions.
 *
 */

#include "classfile/javaClasses.inline.hpp"
#include "classfile/symbolTable.hpp"
#include "classfile/systemDictionary.hpp"
#include "classfile/vmClasses.hpp"
#include "classfile/vmSymbols.hpp"
#include "code/codeCache.hpp"
#include "compiler/compilationPolicy.hpp"
#include "compiler/compileBroker.hpp"
#include "compiler/disassembler.hpp"
#include "gc/shared/barrierSetNMethod.hpp"
#include "gc/shared/collectedHeap.hpp"
#include "interpreter/bytecodeTracer.hpp"
#include "interpreter/interpreter.hpp"
#include "interpreter/interpreterRuntime.hpp"
#include "interpreter/linkResolver.hpp"
#include "interpreter/templateTable.hpp"
#include "jvm_io.h"
#include "logging/log.hpp"
#include "memory/oopFactory.hpp"
#include "memory/resourceArea.hpp"
#include "memory/universe.hpp"
#include "oops/constantPool.inline.hpp"
#include "oops/cpCache.inline.hpp"
#include "oops/flatArrayKlass.hpp"
#include "oops/flatArrayOop.inline.hpp"
#include "oops/inlineKlass.inline.hpp"
#include "oops/instanceKlass.inline.hpp"
#include "oops/klass.inline.hpp"
#include "oops/methodData.hpp"
#include "oops/method.inline.hpp"
#include "oops/objArrayKlass.hpp"
#include "oops/objArrayOop.inline.hpp"
#include "oops/oop.inline.hpp"
#include "oops/symbol.hpp"
#include "prims/jvmtiExport.hpp"
#include "prims/methodHandles.hpp"
#include "prims/nativeLookup.hpp"
#include "runtime/atomic.hpp"
#include "runtime/continuation.hpp"
#include "runtime/deoptimization.hpp"
#include "runtime/fieldDescriptor.inline.hpp"
#include "runtime/frame.inline.hpp"
#include "runtime/handles.inline.hpp"
#include "runtime/icache.hpp"
#include "runtime/interfaceSupport.inline.hpp"
#include "runtime/java.hpp"
#include "runtime/javaCalls.hpp"
#include "runtime/jfieldIDWorkaround.hpp"
#include "runtime/osThread.hpp"
#include "runtime/sharedRuntime.hpp"
#include "runtime/stackWatermarkSet.hpp"
#include "runtime/stubRoutines.hpp"
#include "runtime/synchronizer.inline.hpp"
#include "runtime/threadCritical.hpp"
#include "utilities/align.hpp"
#include "utilities/checkedCast.hpp"
#include "utilities/copy.hpp"
#include "utilities/events.hpp"
#include "utilities/globalDefinitions.hpp"

// Helper class to access current interpreter state
class LastFrameAccessor : public StackObj {
  frame _last_frame;
public:
  LastFrameAccessor(JavaThread* current) {
    assert(current == Thread::current(), "sanity");
    _last_frame = current->last_frame();
  }
  bool is_interpreted_frame() const              { return _last_frame.is_interpreted_frame(); }
  Method*   method() const                       { return _last_frame.interpreter_frame_method(); }
  address   bcp() const                          { return _last_frame.interpreter_frame_bcp(); }
  int       bci() const                          { return _last_frame.interpreter_frame_bci(); }
  address   mdp() const                          { return _last_frame.interpreter_frame_mdp(); }

  void      set_bcp(address bcp)                 { _last_frame.interpreter_frame_set_bcp(bcp); }
  void      set_mdp(address dp)                  { _last_frame.interpreter_frame_set_mdp(dp); }

  // pass method to avoid calling unsafe bcp_to_method (partial fix 4926272)
  Bytecodes::Code code() const                   { return Bytecodes::code_at(method(), bcp()); }

  Bytecode  bytecode() const                     { return Bytecode(method(), bcp()); }
  int get_index_u1(Bytecodes::Code bc) const     { return bytecode().get_index_u1(bc); }
  int get_index_u2(Bytecodes::Code bc) const     { return bytecode().get_index_u2(bc); }
  int get_index_u4(Bytecodes::Code bc) const     { return bytecode().get_index_u4(bc); }
  int number_of_dimensions() const               { return bcp()[3]; }

  oop callee_receiver(Symbol* signature) {
    return _last_frame.interpreter_callee_receiver(signature);
  }
  BasicObjectLock* monitor_begin() const {
    return _last_frame.interpreter_frame_monitor_begin();
  }
  BasicObjectLock* monitor_end() const {
    return _last_frame.interpreter_frame_monitor_end();
  }
  BasicObjectLock* next_monitor(BasicObjectLock* current) const {
    return _last_frame.next_monitor_in_interpreter_frame(current);
  }

  frame& get_frame()                             { return _last_frame; }
};

//------------------------------------------------------------------------------------------------------------------------
// State accessors

void InterpreterRuntime::set_bcp_and_mdp(address bcp, JavaThread* current) {
  LastFrameAccessor last_frame(current);
  last_frame.set_bcp(bcp);
  if (ProfileInterpreter) {
    // ProfileTraps uses MDOs independently of ProfileInterpreter.
    // That is why we must check both ProfileInterpreter and mdo != nullptr.
    MethodData* mdo = last_frame.method()->method_data();
    if (mdo != nullptr) {
      NEEDS_CLEANUP;
      last_frame.set_mdp(mdo->bci_to_dp(last_frame.bci()));
    }
  }
}

//------------------------------------------------------------------------------------------------------------------------
// Constants


JRT_ENTRY(void, InterpreterRuntime::ldc(JavaThread* current, bool wide))
  // access constant pool
  LastFrameAccessor last_frame(current);
  ConstantPool* pool = last_frame.method()->constants();
  int cp_index = wide ? last_frame.get_index_u2(Bytecodes::_ldc_w) : last_frame.get_index_u1(Bytecodes::_ldc);
  constantTag tag = pool->tag_at(cp_index);

  assert (tag.is_unresolved_klass() || tag.is_klass(), "wrong ldc call");
  Klass* klass = pool->klass_at(cp_index, CHECK);
  oop java_class = klass->java_mirror();
  current->set_vm_result_oop(java_class);
JRT_END

JRT_ENTRY(void, InterpreterRuntime::resolve_ldc(JavaThread* current, Bytecodes::Code bytecode)) {
  assert(bytecode == Bytecodes::_ldc ||
         bytecode == Bytecodes::_ldc_w ||
         bytecode == Bytecodes::_ldc2_w ||
         bytecode == Bytecodes::_fast_aldc ||
         bytecode == Bytecodes::_fast_aldc_w, "wrong bc");
  ResourceMark rm(current);
  const bool is_fast_aldc = (bytecode == Bytecodes::_fast_aldc ||
                             bytecode == Bytecodes::_fast_aldc_w);
  LastFrameAccessor last_frame(current);
  methodHandle m (current, last_frame.method());
  Bytecode_loadconstant ldc(m, last_frame.bci());

  // Double-check the size.  (Condy can have any type.)
  BasicType type = ldc.result_type();
  switch (type2size[type]) {
  case 2: guarantee(bytecode == Bytecodes::_ldc2_w, ""); break;
  case 1: guarantee(bytecode != Bytecodes::_ldc2_w, ""); break;
  default: ShouldNotReachHere();
  }

  // Resolve the constant.  This does not do unboxing.
  // But it does replace Universe::the_null_sentinel by null.
  oop result = ldc.resolve_constant(CHECK);
  assert(result != nullptr || is_fast_aldc, "null result only valid for fast_aldc");

#ifdef ASSERT
  {
    // The bytecode wrappers aren't GC-safe so construct a new one
    Bytecode_loadconstant ldc2(m, last_frame.bci());
    int rindex = ldc2.cache_index();
    if (rindex < 0)
      rindex = m->constants()->cp_to_object_index(ldc2.pool_index());
    if (rindex >= 0) {
      oop coop = m->constants()->resolved_reference_at(rindex);
      oop roop = (result == nullptr ? Universe::the_null_sentinel() : result);
      assert(roop == coop, "expected result for assembly code");
    }
  }
#endif
  current->set_vm_result_oop(result);
  if (!is_fast_aldc) {
    // Tell the interpreter how to unbox the primitive.
    guarantee(java_lang_boxing_object::is_instance(result, type), "");
    int offset = java_lang_boxing_object::value_offset(type);
    intptr_t flags = ((as_TosState(type) << ConstantPoolCache::tos_state_shift)
                      | (offset & ConstantPoolCache::field_index_mask));
    current->set_vm_result_metadata((Metadata*)flags);
  }
}
JRT_END


//------------------------------------------------------------------------------------------------------------------------
// Allocation

JRT_ENTRY(void, InterpreterRuntime::_new(JavaThread* current, ConstantPool* pool, int index))
  Klass* k = pool->klass_at(index, CHECK);
  InstanceKlass* klass = InstanceKlass::cast(k);

  // Make sure we are not instantiating an abstract klass
  klass->check_valid_for_instantiation(true, CHECK);

  // Make sure klass is initialized
  klass->initialize(CHECK);

  oop obj = klass->allocate_instance(CHECK);
  current->set_vm_result_oop(obj);
JRT_END

JRT_ENTRY(void, InterpreterRuntime::read_flat_field(JavaThread* current, oopDesc* obj, ResolvedFieldEntry* entry))
  assert(oopDesc::is_oop(obj), "Sanity check");
  Handle obj_h(THREAD, obj);

  InstanceKlass* holder = InstanceKlass::cast(entry->field_holder());
  assert(entry->field_holder()->field_is_flat(entry->field_index()), "Sanity check");

  InlineLayoutInfo* layout_info = holder->inline_layout_info_adr(entry->field_index());
  InlineKlass* field_vklass = layout_info->klass();

#ifdef ASSERT
  fieldDescriptor fd;
  bool found = holder->find_field_from_offset(entry->field_offset(), false, &fd);
  assert(found, "Field not found");
  assert(fd.is_flat(), "Field must be flat");
#endif // ASSERT

  oop res = field_vklass->read_payload_from_addr(obj_h(), entry->field_offset(), layout_info->kind(), CHECK);
  current->set_vm_result(res);
JRT_END

JRT_ENTRY(void, InterpreterRuntime::read_nullable_flat_field(JavaThread* current, oopDesc* obj, ResolvedFieldEntry* entry))
  assert(oopDesc::is_oop(obj), "Sanity check");
  assert(entry->has_null_marker(), "Otherwise should not get there");
  Handle obj_h(THREAD, obj);

  InstanceKlass* holder = entry->field_holder();
  int field_index = entry->field_index();
  InlineLayoutInfo* li= holder->inline_layout_info_adr(field_index);

#ifdef ASSERT
  fieldDescriptor fd;
  bool found = holder->find_field_from_offset(entry->field_offset(), false, &fd);
  assert(found, "Field not found");
  assert(fd.is_flat(), "Field must be flat");
#endif // ASSERT

  InlineKlass* field_vklass = InlineKlass::cast(li->klass());
  oop res = field_vklass->read_payload_from_addr(obj_h(), entry->field_offset(), li->kind(), CHECK);
  current->set_vm_result(res);

JRT_END

JRT_ENTRY(void, InterpreterRuntime::write_nullable_flat_field(JavaThread* current, oopDesc* obj, oopDesc* value, ResolvedFieldEntry* entry))
  assert(oopDesc::is_oop(obj), "Sanity check");
  Handle obj_h(THREAD, obj);
  assert(value == nullptr || oopDesc::is_oop(value), "Sanity check");
  Handle val_h(THREAD, value);

  InstanceKlass* holder = entry->field_holder();
  InlineLayoutInfo* li = holder->inline_layout_info_adr(entry->field_index());
  InlineKlass* vk = li->klass();
  vk->write_value_to_addr(val_h(), ((char*)(oopDesc*)obj_h()) + entry->field_offset(), li->kind(), true, CHECK);
JRT_END

JRT_ENTRY(void, InterpreterRuntime::newarray(JavaThread* current, BasicType type, jint size))
  oop obj = oopFactory::new_typeArray(type, size, CHECK);
  current->set_vm_result_oop(obj);
JRT_END


JRT_ENTRY(void, InterpreterRuntime::anewarray(JavaThread* current, ConstantPool* pool, int index, jint size))
  Klass*    klass = pool->klass_at(index, CHECK);
<<<<<<< HEAD
  arrayOop obj = oopFactory::new_objArray(klass, size, CHECK);
  current->set_vm_result(obj);
=======
  objArrayOop obj = oopFactory::new_objArray(klass, size, CHECK);
  current->set_vm_result_oop(obj);
>>>>>>> 953eef4f
JRT_END

JRT_ENTRY(void, InterpreterRuntime::flat_array_load(JavaThread* current, arrayOopDesc* array, int index))
  assert(array->is_flatArray(), "Must be");
  flatArrayOop farray = (flatArrayOop)array;
  oop res = farray->read_value_from_flat_array(index, CHECK);
  current->set_vm_result(res);
JRT_END

JRT_ENTRY(void, InterpreterRuntime::flat_array_store(JavaThread* current, oopDesc* val, arrayOopDesc* array, int index))
  assert(array->is_flatArray(), "Must be");
  flatArrayOop farray = (flatArrayOop)array;
  farray->write_value_to_flat_array(val, index, CHECK);
JRT_END

JRT_ENTRY(void, InterpreterRuntime::multianewarray(JavaThread* current, jint* first_size_address))
  // We may want to pass in more arguments - could make this slightly faster
  LastFrameAccessor last_frame(current);
  ConstantPool* constants = last_frame.method()->constants();
  int i = last_frame.get_index_u2(Bytecodes::_multianewarray);
  Klass* klass = constants->klass_at(i, CHECK);
  int   nof_dims = last_frame.number_of_dimensions();
  assert(klass->is_klass(), "not a class");
  assert(nof_dims >= 1, "multianewarray rank must be nonzero");

  // We must create an array of jints to pass to multi_allocate.
  ResourceMark rm(current);
  const int small_dims = 10;
  jint dim_array[small_dims];
  jint *dims = &dim_array[0];
  if (nof_dims > small_dims) {
    dims = (jint*) NEW_RESOURCE_ARRAY(jint, nof_dims);
  }
  for (int index = 0; index < nof_dims; index++) {
    // offset from first_size_address is addressed as local[index]
    int n = Interpreter::local_offset_in_bytes(index)/jintSize;
    dims[index] = first_size_address[n];
  }
  oop obj = ArrayKlass::cast(klass)->multi_allocate(nof_dims, dims, CHECK);
  current->set_vm_result_oop(obj);
JRT_END


JRT_ENTRY(void, InterpreterRuntime::register_finalizer(JavaThread* current, oopDesc* obj))
  assert(oopDesc::is_oop(obj), "must be a valid oop");
  assert(obj->klass()->has_finalizer(), "shouldn't be here otherwise");
  InstanceKlass::register_finalizer(instanceOop(obj), CHECK);
JRT_END

JRT_ENTRY(jboolean, InterpreterRuntime::is_substitutable(JavaThread* current, oopDesc* aobj, oopDesc* bobj))
  assert(oopDesc::is_oop(aobj) && oopDesc::is_oop(bobj), "must be valid oops");

  Handle ha(THREAD, aobj);
  Handle hb(THREAD, bobj);
  JavaValue result(T_BOOLEAN);
  JavaCallArguments args;
  args.push_oop(ha);
  args.push_oop(hb);
  methodHandle method(current, Universe::is_substitutable_method());
  method->method_holder()->initialize(CHECK_false); // Ensure class ValueObjectMethods is initialized
  JavaCalls::call(&result, method, &args, THREAD);
  if (HAS_PENDING_EXCEPTION) {
    // Something really bad happened because isSubstitutable() should not throw exceptions
    // If it is an error, just let it propagate
    // If it is an exception, wrap it into an InternalError
    if (!PENDING_EXCEPTION->is_a(vmClasses::Error_klass())) {
      Handle e(THREAD, PENDING_EXCEPTION);
      CLEAR_PENDING_EXCEPTION;
      THROW_MSG_CAUSE_(vmSymbols::java_lang_InternalError(), "Internal error in substitutability test", e, false);
    }
  }
  return result.get_jboolean();
JRT_END

// Quicken instance-of and check-cast bytecodes
JRT_ENTRY(void, InterpreterRuntime::quicken_io_cc(JavaThread* current))
  // Force resolving; quicken the bytecode
  LastFrameAccessor last_frame(current);
  int which = last_frame.get_index_u2(Bytecodes::_checkcast);
  ConstantPool* cpool = last_frame.method()->constants();
  // We'd expect to assert that we're only here to quicken bytecodes, but in a multithreaded
  // program we might have seen an unquick'd bytecode in the interpreter but have another
  // thread quicken the bytecode before we get here.
  // assert( cpool->tag_at(which).is_unresolved_klass(), "should only come here to quicken bytecodes" );
  Klass* klass = cpool->klass_at(which, CHECK);
  current->set_vm_result_metadata(klass);
JRT_END


//------------------------------------------------------------------------------------------------------------------------
// Exceptions

void InterpreterRuntime::note_trap_inner(JavaThread* current, int reason,
                                         const methodHandle& trap_method, int trap_bci) {
  if (trap_method.not_null()) {
    MethodData* trap_mdo = trap_method->method_data();
    if (trap_mdo == nullptr) {
      ExceptionMark em(current);
      JavaThread* THREAD = current; // For exception macros.
      Method::build_profiling_method_data(trap_method, THREAD);
      if (HAS_PENDING_EXCEPTION) {
        // Only metaspace OOM is expected. No Java code executed.
        assert((PENDING_EXCEPTION->is_a(vmClasses::OutOfMemoryError_klass())),
               "we expect only an OOM error here");
        CLEAR_PENDING_EXCEPTION;
      }
      trap_mdo = trap_method->method_data();
      // and fall through...
    }
    if (trap_mdo != nullptr) {
      // Update per-method count of trap events.  The interpreter
      // is updating the MDO to simulate the effect of compiler traps.
      Deoptimization::update_method_data_from_interpreter(trap_mdo, trap_bci, reason);
    }
  }
}

// Assume the compiler is (or will be) interested in this event.
// If necessary, create an MDO to hold the information, and record it.
void InterpreterRuntime::note_trap(JavaThread* current, int reason) {
  assert(ProfileTraps, "call me only if profiling");
  LastFrameAccessor last_frame(current);
  methodHandle trap_method(current, last_frame.method());
  int trap_bci = trap_method->bci_from(last_frame.bcp());
  note_trap_inner(current, reason, trap_method, trap_bci);
}

static Handle get_preinitialized_exception(Klass* k, TRAPS) {
  // get klass
  InstanceKlass* klass = InstanceKlass::cast(k);
  assert(klass->is_initialized(),
         "this klass should have been initialized during VM initialization");
  // create instance - do not call constructor since we may have no
  // (java) stack space left (should assert constructor is empty)
  Handle exception;
  oop exception_oop = klass->allocate_instance(CHECK_(exception));
  exception = Handle(THREAD, exception_oop);
  if (StackTraceInThrowable) {
    java_lang_Throwable::fill_in_stack_trace(exception);
  }
  return exception;
}

// Special handling for stack overflow: since we don't have any (java) stack
// space left we use the pre-allocated & pre-initialized StackOverflowError
// klass to create an stack overflow error instance.  We do not call its
// constructor for the same reason (it is empty, anyway).
JRT_ENTRY(void, InterpreterRuntime::throw_StackOverflowError(JavaThread* current))
  Handle exception = get_preinitialized_exception(
                                 vmClasses::StackOverflowError_klass(),
                                 CHECK);
  // Increment counter for hs_err file reporting
  Atomic::inc(&Exceptions::_stack_overflow_errors);
  // Remove the ScopedValue bindings in case we got a StackOverflowError
  // while we were trying to manipulate ScopedValue bindings.
  current->clear_scopedValueBindings();
  THROW_HANDLE(exception);
JRT_END

JRT_ENTRY(void, InterpreterRuntime::throw_delayed_StackOverflowError(JavaThread* current))
  Handle exception = get_preinitialized_exception(
                                 vmClasses::StackOverflowError_klass(),
                                 CHECK);
  java_lang_Throwable::set_message(exception(),
          Universe::delayed_stack_overflow_error_message());
  // Increment counter for hs_err file reporting
  Atomic::inc(&Exceptions::_stack_overflow_errors);
  // Remove the ScopedValue bindings in case we got a StackOverflowError
  // while we were trying to manipulate ScopedValue bindings.
  current->clear_scopedValueBindings();
  THROW_HANDLE(exception);
JRT_END

JRT_ENTRY(void, InterpreterRuntime::create_exception(JavaThread* current, char* name, char* message))
  // lookup exception klass
  TempNewSymbol s = SymbolTable::new_symbol(name);
  if (ProfileTraps) {
    if (s == vmSymbols::java_lang_ArithmeticException()) {
      note_trap(current, Deoptimization::Reason_div0_check);
    } else if (s == vmSymbols::java_lang_NullPointerException()) {
      note_trap(current, Deoptimization::Reason_null_check);
    }
  }
  // create exception
  Handle exception = Exceptions::new_exception(current, s, message);
  current->set_vm_result_oop(exception());
JRT_END


JRT_ENTRY(void, InterpreterRuntime::create_klass_exception(JavaThread* current, char* name, oopDesc* obj))
  // Produce the error message first because note_trap can safepoint
  ResourceMark rm(current);
  const char* klass_name = obj->klass()->external_name();
  // lookup exception klass
  TempNewSymbol s = SymbolTable::new_symbol(name);
  if (ProfileTraps) {
    if (s == vmSymbols::java_lang_ArrayStoreException()) {
      note_trap(current, Deoptimization::Reason_array_check);
    } else {
      note_trap(current, Deoptimization::Reason_class_check);
    }
  }
  // create exception, with klass name as detail message
  Handle exception = Exceptions::new_exception(current, s, klass_name);
  current->set_vm_result_oop(exception());
JRT_END

JRT_ENTRY(void, InterpreterRuntime::throw_ArrayIndexOutOfBoundsException(JavaThread* current, arrayOopDesc* a, jint index))
  // Produce the error message first because note_trap can safepoint
  ResourceMark rm(current);
  stringStream ss;
  ss.print("Index %d out of bounds for length %d", index, a->length());

  if (ProfileTraps) {
    note_trap(current, Deoptimization::Reason_range_check);
  }

  THROW_MSG(vmSymbols::java_lang_ArrayIndexOutOfBoundsException(), ss.as_string());
JRT_END

JRT_ENTRY(void, InterpreterRuntime::throw_ClassCastException(
  JavaThread* current, oopDesc* obj))

  // Produce the error message first because note_trap can safepoint
  ResourceMark rm(current);
  char* message = SharedRuntime::generate_class_cast_message(
    current, obj->klass());

  if (ProfileTraps) {
    note_trap(current, Deoptimization::Reason_class_check);
  }

  // create exception
  THROW_MSG(vmSymbols::java_lang_ClassCastException(), message);
JRT_END

// exception_handler_for_exception(...) returns the continuation address,
// the exception oop (via TLS) and sets the bci/bcp for the continuation.
// The exception oop is returned to make sure it is preserved over GC (it
// is only on the stack if the exception was thrown explicitly via athrow).
// During this operation, the expression stack contains the values for the
// bci where the exception happened. If the exception was propagated back
// from a call, the expression stack contains the values for the bci at the
// invoke w/o arguments (i.e., as if one were inside the call).
// Note that the implementation of this method assumes it's only called when an exception has actually occured
JRT_ENTRY(address, InterpreterRuntime::exception_handler_for_exception(JavaThread* current, oopDesc* exception))
  // We get here after we have unwound from a callee throwing an exception
  // into the interpreter. Any deferred stack processing is notified of
  // the event via the StackWatermarkSet.
  StackWatermarkSet::after_unwind(current);

  LastFrameAccessor last_frame(current);
  Handle             h_exception(current, exception);
  methodHandle       h_method   (current, last_frame.method());
  constantPoolHandle h_constants(current, h_method->constants());
  bool               should_repeat;
  int                handler_bci;
  int                current_bci = last_frame.bci();

  if (current->frames_to_pop_failed_realloc() > 0) {
    // Allocation of scalar replaced object used in this frame
    // failed. Unconditionally pop the frame.
    current->dec_frames_to_pop_failed_realloc();
    current->set_vm_result_oop(h_exception());
    // If the method is synchronized we already unlocked the monitor
    // during deoptimization so the interpreter needs to skip it when
    // the frame is popped.
    current->set_do_not_unlock_if_synchronized(true);
    return Interpreter::remove_activation_entry();
  }

  // Need to do this check first since when _do_not_unlock_if_synchronized
  // is set, we don't want to trigger any classloading which may make calls
  // into java, or surprisingly find a matching exception handler for bci 0
  // since at this moment the method hasn't been "officially" entered yet.
  if (current->do_not_unlock_if_synchronized()) {
    ResourceMark rm;
    assert(current_bci == 0,  "bci isn't zero for do_not_unlock_if_synchronized");
    current->set_vm_result_oop(exception);
    return Interpreter::remove_activation_entry();
  }

  do {
    should_repeat = false;

    // assertions
    assert(h_exception.not_null(), "null exceptions should be handled by athrow");
    // Check that exception is a subclass of Throwable.
    assert(h_exception->is_a(vmClasses::Throwable_klass()),
           "Exception not subclass of Throwable");

    // tracing
    if (log_is_enabled(Info, exceptions)) {
      ResourceMark rm(current);
      stringStream tempst;
      tempst.print("interpreter method <%s>\n"
                   " at bci %d for thread " INTPTR_FORMAT " (%s)",
                   h_method->print_value_string(), current_bci, p2i(current), current->name());
      Exceptions::log_exception(h_exception, tempst.as_string());
    }
// Don't go paging in something which won't be used.
//     else if (extable->length() == 0) {
//       // disabled for now - interpreter is not using shortcut yet
//       // (shortcut is not to call runtime if we have no exception handlers)
//       // warning("performance bug: should not call runtime if method has no exception handlers");
//     }
    // for AbortVMOnException flag
    Exceptions::debug_check_abort(h_exception);

    // exception handler lookup
    Klass* klass = h_exception->klass();
    handler_bci = Method::fast_exception_handler_bci_for(h_method, klass, current_bci, THREAD);
    if (HAS_PENDING_EXCEPTION) {
      // We threw an exception while trying to find the exception handler.
      // Transfer the new exception to the exception handle which will
      // be set into thread local storage, and do another lookup for an
      // exception handler for this exception, this time starting at the
      // BCI of the exception handler which caused the exception to be
      // thrown (bug 4307310).
      h_exception = Handle(THREAD, PENDING_EXCEPTION);
      CLEAR_PENDING_EXCEPTION;
      if (handler_bci >= 0) {
        current_bci = handler_bci;
        should_repeat = true;
      }
    }
  } while (should_repeat == true);

#if INCLUDE_JVMCI
  if (EnableJVMCI && h_method->method_data() != nullptr) {
    ResourceMark rm(current);
    MethodData* mdo = h_method->method_data();

    // Lock to read ProfileData, and ensure lock is not broken by a safepoint
    MutexLocker ml(mdo->extra_data_lock(), Mutex::_no_safepoint_check_flag);

    ProfileData* pdata = mdo->allocate_bci_to_data(current_bci, nullptr);
    if (pdata != nullptr && pdata->is_BitData()) {
      BitData* bit_data = (BitData*) pdata;
      bit_data->set_exception_seen();
    }
  }
#endif

  // notify JVMTI of an exception throw; JVMTI will detect if this is a first
  // time throw or a stack unwinding throw and accordingly notify the debugger
  if (JvmtiExport::can_post_on_exceptions()) {
    JvmtiExport::post_exception_throw(current, h_method(), last_frame.bcp(), h_exception());
  }

  address continuation = nullptr;
  address handler_pc = nullptr;
  if (handler_bci < 0 || !current->stack_overflow_state()->reguard_stack((address) &continuation)) {
    // Forward exception to callee (leaving bci/bcp untouched) because (a) no
    // handler in this method, or (b) after a stack overflow there is not yet
    // enough stack space available to reprotect the stack.
    continuation = Interpreter::remove_activation_entry();
#if COMPILER2_OR_JVMCI
    // Count this for compilation purposes
    h_method->interpreter_throwout_increment(THREAD);
#endif
  } else {
    // handler in this method => change bci/bcp to handler bci/bcp and continue there
    handler_pc = h_method->code_base() + handler_bci;
    h_method->set_exception_handler_entered(handler_bci); // profiling
#ifndef ZERO
    set_bcp_and_mdp(handler_pc, current);
    continuation = Interpreter::dispatch_table(vtos)[*handler_pc];
#else
    continuation = (address)(intptr_t) handler_bci;
#endif
  }

  // notify debugger of an exception catch
  // (this is good for exceptions caught in native methods as well)
  if (JvmtiExport::can_post_on_exceptions()) {
    JvmtiExport::notice_unwind_due_to_exception(current, h_method(), handler_pc, h_exception(), (handler_pc != nullptr));
  }

  current->set_vm_result_oop(h_exception());
  return continuation;
JRT_END


JRT_ENTRY(void, InterpreterRuntime::throw_pending_exception(JavaThread* current))
  assert(current->has_pending_exception(), "must only be called if there's an exception pending");
  // nothing to do - eventually we should remove this code entirely (see comments @ call sites)
JRT_END


JRT_ENTRY(void, InterpreterRuntime::throw_AbstractMethodError(JavaThread* current))
  THROW(vmSymbols::java_lang_AbstractMethodError());
JRT_END

// This method is called from the "abstract_entry" of the interpreter.
// At that point, the arguments have already been removed from the stack
// and therefore we don't have the receiver object at our fingertips. (Though,
// on some platforms the receiver still resides in a register...). Thus,
// we have no choice but print an error message not containing the receiver
// type.
JRT_ENTRY(void, InterpreterRuntime::throw_AbstractMethodErrorWithMethod(JavaThread* current,
                                                                        Method* missingMethod))
  ResourceMark rm(current);
  assert(missingMethod != nullptr, "sanity");
  methodHandle m(current, missingMethod);
  LinkResolver::throw_abstract_method_error(m, THREAD);
JRT_END

JRT_ENTRY(void, InterpreterRuntime::throw_AbstractMethodErrorVerbose(JavaThread* current,
                                                                     Klass* recvKlass,
                                                                     Method* missingMethod))
  ResourceMark rm(current);
  methodHandle mh = methodHandle(current, missingMethod);
  LinkResolver::throw_abstract_method_error(mh, recvKlass, THREAD);
JRT_END

JRT_ENTRY(void, InterpreterRuntime::throw_InstantiationError(JavaThread* current))
  THROW(vmSymbols::java_lang_InstantiationError());
JRT_END


JRT_ENTRY(void, InterpreterRuntime::throw_IncompatibleClassChangeError(JavaThread* current))
  THROW(vmSymbols::java_lang_IncompatibleClassChangeError());
JRT_END

JRT_ENTRY(void, InterpreterRuntime::throw_IncompatibleClassChangeErrorVerbose(JavaThread* current,
                                                                              Klass* recvKlass,
                                                                              Klass* interfaceKlass))
  ResourceMark rm(current);
  char buf[1000];
  buf[0] = '\0';
  jio_snprintf(buf, sizeof(buf),
               "Class %s does not implement the requested interface %s",
               recvKlass ? recvKlass->external_name() : "nullptr",
               interfaceKlass ? interfaceKlass->external_name() : "nullptr");
  THROW_MSG(vmSymbols::java_lang_IncompatibleClassChangeError(), buf);
JRT_END

JRT_ENTRY(void, InterpreterRuntime::throw_NullPointerException(JavaThread* current))
  THROW(vmSymbols::java_lang_NullPointerException());
JRT_END

//------------------------------------------------------------------------------------------------------------------------
// Fields
//

void InterpreterRuntime::resolve_get_put(JavaThread* current, Bytecodes::Code bytecode) {
  LastFrameAccessor last_frame(current);
  constantPoolHandle pool(current, last_frame.method()->constants());
  methodHandle m(current, last_frame.method());

  resolve_get_put(bytecode, last_frame.get_index_u2(bytecode), m, pool, true /*initialize_holder*/, current);
}

void InterpreterRuntime::resolve_get_put(Bytecodes::Code bytecode, int field_index,
                                         methodHandle& m,
                                         constantPoolHandle& pool,
                                         bool initialize_holder, TRAPS) {
  fieldDescriptor info;
  bool is_put    = (bytecode == Bytecodes::_putfield  || bytecode == Bytecodes::_nofast_putfield ||
                    bytecode == Bytecodes::_putstatic);
  bool is_static = (bytecode == Bytecodes::_getstatic || bytecode == Bytecodes::_putstatic);

  {
    JvmtiHideSingleStepping jhss(THREAD);
    LinkResolver::resolve_field_access(info, pool, field_index,
                                       m, bytecode, initialize_holder, CHECK);
  } // end JvmtiHideSingleStepping

  // check if link resolution caused cpCache to be updated
  if (pool->resolved_field_entry_at(field_index)->is_resolved(bytecode)) return;

  // compute auxiliary field attributes
  TosState state  = as_TosState(info.field_type());

  // Resolution of put instructions on final fields is delayed. That is required so that
  // exceptions are thrown at the correct place (when the instruction is actually invoked).
  // If we do not resolve an instruction in the current pass, leaving the put_code
  // set to zero will cause the next put instruction to the same field to reresolve.

  // Resolution of put instructions to final instance fields with invalid updates (i.e.,
  // to final instance fields with updates originating from a method different than <init>)
  // is inhibited. A putfield instruction targeting an instance final field must throw
  // an IllegalAccessError if the instruction is not in an instance
  // initializer method <init>. If resolution were not inhibited, a putfield
  // in an initializer method could be resolved in the initializer. Subsequent
  // putfield instructions to the same field would then use cached information.
  // As a result, those instructions would not pass through the VM. That is,
  // checks in resolve_field_access() would not be executed for those instructions
  // and the required IllegalAccessError would not be thrown.
  //
  // Also, we need to delay resolving getstatic and putstatic instructions until the
  // class is initialized.  This is required so that access to the static
  // field will call the initialization function every time until the class
  // is completely initialized ala. in 2.17.5 in JVM Specification.
  InstanceKlass* klass = info.field_holder();
  bool uninitialized_static = is_static && !klass->is_initialized();
  bool has_initialized_final_update = info.field_holder()->major_version() >= 53 &&
                                      info.has_initialized_final_update();
  assert(!(has_initialized_final_update && !info.access_flags().is_final()), "Fields with initialized final updates must be final");

  Bytecodes::Code get_code = (Bytecodes::Code)0;
  Bytecodes::Code put_code = (Bytecodes::Code)0;
  if (!uninitialized_static) {
    if (is_static) {
      get_code = Bytecodes::_getstatic;
    } else {
      get_code = Bytecodes::_getfield;
    }
    if ((is_put && !has_initialized_final_update) || !info.access_flags().is_final()) {
        put_code = ((is_static) ? Bytecodes::_putstatic : Bytecodes::_putfield);
    }
  }

  ResolvedFieldEntry* entry = pool->resolved_field_entry_at(field_index);
  entry->set_flags(info.access_flags().is_final(), info.access_flags().is_volatile(),
                   info.is_flat(), info.is_null_free_inline_type(),
                   info.has_null_marker());

  entry->fill_in(info.field_holder(), info.offset(),
                 checked_cast<u2>(info.index()), checked_cast<u1>(state),
                 static_cast<u1>(get_code), static_cast<u1>(put_code));
}


//------------------------------------------------------------------------------------------------------------------------
// Synchronization
//
// The interpreter's synchronization code is factored out so that it can
// be shared by method invocation and synchronized blocks.
//%note synchronization_3

//%note monitor_1
JRT_ENTRY_NO_ASYNC(void, InterpreterRuntime::monitorenter(JavaThread* current, BasicObjectLock* elem))
#ifdef ASSERT
  current->last_frame().interpreter_frame_verify_monitor(elem);
#endif
  Handle h_obj(current, elem->obj());
  assert(Universe::heap()->is_in_or_null(h_obj()),
         "must be null or an object");
  ObjectSynchronizer::enter(h_obj, elem->lock(), current);
  assert(Universe::heap()->is_in_or_null(elem->obj()),
         "must be null or an object");
#ifdef ASSERT
  if (!current->preempting()) current->last_frame().interpreter_frame_verify_monitor(elem);
#endif
JRT_END

JRT_LEAF(void, InterpreterRuntime::monitorexit(BasicObjectLock* elem))
  oop obj = elem->obj();
  assert(Universe::heap()->is_in(obj), "must be an object");
  // The object could become unlocked through a JNI call, which we have no other checks for.
  // Give a fatal message if CheckJNICalls. Otherwise we ignore it.
  if (obj->is_unlocked()) {
    if (CheckJNICalls) {
      fatal("Object has been unlocked by JNI");
    }
    return;
  }
  ObjectSynchronizer::exit(obj, elem->lock(), JavaThread::current());
  // Free entry. If it is not cleared, the exception handling code will try to unlock the monitor
  // again at method exit or in the case of an exception.
  elem->set_obj(nullptr);
JRT_END

JRT_ENTRY(void, InterpreterRuntime::throw_illegal_monitor_state_exception(JavaThread* current))
  THROW(vmSymbols::java_lang_IllegalMonitorStateException());
JRT_END

JRT_ENTRY(void, InterpreterRuntime::new_illegal_monitor_state_exception(JavaThread* current))
  // Returns an illegal exception to install into the current thread. The
  // pending_exception flag is cleared so normal exception handling does not
  // trigger. Any current installed exception will be overwritten. This
  // method will be called during an exception unwind.

  assert(!HAS_PENDING_EXCEPTION, "no pending exception");
  Handle exception(current, current->vm_result_oop());
  assert(exception() != nullptr, "vm result should be set");
  current->set_vm_result_oop(nullptr); // clear vm result before continuing (may cause memory leaks and assert failures)
  exception = get_preinitialized_exception(vmClasses::IllegalMonitorStateException_klass(), CATCH);
  current->set_vm_result_oop(exception());
JRT_END

JRT_ENTRY(void, InterpreterRuntime::throw_identity_exception(JavaThread* current, oopDesc* obj))
  Klass* klass = cast_to_oop(obj)->klass();
  ResourceMark rm(THREAD);
  const char* desc = "Cannot synchronize on an instance of value class ";
  const char* className = klass->external_name();
  size_t msglen = strlen(desc) + strlen(className) + 1;
  char* message = NEW_RESOURCE_ARRAY(char, msglen);
  if (nullptr == message) {
    // Out of memory: can't create detailed error message
    THROW_MSG(vmSymbols::java_lang_IdentityException(), className);
  } else {
    jio_snprintf(message, msglen, "%s%s", desc, className);
    THROW_MSG(vmSymbols::java_lang_IdentityException(), message);
  }
JRT_END

//------------------------------------------------------------------------------------------------------------------------
// Invokes

JRT_ENTRY(Bytecodes::Code, InterpreterRuntime::get_original_bytecode_at(JavaThread* current, Method* method, address bcp))
  return method->orig_bytecode_at(method->bci_from(bcp));
JRT_END

JRT_ENTRY(void, InterpreterRuntime::set_original_bytecode_at(JavaThread* current, Method* method, address bcp, Bytecodes::Code new_code))
  method->set_orig_bytecode_at(method->bci_from(bcp), new_code);
JRT_END

JRT_ENTRY(void, InterpreterRuntime::_breakpoint(JavaThread* current, Method* method, address bcp))
  JvmtiExport::post_raw_breakpoint(current, method, bcp);
JRT_END

void InterpreterRuntime::resolve_invoke(JavaThread* current, Bytecodes::Code bytecode) {
  LastFrameAccessor last_frame(current);
  // extract receiver from the outgoing argument list if necessary
  Handle receiver(current, nullptr);
  if (bytecode == Bytecodes::_invokevirtual || bytecode == Bytecodes::_invokeinterface ||
      bytecode == Bytecodes::_invokespecial) {
    ResourceMark rm(current);
    methodHandle m (current, last_frame.method());
    Bytecode_invoke call(m, last_frame.bci());
    Symbol* signature = call.signature();
    receiver = Handle(current, last_frame.callee_receiver(signature));

    assert(Universe::heap()->is_in_or_null(receiver()),
           "sanity check");
    assert(receiver.is_null() ||
           !Universe::heap()->is_in(receiver->klass()),
           "sanity check");
  }

  // resolve method
  CallInfo info;
  constantPoolHandle pool(current, last_frame.method()->constants());

  methodHandle resolved_method;

  int method_index = last_frame.get_index_u2(bytecode);
  {
    JvmtiHideSingleStepping jhss(current);
    JavaThread* THREAD = current; // For exception macros.
    LinkResolver::resolve_invoke(info, receiver, pool,
                                 method_index, bytecode,
                                 THREAD);

    if (HAS_PENDING_EXCEPTION) {
      if (ProfileTraps && PENDING_EXCEPTION->klass()->name() == vmSymbols::java_lang_NullPointerException()) {
        // Preserve the original exception across the call to note_trap()
        PreserveExceptionMark pm(current);
        // Recording the trap will help the compiler to potentially recognize this exception as "hot"
        note_trap(current, Deoptimization::Reason_null_check);
      }
      return;
    }

    resolved_method = methodHandle(current, info.resolved_method());
  } // end JvmtiHideSingleStepping

  update_invoke_cp_cache_entry(info, bytecode, resolved_method, pool, method_index);
}

void InterpreterRuntime::update_invoke_cp_cache_entry(CallInfo& info, Bytecodes::Code bytecode,
                                                      methodHandle& resolved_method,
                                                      constantPoolHandle& pool,
                                                      int method_index) {
  // Don't allow safepoints until the method is cached.
  NoSafepointVerifier nsv;

  // check if link resolution caused cpCache to be updated
  ConstantPoolCache* cache = pool->cache();
  if (cache->resolved_method_entry_at(method_index)->is_resolved(bytecode)) return;

#ifdef ASSERT
  if (bytecode == Bytecodes::_invokeinterface) {
    if (resolved_method->method_holder() == vmClasses::Object_klass()) {
      // NOTE: THIS IS A FIX FOR A CORNER CASE in the JVM spec
      // (see also CallInfo::set_interface for details)
      assert(info.call_kind() == CallInfo::vtable_call ||
             info.call_kind() == CallInfo::direct_call, "");
      assert(resolved_method->is_final() || info.has_vtable_index(),
             "should have been set already");
    } else if (!resolved_method->has_itable_index()) {
      // Resolved something like CharSequence.toString.  Use vtable not itable.
      assert(info.call_kind() != CallInfo::itable_call, "");
    } else {
      // Setup itable entry
      assert(info.call_kind() == CallInfo::itable_call, "");
      int index = resolved_method->itable_index();
      assert(info.itable_index() == index, "");
    }
  } else if (bytecode == Bytecodes::_invokespecial) {
    assert(info.call_kind() == CallInfo::direct_call, "must be direct call");
  } else {
    assert(info.call_kind() == CallInfo::direct_call ||
           info.call_kind() == CallInfo::vtable_call, "");
  }
#endif
  // Get sender and only set cpCache entry to resolved if it is not an
  // interface.  The receiver for invokespecial calls within interface
  // methods must be checked for every call.
  InstanceKlass* sender = pool->pool_holder();

  switch (info.call_kind()) {
  case CallInfo::direct_call:
    cache->set_direct_call(bytecode, method_index, resolved_method, sender->is_interface());
    break;
  case CallInfo::vtable_call:
    cache->set_vtable_call(bytecode, method_index, resolved_method, info.vtable_index());
    break;
  case CallInfo::itable_call:
    cache->set_itable_call(
      bytecode,
      method_index,
      info.resolved_klass(),
      resolved_method,
      info.itable_index());
    break;
  default:  ShouldNotReachHere();
  }
}

void InterpreterRuntime::cds_resolve_invoke(Bytecodes::Code bytecode, int method_index,
                                            constantPoolHandle& pool, TRAPS) {
  LinkInfo link_info(pool, method_index, bytecode, CHECK);

  if (!link_info.resolved_klass()->is_instance_klass() || InstanceKlass::cast(link_info.resolved_klass())->is_linked()) {
    CallInfo call_info;
    switch (bytecode) {
      case Bytecodes::_invokevirtual:   LinkResolver::cds_resolve_virtual_call  (call_info, link_info, CHECK); break;
      case Bytecodes::_invokeinterface: LinkResolver::cds_resolve_interface_call(call_info, link_info, CHECK); break;
      case Bytecodes::_invokespecial:   LinkResolver::cds_resolve_special_call  (call_info, link_info, CHECK); break;

      default: fatal("Unimplemented: %s", Bytecodes::name(bytecode));
    }
    methodHandle resolved_method(THREAD, call_info.resolved_method());
    guarantee(resolved_method->method_holder()->is_linked(), "");
    update_invoke_cp_cache_entry(call_info, bytecode, resolved_method, pool, method_index);
  } else {
    // FIXME: why a shared class is not linked yet?
    // Can't link it here since there are no guarantees it'll be prelinked on the next run.
    ResourceMark rm;
    InstanceKlass* resolved_iklass = InstanceKlass::cast(link_info.resolved_klass());
    log_info(cds, resolve)("Not resolved: class not linked: %s %s %s",
                           resolved_iklass->is_shared() ? "is_shared" : "",
                           resolved_iklass->init_state_name(),
                           resolved_iklass->external_name());
  }
}

// First time execution:  Resolve symbols, create a permanent MethodType object.
void InterpreterRuntime::resolve_invokehandle(JavaThread* current) {
  const Bytecodes::Code bytecode = Bytecodes::_invokehandle;
  LastFrameAccessor last_frame(current);

  // resolve method
  CallInfo info;
  constantPoolHandle pool(current, last_frame.method()->constants());
  int method_index = last_frame.get_index_u2(bytecode);
  {
    JvmtiHideSingleStepping jhss(current);
    JavaThread* THREAD = current; // For exception macros.
    LinkResolver::resolve_invoke(info, Handle(), pool,
                                 method_index, bytecode,
                                 CHECK);
  } // end JvmtiHideSingleStepping

  pool->cache()->set_method_handle(method_index, info);
}

void InterpreterRuntime::cds_resolve_invokehandle(int raw_index,
                                                  constantPoolHandle& pool, TRAPS) {
  const Bytecodes::Code bytecode = Bytecodes::_invokehandle;
  CallInfo info;
  LinkResolver::resolve_invoke(info, Handle(), pool, raw_index, bytecode, CHECK);

  pool->cache()->set_method_handle(raw_index, info);
}

// First time execution:  Resolve symbols, create a permanent CallSite object.
void InterpreterRuntime::resolve_invokedynamic(JavaThread* current) {
  LastFrameAccessor last_frame(current);
  const Bytecodes::Code bytecode = Bytecodes::_invokedynamic;

  // resolve method
  CallInfo info;
  constantPoolHandle pool(current, last_frame.method()->constants());
  int index = last_frame.get_index_u4(bytecode);
  {
    JvmtiHideSingleStepping jhss(current);
    JavaThread* THREAD = current; // For exception macros.
    LinkResolver::resolve_invoke(info, Handle(), pool,
                                 index, bytecode, CHECK);
  } // end JvmtiHideSingleStepping

  pool->cache()->set_dynamic_call(info, index);
}

void InterpreterRuntime::cds_resolve_invokedynamic(int raw_index,
                                                   constantPoolHandle& pool, TRAPS) {
  const Bytecodes::Code bytecode = Bytecodes::_invokedynamic;
  CallInfo info;
  LinkResolver::resolve_invoke(info, Handle(), pool, raw_index, bytecode, CHECK);
  pool->cache()->set_dynamic_call(info, raw_index);
}

// This function is the interface to the assembly code. It returns the resolved
// cpCache entry.  This doesn't safepoint, but the helper routines safepoint.
// This function will check for redefinition!
JRT_ENTRY(void, InterpreterRuntime::resolve_from_cache(JavaThread* current, Bytecodes::Code bytecode)) {
  switch (bytecode) {
  case Bytecodes::_getstatic:
  case Bytecodes::_putstatic:
  case Bytecodes::_getfield:
  case Bytecodes::_putfield:
    resolve_get_put(current, bytecode);
    break;
  case Bytecodes::_invokevirtual:
  case Bytecodes::_invokespecial:
  case Bytecodes::_invokestatic:
  case Bytecodes::_invokeinterface:
    resolve_invoke(current, bytecode);
    break;
  case Bytecodes::_invokehandle:
    resolve_invokehandle(current);
    break;
  case Bytecodes::_invokedynamic:
    resolve_invokedynamic(current);
    break;
  default:
    fatal("unexpected bytecode: %s", Bytecodes::name(bytecode));
    break;
  }
}
JRT_END

//------------------------------------------------------------------------------------------------------------------------
// Miscellaneous


nmethod* InterpreterRuntime::frequency_counter_overflow(JavaThread* current, address branch_bcp) {
  // Enable WXWrite: the function is called directly by interpreter.
  MACOS_AARCH64_ONLY(ThreadWXEnable wx(WXWrite, current));

  // frequency_counter_overflow_inner can throw async exception.
  nmethod* nm = frequency_counter_overflow_inner(current, branch_bcp);
  assert(branch_bcp != nullptr || nm == nullptr, "always returns null for non OSR requests");
  if (branch_bcp != nullptr && nm != nullptr) {
    // This was a successful request for an OSR nmethod.  Because
    // frequency_counter_overflow_inner ends with a safepoint check,
    // nm could have been unloaded so look it up again.  It's unsafe
    // to examine nm directly since it might have been freed and used
    // for something else.
    LastFrameAccessor last_frame(current);
    Method* method =  last_frame.method();
    int bci = method->bci_from(last_frame.bcp());
    nm = method->lookup_osr_nmethod_for(bci, CompLevel_none, false);
    BarrierSetNMethod* bs_nm = BarrierSet::barrier_set()->barrier_set_nmethod();
    if (nm != nullptr) {
      // in case the transition passed a safepoint we need to barrier this again
      if (!bs_nm->nmethod_osr_entry_barrier(nm)) {
        nm = nullptr;
      }
    }
  }
  if (nm != nullptr && current->is_interp_only_mode()) {
    // Normally we never get an nm if is_interp_only_mode() is true, because
    // policy()->event has a check for this and won't compile the method when
    // true. However, it's possible for is_interp_only_mode() to become true
    // during the compilation. We don't want to return the nm in that case
    // because we want to continue to execute interpreted.
    nm = nullptr;
  }
#ifndef PRODUCT
  if (TraceOnStackReplacement) {
    if (nm != nullptr) {
      tty->print("OSR entry @ pc: " INTPTR_FORMAT ": ", p2i(nm->osr_entry()));
      nm->print();
    }
  }
#endif
  return nm;
}

JRT_ENTRY(nmethod*,
          InterpreterRuntime::frequency_counter_overflow_inner(JavaThread* current, address branch_bcp))
  // use UnlockFlagSaver to clear and restore the _do_not_unlock_if_synchronized
  // flag, in case this method triggers classloading which will call into Java.
  UnlockFlagSaver fs(current);

  LastFrameAccessor last_frame(current);
  assert(last_frame.is_interpreted_frame(), "must come from interpreter");
  methodHandle method(current, last_frame.method());
  const int branch_bci = branch_bcp != nullptr ? method->bci_from(branch_bcp) : InvocationEntryBci;
  const int bci = branch_bcp != nullptr ? method->bci_from(last_frame.bcp()) : InvocationEntryBci;

  nmethod* osr_nm = CompilationPolicy::event(method, method, branch_bci, bci, CompLevel_none, nullptr, CHECK_NULL);

  BarrierSetNMethod* bs_nm = BarrierSet::barrier_set()->barrier_set_nmethod();
  if (osr_nm != nullptr) {
    if (!bs_nm->nmethod_osr_entry_barrier(osr_nm)) {
      osr_nm = nullptr;
    }
  }
  return osr_nm;
JRT_END

JRT_LEAF(jint, InterpreterRuntime::bcp_to_di(Method* method, address cur_bcp))
  assert(ProfileInterpreter, "must be profiling interpreter");
  int bci = method->bci_from(cur_bcp);
  MethodData* mdo = method->method_data();
  if (mdo == nullptr)  return 0;
  return mdo->bci_to_di(bci);
JRT_END

#ifdef ASSERT
JRT_LEAF(void, InterpreterRuntime::verify_mdp(Method* method, address bcp, address mdp))
  assert(ProfileInterpreter, "must be profiling interpreter");

  MethodData* mdo = method->method_data();
  assert(mdo != nullptr, "must not be null");

  int bci = method->bci_from(bcp);

  address mdp2 = mdo->bci_to_dp(bci);
  if (mdp != mdp2) {
    ResourceMark rm;
    tty->print_cr("FAILED verify : actual mdp %p   expected mdp %p @ bci %d", mdp, mdp2, bci);
    int current_di = mdo->dp_to_di(mdp);
    int expected_di  = mdo->dp_to_di(mdp2);
    tty->print_cr("  actual di %d   expected di %d", current_di, expected_di);
    int expected_approx_bci = mdo->data_at(expected_di)->bci();
    int approx_bci = -1;
    if (current_di >= 0) {
      approx_bci = mdo->data_at(current_di)->bci();
    }
    tty->print_cr("  actual bci is %d  expected bci %d", approx_bci, expected_approx_bci);
    mdo->print_on(tty);
    method->print_codes();
  }
  assert(mdp == mdp2, "wrong mdp");
JRT_END
#endif // ASSERT

JRT_ENTRY(void, InterpreterRuntime::update_mdp_for_ret(JavaThread* current, int return_bci))
  assert(ProfileInterpreter, "must be profiling interpreter");
  ResourceMark rm(current);
  LastFrameAccessor last_frame(current);
  assert(last_frame.is_interpreted_frame(), "must come from interpreter");
  MethodData* h_mdo = last_frame.method()->method_data();

  // Grab a lock to ensure atomic access to setting the return bci and
  // the displacement.  This can block and GC, invalidating all naked oops.
  MutexLocker ml(RetData_lock);

  // ProfileData is essentially a wrapper around a derived oop, so we
  // need to take the lock before making any ProfileData structures.
  ProfileData* data = h_mdo->data_at(h_mdo->dp_to_di(last_frame.mdp()));
  guarantee(data != nullptr, "profile data must be valid");
  RetData* rdata = data->as_RetData();
  address new_mdp = rdata->fixup_ret(return_bci, h_mdo);
  last_frame.set_mdp(new_mdp);
JRT_END

JRT_ENTRY(MethodCounters*, InterpreterRuntime::build_method_counters(JavaThread* current, Method* m))
  return Method::build_method_counters(current, m);
JRT_END


JRT_ENTRY(void, InterpreterRuntime::at_safepoint(JavaThread* current))
  // We used to need an explicit preserve_arguments here for invoke bytecodes. However,
  // stack traversal automatically takes care of preserving arguments for invoke, so
  // this is no longer needed.

  // JRT_END does an implicit safepoint check, hence we are guaranteed to block
  // if this is called during a safepoint

  if (JvmtiExport::should_post_single_step()) {
    // This function is called by the interpreter when single stepping. Such single
    // stepping could unwind a frame. Then, it is important that we process any frames
    // that we might return into.
    StackWatermarkSet::before_unwind(current);

    // We are called during regular safepoints and when the VM is
    // single stepping. If any thread is marked for single stepping,
    // then we may have JVMTI work to do.
    LastFrameAccessor last_frame(current);
    JvmtiExport::at_single_stepping_point(current, last_frame.method(), last_frame.bcp());
  }
JRT_END

JRT_LEAF(void, InterpreterRuntime::at_unwind(JavaThread* current))
  assert(current == JavaThread::current(), "pre-condition");
  // This function is called by the interpreter when the return poll found a reason
  // to call the VM. The reason could be that we are returning into a not yet safe
  // to access frame. We handle that below.
  // Note that this path does not check for single stepping, because we do not want
  // to single step when unwinding frames for an exception being thrown. Instead,
  // such single stepping code will use the safepoint table, which will use the
  // InterpreterRuntime::at_safepoint callback.
  StackWatermarkSet::before_unwind(current);
JRT_END

JRT_ENTRY(void, InterpreterRuntime::post_field_access(JavaThread* current, oopDesc* obj,
                                                      ResolvedFieldEntry *entry))

  assert(entry->is_valid(), "Invalid ResolvedFieldEntry");
  // check the access_flags for the field in the klass

  InstanceKlass* ik = entry->field_holder();
  int index = entry->field_index();
  if (!ik->field_status(index).is_access_watched()) return;

  bool is_static = (obj == nullptr);
  bool is_flat = entry->is_flat();
  HandleMark hm(current);

  Handle h_obj;
  if (!is_static) {
    // non-static field accessors have an object, but we need a handle
    h_obj = Handle(current, obj);
  }
  InstanceKlass* field_holder = entry->field_holder(); // HERE
  jfieldID fid = jfieldIDWorkaround::to_jfieldID(field_holder, entry->field_offset(), is_static, is_flat);
  LastFrameAccessor last_frame(current);
  JvmtiExport::post_field_access(current, last_frame.method(), last_frame.bcp(), field_holder, h_obj, fid);
JRT_END

JRT_ENTRY(void, InterpreterRuntime::post_field_modification(JavaThread* current, oopDesc* obj,
                                                            ResolvedFieldEntry *entry, jvalue *value))

  assert(entry->is_valid(), "Invalid ResolvedFieldEntry");
  InstanceKlass* ik = entry->field_holder();

  // check the access_flags for the field in the klass
  int index = entry->field_index();
  // bail out if field modifications are not watched
  if (!ik->field_status(index).is_modification_watched()) return;

  char sig_type = '\0';

  switch((TosState)entry->tos_state()) {
    case btos: sig_type = JVM_SIGNATURE_BYTE;    break;
    case ztos: sig_type = JVM_SIGNATURE_BOOLEAN; break;
    case ctos: sig_type = JVM_SIGNATURE_CHAR;    break;
    case stos: sig_type = JVM_SIGNATURE_SHORT;   break;
    case itos: sig_type = JVM_SIGNATURE_INT;     break;
    case ftos: sig_type = JVM_SIGNATURE_FLOAT;   break;
    case atos: sig_type = JVM_SIGNATURE_CLASS;   break;
    case ltos: sig_type = JVM_SIGNATURE_LONG;    break;
    case dtos: sig_type = JVM_SIGNATURE_DOUBLE;  break;
    default:  ShouldNotReachHere(); return;
  }

  bool is_static = (obj == nullptr);
  bool is_flat = entry->is_flat();

  HandleMark hm(current);
  jfieldID fid = jfieldIDWorkaround::to_jfieldID(ik, entry->field_offset(), is_static, is_flat);
  jvalue fvalue;
#ifdef _LP64
  fvalue = *value;
#else
  // Long/double values are stored unaligned and also noncontiguously with
  // tagged stacks.  We can't just do a simple assignment even in the non-
  // J/D cases because a C++ compiler is allowed to assume that a jvalue is
  // 8-byte aligned, and interpreter stack slots are only 4-byte aligned.
  // We assume that the two halves of longs/doubles are stored in interpreter
  // stack slots in platform-endian order.
  jlong_accessor u;
  jint* newval = (jint*)value;
  u.words[0] = newval[0];
  u.words[1] = newval[Interpreter::stackElementWords]; // skip if tag
  fvalue.j = u.long_value;
#endif // _LP64

  Handle h_obj;
  if (!is_static) {
    // non-static field accessors have an object, but we need a handle
    h_obj = Handle(current, obj);
  }

  LastFrameAccessor last_frame(current);
  JvmtiExport::post_raw_field_modification(current, last_frame.method(), last_frame.bcp(), ik, h_obj,
                                           fid, sig_type, &fvalue);
JRT_END

JRT_ENTRY(void, InterpreterRuntime::post_method_entry(JavaThread* current))
  LastFrameAccessor last_frame(current);
  JvmtiExport::post_method_entry(current, last_frame.method(), last_frame.get_frame());
JRT_END


// This is a JRT_BLOCK_ENTRY because we have to stash away the return oop
// before transitioning to VM, and restore it after transitioning back
// to Java. The return oop at the top-of-stack, is not walked by the GC.
JRT_BLOCK_ENTRY(void, InterpreterRuntime::post_method_exit(JavaThread* current))
  LastFrameAccessor last_frame(current);
  JvmtiExport::post_method_exit(current, last_frame.method(), last_frame.get_frame());
JRT_END

JRT_LEAF(int, InterpreterRuntime::interpreter_contains(address pc))
{
  return (Interpreter::contains(Continuation::get_top_return_pc_post_barrier(JavaThread::current(), pc)) ? 1 : 0);
}
JRT_END


// Implementation of SignatureHandlerLibrary

#ifndef SHARING_FAST_NATIVE_FINGERPRINTS
// Dummy definition (else normalization method is defined in CPU
// dependent code)
uint64_t InterpreterRuntime::normalize_fast_native_fingerprint(uint64_t fingerprint) {
  return fingerprint;
}
#endif

address SignatureHandlerLibrary::set_handler_blob() {
  BufferBlob* handler_blob = BufferBlob::create("native signature handlers", blob_size);
  if (handler_blob == nullptr) {
    return nullptr;
  }
  address handler = handler_blob->code_begin();
  _handler_blob = handler_blob;
  _handler = handler;
  return handler;
}

void SignatureHandlerLibrary::initialize() {
  if (_fingerprints != nullptr) {
    return;
  }
  if (set_handler_blob() == nullptr) {
    vm_exit_out_of_memory(blob_size, OOM_MALLOC_ERROR, "native signature handlers");
  }

  BufferBlob* bb = BufferBlob::create("Signature Handler Temp Buffer",
                                      SignatureHandlerLibrary::buffer_size);
  _buffer = bb->code_begin();

  _fingerprints = new (mtCode) GrowableArray<uint64_t>(32, mtCode);
  _handlers     = new (mtCode) GrowableArray<address>(32, mtCode);
}

address SignatureHandlerLibrary::set_handler(CodeBuffer* buffer) {
  address handler   = _handler;
  int     insts_size = buffer->pure_insts_size();
  if (handler + insts_size > _handler_blob->code_end()) {
    // get a new handler blob
    handler = set_handler_blob();
  }
  if (handler != nullptr) {
    memcpy(handler, buffer->insts_begin(), insts_size);
    pd_set_handler(handler);
    ICache::invalidate_range(handler, insts_size);
    _handler = handler + insts_size;
  }
  return handler;
}

void SignatureHandlerLibrary::add(const methodHandle& method) {
  if (method->signature_handler() == nullptr) {
    // use slow signature handler if we can't do better
    int handler_index = -1;
    // check if we can use customized (fast) signature handler
    if (UseFastSignatureHandlers && method->size_of_parameters() <= Fingerprinter::fp_max_size_of_parameters) {
      // use customized signature handler
      MutexLocker mu(SignatureHandlerLibrary_lock);
      // make sure data structure is initialized
      initialize();
      // lookup method signature's fingerprint
      uint64_t fingerprint = Fingerprinter(method).fingerprint();
      // allow CPU dependent code to optimize the fingerprints for the fast handler
      fingerprint = InterpreterRuntime::normalize_fast_native_fingerprint(fingerprint);
      handler_index = _fingerprints->find(fingerprint);
      // create handler if necessary
      if (handler_index < 0) {
        ResourceMark rm;
        ptrdiff_t align_offset = align_up(_buffer, CodeEntryAlignment) - (address)_buffer;
        CodeBuffer buffer((address)(_buffer + align_offset),
                          checked_cast<int>(SignatureHandlerLibrary::buffer_size - align_offset));
        InterpreterRuntime::SignatureHandlerGenerator(method, &buffer).generate(fingerprint);
        // copy into code heap
        address handler = set_handler(&buffer);
        if (handler == nullptr) {
          // use slow signature handler (without memorizing it in the fingerprints)
        } else {
          // debugging support
          if (PrintSignatureHandlers && (handler != Interpreter::slow_signature_handler())) {
            ttyLocker ttyl;
            tty->cr();
            tty->print_cr("argument handler #%d for: %s %s (fingerprint = " UINT64_FORMAT ", %d bytes generated)",
                          _handlers->length(),
                          (method->is_static() ? "static" : "receiver"),
                          method->name_and_sig_as_C_string(),
                          fingerprint,
                          buffer.insts_size());
            if (buffer.insts_size() > 0) {
              Disassembler::decode(handler, handler + buffer.insts_size(), tty
                                   NOT_PRODUCT(COMMA &buffer.asm_remarks()));
            }
#ifndef PRODUCT
            address rh_begin = Interpreter::result_handler(method()->result_type());
            if (CodeCache::contains(rh_begin)) {
              // else it might be special platform dependent values
              tty->print_cr(" --- associated result handler ---");
              address rh_end = rh_begin;
              while (*(int*)rh_end != 0) {
                rh_end += sizeof(int);
              }
              Disassembler::decode(rh_begin, rh_end);
            } else {
              tty->print_cr(" associated result handler: " PTR_FORMAT, p2i(rh_begin));
            }
#endif
          }
          // add handler to library
          _fingerprints->append(fingerprint);
          _handlers->append(handler);
          // set handler index
          assert(_fingerprints->length() == _handlers->length(), "sanity check");
          handler_index = _fingerprints->length() - 1;
        }
      }
      // Set handler under SignatureHandlerLibrary_lock
      if (handler_index < 0) {
        // use generic signature handler
        method->set_signature_handler(Interpreter::slow_signature_handler());
      } else {
        // set handler
        method->set_signature_handler(_handlers->at(handler_index));
      }
    } else {
      DEBUG_ONLY(JavaThread::current()->check_possible_safepoint());
      // use generic signature handler
      method->set_signature_handler(Interpreter::slow_signature_handler());
    }
  }
#ifdef ASSERT
  int handler_index = -1;
  int fingerprint_index = -2;
  {
    // '_handlers' and '_fingerprints' are 'GrowableArray's and are NOT synchronized
    // in any way if accessed from multiple threads. To avoid races with another
    // thread which may change the arrays in the above, mutex protected block, we
    // have to protect this read access here with the same mutex as well!
    MutexLocker mu(SignatureHandlerLibrary_lock);
    if (_handlers != nullptr) {
      handler_index = _handlers->find(method->signature_handler());
      uint64_t fingerprint = Fingerprinter(method).fingerprint();
      fingerprint = InterpreterRuntime::normalize_fast_native_fingerprint(fingerprint);
      fingerprint_index = _fingerprints->find(fingerprint);
    }
  }
  assert(method->signature_handler() == Interpreter::slow_signature_handler() ||
         handler_index == fingerprint_index, "sanity check");
#endif // ASSERT
}

BufferBlob*              SignatureHandlerLibrary::_handler_blob = nullptr;
address                  SignatureHandlerLibrary::_handler      = nullptr;
GrowableArray<uint64_t>* SignatureHandlerLibrary::_fingerprints = nullptr;
GrowableArray<address>*  SignatureHandlerLibrary::_handlers     = nullptr;
address                  SignatureHandlerLibrary::_buffer       = nullptr;


JRT_ENTRY(void, InterpreterRuntime::prepare_native_call(JavaThread* current, Method* method))
  methodHandle m(current, method);
  assert(m->is_native(), "sanity check");
  // lookup native function entry point if it doesn't exist
  if (!m->has_native_function()) {
    NativeLookup::lookup(m, CHECK);
  }
  // make sure signature handler is installed
  SignatureHandlerLibrary::add(m);
  // The interpreter entry point checks the signature handler first,
  // before trying to fetch the native entry point and klass mirror.
  // We must set the signature handler last, so that multiple processors
  // preparing the same method will be sure to see non-null entry & mirror.
JRT_END

#if defined(IA32) || defined(AMD64) || defined(ARM)
JRT_LEAF(void, InterpreterRuntime::popframe_move_outgoing_args(JavaThread* current, void* src_address, void* dest_address))
  assert(current == JavaThread::current(), "pre-condition");
  if (src_address == dest_address) {
    return;
  }
  ResourceMark rm;
  LastFrameAccessor last_frame(current);
  assert(last_frame.is_interpreted_frame(), "");
  jint bci = last_frame.bci();
  methodHandle mh(current, last_frame.method());
  Bytecode_invoke invoke(mh, bci);
  ArgumentSizeComputer asc(invoke.signature());
  int size_of_arguments = (asc.size() + (invoke.has_receiver() ? 1 : 0)); // receiver
  Copy::conjoint_jbytes(src_address, dest_address,
                       size_of_arguments * Interpreter::stackElementSize);
JRT_END
#endif

#if INCLUDE_JVMTI
// This is a support of the JVMTI PopFrame interface.
// Make sure it is an invokestatic of a polymorphic intrinsic that has a member_name argument
// and return it as a vm_result_oop so that it can be reloaded in the list of invokestatic parameters.
// The member_name argument is a saved reference (in local#0) to the member_name.
// For backward compatibility with some JDK versions (7, 8) it can also be a direct method handle.
// FIXME: remove DMH case after j.l.i.InvokerBytecodeGenerator code shape is updated.
JRT_ENTRY(void, InterpreterRuntime::member_name_arg_or_null(JavaThread* current, address member_name,
                                                            Method* method, address bcp))
  Bytecodes::Code code = Bytecodes::code_at(method, bcp);
  if (code != Bytecodes::_invokestatic) {
    return;
  }
  ConstantPool* cpool = method->constants();
  int cp_index = Bytes::get_native_u2(bcp + 1);
  Symbol* cname = cpool->klass_name_at(cpool->klass_ref_index_at(cp_index, code));
  Symbol* mname = cpool->name_ref_at(cp_index, code);

  if (MethodHandles::has_member_arg(cname, mname)) {
    oop member_name_oop = cast_to_oop(member_name);
    if (java_lang_invoke_DirectMethodHandle::is_instance(member_name_oop)) {
      // FIXME: remove after j.l.i.InvokerBytecodeGenerator code shape is updated.
      member_name_oop = java_lang_invoke_DirectMethodHandle::member(member_name_oop);
    }
    current->set_vm_result_oop(member_name_oop);
  } else {
    current->set_vm_result_oop(nullptr);
  }
JRT_END
#endif // INCLUDE_JVMTI

#ifndef PRODUCT
// This must be a JRT_LEAF function because the interpreter must save registers on x86 to
// call this, which changes rsp and makes the interpreter's expression stack not walkable.
// The generated code still uses call_VM because that will set up the frame pointer for
// bcp and method.
JRT_LEAF(intptr_t, InterpreterRuntime::trace_bytecode(JavaThread* current, intptr_t preserve_this_value, intptr_t tos, intptr_t tos2))
  assert(current == JavaThread::current(), "pre-condition");
  LastFrameAccessor last_frame(current);
  assert(last_frame.is_interpreted_frame(), "must be an interpreted frame");
  methodHandle mh(current, last_frame.method());
  BytecodeTracer::trace_interpreter(mh, last_frame.bcp(), tos, tos2);
  return preserve_this_value;
JRT_END
#endif // !PRODUCT<|MERGE_RESOLUTION|>--- conflicted
+++ resolved
@@ -291,13 +291,8 @@
 
 JRT_ENTRY(void, InterpreterRuntime::anewarray(JavaThread* current, ConstantPool* pool, int index, jint size))
   Klass*    klass = pool->klass_at(index, CHECK);
-<<<<<<< HEAD
   arrayOop obj = oopFactory::new_objArray(klass, size, CHECK);
-  current->set_vm_result(obj);
-=======
-  objArrayOop obj = oopFactory::new_objArray(klass, size, CHECK);
   current->set_vm_result_oop(obj);
->>>>>>> 953eef4f
 JRT_END
 
 JRT_ENTRY(void, InterpreterRuntime::flat_array_load(JavaThread* current, arrayOopDesc* array, int index))
