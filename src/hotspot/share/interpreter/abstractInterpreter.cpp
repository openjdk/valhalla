--- conflicted
+++ resolved
@@ -146,11 +146,7 @@
       case vmIntrinsics::_fmaD:              return java_lang_math_fmaD;
       case vmIntrinsics::_fmaF:              return java_lang_math_fmaF;
       case vmIntrinsics::_dsqrt:             return java_lang_math_sqrt;
-<<<<<<< HEAD
-      case vmIntrinsics::_dsqrt_strict:      return java_lang_math_sqrt;
-=======
       case vmIntrinsics::_dsqrt_strict:      return java_lang_math_sqrt_strict;
->>>>>>> c346b43b
       case vmIntrinsics::_Reference_get:     return java_lang_ref_reference_get;
       case vmIntrinsics::_Object_init:
         if (RegisterFinalizersAtInit && m->code_size() == 1) {
