--- conflicted
+++ resolved
@@ -367,19 +367,13 @@
   T* dst = arrayOopDesc::obj_offset_to_raw(dst_obj, dst_offset_in_bytes, dst_raw);
 
   ShenandoahBarrierSet* bs = ShenandoahBarrierSet::barrier_set();
-<<<<<<< HEAD
   bs->arraycopy_barrier(arrayOopDesc::obj_offset_to_raw(src_obj, src_offset_in_bytes, src_raw),
                         arrayOopDesc::obj_offset_to_raw(dst_obj, dst_offset_in_bytes, dst_raw),
                         length);
   Raw::oop_arraycopy_in_heap(src_obj, src_offset_in_bytes, src_raw, dst_obj, dst_offset_in_bytes, dst_raw, length);
-=======
-  bs->arraycopy_barrier(src, dst, length);
-  bool result = Raw::oop_arraycopy_in_heap(src_obj, src_offset_in_bytes, src_raw, dst_obj, dst_offset_in_bytes, dst_raw, length);
   if (ShenandoahCardBarrier) {
     bs->write_ref_array((HeapWord*) dst, length);
   }
-  return result;
->>>>>>> 85fedbf6
 }
 
 template <class T, bool HAS_FWD, bool EVAC, bool ENQUEUE>
