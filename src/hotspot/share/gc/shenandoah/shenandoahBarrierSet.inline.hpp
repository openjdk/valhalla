/*
 * Copyright (c) 2015, 2020, Red Hat, Inc. All rights reserved.
 * DO NOT ALTER OR REMOVE COPYRIGHT NOTICES OR THIS FILE HEADER.
 *
 * This code is free software; you can redistribute it and/or modify it
 * under the terms of the GNU General Public License version 2 only, as
 * published by the Free Software Foundation.
 *
 * This code is distributed in the hope that it will be useful, but WITHOUT
 * ANY WARRANTY; without even the implied warranty of MERCHANTABILITY or
 * FITNESS FOR A PARTICULAR PURPOSE.  See the GNU General Public License
 * version 2 for more details (a copy is included in the LICENSE file that
 * accompanied this code).
 *
 * You should have received a copy of the GNU General Public License version
 * 2 along with this work; if not, write to the Free Software Foundation,
 * Inc., 51 Franklin St, Fifth Floor, Boston, MA 02110-1301 USA.
 *
 * Please contact Oracle, 500 Oracle Parkway, Redwood Shores, CA 94065 USA
 * or visit www.oracle.com if you need additional information or have any
 * questions.
 *
 */

#ifndef SHARE_GC_SHENANDOAH_SHENANDOAHBARRIERSET_INLINE_HPP
#define SHARE_GC_SHENANDOAH_SHENANDOAHBARRIERSET_INLINE_HPP

#include "gc/shared/barrierSet.hpp"
#include "gc/shenandoah/shenandoahAsserts.hpp"
#include "gc/shenandoah/shenandoahBarrierSet.hpp"
#include "gc/shenandoah/shenandoahCollectionSet.inline.hpp"
#include "gc/shenandoah/shenandoahForwarding.inline.hpp"
#include "gc/shenandoah/shenandoahHeap.inline.hpp"
#include "gc/shenandoah/shenandoahHeapRegion.hpp"
#include "gc/shenandoah/shenandoahMarkingContext.inline.hpp"
#include "gc/shenandoah/shenandoahThreadLocalData.hpp"
#include "memory/iterator.inline.hpp"
#include "oops/oop.inline.hpp"

inline oop ShenandoahBarrierSet::resolve_forwarded_not_null(oop p) {
  return ShenandoahForwarding::get_forwardee(p);
}

inline oop ShenandoahBarrierSet::resolve_forwarded(oop p) {
  if (p != NULL) {
    return resolve_forwarded_not_null(p);
  } else {
    return p;
  }
}

inline oop ShenandoahBarrierSet::resolve_forwarded_not_null_mutator(oop p) {
  return ShenandoahForwarding::get_forwardee_mutator(p);
}

inline void ShenandoahBarrierSet::enqueue(oop obj) {
  assert(_satb_mark_queue_set.is_active(), "only get here when SATB active");

  // Filter marked objects before hitting the SATB queues. The same predicate would
  // be used by SATBMQ::filter to eliminate already marked objects downstream, but
  // filtering here helps to avoid wasteful SATB queueing work to begin with.
  if (!_heap->requires_marking<false>(obj)) return;

  ShenandoahThreadLocalData::satb_mark_queue(Thread::current()).enqueue_known_active(obj);
}

template <DecoratorSet decorators, typename T>
inline void ShenandoahBarrierSet::satb_barrier(T *field) {
  if (HasDecorator<decorators, IS_DEST_UNINITIALIZED>::value ||
      HasDecorator<decorators, AS_NO_KEEPALIVE>::value) {
    return;
  }
  if (ShenandoahSATBBarrier && _heap->is_concurrent_mark_in_progress()) {
    T heap_oop = RawAccess<>::oop_load(field);
    if (!CompressedOops::is_null(heap_oop)) {
      enqueue(CompressedOops::decode(heap_oop));
    }
  }
}

inline void ShenandoahBarrierSet::satb_enqueue(oop value) {
  assert(value != NULL, "checked before");
  if (ShenandoahSATBBarrier && _heap->is_concurrent_mark_in_progress()) {
    enqueue(value);
  }
}

inline void ShenandoahBarrierSet::storeval_barrier(oop obj) {
  if (obj != NULL && ShenandoahStoreValEnqueueBarrier) {
    enqueue(obj);
  }
}

inline void ShenandoahBarrierSet::keep_alive_if_weak(DecoratorSet decorators, oop value) {
  assert((decorators & ON_UNKNOWN_OOP_REF) == 0, "Reference strength must be known");
  const bool on_strong_oop_ref = (decorators & ON_STRONG_OOP_REF) != 0;
  const bool peek              = (decorators & AS_NO_KEEPALIVE) != 0;
  if (!peek && !on_strong_oop_ref) {
    satb_enqueue(value);
  }
}

template <DecoratorSet decorators>
inline void ShenandoahBarrierSet::keep_alive_if_weak(oop value) {
  assert((decorators & ON_UNKNOWN_OOP_REF) == 0, "Reference strength must be known");
  if (!HasDecorator<decorators, ON_STRONG_OOP_REF>::value &&
      !HasDecorator<decorators, AS_NO_KEEPALIVE>::value) {
    satb_enqueue(value);
  }
}

template <DecoratorSet decorators, typename BarrierSetT>
template <typename T>
inline oop ShenandoahBarrierSet::AccessBarrier<decorators, BarrierSetT>::oop_load_not_in_heap(T* addr) {
  oop value = Raw::oop_load_not_in_heap(addr);
  if (value != NULL) {
    ShenandoahBarrierSet *const bs = ShenandoahBarrierSet::barrier_set();
    value = bs->load_reference_barrier_native(value, addr);
    if (value != NULL) {
      bs->keep_alive_if_weak<decorators>(value);
    }
  }
  return value;
}

template <DecoratorSet decorators, typename BarrierSetT>
template <typename T>
inline oop ShenandoahBarrierSet::AccessBarrier<decorators, BarrierSetT>::oop_load_in_heap(T* addr) {
  oop value = Raw::oop_load_in_heap(addr);
  if (value != NULL) {
    ShenandoahBarrierSet *const bs = ShenandoahBarrierSet::barrier_set();
    value = bs->load_reference_barrier_not_null(value);
    bs->keep_alive_if_weak<decorators>(value);
  }
  return value;
}

template <DecoratorSet decorators, typename BarrierSetT>
inline oop ShenandoahBarrierSet::AccessBarrier<decorators, BarrierSetT>::oop_load_in_heap_at(oop base, ptrdiff_t offset) {
  oop value = Raw::oop_load_in_heap_at(base, offset);
  if (value != NULL) {
    ShenandoahBarrierSet *const bs = ShenandoahBarrierSet::barrier_set();
    value = bs->load_reference_barrier_not_null(value);
    bs->keep_alive_if_weak(AccessBarrierSupport::resolve_possibly_unknown_oop_ref_strength<decorators>(base, offset),
                           value);
  }
  return value;
}

template <DecoratorSet decorators, typename BarrierSetT>
template <typename T>
inline void ShenandoahBarrierSet::AccessBarrier<decorators, BarrierSetT>::oop_store_not_in_heap(T* addr, oop value) {
  shenandoah_assert_marked_if(NULL, value, !CompressedOops::is_null(value) && ShenandoahHeap::heap()->is_evacuation_in_progress());
  ShenandoahBarrierSet* const bs = ShenandoahBarrierSet::barrier_set();
  bs->storeval_barrier(value);
  bs->satb_barrier<decorators>(addr);
  Raw::oop_store(addr, value);
}

template <DecoratorSet decorators, typename BarrierSetT>
template <typename T>
inline void ShenandoahBarrierSet::AccessBarrier<decorators, BarrierSetT>::oop_store_in_heap(T* addr, oop value) {
  shenandoah_assert_not_in_cset_loc_except(addr, ShenandoahHeap::heap()->cancelled_gc());
  shenandoah_assert_not_forwarded_except  (addr, value, value == NULL || ShenandoahHeap::heap()->cancelled_gc() || !ShenandoahHeap::heap()->is_concurrent_mark_in_progress());
  shenandoah_assert_not_in_cset_except    (addr, value, value == NULL || ShenandoahHeap::heap()->cancelled_gc() || !ShenandoahHeap::heap()->is_concurrent_mark_in_progress());

  oop_store_not_in_heap(addr, value);
}

template <DecoratorSet decorators, typename BarrierSetT>
inline void ShenandoahBarrierSet::AccessBarrier<decorators, BarrierSetT>::oop_store_in_heap_at(oop base, ptrdiff_t offset, oop value) {
  oop_store_in_heap(AccessInternal::oop_field_addr<decorators>(base, offset), value);
}

template <DecoratorSet decorators, typename BarrierSetT>
template <typename T>
inline oop ShenandoahBarrierSet::AccessBarrier<decorators, BarrierSetT>::oop_atomic_cmpxchg_not_in_heap(T* addr, oop compare_value, oop new_value) {
  ShenandoahBarrierSet* bs = ShenandoahBarrierSet::barrier_set();
  bs->storeval_barrier(new_value);

  oop res;
  oop expected = compare_value;
  do {
    compare_value = expected;
    res = Raw::oop_atomic_cmpxchg(addr, compare_value, new_value);
    expected = res;
  } while ((compare_value != expected) && (resolve_forwarded(compare_value) == resolve_forwarded(expected)));

  // Note: We don't need a keep-alive-barrier here. We already enqueue any loaded reference for SATB anyway,
  // because it must be the previous value.
  if (res != NULL) {
    res = ShenandoahBarrierSet::barrier_set()->load_reference_barrier_not_null(res);
    bs->satb_enqueue(res);
  }
  return res;
}

template <DecoratorSet decorators, typename BarrierSetT>
template <typename T>
inline oop ShenandoahBarrierSet::AccessBarrier<decorators, BarrierSetT>::oop_atomic_cmpxchg_in_heap(T* addr, oop compare_value, oop new_value) {
  return oop_atomic_cmpxchg_not_in_heap(addr, compare_value, new_value);
}

template <DecoratorSet decorators, typename BarrierSetT>
inline oop ShenandoahBarrierSet::AccessBarrier<decorators, BarrierSetT>::oop_atomic_cmpxchg_in_heap_at(oop base, ptrdiff_t offset, oop compare_value, oop new_value) {
  return oop_atomic_cmpxchg_in_heap(AccessInternal::oop_field_addr<decorators>(base, offset), compare_value, new_value);
}

template <DecoratorSet decorators, typename BarrierSetT>
template <typename T>
inline oop ShenandoahBarrierSet::AccessBarrier<decorators, BarrierSetT>::oop_atomic_xchg_not_in_heap(T* addr, oop new_value) {
  ShenandoahBarrierSet* bs = ShenandoahBarrierSet::barrier_set();
  bs->storeval_barrier(new_value);

  oop previous = Raw::oop_atomic_xchg(addr, new_value);

  // Note: We don't need a keep-alive-barrier here. We already enqueue any loaded reference for SATB anyway,
  // because it must be the previous value.
  if (previous != NULL) {
    previous = ShenandoahBarrierSet::barrier_set()->load_reference_barrier_not_null(previous);
    bs->satb_enqueue(previous);
  }
  return previous;
}

template <DecoratorSet decorators, typename BarrierSetT>
template <typename T>
inline oop ShenandoahBarrierSet::AccessBarrier<decorators, BarrierSetT>::oop_atomic_xchg_in_heap(T* addr, oop new_value) {
  return oop_atomic_xchg_not_in_heap(addr, new_value);
}

template <DecoratorSet decorators, typename BarrierSetT>
inline oop ShenandoahBarrierSet::AccessBarrier<decorators, BarrierSetT>::oop_atomic_xchg_in_heap_at(oop base, ptrdiff_t offset, oop new_value) {
  return oop_atomic_xchg_in_heap(AccessInternal::oop_field_addr<decorators>(base, offset), new_value);
}

// Clone barrier support
template <DecoratorSet decorators, typename BarrierSetT>
void ShenandoahBarrierSet::AccessBarrier<decorators, BarrierSetT>::clone_in_heap(oop src, oop dst, size_t size) {
  if (ShenandoahCloneBarrier) {
    ShenandoahBarrierSet::barrier_set()->clone_barrier_runtime(src);
  }
  Raw::clone(src, dst, size);
}

template <DecoratorSet decorators, typename BarrierSetT>
template <typename T>
void ShenandoahBarrierSet::AccessBarrier<decorators, BarrierSetT>::oop_arraycopy_in_heap(arrayOop src_obj, size_t src_offset_in_bytes, T* src_raw,
                                                                                         arrayOop dst_obj, size_t dst_offset_in_bytes, T* dst_raw,
                                                                                         size_t length) {
  ShenandoahBarrierSet* bs = ShenandoahBarrierSet::barrier_set();
<<<<<<< HEAD
  bs->arraycopy_pre(arrayOopDesc::obj_offset_to_raw(src_obj, src_offset_in_bytes, src_raw),
                    arrayOopDesc::obj_offset_to_raw(dst_obj, dst_offset_in_bytes, dst_raw),
                    length);
  Raw::oop_arraycopy_in_heap(src_obj, src_offset_in_bytes, src_raw, dst_obj, dst_offset_in_bytes, dst_raw, length);
=======
  bs->arraycopy_barrier(arrayOopDesc::obj_offset_to_raw(src_obj, src_offset_in_bytes, src_raw),
                        arrayOopDesc::obj_offset_to_raw(dst_obj, dst_offset_in_bytes, dst_raw),
                        length);
  return Raw::oop_arraycopy_in_heap(src_obj, src_offset_in_bytes, src_raw, dst_obj, dst_offset_in_bytes, dst_raw, length);
>>>>>>> ec5ccb8d
}

template <class T, bool HAS_FWD, bool EVAC, bool ENQUEUE>
void ShenandoahBarrierSet::arraycopy_work(T* src, size_t count) {
  assert(HAS_FWD == _heap->has_forwarded_objects(), "Forwarded object status is sane");

  Thread* thread = Thread::current();
  SATBMarkQueue& queue = ShenandoahThreadLocalData::satb_mark_queue(thread);
  ShenandoahMarkingContext* ctx = _heap->marking_context();
  const ShenandoahCollectionSet* const cset = _heap->collection_set();
  T* end = src + count;
  for (T* elem_ptr = src; elem_ptr < end; elem_ptr++) {
    T o = RawAccess<>::oop_load(elem_ptr);
    if (!CompressedOops::is_null(o)) {
      oop obj = CompressedOops::decode_not_null(o);
      if (HAS_FWD && cset->is_in(obj)) {
        oop fwd = resolve_forwarded_not_null(obj);
        if (EVAC && obj == fwd) {
          fwd = _heap->evacuate_object(obj, thread);
        }
        assert(obj != fwd || _heap->cancelled_gc(), "must be forwarded");
        oop witness = ShenandoahHeap::cas_oop(fwd, elem_ptr, o);
        obj = fwd;
      }
      if (ENQUEUE && !ctx->is_marked(obj)) {
        queue.enqueue_known_active(obj);
      }
    }
  }
}

template <class T>
void ShenandoahBarrierSet::arraycopy_barrier(T* src, T* dst, size_t count) {
  if (count == 0) {
    return;
  }
  int gc_state = _heap->gc_state();
  if ((gc_state & ShenandoahHeap::MARKING) != 0) {
    arraycopy_marking(dst, count);
  } else if ((gc_state & ShenandoahHeap::EVACUATION) != 0) {
    arraycopy_evacuation(src, count);
  } else if ((gc_state & ShenandoahHeap::UPDATEREFS) != 0) {
    arraycopy_update(src, count);
  }
}

template <class T>
void ShenandoahBarrierSet::arraycopy_marking(T* array, size_t count) {
  assert(_heap->is_concurrent_mark_in_progress(), "only during marking");
  if (!_heap->marking_context()->allocated_after_mark_start(reinterpret_cast<HeapWord*>(array))) {
    arraycopy_work<T, false, false, true>(array, count);
  }
}

inline bool ShenandoahBarrierSet::need_bulk_update(HeapWord* ary) {
  return ary < _heap->heap_region_containing(ary)->get_update_watermark();
}

template <class T>
void ShenandoahBarrierSet::arraycopy_evacuation(T* src, size_t count) {
  assert(_heap->is_evacuation_in_progress(), "only during evacuation");
  if (need_bulk_update(reinterpret_cast<HeapWord*>(src))) {
    ShenandoahEvacOOMScope oom_evac;
    arraycopy_work<T, true, true, false>(src, count);
  }
}

template <class T>
void ShenandoahBarrierSet::arraycopy_update(T* src, size_t count) {
  assert(_heap->is_update_refs_in_progress(), "only during update-refs");
  if (need_bulk_update(reinterpret_cast<HeapWord*>(src))) {
    arraycopy_work<T, true, false, false>(src, count);
  }
}

#endif // SHARE_GC_SHENANDOAH_SHENANDOAHBARRIERSET_INLINE_HPP<|MERGE_RESOLUTION|>--- conflicted
+++ resolved
@@ -249,17 +249,10 @@
                                                                                          arrayOop dst_obj, size_t dst_offset_in_bytes, T* dst_raw,
                                                                                          size_t length) {
   ShenandoahBarrierSet* bs = ShenandoahBarrierSet::barrier_set();
-<<<<<<< HEAD
-  bs->arraycopy_pre(arrayOopDesc::obj_offset_to_raw(src_obj, src_offset_in_bytes, src_raw),
-                    arrayOopDesc::obj_offset_to_raw(dst_obj, dst_offset_in_bytes, dst_raw),
-                    length);
-  Raw::oop_arraycopy_in_heap(src_obj, src_offset_in_bytes, src_raw, dst_obj, dst_offset_in_bytes, dst_raw, length);
-=======
   bs->arraycopy_barrier(arrayOopDesc::obj_offset_to_raw(src_obj, src_offset_in_bytes, src_raw),
                         arrayOopDesc::obj_offset_to_raw(dst_obj, dst_offset_in_bytes, dst_raw),
                         length);
-  return Raw::oop_arraycopy_in_heap(src_obj, src_offset_in_bytes, src_raw, dst_obj, dst_offset_in_bytes, dst_raw, length);
->>>>>>> ec5ccb8d
+  Raw::oop_arraycopy_in_heap(src_obj, src_offset_in_bytes, src_raw, dst_obj, dst_offset_in_bytes, dst_raw, length);
 }
 
 template <class T, bool HAS_FWD, bool EVAC, bool ENQUEUE>
