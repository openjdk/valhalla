--- conflicted
+++ resolved
@@ -462,13 +462,8 @@
       };
 
       if (call->is_call_to_arraycopystub()) {
-<<<<<<< HEAD
-        Node* dest = NULL;
+        Node* dest = nullptr;
         const TypeTuple* args = n->as_Call()->_tf->domain_sig();
-=======
-        Node* dest = nullptr;
-        const TypeTuple* args = n->as_Call()->_tf->domain();
->>>>>>> 861e3020
         for (uint i = TypeFunc::Parms, j = 0; i < args->cnt(); i++) {
           if (args->field_at(i)->isa_ptr()) {
             j++;
@@ -808,22 +803,12 @@
         }
       }
     } else {
-<<<<<<< HEAD
-      if (c->is_Call() && c->as_Call()->adr_type() != NULL) {
+      if (c->is_Call() && c->as_Call()->adr_type() != nullptr) {
         CallProjections* projs = c->as_Call()->extract_projections(true, false);
-        if (projs->fallthrough_memproj != NULL) {
+        if (projs->fallthrough_memproj != nullptr) {
           if (projs->fallthrough_memproj->adr_type() == TypePtr::BOTTOM) {
-            if (projs->catchall_memproj == NULL) {
+            if (projs->catchall_memproj == nullptr) {
               mem = projs->fallthrough_memproj;
-=======
-      if (c->is_Call() && c->as_Call()->adr_type() != nullptr) {
-        CallProjections projs;
-        c->as_Call()->extract_projections(&projs, true, false);
-        if (projs.fallthrough_memproj != nullptr) {
-          if (projs.fallthrough_memproj->adr_type() == TypePtr::BOTTOM) {
-            if (projs.catchall_memproj == nullptr) {
-              mem = projs.fallthrough_memproj;
->>>>>>> 861e3020
             } else {
               if (phase->is_dominator(projs->fallthrough_catchproj, ctrl)) {
                 mem = projs->fallthrough_memproj;
@@ -1089,13 +1074,8 @@
   }
 }
 
-<<<<<<< HEAD
 static Node* create_phis_on_call_return(Node* ctrl, Node* c, Node* n, Node* n_clone, const CallProjections* projs, PhaseIdealLoop* phase) {
-  Node* region = NULL;
-=======
-static Node* create_phis_on_call_return(Node* ctrl, Node* c, Node* n, Node* n_clone, const CallProjections& projs, PhaseIdealLoop* phase) {
   Node* region = nullptr;
->>>>>>> 861e3020
   while (c != ctrl) {
     if (c->is_Region()) {
       region = c;
@@ -2356,18 +2336,10 @@
   if (n->is_Proj() && n->in(0) != nullptr && n->in(0)->is_Call()) {
     assert(c == n->in(0), "");
     CallNode* call = c->as_Call();
-<<<<<<< HEAD
     CallProjections* projs = call->extract_projections(true, false);
-    if (projs->catchall_memproj != NULL) {
+    if (projs->catchall_memproj != nullptr) {
       if (projs->fallthrough_memproj == n) {
         c = projs->fallthrough_catchproj;
-=======
-    CallProjections projs;
-    call->extract_projections(&projs, true, false);
-    if (projs.catchall_memproj != nullptr) {
-      if (projs.fallthrough_memproj == n) {
-        c = projs.fallthrough_catchproj;
->>>>>>> 861e3020
       } else {
         assert(projs->catchall_memproj == n, "");
         c = projs->catchall_catchproj;
