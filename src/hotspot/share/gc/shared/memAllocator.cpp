--- conflicted
+++ resolved
@@ -390,11 +390,6 @@
 }
 
 oop ObjBufferAllocator::initialize(HeapWord* mem) const {
-<<<<<<< HEAD
-  // TODO merge fix from Fred
-  //oopDesc::set_klass_gap(mem, 0);
-=======
->>>>>>> 81bd5ceb
   mem_clear(mem);
   return finish(mem);
 }
