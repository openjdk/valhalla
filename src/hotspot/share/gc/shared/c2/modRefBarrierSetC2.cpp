--- conflicted
+++ resolved
@@ -51,11 +51,11 @@
   C2ParseAccess& parse_access = static_cast<C2ParseAccess&>(access);
 
   Node* store = BarrierSetC2::store_at_resolved(access, val);
-<<<<<<< HEAD
 
   // TODO 8341767
   // - We actually only need the post barrier once for non-arrays (same for C1, right)?
   // - Value is only needed to determine if we are storing null. Maybe we can go with a simple boolean?
+  GraphKit* kit = parse_access.kit();
   if (vt != nullptr) {
     for (uint i = 0; i < vt->field_count(); ++i) {
       ciType* type = vt->field_type(i);
@@ -65,23 +65,12 @@
         int field_offset = vt->field_offset(i) - vk->payload_offset();
         Node* value = vt->field_value(i);
         Node* field_adr = kit->basic_plus_adr(access.base(), adr, field_offset);
-
-        ciField* field = vk->get_field_by_offset(vt->field_offset(i), false);
-        assert(field != nullptr, "field not found");
-        adr_type = kit->C->alias_type(field)->adr_type();
-        adr_idx = kit->C->get_alias_index(adr_type);
-
-        post_barrier(kit, kit->control(), nullptr, access.base(), field_adr, adr_idx, value,
-                     type->basic_type(), use_precise);
+        post_barrier(kit, access.base(), field_adr, value, use_precise);
       }
     }
   } else {
-    post_barrier(kit, kit->control(), access.raw_access(), access.base(), adr, adr_idx, val.node(),
-                 access.type(), use_precise);
+    post_barrier(kit, access.base(), adr, val.node(), use_precise);
   }
-=======
-  post_barrier(parse_access.kit(), access.base(), adr, val.node(), use_precise);
->>>>>>> 8cf07358
 
   return store;
 }
