/*
 * Copyright (c) 2018, 2021, Oracle and/or its affiliates. All rights reserved.
 * DO NOT ALTER OR REMOVE COPYRIGHT NOTICES OR THIS FILE HEADER.
 *
 * This code is free software; you can redistribute it and/or modify it
 * under the terms of the GNU General Public License version 2 only, as
 * published by the Free Software Foundation.
 *
 * This code is distributed in the hope that it will be useful, but WITHOUT
 * ANY WARRANTY; without even the implied warranty of MERCHANTABILITY or
 * FITNESS FOR A PARTICULAR PURPOSE.  See the GNU General Public License
 * version 2 for more details (a copy is included in the LICENSE file that
 * accompanied this code).
 *
 * You should have received a copy of the GNU General Public License version
 * 2 along with this work; if not, write to the Free Software Foundation,
 * Inc., 51 Franklin St, Fifth Floor, Boston, MA 02110-1301 USA.
 *
 * Please contact Oracle, 500 Oracle Parkway, Redwood Shores, CA 94065 USA
 * or visit www.oracle.com if you need additional information or have any
 * questions.
 *
 */

#include "precompiled.hpp"
#include "ci/ciUtilities.hpp"
#include "gc/shared/cardTable.hpp"
#include "gc/shared/cardTableBarrierSet.hpp"
#include "gc/shared/c2/cardTableBarrierSetC2.hpp"
#include "gc/shared/gc_globals.hpp"
#include "opto/arraycopynode.hpp"
#include "opto/graphKit.hpp"
#include "opto/idealKit.hpp"
#include "opto/macro.hpp"
#include "utilities/macros.hpp"

#define __ ideal.

Node* CardTableBarrierSetC2::byte_map_base_node(GraphKit* kit) const {
  // Get base of card map
  CardTable::CardValue* card_table_base = ci_card_table_address();
   if (card_table_base != NULL) {
     return kit->makecon(TypeRawPtr::make((address)card_table_base));
   } else {
     return kit->null();
   }
}

// vanilla post barrier
// Insert a write-barrier store.  This is to let generational GC work; we have
// to flag all oop-stores before the next GC point.
void CardTableBarrierSetC2::post_barrier(GraphKit* kit,
                                         Node* ctl,
                                         Node* oop_store,
                                         Node* obj,
                                         Node* adr,
                                         uint  adr_idx,
                                         Node* val,
                                         BasicType bt,
                                         bool use_precise) const {
  // No store check needed if we're storing a NULL.
  if (val != NULL && val->is_Con()) {
    const Type* t = val->bottom_type();
    if (t == TypePtr::NULL_PTR || t == Type::TOP) {
      return;
    }
  }

  if (use_ReduceInitialCardMarks()
      && obj == kit->just_allocated_object(kit->control())) {
    // We can skip marks on a freshly-allocated object in Eden.
    // Keep this code in sync with CardTableBarrierSet::on_slowpath_allocation_exit.
    // That routine informs GC to take appropriate compensating steps,
    // upon a slow-path allocation, so as to make this card-mark
    // elision safe.
    return;
  }

  if (!use_precise) {
    // All card marks for a (non-array) instance are in one place:
    adr = obj;
  } else {
    // Else it's an array (or unknown), and we want more precise card marks.
  }

  assert(adr != NULL, "");

  IdealKit ideal(kit, true);

  // Convert the pointer to an int prior to doing math on it
  Node* cast = __ CastPX(__ ctrl(), adr);

  // Divide by card size
  Node* card_offset = __ URShiftX(cast, __ ConI(CardTable::card_shift));

  // Combine card table base and card offset
  Node* card_adr = __ AddP(__ top(), byte_map_base_node(kit), card_offset);

  // Get the alias_index for raw card-mark memory
  int adr_type = Compile::AliasIdxRaw;

  // Dirty card value to store
  Node* dirty = __ ConI(CardTable::dirty_card_val());

  if (UseCondCardMark) {
    // The classic GC reference write barrier is typically implemented
    // as a store into the global card mark table.  Unfortunately
    // unconditional stores can result in false sharing and excessive
    // coherence traffic as well as false transactional aborts.
    // UseCondCardMark enables MP "polite" conditional card mark
    // stores.  In theory we could relax the load from ctrl() to
    // no_ctrl, but that doesn't buy much latitude.
    Node* card_val = __ load( __ ctrl(), card_adr, TypeInt::BYTE, T_BYTE, adr_type);
    __ if_then(card_val, BoolTest::ne, dirty);
  }

  // Smash dirty value into card
  __ store(__ ctrl(), card_adr, dirty, T_BYTE, adr_type, MemNode::unordered);

  if (UseCondCardMark) {
    __ end_if();
  }

  // Final sync IdealKit and GraphKit.
  kit->final_sync(ideal);
}

void CardTableBarrierSetC2::clone(GraphKit* kit, Node* src_base, Node* dst_base, Node* countx, bool is_array) const {
  BarrierSetC2::clone(kit, src_base, dst_base, countx, is_array);
  const TypePtr* raw_adr_type = TypeRawPtr::BOTTOM;

  // If necessary, emit some card marks afterwards.  (Non-arrays only.)
  bool card_mark = !is_array && !use_ReduceInitialCardMarks();
  if (card_mark) {
    assert(!is_array, "");
    // Put in store barrier for any and all oops we are sticking
    // into this object.  (We could avoid this if we could prove
    // that the object type contains no oop fields at all.)
    Node* no_particular_value = NULL;
    Node* no_particular_field = NULL;
    int raw_adr_idx = Compile::AliasIdxRaw;
    post_barrier(kit, kit->control(),
                 kit->memory(raw_adr_type),
                 dst_base,
                 no_particular_field,
                 raw_adr_idx,
                 no_particular_value,
                 T_OBJECT,
                 false);
  }
}

bool CardTableBarrierSetC2::use_ReduceInitialCardMarks() const {
  return ReduceInitialCardMarks;
}

bool CardTableBarrierSetC2::is_gc_barrier_node(Node* node) const {
  return ModRefBarrierSetC2::is_gc_barrier_node(node) || node->Opcode() == Op_StoreCM;
}

void CardTableBarrierSetC2::eliminate_gc_barrier(PhaseIterGVN* igvn, Node* node) const {
  assert(node->Opcode() == Op_CastP2X, "ConvP2XNode required");
  for (DUIterator_Last imin, i = node->last_outs(imin); i >= imin; --i) {
    Node* shift = node->last_out(i);
    for (DUIterator_Last jmin, j = shift->last_outs(jmin); j >= jmin; --j) {
      Node* addp = shift->last_out(j);
      for (DUIterator_Last kmin, k = addp->last_outs(kmin); k >= kmin; --k) {
        Node* mem = addp->last_out(k);
        if (UseCondCardMark && mem->is_Load()) {
          assert(mem->Opcode() == Op_LoadB, "unexpected code shape");
          // The load is checking if the card has been written so
          // replace it with zero to fold the test.
          igvn->replace_node(mem, igvn->intcon(0));
          continue;
        }
        assert(mem->is_Store(), "store required");
        igvn->replace_node(mem, mem->in(MemNode::Memory));
      }
    }
  }
}

<<<<<<< HEAD
bool CardTableBarrierSetC2::array_copy_requires_gc_barriers(bool tightly_coupled_alloc, BasicType type, bool is_clone, ArrayCopyPhase phase) const {
  bool is_oop = type == T_OBJECT || type == T_ARRAY;
=======
bool CardTableBarrierSetC2::array_copy_requires_gc_barriers(bool tightly_coupled_alloc, BasicType type, bool is_clone, bool is_clone_instance, ArrayCopyPhase phase) const {
  bool is_oop = is_reference_type(type);
>>>>>>> df65237b
  return is_oop && (!tightly_coupled_alloc || !use_ReduceInitialCardMarks());
}<|MERGE_RESOLUTION|>--- conflicted
+++ resolved
@@ -180,12 +180,7 @@
   }
 }
 
-<<<<<<< HEAD
-bool CardTableBarrierSetC2::array_copy_requires_gc_barriers(bool tightly_coupled_alloc, BasicType type, bool is_clone, ArrayCopyPhase phase) const {
+bool CardTableBarrierSetC2::array_copy_requires_gc_barriers(bool tightly_coupled_alloc, BasicType type, bool is_clone, bool is_clone_instance, ArrayCopyPhase phase) const {
   bool is_oop = type == T_OBJECT || type == T_ARRAY;
-=======
-bool CardTableBarrierSetC2::array_copy_requires_gc_barriers(bool tightly_coupled_alloc, BasicType type, bool is_clone, bool is_clone_instance, ArrayCopyPhase phase) const {
-  bool is_oop = is_reference_type(type);
->>>>>>> df65237b
   return is_oop && (!tightly_coupled_alloc || !use_ReduceInitialCardMarks());
 }