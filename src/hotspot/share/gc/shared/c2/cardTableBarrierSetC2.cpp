/*
 * Copyright (c) 2018, 2023, Oracle and/or its affiliates. All rights reserved.
 * DO NOT ALTER OR REMOVE COPYRIGHT NOTICES OR THIS FILE HEADER.
 *
 * This code is free software; you can redistribute it and/or modify it
 * under the terms of the GNU General Public License version 2 only, as
 * published by the Free Software Foundation.
 *
 * This code is distributed in the hope that it will be useful, but WITHOUT
 * ANY WARRANTY; without even the implied warranty of MERCHANTABILITY or
 * FITNESS FOR A PARTICULAR PURPOSE.  See the GNU General Public License
 * version 2 for more details (a copy is included in the LICENSE file that
 * accompanied this code).
 *
 * You should have received a copy of the GNU General Public License version
 * 2 along with this work; if not, write to the Free Software Foundation,
 * Inc., 51 Franklin St, Fifth Floor, Boston, MA 02110-1301 USA.
 *
 * Please contact Oracle, 500 Oracle Parkway, Redwood Shores, CA 94065 USA
 * or visit www.oracle.com if you need additional information or have any
 * questions.
 *
 */

#include "precompiled.hpp"
#include "ci/ciUtilities.hpp"
#include "gc/shared/cardTable.hpp"
#include "gc/shared/cardTableBarrierSet.hpp"
#include "gc/shared/c2/cardTableBarrierSetC2.hpp"
#include "gc/shared/gc_globals.hpp"
#include "opto/arraycopynode.hpp"
#include "opto/graphKit.hpp"
#include "opto/idealKit.hpp"
#include "opto/macro.hpp"
#include "utilities/macros.hpp"

#define __ ideal.

Node* CardTableBarrierSetC2::byte_map_base_node(GraphKit* kit) const {
  // Get base of card map
  CardTable::CardValue* card_table_base = ci_card_table_address();
   if (card_table_base != nullptr) {
     return kit->makecon(TypeRawPtr::make((address)card_table_base));
   } else {
     return kit->null();
   }
}

// vanilla post barrier
// Insert a write-barrier store.  This is to let generational GC work; we have
// to flag all oop-stores before the next GC point.
void CardTableBarrierSetC2::post_barrier(GraphKit* kit,
                                         Node* ctl,
                                         Node* oop_store,
                                         Node* obj,
                                         Node* adr,
                                         uint  adr_idx,
                                         Node* val,
                                         BasicType bt,
                                         bool use_precise) const {
  // No store check needed if we're storing a null.
  if (val != nullptr && val->is_Con()) {
    const Type* t = val->bottom_type();
    if (t == TypePtr::NULL_PTR || t == Type::TOP) {
      return;
    }
  }

  if (use_ReduceInitialCardMarks()
      && obj == kit->just_allocated_object(kit->control())) {
    // We can skip marks on a freshly-allocated object in Eden.
    // Keep this code in sync with CardTableBarrierSet::on_slowpath_allocation_exit.
    // That routine informs GC to take appropriate compensating steps,
    // upon a slow-path allocation, so as to make this card-mark
    // elision safe.
    return;
  }

  if (!use_precise) {
    // All card marks for a (non-array) instance are in one place:
    adr = obj;
  } else {
    // Else it's an array (or unknown), and we want more precise card marks.
  }

  assert(adr != nullptr, "");

  IdealKit ideal(kit, true);

  // Convert the pointer to an int prior to doing math on it
  Node* cast = __ CastPX(__ ctrl(), adr);

  // Divide by card size
  Node* card_offset = __ URShiftX(cast, __ ConI(CardTable::card_shift()));

  // Combine card table base and card offset
  Node* card_adr = __ AddP(__ top(), byte_map_base_node(kit), card_offset);

  // Get the alias_index for raw card-mark memory
  int adr_type = Compile::AliasIdxRaw;

  // Dirty card value to store
  Node* dirty = __ ConI(CardTable::dirty_card_val());

  if (UseCondCardMark) {
    // The classic GC reference write barrier is typically implemented
    // as a store into the global card mark table.  Unfortunately
    // unconditional stores can result in false sharing and excessive
    // coherence traffic as well as false transactional aborts.
    // UseCondCardMark enables MP "polite" conditional card mark
    // stores.  In theory we could relax the load from ctrl() to
    // no_ctrl, but that doesn't buy much latitude.
    Node* card_val = __ load( __ ctrl(), card_adr, TypeInt::BYTE, T_BYTE, adr_type);
    __ if_then(card_val, BoolTest::ne, dirty);
  }

  // Smash dirty value into card
  __ store(__ ctrl(), card_adr, dirty, T_BYTE, adr_type, MemNode::unordered);

  if (UseCondCardMark) {
    __ end_if();
  }

  // Final sync IdealKit and GraphKit.
  kit->final_sync(ideal);
}

bool CardTableBarrierSetC2::use_ReduceInitialCardMarks() const {
  return ReduceInitialCardMarks;
}

<<<<<<< HEAD
bool CardTableBarrierSetC2::is_gc_barrier_node(Node* node) const {
  return ModRefBarrierSetC2::is_gc_barrier_node(node) || node->Opcode() == Op_StoreCM;
}

void CardTableBarrierSetC2::eliminate_gc_barrier(PhaseIterGVN* igvn, Node* node) const {
=======
void CardTableBarrierSetC2::eliminate_gc_barrier(PhaseMacroExpand* macro, Node* node) const {
>>>>>>> 0b467e90
  assert(node->Opcode() == Op_CastP2X, "ConvP2XNode required");
  for (DUIterator_Last imin, i = node->last_outs(imin); i >= imin; --i) {
    Node* shift = node->last_out(i);
    for (DUIterator_Last jmin, j = shift->last_outs(jmin); j >= jmin; --j) {
      Node* addp = shift->last_out(j);
      for (DUIterator_Last kmin, k = addp->last_outs(kmin); k >= kmin; --k) {
        Node* mem = addp->last_out(k);
        if (UseCondCardMark && mem->is_Load()) {
          assert(mem->Opcode() == Op_LoadB, "unexpected code shape");
          // The load is checking if the card has been written so
          // replace it with zero to fold the test.
          igvn->replace_node(mem, igvn->intcon(0));
          continue;
        }
        assert(mem->is_Store(), "store required");
        igvn->replace_node(mem, mem->in(MemNode::Memory));
      }
    }
  }
}

bool CardTableBarrierSetC2::array_copy_requires_gc_barriers(bool tightly_coupled_alloc, BasicType type, bool is_clone, bool is_clone_instance, ArrayCopyPhase phase) const {
  bool is_oop = type == T_OBJECT || type == T_ARRAY;
  return is_oop && (!tightly_coupled_alloc || !use_ReduceInitialCardMarks());
}<|MERGE_RESOLUTION|>--- conflicted
+++ resolved
@@ -129,15 +129,7 @@
   return ReduceInitialCardMarks;
 }
 
-<<<<<<< HEAD
-bool CardTableBarrierSetC2::is_gc_barrier_node(Node* node) const {
-  return ModRefBarrierSetC2::is_gc_barrier_node(node) || node->Opcode() == Op_StoreCM;
-}
-
 void CardTableBarrierSetC2::eliminate_gc_barrier(PhaseIterGVN* igvn, Node* node) const {
-=======
-void CardTableBarrierSetC2::eliminate_gc_barrier(PhaseMacroExpand* macro, Node* node) const {
->>>>>>> 0b467e90
   assert(node->Opcode() == Op_CastP2X, "ConvP2XNode required");
   for (DUIterator_Last imin, i = node->last_outs(imin); i >= imin; --i) {
     Node* shift = node->last_out(i);
