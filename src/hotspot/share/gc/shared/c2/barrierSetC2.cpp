/*
 * Copyright (c) 2018, Oracle and/or its affiliates. All rights reserved.
 * DO NOT ALTER OR REMOVE COPYRIGHT NOTICES OR THIS FILE HEADER.
 *
 * This code is free software; you can redistribute it and/or modify it
 * under the terms of the GNU General Public License version 2 only, as
 * published by the Free Software Foundation.
 *
 * This code is distributed in the hope that it will be useful, but WITHOUT
 * ANY WARRANTY; without even the implied warranty of MERCHANTABILITY or
 * FITNESS FOR A PARTICULAR PURPOSE.  See the GNU General Public License
 * version 2 for more details (a copy is included in the LICENSE file that
 * accompanied this code).
 *
 * You should have received a copy of the GNU General Public License version
 * 2 along with this work; if not, write to the Free Software Foundation,
 * Inc., 51 Franklin St, Fifth Floor, Boston, MA 02110-1301 USA.
 *
 * Please contact Oracle, 500 Oracle Parkway, Redwood Shores, CA 94065 USA
 * or visit www.oracle.com if you need additional information or have any
 * questions.
 *
 */

#include "precompiled.hpp"
#include "gc/shared/c2/barrierSetC2.hpp"
#include "opto/arraycopynode.hpp"
#include "opto/convertnode.hpp"
#include "opto/graphKit.hpp"
#include "opto/idealKit.hpp"
#include "opto/macro.hpp"
#include "opto/narrowptrnode.hpp"
#include "opto/runtime.hpp"
#include "utilities/macros.hpp"

// By default this is a no-op.
void BarrierSetC2::resolve_address(C2Access& access) const { }

void* C2ParseAccess::barrier_set_state() const {
  return _kit->barrier_set_state();
}

PhaseGVN& C2ParseAccess::gvn() const { return _kit->gvn(); }

Node* C2ParseAccess::control() const {
  return _ctl == NULL ? _kit->control() : _ctl;
}

bool C2Access::needs_cpu_membar() const {
  bool mismatched = (_decorators & C2_MISMATCHED) != 0;
  bool is_unordered = (_decorators & MO_UNORDERED) != 0;
  bool anonymous = (_decorators & C2_UNSAFE_ACCESS) != 0;
  bool in_heap = (_decorators & IN_HEAP) != 0;

  bool is_write = (_decorators & C2_WRITE_ACCESS) != 0;
  bool is_read = (_decorators & C2_READ_ACCESS) != 0;
  bool is_atomic = is_read && is_write;

  if (is_atomic) {
    // Atomics always need to be wrapped in CPU membars
    return true;
  }

  if (anonymous) {
    // We will need memory barriers unless we can determine a unique
    // alias category for this reference.  (Note:  If for some reason
    // the barriers get omitted and the unsafe reference begins to "pollute"
    // the alias analysis of the rest of the graph, either Compile::can_alias
    // or Compile::must_alias will throw a diagnostic assert.)
    if (!in_heap || !is_unordered || (mismatched && !_addr.type()->isa_aryptr())) {
      return true;
    }
  }

  return false;
}

Node* BarrierSetC2::store_at_resolved(C2Access& access, C2AccessValue& val) const {
  DecoratorSet decorators = access.decorators();

  bool mismatched = (decorators & C2_MISMATCHED) != 0;
  bool unaligned = (decorators & C2_UNALIGNED) != 0;
  bool unsafe = (decorators & C2_UNSAFE_ACCESS) != 0;
  bool requires_atomic_access = (decorators & MO_UNORDERED) == 0;

  bool in_native = (decorators & IN_NATIVE) != 0;
  assert(!in_native, "not supported yet");

  MemNode::MemOrd mo = access.mem_node_mo();

  Node* store;
  if (access.is_parse_access()) {
    C2ParseAccess& parse_access = static_cast<C2ParseAccess&>(access);

    GraphKit* kit = parse_access.kit();
    if (access.type() == T_DOUBLE) {
      Node* new_val = kit->dstore_rounding(val.node());
      val.set_node(new_val);
    }

    store = kit->store_to_memory(kit->control(), access.addr().node(), val.node(), access.type(),
                                     access.addr().type(), mo, requires_atomic_access, unaligned, mismatched, unsafe);
  } else {
    assert(!requires_atomic_access, "not yet supported");
    assert(access.is_opt_access(), "either parse or opt access");
    C2OptAccess& opt_access = static_cast<C2OptAccess&>(access);
    Node* ctl = opt_access.ctl();
    MergeMemNode* mm = opt_access.mem();
    PhaseGVN& gvn = opt_access.gvn();
    const TypePtr* adr_type = access.addr().type();
    int alias = gvn.C->get_alias_index(adr_type);
    Node* mem = mm->memory_at(alias);

    StoreNode* st = StoreNode::make(gvn, ctl, mem, access.addr().node(), adr_type, val.node(), access.type(), mo);
    if (unaligned) {
      st->set_unaligned_access();
    }
    if (mismatched) {
      st->set_mismatched_access();
    }
    store = gvn.transform(st);
    if (store == st) {
      mm->set_memory_at(alias, st);
    }
  }
  access.set_raw_access(store);

  return store;
}

Node* BarrierSetC2::load_at_resolved(C2Access& access, const Type* val_type) const {
  DecoratorSet decorators = access.decorators();

  Node* adr = access.addr().node();
  const TypePtr* adr_type = access.addr().type();

  bool mismatched = (decorators & C2_MISMATCHED) != 0;
  bool requires_atomic_access = (decorators & MO_UNORDERED) == 0;
  bool unaligned = (decorators & C2_UNALIGNED) != 0;
  bool control_dependent = (decorators & C2_CONTROL_DEPENDENT_LOAD) != 0;
  bool unknown_control = (decorators & C2_UNKNOWN_CONTROL_LOAD) != 0;
  bool unsafe = (decorators & C2_UNSAFE_ACCESS) != 0;

  bool in_native = (decorators & IN_NATIVE) != 0;

  MemNode::MemOrd mo = access.mem_node_mo();
  LoadNode::ControlDependency dep = unknown_control ? LoadNode::UnknownControl : LoadNode::DependsOnlyOnTest;

  Node* load;
  if (access.is_parse_access()) {
    C2ParseAccess& parse_access = static_cast<C2ParseAccess&>(access);
    GraphKit* kit = parse_access.kit();
    Node* control = control_dependent ? parse_access.control() : NULL;

    if (in_native) {
      load = kit->make_load(control, adr, val_type, access.type(), mo, dep,
                            requires_atomic_access, unaligned,
                            mismatched, unsafe, access.barrier_data());
    } else {
      load = kit->make_load(control, adr, val_type, access.type(), adr_type, mo,
                            dep, requires_atomic_access, unaligned, mismatched, unsafe,
                            access.barrier_data());
    }
  } else {
    assert(!requires_atomic_access, "not yet supported");
    assert(access.is_opt_access(), "either parse or opt access");
    C2OptAccess& opt_access = static_cast<C2OptAccess&>(access);
    Node* control = control_dependent ? opt_access.ctl() : NULL;
    MergeMemNode* mm = opt_access.mem();
    PhaseGVN& gvn = opt_access.gvn();
    Node* mem = mm->memory_at(gvn.C->get_alias_index(adr_type));
    load = LoadNode::make(gvn, control, mem, adr, adr_type, val_type, access.type(), mo,
                          dep, unaligned, mismatched, unsafe, access.barrier_data());
    load = gvn.transform(load);
  }
  access.set_raw_access(load);

  return load;
}

class C2AccessFence: public StackObj {
  C2Access& _access;
  Node* _leading_membar;

public:
  C2AccessFence(C2Access& access) :
    _access(access), _leading_membar(NULL) {
    GraphKit* kit = NULL;
    if (access.is_parse_access()) {
      C2ParseAccess& parse_access = static_cast<C2ParseAccess&>(access);
      kit = parse_access.kit();
    }
    DecoratorSet decorators = access.decorators();

    bool is_write = (decorators & C2_WRITE_ACCESS) != 0;
    bool is_read = (decorators & C2_READ_ACCESS) != 0;
    bool is_atomic = is_read && is_write;

    bool is_volatile = (decorators & MO_SEQ_CST) != 0;
    bool is_release = (decorators & MO_RELEASE) != 0;

    if (is_atomic) {
      assert(kit != NULL, "unsupported at optimization time");
      // Memory-model-wise, a LoadStore acts like a little synchronized
      // block, so needs barriers on each side.  These don't translate
      // into actual barriers on most machines, but we still need rest of
      // compiler to respect ordering.
      if (is_release) {
        _leading_membar = kit->insert_mem_bar(Op_MemBarRelease);
      } else if (is_volatile) {
        if (support_IRIW_for_not_multiple_copy_atomic_cpu) {
          _leading_membar = kit->insert_mem_bar(Op_MemBarVolatile);
        } else {
          _leading_membar = kit->insert_mem_bar(Op_MemBarRelease);
        }
      }
    } else if (is_write) {
      // If reference is volatile, prevent following memory ops from
      // floating down past the volatile write.  Also prevents commoning
      // another volatile read.
      if (is_volatile || is_release) {
        assert(kit != NULL, "unsupported at optimization time");
        _leading_membar = kit->insert_mem_bar(Op_MemBarRelease);
      }
    } else {
      // Memory barrier to prevent normal and 'unsafe' accesses from
      // bypassing each other.  Happens after null checks, so the
      // exception paths do not take memory state from the memory barrier,
      // so there's no problems making a strong assert about mixing users
      // of safe & unsafe memory.
      if (is_volatile && support_IRIW_for_not_multiple_copy_atomic_cpu) {
        assert(kit != NULL, "unsupported at optimization time");
        _leading_membar = kit->insert_mem_bar(Op_MemBarVolatile);
      }
    }

    if (access.needs_cpu_membar()) {
      assert(kit != NULL, "unsupported at optimization time");
      kit->insert_mem_bar(Op_MemBarCPUOrder);
    }

    if (is_atomic) {
      // 4984716: MemBars must be inserted before this
      //          memory node in order to avoid a false
      //          dependency which will confuse the scheduler.
      access.set_memory();
    }
  }

  ~C2AccessFence() {
    GraphKit* kit = NULL;
    if (_access.is_parse_access()) {
      C2ParseAccess& parse_access = static_cast<C2ParseAccess&>(_access);
      kit = parse_access.kit();
    }
    DecoratorSet decorators = _access.decorators();

    bool is_write = (decorators & C2_WRITE_ACCESS) != 0;
    bool is_read = (decorators & C2_READ_ACCESS) != 0;
    bool is_atomic = is_read && is_write;

    bool is_volatile = (decorators & MO_SEQ_CST) != 0;
    bool is_acquire = (decorators & MO_ACQUIRE) != 0;

    // If reference is volatile, prevent following volatiles ops from
    // floating up before the volatile access.
    if (_access.needs_cpu_membar()) {
      kit->insert_mem_bar(Op_MemBarCPUOrder);
    }

    if (is_atomic) {
      assert(kit != NULL, "unsupported at optimization time");
      if (is_acquire || is_volatile) {
        Node* n = _access.raw_access();
        Node* mb = kit->insert_mem_bar(Op_MemBarAcquire, n);
        if (_leading_membar != NULL) {
          MemBarNode::set_load_store_pair(_leading_membar->as_MemBar(), mb->as_MemBar());
        }
      }
    } else if (is_write) {
      // If not multiple copy atomic, we do the MemBarVolatile before the load.
      if (is_volatile && !support_IRIW_for_not_multiple_copy_atomic_cpu) {
        assert(kit != NULL, "unsupported at optimization time");
        Node* n = _access.raw_access();
        Node* mb = kit->insert_mem_bar(Op_MemBarVolatile, n); // Use fat membar
        if (_leading_membar != NULL) {
          MemBarNode::set_store_pair(_leading_membar->as_MemBar(), mb->as_MemBar());
        }
      }
    } else {
      if (is_volatile || is_acquire) {
        assert(kit != NULL, "unsupported at optimization time");
        Node* n = _access.raw_access();
        assert(_leading_membar == NULL || support_IRIW_for_not_multiple_copy_atomic_cpu, "no leading membar expected");
        Node* mb = kit->insert_mem_bar(Op_MemBarAcquire, n);
        mb->as_MemBar()->set_trailing_load();
      }
    }
  }
};

Node* BarrierSetC2::store_at(C2Access& access, C2AccessValue& val) const {
  C2AccessFence fence(access);
  resolve_address(access);
  return store_at_resolved(access, val);
}

Node* BarrierSetC2::load_at(C2Access& access, const Type* val_type) const {
  C2AccessFence fence(access);
  resolve_address(access);
  return load_at_resolved(access, val_type);
}

MemNode::MemOrd C2Access::mem_node_mo() const {
  bool is_write = (_decorators & C2_WRITE_ACCESS) != 0;
  bool is_read = (_decorators & C2_READ_ACCESS) != 0;
  if ((_decorators & MO_SEQ_CST) != 0) {
    if (is_write && is_read) {
      // For atomic operations
      return MemNode::seqcst;
    } else if (is_write) {
      return MemNode::release;
    } else {
      assert(is_read, "what else?");
      return MemNode::acquire;
    }
  } else if ((_decorators & MO_RELEASE) != 0) {
    return MemNode::release;
  } else if ((_decorators & MO_ACQUIRE) != 0) {
    return MemNode::acquire;
  } else if (is_write) {
    // Volatile fields need releasing stores.
    // Non-volatile fields also need releasing stores if they hold an
    // object reference, because the object reference might point to
    // a freshly created object.
    // Conservatively release stores of object references.
    return StoreNode::release_if_reference(_type);
  } else {
    return MemNode::unordered;
  }
}

void C2Access::fixup_decorators() {
  bool default_mo = (_decorators & MO_DECORATOR_MASK) == 0;
  bool is_unordered = (_decorators & MO_UNORDERED) != 0 || default_mo;
  bool anonymous = (_decorators & C2_UNSAFE_ACCESS) != 0;

  bool is_read = (_decorators & C2_READ_ACCESS) != 0;
  bool is_write = (_decorators & C2_WRITE_ACCESS) != 0;

  if (AlwaysAtomicAccesses && is_unordered) {
    _decorators &= ~MO_DECORATOR_MASK; // clear the MO bits
    _decorators |= MO_RELAXED; // Force the MO_RELAXED decorator with AlwaysAtomicAccess
  }

  _decorators = AccessInternal::decorator_fixup(_decorators);

  if (is_read && !is_write && anonymous) {
    // To be valid, unsafe loads may depend on other conditions than
    // the one that guards them: pin the Load node
    _decorators |= C2_CONTROL_DEPENDENT_LOAD;
    _decorators |= C2_UNKNOWN_CONTROL_LOAD;
    const TypePtr* adr_type = _addr.type();
    Node* adr = _addr.node();
    if (!needs_cpu_membar() && adr_type->isa_instptr()) {
      assert(adr_type->meet(TypePtr::NULL_PTR) != adr_type->remove_speculative(), "should be not null");
      intptr_t offset = Type::OffsetBot;
      AddPNode::Ideal_base_and_offset(adr, &gvn(), offset);
      if (offset >= 0) {
        int s = Klass::layout_helper_size_in_bytes(adr_type->isa_instptr()->klass()->layout_helper());
        if (offset < s) {
          // Guaranteed to be a valid access, no need to pin it
          _decorators ^= C2_CONTROL_DEPENDENT_LOAD;
          _decorators ^= C2_UNKNOWN_CONTROL_LOAD;
        }
      }
    }
  }
}

//--------------------------- atomic operations---------------------------------

void BarrierSetC2::pin_atomic_op(C2AtomicParseAccess& access) const {
  if (!access.needs_pinning()) {
    return;
  }
  // SCMemProjNodes represent the memory state of a LoadStore. Their
  // main role is to prevent LoadStore nodes from being optimized away
  // when their results aren't used.
  assert(access.is_parse_access(), "entry not supported at optimization time");
  C2ParseAccess& parse_access = static_cast<C2ParseAccess&>(access);
  GraphKit* kit = parse_access.kit();
  Node* load_store = access.raw_access();
  assert(load_store != NULL, "must pin atomic op");
  Node* proj = kit->gvn().transform(new SCMemProjNode(load_store));
  kit->set_memory(proj, access.alias_idx());
}

void C2AtomicParseAccess::set_memory() {
  Node *mem = _kit->memory(_alias_idx);
  _memory = mem;
}

Node* BarrierSetC2::atomic_cmpxchg_val_at_resolved(C2AtomicParseAccess& access, Node* expected_val,
                                                   Node* new_val, const Type* value_type) const {
  GraphKit* kit = access.kit();
  MemNode::MemOrd mo = access.mem_node_mo();
  Node* mem = access.memory();

  Node* adr = access.addr().node();
  const TypePtr* adr_type = access.addr().type();

  Node* load_store = NULL;

  if (access.is_oop()) {
#ifdef _LP64
    if (adr->bottom_type()->is_ptr_to_narrowoop()) {
      Node *newval_enc = kit->gvn().transform(new EncodePNode(new_val, new_val->bottom_type()->make_narrowoop()));
      Node *oldval_enc = kit->gvn().transform(new EncodePNode(expected_val, expected_val->bottom_type()->make_narrowoop()));
      load_store = new CompareAndExchangeNNode(kit->control(), mem, adr, newval_enc, oldval_enc, adr_type, value_type->make_narrowoop(), mo);
    } else
#endif
    {
      load_store = new CompareAndExchangePNode(kit->control(), mem, adr, new_val, expected_val, adr_type, value_type->is_oopptr(), mo);
    }
  } else {
    switch (access.type()) {
      case T_BYTE: {
        load_store = new CompareAndExchangeBNode(kit->control(), mem, adr, new_val, expected_val, adr_type, mo);
        break;
      }
      case T_SHORT: {
        load_store = new CompareAndExchangeSNode(kit->control(), mem, adr, new_val, expected_val, adr_type, mo);
        break;
      }
      case T_INT: {
        load_store = new CompareAndExchangeINode(kit->control(), mem, adr, new_val, expected_val, adr_type, mo);
        break;
      }
      case T_LONG: {
        load_store = new CompareAndExchangeLNode(kit->control(), mem, adr, new_val, expected_val, adr_type, mo);
        break;
      }
      default:
        ShouldNotReachHere();
    }
  }

  load_store->as_LoadStore()->set_barrier_data(access.barrier_data());
  load_store = kit->gvn().transform(load_store);

  access.set_raw_access(load_store);
  pin_atomic_op(access);

#ifdef _LP64
  if (access.is_oop() && adr->bottom_type()->is_ptr_to_narrowoop()) {
    return kit->gvn().transform(new DecodeNNode(load_store, load_store->get_ptr_type()));
  }
#endif

  return load_store;
}

Node* BarrierSetC2::atomic_cmpxchg_bool_at_resolved(C2AtomicParseAccess& access, Node* expected_val,
                                                    Node* new_val, const Type* value_type) const {
  GraphKit* kit = access.kit();
  DecoratorSet decorators = access.decorators();
  MemNode::MemOrd mo = access.mem_node_mo();
  Node* mem = access.memory();
  bool is_weak_cas = (decorators & C2_WEAK_CMPXCHG) != 0;
  Node* load_store = NULL;
  Node* adr = access.addr().node();

  if (access.is_oop()) {
#ifdef _LP64
    if (adr->bottom_type()->is_ptr_to_narrowoop()) {
      Node *newval_enc = kit->gvn().transform(new EncodePNode(new_val, new_val->bottom_type()->make_narrowoop()));
      Node *oldval_enc = kit->gvn().transform(new EncodePNode(expected_val, expected_val->bottom_type()->make_narrowoop()));
      if (is_weak_cas) {
        load_store = new WeakCompareAndSwapNNode(kit->control(), mem, adr, newval_enc, oldval_enc, mo);
      } else {
        load_store = new CompareAndSwapNNode(kit->control(), mem, adr, newval_enc, oldval_enc, mo);
      }
    } else
#endif
    {
      if (is_weak_cas) {
        load_store = new WeakCompareAndSwapPNode(kit->control(), mem, adr, new_val, expected_val, mo);
      } else {
        load_store = new CompareAndSwapPNode(kit->control(), mem, adr, new_val, expected_val, mo);
      }
    }
  } else {
    switch(access.type()) {
      case T_BYTE: {
        if (is_weak_cas) {
          load_store = new WeakCompareAndSwapBNode(kit->control(), mem, adr, new_val, expected_val, mo);
        } else {
          load_store = new CompareAndSwapBNode(kit->control(), mem, adr, new_val, expected_val, mo);
        }
        break;
      }
      case T_SHORT: {
        if (is_weak_cas) {
          load_store = new WeakCompareAndSwapSNode(kit->control(), mem, adr, new_val, expected_val, mo);
        } else {
          load_store = new CompareAndSwapSNode(kit->control(), mem, adr, new_val, expected_val, mo);
        }
        break;
      }
      case T_INT: {
        if (is_weak_cas) {
          load_store = new WeakCompareAndSwapINode(kit->control(), mem, adr, new_val, expected_val, mo);
        } else {
          load_store = new CompareAndSwapINode(kit->control(), mem, adr, new_val, expected_val, mo);
        }
        break;
      }
      case T_LONG: {
        if (is_weak_cas) {
          load_store = new WeakCompareAndSwapLNode(kit->control(), mem, adr, new_val, expected_val, mo);
        } else {
          load_store = new CompareAndSwapLNode(kit->control(), mem, adr, new_val, expected_val, mo);
        }
        break;
      }
      default:
        ShouldNotReachHere();
    }
  }

  load_store->as_LoadStore()->set_barrier_data(access.barrier_data());
  load_store = kit->gvn().transform(load_store);

  access.set_raw_access(load_store);
  pin_atomic_op(access);

  return load_store;
}

Node* BarrierSetC2::atomic_xchg_at_resolved(C2AtomicParseAccess& access, Node* new_val, const Type* value_type) const {
  GraphKit* kit = access.kit();
  Node* mem = access.memory();
  Node* adr = access.addr().node();
  const TypePtr* adr_type = access.addr().type();
  Node* load_store = NULL;

  if (access.is_oop()) {
#ifdef _LP64
    if (adr->bottom_type()->is_ptr_to_narrowoop()) {
      Node *newval_enc = kit->gvn().transform(new EncodePNode(new_val, new_val->bottom_type()->make_narrowoop()));
      load_store = kit->gvn().transform(new GetAndSetNNode(kit->control(), mem, adr, newval_enc, adr_type, value_type->make_narrowoop()));
    } else
#endif
    {
      load_store = new GetAndSetPNode(kit->control(), mem, adr, new_val, adr_type, value_type->is_oopptr());
    }
  } else  {
    switch (access.type()) {
      case T_BYTE:
        load_store = new GetAndSetBNode(kit->control(), mem, adr, new_val, adr_type);
        break;
      case T_SHORT:
        load_store = new GetAndSetSNode(kit->control(), mem, adr, new_val, adr_type);
        break;
      case T_INT:
        load_store = new GetAndSetINode(kit->control(), mem, adr, new_val, adr_type);
        break;
      case T_LONG:
        load_store = new GetAndSetLNode(kit->control(), mem, adr, new_val, adr_type);
        break;
      default:
        ShouldNotReachHere();
    }
  }

  load_store->as_LoadStore()->set_barrier_data(access.barrier_data());
  load_store = kit->gvn().transform(load_store);

  access.set_raw_access(load_store);
  pin_atomic_op(access);

#ifdef _LP64
  if (access.is_oop() && adr->bottom_type()->is_ptr_to_narrowoop()) {
    return kit->gvn().transform(new DecodeNNode(load_store, load_store->get_ptr_type()));
  }
#endif

  return load_store;
}

Node* BarrierSetC2::atomic_add_at_resolved(C2AtomicParseAccess& access, Node* new_val, const Type* value_type) const {
  Node* load_store = NULL;
  GraphKit* kit = access.kit();
  Node* adr = access.addr().node();
  const TypePtr* adr_type = access.addr().type();
  Node* mem = access.memory();

  switch(access.type()) {
    case T_BYTE:
      load_store = new GetAndAddBNode(kit->control(), mem, adr, new_val, adr_type);
      break;
    case T_SHORT:
      load_store = new GetAndAddSNode(kit->control(), mem, adr, new_val, adr_type);
      break;
    case T_INT:
      load_store = new GetAndAddINode(kit->control(), mem, adr, new_val, adr_type);
      break;
    case T_LONG:
      load_store = new GetAndAddLNode(kit->control(), mem, adr, new_val, adr_type);
      break;
    default:
      ShouldNotReachHere();
  }

  load_store->as_LoadStore()->set_barrier_data(access.barrier_data());
  load_store = kit->gvn().transform(load_store);

  access.set_raw_access(load_store);
  pin_atomic_op(access);

  return load_store;
}

Node* BarrierSetC2::atomic_cmpxchg_val_at(C2AtomicParseAccess& access, Node* expected_val,
                                          Node* new_val, const Type* value_type) const {
  C2AccessFence fence(access);
  resolve_address(access);
  return atomic_cmpxchg_val_at_resolved(access, expected_val, new_val, value_type);
}

Node* BarrierSetC2::atomic_cmpxchg_bool_at(C2AtomicParseAccess& access, Node* expected_val,
                                           Node* new_val, const Type* value_type) const {
  C2AccessFence fence(access);
  resolve_address(access);
  return atomic_cmpxchg_bool_at_resolved(access, expected_val, new_val, value_type);
}

Node* BarrierSetC2::atomic_xchg_at(C2AtomicParseAccess& access, Node* new_val, const Type* value_type) const {
  C2AccessFence fence(access);
  resolve_address(access);
  return atomic_xchg_at_resolved(access, new_val, value_type);
}

Node* BarrierSetC2::atomic_add_at(C2AtomicParseAccess& access, Node* new_val, const Type* value_type) const {
  C2AccessFence fence(access);
  resolve_address(access);
  return atomic_add_at_resolved(access, new_val, value_type);
}

<<<<<<< HEAD
void BarrierSetC2::clone(GraphKit* kit, Node* src_base, Node* dst_base, Node* countx, bool is_array) const {
#ifdef ASSERT
  intptr_t src_offset;
  Node* src = AddPNode::Ideal_base_and_offset(src_base, &kit->gvn(), src_offset);
  intptr_t dst_offset;
  Node* dst = AddPNode::Ideal_base_and_offset(dst_base, &kit->gvn(), dst_offset);
  assert(src == NULL || (src_offset % BytesPerLong == 0), "expect 8 bytes alignment");
  assert(dst == NULL || (dst_offset % BytesPerLong == 0), "expect 8 bytes alignment");
#endif
=======
int BarrierSetC2::arraycopy_payload_base_offset(bool is_array) {
  // Exclude the header but include array length to copy by 8 bytes words.
  // Can't use base_offset_in_bytes(bt) since basic type is unknown.
  int base_off = is_array ? arrayOopDesc::length_offset_in_bytes() :
                 instanceOopDesc::base_offset_in_bytes();
  // base_off:
  // 8  - 32-bit VM
  // 12 - 64-bit VM, compressed klass
  // 16 - 64-bit VM, normal klass
  if (base_off % BytesPerLong != 0) {
    assert(UseCompressedClassPointers, "");
    if (is_array) {
      // Exclude length to copy by 8 bytes words.
      base_off += sizeof(int);
    } else {
      // Include klass to copy by 8 bytes words.
      base_off = instanceOopDesc::klass_offset_in_bytes();
    }
    assert(base_off % BytesPerLong == 0, "expect 8 bytes alignment");
  }
  return base_off;
}

void BarrierSetC2::clone(GraphKit* kit, Node* src_base, Node* dst_base, Node* size, bool is_array) const {
  int base_off = arraycopy_payload_base_offset(is_array);
  Node* payload_src = kit->basic_plus_adr(src_base,  base_off);
  Node* payload_dst = kit->basic_plus_adr(dst_base, base_off);

  // Compute the length also, if needed:
  Node* payload_size = size;
  payload_size = kit->gvn().transform(new SubXNode(payload_size, kit->MakeConX(base_off)));
  payload_size = kit->gvn().transform(new URShiftXNode(payload_size, kit->intcon(LogBytesPerLong) ));
>>>>>>> d713fb8a

  const TypePtr* raw_adr_type = TypeRawPtr::BOTTOM;

  ArrayCopyNode* ac = ArrayCopyNode::make(kit, false, payload_src, NULL, payload_dst, NULL, payload_size, true, false);
  if (is_array) {
    ac->set_clone_array();
  } else {
    ac->set_clone_inst();
  }
  Node* n = kit->gvn().transform(ac);
  if (n == ac) {
    ac->_adr_type = TypeRawPtr::BOTTOM;
    kit->set_predefined_output_for_runtime_call(ac, ac->in(TypeFunc::Memory), raw_adr_type);
  } else {
    kit->set_all_memory(n);
  }
}

Node* BarrierSetC2::obj_allocate(PhaseMacroExpand* macro, Node* ctrl, Node* mem, Node* toobig_false, Node* size_in_bytes,
                                 Node*& i_o, Node*& needgc_ctrl,
                                 Node*& fast_oop_ctrl, Node*& fast_oop_rawmem,
                                 intx prefetch_lines) const {

  Node* eden_top_adr;
  Node* eden_end_adr;

  macro->set_eden_pointers(eden_top_adr, eden_end_adr);

  // Load Eden::end.  Loop invariant and hoisted.
  //
  // Note: We set the control input on "eden_end" and "old_eden_top" when using
  //       a TLAB to work around a bug where these values were being moved across
  //       a safepoint.  These are not oops, so they cannot be include in the oop
  //       map, but they can be changed by a GC.   The proper way to fix this would
  //       be to set the raw memory state when generating a  SafepointNode.  However
  //       this will require extensive changes to the loop optimization in order to
  //       prevent a degradation of the optimization.
  //       See comment in memnode.hpp, around line 227 in class LoadPNode.
  Node *eden_end = macro->make_load(ctrl, mem, eden_end_adr, 0, TypeRawPtr::BOTTOM, T_ADDRESS);

  // We need a Region for the loop-back contended case.
  enum { fall_in_path = 1, contended_loopback_path = 2 };
  Node *contended_region;
  Node *contended_phi_rawmem;
  if (UseTLAB) {
    contended_region = toobig_false;
    contended_phi_rawmem = mem;
  } else {
    contended_region = new RegionNode(3);
    contended_phi_rawmem = new PhiNode(contended_region, Type::MEMORY, TypeRawPtr::BOTTOM);
    // Now handle the passing-too-big test.  We fall into the contended
    // loop-back merge point.
    contended_region    ->init_req(fall_in_path, toobig_false);
    contended_phi_rawmem->init_req(fall_in_path, mem);
    macro->transform_later(contended_region);
    macro->transform_later(contended_phi_rawmem);
  }

  // Load(-locked) the heap top.
  // See note above concerning the control input when using a TLAB
  Node *old_eden_top = UseTLAB
    ? new LoadPNode      (ctrl, contended_phi_rawmem, eden_top_adr, TypeRawPtr::BOTTOM, TypeRawPtr::BOTTOM, MemNode::unordered)
    : new LoadPLockedNode(contended_region, contended_phi_rawmem, eden_top_adr, MemNode::acquire);

  macro->transform_later(old_eden_top);
  // Add to heap top to get a new heap top
  Node *new_eden_top = new AddPNode(macro->top(), old_eden_top, size_in_bytes);
  macro->transform_later(new_eden_top);
  // Check for needing a GC; compare against heap end
  Node *needgc_cmp = new CmpPNode(new_eden_top, eden_end);
  macro->transform_later(needgc_cmp);
  Node *needgc_bol = new BoolNode(needgc_cmp, BoolTest::ge);
  macro->transform_later(needgc_bol);
  IfNode *needgc_iff = new IfNode(contended_region, needgc_bol, PROB_UNLIKELY_MAG(4), COUNT_UNKNOWN);
  macro->transform_later(needgc_iff);

  // Plug the failing-heap-space-need-gc test into the slow-path region
  Node *needgc_true = new IfTrueNode(needgc_iff);
  macro->transform_later(needgc_true);
  needgc_ctrl = needgc_true;

  // No need for a GC.  Setup for the Store-Conditional
  Node *needgc_false = new IfFalseNode(needgc_iff);
  macro->transform_later(needgc_false);

  i_o = macro->prefetch_allocation(i_o, needgc_false, contended_phi_rawmem,
                                   old_eden_top, new_eden_top, prefetch_lines);

  Node* fast_oop = old_eden_top;

  // Store (-conditional) the modified eden top back down.
  // StorePConditional produces flags for a test PLUS a modified raw
  // memory state.
  if (UseTLAB) {
    Node* store_eden_top =
      new StorePNode(needgc_false, contended_phi_rawmem, eden_top_adr,
                     TypeRawPtr::BOTTOM, new_eden_top, MemNode::unordered);
    macro->transform_later(store_eden_top);
    fast_oop_ctrl = needgc_false; // No contention, so this is the fast path
    fast_oop_rawmem = store_eden_top;
  } else {
    Node* store_eden_top =
      new StorePConditionalNode(needgc_false, contended_phi_rawmem, eden_top_adr,
                                new_eden_top, fast_oop/*old_eden_top*/);
    macro->transform_later(store_eden_top);
    Node *contention_check = new BoolNode(store_eden_top, BoolTest::ne);
    macro->transform_later(contention_check);
    store_eden_top = new SCMemProjNode(store_eden_top);
    macro->transform_later(store_eden_top);

    // If not using TLABs, check to see if there was contention.
    IfNode *contention_iff = new IfNode (needgc_false, contention_check, PROB_MIN, COUNT_UNKNOWN);
    macro->transform_later(contention_iff);
    Node *contention_true = new IfTrueNode(contention_iff);
    macro->transform_later(contention_true);
    // If contention, loopback and try again.
    contended_region->init_req(contended_loopback_path, contention_true);
    contended_phi_rawmem->init_req(contended_loopback_path, store_eden_top);

    // Fast-path succeeded with no contention!
    Node *contention_false = new IfFalseNode(contention_iff);
    macro->transform_later(contention_false);
    fast_oop_ctrl = contention_false;

    // Bump total allocated bytes for this thread
    Node* thread = new ThreadLocalNode();
    macro->transform_later(thread);
    Node* alloc_bytes_adr = macro->basic_plus_adr(macro->top()/*not oop*/, thread,
                                                  in_bytes(JavaThread::allocated_bytes_offset()));
    Node* alloc_bytes = macro->make_load(fast_oop_ctrl, store_eden_top, alloc_bytes_adr,
                                         0, TypeLong::LONG, T_LONG);
#ifdef _LP64
    Node* alloc_size = size_in_bytes;
#else
    Node* alloc_size = new ConvI2LNode(size_in_bytes);
    macro->transform_later(alloc_size);
#endif
    Node* new_alloc_bytes = new AddLNode(alloc_bytes, alloc_size);
    macro->transform_later(new_alloc_bytes);
    fast_oop_rawmem = macro->make_store(fast_oop_ctrl, store_eden_top, alloc_bytes_adr,
                                        0, new_alloc_bytes, T_LONG);
  }
  return fast_oop;
}

#define XTOP LP64_ONLY(COMMA phase->top())

void BarrierSetC2::clone_at_expansion(PhaseMacroExpand* phase, ArrayCopyNode* ac) const {
  Node* ctrl = ac->in(TypeFunc::Control);
  Node* mem = ac->in(TypeFunc::Memory);
  Node* src = ac->in(ArrayCopyNode::Src);
  Node* src_offset = ac->in(ArrayCopyNode::SrcPos);
  Node* dest = ac->in(ArrayCopyNode::Dest);
  Node* dest_offset = ac->in(ArrayCopyNode::DestPos);
  Node* length = ac->in(ArrayCopyNode::Length);

  assert (src_offset == NULL,  "for clone offsets should be null");
  assert (dest_offset == NULL, "for clone offsets should be null");

  const char* copyfunc_name = "arraycopy";
  address     copyfunc_addr =
          phase->basictype2arraycopy(T_LONG, NULL, NULL,
                              true, copyfunc_name, true);

  const TypePtr* raw_adr_type = TypeRawPtr::BOTTOM;
  const TypeFunc* call_type = OptoRuntime::fast_arraycopy_Type();

  Node* call = phase->make_leaf_call(ctrl, mem, call_type, copyfunc_addr, copyfunc_name, raw_adr_type, src, dest, length XTOP);
  phase->transform_later(call);

  phase->igvn().replace_node(ac, call);
}<|MERGE_RESOLUTION|>--- conflicted
+++ resolved
@@ -648,17 +648,6 @@
   return atomic_add_at_resolved(access, new_val, value_type);
 }
 
-<<<<<<< HEAD
-void BarrierSetC2::clone(GraphKit* kit, Node* src_base, Node* dst_base, Node* countx, bool is_array) const {
-#ifdef ASSERT
-  intptr_t src_offset;
-  Node* src = AddPNode::Ideal_base_and_offset(src_base, &kit->gvn(), src_offset);
-  intptr_t dst_offset;
-  Node* dst = AddPNode::Ideal_base_and_offset(dst_base, &kit->gvn(), dst_offset);
-  assert(src == NULL || (src_offset % BytesPerLong == 0), "expect 8 bytes alignment");
-  assert(dst == NULL || (dst_offset % BytesPerLong == 0), "expect 8 bytes alignment");
-#endif
-=======
 int BarrierSetC2::arraycopy_payload_base_offset(bool is_array) {
   // Exclude the header but include array length to copy by 8 bytes words.
   // Can't use base_offset_in_bytes(bt) since basic type is unknown.
@@ -682,20 +671,19 @@
   return base_off;
 }
 
-void BarrierSetC2::clone(GraphKit* kit, Node* src_base, Node* dst_base, Node* size, bool is_array) const {
-  int base_off = arraycopy_payload_base_offset(is_array);
-  Node* payload_src = kit->basic_plus_adr(src_base,  base_off);
-  Node* payload_dst = kit->basic_plus_adr(dst_base, base_off);
-
-  // Compute the length also, if needed:
-  Node* payload_size = size;
-  payload_size = kit->gvn().transform(new SubXNode(payload_size, kit->MakeConX(base_off)));
-  payload_size = kit->gvn().transform(new URShiftXNode(payload_size, kit->intcon(LogBytesPerLong) ));
->>>>>>> d713fb8a
+void BarrierSetC2::clone(GraphKit* kit, Node* src_base, Node* dst_base, Node* countx, bool is_array) const {
+#ifdef ASSERT
+  intptr_t src_offset;
+  Node* src = AddPNode::Ideal_base_and_offset(src_base, &kit->gvn(), src_offset);
+  intptr_t dst_offset;
+  Node* dst = AddPNode::Ideal_base_and_offset(dst_base, &kit->gvn(), dst_offset);
+  assert(src == NULL || (src_offset % BytesPerLong == 0), "expect 8 bytes alignment");
+  assert(dst == NULL || (dst_offset % BytesPerLong == 0), "expect 8 bytes alignment");
+#endif
 
   const TypePtr* raw_adr_type = TypeRawPtr::BOTTOM;
 
-  ArrayCopyNode* ac = ArrayCopyNode::make(kit, false, payload_src, NULL, payload_dst, NULL, payload_size, true, false);
+  ArrayCopyNode* ac = ArrayCopyNode::make(kit, false, src_base, NULL, dst_base, NULL, countx, true, false);
   if (is_array) {
     ac->set_clone_array();
   } else {
