--- conflicted
+++ resolved
@@ -44,7 +44,7 @@
 PhaseGVN& C2ParseAccess::gvn() const { return _kit->gvn(); }
 
 Node* C2ParseAccess::control() const {
-  return _ctl == NULL ? _kit->control() : _ctl;
+  return _ctl == nullptr ? _kit->control() : _ctl;
 }
 
 bool C2Access::needs_cpu_membar() const {
@@ -154,11 +154,7 @@
   if (access.is_parse_access()) {
     C2ParseAccess& parse_access = static_cast<C2ParseAccess&>(access);
     GraphKit* kit = parse_access.kit();
-<<<<<<< HEAD
-    Node* control = control_dependent ? parse_access.control() : NULL;
-=======
-    Node* control = control_dependent ? kit->control() : nullptr;
->>>>>>> 861e3020
+    Node* control = control_dependent ? parse_access.control() : nullptr;
 
     if (immutable) {
       Compile* C = Compile::current();
