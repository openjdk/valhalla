/*
 * Copyright (c) 2001, 2018, Oracle and/or its affiliates. All rights reserved.
 * DO NOT ALTER OR REMOVE COPYRIGHT NOTICES OR THIS FILE HEADER.
 *
 * This code is free software; you can redistribute it and/or modify it
 * under the terms of the GNU General Public License version 2 only, as
 * published by the Free Software Foundation.
 *
 * This code is distributed in the hope that it will be useful, but WITHOUT
 * ANY WARRANTY; without even the implied warranty of MERCHANTABILITY or
 * FITNESS FOR A PARTICULAR PURPOSE.  See the GNU General Public License
 * version 2 for more details (a copy is included in the LICENSE file that
 * accompanied this code).
 *
 * You should have received a copy of the GNU General Public License version
 * 2 along with this work; if not, write to the Free Software Foundation,
 * Inc., 51 Franklin St, Fifth Floor, Boston, MA 02110-1301 USA.
 *
 * Please contact Oracle, 500 Oracle Parkway, Redwood Shores, CA 94065 USA
 * or visit www.oracle.com if you need additional information or have any
 * questions.
 *
 */

#ifndef SHARE_VM_GC_SHARED_COLLECTEDHEAP_INLINE_HPP
#define SHARE_VM_GC_SHARED_COLLECTEDHEAP_INLINE_HPP

#include "classfile/javaClasses.hpp"
#include "gc/shared/allocTracer.hpp"
#include "gc/shared/collectedHeap.hpp"
#include "gc/shared/threadLocalAllocBuffer.inline.hpp"
#include "memory/universe.hpp"
#include "oops/arrayOop.hpp"
#include "oops/oop.inline.hpp"
#include "prims/jvmtiExport.hpp"
#include "runtime/sharedRuntime.hpp"
#include "runtime/thread.inline.hpp"
#include "services/lowMemoryDetector.hpp"
#include "utilities/align.hpp"
#include "utilities/copy.hpp"

// Inline allocation implementations.

void CollectedHeap::post_allocation_setup_common(Klass* klass,
                                                 HeapWord* obj_ptr) {
  post_allocation_setup_no_klass_install(klass, obj_ptr);
  oop obj = (oop)obj_ptr;
#if (INCLUDE_G1GC || INCLUDE_CMSGC)
  // Need a release store to ensure array/class length, mark word, and
  // object zeroing are visible before setting the klass non-NULL, for
  // concurrent collectors.
  obj->release_set_klass(klass);
#else
  obj->set_klass(klass);
#endif
}

void CollectedHeap::post_allocation_setup_no_klass_install(Klass* klass,
                                                           HeapWord* obj_ptr) {
  oop obj = (oop)obj_ptr;

  assert(obj != NULL, "NULL object pointer");
<<<<<<< HEAD
  obj->set_mark(Klass::default_prototype_header(klass));
=======
  if (UseBiasedLocking && (klass != NULL)) {
    obj->set_mark_raw(klass->prototype_header());
  } else {
    // May be bootstrapping
    obj->set_mark_raw(markOopDesc::prototype());
  }
>>>>>>> f9e285bc
}

// Support for jvmti and dtrace
inline void post_allocation_notify(Klass* klass, oop obj, int size) {
  // support low memory notifications (no-op if not enabled)
  LowMemoryDetector::detect_low_memory_for_collected_pools();

  // support for JVMTI VMObjectAlloc event (no-op if not enabled)
  JvmtiExport::vm_object_alloc_event_collector(obj);

  if (DTraceAllocProbes) {
    // support for Dtrace object alloc event (no-op most of the time)
    if (klass != NULL && klass->name() != NULL) {
      SharedRuntime::dtrace_object_alloc(obj, size);
    }
  }
}

void CollectedHeap::post_allocation_setup_obj(Klass* klass,
                                              HeapWord* obj_ptr,
                                              int size) {
  post_allocation_setup_common(klass, obj_ptr);
  oop obj = (oop)obj_ptr;
  assert(Universe::is_bootstrapping() ||
         !obj->is_array(), "must not be an array");
  // notify jvmti and dtrace
  post_allocation_notify(klass, obj, size);
}

void CollectedHeap::post_allocation_setup_class(Klass* klass,
                                                HeapWord* obj_ptr,
                                                int size) {
  // Set oop_size field before setting the _klass field because a
  // non-NULL _klass field indicates that the object is parsable by
  // concurrent GC.
  oop new_cls = (oop)obj_ptr;
  assert(size > 0, "oop_size must be positive.");
  java_lang_Class::set_oop_size(new_cls, size);
  post_allocation_setup_common(klass, obj_ptr);
  assert(Universe::is_bootstrapping() ||
         !new_cls->is_array(), "must not be an array");
  // notify jvmti and dtrace
  post_allocation_notify(klass, new_cls, size);
}

void CollectedHeap::post_allocation_setup_array(Klass* klass,
                                                HeapWord* obj_ptr,
                                                int length) {
  // Set array length before setting the _klass field because a
  // non-NULL klass field indicates that the object is parsable by
  // concurrent GC.
  assert(length >= 0, "length should be non-negative");
  ((arrayOop)obj_ptr)->set_length(length);
  post_allocation_setup_common(klass, obj_ptr);
  oop new_obj = (oop)obj_ptr;
  assert(new_obj->is_array(), "must be an array");
  // notify jvmti and dtrace (must be after length is set for dtrace)
  post_allocation_notify(klass, new_obj, new_obj->size());
}

HeapWord* CollectedHeap::common_mem_allocate_noinit(Klass* klass, size_t size, TRAPS) {

  // Clear unhandled oops for memory allocation.  Memory allocation might
  // not take out a lock if from tlab, so clear here.
  CHECK_UNHANDLED_OOPS_ONLY(THREAD->clear_unhandled_oops();)

  if (HAS_PENDING_EXCEPTION) {
    NOT_PRODUCT(guarantee(false, "Should not allocate with exception pending"));
    return NULL;  // caller does a CHECK_0 too
  }

  HeapWord* result = NULL;
  if (UseTLAB) {
    result = allocate_from_tlab(klass, THREAD, size);
    if (result != NULL) {
      assert(!HAS_PENDING_EXCEPTION,
             "Unexpected exception, will result in uninitialized storage");
      return result;
    }
  }
  bool gc_overhead_limit_was_exceeded = false;
  result = Universe::heap()->mem_allocate(size,
                                          &gc_overhead_limit_was_exceeded);
  if (result != NULL) {
    NOT_PRODUCT(Universe::heap()->
      check_for_non_bad_heap_word_value(result, size));
    assert(!HAS_PENDING_EXCEPTION,
           "Unexpected exception, will result in uninitialized storage");
    THREAD->incr_allocated_bytes(size * HeapWordSize);

    AllocTracer::send_allocation_outside_tlab(klass, result, size * HeapWordSize, THREAD);

    return result;
  }


  if (!gc_overhead_limit_was_exceeded) {
    // -XX:+HeapDumpOnOutOfMemoryError and -XX:OnOutOfMemoryError support
    report_java_out_of_memory("Java heap space");

    if (JvmtiExport::should_post_resource_exhausted()) {
      JvmtiExport::post_resource_exhausted(
        JVMTI_RESOURCE_EXHAUSTED_OOM_ERROR | JVMTI_RESOURCE_EXHAUSTED_JAVA_HEAP,
        "Java heap space");
    }

    THROW_OOP_0(Universe::out_of_memory_error_java_heap());
  } else {
    // -XX:+HeapDumpOnOutOfMemoryError and -XX:OnOutOfMemoryError support
    report_java_out_of_memory("GC overhead limit exceeded");

    if (JvmtiExport::should_post_resource_exhausted()) {
      JvmtiExport::post_resource_exhausted(
        JVMTI_RESOURCE_EXHAUSTED_OOM_ERROR | JVMTI_RESOURCE_EXHAUSTED_JAVA_HEAP,
        "GC overhead limit exceeded");
    }

    THROW_OOP_0(Universe::out_of_memory_error_gc_overhead_limit());
  }
}

HeapWord* CollectedHeap::common_mem_allocate_init(Klass* klass, size_t size, TRAPS) {
  HeapWord* obj = common_mem_allocate_noinit(klass, size, CHECK_NULL);
  init_obj(obj, size);
  return obj;
}

HeapWord* CollectedHeap::allocate_from_tlab(Klass* klass, Thread* thread, size_t size) {
  assert(UseTLAB, "should use UseTLAB");

  HeapWord* obj = thread->tlab().allocate(size);
  if (obj != NULL) {
    return obj;
  }
  // Otherwise...
  return allocate_from_tlab_slow(klass, thread, size);
}

void CollectedHeap::init_obj(HeapWord* obj, size_t size) {
  assert(obj != NULL, "cannot initialize NULL object");
  const size_t hs = oopDesc::header_size();
  assert(size >= hs, "unexpected object size");
  ((oop)obj)->set_klass_gap(0);
  Copy::fill_to_aligned_words(obj + hs, size - hs);
}

oop CollectedHeap::obj_allocate(Klass* klass, int size, TRAPS) {
  debug_only(check_for_valid_allocation_state());
  assert(!Universe::heap()->is_gc_active(), "Allocation during gc not allowed");
  assert(size >= 0, "int won't convert to size_t");
  HeapWord* obj = common_mem_allocate_init(klass, size, CHECK_NULL);
  post_allocation_setup_obj(klass, obj, size);
  NOT_PRODUCT(Universe::heap()->check_for_bad_heap_word_value(obj, size));
  return (oop)obj;
}

oop CollectedHeap::class_allocate(Klass* klass, int size, TRAPS) {
  debug_only(check_for_valid_allocation_state());
  assert(!Universe::heap()->is_gc_active(), "Allocation during gc not allowed");
  assert(size >= 0, "int won't convert to size_t");
  HeapWord* obj = common_mem_allocate_init(klass, size, CHECK_NULL);
  post_allocation_setup_class(klass, obj, size); // set oop_size
  NOT_PRODUCT(Universe::heap()->check_for_bad_heap_word_value(obj, size));
  return (oop)obj;
}

oop CollectedHeap::array_allocate(Klass* klass,
                                  int size,
                                  int length,
                                  TRAPS) {
  debug_only(check_for_valid_allocation_state());
  assert(!Universe::heap()->is_gc_active(), "Allocation during gc not allowed");
  assert(size >= 0, "int won't convert to size_t");
  HeapWord* obj = common_mem_allocate_init(klass, size, CHECK_NULL);
  post_allocation_setup_array(klass, obj, length);
  NOT_PRODUCT(Universe::heap()->check_for_bad_heap_word_value(obj, size));
  return (oop)obj;
}

oop CollectedHeap::array_allocate_nozero(Klass* klass,
                                         int size,
                                         int length,
                                         TRAPS) {
  debug_only(check_for_valid_allocation_state());
  assert(!Universe::heap()->is_gc_active(), "Allocation during gc not allowed");
  assert(size >= 0, "int won't convert to size_t");
  HeapWord* obj = common_mem_allocate_noinit(klass, size, CHECK_NULL);
  ((oop)obj)->set_klass_gap(0);
  post_allocation_setup_array(klass, obj, length);
#ifndef PRODUCT
  const size_t hs = oopDesc::header_size()+1;
  Universe::heap()->check_for_non_bad_heap_word_value(obj+hs, size-hs);
#endif
  return (oop)obj;
}

inline HeapWord* CollectedHeap::align_allocation_or_fail(HeapWord* addr,
                                                         HeapWord* end,
                                                         unsigned short alignment_in_bytes) {
  if (alignment_in_bytes <= ObjectAlignmentInBytes) {
    return addr;
  }

  assert(is_aligned(addr, HeapWordSize),
         "Address " PTR_FORMAT " is not properly aligned.", p2i(addr));
  assert(is_aligned(alignment_in_bytes, HeapWordSize),
         "Alignment size %u is incorrect.", alignment_in_bytes);

  HeapWord* new_addr = align_up(addr, alignment_in_bytes);
  size_t padding = pointer_delta(new_addr, addr);

  if (padding == 0) {
    return addr;
  }

  if (padding < CollectedHeap::min_fill_size()) {
    padding += alignment_in_bytes / HeapWordSize;
    assert(padding >= CollectedHeap::min_fill_size(),
           "alignment_in_bytes %u is expect to be larger "
           "than the minimum object size", alignment_in_bytes);
    new_addr = addr + padding;
  }

  assert(new_addr > addr, "Unexpected arithmetic overflow "
         PTR_FORMAT " not greater than " PTR_FORMAT, p2i(new_addr), p2i(addr));
  if(new_addr < end) {
    CollectedHeap::fill_with_object(addr, padding);
    return new_addr;
  } else {
    return NULL;
  }
}

#endif // SHARE_VM_GC_SHARED_COLLECTEDHEAP_INLINE_HPP<|MERGE_RESOLUTION|>--- conflicted
+++ resolved
@@ -60,16 +60,7 @@
   oop obj = (oop)obj_ptr;
 
   assert(obj != NULL, "NULL object pointer");
-<<<<<<< HEAD
-  obj->set_mark(Klass::default_prototype_header(klass));
-=======
-  if (UseBiasedLocking && (klass != NULL)) {
-    obj->set_mark_raw(klass->prototype_header());
-  } else {
-    // May be bootstrapping
-    obj->set_mark_raw(markOopDesc::prototype());
-  }
->>>>>>> f9e285bc
+  obj->set_mark_raw(Klass::default_prototype_header(klass));
 }
 
 // Support for jvmti and dtrace
