--- conflicted
+++ resolved
@@ -68,12 +68,6 @@
   // at the address "start", which may not necessarily be HeapWord-aligned
   inline void write_ref_array(HeapWord* start, size_t count);
 
-<<<<<<< HEAD
- protected:
-  virtual void write_ref_array_work(MemRegion mr) = 0;
- public:
-=======
->>>>>>> 87e864bf
   // The ModRef abstraction introduces pre and post barriers
   template <DecoratorSet decorators, typename BarrierSetT>
   class AccessBarrier: public BarrierSet::AccessBarrier<decorators, BarrierSetT> {
