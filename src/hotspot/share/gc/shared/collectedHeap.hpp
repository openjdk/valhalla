/*
 * Copyright (c) 2001, 2021, Oracle and/or its affiliates. All rights reserved.
 * DO NOT ALTER OR REMOVE COPYRIGHT NOTICES OR THIS FILE HEADER.
 *
 * This code is free software; you can redistribute it and/or modify it
 * under the terms of the GNU General Public License version 2 only, as
 * published by the Free Software Foundation.
 *
 * This code is distributed in the hope that it will be useful, but WITHOUT
 * ANY WARRANTY; without even the implied warranty of MERCHANTABILITY or
 * FITNESS FOR A PARTICULAR PURPOSE.  See the GNU General Public License
 * version 2 for more details (a copy is included in the LICENSE file that
 * accompanied this code).
 *
 * You should have received a copy of the GNU General Public License version
 * 2 along with this work; if not, write to the Free Software Foundation,
 * Inc., 51 Franklin St, Fifth Floor, Boston, MA 02110-1301 USA.
 *
 * Please contact Oracle, 500 Oracle Parkway, Redwood Shores, CA 94065 USA
 * or visit www.oracle.com if you need additional information or have any
 * questions.
 *
 */

#ifndef SHARE_GC_SHARED_COLLECTEDHEAP_HPP
#define SHARE_GC_SHARED_COLLECTEDHEAP_HPP

#include "gc/shared/gcCause.hpp"
#include "gc/shared/gcWhen.hpp"
#include "gc/shared/verifyOption.hpp"
#include "memory/allocation.hpp"
#include "memory/metaspace.hpp"
#include "memory/universe.hpp"
#include "runtime/handles.hpp"
#include "runtime/perfDataTypes.hpp"
#include "runtime/safepoint.hpp"
#include "services/memoryUsage.hpp"
#include "utilities/debug.hpp"
#include "utilities/formatBuffer.hpp"
#include "utilities/growableArray.hpp"

// A "CollectedHeap" is an implementation of a java heap for HotSpot.  This
// is an abstract class: there may be many different kinds of heaps.  This
// class defines the functions that a heap must implement, and contains
// infrastructure common to all heaps.

class WorkerTask;
class AdaptiveSizePolicy;
class BarrierSet;
class GCHeapLog;
class GCHeapSummary;
class GCTimer;
class GCTracer;
class GCMemoryManager;
class MemoryPool;
class MetaspaceSummary;
class ReservedHeapSpace;
class SoftRefPolicy;
class Thread;
class ThreadClosure;
class VirtualSpaceSummary;
class WorkerThreads;
class nmethod;

class ParallelObjectIterator : public CHeapObj<mtGC> {
public:
  virtual void object_iterate(ObjectClosure* cl, uint worker_id) = 0;
  virtual ~ParallelObjectIterator() {}
};

//
// CollectedHeap
//   GenCollectedHeap
//     SerialHeap
//   G1CollectedHeap
//   ParallelScavengeHeap
//   ShenandoahHeap
//   ZCollectedHeap
//
class CollectedHeap : public CHeapObj<mtInternal> {
  friend class VMStructs;
  friend class JVMCIVMStructs;
  friend class IsGCActiveMark; // Block structured external access to _is_gc_active
  friend class MemAllocator;

 private:
  GCHeapLog* _gc_heap_log;

  // Historic gc information
  size_t _capacity_at_last_gc;
  size_t _used_at_last_gc;

 protected:
  // Not used by all GCs
  MemRegion _reserved;

  bool _is_gc_active;

  // Used for filler objects (static, but initialized in ctor).
  static size_t _filler_array_max_size;

  // Last time the whole heap has been examined in support of RMI
  // MaxObjectInspectionAge.
  // This timestamp must be monotonically non-decreasing to avoid
  // time-warp warnings.
  jlong _last_whole_heap_examined_time_ns;

  unsigned int _total_collections;          // ... started
  unsigned int _total_full_collections;     // ... started
  NOT_PRODUCT(volatile size_t _promotion_failure_alot_count;)
  NOT_PRODUCT(volatile size_t _promotion_failure_alot_gc_number;)

  // Reason for current garbage collection.  Should be set to
  // a value reflecting no collection between collections.
  GCCause::Cause _gc_cause;
  GCCause::Cause _gc_lastcause;
  PerfStringVariable* _perf_gc_cause;
  PerfStringVariable* _perf_gc_lastcause;

  // Constructor
  CollectedHeap();

  // Create a new tlab. All TLAB allocations must go through this.
  // To allow more flexible TLAB allocations min_size specifies
  // the minimum size needed, while requested_size is the requested
  // size based on ergonomics. The actually allocated size will be
  // returned in actual_size.
  virtual HeapWord* allocate_new_tlab(size_t min_size,
                                      size_t requested_size,
                                      size_t* actual_size);

  // Reinitialize tlabs before resuming mutators.
  virtual void resize_all_tlabs();

  // Raw memory allocation facilities
  // The obj and array allocate methods are covers for these methods.
  // mem_allocate() should never be
  // called to allocate TLABs, only individual objects.
  virtual HeapWord* mem_allocate(size_t size,
                                 bool* gc_overhead_limit_was_exceeded) = 0;

  // Filler object utilities.
  static inline size_t filler_array_hdr_size();
  static inline size_t filler_array_min_size();

  DEBUG_ONLY(static void fill_args_check(HeapWord* start, size_t words);)
  DEBUG_ONLY(static void zap_filler_array(HeapWord* start, size_t words, bool zap = true);)

  // Fill with a single array; caller must ensure filler_array_min_size() <=
  // words <= filler_array_max_size().
  static inline void fill_with_array(HeapWord* start, size_t words, bool zap = true);

  // Fill with a single object (either an int array or a java.lang.Object).
  static inline void fill_with_object_impl(HeapWord* start, size_t words, bool zap = true);

  virtual void trace_heap(GCWhen::Type when, const GCTracer* tracer);

  // Verification functions
  virtual void check_for_non_bad_heap_word_value(HeapWord* addr, size_t size)
    PRODUCT_RETURN;
  debug_only(static void check_for_valid_allocation_state();)

 public:
  enum Name {
    None,
    Serial,
    Parallel,
    G1,
    Epsilon,
    Z,
    Shenandoah
  };

 protected:
  // Get a pointer to the derived heap object.  Used to implement
  // derived class heap() functions rather than being called directly.
  template<typename T>
  static T* named_heap(Name kind) {
    CollectedHeap* heap = Universe::heap();
    assert(heap != NULL, "Uninitialized heap");
    assert(kind == heap->kind(), "Heap kind %u should be %u",
           static_cast<uint>(heap->kind()), static_cast<uint>(kind));
    return static_cast<T*>(heap);
  }

 public:

  static inline size_t filler_array_max_size() {
    return _filler_array_max_size;
  }

  virtual Name kind() const = 0;

  virtual const char* name() const = 0;

  /**
   * Returns JNI error code JNI_ENOMEM if memory could not be allocated,
   * and JNI_OK on success.
   */
  virtual jint initialize() = 0;

  // In many heaps, there will be a need to perform some initialization activities
  // after the Universe is fully formed, but before general heap allocation is allowed.
  // This is the correct place to place such initialization methods.
  virtual void post_initialize();

  // Stop any onging concurrent work and prepare for exit.
  virtual void stop() {}

  // Stop and resume concurrent GC threads interfering with safepoint operations
  virtual void safepoint_synchronize_begin() {}
  virtual void safepoint_synchronize_end() {}

  void initialize_reserved_region(const ReservedHeapSpace& rs);

  virtual size_t capacity() const = 0;
  virtual size_t used() const = 0;

  // Returns unused capacity.
  virtual size_t unused() const;

  // Historic gc information
  size_t free_at_last_gc() const { return _capacity_at_last_gc - _used_at_last_gc; }
  size_t used_at_last_gc() const { return _used_at_last_gc; }
  void update_capacity_and_used_at_gc();

  // Return "true" if the part of the heap that allocates Java
  // objects has reached the maximal committed limit that it can
  // reach, without a garbage collection.
  virtual bool is_maximal_no_gc() const = 0;

  // Support for java.lang.Runtime.maxMemory():  return the maximum amount of
  // memory that the vm could make available for storing 'normal' java objects.
  // This is based on the reserved address space, but should not include space
  // that the vm uses internally for bookkeeping or temporary storage
  // (e.g., in the case of the young gen, one of the survivor
  // spaces).
  virtual size_t max_capacity() const = 0;

  // Returns "TRUE" iff "p" points into the committed areas of the heap.
  // This method can be expensive so avoid using it in performance critical
  // code.
  virtual bool is_in(const void* p) const = 0;

  DEBUG_ONLY(bool is_in_or_null(const void* p) const { return p == NULL || is_in(p); })

  virtual uint32_t hash_oop(oop obj) const;

  void set_gc_cause(GCCause::Cause v);
  GCCause::Cause gc_cause() { return _gc_cause; }

<<<<<<< HEAD
  oop obj_allocate(Klass* klass, int size, TRAPS);
  oop obj_buffer_allocate(Klass* klass, int size, TRAPS); // doesn't clear memory
  virtual oop array_allocate(Klass* klass, int size, int length, bool do_zero, TRAPS);
  oop class_allocate(Klass* klass, int size, TRAPS);
=======
  oop obj_allocate(Klass* klass, size_t size, TRAPS);
  virtual oop array_allocate(Klass* klass, size_t size, int length, bool do_zero, TRAPS);
  oop class_allocate(Klass* klass, size_t size, TRAPS);
>>>>>>> 8683de5e

  // Utilities for turning raw memory into filler objects.
  //
  // min_fill_size() is the smallest region that can be filled.
  // fill_with_objects() can fill arbitrary-sized regions of the heap using
  // multiple objects.  fill_with_object() is for regions known to be smaller
  // than the largest array of integers; it uses a single object to fill the
  // region and has slightly less overhead.
  static size_t min_fill_size() {
    return size_t(align_object_size(oopDesc::header_size()));
  }

  static void fill_with_objects(HeapWord* start, size_t words, bool zap = true);

  static void fill_with_object(HeapWord* start, size_t words, bool zap = true);
  static void fill_with_object(MemRegion region, bool zap = true) {
    fill_with_object(region.start(), region.word_size(), zap);
  }
  static void fill_with_object(HeapWord* start, HeapWord* end, bool zap = true) {
    fill_with_object(start, pointer_delta(end, start), zap);
  }

  virtual void fill_with_dummy_object(HeapWord* start, HeapWord* end, bool zap);
  virtual size_t min_dummy_object_size() const;
  size_t tlab_alloc_reserve() const;

  // Some heaps may offer a contiguous region for shared non-blocking
  // allocation, via inlined code (by exporting the address of the top and
  // end fields defining the extent of the contiguous allocation region.)

  // This function returns "true" iff the heap supports this kind of
  // allocation.  (Default is "no".)
  virtual bool supports_inline_contig_alloc() const {
    return false;
  }
  // These functions return the addresses of the fields that define the
  // boundaries of the contiguous allocation area.  (These fields should be
  // physically near to one another.)
  virtual HeapWord* volatile* top_addr() const {
    guarantee(false, "inline contiguous allocation not supported");
    return NULL;
  }
  virtual HeapWord** end_addr() const {
    guarantee(false, "inline contiguous allocation not supported");
    return NULL;
  }

  // Some heaps may be in an unparseable state at certain times between
  // collections. This may be necessary for efficient implementation of
  // certain allocation-related activities. Calling this function before
  // attempting to parse a heap ensures that the heap is in a parsable
  // state (provided other concurrent activity does not introduce
  // unparsability). It is normally expected, therefore, that this
  // method is invoked with the world stopped.
  // NOTE: if you override this method, make sure you call
  // super::ensure_parsability so that the non-generational
  // part of the work gets done. See implementation of
  // CollectedHeap::ensure_parsability and, for instance,
  // that of GenCollectedHeap::ensure_parsability().
  // The argument "retire_tlabs" controls whether existing TLABs
  // are merely filled or also retired, thus preventing further
  // allocation from them and necessitating allocation of new TLABs.
  virtual void ensure_parsability(bool retire_tlabs);

  // The amount of space available for thread-local allocation buffers.
  virtual size_t tlab_capacity(Thread *thr) const = 0;

  // The amount of used space for thread-local allocation buffers for the given thread.
  virtual size_t tlab_used(Thread *thr) const = 0;

  virtual size_t max_tlab_size() const;

  // An estimate of the maximum allocation that could be performed
  // for thread-local allocation buffers without triggering any
  // collection or expansion activity.
  virtual size_t unsafe_max_tlab_alloc(Thread *thr) const {
    guarantee(false, "thread-local allocation buffers not supported");
    return 0;
  }

  // If a GC uses a stack watermark barrier, the stack processing is lazy, concurrent,
  // incremental and cooperative. In order for that to work well, mechanisms that stop
  // another thread might want to ensure its roots are in a sane state.
  virtual bool uses_stack_watermark_barrier() const { return false; }

  // Perform a collection of the heap; intended for use in implementing
  // "System.gc".  This probably implies as full a collection as the
  // "CollectedHeap" supports.
  virtual void collect(GCCause::Cause cause) = 0;

  // Perform a full collection
  virtual void do_full_collection(bool clear_all_soft_refs) = 0;

  // This interface assumes that it's being called by the
  // vm thread. It collects the heap assuming that the
  // heap lock is already held and that we are executing in
  // the context of the vm thread.
  virtual void collect_as_vm_thread(GCCause::Cause cause);

  virtual MetaWord* satisfy_failed_metadata_allocation(ClassLoaderData* loader_data,
                                                       size_t size,
                                                       Metaspace::MetadataType mdtype);

  // Returns "true" iff there is a stop-world GC in progress.  (I assume
  // that it should answer "false" for the concurrent part of a concurrent
  // collector -- dld).
  bool is_gc_active() const { return _is_gc_active; }

  // Total number of GC collections (started)
  unsigned int total_collections() const { return _total_collections; }
  unsigned int total_full_collections() const { return _total_full_collections;}

  // Increment total number of GC collections (started)
  void increment_total_collections(bool full = false) {
    _total_collections++;
    if (full) {
      increment_total_full_collections();
    }
  }

  void increment_total_full_collections() { _total_full_collections++; }

  // Return the SoftRefPolicy for the heap;
  virtual SoftRefPolicy* soft_ref_policy() = 0;

  virtual MemoryUsage memory_usage();
  virtual GrowableArray<GCMemoryManager*> memory_managers() = 0;
  virtual GrowableArray<MemoryPool*> memory_pools() = 0;

  // Iterate over all objects, calling "cl.do_object" on each.
  virtual void object_iterate(ObjectClosure* cl) = 0;

  virtual ParallelObjectIterator* parallel_object_iterator(uint thread_num) {
    return NULL;
  }

  // Keep alive an object that was loaded with AS_NO_KEEPALIVE.
  virtual void keep_alive(oop obj) {}

  // Perform any cleanup actions necessary before allowing a verification.
  virtual void prepare_for_verify() = 0;

  // Returns the longest time (in ms) that has elapsed since the last
  // time that the whole heap has been examined by a garbage collection.
  jlong millis_since_last_whole_heap_examined();
  // GC should call this when the next whole heap analysis has completed to
  // satisfy above requirement.
  void record_whole_heap_examined_timestamp();

 private:
  // Generate any dumps preceding or following a full gc
  void full_gc_dump(GCTimer* timer, bool before);

  virtual void initialize_serviceability() = 0;

 public:
  void pre_full_gc_dump(GCTimer* timer);
  void post_full_gc_dump(GCTimer* timer);

  virtual VirtualSpaceSummary create_heap_space_summary();
  GCHeapSummary create_heap_summary();

  MetaspaceSummary create_metaspace_summary();

  // Print heap information on the given outputStream.
  virtual void print_on(outputStream* st) const = 0;
  // The default behavior is to call print_on() on tty.
  virtual void print() const;

  // Print more detailed heap information on the given
  // outputStream. The default behavior is to call print_on(). It is
  // up to each subclass to override it and add any additional output
  // it needs.
  virtual void print_extended_on(outputStream* st) const {
    print_on(st);
  }

  virtual void print_on_error(outputStream* st) const;

  // Used to print information about locations in the hs_err file.
  virtual bool print_location(outputStream* st, void* addr) const = 0;

  // Iterator for all GC threads (other than VM thread)
  virtual void gc_threads_do(ThreadClosure* tc) const = 0;

  // Print any relevant tracing info that flags imply.
  // Default implementation does nothing.
  virtual void print_tracing_info() const = 0;

  void print_heap_before_gc();
  void print_heap_after_gc();

  // Registering and unregistering an nmethod (compiled code) with the heap.
  virtual void register_nmethod(nmethod* nm) = 0;
  virtual void unregister_nmethod(nmethod* nm) = 0;
  // Callback for when nmethod is about to be deleted.
  virtual void flush_nmethod(nmethod* nm) = 0;
  virtual void verify_nmethod(nmethod* nm) = 0;

  void trace_heap_before_gc(const GCTracer* gc_tracer);
  void trace_heap_after_gc(const GCTracer* gc_tracer);

  // Heap verification
  virtual void verify(VerifyOption option) = 0;

  // Return true if concurrent gc control via WhiteBox is supported by
  // this collector.  The default implementation returns false.
  virtual bool supports_concurrent_gc_breakpoints() const;

  // Workers used in non-GC safepoints for parallel safepoint cleanup. If this
  // method returns NULL, cleanup tasks are done serially in the VMThread. See
  // `SafepointSynchronize::do_cleanup_tasks` for details.
  // GCs using a GC worker thread pool inside GC safepoints may opt to share
  // that pool with non-GC safepoints, avoiding creating extraneous threads.
  // Such sharing is safe, because GC safepoints and non-GC safepoints never
  // overlap. For example, `G1CollectedHeap::workers()` (for GC safepoints) and
  // `G1CollectedHeap::safepoint_workers()` (for non-GC safepoints) return the
  // same thread-pool.
  virtual WorkerThreads* safepoint_workers() { return NULL; }

  // Support for object pinning. This is used by JNI Get*Critical()
  // and Release*Critical() family of functions. If supported, the GC
  // must guarantee that pinned objects never move.
  virtual bool supports_object_pinning() const;
  virtual oop pin_object(JavaThread* thread, oop obj);
  virtual void unpin_object(JavaThread* thread, oop obj);

  // Is the given object inside a CDS archive area?
  virtual bool is_archived_object(oop object) const;

  // Support for loading objects from CDS archive into the heap
  // (usually as a snapshot of the old generation).
  virtual bool can_load_archived_objects() const { return false; }
  virtual HeapWord* allocate_loaded_archive_space(size_t size) { return NULL; }
  virtual void complete_loaded_archive_space(MemRegion archive_space) { }

  virtual bool is_oop(oop object) const;
  // Non product verification and debugging.
#ifndef PRODUCT
  // Support for PromotionFailureALot.  Return true if it's time to cause a
  // promotion failure.  The no-argument version uses
  // this->_promotion_failure_alot_count as the counter.
  bool promotion_should_fail(volatile size_t* count);
  bool promotion_should_fail();

  // Reset the PromotionFailureALot counters.  Should be called at the end of a
  // GC in which promotion failure occurred.
  void reset_promotion_should_fail(volatile size_t* count);
  void reset_promotion_should_fail();
#endif  // #ifndef PRODUCT
};

// Class to set and reset the GC cause for a CollectedHeap.

class GCCauseSetter : StackObj {
  CollectedHeap* _heap;
  GCCause::Cause _previous_cause;
 public:
  GCCauseSetter(CollectedHeap* heap, GCCause::Cause cause) {
    _heap = heap;
    _previous_cause = _heap->gc_cause();
    _heap->set_gc_cause(cause);
  }

  ~GCCauseSetter() {
    _heap->set_gc_cause(_previous_cause);
  }
};

#endif // SHARE_GC_SHARED_COLLECTEDHEAP_HPP<|MERGE_RESOLUTION|>--- conflicted
+++ resolved
@@ -249,16 +249,10 @@
   void set_gc_cause(GCCause::Cause v);
   GCCause::Cause gc_cause() { return _gc_cause; }
 
-<<<<<<< HEAD
-  oop obj_allocate(Klass* klass, int size, TRAPS);
-  oop obj_buffer_allocate(Klass* klass, int size, TRAPS); // doesn't clear memory
-  virtual oop array_allocate(Klass* klass, int size, int length, bool do_zero, TRAPS);
-  oop class_allocate(Klass* klass, int size, TRAPS);
-=======
   oop obj_allocate(Klass* klass, size_t size, TRAPS);
+  oop obj_buffer_allocate(Klass* klass, size_t size, TRAPS); // doesn't clear memory
   virtual oop array_allocate(Klass* klass, size_t size, int length, bool do_zero, TRAPS);
   oop class_allocate(Klass* klass, size_t size, TRAPS);
->>>>>>> 8683de5e
 
   // Utilities for turning raw memory into filler objects.
   //
