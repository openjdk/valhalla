/*
 * Copyright (c) 1997, 2022, Oracle and/or its affiliates. All rights reserved.
 * DO NOT ALTER OR REMOVE COPYRIGHT NOTICES OR THIS FILE HEADER.
 *
 * This code is free software; you can redistribute it and/or modify it
 * under the terms of the GNU General Public License version 2 only, as
 * published by the Free Software Foundation.
 *
 * This code is distributed in the hope that it will be useful, but WITHOUT
 * ANY WARRANTY; without even the implied warranty of MERCHANTABILITY or
 * FITNESS FOR A PARTICULAR PURPOSE.  See the GNU General Public License
 * version 2 for more details (a copy is included in the LICENSE file that
 * accompanied this code).
 *
 * You should have received a copy of the GNU General Public License version
 * 2 along with this work; if not, write to the Free Software Foundation,
 * Inc., 51 Franklin St, Fifth Floor, Boston, MA 02110-1301 USA.
 *
 * Please contact Oracle, 500 Oracle Parkway, Redwood Shores, CA 94065 USA
 * or visit www.oracle.com if you need additional information or have any
 * questions.
 *
 */

#include "precompiled.hpp"
#include "classfile/vmSymbols.hpp"
#include "gc/shared/barrierSet.hpp"
#include "gc/shared/barrierSetAssembler.hpp"
<<<<<<< HEAD
#include "memory/resourceArea.hpp"
#include "oops/objArrayKlass.inline.hpp"
#include "runtime/thread.hpp"
=======
#include "gc/shared/barrierSetNMethod.hpp"
#include "runtime/continuation.hpp"
#include "runtime/javaThread.hpp"
>>>>>>> c1040897
#include "utilities/debug.hpp"
#include "utilities/macros.hpp"

BarrierSet* BarrierSet::_barrier_set = NULL;

void BarrierSet::set_barrier_set(BarrierSet* barrier_set) {
  assert(_barrier_set == NULL, "Already initialized");
  _barrier_set = barrier_set;

  // Notify barrier set of the current (main) thread.  Normally the
  // Thread constructor deals with this, but the main thread is
  // created before we get here.  Verify it isn't yet on the thread
  // list, else we'd also need to call BarrierSet::on_thread_attach.
  // This is the only thread that can exist at this point; the Thread
  // constructor objects to other threads being created before the
  // barrier set is available.
  assert(Thread::current()->is_Java_thread(),
         "Expected main thread to be a JavaThread");
  assert(!JavaThread::current()->on_thread_list(),
         "Main thread already on thread list.");
  _barrier_set->on_thread_create(Thread::current());
}

<<<<<<< HEAD
void BarrierSet::throw_array_null_pointer_store_exception(arrayOop src, arrayOop dst, TRAPS) {
  ResourceMark rm(THREAD);
  Klass* bound = ObjArrayKlass::cast(dst->klass())->element_klass();
  stringStream ss;
  ss.print("arraycopy: can not copy null values into %s[]",
           bound->external_name());
  THROW_MSG(vmSymbols::java_lang_NullPointerException(), ss.as_string());
}

void BarrierSet::throw_array_store_exception(arrayOop src, arrayOop dst, TRAPS) {
  ResourceMark rm(THREAD);
  Klass* bound = ObjArrayKlass::cast(dst->klass())->element_klass();
  Klass* stype = ObjArrayKlass::cast(src->klass())->element_klass();
  stringStream ss;
  if (!bound->is_subtype_of(stype)) {
    ss.print("arraycopy: type mismatch: can not copy %s[] into %s[]",
             stype->external_name(), bound->external_name());
  } else {
    // oop_arraycopy should return the index in the source array that
    // contains the problematic oop.
    ss.print("arraycopy: element type mismatch: can not cast one of the elements"
             " of %s[] to the type of the destination array, %s",
             stype->external_name(), bound->external_name());
  }
  THROW_MSG(vmSymbols::java_lang_ArrayStoreException(), ss.as_string());
=======
static BarrierSetNMethod* select_barrier_set_nmethod(BarrierSetNMethod* barrier_set_nmethod) {
  if (barrier_set_nmethod != NULL) {
    // The GC needs nmethod entry barriers to do concurrent GC
    return barrier_set_nmethod;
  } else if (Continuations::enabled()) {
    // The GC needs nmethod entry barriers to deal with continuations
    return new BarrierSetNMethod();
  } else {
    // The GC does not need nmethod entry barriers
    return NULL;
  }
}

BarrierSet::BarrierSet(BarrierSetAssembler* barrier_set_assembler,
                       BarrierSetC1* barrier_set_c1,
                       BarrierSetC2* barrier_set_c2,
                       BarrierSetNMethod* barrier_set_nmethod,
                       const FakeRtti& fake_rtti) :
    _fake_rtti(fake_rtti),
    _barrier_set_assembler(barrier_set_assembler),
    _barrier_set_c1(barrier_set_c1),
    _barrier_set_c2(barrier_set_c2),
    _barrier_set_nmethod(select_barrier_set_nmethod(barrier_set_nmethod)) {
}

void BarrierSet::on_thread_attach(Thread* thread) {
  if (Continuations::enabled()) {
    BarrierSetNMethod* bs_nm = barrier_set_nmethod();
    thread->set_nmethod_disarm_value(bs_nm->disarmed_value());
  }
>>>>>>> c1040897
}

// Called from init.cpp
void gc_barrier_stubs_init() {
  BarrierSet* bs = BarrierSet::barrier_set();
#ifndef ZERO
  BarrierSetAssembler* bs_assembler = bs->barrier_set_assembler();
  bs_assembler->barrier_stubs_init();
#endif
}<|MERGE_RESOLUTION|>--- conflicted
+++ resolved
@@ -26,15 +26,11 @@
 #include "classfile/vmSymbols.hpp"
 #include "gc/shared/barrierSet.hpp"
 #include "gc/shared/barrierSetAssembler.hpp"
-<<<<<<< HEAD
+#include "gc/shared/barrierSetNMethod.hpp"
 #include "memory/resourceArea.hpp"
 #include "oops/objArrayKlass.inline.hpp"
-#include "runtime/thread.hpp"
-=======
-#include "gc/shared/barrierSetNMethod.hpp"
 #include "runtime/continuation.hpp"
 #include "runtime/javaThread.hpp"
->>>>>>> c1040897
 #include "utilities/debug.hpp"
 #include "utilities/macros.hpp"
 
@@ -58,7 +54,6 @@
   _barrier_set->on_thread_create(Thread::current());
 }
 
-<<<<<<< HEAD
 void BarrierSet::throw_array_null_pointer_store_exception(arrayOop src, arrayOop dst, TRAPS) {
   ResourceMark rm(THREAD);
   Klass* bound = ObjArrayKlass::cast(dst->klass())->element_klass();
@@ -84,7 +79,8 @@
              stype->external_name(), bound->external_name());
   }
   THROW_MSG(vmSymbols::java_lang_ArrayStoreException(), ss.as_string());
-=======
+}
+
 static BarrierSetNMethod* select_barrier_set_nmethod(BarrierSetNMethod* barrier_set_nmethod) {
   if (barrier_set_nmethod != NULL) {
     // The GC needs nmethod entry barriers to do concurrent GC
@@ -115,7 +111,6 @@
     BarrierSetNMethod* bs_nm = barrier_set_nmethod();
     thread->set_nmethod_disarm_value(bs_nm->disarmed_value());
   }
->>>>>>> c1040897
 }
 
 // Called from init.cpp
