/*
 * Copyright (c) 2020, 2023, Oracle and/or its affiliates. All rights reserved.
 * DO NOT ALTER OR REMOVE COPYRIGHT NOTICES OR THIS FILE HEADER.
 *
 * This code is free software; you can redistribute it and/or modify it
 * under the terms of the GNU General Public License version 2 only, as
 * published by the Free Software Foundation.
 *
 * This code is distributed in the hope that it will be useful, but WITHOUT
 * ANY WARRANTY; without even the implied warranty of MERCHANTABILITY or
 * FITNESS FOR A PARTICULAR PURPOSE.  See the GNU General Public License
 * version 2 for more details (a copy is included in the LICENSE file that
 * accompanied this code).
 *
 * You should have received a copy of the GNU General Public License version
 * 2 along with this work; if not, write to the Free Software Foundation,
 * Inc., 51 Franklin St, Fifth Floor, Boston, MA 02110-1301 USA.
 *
 * Please contact Oracle, 500 Oracle Parkway, Redwood Shores, CA 94065 USA
 * or visit www.oracle.com if you need additional information or have any
 * questions.
 *
 */

#ifndef SHARE_GC_G1_G1FULLCOLLECTOR_INLINE_HPP
#define SHARE_GC_G1_G1FULLCOLLECTOR_INLINE_HPP

#include "gc/g1/g1FullCollector.hpp"

#include "gc/g1/g1FullGCHeapRegionAttr.hpp"
#include "gc/g1/heapRegion.inline.hpp"
#include "oops/oopsHierarchy.hpp"
#include "runtime/atomic.hpp"

bool G1FullCollector::is_compacting(oop obj) const {
  return _region_attr_table.is_compacting(cast_from_oop<HeapWord *>(obj));
}

bool G1FullCollector::is_skip_compacting(uint region_index) const {
  return _region_attr_table.is_skip_compacting(region_index);
}

bool G1FullCollector::is_skip_marking(oop obj) const {
  return _region_attr_table.is_skip_marking(cast_from_oop<HeapWord*>(obj));
}

bool G1FullCollector::is_compaction_target(uint region_index) const {
  return _region_attr_table.is_compacting(region_index) || is_free(region_index);
}

void G1FullCollector::set_free(uint region_idx) {
  _region_attr_table.set_free(region_idx);
}

bool G1FullCollector::is_free(uint region_idx) const {
  return _region_attr_table.is_free(region_idx);
}

void G1FullCollector::update_from_compacting_to_skip_compacting(uint region_idx) {
  _region_attr_table.verify_is_compacting(region_idx);
  _region_attr_table.set_skip_compacting(region_idx);
}

void G1FullCollector::update_from_skip_compacting_to_compacting(uint region_idx) {
  DEBUG_ONLY(_region_attr_table.verify_is_skip_compacting(region_idx);)
  _region_attr_table.set_compacting(region_idx);
}

void G1FullCollector::set_compaction_top(HeapRegion* r, HeapWord* value) {
  Atomic::store(&_compaction_tops[r->hrm_index()], value);
}

HeapWord* G1FullCollector::compaction_top(HeapRegion* r) const {
  return Atomic::load(&_compaction_tops[r->hrm_index()]);
}

void G1FullCollector::set_has_compaction_targets() {
  if (!_has_compaction_targets) {
    _has_compaction_targets = true;
  }
}

bool G1FullCollector::has_compaction_targets() const {
  return _has_compaction_targets;
}

<<<<<<< HEAD
=======
void G1FullCollector::set_has_humongous() {
  if (!_has_humongous) {
    _has_humongous = true;
  }
}

bool G1FullCollector::has_humongous() {
  return _has_humongous;
}

void G1FullCollector::add_humongous_region(HeapRegion* hr) {
  _humongous_compaction_regions.append(hr);
}

GrowableArrayCHeap<HeapRegion*, mtGC>& G1FullCollector::humongous_compaction_regions() {
  return _humongous_compaction_regions;
}

>>>>>>> 8fee93fa
#endif // SHARE_GC_G1_G1FULLCOLLECTOR_INLINE_HPP
<|MERGE_RESOLUTION|>--- conflicted
+++ resolved
@@ -84,8 +84,6 @@
   return _has_compaction_targets;
 }
 
-<<<<<<< HEAD
-=======
 void G1FullCollector::set_has_humongous() {
   if (!_has_humongous) {
     _has_humongous = true;
@@ -104,5 +102,4 @@
   return _humongous_compaction_regions;
 }
 
->>>>>>> 8fee93fa
 #endif // SHARE_GC_G1_G1FULLCOLLECTOR_INLINE_HPP
