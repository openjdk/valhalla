/*
 * Copyright (c) 2014, 2025, Oracle and/or its affiliates. All rights reserved.
 * DO NOT ALTER OR REMOVE COPYRIGHT NOTICES OR THIS FILE HEADER.
 *
 * This code is free software; you can redistribute it and/or modify it
 * under the terms of the GNU General Public License version 2 only, as
 * published by the Free Software Foundation.
 *
 * This code is distributed in the hope that it will be useful, but WITHOUT
 * ANY WARRANTY; without even the implied warranty of MERCHANTABILITY or
 * FITNESS FOR A PARTICULAR PURPOSE.  See the GNU General Public License
 * version 2 for more details (a copy is included in the LICENSE file that
 * accompanied this code).
 *
 * You should have received a copy of the GNU General Public License version
 * 2 along with this work; if not, write to the Free Software Foundation,
 * Inc., 51 Franklin St, Fifth Floor, Boston, MA 02110-1301 USA.
 *
 * Please contact Oracle, 500 Oracle Parkway, Redwood Shores, CA 94065 USA
 * or visit www.oracle.com if you need additional information or have any
 * questions.
 *
 */

#include "gc/g1/g1Allocator.inline.hpp"
#include "gc/g1/g1CollectedHeap.inline.hpp"
#include "gc/g1/g1CollectionSet.hpp"
#include "gc/g1/g1EvacFailureRegions.inline.hpp"
#include "gc/g1/g1HeapRegionPrinter.hpp"
#include "gc/g1/g1OopClosures.inline.hpp"
#include "gc/g1/g1ParScanThreadState.inline.hpp"
#include "gc/g1/g1RootClosures.hpp"
#include "gc/g1/g1StringDedup.hpp"
#include "gc/g1/g1Trace.hpp"
#include "gc/g1/g1YoungGCAllocationFailureInjector.inline.hpp"
#include "gc/shared/continuationGCSupport.inline.hpp"
#include "gc/shared/partialArraySplitter.inline.hpp"
#include "gc/shared/partialArrayState.hpp"
#include "gc/shared/partialArrayTaskStats.hpp"
#include "gc/shared/stringdedup/stringDedup.hpp"
#include "gc/shared/taskqueue.inline.hpp"
#include "memory/allocation.inline.hpp"
#include "oops/access.inline.hpp"
#include "oops/oop.inline.hpp"
#include "runtime/atomic.hpp"
#include "runtime/mutexLocker.hpp"
#include "runtime/prefetch.inline.hpp"
#include "utilities/globalDefinitions.hpp"
#include "utilities/macros.hpp"

// In fastdebug builds the code size can get out of hand, potentially
// tripping over compiler limits (which may be bugs, but nevertheless
// need to be taken into consideration).  A side benefit of limiting
// inlining is that we get more call frames that might aid debugging.
// And the fastdebug compile time for this file is much reduced.
// Explicit NOINLINE to block ATTRIBUTE_FLATTENing.
#define MAYBE_INLINE_EVACUATION NOT_DEBUG(inline) DEBUG_ONLY(NOINLINE)

G1ParScanThreadState::G1ParScanThreadState(G1CollectedHeap* g1h,
                                           G1RedirtyCardsQueueSet* rdcqs,
                                           uint worker_id,
                                           uint num_workers,
                                           G1CollectionSet* collection_set,
                                           G1EvacFailureRegions* evac_failure_regions)
  : _g1h(g1h),
    _task_queue(g1h->task_queue(worker_id)),
    _rdc_local_qset(rdcqs),
    _ct(g1h->card_table()),
    _closures(nullptr),
    _plab_allocator(nullptr),
    _age_table(false),
    _tenuring_threshold(g1h->policy()->tenuring_threshold()),
    _scanner(g1h, this),
    _worker_id(worker_id),
    _last_enqueued_card(SIZE_MAX),
    _stack_trim_upper_threshold(GCDrainStackTargetSize * 2 + 1),
    _stack_trim_lower_threshold(GCDrainStackTargetSize),
    _trim_ticks(),
    _surviving_young_words_base(nullptr),
    _surviving_young_words(nullptr),
    _surviving_words_length(collection_set->young_region_length() + 1),
    _old_gen_is_full(false),
    _partial_array_splitter(g1h->partial_array_state_manager(), num_workers),
    _string_dedup_requests(),
    _max_num_optional_regions(collection_set->num_optional_regions()),
    _numa(g1h->numa()),
    _obj_alloc_stat(nullptr),
    ALLOCATION_FAILURE_INJECTOR_ONLY(_allocation_failure_inject_counter(0) COMMA)
    _evacuation_failed_info(),
    _evac_failure_regions(evac_failure_regions),
    _evac_failure_enqueued_cards(0)
{
  // We allocate number of young gen regions in the collection set plus one
  // entries, since entry 0 keeps track of surviving bytes for non-young regions.
  // We also add a few elements at the beginning and at the end in
  // an attempt to eliminate cache contention
  const size_t padding_elem_num = (DEFAULT_PADDING_SIZE / sizeof(size_t));
  size_t array_length = padding_elem_num + _surviving_words_length + padding_elem_num;

  _surviving_young_words_base = NEW_C_HEAP_ARRAY(size_t, array_length, mtGC);
  _surviving_young_words = _surviving_young_words_base + padding_elem_num;
  memset(_surviving_young_words, 0, _surviving_words_length * sizeof(size_t));

  _plab_allocator = new G1PLABAllocator(_g1h->allocator());

  _closures = G1EvacuationRootClosures::create_root_closures(_g1h,
                                                             this,
                                                             collection_set->only_contains_young_regions());

  _oops_into_optional_regions = new G1OopStarChunkedList[_max_num_optional_regions];

  initialize_numa_stats();
}

size_t G1ParScanThreadState::flush_stats(size_t* surviving_young_words, uint num_workers, BufferNodeList* rdc_buffers) {
  *rdc_buffers = _rdc_local_qset.flush();
  flush_numa_stats();
  // Update allocation statistics.
  _plab_allocator->flush_and_retire_stats(num_workers);
  _g1h->policy()->record_age_table(&_age_table);

  if (_evacuation_failed_info.has_failed()) {
    _g1h->gc_tracer_stw()->report_evacuation_failed(_evacuation_failed_info);
  }

  size_t sum = 0;
  for (uint i = 0; i < _surviving_words_length; i++) {
    surviving_young_words[i] += _surviving_young_words[i];
    sum += _surviving_young_words[i];
  }
  return sum;
}

G1ParScanThreadState::~G1ParScanThreadState() {
  delete _plab_allocator;
  delete _closures;
  FREE_C_HEAP_ARRAY(size_t, _surviving_young_words_base);
  delete[] _oops_into_optional_regions;
  FREE_C_HEAP_ARRAY(size_t, _obj_alloc_stat);
}

size_t G1ParScanThreadState::lab_waste_words() const {
  return _plab_allocator->waste();
}

size_t G1ParScanThreadState::lab_undo_waste_words() const {
  return _plab_allocator->undo_waste();
}

size_t G1ParScanThreadState::evac_failure_enqueued_cards() const {
  return _evac_failure_enqueued_cards;
}

#ifdef ASSERT
void G1ParScanThreadState::verify_task(narrowOop* task) const {
  assert(task != nullptr, "invariant");
  assert(UseCompressedOops, "sanity");
  oop p = RawAccess<>::oop_load(task);
  assert(_g1h->is_in_reserved(p),
         "task=" PTR_FORMAT " p=" PTR_FORMAT, p2i(task), p2i(p));
}

void G1ParScanThreadState::verify_task(oop* task) const {
  assert(task != nullptr, "invariant");
  oop p = RawAccess<>::oop_load(task);
  assert(_g1h->is_in_reserved(p),
         "task=" PTR_FORMAT " p=" PTR_FORMAT, p2i(task), p2i(p));
}

void G1ParScanThreadState::verify_task(PartialArrayState* task) const {
  assert(task != nullptr, "invariant");
  // Source isn't used for processing, so not recorded in task.
  assert(task->source() == nullptr, "invariant");
  oop p = task->destination();
  assert(_g1h->is_in_reserved(p),
         "task=" PTR_FORMAT " dest=" PTR_FORMAT, p2i(task), p2i(p));
}

void G1ParScanThreadState::verify_task(ScannerTask task) const {
  if (task.is_narrow_oop_ptr()) {
    verify_task(task.to_narrow_oop_ptr());
  } else if (task.is_oop_ptr()) {
    verify_task(task.to_oop_ptr());
  } else if (task.is_partial_array_state()) {
    verify_task(task.to_partial_array_state());
  } else {
    ShouldNotReachHere();
  }
}
#endif // ASSERT

template <class T>
MAYBE_INLINE_EVACUATION
void G1ParScanThreadState::do_oop_evac(T* p) {
  // Reference should not be null here as such are never pushed to the task queue.
  oop obj = RawAccess<IS_NOT_NULL>::oop_load(p);

  // Although we never intentionally push references outside of the collection
  // set, due to (benign) races in the claim mechanism during RSet scanning more
  // than one thread might claim the same card. So the same card may be
  // processed multiple times, and so we might get references into old gen here.
  // So we need to redo this check.
  const G1HeapRegionAttr region_attr = _g1h->region_attr(obj);
  // References pushed onto the work stack should never point to a humongous region
  // as they are not added to the collection set due to above precondition.
  assert(!region_attr.is_humongous_candidate(),
         "Obj " PTR_FORMAT " should not refer to humongous region %u from " PTR_FORMAT,
         p2i(obj), _g1h->addr_to_region(obj), p2i(p));

  if (!region_attr.is_in_cset()) {
    // In this case somebody else already did all the work.
    return;
  }

  markWord m = obj->mark();
  if (m.is_forwarded()) {
    obj = obj->forwardee(m);
  } else {
    obj = do_copy_to_survivor_space(region_attr, obj, m);
  }
  RawAccess<IS_NOT_NULL>::oop_store(p, obj);

  write_ref_field_post(p, obj);
}

MAYBE_INLINE_EVACUATION
void G1ParScanThreadState::do_partial_array(PartialArrayState* state, bool stolen) {
  // Access state before release by claim().
  objArrayOop to_array = objArrayOop(state->destination());
  PartialArraySplitter::Claim claim =
    _partial_array_splitter.claim(state, _task_queue, stolen);
  G1HeapRegionAttr dest_attr = _g1h->region_attr(to_array);
  G1SkipCardEnqueueSetter x(&_scanner, dest_attr.is_new_survivor());
  // Process claimed task.
  to_array->oop_iterate_range(&_scanner,
                              checked_cast<int>(claim._start),
                              checked_cast<int>(claim._end));
}

MAYBE_INLINE_EVACUATION
void G1ParScanThreadState::start_partial_objarray(oop from_obj,
                                                  oop to_obj) {
  assert(from_obj->is_forwarded(), "precondition");
  assert(from_obj->forwardee() == to_obj, "precondition");
  assert(to_obj->is_objArray(), "precondition");

  objArrayOop to_array = objArrayOop(to_obj);
  size_t array_length = to_array->length();
  size_t initial_chunk_size =
    // The source array is unused when processing states.
    _partial_array_splitter.start(_task_queue, nullptr, to_array, array_length);

  assert(_scanner.skip_card_enqueue_set(), "must be");
  // Process the initial chunk.  No need to process the type in the
  // klass, as it will already be handled by processing the built-in
  // module.
  to_array->oop_iterate_range(&_scanner, 0, checked_cast<int>(initial_chunk_size));
}

MAYBE_INLINE_EVACUATION
void G1ParScanThreadState::dispatch_task(ScannerTask task, bool stolen) {
  verify_task(task);
  if (task.is_narrow_oop_ptr()) {
    do_oop_evac(task.to_narrow_oop_ptr());
  } else if (task.is_oop_ptr()) {
    do_oop_evac(task.to_oop_ptr());
  } else {
    do_partial_array(task.to_partial_array_state(), stolen);
  }
}

// Process tasks until overflow queue is empty and local queue
// contains no more than threshold entries.  NOINLINE to prevent
// inlining into steal_and_trim_queue.
ATTRIBUTE_FLATTEN NOINLINE
void G1ParScanThreadState::trim_queue_to_threshold(uint threshold) {
  ScannerTask task;
  do {
    while (_task_queue->pop_overflow(task)) {
      if (!_task_queue->try_push_to_taskqueue(task)) {
        dispatch_task(task, false);
      }
    }
    while (_task_queue->pop_local(task, threshold)) {
      dispatch_task(task, false);
    }
  } while (!_task_queue->overflow_empty());
}

ATTRIBUTE_FLATTEN
void G1ParScanThreadState::steal_and_trim_queue(G1ScannerTasksQueueSet* task_queues) {
  ScannerTask stolen_task;
  while (task_queues->steal(_worker_id, stolen_task)) {
    dispatch_task(stolen_task, true);
    // Processing stolen task may have added tasks to our queue.
    trim_queue();
  }
}

HeapWord* G1ParScanThreadState::allocate_in_next_plab(G1HeapRegionAttr* dest,
                                                      size_t word_sz,
                                                      bool previous_plab_refill_failed,
                                                      uint node_index) {

  assert(dest->is_in_cset_or_humongous_candidate(), "Unexpected dest: %s region attr", dest->get_type_str());

  // Right now we only have two types of regions (young / old) so
  // let's keep the logic here simple. We can generalize it when necessary.
  if (dest->is_young()) {
    bool plab_refill_in_old_failed = false;
    HeapWord* const obj_ptr = _plab_allocator->allocate(G1HeapRegionAttr::Old,
                                                        word_sz,
                                                        &plab_refill_in_old_failed,
                                                        node_index);
    // Make sure that we won't attempt to copy any other objects out
    // of a survivor region (given that apparently we cannot allocate
    // any new ones) to avoid coming into this slow path again and again.
    // Only consider failed PLAB refill here: failed inline allocations are
    // typically large, so not indicative of remaining space.
    if (previous_plab_refill_failed) {
      _tenuring_threshold = 0;
    }

    if (obj_ptr != nullptr) {
      dest->set_old();
    } else {
      // We just failed to allocate in old gen. The same idea as explained above
      // for making survivor gen unavailable for allocation applies for old gen.
      _old_gen_is_full = plab_refill_in_old_failed;
    }
    return obj_ptr;
  } else {
    _old_gen_is_full = previous_plab_refill_failed;
    assert(dest->is_old(), "Unexpected dest region attr: %s", dest->get_type_str());
    // no other space to try.
    return nullptr;
  }
}

G1HeapRegionAttr G1ParScanThreadState::next_region_attr(G1HeapRegionAttr const region_attr, markWord const m, uint& age) {
  assert(region_attr.is_young() || region_attr.is_old(), "must be either Young or Old");

  if (region_attr.is_young()) {
    age = !m.has_displaced_mark_helper() ? m.age()
                                         : m.displaced_mark_helper().age();
    if (age < _tenuring_threshold) {
      return region_attr;
    }
  }
  // young-to-old (promotion) or old-to-old; destination is old in both cases.
  return G1HeapRegionAttr::Old;
}

void G1ParScanThreadState::report_promotion_event(G1HeapRegionAttr const dest_attr,
                                                  Klass* klass, size_t word_sz, uint age,
                                                  HeapWord * const obj_ptr, uint node_index) const {
  PLAB* alloc_buf = _plab_allocator->alloc_buffer(dest_attr, node_index);
  if (alloc_buf->contains(obj_ptr)) {
    _g1h->gc_tracer_stw()->report_promotion_in_new_plab_event(klass, word_sz * HeapWordSize, age,
                                                              dest_attr.type() == G1HeapRegionAttr::Old,
                                                              alloc_buf->word_sz() * HeapWordSize);
  } else {
    _g1h->gc_tracer_stw()->report_promotion_outside_plab_event(klass, word_sz * HeapWordSize, age,
                                                               dest_attr.type() == G1HeapRegionAttr::Old);
  }
}

NOINLINE
HeapWord* G1ParScanThreadState::allocate_copy_slow(G1HeapRegionAttr* dest_attr,
                                                   Klass* klass,
                                                   size_t word_sz,
                                                   uint age,
                                                   uint node_index) {
  HeapWord* obj_ptr = nullptr;
  // Try slow-path allocation unless we're allocating old and old is already full.
  if (!(dest_attr->is_old() && _old_gen_is_full)) {
    bool plab_refill_failed = false;
    obj_ptr = _plab_allocator->allocate_direct_or_new_plab(*dest_attr,
                                                           word_sz,
                                                           &plab_refill_failed,
                                                           node_index);
    if (obj_ptr == nullptr) {
      obj_ptr = allocate_in_next_plab(dest_attr,
                                      word_sz,
                                      plab_refill_failed,
                                      node_index);
    }
  }
  if (obj_ptr != nullptr) {
    update_numa_stats(node_index);
    if (_g1h->gc_tracer_stw()->should_report_promotion_events()) {
      // The events are checked individually as part of the actual commit
      report_promotion_event(*dest_attr, klass, word_sz, age, obj_ptr, node_index);
    }
  }
  return obj_ptr;
}

#if ALLOCATION_FAILURE_INJECTOR
bool G1ParScanThreadState::inject_allocation_failure(uint region_idx) {
  return _g1h->allocation_failure_injector()->allocation_should_fail(_allocation_failure_inject_counter, region_idx);
}
#endif

NOINLINE
void G1ParScanThreadState::undo_allocation(G1HeapRegionAttr dest_attr,
                                           HeapWord* obj_ptr,
                                           size_t word_sz,
                                           uint node_index) {
  _plab_allocator->undo_allocation(dest_attr, obj_ptr, word_sz, node_index);
}

void G1ParScanThreadState::update_bot_after_copying(oop obj, size_t word_sz) {
  HeapWord* obj_start = cast_from_oop<HeapWord*>(obj);
  G1HeapRegion* region = _g1h->heap_region_containing(obj_start);
  region->update_bot_for_block(obj_start, obj_start + word_sz);
}

ALWAYSINLINE
void G1ParScanThreadState::do_iterate_object(oop const obj,
                                             oop const old,
                                             Klass* const klass,
                                             G1HeapRegionAttr const region_attr,
                                             G1HeapRegionAttr const dest_attr,
                                             uint age) {
    // Most objects are not arrays, so do one array check rather than
    // checking for each array category for each object.
    if (klass->is_array_klass()) {
      assert(!klass->is_stack_chunk_instance_klass(), "must be");

      if (klass->is_objArray_klass()) {
        start_partial_objarray(old, obj);
      } else {
        // Nothing needs to be done for typeArrays.  Body doesn't contain
        // any oops to scan, and the type in the klass will already be handled
        // by processing the built-in module.
        assert(klass->is_typeArray_klass(), "invariant");
      }
      return;
    }

    ContinuationGCSupport::transform_stack_chunk(obj);

    // Check for deduplicating young Strings.
    if (G1StringDedup::is_candidate_from_evacuation(klass,
                                                    region_attr,
                                                    dest_attr,
                                                    age)) {
      // Record old; request adds a new weak reference, which reference
      // processing expects to refer to a from-space object.
      _string_dedup_requests.add(old);
    }

    assert(_scanner.skip_card_enqueue_set(), "must be");
    obj->oop_iterate_backwards(&_scanner, klass);
}

// Private inline function, for direct internal use and providing the
// implementation of the public not-inline function.
MAYBE_INLINE_EVACUATION
oop G1ParScanThreadState::do_copy_to_survivor_space(G1HeapRegionAttr const region_attr,
                                                    oop const old,
                                                    markWord const old_mark) {
  assert(region_attr.is_in_cset(),
         "Unexpected region attr type: %s", region_attr.get_type_str());

  // NOTE: With compact headers, it is not safe to load the Klass* from old, because
  // that would access the mark-word, that might change at any time by concurrent
  // workers.
  // This mark word would refer to a forwardee, which may not yet have completed
  // copying. Therefore we must load the Klass* from the mark-word that we already
  // loaded. This is safe, because we only enter here if not yet forwarded.
  assert(!old_mark.is_forwarded(), "precondition");
  Klass* klass = UseCompactObjectHeaders
      ? old_mark.klass()
      : old->klass();

  const size_t word_sz = old->size_given_klass(klass);

  // JNI only allows pinning of typeArrays, so we only need to keep those in place.
  if (region_attr.is_pinned() && klass->is_typeArray_klass()) {
    return handle_evacuation_failure_par(old, old_mark, klass, region_attr, word_sz, true /* cause_pinned */);
  }

  uint age = 0;
  G1HeapRegionAttr dest_attr = next_region_attr(region_attr, old_mark, age);
  G1HeapRegion* const from_region = _g1h->heap_region_containing(old);
  uint node_index = from_region->node_index();

  HeapWord* obj_ptr = _plab_allocator->plab_allocate(dest_attr, word_sz, node_index);

  // PLAB allocations should succeed most of the time, so we'll
  // normally check against null once and that's it.
  if (obj_ptr == nullptr) {
    obj_ptr = allocate_copy_slow(&dest_attr, klass, word_sz, age, node_index);
    if (obj_ptr == nullptr) {
      // This will either forward-to-self, or detect that someone else has
      // installed a forwarding pointer.
      return handle_evacuation_failure_par(old, old_mark, klass, region_attr, word_sz, false /* cause_pinned */);
    }
  }

  assert(obj_ptr != nullptr, "when we get here, allocation should have succeeded");
  assert(_g1h->is_in_reserved(obj_ptr), "Allocated memory should be in the heap");

  // Should this evacuation fail?
  if (inject_allocation_failure(from_region->hrm_index())) {
    // Doing this after all the allocation attempts also tests the
    // undo_allocation() method too.
    undo_allocation(dest_attr, obj_ptr, word_sz, node_index);
    return handle_evacuation_failure_par(old, old_mark, klass, region_attr, word_sz, false /* cause_pinned */);
  }

  // We're going to allocate linearly, so might as well prefetch ahead.
  Prefetch::write(obj_ptr, PrefetchCopyIntervalInBytes);
  Copy::aligned_disjoint_words(cast_from_oop<HeapWord*>(old), obj_ptr, word_sz);

  const oop obj = cast_to_oop(obj_ptr);
  // Because the forwarding is done with memory_order_relaxed there is no
  // ordering with the above copy.  Clients that get the forwardee must not
  // examine its contents without other synchronization, since the contents
  // may not be up to date for them.
  const oop forward_ptr = old->forward_to_atomic(obj, old_mark, memory_order_relaxed);
  if (forward_ptr == nullptr) {

    {
      const uint young_index = from_region->young_index_in_cset();
      assert((from_region->is_young() && young_index >  0) ||
             (!from_region->is_young() && young_index == 0), "invariant" );
      _surviving_young_words[young_index] += word_sz;
    }

    if (dest_attr.is_young()) {
      if (age < markWord::max_age) {
        age++;
        obj->incr_age();
      }
      _age_table.add(age, word_sz);
    } else {
      update_bot_after_copying(obj, word_sz);
    }

<<<<<<< HEAD
    // Most objects are not arrays, so do one array check rather than
    // checking for each array category for each object.
    // CMH: Valhalla flat arrays can split this work up, but for now, doesn't
    if (klass->is_array_klass() && !klass->is_flatArray_klass()) {
      if (klass->is_objArray_klass()) {
        start_partial_objarray(dest_attr, old, obj);
      } else {
        // Nothing needs to be done for typeArrays.  Body doesn't contain
        // any oops to scan, and the type in the klass will already be handled
        // by processing the built-in module.
        assert(klass->is_typeArray_klass(), "invariant");
      }
      return obj;
    }

    ContinuationGCSupport::transform_stack_chunk(obj);

    // Check for deduplicating young Strings.
    if (G1StringDedup::is_candidate_from_evacuation(klass,
                                                    region_attr,
                                                    dest_attr,
                                                    age)) {
      // Record old; request adds a new weak reference, which reference
      // processing expects to refer to a from-space object.
      _string_dedup_requests.add(old);
=======
    {
      // Skip the card enqueue iff the object (obj) is in survivor region.
      // However, G1HeapRegion::is_survivor() is too expensive here.
      // Instead, we use dest_attr.is_young() because the two values are always
      // equal: successfully allocated young regions must be survivor regions.
      assert(dest_attr.is_young() == _g1h->heap_region_containing(obj)->is_survivor(), "must be");
      G1SkipCardEnqueueSetter x(&_scanner, dest_attr.is_young());
      do_iterate_object(obj, old, klass, region_attr, dest_attr, age);
>>>>>>> bcac42aa
    }

    return obj;
  } else {
    _plab_allocator->undo_allocation(dest_attr, obj_ptr, word_sz, node_index);
    return forward_ptr;
  }
}

// Public not-inline entry point.
ATTRIBUTE_FLATTEN
oop G1ParScanThreadState::copy_to_survivor_space(G1HeapRegionAttr region_attr,
                                                 oop old,
                                                 markWord old_mark) {
  return do_copy_to_survivor_space(region_attr, old, old_mark);
}

G1ParScanThreadState* G1ParScanThreadStateSet::state_for_worker(uint worker_id) {
  assert(worker_id < _num_workers, "out of bounds access");
  if (_states[worker_id] == nullptr) {
    _states[worker_id] =
      new G1ParScanThreadState(_g1h, rdcqs(),
                               worker_id,
                               _num_workers,
                               _collection_set,
                               _evac_failure_regions);
  }
  return _states[worker_id];
}

const size_t* G1ParScanThreadStateSet::surviving_young_words() const {
  assert(_flushed, "thread local state from the per thread states should have been flushed");
  return _surviving_young_words_total;
}

void G1ParScanThreadStateSet::flush_stats() {
  assert(!_flushed, "thread local state from the per thread states should be flushed once");
  for (uint worker_id = 0; worker_id < _num_workers; ++worker_id) {
    G1ParScanThreadState* pss = _states[worker_id];
    assert(pss != nullptr, "must be initialized");

    G1GCPhaseTimes* p = _g1h->phase_times();

    // Need to get the following two before the call to G1ParThreadScanState::flush()
    // because it resets the PLAB allocator where we get this info from.
    size_t lab_waste_bytes = pss->lab_waste_words() * HeapWordSize;
    size_t lab_undo_waste_bytes = pss->lab_undo_waste_words() * HeapWordSize;
    size_t copied_bytes = pss->flush_stats(_surviving_young_words_total, _num_workers, &_rdc_buffers[worker_id]) * HeapWordSize;
    size_t evac_fail_enqueued_cards = pss->evac_failure_enqueued_cards();

    p->record_or_add_thread_work_item(G1GCPhaseTimes::MergePSS, worker_id, copied_bytes, G1GCPhaseTimes::MergePSSCopiedBytes);
    p->record_or_add_thread_work_item(G1GCPhaseTimes::MergePSS, worker_id, lab_waste_bytes, G1GCPhaseTimes::MergePSSLABWasteBytes);
    p->record_or_add_thread_work_item(G1GCPhaseTimes::MergePSS, worker_id, lab_undo_waste_bytes, G1GCPhaseTimes::MergePSSLABUndoWasteBytes);
    p->record_or_add_thread_work_item(G1GCPhaseTimes::MergePSS, worker_id, evac_fail_enqueued_cards, G1GCPhaseTimes::MergePSSEvacFailExtra);

    delete pss;
    _states[worker_id] = nullptr;
  }

  G1DirtyCardQueueSet& dcq = G1BarrierSet::dirty_card_queue_set();
  dcq.merge_bufferlists(rdcqs());
  rdcqs()->verify_empty();

  _flushed = true;
}

void G1ParScanThreadStateSet::record_unused_optional_region(G1HeapRegion* hr) {
  for (uint worker_index = 0; worker_index < _num_workers; ++worker_index) {
    G1ParScanThreadState* pss = _states[worker_index];
    assert(pss != nullptr, "must be initialized");

    size_t used_memory = pss->oops_into_optional_region(hr)->used_memory();
    _g1h->phase_times()->record_or_add_thread_work_item(G1GCPhaseTimes::OptScanHR, worker_index, used_memory, G1GCPhaseTimes::ScanHRUsedMemory);
  }
}

void G1ParScanThreadState::record_evacuation_failed_region(G1HeapRegion* r, uint worker_id, bool cause_pinned) {
  if (_evac_failure_regions->record(worker_id, r->hrm_index(), cause_pinned)) {
    G1HeapRegionPrinter::evac_failure(r);
  }
}

NOINLINE
oop G1ParScanThreadState::handle_evacuation_failure_par(oop old, markWord m, Klass* klass, G1HeapRegionAttr attr, size_t word_sz, bool cause_pinned) {
  assert(_g1h->is_in_cset(old), "Object " PTR_FORMAT " should be in the CSet", p2i(old));

  oop forward_ptr = old->forward_to_self_atomic(m, memory_order_relaxed);
  if (forward_ptr == nullptr) {
    // Forward-to-self succeeded. We are the "owner" of the object.
    G1HeapRegion* r = _g1h->heap_region_containing(old);

    record_evacuation_failed_region(r, _worker_id, cause_pinned);

    // Mark the failing object in the marking bitmap and later use the bitmap to handle
    // evacuation failure recovery.
    _g1h->mark_evac_failure_object(_worker_id, old, word_sz);

    _evacuation_failed_info.register_copy_failure(word_sz);

    {
      // For iterating objects that failed evacuation currently we can reuse the
      // existing closure to scan evacuated objects; since we are iterating from a
      // collection set region (i.e. never a Survivor region), we always need to
      // gather cards for this case.
      G1SkipCardEnqueueSetter x(&_scanner, false /* skip_card_enqueue */);
      do_iterate_object(old, old, klass, attr, attr, m.age());
    }

    return old;
  } else {
    // Forward-to-self failed. Either someone else managed to allocate
    // space for this object (old != forward_ptr) or they beat us in
    // self-forwarding it (old == forward_ptr).
    assert(old == forward_ptr || !_g1h->is_in_cset(forward_ptr),
           "Object " PTR_FORMAT " forwarded to: " PTR_FORMAT " "
           "should not be in the CSet",
           p2i(old), p2i(forward_ptr));
    return forward_ptr;
  }
}

void G1ParScanThreadState::initialize_numa_stats() {
  if (_numa->is_enabled()) {
    LogTarget(Info, gc, heap, numa) lt;

    if (lt.is_enabled()) {
      uint num_nodes = _numa->num_active_nodes();
      // Record only if there are multiple active nodes.
      _obj_alloc_stat = NEW_C_HEAP_ARRAY(size_t, num_nodes, mtGC);
      memset(_obj_alloc_stat, 0, sizeof(size_t) * num_nodes);
    }
  }
}

void G1ParScanThreadState::flush_numa_stats() {
  if (_obj_alloc_stat != nullptr) {
    uint node_index = _numa->index_of_current_thread();
    _numa->copy_statistics(G1NUMAStats::LocalObjProcessAtCopyToSurv, node_index, _obj_alloc_stat);
  }
}

void G1ParScanThreadState::update_numa_stats(uint node_index) {
  if (_obj_alloc_stat != nullptr) {
    _obj_alloc_stat[node_index]++;
  }
}

#if TASKQUEUE_STATS

PartialArrayTaskStats* G1ParScanThreadState::partial_array_task_stats() {
  return _partial_array_splitter.stats();
}

#endif // TASKQUEUE_STATS

G1ParScanThreadStateSet::G1ParScanThreadStateSet(G1CollectedHeap* g1h,
                                                 uint num_workers,
                                                 G1CollectionSet* collection_set,
                                                 G1EvacFailureRegions* evac_failure_regions) :
    _g1h(g1h),
    _collection_set(collection_set),
    _rdcqs(G1BarrierSet::dirty_card_queue_set().allocator()),
    _states(NEW_C_HEAP_ARRAY(G1ParScanThreadState*, num_workers, mtGC)),
    _rdc_buffers(NEW_C_HEAP_ARRAY(BufferNodeList, num_workers, mtGC)),
    _surviving_young_words_total(NEW_C_HEAP_ARRAY(size_t, collection_set->young_region_length() + 1, mtGC)),
    _num_workers(num_workers),
    _flushed(false),
    _evac_failure_regions(evac_failure_regions)
{
  for (uint i = 0; i < num_workers; ++i) {
    _states[i] = nullptr;
    _rdc_buffers[i] = BufferNodeList();
  }
  memset(_surviving_young_words_total, 0, (collection_set->young_region_length() + 1) * sizeof(size_t));
}

G1ParScanThreadStateSet::~G1ParScanThreadStateSet() {
  assert(_flushed, "thread local state from the per thread states should have been flushed");
  FREE_C_HEAP_ARRAY(G1ParScanThreadState*, _states);
  FREE_C_HEAP_ARRAY(size_t, _surviving_young_words_total);
  FREE_C_HEAP_ARRAY(BufferNodeList, _rdc_buffers);
}

#if TASKQUEUE_STATS

void G1ParScanThreadStateSet::print_partial_array_task_stats() {
  auto get_stats = [&](uint i) {
    return state_for_worker(i)->partial_array_task_stats();
  };
  PartialArrayTaskStats::log_set(_num_workers, get_stats,
                                 "Partial Array Task Stats");
}

#endif // TASKQUEUE_STATS<|MERGE_RESOLUTION|>--- conflicted
+++ resolved
@@ -425,7 +425,7 @@
                                              uint age) {
     // Most objects are not arrays, so do one array check rather than
     // checking for each array category for each object.
-    if (klass->is_array_klass()) {
+    if (klass->is_array_klass() && !klass->is_flatArray_klass()) {
       assert(!klass->is_stack_chunk_instance_klass(), "must be");
 
       if (klass->is_objArray_klass()) {
@@ -540,33 +540,6 @@
       update_bot_after_copying(obj, word_sz);
     }
 
-<<<<<<< HEAD
-    // Most objects are not arrays, so do one array check rather than
-    // checking for each array category for each object.
-    // CMH: Valhalla flat arrays can split this work up, but for now, doesn't
-    if (klass->is_array_klass() && !klass->is_flatArray_klass()) {
-      if (klass->is_objArray_klass()) {
-        start_partial_objarray(dest_attr, old, obj);
-      } else {
-        // Nothing needs to be done for typeArrays.  Body doesn't contain
-        // any oops to scan, and the type in the klass will already be handled
-        // by processing the built-in module.
-        assert(klass->is_typeArray_klass(), "invariant");
-      }
-      return obj;
-    }
-
-    ContinuationGCSupport::transform_stack_chunk(obj);
-
-    // Check for deduplicating young Strings.
-    if (G1StringDedup::is_candidate_from_evacuation(klass,
-                                                    region_attr,
-                                                    dest_attr,
-                                                    age)) {
-      // Record old; request adds a new weak reference, which reference
-      // processing expects to refer to a from-space object.
-      _string_dedup_requests.add(old);
-=======
     {
       // Skip the card enqueue iff the object (obj) is in survivor region.
       // However, G1HeapRegion::is_survivor() is too expensive here.
@@ -575,7 +548,6 @@
       assert(dest_attr.is_young() == _g1h->heap_region_containing(obj)->is_survivor(), "must be");
       G1SkipCardEnqueueSetter x(&_scanner, dest_attr.is_young());
       do_iterate_object(obj, old, klass, region_attr, dest_attr, age);
->>>>>>> bcac42aa
     }
 
     return obj;
