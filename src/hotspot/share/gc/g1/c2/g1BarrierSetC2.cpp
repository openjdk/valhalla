/*
 * Copyright (c) 2018, 2020, Oracle and/or its affiliates. All rights reserved.
 * DO NOT ALTER OR REMOVE COPYRIGHT NOTICES OR THIS FILE HEADER.
 *
 * This code is free software; you can redistribute it and/or modify it
 * under the terms of the GNU General Public License version 2 only, as
 * published by the Free Software Foundation.
 *
 * This code is distributed in the hope that it will be useful, but WITHOUT
 * ANY WARRANTY; without even the implied warranty of MERCHANTABILITY or
 * FITNESS FOR A PARTICULAR PURPOSE.  See the GNU General Public License
 * version 2 for more details (a copy is included in the LICENSE file that
 * accompanied this code).
 *
 * You should have received a copy of the GNU General Public License version
 * 2 along with this work; if not, write to the Free Software Foundation,
 * Inc., 51 Franklin St, Fifth Floor, Boston, MA 02110-1301 USA.
 *
 * Please contact Oracle, 500 Oracle Parkway, Redwood Shores, CA 94065 USA
 * or visit www.oracle.com if you need additional information or have any
 * questions.
 *
 */

#include "precompiled.hpp"
#include "classfile/javaClasses.hpp"
#include "gc/g1/c2/g1BarrierSetC2.hpp"
#include "gc/g1/g1BarrierSet.hpp"
#include "gc/g1/g1BarrierSetRuntime.hpp"
#include "gc/g1/g1CardTable.hpp"
#include "gc/g1/g1ThreadLocalData.hpp"
#include "gc/g1/heapRegion.hpp"
#include "opto/arraycopynode.hpp"
#include "opto/compile.hpp"
#include "opto/escape.hpp"
#include "opto/graphKit.hpp"
#include "opto/idealKit.hpp"
#include "opto/macro.hpp"
#include "opto/rootnode.hpp"
#include "opto/type.hpp"
#include "utilities/macros.hpp"

const TypeFunc *G1BarrierSetC2::write_ref_field_pre_entry_Type() {
  const Type **fields = TypeTuple::fields(2);
  fields[TypeFunc::Parms+0] = TypeInstPtr::NOTNULL; // original field value
  fields[TypeFunc::Parms+1] = TypeRawPtr::NOTNULL; // thread
  const TypeTuple *domain = TypeTuple::make(TypeFunc::Parms+2, fields);

  // create result type (range)
  fields = TypeTuple::fields(0);
  const TypeTuple *range = TypeTuple::make(TypeFunc::Parms+0, fields);

  return TypeFunc::make(domain, range);
}

const TypeFunc *G1BarrierSetC2::write_ref_field_post_entry_Type() {
  const Type **fields = TypeTuple::fields(2);
  fields[TypeFunc::Parms+0] = TypeRawPtr::NOTNULL;  // Card addr
  fields[TypeFunc::Parms+1] = TypeRawPtr::NOTNULL;  // thread
  const TypeTuple *domain = TypeTuple::make(TypeFunc::Parms+2, fields);

  // create result type (range)
  fields = TypeTuple::fields(0);
  const TypeTuple *range = TypeTuple::make(TypeFunc::Parms, fields);

  return TypeFunc::make(domain, range);
}

#define __ ideal.
/*
 * Determine if the G1 pre-barrier can be removed. The pre-barrier is
 * required by SATB to make sure all objects live at the start of the
 * marking are kept alive, all reference updates need to any previous
 * reference stored before writing.
 *
 * If the previous value is NULL there is no need to save the old value.
 * References that are NULL are filtered during runtime by the barrier
 * code to avoid unnecessary queuing.
 *
 * However in the case of newly allocated objects it might be possible to
 * prove that the reference about to be overwritten is NULL during compile
 * time and avoid adding the barrier code completely.
 *
 * The compiler needs to determine that the object in which a field is about
 * to be written is newly allocated, and that no prior store to the same field
 * has happened since the allocation.
 *
 * Returns true if the pre-barrier can be removed
 */
bool G1BarrierSetC2::g1_can_remove_pre_barrier(GraphKit* kit,
                                               PhaseTransform* phase,
                                               Node* adr,
                                               BasicType bt,
                                               uint adr_idx) const {
  intptr_t offset = 0;
  Node* base = AddPNode::Ideal_base_and_offset(adr, phase, offset);
  AllocateNode* alloc = AllocateNode::Ideal_allocation(base, phase);

  if (offset == Type::OffsetBot) {
    return false; // cannot unalias unless there are precise offsets
  }

  if (alloc == NULL) {
    return false; // No allocation found
  }

  intptr_t size_in_bytes = type2aelembytes(bt);

  Node* mem = kit->memory(adr_idx); // start searching here...

  for (int cnt = 0; cnt < 50; cnt++) {

    if (mem->is_Store()) {

      Node* st_adr = mem->in(MemNode::Address);
      intptr_t st_offset = 0;
      Node* st_base = AddPNode::Ideal_base_and_offset(st_adr, phase, st_offset);

      if (st_base == NULL) {
        break; // inscrutable pointer
      }

      // Break we have found a store with same base and offset as ours so break
      if (st_base == base && st_offset == offset) {
        break;
      }

      if (st_offset != offset && st_offset != Type::OffsetBot) {
        const int MAX_STORE = BytesPerLong;
        if (st_offset >= offset + size_in_bytes ||
            st_offset <= offset - MAX_STORE ||
            st_offset <= offset - mem->as_Store()->memory_size()) {
          // Success:  The offsets are provably independent.
          // (You may ask, why not just test st_offset != offset and be done?
          // The answer is that stores of different sizes can co-exist
          // in the same sequence of RawMem effects.  We sometimes initialize
          // a whole 'tile' of array elements with a single jint or jlong.)
          mem = mem->in(MemNode::Memory);
          continue; // advance through independent store memory
        }
      }

      if (st_base != base
          && MemNode::detect_ptr_independence(base, alloc, st_base,
                                              AllocateNode::Ideal_allocation(st_base, phase),
                                              phase)) {
        // Success:  The bases are provably independent.
        mem = mem->in(MemNode::Memory);
        continue; // advance through independent store memory
      }
    } else if (mem->is_Proj() && mem->in(0)->is_Initialize()) {

      InitializeNode* st_init = mem->in(0)->as_Initialize();
      AllocateNode* st_alloc = st_init->allocation();

      // Make sure that we are looking at the same allocation site.
      // The alloc variable is guaranteed to not be null here from earlier check.
      if (alloc == st_alloc) {
        // Check that the initialization is storing NULL so that no previous store
        // has been moved up and directly write a reference
        Node* captured_store = st_init->find_captured_store(offset,
                                                            type2aelembytes(T_OBJECT),
                                                            phase);
        if (captured_store == NULL || captured_store == st_init->zero_memory()) {
          return true;
        }
      }
    }

    // Unless there is an explicit 'continue', we must bail out here,
    // because 'mem' is an inscrutable memory state (e.g., a call).
    break;
  }

  return false;
}

// G1 pre/post barriers
void G1BarrierSetC2::pre_barrier(GraphKit* kit,
                                 bool do_load,
                                 Node* ctl,
                                 Node* obj,
                                 Node* adr,
                                 uint alias_idx,
                                 Node* val,
                                 const TypeOopPtr* val_type,
                                 Node* pre_val,
                                 BasicType bt) const {
  // Some sanity checks
  // Note: val is unused in this routine.

  if (do_load) {
    // We need to generate the load of the previous value
    assert(obj != NULL, "must have a base");
    assert(adr != NULL, "where are loading from?");
    assert(pre_val == NULL, "loaded already?");
    assert(val_type != NULL, "need a type");

    if (use_ReduceInitialCardMarks()
        && g1_can_remove_pre_barrier(kit, &kit->gvn(), adr, bt, alias_idx)) {
      return;
    }

  } else {
    // In this case both val_type and alias_idx are unused.
    assert(pre_val != NULL, "must be loaded already");
    // Nothing to be done if pre_val is null.
    if (pre_val->bottom_type() == TypePtr::NULL_PTR) return;
    assert(pre_val->bottom_type()->basic_type() == T_OBJECT, "or we shouldn't be here");
  }
  assert(bt == T_OBJECT || bt == T_PRIMITIVE_OBJECT, "or we shouldn't be here");

  IdealKit ideal(kit, true);

  Node* tls = __ thread(); // ThreadLocalStorage

  Node* no_base = __ top();
  Node* zero  = __ ConI(0);
  Node* zeroX = __ ConX(0);

  float likely  = PROB_LIKELY(0.999);
  float unlikely  = PROB_UNLIKELY(0.999);

  BasicType active_type = in_bytes(SATBMarkQueue::byte_width_of_active()) == 4 ? T_INT : T_BYTE;
  assert(in_bytes(SATBMarkQueue::byte_width_of_active()) == 4 || in_bytes(SATBMarkQueue::byte_width_of_active()) == 1, "flag width");

  // Offsets into the thread
  const int marking_offset = in_bytes(G1ThreadLocalData::satb_mark_queue_active_offset());
  const int index_offset   = in_bytes(G1ThreadLocalData::satb_mark_queue_index_offset());
  const int buffer_offset  = in_bytes(G1ThreadLocalData::satb_mark_queue_buffer_offset());

  // Now the actual pointers into the thread
  Node* marking_adr = __ AddP(no_base, tls, __ ConX(marking_offset));
  Node* buffer_adr  = __ AddP(no_base, tls, __ ConX(buffer_offset));
  Node* index_adr   = __ AddP(no_base, tls, __ ConX(index_offset));

  // Now some of the values
  Node* marking = __ load(__ ctrl(), marking_adr, TypeInt::INT, active_type, Compile::AliasIdxRaw);

  // if (!marking)
  __ if_then(marking, BoolTest::ne, zero, unlikely); {
    BasicType index_bt = TypeX_X->basic_type();
    assert(sizeof(size_t) == type2aelembytes(index_bt), "Loading G1 SATBMarkQueue::_index with wrong size.");
    Node* index   = __ load(__ ctrl(), index_adr, TypeX_X, index_bt, Compile::AliasIdxRaw);

    if (do_load) {
      // load original value
      // alias_idx correct??
      pre_val = __ load(__ ctrl(), adr, val_type, bt, alias_idx);
    }

    // if (pre_val != NULL)
    __ if_then(pre_val, BoolTest::ne, kit->null()); {
      Node* buffer  = __ load(__ ctrl(), buffer_adr, TypeRawPtr::NOTNULL, T_ADDRESS, Compile::AliasIdxRaw);

      // is the queue for this thread full?
      __ if_then(index, BoolTest::ne, zeroX, likely); {

        // decrement the index
        Node* next_index = kit->gvn().transform(new SubXNode(index, __ ConX(sizeof(intptr_t))));

        // Now get the buffer location we will log the previous value into and store it
        Node *log_addr = __ AddP(no_base, buffer, next_index);
        __ store(__ ctrl(), log_addr, pre_val, T_OBJECT, Compile::AliasIdxRaw, MemNode::unordered);
        // update the index
        __ store(__ ctrl(), index_adr, next_index, index_bt, Compile::AliasIdxRaw, MemNode::unordered);

      } __ else_(); {

        // logging buffer is full, call the runtime
        const TypeFunc *tf = write_ref_field_pre_entry_Type();
        __ make_leaf_call(tf, CAST_FROM_FN_PTR(address, G1BarrierSetRuntime::write_ref_field_pre_entry), "write_ref_field_pre_entry", pre_val, tls);
      } __ end_if();  // (!index)
    } __ end_if();  // (pre_val != NULL)
  } __ end_if();  // (!marking)

  // Final sync IdealKit and GraphKit.
  kit->final_sync(ideal);
}

/*
 * G1 similar to any GC with a Young Generation requires a way to keep track of
 * references from Old Generation to Young Generation to make sure all live
 * objects are found. G1 also requires to keep track of object references
 * between different regions to enable evacuation of old regions, which is done
 * as part of mixed collections. References are tracked in remembered sets and
 * is continuously updated as reference are written to with the help of the
 * post-barrier.
 *
 * To reduce the number of updates to the remembered set the post-barrier
 * filters updates to fields in objects located in the Young Generation,
 * the same region as the reference, when the NULL is being written or
 * if the card is already marked as dirty by an earlier write.
 *
 * Under certain circumstances it is possible to avoid generating the
 * post-barrier completely if it is possible during compile time to prove
 * the object is newly allocated and that no safepoint exists between the
 * allocation and the store.
 *
 * In the case of slow allocation the allocation code must handle the barrier
 * as part of the allocation in the case the allocated object is not located
 * in the nursery; this would happen for humongous objects.
 *
 * Returns true if the post barrier can be removed
 */
bool G1BarrierSetC2::g1_can_remove_post_barrier(GraphKit* kit,
                                                PhaseTransform* phase, Node* store,
                                                Node* adr) const {
  intptr_t      offset = 0;
  Node*         base   = AddPNode::Ideal_base_and_offset(adr, phase, offset);
  AllocateNode* alloc  = AllocateNode::Ideal_allocation(base, phase);

  if (offset == Type::OffsetBot) {
    return false; // cannot unalias unless there are precise offsets
  }

  if (alloc == NULL) {
     return false; // No allocation found
  }

  // Start search from Store node
  Node* mem = store->in(MemNode::Control);
  if (mem->is_Proj() && mem->in(0)->is_Initialize()) {

    InitializeNode* st_init = mem->in(0)->as_Initialize();
    AllocateNode*  st_alloc = st_init->allocation();

    // Make sure we are looking at the same allocation
    if (alloc == st_alloc) {
      return true;
    }
  }

  return false;
}

//
// Update the card table and add card address to the queue
//
void G1BarrierSetC2::g1_mark_card(GraphKit* kit,
                                  IdealKit& ideal,
                                  Node* card_adr,
                                  Node* oop_store,
                                  uint oop_alias_idx,
                                  Node* index,
                                  Node* index_adr,
                                  Node* buffer,
                                  const TypeFunc* tf) const {
  Node* zero  = __ ConI(0);
  Node* zeroX = __ ConX(0);
  Node* no_base = __ top();
  BasicType card_bt = T_BYTE;
  // Smash zero into card. MUST BE ORDERED WRT TO STORE
  __ storeCM(__ ctrl(), card_adr, zero, oop_store, oop_alias_idx, card_bt, Compile::AliasIdxRaw);

  //  Now do the queue work
  __ if_then(index, BoolTest::ne, zeroX); {

    Node* next_index = kit->gvn().transform(new SubXNode(index, __ ConX(sizeof(intptr_t))));
    Node* log_addr = __ AddP(no_base, buffer, next_index);

    // Order, see storeCM.
    __ store(__ ctrl(), log_addr, card_adr, T_ADDRESS, Compile::AliasIdxRaw, MemNode::unordered);
    __ store(__ ctrl(), index_adr, next_index, TypeX_X->basic_type(), Compile::AliasIdxRaw, MemNode::unordered);

  } __ else_(); {
    __ make_leaf_call(tf, CAST_FROM_FN_PTR(address, G1BarrierSetRuntime::write_ref_field_post_entry), "write_ref_field_post_entry", card_adr, __ thread());
  } __ end_if();

}

void G1BarrierSetC2::post_barrier(GraphKit* kit,
                                  Node* ctl,
                                  Node* oop_store,
                                  Node* obj,
                                  Node* adr,
                                  uint alias_idx,
                                  Node* val,
                                  BasicType bt,
                                  bool use_precise) const {
  // If we are writing a NULL then we need no post barrier

  if (val != NULL && val->is_Con() && val->bottom_type() == TypePtr::NULL_PTR) {
    // Must be NULL
    const Type* t = val->bottom_type();
    assert(t == Type::TOP || t == TypePtr::NULL_PTR, "must be NULL");
    // No post barrier if writing NULLx
    return;
  }

  if (use_ReduceInitialCardMarks() && obj == kit->just_allocated_object(kit->control())) {
    // We can skip marks on a freshly-allocated object in Eden.
    // Keep this code in sync with new_deferred_store_barrier() in runtime.cpp.
    // That routine informs GC to take appropriate compensating steps,
    // upon a slow-path allocation, so as to make this card-mark
    // elision safe.
    return;
  }

  if (use_ReduceInitialCardMarks()
      && g1_can_remove_post_barrier(kit, &kit->gvn(), oop_store, adr)) {
    return;
  }

  if (!use_precise) {
    // All card marks for a (non-array) instance are in one place:
    adr = obj;
  }
  // (Else it's an array (or unknown), and we want more precise card marks.)
  assert(adr != NULL, "");

  IdealKit ideal(kit, true);

  Node* tls = __ thread(); // ThreadLocalStorage

  Node* no_base = __ top();
  float likely = PROB_LIKELY_MAG(3);
  float unlikely = PROB_UNLIKELY_MAG(3);
  Node* young_card = __ ConI((jint)G1CardTable::g1_young_card_val());
  Node* dirty_card = __ ConI((jint)G1CardTable::dirty_card_val());
  Node* zeroX = __ ConX(0);

  const TypeFunc *tf = write_ref_field_post_entry_Type();

  // Offsets into the thread
  const int index_offset  = in_bytes(G1ThreadLocalData::dirty_card_queue_index_offset());
  const int buffer_offset = in_bytes(G1ThreadLocalData::dirty_card_queue_buffer_offset());

  // Pointers into the thread

  Node* buffer_adr = __ AddP(no_base, tls, __ ConX(buffer_offset));
  Node* index_adr =  __ AddP(no_base, tls, __ ConX(index_offset));

  // Now some values
  // Use ctrl to avoid hoisting these values past a safepoint, which could
  // potentially reset these fields in the JavaThread.
  Node* index  = __ load(__ ctrl(), index_adr, TypeX_X, TypeX_X->basic_type(), Compile::AliasIdxRaw);
  Node* buffer = __ load(__ ctrl(), buffer_adr, TypeRawPtr::NOTNULL, T_ADDRESS, Compile::AliasIdxRaw);

  // Convert the store obj pointer to an int prior to doing math on it
  // Must use ctrl to prevent "integerized oop" existing across safepoint
  Node* cast =  __ CastPX(__ ctrl(), adr);

  // Divide pointer by card size
  Node* card_offset = __ URShiftX( cast, __ ConI(CardTable::card_shift()) );

  // Combine card table base and card offset
  Node* card_adr = __ AddP(no_base, byte_map_base_node(kit), card_offset );

  // If we know the value being stored does it cross regions?

  if (val != NULL) {
    // Does the store cause us to cross regions?

    // Should be able to do an unsigned compare of region_size instead of
    // and extra shift. Do we have an unsigned compare??
    // Node* region_size = __ ConI(1 << HeapRegion::LogOfHRGrainBytes);
    Node* xor_res =  __ URShiftX ( __ XorX( cast,  __ CastPX(__ ctrl(), val)), __ ConI(HeapRegion::LogOfHRGrainBytes));

    // if (xor_res == 0) same region so skip
    __ if_then(xor_res, BoolTest::ne, zeroX, likely); {

      // No barrier if we are storing a NULL
      __ if_then(val, BoolTest::ne, kit->null(), likely); {

        // Ok must mark the card if not already dirty

        // load the original value of the card
        Node* card_val = __ load(__ ctrl(), card_adr, TypeInt::INT, T_BYTE, Compile::AliasIdxRaw);

        __ if_then(card_val, BoolTest::ne, young_card, unlikely); {
          kit->sync_kit(ideal);
          kit->insert_mem_bar(Op_MemBarVolatile, oop_store);
          __ sync_kit(kit);

          Node* card_val_reload = __ load(__ ctrl(), card_adr, TypeInt::INT, T_BYTE, Compile::AliasIdxRaw);
          __ if_then(card_val_reload, BoolTest::ne, dirty_card); {
            g1_mark_card(kit, ideal, card_adr, oop_store, alias_idx, index, index_adr, buffer, tf);
          } __ end_if();
        } __ end_if();
      } __ end_if();
    } __ end_if();
  } else {
    // The Object.clone() intrinsic uses this path if !ReduceInitialCardMarks.
    // We don't need a barrier here if the destination is a newly allocated object
    // in Eden. Otherwise, GC verification breaks because we assume that cards in Eden
    // are set to 'g1_young_gen' (see G1CardTable::verify_g1_young_region()).
    assert(!use_ReduceInitialCardMarks(), "can only happen with card marking");
    Node* card_val = __ load(__ ctrl(), card_adr, TypeInt::INT, T_BYTE, Compile::AliasIdxRaw);
    __ if_then(card_val, BoolTest::ne, young_card); {
      g1_mark_card(kit, ideal, card_adr, oop_store, alias_idx, index, index_adr, buffer, tf);
    } __ end_if();
  }

  // Final sync IdealKit and GraphKit.
  kit->final_sync(ideal);
}

// Helper that guards and inserts a pre-barrier.
void G1BarrierSetC2::insert_pre_barrier(GraphKit* kit, Node* base_oop, Node* offset,
                                        Node* pre_val, bool need_mem_bar) const {
  // We could be accessing the referent field of a reference object. If so, when G1
  // is enabled, we need to log the value in the referent field in an SATB buffer.
  // This routine performs some compile time filters and generates suitable
  // runtime filters that guard the pre-barrier code.
  // Also add memory barrier for non volatile load from the referent field
  // to prevent commoning of loads across safepoint.

  // Some compile time checks.

  // If offset is a constant, is it java_lang_ref_Reference::_reference_offset?
  const TypeX* otype = offset->find_intptr_t_type();
  if (otype != NULL && otype->is_con() &&
      otype->get_con() != java_lang_ref_Reference::referent_offset()) {
    // Constant offset but not the reference_offset so just return
    return;
  }

  // We only need to generate the runtime guards for instances.
  const TypeOopPtr* btype = base_oop->bottom_type()->isa_oopptr();
  if (btype != NULL) {
    if (btype->isa_aryptr()) {
      // Array type so nothing to do
      return;
    }

    const TypeInstPtr* itype = btype->isa_instptr();
    if (itype != NULL) {
      // Can the klass of base_oop be statically determined to be
      // _not_ a sub-class of Reference and _not_ Object?
      ciKlass* klass = itype->instance_klass();
      if (klass->is_loaded() &&
          !klass->is_subtype_of(kit->env()->Reference_klass()) &&
          !kit->env()->Object_klass()->is_subtype_of(klass)) {
        return;
      }
    }
  }

  // The compile time filters did not reject base_oop/offset so
  // we need to generate the following runtime filters
  //
  // if (offset == java_lang_ref_Reference::_reference_offset) {
  //   if (instance_of(base, java.lang.ref.Reference)) {
  //     pre_barrier(_, pre_val, ...);
  //   }
  // }

  float likely   = PROB_LIKELY(  0.999);
  float unlikely = PROB_UNLIKELY(0.999);

  IdealKit ideal(kit);

  Node* referent_off = __ ConX(java_lang_ref_Reference::referent_offset());

  __ if_then(offset, BoolTest::eq, referent_off, unlikely); {
      // Update graphKit memory and control from IdealKit.
      kit->sync_kit(ideal);

      Node* ref_klass_con = kit->makecon(TypeKlassPtr::make(kit->env()->Reference_klass()));
      Node* is_instof = kit->gen_instanceof(base_oop, ref_klass_con);

      // Update IdealKit memory and control from graphKit.
      __ sync_kit(kit);

      Node* one = __ ConI(1);
      // is_instof == 0 if base_oop == NULL
      __ if_then(is_instof, BoolTest::eq, one, unlikely); {

        // Update graphKit from IdeakKit.
        kit->sync_kit(ideal);

        // Use the pre-barrier to record the value in the referent field
        pre_barrier(kit, false /* do_load */,
                    __ ctrl(),
                    NULL /* obj */, NULL /* adr */, max_juint /* alias_idx */, NULL /* val */, NULL /* val_type */,
                    pre_val /* pre_val */,
                    T_OBJECT);
        if (need_mem_bar) {
          // Add memory barrier to prevent commoning reads from this field
          // across safepoint since GC can change its value.
          kit->insert_mem_bar(Op_MemBarCPUOrder);
        }
        // Update IdealKit from graphKit.
        __ sync_kit(kit);

      } __ end_if(); // _ref_type != ref_none
  } __ end_if(); // offset == referent_offset

  // Final sync IdealKit and GraphKit.
  kit->final_sync(ideal);
}

#undef __

Node* G1BarrierSetC2::load_at_resolved(C2Access& access, const Type* val_type) const {
  DecoratorSet decorators = access.decorators();
  Node* adr = access.addr().node();
  Node* obj = access.base();

  bool anonymous = (decorators & C2_UNSAFE_ACCESS) != 0;
  bool mismatched = (decorators & C2_MISMATCHED) != 0;
  bool unknown = (decorators & ON_UNKNOWN_OOP_REF) != 0;
  bool in_heap = (decorators & IN_HEAP) != 0;
  bool in_native = (decorators & IN_NATIVE) != 0;
  bool on_weak = (decorators & ON_WEAK_OOP_REF) != 0;
  bool on_phantom = (decorators & ON_PHANTOM_OOP_REF) != 0;
  bool is_unordered = (decorators & MO_UNORDERED) != 0;
  bool no_keepalive = (decorators & AS_NO_KEEPALIVE) != 0;
  bool is_mixed = !in_heap && !in_native;
  bool need_cpu_mem_bar = !is_unordered || mismatched || is_mixed;

  Node* top = Compile::current()->top();
  Node* offset = adr->is_AddP() ? adr->in(AddPNode::Offset) : top;
  Node* load = CardTableBarrierSetC2::load_at_resolved(access, val_type);

  // If we are reading the value of the referent field of a Reference
  // object (either by using Unsafe directly or through reflection)
  // then, if G1 is enabled, we need to record the referent in an
  // SATB log buffer using the pre-barrier mechanism.
  // Also we need to add memory barrier to prevent commoning reads
  // from this field across safepoint since GC can change its value.
  bool need_read_barrier = (((on_weak || on_phantom) && !no_keepalive) ||
                            (in_heap && unknown && offset != top && obj != top));

  if (!access.is_oop() || !need_read_barrier) {
    return load;
  }

  assert(access.is_parse_access(), "entry not supported at optimization time");
  C2ParseAccess& parse_access = static_cast<C2ParseAccess&>(access);
  GraphKit* kit = parse_access.kit();

  if (on_weak || on_phantom) {
    // Use the pre-barrier to record the value in the referent field
    pre_barrier(kit, false /* do_load */,
                kit->control(),
                NULL /* obj */, NULL /* adr */, max_juint /* alias_idx */, NULL /* val */, NULL /* val_type */,
                load /* pre_val */, T_OBJECT);
    // Add memory barrier to prevent commoning reads from this field
    // across safepoint since GC can change its value.
    kit->insert_mem_bar(Op_MemBarCPUOrder);
  } else if (unknown) {
    // We do not require a mem bar inside pre_barrier if need_mem_bar
    // is set: the barriers would be emitted by us.
    insert_pre_barrier(kit, obj, offset, load, !need_cpu_mem_bar);
  }

  return load;
}

bool G1BarrierSetC2::is_gc_barrier_node(Node* node) const {
  if (CardTableBarrierSetC2::is_gc_barrier_node(node)) {
    return true;
  }
  if (node->Opcode() != Op_CallLeaf) {
    return false;
  }
  CallLeafNode *call = node->as_CallLeaf();
  if (call->_name == NULL) {
    return false;
  }

  return strcmp(call->_name, "write_ref_field_pre_entry") == 0 || strcmp(call->_name, "write_ref_field_post_entry") == 0;
}

<<<<<<< HEAD
void G1BarrierSetC2::eliminate_gc_barrier(PhaseIterGVN* igvn, Node* node) const {
  assert(node->Opcode() == Op_CastP2X, "ConvP2XNode required");
  assert(node->outcnt() <= 2, "expects 1 or 2 users: Xor and URShift nodes");
  // It could be only one user, URShift node, in Object.clone() intrinsic
  // but the new allocation is passed to arraycopy stub and it could not
  // be scalar replaced. So we don't check the case.

  // An other case of only one user (Xor) is when the value check for NULL
  // in G1 post barrier is folded after CCP so the code which used URShift
  // is removed.

  // Take Region node before eliminating post barrier since it also
  // eliminates CastP2X node when it has only one user.
  Node* this_region = node->in(0);
  assert(this_region != NULL, "");

  // Remove G1 post barrier.

  // Search for CastP2X->Xor->URShift->Cmp path which
  // checks if the store done to a different from the value's region.
  // And replace Cmp with #0 (false) to collapse G1 post barrier.
  Node* xorx = node->find_out_with(Op_XorX);
  if (xorx != NULL) {
    Node* shift = xorx->unique_out();
    Node* cmpx = shift->unique_out();
    assert(cmpx->is_Cmp() && cmpx->unique_out()->is_Bool() &&
    cmpx->unique_out()->as_Bool()->_test._test == BoolTest::ne,
    "missing region check in G1 post barrier");
    igvn->replace_node(cmpx, igvn->makecon(TypeInt::CC_EQ));

    // Remove G1 pre barrier.

    // Search "if (marking != 0)" check and set it to "false".
    // There is no G1 pre barrier if previous stored value is NULL
    // (for example, after initialization).
    if (this_region->is_Region() && this_region->req() == 3) {
      for (int i = 1; i < 3; ++i) {
        if (this_region->in(i)->is_IfFalse() &&
            this_region->in(i)->in(0)->is_If() &&
            this_region->in(i)->in(0)->in(1)->is_Bool()) {
          Node* bol = this_region->in(i)->in(0)->in(1);
          cmpx = bol->in(1);
          if (bol->as_Bool()->_test._test == BoolTest::ne &&
              cmpx->is_Cmp() && cmpx->in(2) == igvn->intcon(0) &&
              cmpx->in(1)->is_Load()) {
            Node* adr = cmpx->in(1)->as_Load()->in(MemNode::Address);
            const int marking_offset = in_bytes(G1ThreadLocalData::satb_mark_queue_active_offset());
            if (adr->is_AddP() && adr->in(AddPNode::Base) == igvn->C->top() &&
                adr->in(AddPNode::Address)->Opcode() == Op_ThreadLocal &&
                adr->in(AddPNode::Offset) == igvn->MakeConX(marking_offset)) {
              igvn->replace_node(cmpx, igvn->makecon(TypeInt::CC_EQ));
            }
=======
bool G1BarrierSetC2::is_g1_pre_val_load(Node* n) {
  if (n->is_Load() && n->as_Load()->has_pinned_control_dependency()) {
    // Make sure the only users of it are: CmpP, StoreP, and a call to write_ref_field_pre_entry

    // Skip possible decode
    if (n->outcnt() == 1 && n->unique_out()->is_DecodeN()) {
      n = n->unique_out();
    }

    if (n->outcnt() == 3) {
      int found = 0;
      for (SimpleDUIterator iter(n); iter.has_next(); iter.next()) {
        Node* use = iter.get();
        if (use->is_Cmp() || use->is_Store()) {
          ++found;
        } else if (use->is_CallLeaf()) {
          CallLeafNode* call = use->as_CallLeaf();
          if (strcmp(call->_name, "write_ref_field_pre_entry") == 0) {
            ++found;
>>>>>>> 175e3d3f
          }
        }
      }
      if (found == 3) {
        return true;
      }
    }
  }
  return false;
}

bool G1BarrierSetC2::is_gc_pre_barrier_node(Node *node) const {
  return is_g1_pre_val_load(node);
}

void G1BarrierSetC2::eliminate_gc_barrier(PhaseMacroExpand* macro, Node* node) const {
  if (is_g1_pre_val_load(node)) {
    macro->replace_node(node, macro->zerocon(node->as_Load()->bottom_type()->basic_type()));
  } else {
<<<<<<< HEAD
    assert(!use_ReduceInitialCardMarks(), "can only happen with card marking");
    // This is a G1 post barrier emitted by the Object.clone() intrinsic.
    // Search for the CastP2X->URShiftX->AddP->LoadB->Cmp path which checks if the card
    // is marked as young_gen and replace the Cmp with 0 (false) to collapse the barrier.
    Node* shift = node->find_out_with(Op_URShiftX);
    assert(shift != NULL, "missing G1 post barrier");
    Node* addp = shift->unique_out();
    Node* load = addp->find_out_with(Op_LoadB);
    assert(load != NULL, "missing G1 post barrier");
    Node* cmpx = load->unique_out();
    assert(cmpx->is_Cmp() && cmpx->unique_out()->is_Bool() &&
           cmpx->unique_out()->as_Bool()->_test._test == BoolTest::ne,
           "missing card value check in G1 post barrier");
    igvn->replace_node(cmpx, igvn->makecon(TypeInt::CC_EQ));
    // There is no G1 pre barrier in this case
  }
  // Now CastP2X can be removed since it is used only on dead path
  // which currently still alive until igvn optimize it.
  assert(node->outcnt() == 0 || node->unique_out()->Opcode() == Op_URShiftX, "");
  igvn->replace_node(node, igvn->C->top());
=======
    assert(node->Opcode() == Op_CastP2X, "ConvP2XNode required");
    assert(node->outcnt() <= 2, "expects 1 or 2 users: Xor and URShift nodes");
    // It could be only one user, URShift node, in Object.clone() intrinsic
    // but the new allocation is passed to arraycopy stub and it could not
    // be scalar replaced. So we don't check the case.

    // An other case of only one user (Xor) is when the value check for NULL
    // in G1 post barrier is folded after CCP so the code which used URShift
    // is removed.

    // Take Region node before eliminating post barrier since it also
    // eliminates CastP2X node when it has only one user.
    Node* this_region = node->in(0);
    assert(this_region != NULL, "");

    // Remove G1 post barrier.

    // Search for CastP2X->Xor->URShift->Cmp path which
    // checks if the store done to a different from the value's region.
    // And replace Cmp with #0 (false) to collapse G1 post barrier.
    Node* xorx = node->find_out_with(Op_XorX);
    if (xorx != NULL) {
      Node* shift = xorx->unique_out();
      Node* cmpx = shift->unique_out();
      assert(cmpx->is_Cmp() && cmpx->unique_out()->is_Bool() &&
          cmpx->unique_out()->as_Bool()->_test._test == BoolTest::ne,
          "missing region check in G1 post barrier");
      macro->replace_node(cmpx, macro->makecon(TypeInt::CC_EQ));

      // Remove G1 pre barrier.

      // Search "if (marking != 0)" check and set it to "false".
      // There is no G1 pre barrier if previous stored value is NULL
      // (for example, after initialization).
      if (this_region->is_Region() && this_region->req() == 3) {
        int ind = 1;
        if (!this_region->in(ind)->is_IfFalse()) {
          ind = 2;
        }
        if (this_region->in(ind)->is_IfFalse() &&
            this_region->in(ind)->in(0)->Opcode() == Op_If) {
          Node* bol = this_region->in(ind)->in(0)->in(1);
          assert(bol->is_Bool(), "");
          cmpx = bol->in(1);
          if (bol->as_Bool()->_test._test == BoolTest::ne &&
              cmpx->is_Cmp() && cmpx->in(2) == macro->intcon(0) &&
              cmpx->in(1)->is_Load()) {
            Node* adr = cmpx->in(1)->as_Load()->in(MemNode::Address);
            const int marking_offset = in_bytes(G1ThreadLocalData::satb_mark_queue_active_offset());
            if (adr->is_AddP() && adr->in(AddPNode::Base) == macro->top() &&
                adr->in(AddPNode::Address)->Opcode() == Op_ThreadLocal &&
                adr->in(AddPNode::Offset) == macro->MakeConX(marking_offset)) {
              macro->replace_node(cmpx, macro->makecon(TypeInt::CC_EQ));
            }
          }
        }
      }
    } else {
      assert(!use_ReduceInitialCardMarks(), "can only happen with card marking");
      // This is a G1 post barrier emitted by the Object.clone() intrinsic.
      // Search for the CastP2X->URShiftX->AddP->LoadB->Cmp path which checks if the card
      // is marked as young_gen and replace the Cmp with 0 (false) to collapse the barrier.
      Node* shift = node->find_out_with(Op_URShiftX);
      assert(shift != NULL, "missing G1 post barrier");
      Node* addp = shift->unique_out();
      Node* load = addp->find_out_with(Op_LoadB);
      assert(load != NULL, "missing G1 post barrier");
      Node* cmpx = load->unique_out();
      assert(cmpx->is_Cmp() && cmpx->unique_out()->is_Bool() &&
          cmpx->unique_out()->as_Bool()->_test._test == BoolTest::ne,
          "missing card value check in G1 post barrier");
      macro->replace_node(cmpx, macro->makecon(TypeInt::CC_EQ));
      // There is no G1 pre barrier in this case
    }
    // Now CastP2X can be removed since it is used only on dead path
    // which currently still alive until igvn optimize it.
    assert(node->outcnt() == 0 || node->unique_out()->Opcode() == Op_URShiftX, "");
    macro->replace_node(node, macro->top());
  }
>>>>>>> 175e3d3f
}

Node* G1BarrierSetC2::step_over_gc_barrier(Node* c) const {
  if (!use_ReduceInitialCardMarks() &&
      c != NULL && c->is_Region() && c->req() == 3) {
    for (uint i = 1; i < c->req(); i++) {
      if (c->in(i) != NULL && c->in(i)->is_Region() &&
          c->in(i)->req() == 3) {
        Node* r = c->in(i);
        for (uint j = 1; j < r->req(); j++) {
          if (r->in(j) != NULL && r->in(j)->is_Proj() &&
              r->in(j)->in(0) != NULL &&
              r->in(j)->in(0)->Opcode() == Op_CallLeaf &&
              r->in(j)->in(0)->as_Call()->entry_point() == CAST_FROM_FN_PTR(address, G1BarrierSetRuntime::write_ref_field_post_entry)) {
            Node* call = r->in(j)->in(0);
            c = c->in(i == 1 ? 2 : 1);
            if (c != NULL && c->Opcode() != Op_Parm) {
              c = c->in(0);
              if (c != NULL) {
                c = c->in(0);
                assert(call->in(0) == NULL ||
                       call->in(0)->in(0) == NULL ||
                       call->in(0)->in(0)->in(0) == NULL ||
                       call->in(0)->in(0)->in(0)->in(0) == NULL ||
                       call->in(0)->in(0)->in(0)->in(0)->in(0) == NULL ||
                       c == call->in(0)->in(0)->in(0)->in(0)->in(0), "bad barrier shape");
                return c;
              }
            }
          }
        }
      }
    }
  }
  return c;
}

#ifdef ASSERT
void G1BarrierSetC2::verify_gc_barriers(Compile* compile, CompilePhase phase) const {
  if (phase != BarrierSetC2::BeforeCodeGen) {
    return;
  }
  // Verify G1 pre-barriers
  const int marking_offset = in_bytes(G1ThreadLocalData::satb_mark_queue_active_offset());

  Unique_Node_List visited;
  Node_List worklist;
  // We're going to walk control flow backwards starting from the Root
  worklist.push(compile->root());
  while (worklist.size() > 0) {
    Node* x = worklist.pop();
    if (x == NULL || x == compile->top()) continue;
    if (visited.member(x)) {
      continue;
    } else {
      visited.push(x);
    }

    if (x->is_Region()) {
      for (uint i = 1; i < x->req(); i++) {
        worklist.push(x->in(i));
      }
    } else {
      worklist.push(x->in(0));
      // We are looking for the pattern:
      //                            /->ThreadLocal
      // If->Bool->CmpI->LoadB->AddP->ConL(marking_offset)
      //              \->ConI(0)
      // We want to verify that the If and the LoadB have the same control
      // See GraphKit::g1_write_barrier_pre()
      if (x->is_If()) {
        IfNode *iff = x->as_If();
        if (iff->in(1)->is_Bool() && iff->in(1)->in(1)->is_Cmp()) {
          CmpNode *cmp = iff->in(1)->in(1)->as_Cmp();
          if (cmp->Opcode() == Op_CmpI && cmp->in(2)->is_Con() && cmp->in(2)->bottom_type()->is_int()->get_con() == 0
              && cmp->in(1)->is_Load()) {
            LoadNode* load = cmp->in(1)->as_Load();
            if (load->Opcode() == Op_LoadB && load->in(2)->is_AddP() && load->in(2)->in(2)->Opcode() == Op_ThreadLocal
                && load->in(2)->in(3)->is_Con()
                && load->in(2)->in(3)->bottom_type()->is_intptr_t()->get_con() == marking_offset) {

              Node* if_ctrl = iff->in(0);
              Node* load_ctrl = load->in(0);

              if (if_ctrl != load_ctrl) {
                // Skip possible CProj->NeverBranch in infinite loops
                if ((if_ctrl->is_Proj() && if_ctrl->Opcode() == Op_CProj)
                    && (if_ctrl->in(0)->is_MultiBranch() && if_ctrl->in(0)->Opcode() == Op_NeverBranch)) {
                  if_ctrl = if_ctrl->in(0)->in(0);
                }
              }
              assert(load_ctrl != NULL && if_ctrl == load_ctrl, "controls must match");
            }
          }
        }
      }
    }
  }
}
#endif

bool G1BarrierSetC2::escape_add_to_con_graph(ConnectionGraph* conn_graph, PhaseGVN* gvn, Unique_Node_List* delayed_worklist, Node* n, uint opcode) const {
  if (opcode == Op_StoreP) {
    Node* adr = n->in(MemNode::Address);
    const Type* adr_type = gvn->type(adr);
    // Pointer stores in G1 barriers looks like unsafe access.
    // Ignore such stores to be able scalar replace non-escaping
    // allocations.
    if (adr_type->isa_rawptr() && adr->is_AddP()) {
      Node* base = conn_graph->get_addp_base(adr);
      if (base->Opcode() == Op_LoadP &&
          base->in(MemNode::Address)->is_AddP()) {
        adr = base->in(MemNode::Address);
        Node* tls = conn_graph->get_addp_base(adr);
        if (tls->Opcode() == Op_ThreadLocal) {
          int offs = (int) gvn->find_intptr_t_con(adr->in(AddPNode::Offset), Type::OffsetBot);
          const int buf_offset = in_bytes(G1ThreadLocalData::satb_mark_queue_buffer_offset());
          if (offs == buf_offset) {
            return true; // G1 pre barrier previous oop value store.
          }
          if (offs == in_bytes(G1ThreadLocalData::dirty_card_queue_buffer_offset())) {
            return true; // G1 post barrier card address store.
          }
        }
      }
    }
  }
  return false;
}<|MERGE_RESOLUTION|>--- conflicted
+++ resolved
@@ -664,60 +664,6 @@
   return strcmp(call->_name, "write_ref_field_pre_entry") == 0 || strcmp(call->_name, "write_ref_field_post_entry") == 0;
 }
 
-<<<<<<< HEAD
-void G1BarrierSetC2::eliminate_gc_barrier(PhaseIterGVN* igvn, Node* node) const {
-  assert(node->Opcode() == Op_CastP2X, "ConvP2XNode required");
-  assert(node->outcnt() <= 2, "expects 1 or 2 users: Xor and URShift nodes");
-  // It could be only one user, URShift node, in Object.clone() intrinsic
-  // but the new allocation is passed to arraycopy stub and it could not
-  // be scalar replaced. So we don't check the case.
-
-  // An other case of only one user (Xor) is when the value check for NULL
-  // in G1 post barrier is folded after CCP so the code which used URShift
-  // is removed.
-
-  // Take Region node before eliminating post barrier since it also
-  // eliminates CastP2X node when it has only one user.
-  Node* this_region = node->in(0);
-  assert(this_region != NULL, "");
-
-  // Remove G1 post barrier.
-
-  // Search for CastP2X->Xor->URShift->Cmp path which
-  // checks if the store done to a different from the value's region.
-  // And replace Cmp with #0 (false) to collapse G1 post barrier.
-  Node* xorx = node->find_out_with(Op_XorX);
-  if (xorx != NULL) {
-    Node* shift = xorx->unique_out();
-    Node* cmpx = shift->unique_out();
-    assert(cmpx->is_Cmp() && cmpx->unique_out()->is_Bool() &&
-    cmpx->unique_out()->as_Bool()->_test._test == BoolTest::ne,
-    "missing region check in G1 post barrier");
-    igvn->replace_node(cmpx, igvn->makecon(TypeInt::CC_EQ));
-
-    // Remove G1 pre barrier.
-
-    // Search "if (marking != 0)" check and set it to "false".
-    // There is no G1 pre barrier if previous stored value is NULL
-    // (for example, after initialization).
-    if (this_region->is_Region() && this_region->req() == 3) {
-      for (int i = 1; i < 3; ++i) {
-        if (this_region->in(i)->is_IfFalse() &&
-            this_region->in(i)->in(0)->is_If() &&
-            this_region->in(i)->in(0)->in(1)->is_Bool()) {
-          Node* bol = this_region->in(i)->in(0)->in(1);
-          cmpx = bol->in(1);
-          if (bol->as_Bool()->_test._test == BoolTest::ne &&
-              cmpx->is_Cmp() && cmpx->in(2) == igvn->intcon(0) &&
-              cmpx->in(1)->is_Load()) {
-            Node* adr = cmpx->in(1)->as_Load()->in(MemNode::Address);
-            const int marking_offset = in_bytes(G1ThreadLocalData::satb_mark_queue_active_offset());
-            if (adr->is_AddP() && adr->in(AddPNode::Base) == igvn->C->top() &&
-                adr->in(AddPNode::Address)->Opcode() == Op_ThreadLocal &&
-                adr->in(AddPNode::Offset) == igvn->MakeConX(marking_offset)) {
-              igvn->replace_node(cmpx, igvn->makecon(TypeInt::CC_EQ));
-            }
-=======
 bool G1BarrierSetC2::is_g1_pre_val_load(Node* n) {
   if (n->is_Load() && n->as_Load()->has_pinned_control_dependency()) {
     // Make sure the only users of it are: CmpP, StoreP, and a call to write_ref_field_pre_entry
@@ -737,7 +683,6 @@
           CallLeafNode* call = use->as_CallLeaf();
           if (strcmp(call->_name, "write_ref_field_pre_entry") == 0) {
             ++found;
->>>>>>> 175e3d3f
           }
         }
       }
@@ -753,32 +698,10 @@
   return is_g1_pre_val_load(node);
 }
 
-void G1BarrierSetC2::eliminate_gc_barrier(PhaseMacroExpand* macro, Node* node) const {
+void G1BarrierSetC2::eliminate_gc_barrier(PhaseIterGVN* igvn, Node* node) const {
   if (is_g1_pre_val_load(node)) {
-    macro->replace_node(node, macro->zerocon(node->as_Load()->bottom_type()->basic_type()));
+    igvn->replace_node(node, igvn->zerocon(node->as_Load()->bottom_type()->basic_type()));
   } else {
-<<<<<<< HEAD
-    assert(!use_ReduceInitialCardMarks(), "can only happen with card marking");
-    // This is a G1 post barrier emitted by the Object.clone() intrinsic.
-    // Search for the CastP2X->URShiftX->AddP->LoadB->Cmp path which checks if the card
-    // is marked as young_gen and replace the Cmp with 0 (false) to collapse the barrier.
-    Node* shift = node->find_out_with(Op_URShiftX);
-    assert(shift != NULL, "missing G1 post barrier");
-    Node* addp = shift->unique_out();
-    Node* load = addp->find_out_with(Op_LoadB);
-    assert(load != NULL, "missing G1 post barrier");
-    Node* cmpx = load->unique_out();
-    assert(cmpx->is_Cmp() && cmpx->unique_out()->is_Bool() &&
-           cmpx->unique_out()->as_Bool()->_test._test == BoolTest::ne,
-           "missing card value check in G1 post barrier");
-    igvn->replace_node(cmpx, igvn->makecon(TypeInt::CC_EQ));
-    // There is no G1 pre barrier in this case
-  }
-  // Now CastP2X can be removed since it is used only on dead path
-  // which currently still alive until igvn optimize it.
-  assert(node->outcnt() == 0 || node->unique_out()->Opcode() == Op_URShiftX, "");
-  igvn->replace_node(node, igvn->C->top());
-=======
     assert(node->Opcode() == Op_CastP2X, "ConvP2XNode required");
     assert(node->outcnt() <= 2, "expects 1 or 2 users: Xor and URShift nodes");
     // It could be only one user, URShift node, in Object.clone() intrinsic
@@ -806,7 +729,7 @@
       assert(cmpx->is_Cmp() && cmpx->unique_out()->is_Bool() &&
           cmpx->unique_out()->as_Bool()->_test._test == BoolTest::ne,
           "missing region check in G1 post barrier");
-      macro->replace_node(cmpx, macro->makecon(TypeInt::CC_EQ));
+      igvn->replace_node(cmpx, igvn->makecon(TypeInt::CC_EQ));
 
       // Remove G1 pre barrier.
 
@@ -814,24 +737,22 @@
       // There is no G1 pre barrier if previous stored value is NULL
       // (for example, after initialization).
       if (this_region->is_Region() && this_region->req() == 3) {
-        int ind = 1;
-        if (!this_region->in(ind)->is_IfFalse()) {
-          ind = 2;
-        }
-        if (this_region->in(ind)->is_IfFalse() &&
-            this_region->in(ind)->in(0)->Opcode() == Op_If) {
-          Node* bol = this_region->in(ind)->in(0)->in(1);
-          assert(bol->is_Bool(), "");
-          cmpx = bol->in(1);
-          if (bol->as_Bool()->_test._test == BoolTest::ne &&
-              cmpx->is_Cmp() && cmpx->in(2) == macro->intcon(0) &&
-              cmpx->in(1)->is_Load()) {
-            Node* adr = cmpx->in(1)->as_Load()->in(MemNode::Address);
-            const int marking_offset = in_bytes(G1ThreadLocalData::satb_mark_queue_active_offset());
-            if (adr->is_AddP() && adr->in(AddPNode::Base) == macro->top() &&
-                adr->in(AddPNode::Address)->Opcode() == Op_ThreadLocal &&
-                adr->in(AddPNode::Offset) == macro->MakeConX(marking_offset)) {
-              macro->replace_node(cmpx, macro->makecon(TypeInt::CC_EQ));
+        for (int i = 1; i < 3; ++i) {
+          if (this_region->in(i)->is_IfFalse() &&
+              this_region->in(i)->in(0)->is_If() &&
+              this_region->in(i)->in(0)->in(1)->is_Bool()) {
+            Node* bol = this_region->in(i)->in(0)->in(1);
+            cmpx = bol->in(1);
+            if (bol->as_Bool()->_test._test == BoolTest::ne &&
+                cmpx->is_Cmp() && cmpx->in(2) == igvn->intcon(0) &&
+                cmpx->in(1)->is_Load()) {
+              Node* adr = cmpx->in(1)->as_Load()->in(MemNode::Address);
+              const int marking_offset = in_bytes(G1ThreadLocalData::satb_mark_queue_active_offset());
+              if (adr->is_AddP() && adr->in(AddPNode::Base) == igvn->C->top() &&
+                  adr->in(AddPNode::Address)->Opcode() == Op_ThreadLocal &&
+                  adr->in(AddPNode::Offset) == igvn->MakeConX(marking_offset)) {
+                igvn->replace_node(cmpx, igvn->makecon(TypeInt::CC_EQ));
+              }
             }
           }
         }
@@ -850,15 +771,14 @@
       assert(cmpx->is_Cmp() && cmpx->unique_out()->is_Bool() &&
           cmpx->unique_out()->as_Bool()->_test._test == BoolTest::ne,
           "missing card value check in G1 post barrier");
-      macro->replace_node(cmpx, macro->makecon(TypeInt::CC_EQ));
+      igvn->replace_node(cmpx, igvn->makecon(TypeInt::CC_EQ));
       // There is no G1 pre barrier in this case
     }
     // Now CastP2X can be removed since it is used only on dead path
     // which currently still alive until igvn optimize it.
     assert(node->outcnt() == 0 || node->unique_out()->Opcode() == Op_URShiftX, "");
-    macro->replace_node(node, macro->top());
-  }
->>>>>>> 175e3d3f
+    igvn->replace_node(node, igvn->C->top());
+  }
 }
 
 Node* G1BarrierSetC2::step_over_gc_barrier(Node* c) const {
