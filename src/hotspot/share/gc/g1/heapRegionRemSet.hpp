--- conflicted
+++ resolved
@@ -116,12 +116,7 @@
 
   // The region is being reclaimed; clear its remset, and any mention of
   // entries for this region in other remsets.
-<<<<<<< HEAD
-  void clear(bool only_cardset = false);
-  void clear_locked(bool only_cardset = false, bool keep_tracked = false);
-=======
   void clear(bool only_cardset = false, bool keep_tracked = false);
->>>>>>> 16fa7709
 
   void reset_table_scanner();
 
