--- conflicted
+++ resolved
@@ -47,14 +47,6 @@
     return live_bytes < mixed_gc_live_threshold_bytes();
   }
 
-<<<<<<< HEAD
-  // Determine whether to add the given region to the collection set candidates from
-  // marking or not. Currently, we skip regions whose live bytes are over the threshold.
-  // Regions also need a complete remembered set to be a candidate.
-  static bool should_add(HeapRegion* hr);
-
-=======
->>>>>>> 16fa7709
   // Build and return set of collection set candidates sorted by decreasing gc
   // efficiency.
   static void build(WorkerThreads* workers, uint max_num_regions, G1CollectionSetCandidates* candidates);
