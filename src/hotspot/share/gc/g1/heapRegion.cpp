--- conflicted
+++ resolved
@@ -105,11 +105,7 @@
   move_to_old();
 
   _rem_set->clean_code_roots(this);
-<<<<<<< HEAD
-  _rem_set->clear_locked(true /* only_cardset */, retain /* keep_tracked */);
-=======
   _rem_set->clear(true /* only_cardset */, retain /* keep_tracked */);
->>>>>>> 16fa7709
 }
 
 void HeapRegion::unlink_from_list() {
