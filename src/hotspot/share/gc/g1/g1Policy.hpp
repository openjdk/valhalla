/*
 * Copyright (c) 2016, 2023, Oracle and/or its affiliates. All rights reserved.
 * DO NOT ALTER OR REMOVE COPYRIGHT NOTICES OR THIS FILE HEADER.
 *
 * This code is free software; you can redistribute it and/or modify it
 * under the terms of the GNU General Public License version 2 only, as
 * published by the Free Software Foundation.
 *
 * This code is distributed in the hope that it will be useful, but WITHOUT
 * ANY WARRANTY; without even the implied warranty of MERCHANTABILITY or
 * FITNESS FOR A PARTICULAR PURPOSE.  See the GNU General Public License
 * version 2 for more details (a copy is included in the LICENSE file that
 * accompanied this code).
 *
 * You should have received a copy of the GNU General Public License version
 * 2 along with this work; if not, write to the Free Software Foundation,
 * Inc., 51 Franklin St, Fifth Floor, Boston, MA 02110-1301 USA.
 *
 * Please contact Oracle, 500 Oracle Parkway, Redwood Shores, CA 94065 USA
 * or visit www.oracle.com if you need additional information or have any
 * questions.
 *
 */

#ifndef SHARE_GC_G1_G1POLICY_HPP
#define SHARE_GC_G1_G1POLICY_HPP

#include "gc/g1/g1CollectorState.hpp"
#include "gc/g1/g1ConcurrentStartToMixedTimeTracker.hpp"
#include "gc/g1/g1GCPhaseTimes.hpp"
#include "gc/g1/g1HeapRegionAttr.hpp"
#include "gc/g1/g1MMUTracker.hpp"
#include "gc/g1/g1OldGenAllocationTracker.hpp"
#include "gc/g1/g1RemSetTrackingPolicy.hpp"
#include "gc/g1/g1Predictions.hpp"
#include "gc/g1/g1YoungGenSizer.hpp"
#include "gc/shared/gcCause.hpp"
#include "runtime/atomic.hpp"
#include "utilities/pair.hpp"
#include "utilities/ticks.hpp"

// A G1Policy makes policy decisions that determine the
// characteristics of the collector.  Examples include:
//   * choice of collection set.
//   * when to collect.

class HeapRegion;
class G1CollectionSet;
class G1CollectionCandidateList;
class G1CollectionSetCandidates;
class G1CollectionSetChooser;
class G1CollectionCandidateRegionList;
class G1IHOPControl;
class G1Analytics;
class G1SurvivorRegions;
class GCPolicyCounters;
class STWGCTimer;

class G1Policy: public CHeapObj<mtGC> {
 private:

  static G1IHOPControl* create_ihop_control(const G1OldGenAllocationTracker* old_gen_alloc_tracker,
                                            const G1Predictions* predictor);
  // Update the IHOP control with necessary statistics.
  void update_ihop_prediction(double mutator_time_s,
                              bool this_gc_was_young_only);
  void report_ihop_statistics();

  G1Predictions _predictor;
  G1Analytics* _analytics;
  G1RemSetTrackingPolicy _remset_tracker;
  G1MMUTracker* _mmu_tracker;

  // Tracking the allocation in the old generation between
  // two GCs.
  G1OldGenAllocationTracker _old_gen_alloc_tracker;
  G1IHOPControl* _ihop_control;

  GCPolicyCounters* _policy_counters;

  double _full_collection_start_sec;

  // Desired young gen length without taking actually available free regions into
  // account.
  volatile uint _young_list_desired_length;
  // Actual target length given available free memory.
  volatile uint _young_list_target_length;
  // The max number of regions we can extend the eden by while the GC
  // locker is active. This should be >= _young_list_target_length;
  volatile uint _young_list_max_length;

  // The survivor rate groups below must be initialized after the predictor because they
  // indirectly use it through the "this" object passed to their constructor.
  G1SurvRateGroup* _eden_surv_rate_group;
  G1SurvRateGroup* _survivor_surv_rate_group;

  double _reserve_factor;
  // This will be set when the heap is expanded
  // for the first time during initialization.
  uint   _reserve_regions;

  G1YoungGenSizer _young_gen_sizer;

  uint _free_regions_at_end_of_collection;

  size_t _card_rs_length;

  size_t _pending_cards_at_gc_start;

  G1ConcurrentStartToMixedTimeTracker _concurrent_start_to_mixed;

  bool should_update_surv_rate_group_predictors() {
    return collector_state()->in_young_only_phase() && !collector_state()->mark_or_rebuild_in_progress();
  }

  double logged_cards_processing_time() const;
public:
  const G1Predictions& predictor() const { return _predictor; }
  const G1Analytics* analytics()   const { return const_cast<const G1Analytics*>(_analytics); }

  G1RemSetTrackingPolicy* remset_tracker() { return &_remset_tracker; }

  G1OldGenAllocationTracker* old_gen_alloc_tracker() { return &_old_gen_alloc_tracker; }

  void set_region_eden(HeapRegion* hr) {
    hr->set_eden();
    hr->install_surv_rate_group(_eden_surv_rate_group);
  }

  void set_region_survivor(HeapRegion* hr) {
    assert(hr->is_survivor(), "pre-condition");
    hr->install_surv_rate_group(_survivor_surv_rate_group);
  }

  void record_card_rs_length(size_t card_rs_length) {
    _card_rs_length = card_rs_length;
  }

  double predict_base_time_ms(size_t pending_cards) const;

private:
  // Base time contains handling remembered sets and constant other time of the
  // whole young gen, refinement buffers, and copying survivors.
  // Basically everything but copying eden regions.
  double predict_base_time_ms(size_t pending_cards, size_t card_rs_length, size_t code_root_length) const;

  // Copy time for a region is copying live data.
  double predict_region_copy_time_ms(HeapRegion* hr, bool for_young_only_phase) const;
  // Merge-scan time for a region is handling card-based remembered sets of that region
  // (as a single unit).
  double predict_region_merge_scan_time(HeapRegion* hr, bool for_young_only_phase) const;
  // Code root scan time prediction for the given region.
  double predict_region_code_root_scan_time(HeapRegion* hr, bool for_young_only_phase) const;
  // Non-copy time for a region is handling remembered sets and other time.
  double predict_region_non_copy_time_ms(HeapRegion* hr, bool for_young_only_phase) const;

public:

  // Predict other time for count young regions.
  double predict_young_region_other_time_ms(uint count) const;
  // Predict copying live data time for count eden regions. Return the predict bytes if
  // bytes_to_copy is non-null.
  double predict_eden_copy_time_ms(uint count, size_t* bytes_to_copy = nullptr) const;
  // Total time for a region is handling remembered sets (as a single unit), copying its live data
  // and other time.
  double predict_region_total_time_ms(HeapRegion* hr, bool for_young_only_phase) const;

  void cset_regions_freed() {
    bool update = should_update_surv_rate_group_predictors();

    _eden_surv_rate_group->all_surviving_words_recorded(predictor(), update);
    _survivor_surv_rate_group->all_surviving_words_recorded(predictor(), update);
  }

  G1MMUTracker* mmu_tracker() {
    return _mmu_tracker;
  }

  const G1MMUTracker* mmu_tracker() const {
    return _mmu_tracker;
  }

  double max_pause_time_ms() const {
    return _mmu_tracker->max_gc_time() * 1000.0;
  }

private:
  G1CollectionSet* _collection_set;
  G1CollectionSetCandidates* candidates() const;

  double average_time_ms(G1GCPhaseTimes::GCParPhases phase) const;
  double other_time_ms(double pause_time_ms) const;

  double young_other_time_ms() const;
  double non_young_other_time_ms() const;
  double constant_other_time_ms(double pause_time_ms) const;

  G1CollectionSetChooser* cset_chooser() const;

  // Stash a pointer to the g1 heap.
  G1CollectedHeap* _g1h;

  STWGCTimer*     _phase_times_timer;
  // Lazily initialized
  mutable G1GCPhaseTimes* _phase_times;

  // This set of variables tracks the collector efficiency, in order to
  // determine whether we should initiate a new marking.
  double _mark_remark_start_sec;
  double _mark_cleanup_start_sec;

  // Updates the internal young gen maximum and target and desired lengths.
  // If no parameters are passed, predict pending cards, card set remset length and
  // code root remset length using the prediction model.
  void update_young_length_bounds();
  void update_young_length_bounds(size_t pending_cards, size_t card_rs_length, size_t code_root_rs_length);

  // Calculate and return the minimum desired eden length based on the MMU target.
  uint calculate_desired_eden_length_by_mmu() const;

  // Calculate the desired eden length meeting the pause time goal.
  // Min_eden_length and max_eden_length are the bounds
  // (inclusive) within which eden can grow.
  uint calculate_desired_eden_length_by_pause(double base_time_ms,
                                              uint min_eden_length,
                                              uint max_eden_length) const;

  // Calculate the desired eden length that can fit into the pause time
  // goal before young only gcs.
  uint calculate_desired_eden_length_before_young_only(double base_time_ms,
                                                       uint min_eden_length,
                                                       uint max_eden_length) const;

  // Calculates the desired eden length before mixed gc so that after adding the
  // minimum amount of old gen regions from the collection set, the eden fits into
  // the pause time goal.
  uint calculate_desired_eden_length_before_mixed(double base_time_ms,
                                                  uint min_eden_length,
                                                  uint max_eden_length) const;

  // Calculate desired young length based on current situation without taking actually
  // available free regions into account.
  uint calculate_young_desired_length(size_t pending_cards, size_t card_rs_length, size_t code_root_rs_length) const;
  // Limit the given desired young length to available free regions.
  uint calculate_young_target_length(uint desired_young_length) const;
  // The GCLocker might cause us to need more regions than the target. Calculate
  // the maximum number of regions to use in that case.
  uint calculate_young_max_length(uint target_young_length) const;

  size_t predict_bytes_to_copy(HeapRegion* hr) const;
  double predict_survivor_regions_evac_time() const;
  double predict_retained_regions_evac_time() const;
<<<<<<< HEAD

  // Check whether a given young length (young_length) fits into the
  // given target pause time and whether the prediction for the amount
  // of objects to be copied for the given length will fit into the
  // given free space (expressed by base_free_regions).  It is used by
  // calculate_young_list_target_length().
  bool predict_will_fit(uint young_length, double base_time_ms,
                        uint base_free_regions, double target_pause_time_ms) const;
=======
>>>>>>> 16fa7709

public:
  size_t pending_cards_at_gc_start() const { return _pending_cards_at_gc_start; }

  // The minimum number of retained regions we will add to the CSet during a young GC.
  uint min_retained_old_cset_length() const;
  // Calculate the minimum number of old regions we'll add to the CSet
  // during a single mixed GC given the initial number of regions selected during
  // marking.
  uint calc_min_old_cset_length(uint num_candidate_regions) const;

  // Calculate the maximum number of old regions we'll add to the CSet
  // during a mixed GC.
  uint calc_max_old_cset_length() const;

private:
  void abandon_collection_set_candidates();
  // Sets up marking if proper conditions are met.
  void maybe_start_marking();
  // Manage time-to-mixed tracking.
  void update_time_to_mixed_tracking(G1GCPauseType gc_type, double start, double end);
  // Record the given STW pause with the given start and end times (in s).
  void record_pause(G1GCPauseType gc_type,
                    double start,
                    double end,
                    bool evacuation_failure = false);

  void update_gc_pause_time_ratios(G1GCPauseType gc_type, double start_sec, double end_sec);

  // Indicate that we aborted marking before doing any mixed GCs.
  void abort_time_to_mixed_tracking();

public:

  G1Policy(STWGCTimer* gc_timer);

  virtual ~G1Policy();

  G1CollectorState* collector_state() const;

  G1GCPhaseTimes* phase_times() const;

  // Check the current value of the young list RSet length and
  // compare it against the last prediction. If the current value is
  // higher, recalculate the young list target length prediction.
  void revise_young_list_target_length(size_t card_rs_length, size_t code_root_rs_length);

  // This should be called after the heap is resized.
  void record_new_heap_size(uint new_number_of_regions);

  void init(G1CollectedHeap* g1h, G1CollectionSet* collection_set);

  // Record the start and end of the young gc pause.
  void record_young_gc_pause_start();
  void record_young_gc_pause_end(bool evacuation_failed);

  bool need_to_start_conc_mark(const char* source, size_t alloc_word_size = 0);

  bool concurrent_operation_is_full_mark(const char* msg = nullptr);

  bool about_to_start_mixed_phase() const;

  // Record the start and end of the actual collection part of the evacuation pause.
  void record_young_collection_start();
  void record_young_collection_end(bool concurrent_operation_is_full_mark, bool evacuation_failure);

  // Record the start and end of a full collection.
  void record_full_collection_start();
  void record_full_collection_end();

  // Must currently be called while the world is stopped.
  void record_concurrent_mark_init_end();

  // Record start and end of remark.
  void record_concurrent_mark_remark_start();
  void record_concurrent_mark_remark_end();

  // Record start, end, and completion of cleanup.
  void record_concurrent_mark_cleanup_start();
  void record_concurrent_mark_cleanup_end(bool has_rebuilt_remembered_sets);

  bool next_gc_should_be_mixed() const;

  // Amount of allowed waste in bytes in the collection set.
  size_t allowed_waste_in_collection_set() const;
  // Calculate and fill in the initial and optional old gen candidate regions from
  // the given candidate list and the remaining time.
  // Returns the remaining time.
  double select_candidates_from_marking(G1CollectionCandidateList* marking_list,
                                        double time_remaining_ms,
                                        G1CollectionCandidateRegionList* initial_old_regions,
                                        G1CollectionCandidateRegionList* optional_old_regions);

  void select_candidates_from_retained(G1CollectionCandidateList* retained_list,
                                       double time_remaining_ms,
                                       G1CollectionCandidateRegionList* initial_old_regions,
                                       G1CollectionCandidateRegionList* optional_old_regions);

  // Calculate the number of optional regions from the given collection set candidates,
  // the remaining time and the maximum number of these regions and return the number
  // of actually selected regions in num_optional_regions.
  void calculate_optional_collection_set_regions(G1CollectionCandidateRegionList* optional_old_regions,
                                                 double time_remaining_ms,
                                                 G1CollectionCandidateRegionList* selected);

private:

  // Predict the number of bytes of surviving objects from survivor and old
  // regions and update the associated members.
  void update_survival_estimates_for_next_collection();

  // Set the state to start a concurrent marking cycle and clear
  // _initiate_conc_mark_if_possible because it has now been
  // acted on.
  void initiate_conc_mark();

public:
  // This sets the initiate_conc_mark_if_possible() flag to start a
  // new cycle, as long as we are not already in one. It's best if it
  // is called during a safepoint when the test whether a cycle is in
  // progress or not is stable.
  bool force_concurrent_start_if_outside_cycle(GCCause::Cause gc_cause);

  // Decide whether this garbage collection pause should be a concurrent start
  // pause and update the collector state accordingly.
  // We decide on a concurrent start pause if initiate_conc_mark_if_possible() is
  // true, the concurrent marking thread has completed its work for the previous
  // cycle, and we are not shutting down the VM.
  // This must be called at the very beginning of an evacuation pause.
  void decide_on_concurrent_start_pause();

  uint young_list_desired_length() const { return Atomic::load(&_young_list_desired_length); }
  uint young_list_target_length() const { return Atomic::load(&_young_list_target_length); }
  uint young_list_max_length() const { return Atomic::load(&_young_list_max_length); }

  bool should_allocate_mutator_region() const;

  bool can_expand_young_list() const;

  bool use_adaptive_young_list_length() const;

  // Return an estimate of the number of bytes used in young gen.
  // precondition: holding Heap_lock
  size_t estimate_used_young_bytes_locked() const;

  void transfer_survivors_to_cset(const G1SurvivorRegions* survivors);

  // Record and log stats and pending cards before not-full collection.
  // thread_buffer_cards is the number of cards that were in per-thread
  // buffers.  pending_cards includes thread_buffer_cards.
  void record_concurrent_refinement_stats(size_t pending_cards,
                                          size_t thread_buffer_cards);

  bool should_retain_evac_failed_region(HeapRegion* r) const {
    return should_retain_evac_failed_region(r->hrm_index());
  }
  bool should_retain_evac_failed_region(uint index) const;

private:
  //
  // Survivor regions policy.
  //

  // Current tenuring threshold, set to 0 if the collector reaches the
  // maximum amount of survivors regions.
  uint _tenuring_threshold;

  // The limit on the number of regions allocated for survivors.
  uint _max_survivor_regions;

  AgeTable _survivors_age_table;

  size_t desired_survivor_size(uint max_regions) const;

  // Fraction used when predicting how many optional regions to include in
  // the CSet. This fraction of the available time is used for optional regions,
  // the rest is used to add old regions to the normal CSet.
  double optional_prediction_fraction() const { return 0.2; }

public:
  // Fraction used when evacuating the optional regions. This fraction of the
  // remaining time is used to choose what regions to include in the evacuation.
  double optional_evacuation_fraction() const { return 0.75; }

  // Returns the total time that to at most reserve for handling retained regions.
  double max_time_for_retaining() const { return max_pause_time_ms() * optional_prediction_fraction(); }

  uint tenuring_threshold() const { return _tenuring_threshold; }

  uint max_survivor_regions() {
    return _max_survivor_regions;
  }

  void start_adding_survivor_regions() {
    _survivor_surv_rate_group->start_adding_regions();
  }

  void stop_adding_survivor_regions() {
    _survivor_surv_rate_group->stop_adding_regions();
  }

  void record_age_table(AgeTable* age_table) {
    _survivors_age_table.merge(age_table);
  }

  void print_age_table();

  void update_survivors_policy();
};

#endif // SHARE_GC_G1_G1POLICY_HPP<|MERGE_RESOLUTION|>--- conflicted
+++ resolved
@@ -250,17 +250,6 @@
   size_t predict_bytes_to_copy(HeapRegion* hr) const;
   double predict_survivor_regions_evac_time() const;
   double predict_retained_regions_evac_time() const;
-<<<<<<< HEAD
-
-  // Check whether a given young length (young_length) fits into the
-  // given target pause time and whether the prediction for the amount
-  // of objects to be copied for the given length will fit into the
-  // given free space (expressed by base_free_regions).  It is used by
-  // calculate_young_list_target_length().
-  bool predict_will_fit(uint young_length, double base_time_ms,
-                        uint base_free_regions, double target_pause_time_ms) const;
-=======
->>>>>>> 16fa7709
 
 public:
   size_t pending_cards_at_gc_start() const { return _pending_cards_at_gc_start; }
