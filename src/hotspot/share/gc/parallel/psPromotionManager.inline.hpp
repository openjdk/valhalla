--- conflicted
+++ resolved
@@ -303,11 +303,7 @@
     // _min_array_size_for_chunking, and most of them will be arrays.
     // So, the objArray test would be very infrequent.
     if (new_obj_size > _min_array_size_for_chunking &&
-<<<<<<< HEAD
-        new_obj->is_refArray() &&
-=======
-        klass->is_objArray_klass() &&
->>>>>>> ab9f70dd
+        klass->is_refArray_klass() &&
         PSChunkLargeArrays) {
       push_objArray(o, new_obj);
     } else {
