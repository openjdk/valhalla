--- conflicted
+++ resolved
@@ -299,12 +299,7 @@
     // _min_array_size_for_chunking, and most of them will be arrays.
     // So, the objArray test would be very infrequent.
     if (new_obj_size > _min_array_size_for_chunking &&
-<<<<<<< HEAD
-        klass->is_refArray_klass() &&
-        PSChunkLargeArrays) {
-=======
-        klass->is_objArray_klass()) {
->>>>>>> 4f283f18
+        klass->is_refArray_klass()) {
       push_objArray(o, new_obj);
     } else {
       // we'll just push its contents
