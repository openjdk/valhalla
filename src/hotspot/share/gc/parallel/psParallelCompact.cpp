/*
 * Copyright (c) 2005, 2024, Oracle and/or its affiliates. All rights reserved.
 * DO NOT ALTER OR REMOVE COPYRIGHT NOTICES OR THIS FILE HEADER.
 *
 * This code is free software; you can redistribute it and/or modify it
 * under the terms of the GNU General Public License version 2 only, as
 * published by the Free Software Foundation.
 *
 * This code is distributed in the hope that it will be useful, but WITHOUT
 * ANY WARRANTY; without even the implied warranty of MERCHANTABILITY or
 * FITNESS FOR A PARTICULAR PURPOSE.  See the GNU General Public License
 * version 2 for more details (a copy is included in the LICENSE file that
 * accompanied this code).
 *
 * You should have received a copy of the GNU General Public License version
 * 2 along with this work; if not, write to the Free Software Foundation,
 * Inc., 51 Franklin St, Fifth Floor, Boston, MA 02110-1301 USA.
 *
 * Please contact Oracle, 500 Oracle Parkway, Redwood Shores, CA 94065 USA
 * or visit www.oracle.com if you need additional information or have any
 * questions.
 *
 */

#include "precompiled.hpp"
#include "classfile/classLoaderDataGraph.hpp"
#include "classfile/javaClasses.inline.hpp"
#include "classfile/stringTable.hpp"
#include "classfile/symbolTable.hpp"
#include "classfile/systemDictionary.hpp"
#include "code/codeCache.hpp"
#include "compiler/oopMap.hpp"
#include "gc/parallel/objectStartArray.inline.hpp"
#include "gc/parallel/parallelArguments.hpp"
#include "gc/parallel/parallelScavengeHeap.inline.hpp"
#include "gc/parallel/parMarkBitMap.inline.hpp"
#include "gc/parallel/psAdaptiveSizePolicy.hpp"
#include "gc/parallel/psCompactionManager.inline.hpp"
#include "gc/parallel/psOldGen.hpp"
#include "gc/parallel/psParallelCompact.inline.hpp"
#include "gc/parallel/psPromotionManager.inline.hpp"
#include "gc/parallel/psRootType.hpp"
#include "gc/parallel/psScavenge.hpp"
#include "gc/parallel/psStringDedup.hpp"
#include "gc/parallel/psYoungGen.hpp"
#include "gc/shared/classUnloadingContext.hpp"
#include "gc/shared/fullGCForwarding.inline.hpp"
#include "gc/shared/gcCause.hpp"
#include "gc/shared/gcHeapSummary.hpp"
#include "gc/shared/gcId.hpp"
#include "gc/shared/gcLocker.hpp"
#include "gc/shared/gcTimer.hpp"
#include "gc/shared/gcTrace.hpp"
#include "gc/shared/gcTraceTime.inline.hpp"
#include "gc/shared/gcVMOperations.hpp"
#include "gc/shared/isGCActiveMark.hpp"
#include "gc/shared/oopStorage.inline.hpp"
#include "gc/shared/oopStorageSet.inline.hpp"
#include "gc/shared/oopStorageSetParState.inline.hpp"
#include "gc/shared/preservedMarks.inline.hpp"
#include "gc/shared/referencePolicy.hpp"
#include "gc/shared/referenceProcessor.hpp"
#include "gc/shared/referenceProcessorPhaseTimes.hpp"
#include "gc/shared/spaceDecorator.hpp"
#include "gc/shared/strongRootsScope.hpp"
#include "gc/shared/taskTerminator.hpp"
#include "gc/shared/weakProcessor.inline.hpp"
#include "gc/shared/workerPolicy.hpp"
#include "gc/shared/workerThread.hpp"
#include "gc/shared/workerUtils.hpp"
#include "logging/log.hpp"
#include "memory/iterator.inline.hpp"
#include "memory/metaspaceUtils.hpp"
#include "memory/resourceArea.hpp"
#include "memory/universe.hpp"
#include "nmt/memTracker.hpp"
#include "oops/access.inline.hpp"
#include "oops/flatArrayKlass.inline.hpp"
#include "oops/instanceClassLoaderKlass.inline.hpp"
#include "oops/instanceKlass.inline.hpp"
#include "oops/instanceMirrorKlass.inline.hpp"
#include "oops/methodData.hpp"
#include "oops/objArrayKlass.inline.hpp"
#include "oops/oop.inline.hpp"
#include "runtime/atomic.hpp"
#include "runtime/handles.inline.hpp"
#include "runtime/java.hpp"
#include "runtime/safepoint.hpp"
#include "runtime/threads.hpp"
#include "runtime/vmThread.hpp"
#include "services/memoryService.hpp"
#include "utilities/align.hpp"
#include "utilities/debug.hpp"
#include "utilities/events.hpp"
#include "utilities/formatBuffer.hpp"
#include "utilities/macros.hpp"
#include "utilities/stack.inline.hpp"
#if INCLUDE_JVMCI
#include "jvmci/jvmci.hpp"
#endif

#include <math.h>

// All sizes are in HeapWords.
const size_t ParallelCompactData::Log2RegionSize  = 16; // 64K words
const size_t ParallelCompactData::RegionSize      = (size_t)1 << Log2RegionSize;
static_assert(ParallelCompactData::RegionSize >= BitsPerWord, "region-start bit word-aligned");
const size_t ParallelCompactData::RegionSizeBytes =
  RegionSize << LogHeapWordSize;
const size_t ParallelCompactData::RegionSizeOffsetMask = RegionSize - 1;
const size_t ParallelCompactData::RegionAddrOffsetMask = RegionSizeBytes - 1;
const size_t ParallelCompactData::RegionAddrMask       = ~RegionAddrOffsetMask;

const ParallelCompactData::RegionData::region_sz_t
ParallelCompactData::RegionData::dc_shift = 27;

const ParallelCompactData::RegionData::region_sz_t
ParallelCompactData::RegionData::dc_mask = ~0U << dc_shift;

const ParallelCompactData::RegionData::region_sz_t
ParallelCompactData::RegionData::dc_one = 0x1U << dc_shift;

const ParallelCompactData::RegionData::region_sz_t
ParallelCompactData::RegionData::los_mask = ~dc_mask;

const ParallelCompactData::RegionData::region_sz_t
ParallelCompactData::RegionData::dc_claimed = 0x8U << dc_shift;

const ParallelCompactData::RegionData::region_sz_t
ParallelCompactData::RegionData::dc_completed = 0xcU << dc_shift;

SpaceInfo PSParallelCompact::_space_info[PSParallelCompact::last_space_id];

SpanSubjectToDiscoveryClosure PSParallelCompact::_span_based_discoverer;
ReferenceProcessor* PSParallelCompact::_ref_processor = nullptr;

void SplitInfo::record(size_t src_region_idx, size_t partial_obj_size,
                       HeapWord* destination)
{
  assert(src_region_idx != 0, "invalid src_region_idx");
  assert(partial_obj_size != 0, "invalid partial_obj_size argument");
  assert(destination != nullptr, "invalid destination argument");

  _src_region_idx = src_region_idx;
  _partial_obj_size = partial_obj_size;
  _destination = destination;

  // These fields may not be updated below, so make sure they're clear.
  assert(_dest_region_addr == nullptr, "should have been cleared");
  assert(_first_src_addr == nullptr, "should have been cleared");

  // Determine the number of destination regions for the partial object.
  HeapWord* const last_word = destination + partial_obj_size - 1;
  const ParallelCompactData& sd = PSParallelCompact::summary_data();
  HeapWord* const beg_region_addr = sd.region_align_down(destination);
  HeapWord* const end_region_addr = sd.region_align_down(last_word);

  if (beg_region_addr == end_region_addr) {
    // One destination region.
    _destination_count = 1;
    if (end_region_addr == destination) {
      // The destination falls on a region boundary, thus the first word of the
      // partial object will be the first word copied to the destination region.
      _dest_region_addr = end_region_addr;
      _first_src_addr = sd.region_to_addr(src_region_idx);
    }
  } else {
    // Two destination regions.  When copied, the partial object will cross a
    // destination region boundary, so a word somewhere within the partial
    // object will be the first word copied to the second destination region.
    _destination_count = 2;
    _dest_region_addr = end_region_addr;
    const size_t ofs = pointer_delta(end_region_addr, destination);
    assert(ofs < _partial_obj_size, "sanity");
    _first_src_addr = sd.region_to_addr(src_region_idx) + ofs;
  }
}

void SplitInfo::clear()
{
  _src_region_idx = 0;
  _partial_obj_size = 0;
  _destination = nullptr;
  _destination_count = 0;
  _dest_region_addr = nullptr;
  _first_src_addr = nullptr;
  assert(!is_valid(), "sanity");
}

#ifdef  ASSERT
void SplitInfo::verify_clear()
{
  assert(_src_region_idx == 0, "not clear");
  assert(_partial_obj_size == 0, "not clear");
  assert(_destination == nullptr, "not clear");
  assert(_destination_count == 0, "not clear");
  assert(_dest_region_addr == nullptr, "not clear");
  assert(_first_src_addr == nullptr, "not clear");
}
#endif  // #ifdef ASSERT


void PSParallelCompact::print_on_error(outputStream* st) {
  _mark_bitmap.print_on_error(st);
}

ParallelCompactData::ParallelCompactData() :
  _heap_start(nullptr),
  DEBUG_ONLY(_heap_end(nullptr) COMMA)
  _region_vspace(nullptr),
  _reserved_byte_size(0),
  _region_data(nullptr),
  _region_count(0) {}

bool ParallelCompactData::initialize(MemRegion reserved_heap)
{
  _heap_start = reserved_heap.start();
  const size_t heap_size = reserved_heap.word_size();
  DEBUG_ONLY(_heap_end = _heap_start + heap_size;)

  assert(region_align_down(_heap_start) == _heap_start,
         "region start not aligned");

  return initialize_region_data(heap_size);
}

PSVirtualSpace*
ParallelCompactData::create_vspace(size_t count, size_t element_size)
{
  const size_t raw_bytes = count * element_size;
  const size_t page_sz = os::page_size_for_region_aligned(raw_bytes, 10);
  const size_t granularity = os::vm_allocation_granularity();
  _reserved_byte_size = align_up(raw_bytes, MAX2(page_sz, granularity));

  const size_t rs_align = page_sz == os::vm_page_size() ? 0 :
    MAX2(page_sz, granularity);
  ReservedSpace rs(_reserved_byte_size, rs_align, page_sz);
  os::trace_page_sizes("Parallel Compact Data", raw_bytes, raw_bytes, rs.base(),
                       rs.size(), page_sz);

  MemTracker::record_virtual_memory_tag((address)rs.base(), mtGC);

  PSVirtualSpace* vspace = new PSVirtualSpace(rs, page_sz);
  if (vspace != nullptr) {
    if (vspace->expand_by(_reserved_byte_size)) {
      return vspace;
    }
    delete vspace;
    // Release memory reserved in the space.
    rs.release();
  }

  return nullptr;
}

bool ParallelCompactData::initialize_region_data(size_t heap_size)
{
  assert(is_aligned(heap_size, RegionSize), "precondition");

  const size_t count = heap_size >> Log2RegionSize;
  _region_vspace = create_vspace(count, sizeof(RegionData));
  if (_region_vspace != nullptr) {
    _region_data = (RegionData*)_region_vspace->reserved_low_addr();
    _region_count = count;
    return true;
  }
  return false;
}

void ParallelCompactData::clear_range(size_t beg_region, size_t end_region) {
  assert(beg_region <= _region_count, "beg_region out of range");
  assert(end_region <= _region_count, "end_region out of range");

  const size_t region_cnt = end_region - beg_region;
  memset(_region_data + beg_region, 0, region_cnt * sizeof(RegionData));
}

void
ParallelCompactData::summarize_dense_prefix(HeapWord* beg, HeapWord* end)
{
  assert(is_region_aligned(beg), "not RegionSize aligned");
  assert(is_region_aligned(end), "not RegionSize aligned");

  size_t cur_region = addr_to_region_idx(beg);
  const size_t end_region = addr_to_region_idx(end);
  HeapWord* addr = beg;
  while (cur_region < end_region) {
    _region_data[cur_region].set_destination(addr);
    _region_data[cur_region].set_destination_count(0);
    _region_data[cur_region].set_source_region(cur_region);

    // Update live_obj_size so the region appears completely full.
    size_t live_size = RegionSize - _region_data[cur_region].partial_obj_size();
    _region_data[cur_region].set_live_obj_size(live_size);

    ++cur_region;
    addr += RegionSize;
  }
}

// Find the point at which a space can be split and, if necessary, record the
// split point.
//
// If the current src region (which overflowed the destination space) doesn't
// have a partial object, the split point is at the beginning of the current src
// region (an "easy" split, no extra bookkeeping required).
//
// If the current src region has a partial object, the split point is in the
// region where that partial object starts (call it the split_region).  If
// split_region has a partial object, then the split point is just after that
// partial object (a "hard" split where we have to record the split data and
// zero the partial_obj_size field).  With a "hard" split, we know that the
// partial_obj ends within split_region because the partial object that caused
// the overflow starts in split_region.  If split_region doesn't have a partial
// obj, then the split is at the beginning of split_region (another "easy"
// split).
HeapWord*
ParallelCompactData::summarize_split_space(size_t src_region,
                                           SplitInfo& split_info,
                                           HeapWord* destination,
                                           HeapWord* target_end,
                                           HeapWord** target_next)
{
  assert(destination <= target_end, "sanity");
  assert(destination + _region_data[src_region].data_size() > target_end,
    "region should not fit into target space");
  assert(is_region_aligned(target_end), "sanity");

  size_t split_region = src_region;
  HeapWord* split_destination = destination;
  size_t partial_obj_size = _region_data[src_region].partial_obj_size();

  if (destination + partial_obj_size > target_end) {
    // The split point is just after the partial object (if any) in the
    // src_region that contains the start of the object that overflowed the
    // destination space.
    //
    // Find the start of the "overflow" object and set split_region to the
    // region containing it.
    HeapWord* const overflow_obj = _region_data[src_region].partial_obj_addr();
    split_region = addr_to_region_idx(overflow_obj);

    // Clear the source_region field of all destination regions whose first word
    // came from data after the split point (a non-null source_region field
    // implies a region must be filled).
    //
    // An alternative to the simple loop below:  clear during post_compact(),
    // which uses memcpy instead of individual stores, and is easy to
    // parallelize.  (The downside is that it clears the entire RegionData
    // object as opposed to just one field.)
    //
    // post_compact() would have to clear the summary data up to the highest
    // address that was written during the summary phase, which would be
    //
    //         max(top, max(new_top, clear_top))
    //
    // where clear_top is a new field in SpaceInfo.  Would have to set clear_top
    // to target_end.
    const RegionData* const sr = region(split_region);
    const size_t beg_idx =
      addr_to_region_idx(region_align_up(sr->destination() +
                                         sr->partial_obj_size()));
    const size_t end_idx = addr_to_region_idx(target_end);

    log_develop_trace(gc, compaction)("split:  clearing source_region field in [" SIZE_FORMAT ", " SIZE_FORMAT ")", beg_idx, end_idx);
    for (size_t idx = beg_idx; idx < end_idx; ++idx) {
      _region_data[idx].set_source_region(0);
    }

    // Set split_destination and partial_obj_size to reflect the split region.
    split_destination = sr->destination();
    partial_obj_size = sr->partial_obj_size();
  }

  // The split is recorded only if a partial object extends onto the region.
  if (partial_obj_size != 0) {
    _region_data[split_region].set_partial_obj_size(0);
    split_info.record(split_region, partial_obj_size, split_destination);
  }

  // Setup the continuation addresses.
  *target_next = split_destination + partial_obj_size;
  HeapWord* const source_next = region_to_addr(split_region) + partial_obj_size;

  if (log_develop_is_enabled(Trace, gc, compaction)) {
    const char * split_type = partial_obj_size == 0 ? "easy" : "hard";
    log_develop_trace(gc, compaction)("%s split:  src=" PTR_FORMAT " src_c=" SIZE_FORMAT " pos=" SIZE_FORMAT,
                                      split_type, p2i(source_next), split_region, partial_obj_size);
    log_develop_trace(gc, compaction)("%s split:  dst=" PTR_FORMAT " dst_c=" SIZE_FORMAT " tn=" PTR_FORMAT,
                                      split_type, p2i(split_destination),
                                      addr_to_region_idx(split_destination),
                                      p2i(*target_next));

    if (partial_obj_size != 0) {
      HeapWord* const po_beg = split_info.destination();
      HeapWord* const po_end = po_beg + split_info.partial_obj_size();
      log_develop_trace(gc, compaction)("%s split:  po_beg=" PTR_FORMAT " " SIZE_FORMAT " po_end=" PTR_FORMAT " " SIZE_FORMAT,
                                        split_type,
                                        p2i(po_beg), addr_to_region_idx(po_beg),
                                        p2i(po_end), addr_to_region_idx(po_end));
    }
  }

  return source_next;
}

size_t ParallelCompactData::live_words_in_space(const MutableSpace* space,
                                                HeapWord** full_region_prefix_end) {
  size_t cur_region = addr_to_region_idx(space->bottom());
  const size_t end_region = addr_to_region_idx(region_align_up(space->top()));
  size_t live_words = 0;
  if (full_region_prefix_end == nullptr) {
    for (/* empty */; cur_region < end_region; ++cur_region) {
      live_words += _region_data[cur_region].data_size();
    }
  } else {
    bool first_set = false;
    for (/* empty */; cur_region < end_region; ++cur_region) {
      size_t live_words_in_region = _region_data[cur_region].data_size();
      if (!first_set && live_words_in_region < RegionSize) {
        *full_region_prefix_end = region_to_addr(cur_region);
        first_set = true;
      }
      live_words += live_words_in_region;
    }
    if (!first_set) {
      // All regions are full of live objs.
      assert(is_region_aligned(space->top()), "inv");
      *full_region_prefix_end = space->top();
    }
    assert(*full_region_prefix_end != nullptr, "postcondition");
    assert(is_region_aligned(*full_region_prefix_end), "inv");
    assert(*full_region_prefix_end >= space->bottom(), "in-range");
    assert(*full_region_prefix_end <= space->top(), "in-range");
  }
  return live_words;
}

bool ParallelCompactData::summarize(SplitInfo& split_info,
                                    HeapWord* source_beg, HeapWord* source_end,
                                    HeapWord** source_next,
                                    HeapWord* target_beg, HeapWord* target_end,
                                    HeapWord** target_next)
{
  HeapWord* const source_next_val = source_next == nullptr ? nullptr : *source_next;
  log_develop_trace(gc, compaction)(
      "sb=" PTR_FORMAT " se=" PTR_FORMAT " sn=" PTR_FORMAT
      "tb=" PTR_FORMAT " te=" PTR_FORMAT " tn=" PTR_FORMAT,
      p2i(source_beg), p2i(source_end), p2i(source_next_val),
      p2i(target_beg), p2i(target_end), p2i(*target_next));

  size_t cur_region = addr_to_region_idx(source_beg);
  const size_t end_region = addr_to_region_idx(region_align_up(source_end));

  HeapWord *dest_addr = target_beg;
  while (cur_region < end_region) {
    // The destination must be set even if the region has no data.
    _region_data[cur_region].set_destination(dest_addr);

    size_t words = _region_data[cur_region].data_size();
    if (words > 0) {
      // If cur_region does not fit entirely into the target space, find a point
      // at which the source space can be 'split' so that part is copied to the
      // target space and the rest is copied elsewhere.
      if (dest_addr + words > target_end) {
        assert(source_next != nullptr, "source_next is null when splitting");
        *source_next = summarize_split_space(cur_region, split_info, dest_addr,
                                             target_end, target_next);
        return false;
      }

      // Compute the destination_count for cur_region, and if necessary, update
      // source_region for a destination region.  The source_region field is
      // updated if cur_region is the first (left-most) region to be copied to a
      // destination region.
      //
      // The destination_count calculation is a bit subtle.  A region that has
      // data that compacts into itself does not count itself as a destination.
      // This maintains the invariant that a zero count means the region is
      // available and can be claimed and then filled.
      uint destination_count = 0;
      if (split_info.is_split(cur_region)) {
        // The current region has been split:  the partial object will be copied
        // to one destination space and the remaining data will be copied to
        // another destination space.  Adjust the initial destination_count and,
        // if necessary, set the source_region field if the partial object will
        // cross a destination region boundary.
        destination_count = split_info.destination_count();
        if (destination_count == 2) {
          size_t dest_idx = addr_to_region_idx(split_info.dest_region_addr());
          _region_data[dest_idx].set_source_region(cur_region);
        }
      }

      HeapWord* const last_addr = dest_addr + words - 1;
      const size_t dest_region_1 = addr_to_region_idx(dest_addr);
      const size_t dest_region_2 = addr_to_region_idx(last_addr);

      // Initially assume that the destination regions will be the same and
      // adjust the value below if necessary.  Under this assumption, if
      // cur_region == dest_region_2, then cur_region will be compacted
      // completely into itself.
      destination_count += cur_region == dest_region_2 ? 0 : 1;
      if (dest_region_1 != dest_region_2) {
        // Destination regions differ; adjust destination_count.
        destination_count += 1;
        // Data from cur_region will be copied to the start of dest_region_2.
        _region_data[dest_region_2].set_source_region(cur_region);
      } else if (is_region_aligned(dest_addr)) {
        // Data from cur_region will be copied to the start of the destination
        // region.
        _region_data[dest_region_1].set_source_region(cur_region);
      }

      _region_data[cur_region].set_destination_count(destination_count);
      dest_addr += words;
    }

    ++cur_region;
  }

  *target_next = dest_addr;
  return true;
}

#ifdef ASSERT
void ParallelCompactData::verify_clear()
{
  const size_t* const beg = (const size_t*) _region_vspace->committed_low_addr();
  const size_t* const end = (const size_t*) _region_vspace->committed_high_addr();
  for (const size_t* p = beg; p < end; ++p) {
    assert(*p == 0, "not zero");
  }
}
#endif  // #ifdef ASSERT

STWGCTimer          PSParallelCompact::_gc_timer;
ParallelOldTracer   PSParallelCompact::_gc_tracer;
elapsedTimer        PSParallelCompact::_accumulated_time;
unsigned int        PSParallelCompact::_maximum_compaction_gc_num = 0;
CollectorCounters*  PSParallelCompact::_counters = nullptr;
ParMarkBitMap       PSParallelCompact::_mark_bitmap;
ParallelCompactData PSParallelCompact::_summary_data;

PSParallelCompact::IsAliveClosure PSParallelCompact::_is_alive_closure;

class PCAdjustPointerClosure: public BasicOopIterateClosure {
  template <typename T>
  void do_oop_work(T* p) { PSParallelCompact::adjust_pointer(p); }

public:
  virtual void do_oop(oop* p)                { do_oop_work(p); }
  virtual void do_oop(narrowOop* p)          { do_oop_work(p); }

  virtual ReferenceIterationMode reference_iteration_mode() { return DO_FIELDS; }
};

static PCAdjustPointerClosure pc_adjust_pointer_closure;

bool PSParallelCompact::IsAliveClosure::do_object_b(oop p) { return mark_bitmap()->is_marked(p); }

void PSParallelCompact::post_initialize() {
  ParallelScavengeHeap* heap = ParallelScavengeHeap::heap();
  _span_based_discoverer.set_span(heap->reserved_region());
  _ref_processor =
    new ReferenceProcessor(&_span_based_discoverer,
                           ParallelGCThreads,   // mt processing degree
                           ParallelGCThreads,   // mt discovery degree
                           false,               // concurrent_discovery
                           &_is_alive_closure); // non-header is alive closure

  _counters = new CollectorCounters("Parallel full collection pauses", 1);

  // Initialize static fields in ParCompactionManager.
  ParCompactionManager::initialize(mark_bitmap());
}

bool PSParallelCompact::initialize_aux_data() {
  ParallelScavengeHeap* heap = ParallelScavengeHeap::heap();
  MemRegion mr = heap->reserved_region();
  assert(mr.byte_size() != 0, "heap should be reserved");

  initialize_space_info();

  if (!_mark_bitmap.initialize(mr)) {
    vm_shutdown_during_initialization(
      err_msg("Unable to allocate " SIZE_FORMAT "KB bitmaps for parallel "
      "garbage collection for the requested " SIZE_FORMAT "KB heap.",
      _mark_bitmap.reserved_byte_size()/K, mr.byte_size()/K));
    return false;
  }

  if (!_summary_data.initialize(mr)) {
    vm_shutdown_during_initialization(
      err_msg("Unable to allocate " SIZE_FORMAT "KB card tables for parallel "
      "garbage collection for the requested " SIZE_FORMAT "KB heap.",
      _summary_data.reserved_byte_size()/K, mr.byte_size()/K));
    return false;
  }

  return true;
}

void PSParallelCompact::initialize_space_info()
{
  memset(&_space_info, 0, sizeof(_space_info));

  ParallelScavengeHeap* heap = ParallelScavengeHeap::heap();
  PSYoungGen* young_gen = heap->young_gen();

  _space_info[old_space_id].set_space(heap->old_gen()->object_space());
  _space_info[eden_space_id].set_space(young_gen->eden_space());
  _space_info[from_space_id].set_space(young_gen->from_space());
  _space_info[to_space_id].set_space(young_gen->to_space());

  _space_info[old_space_id].set_start_array(heap->old_gen()->start_array());
}

void
PSParallelCompact::clear_data_covering_space(SpaceId id)
{
  // At this point, top is the value before GC, new_top() is the value that will
  // be set at the end of GC.  The marking bitmap is cleared to top; nothing
  // should be marked above top.  The summary data is cleared to the larger of
  // top & new_top.
  MutableSpace* const space = _space_info[id].space();
  HeapWord* const bot = space->bottom();
  HeapWord* const top = space->top();
  HeapWord* const max_top = MAX2(top, _space_info[id].new_top());

  _mark_bitmap.clear_range(bot, top);

  const size_t beg_region = _summary_data.addr_to_region_idx(bot);
  const size_t end_region =
    _summary_data.addr_to_region_idx(_summary_data.region_align_up(max_top));
  _summary_data.clear_range(beg_region, end_region);

  // Clear the data used to 'split' regions.
  SplitInfo& split_info = _space_info[id].split_info();
  if (split_info.is_valid()) {
    split_info.clear();
  }
  DEBUG_ONLY(split_info.verify_clear();)
}

void PSParallelCompact::pre_compact()
{
  // Update the from & to space pointers in space_info, since they are swapped
  // at each young gen gc.  Do the update unconditionally (even though a
  // promotion failure does not swap spaces) because an unknown number of young
  // collections will have swapped the spaces an unknown number of times.
  GCTraceTime(Debug, gc, phases) tm("Pre Compact", &_gc_timer);
  ParallelScavengeHeap* heap = ParallelScavengeHeap::heap();
  _space_info[from_space_id].set_space(heap->young_gen()->from_space());
  _space_info[to_space_id].set_space(heap->young_gen()->to_space());

  // Increment the invocation count
  heap->increment_total_collections(true);

  CodeCache::on_gc_marking_cycle_start();

  heap->print_heap_before_gc();
  heap->trace_heap_before_gc(&_gc_tracer);

  // Fill in TLABs
  heap->ensure_parsability(true);  // retire TLABs

  if (VerifyBeforeGC && heap->total_collections() >= VerifyGCStartAt) {
    Universe::verify("Before GC");
  }

  DEBUG_ONLY(mark_bitmap()->verify_clear();)
  DEBUG_ONLY(summary_data().verify_clear();)
}

void PSParallelCompact::post_compact()
{
  GCTraceTime(Info, gc, phases) tm("Post Compact", &_gc_timer);
  ParCompactionManager::remove_all_shadow_regions();

  CodeCache::on_gc_marking_cycle_finish();
  CodeCache::arm_all_nmethods();

  for (unsigned int id = old_space_id; id < last_space_id; ++id) {
    // Clear the marking bitmap, summary data and split info.
    clear_data_covering_space(SpaceId(id));
    {
      MutableSpace* space = _space_info[id].space();
      HeapWord* top = space->top();
      HeapWord* new_top = _space_info[id].new_top();
      if (ZapUnusedHeapArea && new_top < top) {
        space->mangle_region(MemRegion(new_top, top));
      }
      // Update top().  Must be done after clearing the bitmap and summary data.
      space->set_top(new_top);
    }
  }

  ParCompactionManager::flush_all_string_dedup_requests();

  MutableSpace* const eden_space = _space_info[eden_space_id].space();
  MutableSpace* const from_space = _space_info[from_space_id].space();
  MutableSpace* const to_space   = _space_info[to_space_id].space();

  ParallelScavengeHeap* heap = ParallelScavengeHeap::heap();
  bool eden_empty = eden_space->is_empty();

  // Update heap occupancy information which is used as input to the soft ref
  // clearing policy at the next gc.
  Universe::heap()->update_capacity_and_used_at_gc();

  bool young_gen_empty = eden_empty && from_space->is_empty() &&
    to_space->is_empty();

  PSCardTable* ct = heap->card_table();
  MemRegion old_mr = heap->old_gen()->committed();
  if (young_gen_empty) {
    ct->clear_MemRegion(old_mr);
  } else {
    ct->dirty_MemRegion(old_mr);
  }

  {
    // Delete metaspaces for unloaded class loaders and clean up loader_data graph
    GCTraceTime(Debug, gc, phases) t("Purge Class Loader Data", gc_timer());
    ClassLoaderDataGraph::purge(true /* at_safepoint */);
    DEBUG_ONLY(MetaspaceUtils::verify();)
  }

  // Need to clear claim bits for the next mark.
  ClassLoaderDataGraph::clear_claimed_marks();

  heap->prune_scavengable_nmethods();

#if COMPILER2_OR_JVMCI
  DerivedPointerTable::update_pointers();
#endif

  // Signal that we have completed a visit to all live objects.
  Universe::heap()->record_whole_heap_examined_timestamp();
}

HeapWord* PSParallelCompact::compute_dense_prefix_for_old_space(MutableSpace* old_space,
                                                                HeapWord* full_region_prefix_end) {
  const size_t region_size = ParallelCompactData::RegionSize;
  const ParallelCompactData& sd = summary_data();

  // Iteration starts with the region *after* the full-region-prefix-end.
  const RegionData* const start_region = sd.addr_to_region_ptr(full_region_prefix_end);
  // If final region is not full, iteration stops before that region,
  // because fill_dense_prefix_end assumes that prefix_end <= top.
  const RegionData* const end_region = sd.addr_to_region_ptr(old_space->top());
  assert(start_region <= end_region, "inv");

  size_t max_waste = old_space->capacity_in_words() * (MarkSweepDeadRatio / 100.0);
  const RegionData* cur_region = start_region;
  for (/* empty */; cur_region < end_region; ++cur_region) {
    assert(region_size >= cur_region->data_size(), "inv");
    size_t dead_size = region_size - cur_region->data_size();
    if (max_waste < dead_size) {
      break;
    }
    max_waste -= dead_size;
  }

  HeapWord* const prefix_end = sd.region_to_addr(cur_region);
  assert(sd.is_region_aligned(prefix_end), "postcondition");
  assert(prefix_end >= full_region_prefix_end, "in-range");
  assert(prefix_end <= old_space->top(), "in-range");
  return prefix_end;
}

void PSParallelCompact::fill_dense_prefix_end(SpaceId id) {
  // Comparing two sizes to decide if filling is required:
  //
  // The size of the filler (min-obj-size) is 2 heap words with the default
  // MinObjAlignment, since both markword and klass take 1 heap word.
  // With +UseCompactObjectHeaders, the minimum filler size is only one word,
  // because the Klass* gets encoded in the mark-word.
  //
  // The size of the gap (if any) right before dense-prefix-end is
  // MinObjAlignment.
  //
  // Need to fill in the gap only if it's smaller than min-obj-size, and the
  // filler obj will extend to next region.

  if (MinObjAlignment >= checked_cast<int>(CollectedHeap::min_fill_size())) {
    return;
  }

  assert(!UseCompactObjectHeaders, "Compact headers can allocate small objects");
  assert(CollectedHeap::min_fill_size() == 2, "inv");
  HeapWord* const dense_prefix_end = dense_prefix(id);
  assert(_summary_data.is_region_aligned(dense_prefix_end), "precondition");
  assert(dense_prefix_end <= space(id)->top(), "precondition");
  if (dense_prefix_end == space(id)->top()) {
    // Must not have single-word gap right before prefix-end/top.
    return;
  }
  RegionData* const region_after_dense_prefix = _summary_data.addr_to_region_ptr(dense_prefix_end);

  if (region_after_dense_prefix->partial_obj_size() != 0 ||
      _mark_bitmap.is_marked(dense_prefix_end)) {
    // The region after the dense prefix starts with live bytes.
    return;
  }

  HeapWord* block_start = start_array(id)->block_start_reaching_into_card(dense_prefix_end);
  if (block_start == dense_prefix_end - 1) {
    assert(!_mark_bitmap.is_marked(block_start), "inv");
    // There is exactly one heap word gap right before the dense prefix end, so we need a filler object.
    // The filler object will extend into region_after_dense_prefix.
    const size_t obj_len = 2; // min-fill-size
    HeapWord* const obj_beg = dense_prefix_end - 1;
    CollectedHeap::fill_with_object(obj_beg, obj_len);
    _mark_bitmap.mark_obj(obj_beg);
    _summary_data.addr_to_region_ptr(obj_beg)->add_live_obj(1);
    region_after_dense_prefix->set_partial_obj_size(1);
    region_after_dense_prefix->set_partial_obj_addr(obj_beg);
    assert(start_array(id) != nullptr, "sanity");
    start_array(id)->update_for_block(obj_beg, obj_beg + obj_len);
  }
}

bool PSParallelCompact::check_maximum_compaction(size_t total_live_words,
                                                 MutableSpace* const old_space,
                                                 HeapWord* full_region_prefix_end) {

  ParallelScavengeHeap* heap = ParallelScavengeHeap::heap();

  // Check System.GC
  bool is_max_on_system_gc = UseMaximumCompactionOnSystemGC
                          && GCCause::is_user_requested_gc(heap->gc_cause());

  // Check if all live objs are larger than old-gen.
  const bool is_old_gen_overflowing = (total_live_words > old_space->capacity_in_words());

  // JVM flags
  const uint total_invocations = heap->total_full_collections();
  assert(total_invocations >= _maximum_compaction_gc_num, "sanity");
  const size_t gcs_since_max = total_invocations - _maximum_compaction_gc_num;
  const bool is_interval_ended = gcs_since_max > HeapMaximumCompactionInterval;

  // If all regions in old-gen are full
  const bool is_region_full =
    full_region_prefix_end >= _summary_data.region_align_down(old_space->top());

  if (is_max_on_system_gc || is_old_gen_overflowing || is_interval_ended || is_region_full) {
    _maximum_compaction_gc_num = total_invocations;
    return true;
  }

  return false;
}

void PSParallelCompact::summary_phase()
{
  GCTraceTime(Info, gc, phases) tm("Summary Phase", &_gc_timer);

  MutableSpace* const old_space = _space_info[old_space_id].space();
  {
    size_t total_live_words = 0;
    HeapWord* full_region_prefix_end = nullptr;
    {
      // old-gen
      size_t live_words = _summary_data.live_words_in_space(old_space,
                                                            &full_region_prefix_end);
      total_live_words += live_words;
    }
    // young-gen
    for (uint i = eden_space_id; i < last_space_id; ++i) {
      const MutableSpace* space = _space_info[i].space();
      size_t live_words = _summary_data.live_words_in_space(space);
      total_live_words += live_words;
      _space_info[i].set_new_top(space->bottom() + live_words);
      _space_info[i].set_dense_prefix(space->bottom());
    }

    bool maximum_compaction = check_maximum_compaction(total_live_words,
                                                       old_space,
                                                       full_region_prefix_end);
    HeapWord* dense_prefix_end =
      maximum_compaction ? full_region_prefix_end
                         : compute_dense_prefix_for_old_space(old_space,
                                                              full_region_prefix_end);
    SpaceId id = old_space_id;
    _space_info[id].set_dense_prefix(dense_prefix_end);

    if (dense_prefix_end != old_space->bottom()) {
      fill_dense_prefix_end(id);
      _summary_data.summarize_dense_prefix(old_space->bottom(), dense_prefix_end);
    }
    _summary_data.summarize(_space_info[id].split_info(),
                            dense_prefix_end, old_space->top(), nullptr,
                            dense_prefix_end, old_space->end(),
                            _space_info[id].new_top_addr());
  }

  // Summarize the remaining spaces in the young gen.  The initial target space
  // is the old gen.  If a space does not fit entirely into the target, then the
  // remainder is compacted into the space itself and that space becomes the new
  // target.
  SpaceId dst_space_id = old_space_id;
  HeapWord* dst_space_end = old_space->end();
  HeapWord** new_top_addr = _space_info[dst_space_id].new_top_addr();
  for (unsigned int id = eden_space_id; id < last_space_id; ++id) {
    const MutableSpace* space = _space_info[id].space();
    const size_t live = pointer_delta(_space_info[id].new_top(),
                                      space->bottom());
    const size_t available = pointer_delta(dst_space_end, *new_top_addr);

    if (live > 0 && live <= available) {
      // All the live data will fit.
      bool done = _summary_data.summarize(_space_info[id].split_info(),
                                          space->bottom(), space->top(),
                                          nullptr,
                                          *new_top_addr, dst_space_end,
                                          new_top_addr);
      assert(done, "space must fit into old gen");

      // Reset the new_top value for the space.
      _space_info[id].set_new_top(space->bottom());
    } else if (live > 0) {
      // Attempt to fit part of the source space into the target space.
      HeapWord* next_src_addr = nullptr;
      bool done = _summary_data.summarize(_space_info[id].split_info(),
                                          space->bottom(), space->top(),
                                          &next_src_addr,
                                          *new_top_addr, dst_space_end,
                                          new_top_addr);
      assert(!done, "space should not fit into old gen");
      assert(next_src_addr != nullptr, "sanity");

      // The source space becomes the new target, so the remainder is compacted
      // within the space itself.
      dst_space_id = SpaceId(id);
      dst_space_end = space->end();
      new_top_addr = _space_info[id].new_top_addr();
      done = _summary_data.summarize(_space_info[id].split_info(),
                                     next_src_addr, space->top(),
                                     nullptr,
                                     space->bottom(), dst_space_end,
                                     new_top_addr);
      assert(done, "space must fit when compacted into itself");
      assert(*new_top_addr <= space->top(), "usage should not grow");
    }
  }
}

// This method should contain all heap-specific policy for invoking a full
// collection.  invoke_no_policy() will only attempt to compact the heap; it
// will do nothing further.  If we need to bail out for policy reasons, scavenge
// before full gc, or any other specialized behavior, it needs to be added here.
//
// Note that this method should only be called from the vm_thread while at a
// safepoint.
//
// Note that the all_soft_refs_clear flag in the soft ref policy
// may be true because this method can be called without intervening
// activity.  For example when the heap space is tight and full measure
// are being taken to free space.
bool PSParallelCompact::invoke(bool clear_all_soft_refs) {
  assert(SafepointSynchronize::is_at_safepoint(), "should be at safepoint");
  assert(Thread::current() == (Thread*)VMThread::vm_thread(),
         "should be in vm thread");

  SvcGCMarker sgcm(SvcGCMarker::FULL);
  IsSTWGCActiveMark mark;

  ParallelScavengeHeap* heap = ParallelScavengeHeap::heap();
  clear_all_soft_refs = clear_all_soft_refs
                     || heap->soft_ref_policy()->should_clear_all_soft_refs();

  return PSParallelCompact::invoke_no_policy(clear_all_soft_refs);
}

// This method contains no policy. You should probably
// be calling invoke() instead.
bool PSParallelCompact::invoke_no_policy(bool clear_all_soft_refs) {
  assert(SafepointSynchronize::is_at_safepoint(), "must be at a safepoint");
  assert(ref_processor() != nullptr, "Sanity");

  if (GCLocker::check_active_before_gc()) {
    return false;
  }

  ParallelScavengeHeap* heap = ParallelScavengeHeap::heap();

  GCIdMark gc_id_mark;
  _gc_timer.register_gc_start();
  _gc_tracer.report_gc_start(heap->gc_cause(), _gc_timer.gc_start());

  GCCause::Cause gc_cause = heap->gc_cause();
  PSYoungGen* young_gen = heap->young_gen();
  PSOldGen* old_gen = heap->old_gen();
  PSAdaptiveSizePolicy* size_policy = heap->size_policy();

  // The scope of casr should end after code that can change
  // SoftRefPolicy::_should_clear_all_soft_refs.
  ClearedAllSoftRefs casr(clear_all_soft_refs,
                          heap->soft_ref_policy());

  // Make sure data structures are sane, make the heap parsable, and do other
  // miscellaneous bookkeeping.
  pre_compact();

  const PreGenGCValues pre_gc_values = heap->get_pre_gc_values();

  {
    const uint active_workers =
      WorkerPolicy::calc_active_workers(ParallelScavengeHeap::heap()->workers().max_workers(),
                                        ParallelScavengeHeap::heap()->workers().active_workers(),
                                        Threads::number_of_non_daemon_threads());
    ParallelScavengeHeap::heap()->workers().set_active_workers(active_workers);

    GCTraceCPUTime tcpu(&_gc_tracer);
    GCTraceTime(Info, gc) tm("Pause Full", nullptr, gc_cause, true);

    heap->pre_full_gc_dump(&_gc_timer);

    TraceCollectorStats tcs(counters());
    TraceMemoryManagerStats tms(heap->old_gc_manager(), gc_cause, "end of major GC");

    if (log_is_enabled(Debug, gc, heap, exit)) {
      accumulated_time()->start();
    }

    // Let the size policy know we're starting
    size_policy->major_collection_begin();

#if COMPILER2_OR_JVMCI
    DerivedPointerTable::clear();
#endif

    ref_processor()->start_discovery(clear_all_soft_refs);

    ClassUnloadingContext ctx(1 /* num_nmethod_unlink_workers */,
                              false /* unregister_nmethods_during_purge */,
                              false /* lock_nmethod_free_separately */);

    marking_phase(&_gc_tracer);

    summary_phase();

#if COMPILER2_OR_JVMCI
    assert(DerivedPointerTable::is_active(), "Sanity");
    DerivedPointerTable::set_active(false);
#endif

    forward_to_new_addr();

    adjust_pointers();

    compact();

    ParCompactionManager::_preserved_marks_set->restore(&ParallelScavengeHeap::heap()->workers());

    ParCompactionManager::verify_all_region_stack_empty();

    // Reset the mark bitmap, summary data, and do other bookkeeping.  Must be
    // done before resizing.
    post_compact();

    // Let the size policy know we're done
    size_policy->major_collection_end(old_gen->used_in_bytes(), gc_cause);

    if (UseAdaptiveSizePolicy) {
      log_debug(gc, ergo)("AdaptiveSizeStart: collection: %d ", heap->total_collections());
      log_trace(gc, ergo)("old_gen_capacity: " SIZE_FORMAT " young_gen_capacity: " SIZE_FORMAT,
                          old_gen->capacity_in_bytes(), young_gen->capacity_in_bytes());

      // Don't check if the size_policy is ready here.  Let
      // the size_policy check that internally.
      if (UseAdaptiveGenerationSizePolicyAtMajorCollection &&
          AdaptiveSizePolicy::should_update_promo_stats(gc_cause)) {
        // Swap the survivor spaces if from_space is empty. The
        // resize_young_gen() called below is normally used after
        // a successful young GC and swapping of survivor spaces;
        // otherwise, it will fail to resize the young gen with
        // the current implementation.
        if (young_gen->from_space()->is_empty()) {
          young_gen->from_space()->clear(SpaceDecorator::Mangle);
          young_gen->swap_spaces();
        }

        // Calculate optimal free space amounts
        assert(young_gen->max_gen_size() >
          young_gen->from_space()->capacity_in_bytes() +
          young_gen->to_space()->capacity_in_bytes(),
          "Sizes of space in young gen are out-of-bounds");

        size_t young_live = young_gen->used_in_bytes();
        size_t eden_live = young_gen->eden_space()->used_in_bytes();
        size_t old_live = old_gen->used_in_bytes();
        size_t cur_eden = young_gen->eden_space()->capacity_in_bytes();
        size_t max_old_gen_size = old_gen->max_gen_size();
        size_t max_eden_size = young_gen->max_gen_size() -
          young_gen->from_space()->capacity_in_bytes() -
          young_gen->to_space()->capacity_in_bytes();

        // Used for diagnostics
        size_policy->clear_generation_free_space_flags();

        size_policy->compute_generations_free_space(young_live,
                                                    eden_live,
                                                    old_live,
                                                    cur_eden,
                                                    max_old_gen_size,
                                                    max_eden_size,
                                                    true /* full gc*/);

        size_policy->check_gc_overhead_limit(eden_live,
                                             max_old_gen_size,
                                             max_eden_size,
                                             true /* full gc*/,
                                             gc_cause,
                                             heap->soft_ref_policy());

        size_policy->decay_supplemental_growth(true /* full gc*/);

        heap->resize_old_gen(
          size_policy->calculated_old_free_size_in_bytes());

        heap->resize_young_gen(size_policy->calculated_eden_size_in_bytes(),
                               size_policy->calculated_survivor_size_in_bytes());
      }

      log_debug(gc, ergo)("AdaptiveSizeStop: collection: %d ", heap->total_collections());
    }

    if (UsePerfData) {
      PSGCAdaptivePolicyCounters* const counters = heap->gc_policy_counters();
      counters->update_counters();
      counters->update_old_capacity(old_gen->capacity_in_bytes());
      counters->update_young_capacity(young_gen->capacity_in_bytes());
    }

    heap->resize_all_tlabs();

    // Resize the metaspace capacity after a collection
    MetaspaceGC::compute_new_size();

    if (log_is_enabled(Debug, gc, heap, exit)) {
      accumulated_time()->stop();
    }

    heap->print_heap_change(pre_gc_values);

    // Track memory usage and detect low memory
    MemoryService::track_memory_usage();
    heap->update_counters();

    heap->post_full_gc_dump(&_gc_timer);
  }

  if (VerifyAfterGC && heap->total_collections() >= VerifyGCStartAt) {
    Universe::verify("After GC");
  }

  heap->print_heap_after_gc();
  heap->trace_heap_after_gc(&_gc_tracer);

  AdaptiveSizePolicyOutput::print(size_policy, heap->total_collections());

  _gc_timer.register_gc_end();

  _gc_tracer.report_dense_prefix(dense_prefix(old_space_id));
  _gc_tracer.report_gc_end(_gc_timer.gc_end(), _gc_timer.time_partitions());

  return true;
}

class PCAddThreadRootsMarkingTaskClosure : public ThreadClosure {
private:
  uint _worker_id;

public:
  PCAddThreadRootsMarkingTaskClosure(uint worker_id) : _worker_id(worker_id) { }
  void do_thread(Thread* thread) {
    assert(ParallelScavengeHeap::heap()->is_stw_gc_active(), "called outside gc");

    ResourceMark rm;

    ParCompactionManager* cm = ParCompactionManager::gc_thread_compaction_manager(_worker_id);

    MarkingNMethodClosure mark_and_push_in_blobs(&cm->_mark_and_push_closure,
                                                 !NMethodToOopClosure::FixRelocations,
                                                 true /* keepalive nmethods */);

    thread->oops_do(&cm->_mark_and_push_closure, &mark_and_push_in_blobs);

    // Do the real work
    cm->follow_marking_stacks();
  }
};

void steal_marking_work(TaskTerminator& terminator, uint worker_id) {
  assert(ParallelScavengeHeap::heap()->is_stw_gc_active(), "called outside gc");

  ParCompactionManager* cm =
    ParCompactionManager::gc_thread_compaction_manager(worker_id);

  do {
    oop obj = nullptr;
    ObjArrayTask task;
    if (ParCompactionManager::steal_objarray(worker_id,  task)) {
      cm->follow_array((objArrayOop)task.obj(), task.index());
    } else if (ParCompactionManager::steal(worker_id, obj)) {
      cm->follow_contents(obj);
    }
    cm->follow_marking_stacks();
  } while (!terminator.offer_termination());
}

class MarkFromRootsTask : public WorkerTask {
  StrongRootsScope _strong_roots_scope; // needed for Threads::possibly_parallel_threads_do
  OopStorageSetStrongParState<false /* concurrent */, false /* is_const */> _oop_storage_set_par_state;
  TaskTerminator _terminator;
  uint _active_workers;

public:
  MarkFromRootsTask(uint active_workers) :
      WorkerTask("MarkFromRootsTask"),
      _strong_roots_scope(active_workers),
      _terminator(active_workers, ParCompactionManager::oop_task_queues()),
      _active_workers(active_workers) {}

  virtual void work(uint worker_id) {
    ParCompactionManager* cm = ParCompactionManager::gc_thread_compaction_manager(worker_id);
    cm->create_marking_stats_cache();
    {
      CLDToOopClosure cld_closure(&cm->_mark_and_push_closure, ClassLoaderData::_claim_stw_fullgc_mark);
      ClassLoaderDataGraph::always_strong_cld_do(&cld_closure);

      // Do the real work
      cm->follow_marking_stacks();
    }

    {
      PCAddThreadRootsMarkingTaskClosure closure(worker_id);
      Threads::possibly_parallel_threads_do(_active_workers > 1 /* is_par */, &closure);
    }

    // Mark from OopStorages
    {
      _oop_storage_set_par_state.oops_do(&cm->_mark_and_push_closure);
      // Do the real work
      cm->follow_marking_stacks();
    }

    if (_active_workers > 1) {
      steal_marking_work(_terminator, worker_id);
    }
  }
};

class ParallelCompactRefProcProxyTask : public RefProcProxyTask {
  TaskTerminator _terminator;

public:
  ParallelCompactRefProcProxyTask(uint max_workers)
    : RefProcProxyTask("ParallelCompactRefProcProxyTask", max_workers),
      _terminator(_max_workers, ParCompactionManager::oop_task_queues()) {}

  void work(uint worker_id) override {
    assert(worker_id < _max_workers, "sanity");
    ParCompactionManager* cm = (_tm == RefProcThreadModel::Single) ? ParCompactionManager::get_vmthread_cm() : ParCompactionManager::gc_thread_compaction_manager(worker_id);
    BarrierEnqueueDiscoveredFieldClosure enqueue;
    ParCompactionManager::FollowStackClosure complete_gc(cm, (_tm == RefProcThreadModel::Single) ? nullptr : &_terminator, worker_id);
    _rp_task->rp_work(worker_id, PSParallelCompact::is_alive_closure(), &cm->_mark_and_push_closure, &enqueue, &complete_gc);
  }

  void prepare_run_task_hook() override {
    _terminator.reset_for_reuse(_queue_count);
  }
};

static void flush_marking_stats_cache(const uint num_workers) {
  for (uint i = 0; i < num_workers; ++i) {
    ParCompactionManager* cm = ParCompactionManager::gc_thread_compaction_manager(i);
    cm->flush_and_destroy_marking_stats_cache();
  }
}

void PSParallelCompact::marking_phase(ParallelOldTracer *gc_tracer) {
  // Recursively traverse all live objects and mark them
  GCTraceTime(Info, gc, phases) tm("Marking Phase", &_gc_timer);

  uint active_gc_threads = ParallelScavengeHeap::heap()->workers().active_workers();

  ClassLoaderDataGraph::verify_claimed_marks_cleared(ClassLoaderData::_claim_stw_fullgc_mark);
  {
    GCTraceTime(Debug, gc, phases) tm("Par Mark", &_gc_timer);

    MarkFromRootsTask task(active_gc_threads);
    ParallelScavengeHeap::heap()->workers().run_task(&task);
  }

  // Process reference objects found during marking
  {
    GCTraceTime(Debug, gc, phases) tm("Reference Processing", &_gc_timer);

    ReferenceProcessorStats stats;
    ReferenceProcessorPhaseTimes pt(&_gc_timer, ref_processor()->max_num_queues());

    ref_processor()->set_active_mt_degree(active_gc_threads);
    ParallelCompactRefProcProxyTask task(ref_processor()->max_num_queues());
    stats = ref_processor()->process_discovered_references(task, pt);

    gc_tracer->report_gc_reference_stats(stats);
    pt.print_all_references();
  }

  {
    GCTraceTime(Debug, gc, phases) tm("Flush Marking Stats", &_gc_timer);

    flush_marking_stats_cache(active_gc_threads);
  }

  // This is the point where the entire marking should have completed.
  ParCompactionManager::verify_all_marking_stack_empty();

  {
    GCTraceTime(Debug, gc, phases) tm("Weak Processing", &_gc_timer);
    WeakProcessor::weak_oops_do(&ParallelScavengeHeap::heap()->workers(),
                                is_alive_closure(),
                                &do_nothing_cl,
                                1);
  }

  {
    GCTraceTime(Debug, gc, phases) tm_m("Class Unloading", &_gc_timer);

    ClassUnloadingContext* ctx = ClassUnloadingContext::context();

    bool unloading_occurred;
    {
      CodeCache::UnlinkingScope scope(is_alive_closure());

      // Follow system dictionary roots and unload classes.
      unloading_occurred = SystemDictionary::do_unloading(&_gc_timer);

      // Unload nmethods.
      CodeCache::do_unloading(unloading_occurred);
    }

    {
      GCTraceTime(Debug, gc, phases) t("Purge Unlinked NMethods", gc_timer());
      // Release unloaded nmethod's memory.
      ctx->purge_nmethods();
    }
    {
      GCTraceTime(Debug, gc, phases) ur("Unregister NMethods", &_gc_timer);
      ParallelScavengeHeap::heap()->prune_unlinked_nmethods();
    }
    {
      GCTraceTime(Debug, gc, phases) t("Free Code Blobs", gc_timer());
      ctx->free_nmethods();
    }

    // Prune dead klasses from subklass/sibling/implementor lists.
    Klass::clean_weak_klass_links(unloading_occurred);

    // Clean JVMCI metadata handles.
    JVMCI_ONLY(JVMCI::do_unloading(unloading_occurred));
  }

  {
    GCTraceTime(Debug, gc, phases) tm("Report Object Count", &_gc_timer);
    _gc_tracer.report_object_count_after_gc(is_alive_closure(), &ParallelScavengeHeap::heap()->workers());
  }
#if TASKQUEUE_STATS
  ParCompactionManager::oop_task_queues()->print_and_reset_taskqueue_stats("Oop Queue");
  ParCompactionManager::_objarray_task_queues->print_and_reset_taskqueue_stats("ObjArrayOop Queue");
#endif
}

template<typename Func>
void PSParallelCompact::adjust_in_space_helper(SpaceId id, volatile uint* claim_counter, Func&& on_stripe) {
  MutableSpace* sp = PSParallelCompact::space(id);
  HeapWord* const bottom = sp->bottom();
  HeapWord* const top = sp->top();
  if (bottom == top) {
    return;
  }

  const uint num_regions_per_stripe = 2;
  const size_t region_size = ParallelCompactData::RegionSize;
  const size_t stripe_size = num_regions_per_stripe * region_size;

  while (true) {
    uint counter = Atomic::fetch_then_add(claim_counter, num_regions_per_stripe);
    HeapWord* cur_stripe = bottom + counter * region_size;
    if (cur_stripe >= top) {
      break;
    }
    HeapWord* stripe_end = MIN2(cur_stripe + stripe_size, top);
    on_stripe(cur_stripe, stripe_end);
  }
}

void PSParallelCompact::adjust_in_old_space(volatile uint* claim_counter) {
  // Regions in old-space shouldn't be split.
  assert(!_space_info[old_space_id].split_info().is_valid(), "inv");

  auto scan_obj_with_limit = [&] (HeapWord* obj_start, HeapWord* left, HeapWord* right) {
    assert(mark_bitmap()->is_marked(obj_start), "inv");
    oop obj = cast_to_oop(obj_start);
    return obj->oop_iterate_size(&pc_adjust_pointer_closure, MemRegion(left, right));
  };

  adjust_in_space_helper(old_space_id, claim_counter, [&] (HeapWord* stripe_start, HeapWord* stripe_end) {
    assert(_summary_data.is_region_aligned(stripe_start), "inv");
    RegionData* cur_region = _summary_data.addr_to_region_ptr(stripe_start);
    HeapWord* obj_start;
    if (cur_region->partial_obj_size() != 0) {
      obj_start = cur_region->partial_obj_addr();
      obj_start += scan_obj_with_limit(obj_start, stripe_start, stripe_end);
    } else {
      obj_start = stripe_start;
    }

    while (obj_start < stripe_end) {
      obj_start = mark_bitmap()->find_obj_beg(obj_start, stripe_end);
      if (obj_start >= stripe_end) {
        break;
      }
      obj_start += scan_obj_with_limit(obj_start, stripe_start, stripe_end);
    }
  });
}

void PSParallelCompact::adjust_in_young_space(SpaceId id, volatile uint* claim_counter) {
  adjust_in_space_helper(id, claim_counter, [](HeapWord* stripe_start, HeapWord* stripe_end) {
    HeapWord* obj_start = stripe_start;
    while (obj_start < stripe_end) {
      obj_start = mark_bitmap()->find_obj_beg(obj_start, stripe_end);
      if (obj_start >= stripe_end) {
        break;
      }
      oop obj = cast_to_oop(obj_start);
      obj_start += obj->oop_iterate_size(&pc_adjust_pointer_closure);
    }
  });
}

void PSParallelCompact::adjust_pointers_in_spaces(uint worker_id, volatile uint* claim_counters) {
  auto start_time = Ticks::now();
  adjust_in_old_space(&claim_counters[0]);
  for (uint id = eden_space_id; id < last_space_id; ++id) {
    adjust_in_young_space(SpaceId(id), &claim_counters[id]);
  }
  log_trace(gc, phases)("adjust_pointers_in_spaces worker %u: %.3f ms", worker_id, (Ticks::now() - start_time).seconds() * 1000);
}

class PSAdjustTask final : public WorkerTask {
  SubTasksDone                               _sub_tasks;
  WeakProcessor::Task                        _weak_proc_task;
  OopStorageSetStrongParState<false, false>  _oop_storage_iter;
  uint                                       _nworkers;
  volatile uint _claim_counters[PSParallelCompact::last_space_id] = {};

  enum PSAdjustSubTask {
    PSAdjustSubTask_code_cache,

    PSAdjustSubTask_num_elements
  };

public:
  PSAdjustTask(uint nworkers) :
    WorkerTask("PSAdjust task"),
    _sub_tasks(PSAdjustSubTask_num_elements),
    _weak_proc_task(nworkers),
    _nworkers(nworkers) {

    ClassLoaderDataGraph::verify_claimed_marks_cleared(ClassLoaderData::_claim_stw_fullgc_adjust);
    if (nworkers > 1) {
      Threads::change_thread_claim_token();
    }
  }

  ~PSAdjustTask() {
    Threads::assert_all_threads_claimed();
  }

  void work(uint worker_id) {
    ParCompactionManager* cm = ParCompactionManager::gc_thread_compaction_manager(worker_id);
    cm->preserved_marks()->adjust_during_full_gc();
    {
      // adjust pointers in all spaces
      PSParallelCompact::adjust_pointers_in_spaces(worker_id, _claim_counters);
    }
    {
      ResourceMark rm;
      Threads::possibly_parallel_oops_do(_nworkers > 1, &pc_adjust_pointer_closure, nullptr);
    }
    _oop_storage_iter.oops_do(&pc_adjust_pointer_closure);
    {
      CLDToOopClosure cld_closure(&pc_adjust_pointer_closure, ClassLoaderData::_claim_stw_fullgc_adjust);
      ClassLoaderDataGraph::cld_do(&cld_closure);
    }
    {
      AlwaysTrueClosure always_alive;
      _weak_proc_task.work(worker_id, &always_alive, &pc_adjust_pointer_closure);
    }
    if (_sub_tasks.try_claim_task(PSAdjustSubTask_code_cache)) {
      NMethodToOopClosure adjust_code(&pc_adjust_pointer_closure, NMethodToOopClosure::FixRelocations);
      CodeCache::nmethods_do(&adjust_code);
    }
    _sub_tasks.all_tasks_claimed();
  }
};

void PSParallelCompact::adjust_pointers() {
  // Adjust the pointers to reflect the new locations
  GCTraceTime(Info, gc, phases) tm("Adjust Pointers", &_gc_timer);
  uint nworkers = ParallelScavengeHeap::heap()->workers().active_workers();
  PSAdjustTask task(nworkers);
  ParallelScavengeHeap::heap()->workers().run_task(&task);
}

// Split [start, end) evenly for a number of workers and return the
// range for worker_id.
static void split_regions_for_worker(size_t start, size_t end,
                                     uint worker_id, uint num_workers,
                                     size_t* worker_start, size_t* worker_end) {
  assert(start < end, "precondition");
  assert(num_workers > 0, "precondition");
  assert(worker_id < num_workers, "precondition");

  size_t num_regions = end - start;
  size_t num_regions_per_worker = num_regions / num_workers;
  size_t remainder = num_regions % num_workers;
  // The first few workers will get one extra.
  *worker_start = start + worker_id * num_regions_per_worker
                  + MIN2(checked_cast<size_t>(worker_id), remainder);
  *worker_end = *worker_start + num_regions_per_worker
                + (worker_id < remainder ? 1 : 0);
}

void PSParallelCompact::forward_to_new_addr() {
  GCTraceTime(Info, gc, phases) tm("Forward", &_gc_timer);
  uint nworkers = ParallelScavengeHeap::heap()->workers().active_workers();

  struct ForwardTask final : public WorkerTask {
    uint _num_workers;

    explicit ForwardTask(uint num_workers) :
      WorkerTask("PSForward task"),
      _num_workers(num_workers) {}

    void work(uint worker_id) override {
      ParCompactionManager* cm = ParCompactionManager::gc_thread_compaction_manager(worker_id);
      for (uint id = old_space_id; id < last_space_id; ++id) {
        MutableSpace* sp = PSParallelCompact::space(SpaceId(id));
        HeapWord* dense_prefix_addr = dense_prefix(SpaceId(id));
        HeapWord* top = sp->top();

        if (dense_prefix_addr == top) {
          continue;
        }

        size_t dense_prefix_region = _summary_data.addr_to_region_idx(dense_prefix_addr);
        size_t top_region = _summary_data.addr_to_region_idx(_summary_data.region_align_up(top));
        size_t start_region;
        size_t end_region;
        split_regions_for_worker(dense_prefix_region, top_region,
                                 worker_id, _num_workers,
                                 &start_region, &end_region);
        for (size_t cur_region = start_region; cur_region < end_region; ++cur_region) {
          RegionData* region_ptr = _summary_data.region(cur_region);
          size_t live_words = region_ptr->partial_obj_size();

          if (live_words == ParallelCompactData::RegionSize) {
            // No obj-start
            continue;
          }

          HeapWord* region_start = _summary_data.region_to_addr(cur_region);
          HeapWord* region_end = region_start + ParallelCompactData::RegionSize;

          HeapWord* cur_addr = region_start + live_words;

          HeapWord* destination = region_ptr->destination();
          while (cur_addr < region_end) {
            cur_addr = mark_bitmap()->find_obj_beg(cur_addr, region_end);
            if (cur_addr >= region_end) {
              break;
            }
            assert(mark_bitmap()->is_marked(cur_addr), "inv");
            HeapWord* new_addr = destination + live_words;
            oop obj = cast_to_oop(cur_addr);
            if (new_addr != cur_addr) {
              cm->preserved_marks()->push_if_necessary(obj, obj->mark());
              FullGCForwarding::forward_to(obj, cast_to_oop(new_addr));
            }
            size_t obj_size = obj->size();
            live_words += obj_size;
            cur_addr += obj_size;
          }
        }
      }
    }
  } task(nworkers);

  ParallelScavengeHeap::heap()->workers().run_task(&task);
  debug_only(verify_forward();)
}

#ifdef ASSERT
void PSParallelCompact::verify_forward() {
  HeapWord* old_dense_prefix_addr = dense_prefix(SpaceId(old_space_id));
  RegionData* old_region = _summary_data.region(_summary_data.addr_to_region_idx(old_dense_prefix_addr));
  HeapWord* bump_ptr = old_region->partial_obj_size() != 0
                       ? old_dense_prefix_addr + old_region->partial_obj_size()
                       : old_dense_prefix_addr;
  SpaceId bump_ptr_space = old_space_id;

  for (uint id = old_space_id; id < last_space_id; ++id) {
    MutableSpace* sp = PSParallelCompact::space(SpaceId(id));
    HeapWord* dense_prefix_addr = dense_prefix(SpaceId(id));
    HeapWord* top = sp->top();
    HeapWord* cur_addr = dense_prefix_addr;

    while (cur_addr < top) {
      cur_addr = mark_bitmap()->find_obj_beg(cur_addr, top);
      if (cur_addr >= top) {
        break;
      }
      assert(mark_bitmap()->is_marked(cur_addr), "inv");
      // Move to the space containing cur_addr
      if (bump_ptr == _space_info[bump_ptr_space].new_top()) {
        bump_ptr = space(space_id(cur_addr))->bottom();
        bump_ptr_space = space_id(bump_ptr);
      }
      oop obj = cast_to_oop(cur_addr);
      if (cur_addr != bump_ptr) {
        assert(FullGCForwarding::forwardee(obj) == cast_to_oop(bump_ptr), "inv");
      }
      bump_ptr += obj->size();
      cur_addr += obj->size();
    }
  }
}
#endif

// Helper class to print 8 region numbers per line and then print the total at the end.
class FillableRegionLogger : public StackObj {
private:
  Log(gc, compaction) log;
  static const int LineLength = 8;
  size_t _regions[LineLength];
  int _next_index;
  bool _enabled;
  size_t _total_regions;
public:
  FillableRegionLogger() : _next_index(0), _enabled(log_develop_is_enabled(Trace, gc, compaction)), _total_regions(0) { }
  ~FillableRegionLogger() {
    log.trace(SIZE_FORMAT " initially fillable regions", _total_regions);
  }

  void print_line() {
    if (!_enabled || _next_index == 0) {
      return;
    }
    FormatBuffer<> line("Fillable: ");
    for (int i = 0; i < _next_index; i++) {
      line.append(" " SIZE_FORMAT_W(7), _regions[i]);
    }
    log.trace("%s", line.buffer());
    _next_index = 0;
  }

  void handle(size_t region) {
    if (!_enabled) {
      return;
    }
    _regions[_next_index++] = region;
    if (_next_index == LineLength) {
      print_line();
    }
    _total_regions++;
  }
};

void PSParallelCompact::prepare_region_draining_tasks(uint parallel_gc_threads)
{
  GCTraceTime(Trace, gc, phases) tm("Drain Task Setup", &_gc_timer);

  // Find the threads that are active
  uint worker_id = 0;

  // Find all regions that are available (can be filled immediately) and
  // distribute them to the thread stacks.  The iteration is done in reverse
  // order (high to low) so the regions will be removed in ascending order.

  const ParallelCompactData& sd = PSParallelCompact::summary_data();

  // id + 1 is used to test termination so unsigned  can
  // be used with an old_space_id == 0.
  FillableRegionLogger region_logger;
  for (unsigned int id = to_space_id; id + 1 > old_space_id; --id) {
    SpaceInfo* const space_info = _space_info + id;
    HeapWord* const new_top = space_info->new_top();

    const size_t beg_region = sd.addr_to_region_idx(space_info->dense_prefix());
    const size_t end_region =
      sd.addr_to_region_idx(sd.region_align_up(new_top));

    for (size_t cur = end_region - 1; cur + 1 > beg_region; --cur) {
      if (sd.region(cur)->claim_unsafe()) {
        ParCompactionManager* cm = ParCompactionManager::gc_thread_compaction_manager(worker_id);
        bool result = sd.region(cur)->mark_normal();
        assert(result, "Must succeed at this point.");
        cm->region_stack()->push(cur);
        region_logger.handle(cur);
        // Assign regions to tasks in round-robin fashion.
        if (++worker_id == parallel_gc_threads) {
          worker_id = 0;
        }
      }
    }
    region_logger.print_line();
  }
}

static void compaction_with_stealing_work(TaskTerminator* terminator, uint worker_id) {
  assert(ParallelScavengeHeap::heap()->is_stw_gc_active(), "called outside gc");

  ParCompactionManager* cm =
    ParCompactionManager::gc_thread_compaction_manager(worker_id);

  // Drain the stacks that have been preloaded with regions
  // that are ready to fill.

  cm->drain_region_stacks();

  guarantee(cm->region_stack()->is_empty(), "Not empty");

  size_t region_index = 0;

  while (true) {
    if (ParCompactionManager::steal(worker_id, region_index)) {
      PSParallelCompact::fill_and_update_region(cm, region_index);
      cm->drain_region_stacks();
    } else if (PSParallelCompact::steal_unavailable_region(cm, region_index)) {
      // Fill and update an unavailable region with the help of a shadow region
      PSParallelCompact::fill_and_update_shadow_region(cm, region_index);
      cm->drain_region_stacks();
    } else {
      if (terminator->offer_termination()) {
        break;
      }
      // Go around again.
    }
  }
}

class FillDensePrefixAndCompactionTask: public WorkerTask {
  uint _num_workers;
  TaskTerminator _terminator;

public:
  FillDensePrefixAndCompactionTask(uint active_workers) :
      WorkerTask("FillDensePrefixAndCompactionTask"),
      _num_workers(active_workers),
      _terminator(active_workers, ParCompactionManager::region_task_queues()) {
  }

  virtual void work(uint worker_id) {
    {
      auto start = Ticks::now();
      PSParallelCompact::fill_dead_objs_in_dense_prefix(worker_id, _num_workers);
      log_trace(gc, phases)("Fill dense prefix by worker %u: %.3f ms", worker_id, (Ticks::now() - start).seconds() * 1000);
    }
    compaction_with_stealing_work(&_terminator, worker_id);
  }
};

void PSParallelCompact::fill_range_in_dense_prefix(HeapWord* start, HeapWord* end) {
#ifdef ASSERT
  {
    assert(start < end, "precondition");
    assert(mark_bitmap()->find_obj_beg(start, end) == end, "precondition");
    HeapWord* bottom = _space_info[old_space_id].space()->bottom();
    if (start != bottom) {
      HeapWord* obj_start = mark_bitmap()->find_obj_beg_reverse(bottom, start);
      HeapWord* after_obj = obj_start + cast_to_oop(obj_start)->size();
      assert(after_obj == start, "precondition");
    }
  }
#endif

  CollectedHeap::fill_with_objects(start, pointer_delta(end, start));
  HeapWord* addr = start;
  do {
    size_t size = cast_to_oop(addr)->size();
    start_array(old_space_id)->update_for_block(addr, addr + size);
    addr += size;
  } while (addr < end);
}

void PSParallelCompact::fill_dead_objs_in_dense_prefix(uint worker_id, uint num_workers) {
  ParMarkBitMap* bitmap = mark_bitmap();

  HeapWord* const bottom = _space_info[old_space_id].space()->bottom();
  HeapWord* const prefix_end = dense_prefix(old_space_id);

  if (bottom == prefix_end) {
    return;
  }

  size_t bottom_region = _summary_data.addr_to_region_idx(bottom);
  size_t prefix_end_region = _summary_data.addr_to_region_idx(prefix_end);

  size_t start_region;
  size_t end_region;
  split_regions_for_worker(bottom_region, prefix_end_region,
                           worker_id, num_workers,
                           &start_region, &end_region);

  if (start_region == end_region) {
    return;
  }

  HeapWord* const start_addr = _summary_data.region_to_addr(start_region);
  HeapWord* const end_addr = _summary_data.region_to_addr(end_region);

  // Skip live partial obj (if any) from previous region.
  HeapWord* cur_addr;
  RegionData* start_region_ptr = _summary_data.region(start_region);
  if (start_region_ptr->partial_obj_size() != 0) {
    HeapWord* partial_obj_start = start_region_ptr->partial_obj_addr();
    assert(bitmap->is_marked(partial_obj_start), "inv");
    cur_addr = partial_obj_start + cast_to_oop(partial_obj_start)->size();
  } else {
    cur_addr = start_addr;
  }

  // end_addr is inclusive to handle regions starting with dead space.
  while (cur_addr <= end_addr) {
    // Use prefix_end to handle trailing obj in each worker region-chunk.
    HeapWord* live_start = bitmap->find_obj_beg(cur_addr, prefix_end);
    if (cur_addr != live_start) {
      // Only worker 0 handles proceeding dead space.
      if (cur_addr != start_addr || worker_id == 0) {
        fill_range_in_dense_prefix(cur_addr, live_start);
      }
    }
    if (live_start >= end_addr) {
      break;
    }
    assert(bitmap->is_marked(live_start), "inv");
    cur_addr = live_start + cast_to_oop(live_start)->size();
  }
}

void PSParallelCompact::compact() {
  GCTraceTime(Info, gc, phases) tm("Compaction Phase", &_gc_timer);

  uint active_gc_threads = ParallelScavengeHeap::heap()->workers().active_workers();

  initialize_shadow_regions(active_gc_threads);
  prepare_region_draining_tasks(active_gc_threads);

  {
    GCTraceTime(Trace, gc, phases) tm("Par Compact", &_gc_timer);

    FillDensePrefixAndCompactionTask task(active_gc_threads);
    ParallelScavengeHeap::heap()->workers().run_task(&task);

#ifdef  ASSERT
    verify_filler_in_dense_prefix();

    // Verify that all regions have been processed.
    for (unsigned int id = old_space_id; id < last_space_id; ++id) {
      verify_complete(SpaceId(id));
    }
#endif
  }
}

#ifdef  ASSERT
void PSParallelCompact::verify_filler_in_dense_prefix() {
  HeapWord* bottom = _space_info[old_space_id].space()->bottom();
  HeapWord* dense_prefix_end = dense_prefix(old_space_id);
  HeapWord* cur_addr = bottom;
  while (cur_addr < dense_prefix_end) {
    oop obj = cast_to_oop(cur_addr);
    oopDesc::verify(obj);
    if (!mark_bitmap()->is_marked(cur_addr)) {
      Klass* k = cast_to_oop(cur_addr)->klass_without_asserts();
      assert(k == Universe::fillerArrayKlass() || k == vmClasses::FillerObject_klass(), "inv");
    }
    cur_addr += obj->size();
  }
}

void PSParallelCompact::verify_complete(SpaceId space_id) {
  // All Regions served as compaction targets, from dense_prefix() to
  // new_top(), should be marked as filled and all Regions between new_top()
  // and top() should be available (i.e., should have been emptied).
  ParallelCompactData& sd = summary_data();
  SpaceInfo si = _space_info[space_id];
  HeapWord* new_top_addr = sd.region_align_up(si.new_top());
  HeapWord* old_top_addr = sd.region_align_up(si.space()->top());
  const size_t beg_region = sd.addr_to_region_idx(si.dense_prefix());
  const size_t new_top_region = sd.addr_to_region_idx(new_top_addr);
  const size_t old_top_region = sd.addr_to_region_idx(old_top_addr);

  size_t cur_region;
  for (cur_region = beg_region; cur_region < new_top_region; ++cur_region) {
    const RegionData* const c = sd.region(cur_region);
    assert(c->completed(), "region %zu not filled: destination_count=%u",
           cur_region, c->destination_count());
  }

  for (cur_region = new_top_region; cur_region < old_top_region; ++cur_region) {
    const RegionData* const c = sd.region(cur_region);
    assert(c->available(), "region %zu not empty: destination_count=%u",
           cur_region, c->destination_count());
  }
}
#endif  // #ifdef ASSERT

// Return the SpaceId for the space containing addr.  If addr is not in the
// heap, last_space_id is returned.  In debug mode it expects the address to be
// in the heap and asserts such.
PSParallelCompact::SpaceId PSParallelCompact::space_id(HeapWord* addr) {
  assert(ParallelScavengeHeap::heap()->is_in_reserved(addr), "addr not in the heap");

  for (unsigned int id = old_space_id; id < last_space_id; ++id) {
    if (_space_info[id].space()->contains(addr)) {
      return SpaceId(id);
    }
  }

  assert(false, "no space contains the addr");
  return last_space_id;
}

// Skip over count live words starting from beg, and return the address of the
// next live word.  Unless marked, the word corresponding to beg is assumed to
// be dead.  Callers must either ensure beg does not correspond to the middle of
// an object, or account for those live words in some other way.  Callers must
// also ensure that there are enough live words in the range [beg, end) to skip.
HeapWord*
PSParallelCompact::skip_live_words(HeapWord* beg, HeapWord* end, size_t count)
{
  assert(count > 0, "sanity");

  ParMarkBitMap* m = mark_bitmap();
  HeapWord* cur_addr = beg;
  while (true) {
    cur_addr = m->find_obj_beg(cur_addr, end);
    assert(cur_addr < end, "inv");
    size_t obj_size = cast_to_oop(cur_addr)->size();
    // Strictly greater-than
    if (obj_size > count) {
      return cur_addr + count;
    }
    count -= obj_size;
    cur_addr += obj_size;
  }
}

HeapWord* PSParallelCompact::first_src_addr(HeapWord* const dest_addr,
                                            SpaceId src_space_id,
                                            size_t src_region_idx)
{
  assert(summary_data().is_region_aligned(dest_addr), "not aligned");

  const SplitInfo& split_info = _space_info[src_space_id].split_info();
  if (split_info.dest_region_addr() == dest_addr) {
    // The partial object ending at the split point contains the first word to
    // be copied to dest_addr.
    return split_info.first_src_addr();
  }

  const ParallelCompactData& sd = summary_data();
  ParMarkBitMap* const bitmap = mark_bitmap();
  const size_t RegionSize = ParallelCompactData::RegionSize;

  assert(sd.is_region_aligned(dest_addr), "not aligned");
  const RegionData* const src_region_ptr = sd.region(src_region_idx);
  const size_t partial_obj_size = src_region_ptr->partial_obj_size();
  HeapWord* const src_region_destination = src_region_ptr->destination();

  assert(dest_addr >= src_region_destination, "wrong src region");
  assert(src_region_ptr->data_size() > 0, "src region cannot be empty");

  HeapWord* const src_region_beg = sd.region_to_addr(src_region_idx);
  HeapWord* const src_region_end = src_region_beg + RegionSize;

  HeapWord* addr = src_region_beg;
  if (dest_addr == src_region_destination) {
    // Return the first live word in the source region.
    if (partial_obj_size == 0) {
      addr = bitmap->find_obj_beg(addr, src_region_end);
      assert(addr < src_region_end, "no objects start in src region");
    }
    return addr;
  }

  // Must skip some live data.
  size_t words_to_skip = dest_addr - src_region_destination;
  assert(src_region_ptr->data_size() > words_to_skip, "wrong src region");

  if (partial_obj_size >= words_to_skip) {
    // All the live words to skip are part of the partial object.
    addr += words_to_skip;
    if (partial_obj_size == words_to_skip) {
      // Find the first live word past the partial object.
      addr = bitmap->find_obj_beg(addr, src_region_end);
      assert(addr < src_region_end, "wrong src region");
    }
    return addr;
  }

  // Skip over the partial object (if any).
  if (partial_obj_size != 0) {
    words_to_skip -= partial_obj_size;
    addr += partial_obj_size;
  }

  // Skip over live words due to objects that start in the region.
  addr = skip_live_words(addr, src_region_end, words_to_skip);
  assert(addr < src_region_end, "wrong src region");
  return addr;
}

void PSParallelCompact::decrement_destination_counts(ParCompactionManager* cm,
                                                     SpaceId src_space_id,
                                                     size_t beg_region,
                                                     HeapWord* end_addr)
{
  ParallelCompactData& sd = summary_data();

#ifdef ASSERT
  MutableSpace* const src_space = _space_info[src_space_id].space();
  HeapWord* const beg_addr = sd.region_to_addr(beg_region);
  assert(src_space->contains(beg_addr) || beg_addr == src_space->end(),
         "src_space_id does not match beg_addr");
  assert(src_space->contains(end_addr) || end_addr == src_space->end(),
         "src_space_id does not match end_addr");
#endif // #ifdef ASSERT

  RegionData* const beg = sd.region(beg_region);
  RegionData* const end = sd.addr_to_region_ptr(sd.region_align_up(end_addr));

  // Regions up to new_top() are enqueued if they become available.
  HeapWord* const new_top = _space_info[src_space_id].new_top();
  RegionData* const enqueue_end =
    sd.addr_to_region_ptr(sd.region_align_up(new_top));

  for (RegionData* cur = beg; cur < end; ++cur) {
    assert(cur->data_size() > 0, "region must have live data");
    cur->decrement_destination_count();
    if (cur < enqueue_end && cur->available() && cur->claim()) {
      if (cur->mark_normal()) {
        cm->push_region(sd.region(cur));
      } else if (cur->mark_copied()) {
        // Try to copy the content of the shadow region back to its corresponding
        // heap region if the shadow region is filled. Otherwise, the GC thread
        // fills the shadow region will copy the data back (see
        // MoveAndUpdateShadowClosure::complete_region).
        copy_back(sd.region_to_addr(cur->shadow_region()), sd.region_to_addr(cur));
        ParCompactionManager::push_shadow_region_mt_safe(cur->shadow_region());
        cur->set_completed();
      }
    }
  }
}

size_t PSParallelCompact::next_src_region(MoveAndUpdateClosure& closure,
                                          SpaceId& src_space_id,
                                          HeapWord*& src_space_top,
                                          HeapWord* end_addr)
{
  typedef ParallelCompactData::RegionData RegionData;

  ParallelCompactData& sd = PSParallelCompact::summary_data();
  const size_t region_size = ParallelCompactData::RegionSize;

  size_t src_region_idx = 0;

  // Skip empty regions (if any) up to the top of the space.
  HeapWord* const src_aligned_up = sd.region_align_up(end_addr);
  RegionData* src_region_ptr = sd.addr_to_region_ptr(src_aligned_up);
  HeapWord* const top_aligned_up = sd.region_align_up(src_space_top);
  const RegionData* const top_region_ptr =
    sd.addr_to_region_ptr(top_aligned_up);
  while (src_region_ptr < top_region_ptr && src_region_ptr->data_size() == 0) {
    ++src_region_ptr;
  }

  if (src_region_ptr < top_region_ptr) {
    // The next source region is in the current space.  Update src_region_idx
    // and the source address to match src_region_ptr.
    src_region_idx = sd.region(src_region_ptr);
    HeapWord* const src_region_addr = sd.region_to_addr(src_region_idx);
    if (src_region_addr > closure.source()) {
      closure.set_source(src_region_addr);
    }
    return src_region_idx;
  }

  // Switch to a new source space and find the first non-empty region.
  unsigned int space_id = src_space_id + 1;
  assert(space_id < last_space_id, "not enough spaces");

  HeapWord* const destination = closure.destination();

  do {
    MutableSpace* space = _space_info[space_id].space();
    HeapWord* const bottom = space->bottom();
    const RegionData* const bottom_cp = sd.addr_to_region_ptr(bottom);

    // Iterate over the spaces that do not compact into themselves.
    if (bottom_cp->destination() != bottom) {
      HeapWord* const top_aligned_up = sd.region_align_up(space->top());
      const RegionData* const top_cp = sd.addr_to_region_ptr(top_aligned_up);

      for (const RegionData* src_cp = bottom_cp; src_cp < top_cp; ++src_cp) {
        if (src_cp->live_obj_size() > 0) {
          // Found it.
          assert(src_cp->destination() == destination,
                 "first live obj in the space must match the destination");
          assert(src_cp->partial_obj_size() == 0,
                 "a space cannot begin with a partial obj");

          src_space_id = SpaceId(space_id);
          src_space_top = space->top();
          const size_t src_region_idx = sd.region(src_cp);
          closure.set_source(sd.region_to_addr(src_region_idx));
          return src_region_idx;
        } else {
          assert(src_cp->data_size() == 0, "sanity");
        }
      }
    }
  } while (++space_id < last_space_id);

  assert(false, "no source region was found");
  return 0;
}

HeapWord* PSParallelCompact::partial_obj_end(HeapWord* region_start_addr) {
  ParallelCompactData& sd = summary_data();
  assert(sd.is_region_aligned(region_start_addr), "precondition");

  // Use per-region partial_obj_size to locate the end of the obj, that extends to region_start_addr.
  SplitInfo& split_info = _space_info[space_id(region_start_addr)].split_info();
  size_t start_region_idx = sd.addr_to_region_idx(region_start_addr);
  size_t end_region_idx = sd.region_count();
  size_t accumulated_size = 0;
  for (size_t region_idx = start_region_idx; region_idx < end_region_idx; ++region_idx) {
    if (split_info.is_split(region_idx)) {
      accumulated_size += split_info.partial_obj_size();
      break;
    }
    size_t cur_partial_obj_size = sd.region(region_idx)->partial_obj_size();
    accumulated_size += cur_partial_obj_size;
    if (cur_partial_obj_size != ParallelCompactData::RegionSize) {
      break;
    }
  }
  return region_start_addr + accumulated_size;
}

void PSParallelCompact::fill_region(ParCompactionManager* cm, MoveAndUpdateClosure& closure, size_t region_idx)
{
  ParMarkBitMap* const bitmap = mark_bitmap();
  ParallelCompactData& sd = summary_data();
  RegionData* const region_ptr = sd.region(region_idx);

  // Get the source region and related info.
  size_t src_region_idx = region_ptr->source_region();
  SpaceId src_space_id = space_id(sd.region_to_addr(src_region_idx));
  HeapWord* src_space_top = _space_info[src_space_id].space()->top();
  HeapWord* dest_addr = sd.region_to_addr(region_idx);

  closure.set_source(first_src_addr(dest_addr, src_space_id, src_region_idx));

  // Adjust src_region_idx to prepare for decrementing destination counts (the
  // destination count is not decremented when a region is copied to itself).
  if (src_region_idx == region_idx) {
    src_region_idx += 1;
  }

  if (bitmap->is_unmarked(closure.source())) {
    // The first source word is in the middle of an object; copy the remainder
    // of the object or as much as will fit.  The fact that pointer updates were
    // deferred will be noted when the object header is processed.
    HeapWord* const old_src_addr = closure.source();
    {
      HeapWord* region_start = sd.region_align_down(closure.source());
      HeapWord* obj_start = bitmap->find_obj_beg_reverse(region_start, closure.source());
      HeapWord* obj_end;
      if (bitmap->is_marked(obj_start)) {
        HeapWord* next_region_start = region_start + ParallelCompactData::RegionSize;
        HeapWord* partial_obj_start = (next_region_start >= src_space_top)
                                      ? nullptr
                                      : sd.addr_to_region_ptr(next_region_start)->partial_obj_addr();
        if (partial_obj_start == obj_start) {
          // This obj extends to next region.
          obj_end = partial_obj_end(next_region_start);
        } else {
          // Completely contained in this region; safe to use size().
          obj_end = obj_start + cast_to_oop(obj_start)->size();
        }
      } else {
        // This obj extends to current region.
        obj_end = partial_obj_end(region_start);
      }
      size_t partial_obj_size = pointer_delta(obj_end, closure.source());
      closure.copy_partial_obj(partial_obj_size);
    }

    if (closure.is_full()) {
      decrement_destination_counts(cm, src_space_id, src_region_idx,
                                   closure.source());
      closure.complete_region(dest_addr, region_ptr);
      return;
    }

    HeapWord* const end_addr = sd.region_align_down(closure.source());
    if (sd.region_align_down(old_src_addr) != end_addr) {
      // The partial object was copied from more than one source region.
      decrement_destination_counts(cm, src_space_id, src_region_idx, end_addr);

      // Move to the next source region, possibly switching spaces as well.  All
      // args except end_addr may be modified.
      src_region_idx = next_src_region(closure, src_space_id, src_space_top,
                                       end_addr);
    }
  }

  do {
    HeapWord* cur_addr = closure.source();
    HeapWord* const end_addr = MIN2(sd.region_align_up(cur_addr + 1),
                                    src_space_top);
    HeapWord* partial_obj_start = (end_addr == src_space_top)
                                ? nullptr
                                : sd.addr_to_region_ptr(end_addr)->partial_obj_addr();
    // apply closure on objs inside [cur_addr, end_addr)
    do {
      cur_addr = bitmap->find_obj_beg(cur_addr, end_addr);
      if (cur_addr == end_addr) {
        break;
      }
      size_t obj_size;
      if (partial_obj_start == cur_addr) {
        obj_size = pointer_delta(partial_obj_end(end_addr), cur_addr);
      } else {
        // This obj doesn't extend into next region; size() is safe to use.
        obj_size = cast_to_oop(cur_addr)->size();
      }
      closure.do_addr(cur_addr, obj_size);
      cur_addr += obj_size;
    } while (cur_addr < end_addr && !closure.is_full());

    if (closure.is_full()) {
      decrement_destination_counts(cm, src_space_id, src_region_idx,
                                   closure.source());
      closure.complete_region(dest_addr, region_ptr);
      return;
    }

    decrement_destination_counts(cm, src_space_id, src_region_idx, end_addr);

    // Move to the next source region, possibly switching spaces as well.  All
    // args except end_addr may be modified.
    src_region_idx = next_src_region(closure, src_space_id, src_space_top,
                                     end_addr);
  } while (true);
}

void PSParallelCompact::fill_and_update_region(ParCompactionManager* cm, size_t region_idx)
{
  MoveAndUpdateClosure cl(mark_bitmap(), region_idx);
  fill_region(cm, cl, region_idx);
}

void PSParallelCompact::fill_and_update_shadow_region(ParCompactionManager* cm, size_t region_idx)
{
  // Get a shadow region first
  ParallelCompactData& sd = summary_data();
  RegionData* const region_ptr = sd.region(region_idx);
  size_t shadow_region = ParCompactionManager::pop_shadow_region_mt_safe(region_ptr);
  // The InvalidShadow return value indicates the corresponding heap region is available,
  // so use MoveAndUpdateClosure to fill the normal region. Otherwise, use
  // MoveAndUpdateShadowClosure to fill the acquired shadow region.
  if (shadow_region == ParCompactionManager::InvalidShadow) {
    MoveAndUpdateClosure cl(mark_bitmap(), region_idx);
    region_ptr->shadow_to_normal();
    return fill_region(cm, cl, region_idx);
  } else {
    MoveAndUpdateShadowClosure cl(mark_bitmap(), region_idx, shadow_region);
    return fill_region(cm, cl, region_idx);
  }
}

void PSParallelCompact::copy_back(HeapWord *shadow_addr, HeapWord *region_addr)
{
  Copy::aligned_conjoint_words(shadow_addr, region_addr, _summary_data.RegionSize);
}

bool PSParallelCompact::steal_unavailable_region(ParCompactionManager* cm, size_t &region_idx)
{
  size_t next = cm->next_shadow_region();
  ParallelCompactData& sd = summary_data();
  size_t old_new_top = sd.addr_to_region_idx(_space_info[old_space_id].new_top());
  uint active_gc_threads = ParallelScavengeHeap::heap()->workers().active_workers();

  while (next < old_new_top) {
    if (sd.region(next)->mark_shadow()) {
      region_idx = next;
      return true;
    }
    next = cm->move_next_shadow_region_by(active_gc_threads);
  }

  return false;
}

// The shadow region is an optimization to address region dependencies in full GC. The basic
// idea is making more regions available by temporally storing their live objects in empty
// shadow regions to resolve dependencies between them and the destination regions. Therefore,
// GC threads need not wait destination regions to be available before processing sources.
//
// A typical workflow would be:
// After draining its own stack and failing to steal from others, a GC worker would pick an
// unavailable region (destination count > 0) and get a shadow region. Then the worker fills
// the shadow region by copying live objects from source regions of the unavailable one. Once
// the unavailable region becomes available, the data in the shadow region will be copied back.
// Shadow regions are empty regions in the to-space and regions between top and end of other spaces.
void PSParallelCompact::initialize_shadow_regions(uint parallel_gc_threads)
{
  const ParallelCompactData& sd = PSParallelCompact::summary_data();

  for (unsigned int id = old_space_id; id < last_space_id; ++id) {
    SpaceInfo* const space_info = _space_info + id;
    MutableSpace* const space = space_info->space();

    const size_t beg_region =
      sd.addr_to_region_idx(sd.region_align_up(MAX2(space_info->new_top(), space->top())));
    const size_t end_region =
      sd.addr_to_region_idx(sd.region_align_down(space->end()));

    for (size_t cur = beg_region; cur < end_region; ++cur) {
      ParCompactionManager::push_shadow_region(cur);
    }
  }

  size_t beg_region = sd.addr_to_region_idx(_space_info[old_space_id].dense_prefix());
  for (uint i = 0; i < parallel_gc_threads; i++) {
    ParCompactionManager *cm = ParCompactionManager::gc_thread_compaction_manager(i);
    cm->set_next_shadow_region(beg_region + i);
  }
}

void MoveAndUpdateClosure::copy_partial_obj(size_t partial_obj_size)
{
  size_t words = MIN2(partial_obj_size, words_remaining());

  // This test is necessary; if omitted, the pointer updates to a partial object
  // that crosses the dense prefix boundary could be overwritten.
  if (source() != copy_destination()) {
    DEBUG_ONLY(PSParallelCompact::check_new_location(source(), destination());)
    Copy::aligned_conjoint_words(source(), copy_destination(), words);
  }
  update_state(words);
}

void MoveAndUpdateClosure::complete_region(HeapWord* dest_addr, PSParallelCompact::RegionData* region_ptr) {
  assert(region_ptr->shadow_state() == ParallelCompactData::RegionData::NormalRegion, "Region should be finished");
  region_ptr->set_completed();
}

void MoveAndUpdateClosure::do_addr(HeapWord* addr, size_t words) {
  assert(destination() != nullptr, "sanity");
  _source = addr;

  // The start_array must be updated even if the object is not moving.
  if (_start_array != nullptr) {
    _start_array->update_for_block(destination(), destination() + words);
  }

  // Avoid overflow
  words = MIN2(words, words_remaining());
  assert(words > 0, "inv");

  if (copy_destination() != source()) {
    DEBUG_ONLY(PSParallelCompact::check_new_location(source(), destination());)
    assert(source() != destination(), "inv");
<<<<<<< HEAD
    assert(cast_to_oop(source())->is_forwarded(), "inv");
    assert(cast_to_oop(source())->forwardee() == cast_to_oop(destination()), "inv");
    // Read the klass before the copying, since it might destroy the klass (i.e. overlapping copy)
    // and if partial copy, the destination klass may not be copied yet
    Klass* klass = cast_to_oop(source())->klass();
=======
    assert(FullGCForwarding::is_forwarded(cast_to_oop(source())), "inv");
    assert(FullGCForwarding::forwardee(cast_to_oop(source())) == cast_to_oop(destination()), "inv");
>>>>>>> 44ec501a
    Copy::aligned_conjoint_words(source(), copy_destination(), words);
    cast_to_oop(copy_destination())->set_mark(Klass::default_prototype_header(klass));
  }

  update_state(words);
}

void MoveAndUpdateShadowClosure::complete_region(HeapWord* dest_addr, PSParallelCompact::RegionData* region_ptr) {
  assert(region_ptr->shadow_state() == ParallelCompactData::RegionData::ShadowRegion, "Region should be shadow");
  // Record the shadow region index
  region_ptr->set_shadow_region(_shadow);
  // Mark the shadow region as filled to indicate the data is ready to be
  // copied back
  region_ptr->mark_filled();
  // Try to copy the content of the shadow region back to its corresponding
  // heap region if available; the GC thread that decreases the destination
  // count to zero will do the copying otherwise (see
  // PSParallelCompact::decrement_destination_counts).
  if (((region_ptr->available() && region_ptr->claim()) || region_ptr->claimed()) && region_ptr->mark_copied()) {
    region_ptr->set_completed();
    PSParallelCompact::copy_back(PSParallelCompact::summary_data().region_to_addr(_shadow), dest_addr);
    ParCompactionManager::push_shadow_region_mt_safe(_shadow);
  }
}
<|MERGE_RESOLUTION|>--- conflicted
+++ resolved
@@ -2394,16 +2394,11 @@
   if (copy_destination() != source()) {
     DEBUG_ONLY(PSParallelCompact::check_new_location(source(), destination());)
     assert(source() != destination(), "inv");
-<<<<<<< HEAD
-    assert(cast_to_oop(source())->is_forwarded(), "inv");
-    assert(cast_to_oop(source())->forwardee() == cast_to_oop(destination()), "inv");
+    assert(FullGCForwarding::is_forwarded(cast_to_oop(source())), "inv");
+    assert(FullGCForwarding::forwardee(cast_to_oop(source())) == cast_to_oop(destination()), "inv");
     // Read the klass before the copying, since it might destroy the klass (i.e. overlapping copy)
     // and if partial copy, the destination klass may not be copied yet
     Klass* klass = cast_to_oop(source())->klass();
-=======
-    assert(FullGCForwarding::is_forwarded(cast_to_oop(source())), "inv");
-    assert(FullGCForwarding::forwardee(cast_to_oop(source())) == cast_to_oop(destination()), "inv");
->>>>>>> 44ec501a
     Copy::aligned_conjoint_words(source(), copy_destination(), words);
     cast_to_oop(copy_destination())->set_mark(Klass::default_prototype_header(klass));
   }
