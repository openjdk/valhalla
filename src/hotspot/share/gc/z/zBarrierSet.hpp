/*
 * Copyright (c) 2015, 2023, Oracle and/or its affiliates. All rights reserved.
 * DO NOT ALTER OR REMOVE COPYRIGHT NOTICES OR THIS FILE HEADER.
 *
 * This code is free software; you can redistribute it and/or modify it
 * under the terms of the GNU General Public License version 2 only, as
 * published by the Free Software Foundation.
 *
 * This code is distributed in the hope that it will be useful, but WITHOUT
 * ANY WARRANTY; without even the implied warranty of MERCHANTABILITY or
 * FITNESS FOR A PARTICULAR PURPOSE.  See the GNU General Public License
 * version 2 for more details (a copy is included in the LICENSE file that
 * accompanied this code).
 *
 * You should have received a copy of the GNU General Public License version
 * 2 along with this work; if not, write to the Free Software Foundation,
 * Inc., 51 Franklin St, Fifth Floor, Boston, MA 02110-1301 USA.
 *
 * Please contact Oracle, 500 Oracle Parkway, Redwood Shores, CA 94065 USA
 * or visit www.oracle.com if you need additional information or have any
 * questions.
 */

#ifndef SHARE_GC_Z_ZBARRIERSET_HPP
#define SHARE_GC_Z_ZBARRIERSET_HPP

#include "gc/shared/barrierSet.hpp"
#include "gc/z/zAddress.hpp"

class ZBarrierSetAssembler;

class ZBarrierSet : public BarrierSet {
private:
  static zpointer store_good(oop obj);

public:
  ZBarrierSet();

  static ZBarrierSetAssembler* assembler();
  static bool barrier_needed(DecoratorSet decorators, BasicType type);

  virtual void on_thread_create(Thread* thread);
  virtual void on_thread_destroy(Thread* thread);
  virtual void on_thread_attach(Thread* thread);
  virtual void on_thread_detach(Thread* thread);

  virtual void on_slowpath_allocation_exit(JavaThread* thread, oop new_obj);

  virtual void print_on(outputStream* st) const;

  template <DecoratorSet decorators, typename BarrierSetT = ZBarrierSet>
  class AccessBarrier : public BarrierSet::AccessBarrier<decorators, BarrierSetT> {
  private:
    typedef BarrierSet::AccessBarrier<decorators, BarrierSetT> Raw;

    template <DecoratorSet expected>
    static void verify_decorators_present();

    template <DecoratorSet expected>
    static void verify_decorators_absent();

    static zpointer* field_addr(oop base, ptrdiff_t offset);

    static zaddress load_barrier(zpointer* p, zpointer o);
    static zaddress load_barrier_on_unknown_oop_ref(oop base, ptrdiff_t offset, zpointer* p, zpointer o);

    static void store_barrier_heap_with_healing(zpointer* p);
    static void store_barrier_heap_without_healing(zpointer* p);
    static void no_keep_alive_store_barrier_heap(zpointer* p);

    static void store_barrier_native_with_healing(zpointer* p);
    static void store_barrier_native_without_healing(zpointer* p);

    static void unsupported();
    static zaddress load_barrier(narrowOop* p, zpointer o) { unsupported(); return zaddress::null; }
    static zaddress load_barrier_on_unknown_oop_ref(oop base, ptrdiff_t offset, narrowOop* p, zpointer o) { unsupported(); return zaddress::null; }
    static void store_barrier_heap_with_healing(narrowOop* p) { unsupported(); }
    static void store_barrier_heap_without_healing(narrowOop* p)  { unsupported(); }
    static void no_keep_alive_store_barrier_heap(narrowOop* p)  { unsupported(); }
    static void store_barrier_native_with_healing(narrowOop* p)  { unsupported(); }
    static void store_barrier_native_without_healing(narrowOop* p)  { unsupported(); }

    static zaddress oop_copy_one_barriers(zpointer* dst, zpointer* src);
    static bool oop_copy_one_check_cast(zpointer* dst, zpointer* src, Klass* dst_klass);
    static void oop_copy_one(zpointer* dst, zpointer* src);

    static bool oop_arraycopy_in_heap_check_cast(zpointer* dst, zpointer* src, size_t length, Klass* dst_klass);
    static bool oop_arraycopy_in_heap_no_check_cast(zpointer* dst, zpointer* src, size_t length);

  public:
    //
    // In heap
    //
    static oop oop_load_in_heap(zpointer* p);
    static oop oop_load_in_heap(oop* p)       { return oop_load_in_heap((zpointer*)p); };
    static oop oop_load_in_heap(narrowOop* p) { unsupported(); return nullptr; }

    static oop oop_load_in_heap_at(oop base, ptrdiff_t offset);

    static void oop_store_in_heap(zpointer* p, oop value);
    static void oop_store_in_heap(oop* p, oop value)       { oop_store_in_heap((zpointer*)p, value); }
    static void oop_store_in_heap(narrowOop* p, oop value) { unsupported(); }
    static void oop_store_in_heap_at(oop base, ptrdiff_t offset, oop value);

    static void oop_store_not_in_heap(zpointer* p, oop value);
    static void oop_store_not_in_heap(oop* p, oop value)       { oop_store_not_in_heap((zpointer*)p, value); }
    static void oop_store_not_in_heap(narrowOop* p, oop value) { unsupported(); }
    static void oop_store_not_in_heap_at(oop base, ptrdiff_t offset, oop value);

    static oop oop_atomic_cmpxchg_in_heap(zpointer* p, oop compare_value, oop new_value);
    static oop oop_atomic_cmpxchg_in_heap(oop* p, oop compare_value, oop new_value)       { return oop_atomic_cmpxchg_in_heap((zpointer*)p, compare_value, new_value); }
    static oop oop_atomic_cmpxchg_in_heap(narrowOop* p, oop compare_value, oop new_value) { unsupported(); return nullptr; }
    static oop oop_atomic_cmpxchg_in_heap_at(oop base, ptrdiff_t offset, oop compare_value, oop new_value);

    static oop oop_atomic_xchg_in_heap(zpointer* p, oop new_value);
    static oop oop_atomic_xchg_in_heap(oop* p, oop new_value)       { return oop_atomic_xchg_in_heap((zpointer*)p, new_value); }
    static oop oop_atomic_xchg_in_heap(narrowOop* p, oop new_value) { unsupported(); return nullptr; }
    static oop oop_atomic_xchg_in_heap_at(oop base, ptrdiff_t offset, oop new_value);

<<<<<<< HEAD
    template <typename T>
    static void oop_arraycopy_in_heap(arrayOop src_obj, size_t src_offset_in_bytes, T* src_raw,
                                      arrayOop dst_obj, size_t dst_offset_in_bytes, T* dst_raw,
=======
    static bool oop_arraycopy_in_heap(arrayOop src_obj, size_t src_offset_in_bytes, zpointer* src_raw,
                                      arrayOop dst_obj, size_t dst_offset_in_bytes, zpointer* dst_raw,
>>>>>>> 6d4782bc
                                      size_t length);
    static bool oop_arraycopy_in_heap(arrayOop src_obj, size_t src_offset_in_bytes, oop* src_raw,
                                      arrayOop dst_obj, size_t dst_offset_in_bytes, oop* dst_raw,
                                      size_t length) {
      return oop_arraycopy_in_heap(src_obj, src_offset_in_bytes, (zpointer*)src_raw,
                                   dst_obj, dst_offset_in_bytes, (zpointer*)dst_raw,
                                   length);
    }
    static bool oop_arraycopy_in_heap(arrayOop src_obj, size_t src_offset_in_bytes, narrowOop* src_raw,
                                      arrayOop dst_obj, size_t dst_offset_in_bytes, narrowOop* dst_raw,
                                      size_t length) { unsupported(); return false; }

    static void clone_in_heap(oop src, oop dst, size_t size);

    static void value_copy_in_heap(void* src, void* dst, InlineKlass* md);

    //
    // Not in heap
    //
    static oop oop_load_not_in_heap(zpointer* p);
    static oop oop_load_not_in_heap(oop* p);
    static oop oop_load_not_in_heap(narrowOop* p) { unsupported(); return nullptr; }

    static oop oop_atomic_cmpxchg_not_in_heap(zpointer* p, oop compare_value, oop new_value);
    static oop oop_atomic_cmpxchg_not_in_heap(oop* p, oop compare_value, oop new_value) {
      return oop_atomic_cmpxchg_not_in_heap((zpointer*)p, compare_value, new_value);
    }
    static oop oop_atomic_cmpxchg_not_in_heap(narrowOop* addr, oop compare_value, oop new_value) { unsupported(); return nullptr; }

    static oop oop_atomic_xchg_not_in_heap(zpointer* p, oop new_value);
    static oop oop_atomic_xchg_not_in_heap(oop* p, oop new_value)       { return oop_atomic_xchg_not_in_heap((zpointer*)p, new_value); }
    static oop oop_atomic_xchg_not_in_heap(narrowOop* p, oop new_value) { unsupported(); return nullptr; }
  };
};

template<> struct BarrierSet::GetName<ZBarrierSet> {
  static const BarrierSet::Name value = BarrierSet::ZBarrierSet;
};

template<> struct BarrierSet::GetType<BarrierSet::ZBarrierSet> {
  typedef ::ZBarrierSet type;
};

#endif // SHARE_GC_Z_ZBARRIERSET_HPP<|MERGE_RESOLUTION|>--- conflicted
+++ resolved
@@ -117,14 +117,8 @@
     static oop oop_atomic_xchg_in_heap(narrowOop* p, oop new_value) { unsupported(); return nullptr; }
     static oop oop_atomic_xchg_in_heap_at(oop base, ptrdiff_t offset, oop new_value);
 
-<<<<<<< HEAD
-    template <typename T>
-    static void oop_arraycopy_in_heap(arrayOop src_obj, size_t src_offset_in_bytes, T* src_raw,
-                                      arrayOop dst_obj, size_t dst_offset_in_bytes, T* dst_raw,
-=======
     static bool oop_arraycopy_in_heap(arrayOop src_obj, size_t src_offset_in_bytes, zpointer* src_raw,
                                       arrayOop dst_obj, size_t dst_offset_in_bytes, zpointer* dst_raw,
->>>>>>> 6d4782bc
                                       size_t length);
     static bool oop_arraycopy_in_heap(arrayOop src_obj, size_t src_offset_in_bytes, oop* src_raw,
                                       arrayOop dst_obj, size_t dst_offset_in_bytes, oop* dst_raw,
