/*
 * Copyright (c) 2015, 2023, Oracle and/or its affiliates. All rights reserved.
 * DO NOT ALTER OR REMOVE COPYRIGHT NOTICES OR THIS FILE HEADER.
 *
 * This code is free software; you can redistribute it and/or modify it
 * under the terms of the GNU General Public License version 2 only, as
 * published by the Free Software Foundation.
 *
 * This code is distributed in the hope that it will be useful, but WITHOUT
 * ANY WARRANTY; without even the implied warranty of MERCHANTABILITY or
 * FITNESS FOR A PARTICULAR PURPOSE.  See the GNU General Public License
 * version 2 for more details (a copy is included in the LICENSE file that
 * accompanied this code).
 *
 * You should have received a copy of the GNU General Public License version
 * 2 along with this work; if not, write to the Free Software Foundation,
 * Inc., 51 Franklin St, Fifth Floor, Boston, MA 02110-1301 USA.
 *
 * Please contact Oracle, 500 Oracle Parkway, Redwood Shores, CA 94065 USA
 * or visit www.oracle.com if you need additional information or have any
 * questions.
 */

#ifndef SHARE_GC_Z_ZBARRIERSET_HPP
#define SHARE_GC_Z_ZBARRIERSET_HPP

#include "gc/shared/barrierSet.hpp"
#include "gc/z/zAddress.hpp"

class ZBarrierSetAssembler;

class ZBarrierSet : public BarrierSet {
private:
  static zpointer store_good(oop obj);

public:
  ZBarrierSet();

  static ZBarrierSetAssembler* assembler();
  static bool barrier_needed(DecoratorSet decorators, BasicType type);

  virtual void on_thread_create(Thread* thread);
  virtual void on_thread_destroy(Thread* thread);
  virtual void on_thread_attach(Thread* thread);
  virtual void on_thread_detach(Thread* thread);

  virtual void on_slowpath_allocation_exit(JavaThread* thread, oop new_obj);

  virtual void print_on(outputStream* st) const;

  template <DecoratorSet decorators, typename BarrierSetT = ZBarrierSet>
  class AccessBarrier : public BarrierSet::AccessBarrier<decorators, BarrierSetT> {
  private:
    typedef BarrierSet::AccessBarrier<decorators, BarrierSetT> Raw;

    template <DecoratorSet expected>
    static void verify_decorators_present();

    template <DecoratorSet expected>
    static void verify_decorators_absent();

    static zpointer* field_addr(oop base, ptrdiff_t offset);

    static zaddress load_barrier(zpointer* p, zpointer o);
    static zaddress load_barrier_on_unknown_oop_ref(oop base, ptrdiff_t offset, zpointer* p, zpointer o);

    static void store_barrier_heap_with_healing(zpointer* p);
    static void store_barrier_heap_without_healing(zpointer* p);
    static void no_keep_alive_store_barrier_heap(zpointer* p);

    static void store_barrier_native_with_healing(zpointer* p);
    static void store_barrier_native_without_healing(zpointer* p);

    static void unsupported();
    static zaddress load_barrier(narrowOop* p, zpointer o) { unsupported(); return zaddress::null; }
    static zaddress load_barrier_on_unknown_oop_ref(oop base, ptrdiff_t offset, narrowOop* p, zpointer o) { unsupported(); return zaddress::null; }
    static void store_barrier_heap_with_healing(narrowOop* p) { unsupported(); }
    static void store_barrier_heap_without_healing(narrowOop* p)  { unsupported(); }
    static void no_keep_alive_store_barrier_heap(narrowOop* p)  { unsupported(); }
    static void store_barrier_native_with_healing(narrowOop* p)  { unsupported(); }
    static void store_barrier_native_without_healing(narrowOop* p)  { unsupported(); }

    static zaddress oop_copy_one_barriers(zpointer* dst, zpointer* src);
    static bool oop_copy_one_check_cast(zpointer* dst, zpointer* src, Klass* dst_klass);
    static void oop_copy_one(zpointer* dst, zpointer* src);

    static bool oop_arraycopy_in_heap_check_cast(zpointer* dst, zpointer* src, size_t length, Klass* dst_klass);
    static bool oop_arraycopy_in_heap_no_check_cast(zpointer* dst, zpointer* src, size_t length);

  public:
    //
    // In heap
    //
    static oop oop_load_in_heap(zpointer* p);
    static oop oop_load_in_heap(oop* p)       { return oop_load_in_heap((zpointer*)p); };
    static oop oop_load_in_heap(narrowOop* p) { unsupported(); return nullptr; }

    static oop oop_load_in_heap_at(oop base, ptrdiff_t offset);

    static void oop_store_in_heap(zpointer* p, oop value);
    static void oop_store_in_heap(oop* p, oop value)       { oop_store_in_heap((zpointer*)p, value); }
    static void oop_store_in_heap(narrowOop* p, oop value) { unsupported(); }
    static void oop_store_in_heap_at(oop base, ptrdiff_t offset, oop value);

    static void oop_store_not_in_heap(zpointer* p, oop value);
    static void oop_store_not_in_heap(oop* p, oop value)       { oop_store_not_in_heap((zpointer*)p, value); }
    static void oop_store_not_in_heap(narrowOop* p, oop value) { unsupported(); }
    static void oop_store_not_in_heap_at(oop base, ptrdiff_t offset, oop value);

    static oop oop_atomic_cmpxchg_in_heap(zpointer* p, oop compare_value, oop new_value);
    static oop oop_atomic_cmpxchg_in_heap(oop* p, oop compare_value, oop new_value)       { return oop_atomic_cmpxchg_in_heap((zpointer*)p, compare_value, new_value); }
    static oop oop_atomic_cmpxchg_in_heap(narrowOop* p, oop compare_value, oop new_value) { unsupported(); return nullptr; }
    static oop oop_atomic_cmpxchg_in_heap_at(oop base, ptrdiff_t offset, oop compare_value, oop new_value);

    static oop oop_atomic_xchg_in_heap(zpointer* p, oop new_value);
    static oop oop_atomic_xchg_in_heap(oop* p, oop new_value)       { return oop_atomic_xchg_in_heap((zpointer*)p, new_value); }
    static oop oop_atomic_xchg_in_heap(narrowOop* p, oop new_value) { unsupported(); return nullptr; }
    static oop oop_atomic_xchg_in_heap_at(oop base, ptrdiff_t offset, oop new_value);

<<<<<<< HEAD
    template <typename T>
    static void oop_arraycopy_in_heap(arrayOop src_obj, size_t src_offset_in_bytes, T* src_raw,
                                      arrayOop dst_obj, size_t dst_offset_in_bytes, T* dst_raw,
=======
    static bool oop_arraycopy_in_heap(arrayOop src_obj, size_t src_offset_in_bytes, zpointer* src_raw,
                                      arrayOop dst_obj, size_t dst_offset_in_bytes, zpointer* dst_raw,
>>>>>>> 2836c34b
                                      size_t length);
    static bool oop_arraycopy_in_heap(arrayOop src_obj, size_t src_offset_in_bytes, oop* src_raw,
                                      arrayOop dst_obj, size_t dst_offset_in_bytes, oop* dst_raw,
                                      size_t length) {
      return oop_arraycopy_in_heap(src_obj, src_offset_in_bytes, (zpointer*)src_raw,
                                   dst_obj, dst_offset_in_bytes, (zpointer*)dst_raw,
                                   length);
    }
    static bool oop_arraycopy_in_heap(arrayOop src_obj, size_t src_offset_in_bytes, narrowOop* src_raw,
                                      arrayOop dst_obj, size_t dst_offset_in_bytes, narrowOop* dst_raw,
                                      size_t length) { unsupported(); return false; }

    static void clone_in_heap(oop src, oop dst, size_t size);

    static void value_copy_in_heap(void* src, void* dst, InlineKlass* md);

    //
    // Not in heap
    //
    static oop oop_load_not_in_heap(zpointer* p);
    static oop oop_load_not_in_heap(oop* p);
    static oop oop_load_not_in_heap(narrowOop* p) { unsupported(); return nullptr; }

    static oop oop_atomic_cmpxchg_not_in_heap(zpointer* p, oop compare_value, oop new_value);
    static oop oop_atomic_cmpxchg_not_in_heap(oop* p, oop compare_value, oop new_value) {
      return oop_atomic_cmpxchg_not_in_heap((zpointer*)p, compare_value, new_value);
    }
    static oop oop_atomic_cmpxchg_not_in_heap(narrowOop* addr, oop compare_value, oop new_value) { unsupported(); return nullptr; }

    static oop oop_atomic_xchg_not_in_heap(zpointer* p, oop new_value);
    static oop oop_atomic_xchg_not_in_heap(oop* p, oop new_value)       { return oop_atomic_xchg_not_in_heap((zpointer*)p, new_value); }
    static oop oop_atomic_xchg_not_in_heap(narrowOop* p, oop new_value) { unsupported(); return nullptr; }
  };
};

template<> struct BarrierSet::GetName<ZBarrierSet> {
  static const BarrierSet::Name value = BarrierSet::ZBarrierSet;
};

template<> struct BarrierSet::GetType<BarrierSet::ZBarrierSet> {
  typedef ::ZBarrierSet type;
};

#endif // SHARE_GC_Z_ZBARRIERSET_HPP<|MERGE_RESOLUTION|>--- conflicted
+++ resolved
@@ -48,6 +48,12 @@
 
   virtual void print_on(outputStream* st) const;
 
+  enum OopCopyCheckStatus {
+    oop_copy_check_ok = 0,         // oop array copy sucessful
+    oop_copy_check_class_cast = 1, // oop array copy failed subtype check (ARRAYCOPY_CHECKCAST)
+    oop_copy_check_null = 2        // oop array copy failed null check (ARRAYCOPY_NOTNULL)
+  };
+
   template <DecoratorSet decorators, typename BarrierSetT = ZBarrierSet>
   class AccessBarrier : public BarrierSet::AccessBarrier<decorators, BarrierSetT> {
   private:
@@ -81,11 +87,11 @@
     static void store_barrier_native_without_healing(narrowOop* p)  { unsupported(); }
 
     static zaddress oop_copy_one_barriers(zpointer* dst, zpointer* src);
-    static bool oop_copy_one_check_cast(zpointer* dst, zpointer* src, Klass* dst_klass);
-    static void oop_copy_one(zpointer* dst, zpointer* src);
+    static OopCopyCheckStatus oop_copy_one_check_cast(zpointer* dst, zpointer* src, Klass* dst_klass);
+    static OopCopyCheckStatus oop_copy_one(zpointer* dst, zpointer* src);
 
-    static bool oop_arraycopy_in_heap_check_cast(zpointer* dst, zpointer* src, size_t length, Klass* dst_klass);
-    static bool oop_arraycopy_in_heap_no_check_cast(zpointer* dst, zpointer* src, size_t length);
+    static OopCopyCheckStatus oop_arraycopy_in_heap_check_cast(zpointer* dst, zpointer* src, size_t length, Klass* dst_klass);
+    static OopCopyCheckStatus oop_arraycopy_in_heap_no_check_cast(zpointer* dst, zpointer* src, size_t length);
 
   public:
     //
@@ -117,25 +123,19 @@
     static oop oop_atomic_xchg_in_heap(narrowOop* p, oop new_value) { unsupported(); return nullptr; }
     static oop oop_atomic_xchg_in_heap_at(oop base, ptrdiff_t offset, oop new_value);
 
-<<<<<<< HEAD
-    template <typename T>
-    static void oop_arraycopy_in_heap(arrayOop src_obj, size_t src_offset_in_bytes, T* src_raw,
-                                      arrayOop dst_obj, size_t dst_offset_in_bytes, T* dst_raw,
-=======
-    static bool oop_arraycopy_in_heap(arrayOop src_obj, size_t src_offset_in_bytes, zpointer* src_raw,
+    static void oop_arraycopy_in_heap(arrayOop src_obj, size_t src_offset_in_bytes, zpointer* src_raw,
                                       arrayOop dst_obj, size_t dst_offset_in_bytes, zpointer* dst_raw,
->>>>>>> 2836c34b
                                       size_t length);
-    static bool oop_arraycopy_in_heap(arrayOop src_obj, size_t src_offset_in_bytes, oop* src_raw,
+    static void oop_arraycopy_in_heap(arrayOop src_obj, size_t src_offset_in_bytes, oop* src_raw,
                                       arrayOop dst_obj, size_t dst_offset_in_bytes, oop* dst_raw,
                                       size_t length) {
-      return oop_arraycopy_in_heap(src_obj, src_offset_in_bytes, (zpointer*)src_raw,
-                                   dst_obj, dst_offset_in_bytes, (zpointer*)dst_raw,
-                                   length);
+      oop_arraycopy_in_heap(src_obj, src_offset_in_bytes, (zpointer*)src_raw,
+                            dst_obj, dst_offset_in_bytes, (zpointer*)dst_raw,
+                            length);
     }
-    static bool oop_arraycopy_in_heap(arrayOop src_obj, size_t src_offset_in_bytes, narrowOop* src_raw,
+    static void oop_arraycopy_in_heap(arrayOop src_obj, size_t src_offset_in_bytes, narrowOop* src_raw,
                                       arrayOop dst_obj, size_t dst_offset_in_bytes, narrowOop* dst_raw,
-                                      size_t length) { unsupported(); return false; }
+                                      size_t length) { unsupported(); }
 
     static void clone_in_heap(oop src, oop dst, size_t size);
 
