/*
 * Copyright (c) 2019, 2024, Oracle and/or its affiliates. All rights reserved.
 * DO NOT ALTER OR REMOVE COPYRIGHT NOTICES OR THIS FILE HEADER.
 *
 * This code is free software; you can redistribute it and/or modify it
 * under the terms of the GNU General Public License version 2 only, as
 * published by the Free Software Foundation.
 *
 * This code is distributed in the hope that it will be useful, but WITHOUT
 * ANY WARRANTY; without even the implied warranty of MERCHANTABILITY or
 * FITNESS FOR A PARTICULAR PURPOSE.  See the GNU General Public License
 * version 2 for more details (a copy is included in the LICENSE file that
 * accompanied this code).
 *
 * You should have received a copy of the GNU General Public License version
 * 2 along with this work; if not, write to the Free Software Foundation,
 * Inc., 51 Franklin St, Fifth Floor, Boston, MA 02110-1301 USA.
 *
 * Please contact Oracle, 500 Oracle Parkway, Redwood Shores, CA 94065 USA
 * or visit www.oracle.com if you need additional information or have any
 * questions.
 */

#include "precompiled.hpp"
#include "gc/z/zThreadLocalData.hpp"
#include "gc/z/zObjArrayAllocator.hpp"
#include "gc/z/zUtils.inline.hpp"
#include "oops/arrayKlass.hpp"
#include "runtime/interfaceSupport.inline.hpp"
#include "utilities/debug.hpp"
#include "utilities/globalDefinitions.hpp"

ZObjArrayAllocator::ZObjArrayAllocator(Klass* klass, size_t word_size, int length, bool do_zero, Thread* thread)
  : ObjArrayAllocator(klass, word_size, length, do_zero, thread) {}

void ZObjArrayAllocator::yield_for_safepoint() const {
  ThreadBlockInVM tbivm(JavaThread::cast(_thread));
}

oop ZObjArrayAllocator::initialize(HeapWord* mem) const {
  // ZGC specializes the initialization by performing segmented clearing
  // to allow shorter time-to-safepoints.

  if (!_do_zero) {
    // No need for ZGC specialization
    return ObjArrayAllocator::initialize(mem);
  }

  // A max segment size of 64K was chosen because microbenchmarking
  // suggested that it offered a good trade-off between allocation
  // time and time-to-safepoint
  const size_t segment_max = ZUtils::bytes_to_words(64 * K);

<<<<<<< HEAD
  if (payload_size <= segment_max || ArrayKlass::cast(_klass)->is_flatArray_klass()) {
=======
  if (_word_size <= segment_max) {
>>>>>>> 9d332e65
    // To small to use segmented clearing
    return ObjArrayAllocator::initialize(mem);
  }

  // Segmented clearing

  // The array is going to be exposed before it has been completely
  // cleared, therefore we can't expose the header at the end of this
  // function. Instead explicitly initialize it according to our needs.

  // Signal to the ZIterator that this is an invisible root, by setting
  // the mark word to "marked". Reset to prototype() after the clearing.
  arrayOopDesc::set_mark(mem, Klass::default_prototype_header(_klass).set_marked());
  arrayOopDesc::release_set_klass(mem, _klass);
  assert(_length >= 0, "length should be non-negative");
  arrayOopDesc::set_length(mem, _length);

  // Keep the array alive across safepoints through an invisible
  // root. Invisible roots are not visited by the heap iterator
  // and the marking logic will not attempt to follow its elements.
  // Relocation and remembered set code know how to dodge iterating
  // over such objects.
  ZThreadLocalData::set_invisible_root(_thread, (zaddress_unsafe*)&mem);

  const BasicType element_type = ArrayKlass::cast(_klass)->element_type();
  const size_t base_offset_in_bytes = arrayOopDesc::base_offset_in_bytes(element_type);
  const size_t process_start_offset_in_bytes = align_up(base_offset_in_bytes, BytesPerWord);

  if (process_start_offset_in_bytes != base_offset_in_bytes) {
    // initialize_memory can only fill word aligned memory,
    // fill the first 4 bytes here.
    assert(process_start_offset_in_bytes - base_offset_in_bytes == 4, "Must be 4-byte aligned");
    assert(!is_reference_type(element_type), "Only TypeArrays can be 4-byte aligned");
    *reinterpret_cast<int*>(reinterpret_cast<char*>(mem) + base_offset_in_bytes) = 0;
  }

  // Note: initialize_memory may clear padding bytes at the end
  const size_t process_start_offset = ZUtils::bytes_to_words(process_start_offset_in_bytes);
  const size_t process_size = _word_size - process_start_offset;

  uint32_t old_seqnum_before = ZGeneration::old()->seqnum();
  uint32_t young_seqnum_before = ZGeneration::young()->seqnum();
  uintptr_t color_before = ZPointerStoreGoodMask;
  auto gc_safepoint_happened = [&]() {
    return old_seqnum_before != ZGeneration::old()->seqnum() ||
           young_seqnum_before != ZGeneration::young()->seqnum() ||
           color_before != ZPointerStoreGoodMask;
  };

  bool seen_gc_safepoint = false;

  auto initialize_memory = [&]() {
    for (size_t processed = 0; processed < process_size; processed += segment_max) {
      // Clear segment
      uintptr_t* const start = (uintptr_t*)(mem + process_start_offset + processed);
      const size_t remaining = process_size - processed;
      const size_t segment = MIN2(remaining, segment_max);
      // Usually, the young marking code has the responsibility to color
      // raw nulls, before they end up in the old generation. However, the
      // invisible roots are hidden from the marking code, and therefore
      // we must color the nulls already here in the initialization. The
      // color we choose must be store bad for any subsequent stores, regardless
      // of how many GC flips later it will arrive. That's why we OR in 11
      // (ZPointerRememberedMask) in the remembered bits, similar to how
      // forgotten old oops also have 11, for the very same reason.
      // However, we opportunistically try to color without the 11 remembered
      // bits, hoping to not get interrupted in the middle of a GC safepoint.
      // Most of the time, we manage to do that, and can the avoid having GC
      // barriers trigger slow paths for this.
      const uintptr_t colored_null = seen_gc_safepoint ? (ZPointerStoreGoodMask | ZPointerRememberedMask)
                                                       : ZPointerStoreGoodMask;
      const uintptr_t fill_value = is_reference_type(element_type) ? colored_null : 0;
      ZUtils::fill(start, segment, fill_value);

      // Safepoint
      yield_for_safepoint();

      // Deal with safepoints
      if (is_reference_type(element_type) && !seen_gc_safepoint && gc_safepoint_happened()) {
        // The first time we observe a GC safepoint in the yield point,
        // we have to restart processing with 11 remembered bits.
        seen_gc_safepoint = true;
        return false;
      }
    }
    return true;
  };

  if (!initialize_memory()) {
    // Re-color with 11 remset bits if we got intercepted by a GC safepoint
    const bool result = initialize_memory();
    assert(result, "Array initialization should always succeed the second time");
  }

  mem_zap_end_padding(mem);

  ZThreadLocalData::clear_invisible_root(_thread);

  // Signal to the ZIterator that this is no longer an invisible root
  oopDesc::release_set_mark(mem, Klass::default_prototype_header(_klass));

  return cast_to_oop(mem);
}<|MERGE_RESOLUTION|>--- conflicted
+++ resolved
@@ -51,11 +51,7 @@
   // time and time-to-safepoint
   const size_t segment_max = ZUtils::bytes_to_words(64 * K);
 
-<<<<<<< HEAD
-  if (payload_size <= segment_max || ArrayKlass::cast(_klass)->is_flatArray_klass()) {
-=======
-  if (_word_size <= segment_max) {
->>>>>>> 9d332e65
+  if (_word_size <= segment_max || ArrayKlass::cast(_klass)->is_flatArray_klass()) {
     // To small to use segmented clearing
     return ObjArrayAllocator::initialize(mem);
   }
