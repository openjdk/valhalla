--- conflicted
+++ resolved
@@ -64,17 +64,16 @@
 
   // Signal to the ZIterator that this is an invisible root, by setting
   // the mark word to "marked". Reset to prototype() after the clearing.
-<<<<<<< HEAD
-  arrayOopDesc::set_mark(mem, Klass::default_prototype_header(_klass).set_marked());
-  arrayOopDesc::release_set_klass(mem, _klass);
-=======
   if (UseCompactObjectHeaders) {
     oopDesc::release_set_mark(mem, _klass->prototype_header().set_marked());
   } else {
-    arrayOopDesc::set_mark(mem, markWord::prototype().set_marked());
+    if (EnableValhalla) {
+      arrayOopDesc::set_mark(mem, Klass::default_prototype_header(_klass).set_marked());
+    } else {
+      arrayOopDesc::set_mark(mem, markWord::prototype().set_marked());
+    }
     arrayOopDesc::release_set_klass(mem, _klass);
   }
->>>>>>> 44ec501a
   assert(_length >= 0, "length should be non-negative");
   arrayOopDesc::set_length(mem, _length);
 
@@ -162,15 +161,11 @@
   ZThreadLocalData::clear_invisible_root(_thread);
 
   // Signal to the ZIterator that this is no longer an invisible root
-<<<<<<< HEAD
-  oopDesc::release_set_mark(mem, Klass::default_prototype_header(_klass));
-=======
-  if (UseCompactObjectHeaders) {
+  if (UseCompactObjectHeaders || EnableValhalla) {
     oopDesc::release_set_mark(mem, _klass->prototype_header());
   } else {
     oopDesc::release_set_mark(mem, markWord::prototype());
   }
->>>>>>> 44ec501a
 
   return cast_to_oop(mem);
 }