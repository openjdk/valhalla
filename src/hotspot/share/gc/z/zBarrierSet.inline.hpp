/*
 * Copyright (c) 2017, 2018, Oracle and/or its affiliates. All rights reserved.
 * DO NOT ALTER OR REMOVE COPYRIGHT NOTICES OR THIS FILE HEADER.
 *
 * This code is free software; you can redistribute it and/or modify it
 * under the terms of the GNU General Public License version 2 only, as
 * published by the Free Software Foundation.
 *
 * This code is distributed in the hope that it will be useful, but WITHOUT
 * ANY WARRANTY; without even the implied warranty of MERCHANTABILITY or
 * FITNESS FOR A PARTICULAR PURPOSE.  See the GNU General Public License
 * version 2 for more details (a copy is included in the LICENSE file that
 * accompanied this code).
 *
 * You should have received a copy of the GNU General Public License version
 * 2 along with this work; if not, write to the Free Software Foundation,
 * Inc., 51 Franklin St, Fifth Floor, Boston, MA 02110-1301 USA.
 *
 * Please contact Oracle, 500 Oracle Parkway, Redwood Shores, CA 94065 USA
 * or visit www.oracle.com if you need additional information or have any
 * questions.
 */

#ifndef SHARE_GC_Z_ZBARRIERSET_INLINE_HPP
#define SHARE_GC_Z_ZBARRIERSET_INLINE_HPP

#include "gc/z/zBarrierSet.hpp"

#include "gc/shared/accessBarrierSupport.inline.hpp"
#include "gc/z/zBarrier.inline.hpp"
<<<<<<< HEAD
#include "gc/z/zBarrierSet.hpp"
#include "oops/inlineKlass.inline.hpp"
=======
>>>>>>> df65237b
#include "utilities/debug.hpp"

template <DecoratorSet decorators, typename BarrierSetT>
template <DecoratorSet expected>
inline void ZBarrierSet::AccessBarrier<decorators, BarrierSetT>::verify_decorators_present() {
  if ((decorators & expected) == 0) {
    fatal("Using unsupported access decorators");
  }
}

template <DecoratorSet decorators, typename BarrierSetT>
template <DecoratorSet expected>
inline void ZBarrierSet::AccessBarrier<decorators, BarrierSetT>::verify_decorators_absent() {
  if ((decorators & expected) != 0) {
    fatal("Using unsupported access decorators");
  }
}

template <DecoratorSet decorators, typename BarrierSetT>
inline oop* ZBarrierSet::AccessBarrier<decorators, BarrierSetT>::field_addr(oop base, ptrdiff_t offset) {
  assert(base != NULL, "Invalid base");
  return reinterpret_cast<oop*>(reinterpret_cast<intptr_t>((void*)base) + offset);
}

template <DecoratorSet decorators, typename BarrierSetT>
template <typename T>
inline oop ZBarrierSet::AccessBarrier<decorators, BarrierSetT>::load_barrier_on_oop_field_preloaded(T* addr, oop o) {
  verify_decorators_absent<ON_UNKNOWN_OOP_REF>();

  if (HasDecorator<decorators, AS_NO_KEEPALIVE>::value) {
    if (HasDecorator<decorators, ON_STRONG_OOP_REF>::value) {
      return ZBarrier::weak_load_barrier_on_oop_field_preloaded(addr, o);
    } else if (HasDecorator<decorators, ON_WEAK_OOP_REF>::value) {
      return ZBarrier::weak_load_barrier_on_weak_oop_field_preloaded(addr, o);
    } else {
      assert((HasDecorator<decorators, ON_PHANTOM_OOP_REF>::value), "Must be");
      return ZBarrier::weak_load_barrier_on_phantom_oop_field_preloaded(addr, o);
    }
  } else {
    if (HasDecorator<decorators, ON_STRONG_OOP_REF>::value) {
      return ZBarrier::load_barrier_on_oop_field_preloaded(addr, o);
    } else if (HasDecorator<decorators, ON_WEAK_OOP_REF>::value) {
      return ZBarrier::load_barrier_on_weak_oop_field_preloaded(addr, o);
    } else {
      assert((HasDecorator<decorators, ON_PHANTOM_OOP_REF>::value), "Must be");
      return ZBarrier::load_barrier_on_phantom_oop_field_preloaded(addr, o);
    }
  }
}

template <DecoratorSet decorators, typename BarrierSetT>
template <typename T>
inline oop ZBarrierSet::AccessBarrier<decorators, BarrierSetT>::load_barrier_on_unknown_oop_field_preloaded(oop base, ptrdiff_t offset, T* addr, oop o) {
  verify_decorators_present<ON_UNKNOWN_OOP_REF>();

  const DecoratorSet decorators_known_strength =
    AccessBarrierSupport::resolve_possibly_unknown_oop_ref_strength<decorators>(base, offset);

  if (HasDecorator<decorators, AS_NO_KEEPALIVE>::value) {
    if (decorators_known_strength & ON_STRONG_OOP_REF) {
      return ZBarrier::weak_load_barrier_on_oop_field_preloaded(addr, o);
    } else if (decorators_known_strength & ON_WEAK_OOP_REF) {
      return ZBarrier::weak_load_barrier_on_weak_oop_field_preloaded(addr, o);
    } else {
      assert(decorators_known_strength & ON_PHANTOM_OOP_REF, "Must be");
      return ZBarrier::weak_load_barrier_on_phantom_oop_field_preloaded(addr, o);
    }
  } else {
    if (decorators_known_strength & ON_STRONG_OOP_REF) {
      return ZBarrier::load_barrier_on_oop_field_preloaded(addr, o);
    } else if (decorators_known_strength & ON_WEAK_OOP_REF) {
      return ZBarrier::load_barrier_on_weak_oop_field_preloaded(addr, o);
    } else {
      assert(decorators_known_strength & ON_PHANTOM_OOP_REF, "Must be");
      return ZBarrier::load_barrier_on_phantom_oop_field_preloaded(addr, o);
    }
  }
}

//
// In heap
//
template <DecoratorSet decorators, typename BarrierSetT>
template <typename T>
inline oop ZBarrierSet::AccessBarrier<decorators, BarrierSetT>::oop_load_in_heap(T* addr) {
  verify_decorators_absent<ON_UNKNOWN_OOP_REF>();

  const oop o = Raw::oop_load_in_heap(addr);
  return load_barrier_on_oop_field_preloaded(addr, o);
}

template <DecoratorSet decorators, typename BarrierSetT>
inline oop ZBarrierSet::AccessBarrier<decorators, BarrierSetT>::oop_load_in_heap_at(oop base, ptrdiff_t offset) {
  oop* const addr = field_addr(base, offset);
  const oop o = Raw::oop_load_in_heap(addr);

  if (HasDecorator<decorators, ON_UNKNOWN_OOP_REF>::value) {
    return load_barrier_on_unknown_oop_field_preloaded(base, offset, addr, o);
  }

  return load_barrier_on_oop_field_preloaded(addr, o);
}

template <DecoratorSet decorators, typename BarrierSetT>
template <typename T>
inline oop ZBarrierSet::AccessBarrier<decorators, BarrierSetT>::oop_atomic_cmpxchg_in_heap(T* addr, oop compare_value, oop new_value) {
  verify_decorators_present<ON_STRONG_OOP_REF>();
  verify_decorators_absent<AS_NO_KEEPALIVE>();

  ZBarrier::load_barrier_on_oop_field(addr);
  return Raw::oop_atomic_cmpxchg_in_heap(addr, compare_value, new_value);
}

template <DecoratorSet decorators, typename BarrierSetT>
inline oop ZBarrierSet::AccessBarrier<decorators, BarrierSetT>::oop_atomic_cmpxchg_in_heap_at(oop base, ptrdiff_t offset, oop compare_value, oop new_value) {
  verify_decorators_present<ON_STRONG_OOP_REF | ON_UNKNOWN_OOP_REF>();
  verify_decorators_absent<AS_NO_KEEPALIVE>();

  // Through Unsafe.CompareAndExchangeObject()/CompareAndSetObject() we can receive
  // calls with ON_UNKNOWN_OOP_REF set. However, we treat these as ON_STRONG_OOP_REF,
  // with the motivation that if you're doing Unsafe operations on a Reference.referent
  // field, then you're on your own anyway.
  ZBarrier::load_barrier_on_oop_field(field_addr(base, offset));
  return Raw::oop_atomic_cmpxchg_in_heap_at(base, offset, compare_value, new_value);
}

template <DecoratorSet decorators, typename BarrierSetT>
template <typename T>
inline oop ZBarrierSet::AccessBarrier<decorators, BarrierSetT>::oop_atomic_xchg_in_heap(T* addr, oop new_value) {
  verify_decorators_present<ON_STRONG_OOP_REF>();
  verify_decorators_absent<AS_NO_KEEPALIVE>();

  const oop o = Raw::oop_atomic_xchg_in_heap(addr, new_value);
  return ZBarrier::load_barrier_on_oop(o);
}

template <DecoratorSet decorators, typename BarrierSetT>
inline oop ZBarrierSet::AccessBarrier<decorators, BarrierSetT>::oop_atomic_xchg_in_heap_at(oop base, ptrdiff_t offset, oop new_value) {
  verify_decorators_present<ON_STRONG_OOP_REF>();
  verify_decorators_absent<AS_NO_KEEPALIVE>();

  const oop o = Raw::oop_atomic_xchg_in_heap_at(base, offset, new_value);
  return ZBarrier::load_barrier_on_oop(o);
}

template <DecoratorSet decorators, typename BarrierSetT>
template <typename T>
inline void ZBarrierSet::AccessBarrier<decorators, BarrierSetT>::oop_arraycopy_in_heap(arrayOop src_obj, size_t src_offset_in_bytes, T* src_raw,
                                                                                       arrayOop dst_obj, size_t dst_offset_in_bytes, T* dst_raw,
                                                                                       size_t length) {
  T* src = arrayOopDesc::obj_offset_to_raw(src_obj, src_offset_in_bytes, src_raw);
  T* dst = arrayOopDesc::obj_offset_to_raw(dst_obj, dst_offset_in_bytes, dst_raw);

  if ((!HasDecorator<decorators, ARRAYCOPY_CHECKCAST>::value) &&
      (!HasDecorator<decorators, ARRAYCOPY_NOTNULL>::value)) {
    // No check cast, bulk barrier and bulk copy
    ZBarrier::load_barrier_on_oop_array(src, length);
    Raw::oop_arraycopy_in_heap(NULL, 0, src, NULL, 0, dst, length);
    return;
  }

  // Check cast and copy each elements
  Klass* const dst_klass = objArrayOop(dst_obj)->element_klass();
  for (const T* const end = src + length; src < end; src++, dst++) {
    const oop elem = ZBarrier::load_barrier_on_oop_field(src);
    if (HasDecorator<decorators, ARRAYCOPY_NOTNULL>::value && elem == NULL) {
      throw_array_null_pointer_store_exception(src_obj, dst_obj, Thread::current());
      return;
    }
    if (HasDecorator<decorators, ARRAYCOPY_CHECKCAST>::value &&
        (!oopDesc::is_instanceof_or_null(elem, dst_klass))) {
      // Check cast failed
      throw_array_store_exception(src_obj, dst_obj, Thread::current());
      return;
    }

    // Cast is safe, since we know it's never a narrowOop
    *(oop*)dst = elem;
  }
}

template <DecoratorSet decorators, typename BarrierSetT>
inline void ZBarrierSet::AccessBarrier<decorators, BarrierSetT>::clone_in_heap(oop src, oop dst, size_t size) {
  ZBarrier::load_barrier_on_oop_fields(src);
  Raw::clone_in_heap(src, dst, size);
}

template <DecoratorSet decorators, typename BarrierSetT>
inline void ZBarrierSet::AccessBarrier<decorators, BarrierSetT>::value_copy_in_heap(void* src, void* dst, InlineKlass* md) {
  if (md->contains_oops()) {
    // src/dst aren't oops, need offset to adjust oop map offset
    const address src_oop_addr_offset = ((address) src) - md->first_field_offset();

    OopMapBlock* map = md->start_of_nonstatic_oop_maps();
    OopMapBlock* const end = map + md->nonstatic_oop_map_count();
    while (map != end) {
      address soop_address = src_oop_addr_offset + map->offset();
      ZBarrier::load_barrier_on_oop_array((oop*) soop_address, map->count());
      map++;
    }
  }
  Raw::value_copy_in_heap(src, dst, md);
}

//
// Not in heap
//
template <DecoratorSet decorators, typename BarrierSetT>
template <typename T>
inline oop ZBarrierSet::AccessBarrier<decorators, BarrierSetT>::oop_load_not_in_heap(T* addr) {
  verify_decorators_absent<ON_UNKNOWN_OOP_REF>();

  const oop o = Raw::oop_load_not_in_heap(addr);
  return load_barrier_on_oop_field_preloaded(addr, o);
}

template <DecoratorSet decorators, typename BarrierSetT>
template <typename T>
inline oop ZBarrierSet::AccessBarrier<decorators, BarrierSetT>::oop_atomic_cmpxchg_not_in_heap(T* addr, oop compare_value, oop new_value) {
  verify_decorators_present<ON_STRONG_OOP_REF>();
  verify_decorators_absent<AS_NO_KEEPALIVE>();

  return Raw::oop_atomic_cmpxchg_not_in_heap(addr, compare_value, new_value);
}

template <DecoratorSet decorators, typename BarrierSetT>
template <typename T>
inline oop ZBarrierSet::AccessBarrier<decorators, BarrierSetT>::oop_atomic_xchg_not_in_heap(T* addr, oop new_value) {
  verify_decorators_present<ON_STRONG_OOP_REF>();
  verify_decorators_absent<AS_NO_KEEPALIVE>();

  return Raw::oop_atomic_xchg_not_in_heap(addr, new_value);
}

#endif // SHARE_GC_Z_ZBARRIERSET_INLINE_HPP<|MERGE_RESOLUTION|>--- conflicted
+++ resolved
@@ -28,11 +28,7 @@
 
 #include "gc/shared/accessBarrierSupport.inline.hpp"
 #include "gc/z/zBarrier.inline.hpp"
-<<<<<<< HEAD
-#include "gc/z/zBarrierSet.hpp"
 #include "oops/inlineKlass.inline.hpp"
-=======
->>>>>>> df65237b
 #include "utilities/debug.hpp"
 
 template <DecoratorSet decorators, typename BarrierSetT>
@@ -199,13 +195,13 @@
   for (const T* const end = src + length; src < end; src++, dst++) {
     const oop elem = ZBarrier::load_barrier_on_oop_field(src);
     if (HasDecorator<decorators, ARRAYCOPY_NOTNULL>::value && elem == NULL) {
-      throw_array_null_pointer_store_exception(src_obj, dst_obj, Thread::current());
+      throw_array_null_pointer_store_exception(src_obj, dst_obj, Thread::current()->as_Java_thread());
       return;
     }
     if (HasDecorator<decorators, ARRAYCOPY_CHECKCAST>::value &&
         (!oopDesc::is_instanceof_or_null(elem, dst_klass))) {
       // Check cast failed
-      throw_array_store_exception(src_obj, dst_obj, Thread::current());
+      throw_array_store_exception(src_obj, dst_obj, Thread::current()->as_Java_thread());
       return;
     }
 
