--- conflicted
+++ resolved
@@ -90,10 +90,7 @@
 
 inline traceid JfrTraceId::use(const ClassLoaderData* cld) {
   assert(cld != NULL, "invariant");
-<<<<<<< HEAD
-  return cld->is_shortlived() ? 0 : set_used_and_get_shifted(cld, leakp);
-=======
-  return cld->is_unsafe_anonymous() ? 0 : set_used_and_get(cld);
+  return cld->is_shortlived() ? 0 : set_used_and_get(cld);
 }
 
 inline void JfrTraceId::set_leakp(const Method* method) {
@@ -104,7 +101,6 @@
   assert(METHOD_FLAG_USED_THIS_EPOCH(method), "invariant");
   SET_LEAKP(klass);
   SET_METHOD_LEAKP(method);
->>>>>>> 2fc6c645
 }
 
 inline bool JfrTraceId::in_visible_set(const Klass* klass) {
