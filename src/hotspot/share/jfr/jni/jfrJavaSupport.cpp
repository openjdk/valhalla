--- conflicted
+++ resolved
@@ -178,22 +178,6 @@
   result->set_oop(h_obj());
 }
 
-<<<<<<< HEAD
-static void array_construction(JfrJavaArguments* args, JavaValue* result, InstanceKlass* klass, int array_length, TRAPS) {
-  assert(args != nullptr, "invariant");
-  assert(result != nullptr, "invariant");
-  assert(klass != nullptr, "invariant");
-  assert(klass->is_initialized(), "invariant");
-
-  Klass* const ak = klass->array_klass(THREAD);
-  ObjArrayKlass::cast(ak)->initialize(THREAD);
-  HandleMark hm(THREAD);
-  objArrayOop arr = oopFactory::new_objArray(klass, array_length, ArrayKlass::ArrayProperties::DEFAULT, CHECK);
-  result->set_oop(arr);
-}
-
-=======
->>>>>>> 22e9d5f5
 static void create_object(JfrJavaArguments* args, JavaValue* result, TRAPS) {
   assert(args != nullptr, "invariant");
   assert(result != nullptr, "invariant");
