--- conflicted
+++ resolved
@@ -108,10 +108,7 @@
          description="Revoked bias of object" has_thread="true" has_stacktrace="true" is_instant="false">
     <value type="CLASS" field="lockClass" label="Lock Class" description="Class of object whose biased lock was revoked"/>
     <value type="INTEGER" field="safepointId" label="Safepoint Identifier" relation="SafepointId"/>
-<<<<<<< HEAD
-=======
     <value type="THREAD" field="previousOwner" label="Previous Owner" description="Thread owning the bias before revocation"/>
->>>>>>> a908316a
   </event>
 
   <event id="BiasedLockSelfRevocation" path="java/biased_lock_self_revocation" label="Biased Lock Self Revocation"
