/*
 * Copyright (c) 2003, 2023, Oracle and/or its affiliates. All rights reserved.
 * DO NOT ALTER OR REMOVE COPYRIGHT NOTICES OR THIS FILE HEADER.
 *
 * This code is free software; you can redistribute it and/or modify it
 * under the terms of the GNU General Public License version 2 only, as
 * published by the Free Software Foundation.
 *
 * This code is distributed in the hope that it will be useful, but WITHOUT
 * ANY WARRANTY; without even the implied warranty of MERCHANTABILITY or
 * FITNESS FOR A PARTICULAR PURPOSE.  See the GNU General Public License
 * version 2 for more details (a copy is included in the LICENSE file that
 * accompanied this code).
 *
 * You should have received a copy of the GNU General Public License version
 * 2 along with this work; if not, write to the Free Software Foundation,
 * Inc., 51 Franklin St, Fifth Floor, Boston, MA 02110-1301 USA.
 *
 * Please contact Oracle, 500 Oracle Parkway, Redwood Shores, CA 94065 USA
 * or visit www.oracle.com if you need additional information or have any
 * questions.
 *
 */

#include "precompiled.hpp"
#include "cds/archiveBuilder.hpp"
#include "cds/archiveHeapLoader.inline.hpp"
#include "cds/archiveHeapWriter.hpp"
#include "cds/archiveUtils.inline.hpp"
#include "cds/cds_globals.hpp"
#include "cds/dynamicArchive.hpp"
#include "cds/filemap.hpp"
#include "cds/heapShared.hpp"
#include "cds/metaspaceShared.hpp"
#include "classfile/altHashing.hpp"
#include "classfile/classFileStream.hpp"
#include "classfile/classLoader.hpp"
#include "classfile/classLoader.inline.hpp"
#include "classfile/classLoaderData.inline.hpp"
#include "classfile/classLoaderExt.hpp"
#include "classfile/symbolTable.hpp"
#include "classfile/systemDictionaryShared.hpp"
#include "classfile/vmClasses.hpp"
#include "classfile/vmSymbols.hpp"
#include "jvm.h"
#include "logging/log.hpp"
#include "logging/logStream.hpp"
#include "logging/logMessage.hpp"
#include "memory/iterator.inline.hpp"
#include "memory/metadataFactory.hpp"
#include "memory/metaspaceClosure.hpp"
#include "memory/oopFactory.hpp"
#include "memory/universe.hpp"
#include "oops/compressedOops.hpp"
#include "oops/compressedOops.inline.hpp"
#include "oops/objArrayOop.hpp"
#include "oops/oop.inline.hpp"
#include "prims/jvmtiExport.hpp"
#include "runtime/arguments.hpp"
#include "runtime/globals_extension.hpp"
#include "runtime/java.hpp"
#include "runtime/mutexLocker.hpp"
#include "runtime/os.hpp"
#include "runtime/vm_version.hpp"
#include "services/memTracker.hpp"
#include "utilities/align.hpp"
#include "utilities/bitMap.inline.hpp"
#include "utilities/classpathStream.hpp"
#include "utilities/defaultStream.hpp"
#include "utilities/ostream.hpp"
#if INCLUDE_G1GC
#include "gc/g1/g1CollectedHeap.hpp"
#include "gc/g1/heapRegion.hpp"
#endif

# include <sys/stat.h>
# include <errno.h>

#ifndef O_BINARY       // if defined (Win32) use binary files.
#define O_BINARY 0     // otherwise do nothing.
#endif

// Complain and stop. All error conditions occurring during the writing of
// an archive file should stop the process.  Unrecoverable errors during
// the reading of the archive file should stop the process.

static void fail_exit(const char *msg, va_list ap) {
  // This occurs very early during initialization: tty is not initialized.
  jio_fprintf(defaultStream::error_stream(),
              "An error has occurred while processing the"
              " shared archive file.\n");
  jio_vfprintf(defaultStream::error_stream(), msg, ap);
  jio_fprintf(defaultStream::error_stream(), "\n");
  // Do not change the text of the below message because some tests check for it.
  vm_exit_during_initialization("Unable to use shared archive.", nullptr);
}


void FileMapInfo::fail_stop(const char *msg, ...) {
        va_list ap;
  va_start(ap, msg);
  fail_exit(msg, ap);   // Never returns.
  va_end(ap);           // for completeness.
}

<<<<<<< HEAD

// Complain and continue.  Recoverable errors during the reading of the
// archive file may continue (with sharing disabled).
//
// If we continue, then disable shared spaces and close the file.

void FileMapInfo::fail_continue(const char *msg, ...) {
  va_list ap;
  va_start(ap, msg);
  fail_continue_impl(LogLevel::Info, msg, ap);
  va_end(ap);
}

void FileMapInfo::fail_continue(LogLevelType level, const char *msg, ...) {
  va_list ap;
  va_start(ap, msg);
  fail_continue_impl(level, msg, ap);
  va_end(ap);
}

void FileMapInfo::fail_continue_impl(LogLevelType level, const char *msg, va_list ap) {
  if (PrintSharedArchiveAndExit && _validating_shared_path_table) {
    // If we are doing PrintSharedArchiveAndExit and some of the classpath entries
    // do not validate, we can still continue "limping" to validate the remaining
    // entries. No need to quit.
    tty->print("[");
    tty->vprint(msg, ap);
    tty->print_cr("]");
  } else {
    if (RequireSharedSpaces) {
      fail_exit(msg, ap);
    } else {
      LogMessage(cds) lm;
      lm.vwrite(level, msg, ap);
    }
  }
}

inline void CDSMustMatchFlags::do_print(outputStream* st, bool v) {
  st->print("%s", v ? "true" : "false");
}

inline void CDSMustMatchFlags::do_print(outputStream* st, intx v) {
  st->print(INTX_FORMAT, v);
}

inline void CDSMustMatchFlags::do_print(outputStream* st, uintx v) {
  st->print(UINTX_FORMAT, v);
}

inline void CDSMustMatchFlags::do_print(outputStream* st, double v) {
  st->print("%f", v);
}

void CDSMustMatchFlags::init() {
  Arguments::assert_is_dumping_archive();
  _max_name_width = 0;

#define INIT_CDS_MUST_MATCH_FLAG(n) \
  _v_##n = n; \
  _max_name_width = MAX2(_max_name_width,strlen(#n));
  CDS_MUST_MATCH_FLAGS_DO(INIT_CDS_MUST_MATCH_FLAG);
#undef INIT_CDS_MUST_MATCH_FLAG
}

bool CDSMustMatchFlags::runtime_check() const {
#define CHECK_CDS_MUST_MATCH_FLAG(n) \
  if (_v_##n != n) { \
    ResourceMark rm; \
    stringStream ss; \
    ss.print("VM option %s is different between dumptime (", #n);  \
    do_print(&ss, _v_ ## n); \
    ss.print(") and runtime ("); \
    do_print(&ss, n); \
    ss.print(")"); \
    FileMapInfo::fail_continue("%s", ss.as_string()); \
    return false; \
  }
  CDS_MUST_MATCH_FLAGS_DO(CHECK_CDS_MUST_MATCH_FLAG);
#undef CHECK_CDS_MUST_MATCH_FLAG

  return true;
}

void CDSMustMatchFlags::print_info() const {
  LogTarget(Info, cds) lt;
  if (lt.is_enabled()) {
    LogStream ls(lt);
    ls.print_cr("Recorded VM flags during dumptime:");
    print(&ls);
  }
}

void CDSMustMatchFlags::print(outputStream* st) const {
#define PRINT_CDS_MUST_MATCH_FLAG(n) \
  st->print("- %-s ", #n);                   \
  st->sp(int(_max_name_width - strlen(#n))); \
  do_print(st, _v_##n);                      \
  st->cr();
  CDS_MUST_MATCH_FLAGS_DO(PRINT_CDS_MUST_MATCH_FLAG);
#undef PRINT_CDS_MUST_MATCH_FLAG
}

=======
>>>>>>> 02875e77
// Fill in the fileMapInfo structure with data about this VM instance.

// This method copies the vm version info into header_version.  If the version is too
// long then a truncated version, which has a hash code appended to it, is copied.
//
// Using a template enables this method to verify that header_version is an array of
// length JVM_IDENT_MAX.  This ensures that the code that writes to the CDS file and
// the code that reads the CDS file will both use the same size buffer.  Hence, will
// use identical truncation.  This is necessary for matching of truncated versions.
template <int N> static void get_header_version(char (&header_version) [N]) {
  assert(N == JVM_IDENT_MAX, "Bad header_version size");

  const char *vm_version = VM_Version::internal_vm_info_string();
  const int version_len = (int)strlen(vm_version);

  memset(header_version, 0, JVM_IDENT_MAX);

  if (version_len < (JVM_IDENT_MAX-1)) {
    strcpy(header_version, vm_version);

  } else {
    // Get the hash value.  Use a static seed because the hash needs to return the same
    // value over multiple jvm invocations.
    uint32_t hash = AltHashing::halfsiphash_32(8191, (const uint8_t*)vm_version, version_len);

    // Truncate the ident, saving room for the 8 hex character hash value.
    strncpy(header_version, vm_version, JVM_IDENT_MAX-9);

    // Append the hash code as eight hex digits.
    os::snprintf_checked(&header_version[JVM_IDENT_MAX-9], 9, "%08x", hash);
    header_version[JVM_IDENT_MAX-1] = 0;  // Null terminate.
  }

  assert(header_version[JVM_IDENT_MAX-1] == 0, "must be");
}

FileMapInfo::FileMapInfo(const char* full_path, bool is_static) :
  _is_static(is_static), _file_open(false), _is_mapped(false), _fd(-1), _file_offset(0),
  _full_path(full_path), _base_archive_name(nullptr), _header(nullptr) {
  if (_is_static) {
    assert(_current_info == nullptr, "must be singleton"); // not thread safe
    _current_info = this;
  } else {
    assert(_dynamic_archive_info == nullptr, "must be singleton"); // not thread safe
    _dynamic_archive_info = this;
  }
}

FileMapInfo::~FileMapInfo() {
  if (_is_static) {
    assert(_current_info == this, "must be singleton"); // not thread safe
    _current_info = nullptr;
  } else {
    assert(_dynamic_archive_info == this, "must be singleton"); // not thread safe
    _dynamic_archive_info = nullptr;
  }

  if (_header != nullptr) {
    os::free(_header);
  }

  if (_file_open) {
    ::close(_fd);
  }
}

void FileMapInfo::populate_header(size_t core_region_alignment) {
  assert(_header == nullptr, "Sanity check");
  size_t c_header_size;
  size_t header_size;
  size_t base_archive_name_size = 0;
  size_t base_archive_name_offset = 0;
  size_t longest_common_prefix_size = 0;
  if (is_static()) {
    c_header_size = sizeof(FileMapHeader);
    header_size = c_header_size;
  } else {
    // dynamic header including base archive name for non-default base archive
    c_header_size = sizeof(DynamicArchiveHeader);
    header_size = c_header_size;

    const char* default_base_archive_name = Arguments::get_default_shared_archive_path();
    const char* current_base_archive_name = Arguments::GetSharedArchivePath();
    if (!os::same_files(current_base_archive_name, default_base_archive_name)) {
      base_archive_name_size = strlen(current_base_archive_name) + 1;
      header_size += base_archive_name_size;
      base_archive_name_offset = c_header_size;
    }
    FREE_C_HEAP_ARRAY(const char, default_base_archive_name);
  }
  ResourceMark rm;
  GrowableArray<const char*>* app_cp_array = create_dumptime_app_classpath_array();
  int len = app_cp_array->length();
  longest_common_prefix_size = longest_common_app_classpath_prefix_len(len, app_cp_array);
  _header = (FileMapHeader*)os::malloc(header_size, mtInternal);
  memset((void*)_header, 0, header_size);
  _header->populate(this,
                    core_region_alignment,
                    header_size,
                    base_archive_name_size,
                    base_archive_name_offset,
                    longest_common_prefix_size);
}

void FileMapHeader::populate(FileMapInfo *info, size_t core_region_alignment,
                             size_t header_size, size_t base_archive_name_size,
                             size_t base_archive_name_offset, size_t common_app_classpath_prefix_size) {
  // 1. We require _generic_header._magic to be at the beginning of the file
  // 2. FileMapHeader also assumes that _generic_header is at the beginning of the file
  assert(offset_of(FileMapHeader, _generic_header) == 0, "must be");
  set_header_size((unsigned int)header_size);
  set_base_archive_name_offset((unsigned int)base_archive_name_offset);
  set_base_archive_name_size((unsigned int)base_archive_name_size);
  set_common_app_classpath_prefix_size((unsigned int)common_app_classpath_prefix_size);
  set_magic(DynamicDumpSharedSpaces ? CDS_DYNAMIC_ARCHIVE_MAGIC : CDS_ARCHIVE_MAGIC);
  set_version(CURRENT_CDS_ARCHIVE_VERSION);

  if (!info->is_static() && base_archive_name_size != 0) {
    // copy base archive name
    copy_base_archive_name(Arguments::GetSharedArchivePath());
  }
  _core_region_alignment = core_region_alignment;
  _obj_alignment = ObjectAlignmentInBytes;
  _compact_strings = CompactStrings;
  if (DumpSharedSpaces && HeapShared::can_write()) {
    _narrow_oop_mode = CompressedOops::mode();
    _narrow_oop_base = CompressedOops::base();
    _narrow_oop_shift = CompressedOops::shift();
    if (UseCompressedOops) {
      _heap_begin = CompressedOops::begin();
      _heap_end = CompressedOops::end();
    } else {
#if INCLUDE_G1GC
      address start = (address)G1CollectedHeap::heap()->reserved().start();
      address end = (address)G1CollectedHeap::heap()->reserved().end();
      _heap_begin = HeapShared::to_requested_address(start);
      _heap_end = HeapShared::to_requested_address(end);
#endif
    }
  }
  _compressed_oops = UseCompressedOops;
  _compressed_class_ptrs = UseCompressedClassPointers;
  _max_heap_size = MaxHeapSize;
  _narrow_klass_shift = CompressedKlassPointers::shift();
  _use_optimized_module_handling = MetaspaceShared::use_optimized_module_handling();
  _use_full_module_graph = MetaspaceShared::use_full_module_graph();

  // The following fields are for sanity checks for whether this archive
  // will function correctly with this JVM and the bootclasspath it's
  // invoked with.

  // JVM version string ... changes on each build.
  get_header_version(_jvm_ident);

  _app_class_paths_start_index = ClassLoaderExt::app_class_paths_start_index();
  _app_module_paths_start_index = ClassLoaderExt::app_module_paths_start_index();
  _num_module_paths = ClassLoader::num_module_path_entries();
  _max_used_path_index = ClassLoaderExt::max_used_path_index();

  _verify_local = BytecodeVerificationLocal;
  _verify_remote = BytecodeVerificationRemote;
  _has_platform_or_app_classes = ClassLoaderExt::has_platform_or_app_classes();
  _has_non_jar_in_classpath = ClassLoaderExt::has_non_jar_in_classpath();
  _requested_base_address = (char*)SharedBaseAddress;
  _mapped_base_address = (char*)SharedBaseAddress;
  _allow_archiving_with_java_agent = AllowArchivingWithJavaAgent;
  _must_match.init();

  if (!DynamicDumpSharedSpaces) {
    set_shared_path_table(info->_shared_path_table);
  }
}

void FileMapHeader::copy_base_archive_name(const char* archive) {
  assert(base_archive_name_size() != 0, "_base_archive_name_size not set");
  assert(base_archive_name_offset() != 0, "_base_archive_name_offset not set");
  assert(header_size() > sizeof(*this), "_base_archive_name_size not included in header size?");
  memcpy((char*)this + base_archive_name_offset(), archive, base_archive_name_size());
}

void FileMapHeader::print(outputStream* st) {
  ResourceMark rm;

  st->print_cr("- magic:                          0x%08x", magic());
  st->print_cr("- crc:                            0x%08x", crc());
  st->print_cr("- version:                        0x%x", version());
  st->print_cr("- header_size:                    " UINT32_FORMAT, header_size());
  st->print_cr("- common_app_classpath_size:      " UINT32_FORMAT, common_app_classpath_prefix_size());
  st->print_cr("- base_archive_name_offset:       " UINT32_FORMAT, base_archive_name_offset());
  st->print_cr("- base_archive_name_size:         " UINT32_FORMAT, base_archive_name_size());

  for (int i = 0; i < NUM_CDS_REGIONS; i++) {
    FileMapRegion* r = region_at(i);
    r->print(st, i);
  }
  st->print_cr("============ end regions ======== ");

  st->print_cr("- core_region_alignment:          " SIZE_FORMAT, _core_region_alignment);
  st->print_cr("- obj_alignment:                  %d", _obj_alignment);
  st->print_cr("- narrow_oop_base:                " INTPTR_FORMAT, p2i(_narrow_oop_base));
  st->print_cr("- narrow_oop_base:                " INTPTR_FORMAT, p2i(_narrow_oop_base));
  st->print_cr("- narrow_oop_shift                %d", _narrow_oop_shift);
  st->print_cr("- compact_strings:                %d", _compact_strings);
  st->print_cr("- max_heap_size:                  " UINTX_FORMAT, _max_heap_size);
  st->print_cr("- narrow_oop_mode:                %d", _narrow_oop_mode);
  st->print_cr("- narrow_klass_shift:             %d", _narrow_klass_shift);
  st->print_cr("- compressed_oops:                %d", _compressed_oops);
  st->print_cr("- compressed_class_ptrs:          %d", _compressed_class_ptrs);
  st->print_cr("- cloned_vtables_offset:          " SIZE_FORMAT_X, _cloned_vtables_offset);
  st->print_cr("- serialized_data_offset:         " SIZE_FORMAT_X, _serialized_data_offset);
  st->print_cr("- heap_begin:                     " INTPTR_FORMAT, p2i(_heap_begin));
  st->print_cr("- heap_end:                       " INTPTR_FORMAT, p2i(_heap_end));
  st->print_cr("- jvm_ident:                      %s", _jvm_ident);
  st->print_cr("- shared_path_table_offset:       " SIZE_FORMAT_X, _shared_path_table_offset);
  st->print_cr("- shared_path_table_size:         %d", _shared_path_table_size);
  st->print_cr("- app_class_paths_start_index:    %d", _app_class_paths_start_index);
  st->print_cr("- app_module_paths_start_index:   %d", _app_module_paths_start_index);
  st->print_cr("- num_module_paths:               %d", _num_module_paths);
  st->print_cr("- max_used_path_index:            %d", _max_used_path_index);
  st->print_cr("- verify_local:                   %d", _verify_local);
  st->print_cr("- verify_remote:                  %d", _verify_remote);
  st->print_cr("- has_platform_or_app_classes:    %d", _has_platform_or_app_classes);
  st->print_cr("- has_non_jar_in_classpath:       %d", _has_non_jar_in_classpath);
  st->print_cr("- requested_base_address:         " INTPTR_FORMAT, p2i(_requested_base_address));
  st->print_cr("- mapped_base_address:            " INTPTR_FORMAT, p2i(_mapped_base_address));
  st->print_cr("- allow_archiving_with_java_agent:%d", _allow_archiving_with_java_agent);
  st->print_cr("- use_optimized_module_handling:  %d", _use_optimized_module_handling);
  st->print_cr("- use_full_module_graph           %d", _use_full_module_graph);
  st->print_cr("- ptrmap_size_in_bits:            " SIZE_FORMAT, _ptrmap_size_in_bits);
  _must_match.print(st);
}

void SharedClassPathEntry::init_as_non_existent(const char* path, TRAPS) {
  _type = non_existent_entry;
  set_name(path, CHECK);
}

void SharedClassPathEntry::init(bool is_modules_image,
                                bool is_module_path,
                                ClassPathEntry* cpe, TRAPS) {
  Arguments::assert_is_dumping_archive();
  _timestamp = 0;
  _filesize  = 0;
  _from_class_path_attr = false;

  struct stat st;
  if (os::stat(cpe->name(), &st) == 0) {
    if ((st.st_mode & S_IFMT) == S_IFDIR) {
      _type = dir_entry;
    } else {
      // The timestamp of the modules_image is not checked at runtime.
      if (is_modules_image) {
        _type = modules_image_entry;
      } else {
        _type = jar_entry;
        _timestamp = st.st_mtime;
        _from_class_path_attr = cpe->from_class_path_attr();
      }
      _filesize = st.st_size;
      _is_module_path = is_module_path;
    }
  } else {
    // The file/dir must exist, or it would not have been added
    // into ClassLoader::classpath_entry().
    //
    // If we can't access a jar file in the boot path, then we can't
    // make assumptions about where classes get loaded from.
    FileMapInfo::fail_stop("Unable to open file %s.", cpe->name());
  }

  // No need to save the name of the module file, as it will be computed at run time
  // to allow relocation of the JDK directory.
  const char* name = is_modules_image  ? "" : cpe->name();
  set_name(name, CHECK);
}

void SharedClassPathEntry::set_name(const char* name, TRAPS) {
  size_t len = strlen(name) + 1;
  _name = MetadataFactory::new_array<char>(ClassLoaderData::the_null_class_loader_data(), (int)len, CHECK);
  strcpy(_name->data(), name);
}

void SharedClassPathEntry::copy_from(SharedClassPathEntry* ent, ClassLoaderData* loader_data, TRAPS) {
  _type = ent->_type;
  _is_module_path = ent->_is_module_path;
  _timestamp = ent->_timestamp;
  _filesize = ent->_filesize;
  _from_class_path_attr = ent->_from_class_path_attr;
  set_name(ent->name(), CHECK);

  if (ent->is_jar() && !ent->is_signed() && ent->manifest() != nullptr) {
    Array<u1>* buf = MetadataFactory::new_array<u1>(loader_data,
                                                    ent->manifest_size(),
                                                    CHECK);
    char* p = (char*)(buf->data());
    memcpy(p, ent->manifest(), ent->manifest_size());
    set_manifest(buf);
  }
}

const char* SharedClassPathEntry::name() const {
  if (UseSharedSpaces && is_modules_image()) {
    // In order to validate the runtime modules image file size against the archived
    // size information, we need to obtain the runtime modules image path. The recorded
    // dump time modules image path in the archive may be different from the runtime path
    // if the JDK image has beed moved after generating the archive.
    return ClassLoader::get_jrt_entry()->name();
  } else {
    return _name->data();
  }
}

bool SharedClassPathEntry::validate(bool is_class_path) const {
  assert(UseSharedSpaces, "runtime only");

  struct stat st;
  const char* name = this->name();

  bool ok = true;
  log_info(class, path)("checking shared classpath entry: %s", name);
  if (os::stat(name, &st) != 0 && is_class_path) {
    // If the archived module path entry does not exist at runtime, it is not fatal
    // (no need to invalid the shared archive) because the shared runtime visibility check
    // filters out any archived module classes that do not have a matching runtime
    // module path location.
    log_warning(cds)("Required classpath entry does not exist: %s", name);
    ok = false;
  } else if (is_dir()) {
    if (!os::dir_is_empty(name)) {
      log_warning(cds)("directory is not empty: %s", name);
      ok = false;
    }
  } else if ((has_timestamp() && _timestamp != st.st_mtime) ||
             _filesize != st.st_size) {
    ok = false;
    if (PrintSharedArchiveAndExit) {
      log_warning(cds)(_timestamp != st.st_mtime ?
                                 "Timestamp mismatch" :
                                 "File size mismatch");
    } else {
      const char* bad_jar_msg = "A jar file is not the one used while building the shared archive file:";
      log_warning(cds)("%s %s", bad_jar_msg, name);
      if (!log_is_enabled(Info, cds)) {
        log_warning(cds)("%s %s", bad_jar_msg, name);
      }
      if (_timestamp != st.st_mtime) {
        log_warning(cds)("%s timestamp has changed.", name);
      } else {
        log_warning(cds)("%s size has changed.", name);
      }
    }
  }

  if (PrintSharedArchiveAndExit && !ok) {
    // If PrintSharedArchiveAndExit is enabled, don't report failure to the
    // caller. Please see above comments for more details.
    ok = true;
    MetaspaceShared::set_archive_loading_failed();
  }
  return ok;
}

bool SharedClassPathEntry::check_non_existent() const {
  assert(_type == non_existent_entry, "must be");
  log_info(class, path)("should be non-existent: %s", name());
  struct stat st;
  if (os::stat(name(), &st) != 0) {
    log_info(class, path)("ok");
    return true; // file doesn't exist
  } else {
    return false;
  }
}


void SharedClassPathEntry::metaspace_pointers_do(MetaspaceClosure* it) {
  it->push(&_name);
  it->push(&_manifest);
}

void SharedPathTable::metaspace_pointers_do(MetaspaceClosure* it) {
  it->push(&_table);
  for (int i=0; i<_size; i++) {
    path_at(i)->metaspace_pointers_do(it);
  }
}

void SharedPathTable::dumptime_init(ClassLoaderData* loader_data, TRAPS) {
  size_t entry_size = sizeof(SharedClassPathEntry);
  int num_entries = 0;
  num_entries += ClassLoader::num_boot_classpath_entries();
  num_entries += ClassLoader::num_app_classpath_entries();
  num_entries += ClassLoader::num_module_path_entries();
  num_entries += FileMapInfo::num_non_existent_class_paths();
  size_t bytes = entry_size * num_entries;

  _table = MetadataFactory::new_array<u8>(loader_data, (int)bytes, CHECK);
  _size = num_entries;
}

// Make a copy of the _shared_path_table for use during dynamic CDS dump.
// It is needed because some Java code continues to execute after dynamic dump has finished.
// However, during dynamic dump, we have modified FileMapInfo::_shared_path_table so
// FileMapInfo::shared_path(i) returns incorrect information in ClassLoader::record_result().
void FileMapInfo::copy_shared_path_table(ClassLoaderData* loader_data, TRAPS) {
  size_t entry_size = sizeof(SharedClassPathEntry);
  size_t bytes = entry_size * _shared_path_table.size();

  Array<u8>* array = MetadataFactory::new_array<u8>(loader_data, (int)bytes, CHECK);
  _saved_shared_path_table = SharedPathTable(array, _shared_path_table.size());

  for (int i = 0; i < _shared_path_table.size(); i++) {
    _saved_shared_path_table.path_at(i)->copy_from(shared_path(i), loader_data, CHECK);
  }
  _saved_shared_path_table_array = array;
}

void FileMapInfo::clone_shared_path_table(TRAPS) {
  Arguments::assert_is_dumping_archive();

  ClassLoaderData* loader_data = ClassLoaderData::the_null_class_loader_data();
  ClassPathEntry* jrt = ClassLoader::get_jrt_entry();

  assert(jrt != nullptr,
         "No modular java runtime image present when allocating the CDS classpath entry table");

  if (_saved_shared_path_table_array != nullptr) {
    MetadataFactory::free_array<u8>(loader_data, _saved_shared_path_table_array);
    _saved_shared_path_table_array = nullptr;
  }

  copy_shared_path_table(loader_data, CHECK);
}

void FileMapInfo::allocate_shared_path_table(TRAPS) {
  Arguments::assert_is_dumping_archive();

  ClassLoaderData* loader_data = ClassLoaderData::the_null_class_loader_data();
  ClassPathEntry* jrt = ClassLoader::get_jrt_entry();

  assert(jrt != nullptr,
         "No modular java runtime image present when allocating the CDS classpath entry table");

  _shared_path_table.dumptime_init(loader_data, CHECK);

  // 1. boot class path
  int i = 0;
  i = add_shared_classpaths(i, "boot",   jrt, CHECK);
  i = add_shared_classpaths(i, "app",    ClassLoader::app_classpath_entries(), CHECK);
  i = add_shared_classpaths(i, "module", ClassLoader::module_path_entries(), CHECK);

  for (int x = 0; x < num_non_existent_class_paths(); x++, i++) {
    const char* path = _non_existent_class_paths->at(x);
    shared_path(i)->init_as_non_existent(path, CHECK);
  }

  assert(i == _shared_path_table.size(), "number of shared path entry mismatch");
  clone_shared_path_table(CHECK);
}

int FileMapInfo::add_shared_classpaths(int i, const char* which, ClassPathEntry *cpe, TRAPS) {
  while (cpe != nullptr) {
    bool is_jrt = (cpe == ClassLoader::get_jrt_entry());
    bool is_module_path = i >= ClassLoaderExt::app_module_paths_start_index();
    const char* type = (is_jrt ? "jrt" : (cpe->is_jar_file() ? "jar" : "dir"));
    log_info(class, path)("add %s shared path (%s) %s", which, type, cpe->name());
    SharedClassPathEntry* ent = shared_path(i);
    ent->init(is_jrt, is_module_path, cpe, CHECK_0);
    if (cpe->is_jar_file()) {
      update_jar_manifest(cpe, ent, CHECK_0);
    }
    if (is_jrt) {
      cpe = ClassLoader::get_next_boot_classpath_entry(cpe);
    } else {
      cpe = cpe->next();
    }
    i++;
  }

  return i;
}

void FileMapInfo::check_nonempty_dir_in_shared_path_table() {
  Arguments::assert_is_dumping_archive();

  bool has_nonempty_dir = false;

  int last = _shared_path_table.size() - 1;
  if (last > ClassLoaderExt::max_used_path_index()) {
     // no need to check any path beyond max_used_path_index
     last = ClassLoaderExt::max_used_path_index();
  }

  for (int i = 0; i <= last; i++) {
    SharedClassPathEntry *e = shared_path(i);
    if (e->is_dir()) {
      const char* path = e->name();
      if (!os::dir_is_empty(path)) {
        log_error(cds)("Error: non-empty directory '%s'", path);
        has_nonempty_dir = true;
      }
    }
  }

  if (has_nonempty_dir) {
    ClassLoader::exit_with_path_failure("Cannot have non-empty directory in paths", nullptr);
  }
}

void FileMapInfo::record_non_existent_class_path_entry(const char* path) {
  Arguments::assert_is_dumping_archive();
  log_info(class, path)("non-existent Class-Path entry %s", path);
  if (_non_existent_class_paths == nullptr) {
    _non_existent_class_paths = new (mtClass) GrowableArray<const char*>(10, mtClass);
  }
  _non_existent_class_paths->append(os::strdup(path));
}

int FileMapInfo::num_non_existent_class_paths() {
  Arguments::assert_is_dumping_archive();
  if (_non_existent_class_paths != nullptr) {
    return _non_existent_class_paths->length();
  } else {
    return 0;
  }
}

int FileMapInfo::get_module_shared_path_index(Symbol* location) {
  if (location->starts_with("jrt:", 4) && get_number_of_shared_paths() > 0) {
    assert(shared_path(0)->is_modules_image(), "first shared_path must be the modules image");
    return 0;
  }

  if (ClassLoaderExt::app_module_paths_start_index() >= get_number_of_shared_paths()) {
    // The archive(s) were created without --module-path option
    return -1;
  }

  if (!location->starts_with("file:", 5)) {
    return -1;
  }

  // skip_uri_protocol was also called during dump time -- see ClassLoaderExt::process_module_table()
  ResourceMark rm;
  const char* file = ClassLoader::skip_uri_protocol(location->as_C_string());
  for (int i = ClassLoaderExt::app_module_paths_start_index(); i < get_number_of_shared_paths(); i++) {
    SharedClassPathEntry* ent = shared_path(i);
    assert(ent->in_named_module(), "must be");
    bool cond = strcmp(file, ent->name()) == 0;
    log_debug(class, path)("get_module_shared_path_index (%d) %s : %s = %s", i,
                           location->as_C_string(), ent->name(), cond ? "same" : "different");
    if (cond) {
      return i;
    }
  }

  return -1;
}

class ManifestStream: public ResourceObj {
  private:
  u1*   _buffer_start; // Buffer bottom
  u1*   _buffer_end;   // Buffer top (one past last element)
  u1*   _current;      // Current buffer position

 public:
  // Constructor
  ManifestStream(u1* buffer, int length) : _buffer_start(buffer),
                                           _current(buffer) {
    _buffer_end = buffer + length;
  }

  static bool is_attr(u1* attr, const char* name) {
    return strncmp((const char*)attr, name, strlen(name)) == 0;
  }

  static char* copy_attr(u1* value, size_t len) {
    char* buf = NEW_RESOURCE_ARRAY(char, len + 1);
    strncpy(buf, (char*)value, len);
    buf[len] = 0;
    return buf;
  }

  // The return value indicates if the JAR is signed or not
  bool check_is_signed() {
    u1* attr = _current;
    bool isSigned = false;
    while (_current < _buffer_end) {
      if (*_current == '\n') {
        *_current = '\0';
        u1* value = (u1*)strchr((char*)attr, ':');
        if (value != nullptr) {
          assert(*(value+1) == ' ', "Unrecognized format" );
          if (strstr((char*)attr, "-Digest") != nullptr) {
            isSigned = true;
            break;
          }
        }
        *_current = '\n'; // restore
        attr = _current + 1;
      }
      _current ++;
    }
    return isSigned;
  }
};

void FileMapInfo::update_jar_manifest(ClassPathEntry *cpe, SharedClassPathEntry* ent, TRAPS) {
  ClassLoaderData* loader_data = ClassLoaderData::the_null_class_loader_data();
  ResourceMark rm(THREAD);
  jint manifest_size;

  assert(cpe->is_jar_file() && ent->is_jar(), "the shared class path entry is not a JAR file");
  char* manifest = ClassLoaderExt::read_manifest(THREAD, cpe, &manifest_size);
  if (manifest != nullptr) {
    ManifestStream* stream = new ManifestStream((u1*)manifest,
                                                manifest_size);
    if (stream->check_is_signed()) {
      ent->set_is_signed();
    } else {
      // Copy the manifest into the shared archive
      manifest = ClassLoaderExt::read_raw_manifest(THREAD, cpe, &manifest_size);
      Array<u1>* buf = MetadataFactory::new_array<u1>(loader_data,
                                                      manifest_size,
                                                      CHECK);
      char* p = (char*)(buf->data());
      memcpy(p, manifest, manifest_size);
      ent->set_manifest(buf);
    }
  }
}

char* FileMapInfo::skip_first_path_entry(const char* path) {
  size_t path_sep_len = strlen(os::path_separator());
  char* p = strstr((char*)path, os::path_separator());
  if (p != nullptr) {
    debug_only( {
      size_t image_name_len = strlen(MODULES_IMAGE_NAME);
      assert(strncmp(p - image_name_len, MODULES_IMAGE_NAME, image_name_len) == 0,
             "first entry must be the modules image");
    } );
    p += path_sep_len;
  } else {
    debug_only( {
      assert(ClassLoader::string_ends_with(path, MODULES_IMAGE_NAME),
             "first entry must be the modules image");
    } );
  }
  return p;
}

int FileMapInfo::num_paths(const char* path) {
  if (path == nullptr) {
    return 0;
  }
  int npaths = 1;
  char* p = (char*)path;
  while (p != nullptr) {
    char* prev = p;
    p = strstr((char*)p, os::path_separator());
    if (p != nullptr) {
      p++;
      // don't count empty path
      if ((p - prev) > 1) {
       npaths++;
      }
    }
  }
  return npaths;
}

// Returns true if a path within the paths exists and has non-zero size.
bool FileMapInfo::check_paths_existence(const char* paths) {
  ClasspathStream cp_stream(paths);
  bool exist = false;
  struct stat st;
  while (cp_stream.has_next()) {
    const char* path = cp_stream.get_next();
    if (os::stat(path, &st) == 0 && st.st_size > 0) {
      exist = true;
      break;
    }
  }
  return exist;
}

GrowableArray<const char*>* FileMapInfo::create_dumptime_app_classpath_array() {
  Arguments::assert_is_dumping_archive();
  GrowableArray<const char*>* path_array = new GrowableArray<const char*>(10);
  ClassPathEntry* cpe = ClassLoader::app_classpath_entries();
  while (cpe != nullptr) {
    path_array->append(cpe->name());
    cpe = cpe->next();
  }
  return path_array;
}

GrowableArray<const char*>* FileMapInfo::create_path_array(const char* paths) {
  GrowableArray<const char*>* path_array = new GrowableArray<const char*>(10);
  JavaThread* current = JavaThread::current();
  ClasspathStream cp_stream(paths);
  bool non_jar_in_cp = header()->has_non_jar_in_classpath();
  while (cp_stream.has_next()) {
    const char* path = cp_stream.get_next();
    if (!non_jar_in_cp) {
      struct stat st;
      if (os::stat(path, &st) == 0) {
        path_array->append(path);
      }
    } else {
      const char* canonical_path = ClassLoader::get_canonical_path(path, current);
      if (canonical_path != nullptr) {
        char* error_msg = nullptr;
        jzfile* zip = ClassLoader::open_zip_file(canonical_path, &error_msg, current);
        if (zip != nullptr && error_msg == nullptr) {
          path_array->append(path);
        }
      }
    }
  }
  return path_array;
}

bool FileMapInfo::classpath_failure(const char* msg, const char* name) {
  ClassLoader::trace_class_path(msg, name);
  if (PrintSharedArchiveAndExit) {
    MetaspaceShared::set_archive_loading_failed();
  }
  return false;
}

unsigned int FileMapInfo::longest_common_app_classpath_prefix_len(int num_paths,
                                                                  GrowableArray<const char*>* rp_array) {
  if (num_paths == 0) {
    return 0;
  }
  unsigned int pos;
  for (pos = 0; ; pos++) {
    for (int i = 0; i < num_paths; i++) {
      if (rp_array->at(i)[pos] != '\0' && rp_array->at(i)[pos] == rp_array->at(0)[pos]) {
        continue;
      }
      // search backward for the pos before the file separator char
      while (pos > 0) {
        if (rp_array->at(0)[--pos] == *os::file_separator()) {
          return pos + 1;
        }
      }
      return 0;
    }
  }
  return 0;
}

bool FileMapInfo::check_paths(int shared_path_start_idx, int num_paths, GrowableArray<const char*>* rp_array,
                              unsigned int dumptime_prefix_len, unsigned int runtime_prefix_len) {
  int i = 0;
  int j = shared_path_start_idx;
  while (i < num_paths) {
    while (shared_path(j)->from_class_path_attr()) {
      // shared_path(j) was expanded from the JAR file attribute "Class-Path:"
      // during dump time. It's not included in the -classpath VM argument.
      j++;
    }
    assert(strlen(shared_path(j)->name()) > (size_t)dumptime_prefix_len, "sanity");
    const char* dumptime_path = shared_path(j)->name() + dumptime_prefix_len;
    assert(strlen(rp_array->at(i)) > (size_t)runtime_prefix_len, "sanity");
    const char* runtime_path = rp_array->at(i)  + runtime_prefix_len;
    if (!os::same_files(dumptime_path, runtime_path)) {
      return true;
    }
    i++;
    j++;
  }
  return false;
}

bool FileMapInfo::validate_boot_class_paths() {
  //
  // - Archive contains boot classes only - relaxed boot path check:
  //   Extra path elements appended to the boot path at runtime are allowed.
  //
  // - Archive contains application or platform classes - strict boot path check:
  //   Validate the entire runtime boot path, which must be compatible
  //   with the dump time boot path. Appending boot path at runtime is not
  //   allowed.
  //

  // The first entry in boot path is the modules_image (guaranteed by
  // ClassLoader::setup_boot_search_path()). Skip the first entry. The
  // path of the runtime modules_image may be different from the dump
  // time path (e.g. the JDK image is copied to a different location
  // after generating the shared archive), which is acceptable. For most
  // common cases, the dump time boot path might contain modules_image only.
  char* runtime_boot_path = Arguments::get_boot_class_path();
  char* rp = skip_first_path_entry(runtime_boot_path);
  assert(shared_path(0)->is_modules_image(), "first shared_path must be the modules image");
  int dp_len = header()->app_class_paths_start_index() - 1; // ignore the first path to the module image
  bool mismatch = false;

  bool relaxed_check = !header()->has_platform_or_app_classes();
  if (dp_len == 0 && rp == nullptr) {
    return true;   // ok, both runtime and dump time boot paths have modules_images only
  } else if (dp_len == 0 && rp != nullptr) {
    if (relaxed_check) {
      return true;   // ok, relaxed check, runtime has extra boot append path entries
    } else {
      ResourceMark rm;
      if (check_paths_existence(rp)) {
        // If a path exists in the runtime boot paths, it is considered a mismatch
        // since there's no boot path specified during dump time.
        mismatch = true;
      }
    }
  } else if (dp_len > 0 && rp != nullptr) {
    int num;
    ResourceMark rm;
    GrowableArray<const char*>* rp_array = create_path_array(rp);
    int rp_len = rp_array->length();
    if (rp_len >= dp_len) {
      if (relaxed_check) {
        // only check the leading entries in the runtime boot path, up to
        // the length of the dump time boot path
        num = dp_len;
      } else {
        // check the full runtime boot path, must match with dump time
        num = rp_len;
      }
      mismatch = check_paths(1, num, rp_array, 0, 0);
    } else {
      // create_path_array() ignores non-existing paths. Although the dump time and runtime boot classpath lengths
      // are the same initially, after the call to create_path_array(), the runtime boot classpath length could become
      // shorter. We consider boot classpath mismatch in this case.
      mismatch = true;
    }
  }

  if (mismatch) {
    // The paths are different
    return classpath_failure("[BOOT classpath mismatch, actual =", runtime_boot_path);
  }
  return true;
}

bool FileMapInfo::validate_app_class_paths(int shared_app_paths_len) {
  const char *appcp = Arguments::get_appclasspath();
  assert(appcp != nullptr, "null app classpath");
  int rp_len = num_paths(appcp);
  bool mismatch = false;
  if (rp_len < shared_app_paths_len) {
    return classpath_failure("Run time APP classpath is shorter than the one at dump time: ", appcp);
  }
  if (shared_app_paths_len != 0 && rp_len != 0) {
    // Prefix is OK: E.g., dump with -cp foo.jar, but run with -cp foo.jar:bar.jar.
    ResourceMark rm;
    GrowableArray<const char*>* rp_array = create_path_array(appcp);
    if (rp_array->length() == 0) {
      // None of the jar file specified in the runtime -cp exists.
      return classpath_failure("None of the jar file specified in the runtime -cp exists: -Djava.class.path=", appcp);
    }
    if (rp_array->length() < shared_app_paths_len) {
      // create_path_array() ignores non-existing paths. Although the dump time and runtime app classpath lengths
      // are the same initially, after the call to create_path_array(), the runtime app classpath length could become
      // shorter. We consider app classpath mismatch in this case.
      return classpath_failure("[APP classpath mismatch, actual: -Djava.class.path=", appcp);
    }

    // Handling of non-existent entries in the classpath: we eliminate all the non-existent
    // entries from both the dump time classpath (ClassLoader::update_class_path_entry_list)
    // and the runtime classpath (FileMapInfo::create_path_array), and check the remaining
    // entries. E.g.:
    //
    // dump : -cp a.jar:NE1:NE2:b.jar  -> a.jar:b.jar -> recorded in archive.
    // run 1: -cp NE3:a.jar:NE4:b.jar  -> a.jar:b.jar -> matched
    // run 2: -cp x.jar:NE4:b.jar      -> x.jar:b.jar -> mismatched

    int j = header()->app_class_paths_start_index();
    mismatch = check_paths(j, shared_app_paths_len, rp_array, 0, 0);
    if (mismatch) {
      // To facilitate app deployment, we allow the JAR files to be moved *together* to
      // a different location, as long as they are still stored under the same directory
      // structure. E.g., the following is OK.
      //     java -Xshare:dump -cp /a/Foo.jar:/a/b/Bar.jar  ...
      //     java -Xshare:auto -cp /x/y/Foo.jar:/x/y/b/Bar.jar  ...
      unsigned int dumptime_prefix_len = header()->common_app_classpath_prefix_size();
      unsigned int runtime_prefix_len = longest_common_app_classpath_prefix_len(shared_app_paths_len, rp_array);
      if (dumptime_prefix_len != 0 || runtime_prefix_len != 0) {
        log_info(class, path)("LCP length for app classpath (dumptime: %u, runtime: %u)",
                              dumptime_prefix_len, runtime_prefix_len);
        mismatch = check_paths(j, shared_app_paths_len, rp_array,
                               dumptime_prefix_len, runtime_prefix_len);
      }
      if (mismatch) {
        return classpath_failure("[APP classpath mismatch, actual: -Djava.class.path=", appcp);
      }
    }
  }
  return true;
}

void FileMapInfo::log_paths(const char* msg, int start_idx, int end_idx) {
  LogTarget(Info, class, path) lt;
  if (lt.is_enabled()) {
    LogStream ls(lt);
    ls.print("%s", msg);
    const char* prefix = "";
    for (int i = start_idx; i < end_idx; i++) {
      ls.print("%s%s", prefix, shared_path(i)->name());
      prefix = os::path_separator();
    }
    ls.cr();
  }
}

bool FileMapInfo::check_module_paths() {
  const char* rp = Arguments::get_property("jdk.module.path");
  int num_paths = Arguments::num_archives(rp);
  if (num_paths != header()->num_module_paths()) {
    return false;
  }
  ResourceMark rm;
  GrowableArray<const char*>* rp_array = create_path_array(rp);
  return check_paths(header()->app_module_paths_start_index(), num_paths, rp_array, 0, 0);
}

bool FileMapInfo::validate_shared_path_table() {
  assert(UseSharedSpaces, "runtime only");

  _validating_shared_path_table = true;

  // Load the shared path table info from the archive header
  _shared_path_table = header()->shared_path_table();
  if (DynamicDumpSharedSpaces) {
    // Only support dynamic dumping with the usage of the default CDS archive
    // or a simple base archive.
    // If the base layer archive contains additional path component besides
    // the runtime image and the -cp, dynamic dumping is disabled.
    //
    // When dynamic archiving is enabled, the _shared_path_table is overwritten
    // to include the application path and stored in the top layer archive.
    assert(shared_path(0)->is_modules_image(), "first shared_path must be the modules image");
    if (header()->app_class_paths_start_index() > 1) {
      DynamicDumpSharedSpaces = false;
      warning(
        "Dynamic archiving is disabled because base layer archive has appended boot classpath");
    }
    if (header()->num_module_paths() > 0) {
      if (!check_module_paths()) {
        DynamicDumpSharedSpaces = false;
        warning(
          "Dynamic archiving is disabled because base layer archive has a different module path");
      }
    }
  }

  log_paths("Expecting BOOT path=", 0, header()->app_class_paths_start_index());
  log_paths("Expecting -Djava.class.path=", header()->app_class_paths_start_index(), header()->app_module_paths_start_index());

  int module_paths_start_index = header()->app_module_paths_start_index();
  int shared_app_paths_len = 0;

  // validate the path entries up to the _max_used_path_index
  for (int i=0; i < header()->max_used_path_index() + 1; i++) {
    if (i < module_paths_start_index) {
      if (shared_path(i)->validate()) {
        // Only count the app class paths not from the "Class-path" attribute of a jar manifest.
        if (!shared_path(i)->from_class_path_attr() && i >= header()->app_class_paths_start_index()) {
          shared_app_paths_len++;
        }
        log_info(class, path)("ok");
      } else {
        if (_dynamic_archive_info != nullptr && _dynamic_archive_info->_is_static) {
          assert(!UseSharedSpaces, "UseSharedSpaces should be disabled");
        }
        return false;
      }
    } else if (i >= module_paths_start_index) {
      if (shared_path(i)->validate(false /* not a class path entry */)) {
        log_info(class, path)("ok");
      } else {
        if (_dynamic_archive_info != nullptr && _dynamic_archive_info->_is_static) {
          assert(!UseSharedSpaces, "UseSharedSpaces should be disabled");
        }
        return false;
      }
    }
  }

  if (header()->max_used_path_index() == 0) {
    // default archive only contains the module image in the bootclasspath
    assert(shared_path(0)->is_modules_image(), "first shared_path must be the modules image");
  } else {
    if (!validate_boot_class_paths() || !validate_app_class_paths(shared_app_paths_len)) {
      const char* mismatch_msg = "shared class paths mismatch";
      const char* hint_msg = log_is_enabled(Info, class, path) ?
          "" : " (hint: enable -Xlog:class+path=info to diagnose the failure)";
      if (RequireSharedSpaces) {
        fail_stop("%s%s", mismatch_msg, hint_msg);
      } else {
        log_warning(cds)("%s%s", mismatch_msg, hint_msg);
      }
      return false;
    }
  }

  validate_non_existent_class_paths();

  _validating_shared_path_table = false;

#if INCLUDE_JVMTI
  if (_classpath_entries_for_jvmti != nullptr) {
    os::free(_classpath_entries_for_jvmti);
  }
  size_t sz = sizeof(ClassPathEntry*) * get_number_of_shared_paths();
  _classpath_entries_for_jvmti = (ClassPathEntry**)os::malloc(sz, mtClass);
  memset((void*)_classpath_entries_for_jvmti, 0, sz);
#endif

  return true;
}

void FileMapInfo::validate_non_existent_class_paths() {
  // All of the recorded non-existent paths came from the Class-Path: attribute from the JAR
  // files on the app classpath. If any of these are found to exist during runtime,
  // it will change how classes are loading for the app loader. For safety, disable
  // loading of archived platform/app classes (currently there's no way to disable just the
  // app classes).

  assert(UseSharedSpaces, "runtime only");
  for (int i = header()->app_module_paths_start_index() + header()->num_module_paths();
       i < get_number_of_shared_paths();
       i++) {
    SharedClassPathEntry* ent = shared_path(i);
    if (!ent->check_non_existent()) {
      warning("Archived non-system classes are disabled because the "
              "file %s exists", ent->name());
      header()->set_has_platform_or_app_classes(false);
    }
  }
}

// A utility class for reading/validating the GenericCDSFileMapHeader portion of
// a CDS archive's header. The file header of all CDS archives with versions from
// CDS_GENERIC_HEADER_SUPPORTED_MIN_VERSION (12) are guaranteed to always start
// with GenericCDSFileMapHeader. This makes it possible to read important information
// from a CDS archive created by a different version of HotSpot, so that we can
// automatically regenerate the archive as necessary (JDK-8261455).
class FileHeaderHelper {
  int _fd;
  bool _is_valid;
  bool _is_static;
  GenericCDSFileMapHeader* _header;
  const char* _archive_name;
  const char* _base_archive_name;

public:
  FileHeaderHelper(const char* archive_name, bool is_static) {
    _fd = -1;
    _is_valid = false;
    _header = nullptr;
    _base_archive_name = nullptr;
    _archive_name = archive_name;
    _is_static = is_static;
  }

  ~FileHeaderHelper() {
    if (_header != nullptr) {
      FREE_C_HEAP_ARRAY(char, _header);
    }
    if (_fd != -1) {
      ::close(_fd);
    }
  }

  bool initialize() {
    assert(_archive_name != nullptr, "Archive name is null");
    _fd = os::open(_archive_name, O_RDONLY | O_BINARY, 0);
    if (_fd < 0) {
      log_info(cds)("Specified shared archive not found (%s)", _archive_name);
      return false;
    }
    return initialize(_fd);
  }

  // for an already opened file, do not set _fd
  bool initialize(int fd) {
    assert(_archive_name != nullptr, "Archive name is null");
    assert(fd != -1, "Archive must be opened already");
    // First read the generic header so we know the exact size of the actual header.
    GenericCDSFileMapHeader gen_header;
    size_t size = sizeof(GenericCDSFileMapHeader);
    os::lseek(fd, 0, SEEK_SET);
    size_t n = ::read(fd, (void*)&gen_header, (unsigned int)size);
    if (n != size) {
      log_warning(cds)("Unable to read generic CDS file map header from shared archive");
      return false;
    }

    if (gen_header._magic != CDS_ARCHIVE_MAGIC &&
        gen_header._magic != CDS_DYNAMIC_ARCHIVE_MAGIC) {
      log_warning(cds)("The shared archive file has a bad magic number: %#x", gen_header._magic);
      return false;
    }

    if (gen_header._version < CDS_GENERIC_HEADER_SUPPORTED_MIN_VERSION) {
      log_warning(cds)("Cannot handle shared archive file version 0x%x. Must be at least 0x%x.",
                                 gen_header._version, CDS_GENERIC_HEADER_SUPPORTED_MIN_VERSION);
      return false;
    }

    if (gen_header._version !=  CURRENT_CDS_ARCHIVE_VERSION) {
      log_warning(cds)("The shared archive file version 0x%x does not match the required version 0x%x.",
                                 gen_header._version, CURRENT_CDS_ARCHIVE_VERSION);
    }

    size_t filelen = os::lseek(fd, 0, SEEK_END);
    if (gen_header._header_size >= filelen) {
      log_warning(cds)("Archive file header larger than archive file");
      return false;
    }

    // Read the actual header and perform more checks
    size = gen_header._header_size;
    _header = (GenericCDSFileMapHeader*)NEW_C_HEAP_ARRAY(char, size, mtInternal);
    os::lseek(fd, 0, SEEK_SET);
    n = ::read(fd, (void*)_header, (unsigned int)size);
    if (n != size) {
      log_warning(cds)("Unable to read actual CDS file map header from shared archive");
      return false;
    }

    if (!check_header_crc()) {
      return false;
    }

    if (!check_and_init_base_archive_name()) {
      return false;
    }

    // All fields in the GenericCDSFileMapHeader has been validated.
    _is_valid = true;
    return true;
  }

  GenericCDSFileMapHeader* get_generic_file_header() {
    assert(_header != nullptr && _is_valid, "must be a valid archive file");
    return _header;
  }

  const char* base_archive_name() {
    assert(_header != nullptr && _is_valid, "must be a valid archive file");
    return _base_archive_name;
  }

 private:
  bool check_header_crc() const {
    if (VerifySharedSpaces) {
      FileMapHeader* header = (FileMapHeader*)_header;
      int actual_crc = header->compute_crc();
      if (actual_crc != header->crc()) {
        log_info(cds)("_crc expected: %d", header->crc());
        log_info(cds)("       actual: %d", actual_crc);
        log_warning(cds)("Header checksum verification failed.");
        return false;
      }
    }
    return true;
  }

  bool check_and_init_base_archive_name() {
    unsigned int name_offset = _header->_base_archive_name_offset;
    unsigned int name_size   = _header->_base_archive_name_size;
    unsigned int header_size = _header->_header_size;

    if (name_offset + name_size < name_offset) {
      log_warning(cds)("base_archive_name offset/size overflow: " UINT32_FORMAT "/" UINT32_FORMAT,
                                 name_offset, name_size);
      return false;
    }
    if (_header->_magic == CDS_ARCHIVE_MAGIC) {
      if (name_offset != 0) {
        log_warning(cds)("static shared archive must have zero _base_archive_name_offset");
        return false;
      }
      if (name_size != 0) {
        log_warning(cds)("static shared archive must have zero _base_archive_name_size");
        return false;
      }
    } else {
      assert(_header->_magic == CDS_DYNAMIC_ARCHIVE_MAGIC, "must be");
      if ((name_size == 0 && name_offset != 0) ||
          (name_size != 0 && name_offset == 0)) {
        // If either is zero, both must be zero. This indicates that we are using the default base archive.
        log_warning(cds)("Invalid base_archive_name offset/size: " UINT32_FORMAT "/" UINT32_FORMAT,
                                   name_offset, name_size);
        return false;
      }
      if (name_size > 0) {
        if (name_offset + name_size > header_size) {
          log_warning(cds)("Invalid base_archive_name offset/size (out of range): "
                                     UINT32_FORMAT " + " UINT32_FORMAT " > " UINT32_FORMAT ,
                                     name_offset, name_size, header_size);
          return false;
        }
        const char* name = ((const char*)_header) + _header->_base_archive_name_offset;
        if (name[name_size - 1] != '\0' || strlen(name) != name_size - 1) {
          log_warning(cds)("Base archive name is damaged");
          return false;
        }
        if (!os::file_exists(name)) {
          log_warning(cds)("Base archive %s does not exist", name);
          return false;
        }
        _base_archive_name = name;
      }
    }

    return true;
  }
};

// Return value:
// false:
//      <archive_name> is not a valid archive. *base_archive_name is set to null.
// true && (*base_archive_name) == nullptr:
//      <archive_name> is a valid static archive.
// true && (*base_archive_name) != nullptr:
//      <archive_name> is a valid dynamic archive.
bool FileMapInfo::get_base_archive_name_from_header(const char* archive_name,
                                                    char** base_archive_name) {
  FileHeaderHelper file_helper(archive_name, false);
  *base_archive_name = nullptr;

  if (!file_helper.initialize()) {
    return false;
  }
  GenericCDSFileMapHeader* header = file_helper.get_generic_file_header();
  if (header->_magic != CDS_DYNAMIC_ARCHIVE_MAGIC) {
    assert(header->_magic == CDS_ARCHIVE_MAGIC, "must be");
    if (AutoCreateSharedArchive) {
     log_warning(cds)("AutoCreateSharedArchive is ignored because %s is a static archive", archive_name);
    }
    return true;
  }

  const char* base = file_helper.base_archive_name();
  if (base == nullptr) {
    *base_archive_name = Arguments::get_default_shared_archive_path();
  } else {
    *base_archive_name = os::strdup_check_oom(base);
  }

  return true;
}

// Read the FileMapInfo information from the file.

bool FileMapInfo::init_from_file(int fd) {
  FileHeaderHelper file_helper(_full_path, _is_static);
  if (!file_helper.initialize(fd)) {
    log_warning(cds)("Unable to read the file header.");
    return false;
  }
  GenericCDSFileMapHeader* gen_header = file_helper.get_generic_file_header();

  if (_is_static) {
    if (gen_header->_magic != CDS_ARCHIVE_MAGIC) {
      log_warning(cds)("Not a base shared archive: %s", _full_path);
      return false;
    }
  } else {
    if (gen_header->_magic != CDS_DYNAMIC_ARCHIVE_MAGIC) {
      log_warning(cds)("Not a top shared archive: %s", _full_path);
      return false;
    }
  }

  _header = (FileMapHeader*)os::malloc(gen_header->_header_size, mtInternal);
  os::lseek(fd, 0, SEEK_SET); // reset to begin of the archive
  size_t size = gen_header->_header_size;
  size_t n = ::read(fd, (void*)_header, (unsigned int)size);
  if (n != size) {
    log_warning(cds)("Failed to read file header from the top archive file\n");
    return false;
  }

  if (header()->version() != CURRENT_CDS_ARCHIVE_VERSION) {
    log_info(cds)("_version expected: 0x%x", CURRENT_CDS_ARCHIVE_VERSION);
    log_info(cds)("           actual: 0x%x", header()->version());
    log_warning(cds)("The shared archive file has the wrong version.");
    return false;
  }

  int common_path_size = header()->common_app_classpath_prefix_size();
  if (common_path_size < 0) {
      log_warning(cds)("common app classpath prefix len < 0");
      return false;
  }

  unsigned int base_offset = header()->base_archive_name_offset();
  unsigned int name_size = header()->base_archive_name_size();
  unsigned int header_size = header()->header_size();
  if (base_offset != 0 && name_size != 0) {
    if (header_size != base_offset + name_size) {
      log_info(cds)("_header_size: " UINT32_FORMAT, header_size);
      log_info(cds)("common_app_classpath_size: " UINT32_FORMAT, header()->common_app_classpath_prefix_size());
      log_info(cds)("base_archive_name_size: " UINT32_FORMAT, header()->base_archive_name_size());
      log_info(cds)("base_archive_name_offset: " UINT32_FORMAT, header()->base_archive_name_offset());
      log_warning(cds)("The shared archive file has an incorrect header size.");
      return false;
    }
  }

  const char* actual_ident = header()->jvm_ident();

  if (actual_ident[JVM_IDENT_MAX-1] != 0) {
    log_warning(cds)("JVM version identifier is corrupted.");
    return false;
  }

  char expected_ident[JVM_IDENT_MAX];
  get_header_version(expected_ident);
  if (strncmp(actual_ident, expected_ident, JVM_IDENT_MAX-1) != 0) {
    log_info(cds)("_jvm_ident expected: %s", expected_ident);
    log_info(cds)("             actual: %s", actual_ident);
    log_warning(cds)("The shared archive file was created by a different"
                  " version or build of HotSpot");
    return false;
  }

  _file_offset = header()->header_size(); // accounts for the size of _base_archive_name

  size_t len = os::lseek(fd, 0, SEEK_END);

  for (int i = 0; i <= MetaspaceShared::last_valid_region; i++) {
    FileMapRegion* r = region_at(i);
    if (r->file_offset() > len || len - r->file_offset() < r->used()) {
      log_warning(cds)("The shared archive file has been truncated.");
      return false;
    }
  }

  if (!header()->check_must_match_flags()) {
    return false;
  }

  return true;
}

void FileMapInfo::seek_to_position(size_t pos) {
  if (os::lseek(_fd, (long)pos, SEEK_SET) < 0) {
    fail_stop("Unable to seek to position " SIZE_FORMAT, pos);
  }
}

// Read the FileMapInfo information from the file.
bool FileMapInfo::open_for_read() {
  if (_file_open) {
    return true;
  }
  log_info(cds)("trying to map %s", _full_path);
  int fd = os::open(_full_path, O_RDONLY | O_BINARY, 0);
  if (fd < 0) {
    if (errno == ENOENT) {
      log_info(cds)("Specified shared archive not found (%s)", _full_path);
    } else {
      log_warning(cds)("Failed to open shared archive file (%s)",
                    os::strerror(errno));
    }
    return false;
  } else {
    log_info(cds)("Opened archive %s.", _full_path);
  }

  _fd = fd;
  _file_open = true;
  return true;
}

// Write the FileMapInfo information to the file.

void FileMapInfo::open_for_write() {
  LogMessage(cds) msg;
  if (msg.is_info()) {
    msg.info("Dumping shared data to file: ");
    msg.info("   %s", _full_path);
  }

#ifdef _WINDOWS  // On Windows, need WRITE permission to remove the file.
    chmod(_full_path, _S_IREAD | _S_IWRITE);
#endif

  // Use remove() to delete the existing file because, on Unix, this will
  // allow processes that have it open continued access to the file.
  remove(_full_path);
  int fd = os::open(_full_path, O_RDWR | O_CREAT | O_TRUNC | O_BINARY, 0444);
  if (fd < 0) {
    fail_stop("Unable to create shared archive file %s: (%s).", _full_path,
              os::strerror(errno));
  }
  _fd = fd;
  _file_open = true;

  // Seek past the header. We will write the header after all regions are written
  // and their CRCs computed.
  size_t header_bytes = header()->header_size();

  header_bytes = align_up(header_bytes, MetaspaceShared::core_region_alignment());
  _file_offset = header_bytes;
  seek_to_position(_file_offset);
}

// Write the header to the file, seek to the next allocation boundary.

void FileMapInfo::write_header() {
  _file_offset = 0;
  seek_to_position(_file_offset);
  assert(is_file_position_aligned(), "must be");
  write_bytes(header(), header()->header_size());
}

size_t FileMapRegion::used_aligned() const {
  return align_up(used(), MetaspaceShared::core_region_alignment());
}

void FileMapRegion::init(int region_index, size_t mapping_offset, size_t size, bool read_only,
                         bool allow_exec, int crc) {
  _is_heap_region = HeapShared::is_heap_region(region_index);
  _is_bitmap_region = (region_index == MetaspaceShared::bm);
  _mapping_offset = mapping_offset;
  _used = size;
  _read_only = read_only;
  _allow_exec = allow_exec;
  _crc = crc;
  _mapped_from_file = false;
  _mapped_base = nullptr;
}

void FileMapRegion::init_bitmaps(ArchiveHeapBitmapInfo oopmap, ArchiveHeapBitmapInfo ptrmap) {
  _oopmap_offset = oopmap._bm_region_offset;
  _oopmap_size_in_bits = oopmap._size_in_bits;

  _ptrmap_offset = ptrmap._bm_region_offset;
  _ptrmap_size_in_bits = ptrmap._size_in_bits;
}

BitMapView FileMapRegion::bitmap_view(bool is_oopmap) {
  char* bitmap_base = FileMapInfo::current_info()->map_bitmap_region();
  bitmap_base += is_oopmap ? _oopmap_offset : _ptrmap_offset;
  size_t size_in_bits = is_oopmap ? _oopmap_size_in_bits : _ptrmap_size_in_bits;
  return BitMapView((BitMap::bm_word_t*)(bitmap_base), size_in_bits);
}

BitMapView FileMapRegion::oopmap_view() {
  return bitmap_view(true);
}

BitMapView FileMapRegion::ptrmap_view() {
  assert(has_ptrmap(), "must be");
  return bitmap_view(false);
}

bool FileMapRegion::check_region_crc() const {
  // This function should be called after the region has been properly
  // loaded into memory via FileMapInfo::map_region() or FileMapInfo::read_region().
  // I.e., this->mapped_base() must be valid.
  size_t sz = used();
  if (sz == 0) {
    return true;
  }

  assert(mapped_base() != nullptr, "must be initialized");
  int crc = ClassLoader::crc32(0, mapped_base(), (jint)sz);
  if (crc != this->crc()) {
    log_warning(cds)("Checksum verification failed.");
    return false;
  }
  return true;
}

static const char* region_name(int region_index) {
  static const char* names[] = {
    "rw", "ro", "bm", "ca0", "ca1", "oa0", "oa1"
  };
  const int num_regions = sizeof(names)/sizeof(names[0]);
  assert(0 <= region_index && region_index < num_regions, "sanity");

  return names[region_index];
}

void FileMapRegion::print(outputStream* st, int region_index) {
  st->print_cr("============ region ============= %d \"%s\"", region_index, region_name(region_index));
  st->print_cr("- crc:                            0x%08x", _crc);
  st->print_cr("- read_only:                      %d", _read_only);
  st->print_cr("- allow_exec:                     %d", _allow_exec);
  st->print_cr("- is_heap_region:                 %d", _is_heap_region);
  st->print_cr("- is_bitmap_region:               %d", _is_bitmap_region);
  st->print_cr("- mapped_from_file:               %d", _mapped_from_file);
  st->print_cr("- file_offset:                    " SIZE_FORMAT_X, _file_offset);
  st->print_cr("- mapping_offset:                 " SIZE_FORMAT_X, _mapping_offset);
  st->print_cr("- used:                           " SIZE_FORMAT, _used);
  st->print_cr("- oopmap_offset:                  " SIZE_FORMAT_X, _oopmap_offset);
  st->print_cr("- oopmap_size_in_bits:            " SIZE_FORMAT, _oopmap_size_in_bits);
  st->print_cr("- mapped_base:                    " INTPTR_FORMAT, p2i(_mapped_base));
}

void FileMapInfo::write_region(int region, char* base, size_t size,
                               bool read_only, bool allow_exec) {
  Arguments::assert_is_dumping_archive();

  FileMapRegion* r = region_at(region);
  char* requested_base;
  size_t mapping_offset = 0;

  if (region == MetaspaceShared::bm) {
    requested_base = nullptr; // always null for bm region
  } else if (size == 0) {
    // This is an unused region (e.g., a heap region when !INCLUDE_CDS_JAVA_HEAP)
    requested_base = nullptr;
  } else if (HeapShared::is_heap_region(region)) {
    assert(HeapShared::can_write(), "sanity");
#if INCLUDE_CDS_JAVA_HEAP
    assert(!DynamicDumpSharedSpaces, "must be");
    requested_base = (char*)ArchiveHeapWriter::heap_region_requested_bottom(region);
    if (UseCompressedOops) {
      mapping_offset = (size_t)((address)requested_base - CompressedOops::base());
      assert((mapping_offset >> CompressedOops::shift()) << CompressedOops::shift() == mapping_offset, "must be");
    } else {
#if INCLUDE_G1GC
      mapping_offset = requested_base - (char*)G1CollectedHeap::heap()->reserved().start();
#endif
    }
#endif // INCLUDE_CDS_JAVA_HEAP
  } else {
    char* requested_SharedBaseAddress = (char*)MetaspaceShared::requested_base_address();
    requested_base = ArchiveBuilder::current()->to_requested(base);
    assert(requested_base >= requested_SharedBaseAddress, "must be");
    mapping_offset = requested_base - requested_SharedBaseAddress;
  }

  r->set_file_offset(_file_offset);
  int crc = ClassLoader::crc32(0, base, (jint)size);
  if (size > 0) {
    log_info(cds)("Shared file region (%-3s)  %d: " SIZE_FORMAT_W(8)
                   " bytes, addr " INTPTR_FORMAT " file offset 0x%08" PRIxPTR
                   " crc 0x%08x",
                   region_name(region), region, size, p2i(requested_base), _file_offset, crc);
  }

  r->init(region, mapping_offset, size, read_only, allow_exec, crc);

  if (base != nullptr) {
    write_bytes_aligned(base, size);
  }
}

size_t FileMapInfo::set_bitmaps_offset(GrowableArray<ArchiveHeapBitmapInfo>* bitmaps, size_t curr_size) {
  for (int i = 0; i < bitmaps->length(); i++) {
    bitmaps->at(i)._bm_region_offset = curr_size;
    curr_size += bitmaps->at(i)._size_in_bytes;
  }
  return curr_size;
}

size_t FileMapInfo::write_bitmaps(GrowableArray<ArchiveHeapBitmapInfo>* bitmaps, size_t curr_offset, char* buffer) {
  for (int i = 0; i < bitmaps->length(); i++) {
    memcpy(buffer + curr_offset, bitmaps->at(i)._map, bitmaps->at(i)._size_in_bytes);
    curr_offset += bitmaps->at(i)._size_in_bytes;
  }
  return curr_offset;
}

char* FileMapInfo::write_bitmap_region(const CHeapBitMap* ptrmap,
                                       GrowableArray<ArchiveHeapBitmapInfo>* closed_bitmaps,
                                       GrowableArray<ArchiveHeapBitmapInfo>* open_bitmaps,
                                       size_t &size_in_bytes) {
  size_t size_in_bits = ptrmap->size();
  size_in_bytes = ptrmap->size_in_bytes();

  if (closed_bitmaps != nullptr && open_bitmaps != nullptr) {
    size_in_bytes = set_bitmaps_offset(closed_bitmaps, size_in_bytes);
    size_in_bytes = set_bitmaps_offset(open_bitmaps, size_in_bytes);
  }

  char* buffer = NEW_C_HEAP_ARRAY(char, size_in_bytes, mtClassShared);
  ptrmap->write_to((BitMap::bm_word_t*)buffer, ptrmap->size_in_bytes());
  header()->set_ptrmap_size_in_bits(size_in_bits);

  if (closed_bitmaps != nullptr && open_bitmaps != nullptr) {
    size_t curr_offset = write_bitmaps(closed_bitmaps, ptrmap->size_in_bytes(), buffer);
    write_bitmaps(open_bitmaps, curr_offset, buffer);
  }

  write_region(MetaspaceShared::bm, (char*)buffer, size_in_bytes, /*read_only=*/true, /*allow_exec=*/false);
  return buffer;
}

// Write out the given archive heap memory regions.  GC code combines multiple
// consecutive archive GC regions into one MemRegion whenever possible and
// produces the 'regions' array.
//
// If the archive heap memory size is smaller than a single dump time GC region
// size, there is only one MemRegion in the array.
//
// If the archive heap memory size is bigger than one dump time GC region size,
// the 'regions' array may contain more than one consolidated MemRegions. When
// the first/bottom archive GC region is a partial GC region (with the empty
// portion at the higher address within the region), one MemRegion is used for
// the bottom partial archive GC region. The rest of the consecutive archive
// GC regions are combined into another MemRegion.
//
// Here's the mapping from (archive heap GC regions) -> (GrowableArray<MemRegion> *regions).
//   + We have 1 or more archive heap regions: ah0, ah1, ah2 ..... ahn
//   + We have 1 or 2 consolidated heap memory regions: r0 and r1
//
// If there's a single archive GC region (ah0), then r0 == ah0, and r1 is empty.
// Otherwise:
//
// "X" represented space that's occupied by heap objects.
// "_" represented unused spaced in the heap region.
//
//
//    |ah0       | ah1 | ah2| ...... | ahn|
//    |XXXXXX|__ |XXXXX|XXXX|XXXXXXXX|XXXX|
//    |<-r0->|   |<- r1 ----------------->|
//            ^^^
//             |
//             +-- gap
size_t FileMapInfo::write_heap_regions(GrowableArray<MemRegion>* regions,
                                       GrowableArray<ArchiveHeapBitmapInfo>* bitmaps,
                                       int first_region_id, int max_num_regions) {
  assert(max_num_regions <= 2, "Only support maximum 2 memory regions");

  int arr_len = regions == nullptr ? 0 : regions->length();
  if (arr_len > max_num_regions) {
    fail_stop("Unable to write archive heap memory regions: "
              "number of memory regions exceeds maximum due to fragmentation. "
              "Please increase java heap size "
              "(current MaxHeapSize is " SIZE_FORMAT ", InitialHeapSize is " SIZE_FORMAT ").",
              MaxHeapSize, InitialHeapSize);
  }

  size_t total_size = 0;
  for (int i = 0; i < max_num_regions; i++) {
    char* start = nullptr;
    size_t size = 0;
    if (i < arr_len) {
      start = (char*)regions->at(i).start();
      size = regions->at(i).byte_size();
      total_size += size;
    }

    int region_idx = i + first_region_id;
    write_region(region_idx, start, size, false, false);
    if (size > 0) {
      int oopmap_idx = i * 2;
      int ptrmap_idx = i * 2 + 1;
      region_at(region_idx)->init_bitmaps(bitmaps->at(oopmap_idx),
                                          bitmaps->at(ptrmap_idx));
    }
  }
  return total_size;
}

// Dump bytes to file -- at the current file position.

void FileMapInfo::write_bytes(const void* buffer, size_t nbytes) {
  assert(_file_open, "must be");
  ssize_t n = os::write(_fd, buffer, (unsigned int)nbytes);
  if (n < 0 || (size_t)n != nbytes) {
    // If the shared archive is corrupted, close it and remove it.
    close();
    remove(_full_path);
    fail_stop("Unable to write to shared archive file.");
  }
  _file_offset += nbytes;
}

bool FileMapInfo::is_file_position_aligned() const {
  return _file_offset == align_up(_file_offset,
                                  MetaspaceShared::core_region_alignment());
}

// Align file position to an allocation unit boundary.

void FileMapInfo::align_file_position() {
  assert(_file_open, "must be");
  size_t new_file_offset = align_up(_file_offset,
                                    MetaspaceShared::core_region_alignment());
  if (new_file_offset != _file_offset) {
    _file_offset = new_file_offset;
    // Seek one byte back from the target and write a byte to insure
    // that the written file is the correct length.
    _file_offset -= 1;
    seek_to_position(_file_offset);
    char zero = 0;
    write_bytes(&zero, 1);
  }
}


// Dump bytes to file -- at the current file position.

void FileMapInfo::write_bytes_aligned(const void* buffer, size_t nbytes) {
  align_file_position();
  write_bytes(buffer, nbytes);
  align_file_position();
}

// Close the shared archive file.  This does NOT unmap mapped regions.

void FileMapInfo::close() {
  if (_file_open) {
    if (::close(_fd) < 0) {
      fail_stop("Unable to close the shared archive file.");
    }
    _file_open = false;
    _fd = -1;
  }
}


// JVM/TI RedefineClasses() support:
// Remap the shared readonly space to shared readwrite, private.
bool FileMapInfo::remap_shared_readonly_as_readwrite() {
  int idx = MetaspaceShared::ro;
  FileMapRegion* r = region_at(idx);
  if (!r->read_only()) {
    // the space is already readwrite so we are done
    return true;
  }
  size_t size = r->used_aligned();
  if (!open_for_read()) {
    return false;
  }
  char *addr = r->mapped_base();
  char *base = os::remap_memory(_fd, _full_path, r->file_offset(),
                                addr, size, false /* !read_only */,
                                r->allow_exec());
  close();
  // These have to be errors because the shared region is now unmapped.
  if (base == nullptr) {
    log_error(cds)("Unable to remap shared readonly space (errno=%d).", errno);
    vm_exit(1);
  }
  if (base != addr) {
    log_error(cds)("Unable to remap shared readonly space (errno=%d).", errno);
    vm_exit(1);
  }
  r->set_read_only(false);
  return true;
}

// Memory map a region in the address space.
static const char* shared_region_name[] = { "ReadWrite", "ReadOnly", "Bitmap",
                                            "String1", "String2", "OpenArchive1", "OpenArchive2" };

MapArchiveResult FileMapInfo::map_regions(int regions[], int num_regions, char* mapped_base_address, ReservedSpace rs) {
  DEBUG_ONLY(FileMapRegion* last_region = nullptr);
  intx addr_delta = mapped_base_address - header()->requested_base_address();

  // Make sure we don't attempt to use header()->mapped_base_address() unless
  // it's been successfully mapped.
  DEBUG_ONLY(header()->set_mapped_base_address((char*)(uintptr_t)0xdeadbeef);)

  for (int i = 0; i < num_regions; i++) {
    int idx = regions[i];
    MapArchiveResult result = map_region(idx, addr_delta, mapped_base_address, rs);
    if (result != MAP_ARCHIVE_SUCCESS) {
      return result;
    }
    FileMapRegion* r = region_at(idx);
    DEBUG_ONLY(if (last_region != nullptr) {
        // Ensure that the OS won't be able to allocate new memory spaces between any mapped
        // regions, or else it would mess up the simple comparison in MetaspaceObj::is_shared().
        assert(r->mapped_base() == last_region->mapped_end(), "must have no gaps");
      }
      last_region = r;)
    log_info(cds)("Mapped %s region #%d at base " INTPTR_FORMAT " top " INTPTR_FORMAT " (%s)", is_static() ? "static " : "dynamic",
                  idx, p2i(r->mapped_base()), p2i(r->mapped_end()),
                  shared_region_name[idx]);

  }

  header()->set_mapped_base_address(header()->requested_base_address() + addr_delta);
  if (addr_delta != 0 && !relocate_pointers_in_core_regions(addr_delta)) {
    return MAP_ARCHIVE_OTHER_FAILURE;
  }

  return MAP_ARCHIVE_SUCCESS;
}

bool FileMapInfo::read_region(int i, char* base, size_t size, bool do_commit) {
  FileMapRegion* r = region_at(i);
  if (do_commit) {
    log_info(cds)("Commit %s region #%d at base " INTPTR_FORMAT " top " INTPTR_FORMAT " (%s)%s",
                  is_static() ? "static " : "dynamic", i, p2i(base), p2i(base + size),
                  shared_region_name[i], r->allow_exec() ? " exec" : "");
    if (!os::commit_memory(base, size, r->allow_exec())) {
      log_error(cds)("Failed to commit %s region #%d (%s)", is_static() ? "static " : "dynamic",
                     i, shared_region_name[i]);
      return false;
    }
  }
  if (os::lseek(_fd, (long)r->file_offset(), SEEK_SET) != (int)r->file_offset() ||
      read_bytes(base, size) != size) {
    return false;
  }

  r->set_mapped_from_file(false);
  r->set_mapped_base(base);

  if (VerifySharedSpaces && !r->check_region_crc()) {
    return false;
  }

  return true;
}

MapArchiveResult FileMapInfo::map_region(int i, intx addr_delta, char* mapped_base_address, ReservedSpace rs) {
  assert(!HeapShared::is_heap_region(i), "sanity");
  FileMapRegion* r = region_at(i);
  size_t size = r->used_aligned();
  char *requested_addr = mapped_base_address + r->mapping_offset();
  assert(r->mapped_base() == nullptr, "must be not mapped yet");
  assert(requested_addr != nullptr, "must be specified");

  r->set_mapped_from_file(false);

  if (MetaspaceShared::use_windows_memory_mapping()) {
    // Windows cannot remap read-only shared memory to read-write when required for
    // RedefineClasses, which is also used by JFR.  Always map windows regions as RW.
    r->set_read_only(false);
  } else if (JvmtiExport::can_modify_any_class() || JvmtiExport::can_walk_any_space() ||
             Arguments::has_jfr_option()) {
    // If a tool agent is in use (debugging enabled), or JFR, we must map the address space RW
    r->set_read_only(false);
  } else if (addr_delta != 0) {
    r->set_read_only(false); // Need to patch the pointers
  }

  if (MetaspaceShared::use_windows_memory_mapping() && rs.is_reserved()) {
    // This is the second time we try to map the archive(s). We have already created a ReservedSpace
    // that covers all the FileMapRegions to ensure all regions can be mapped. However, Windows
    // can't mmap into a ReservedSpace, so we just ::read() the data. We're going to patch all the
    // regions anyway, so there's no benefit for mmap anyway.
    if (!read_region(i, requested_addr, size, /* do_commit = */ true)) {
      log_info(cds)("Failed to read %s shared space into reserved space at " INTPTR_FORMAT,
                    shared_region_name[i], p2i(requested_addr));
      return MAP_ARCHIVE_OTHER_FAILURE; // oom or I/O error.
    } else {
      assert(r->mapped_base() != nullptr, "must be initialized");
    }
  } else {
    // Note that this may either be a "fresh" mapping into unreserved address
    // space (Windows, first mapping attempt), or a mapping into pre-reserved
    // space (Posix). See also comment in MetaspaceShared::map_archives().
    char* base = os::map_memory(_fd, _full_path, r->file_offset(),
                                requested_addr, size, r->read_only(),
                                r->allow_exec(), mtClassShared);
    if (base != requested_addr) {
      log_info(cds)("Unable to map %s shared space at " INTPTR_FORMAT,
                    shared_region_name[i], p2i(requested_addr));
      _memory_mapping_failed = true;
      return MAP_ARCHIVE_MMAP_FAILURE;
    }
    r->set_mapped_from_file(true);
    r->set_mapped_base(requested_addr);
  }

  if (VerifySharedSpaces && !r->check_region_crc()) {
    return MAP_ARCHIVE_OTHER_FAILURE;
  }

  return MAP_ARCHIVE_SUCCESS;
}

// The return value is the location of the archive relocation bitmap.
char* FileMapInfo::map_bitmap_region() {
  FileMapRegion* r = region_at(MetaspaceShared::bm);
  if (r->mapped_base() != nullptr) {
    return r->mapped_base();
  }
  bool read_only = true, allow_exec = false;
  char* requested_addr = nullptr; // allow OS to pick any location
  char* bitmap_base = os::map_memory(_fd, _full_path, r->file_offset(),
                                     requested_addr, r->used_aligned(), read_only, allow_exec, mtClassShared);
  if (bitmap_base == nullptr) {
    log_info(cds)("failed to map relocation bitmap");
    return nullptr;
  }

  r->set_mapped_base(bitmap_base);
  if (VerifySharedSpaces && !r->check_region_crc()) {
    log_error(cds)("relocation bitmap CRC error");
    if (!os::unmap_memory(bitmap_base, r->used_aligned())) {
      fatal("os::unmap_memory of relocation bitmap failed");
    }
    return nullptr;
  }

  r->set_mapped_from_file(true);
  log_info(cds)("Mapped %s region #%d at base " INTPTR_FORMAT " top " INTPTR_FORMAT " (%s)",
                is_static() ? "static " : "dynamic",
                MetaspaceShared::bm, p2i(r->mapped_base()), p2i(r->mapped_end()),
                shared_region_name[MetaspaceShared::bm]);
  return bitmap_base;
}

// This is called when we cannot map the archive at the requested[ base address (usually 0x800000000).
// We relocate all pointers in the 2 core regions (ro, rw).
bool FileMapInfo::relocate_pointers_in_core_regions(intx addr_delta) {
  log_debug(cds, reloc)("runtime archive relocation start");
  char* bitmap_base = map_bitmap_region();

  if (bitmap_base == nullptr) {
    return false; // OOM, or CRC check failure
  } else {
    size_t ptrmap_size_in_bits = header()->ptrmap_size_in_bits();
    log_debug(cds, reloc)("mapped relocation bitmap @ " INTPTR_FORMAT " (" SIZE_FORMAT " bits)",
                          p2i(bitmap_base), ptrmap_size_in_bits);

    BitMapView ptrmap((BitMap::bm_word_t*)bitmap_base, ptrmap_size_in_bits);

    // Patch all pointers in the mapped region that are marked by ptrmap.
    address patch_base = (address)mapped_base();
    address patch_end  = (address)mapped_end();

    // the current value of the pointers to be patched must be within this
    // range (i.e., must be between the requested base address and the address of the current archive).
    // Note: top archive may point to objects in the base archive, but not the other way around.
    address valid_old_base = (address)header()->requested_base_address();
    address valid_old_end  = valid_old_base + mapping_end_offset();

    // after patching, the pointers must point inside this range
    // (the requested location of the archive, as mapped at runtime).
    address valid_new_base = (address)header()->mapped_base_address();
    address valid_new_end  = (address)mapped_end();

    SharedDataRelocator patcher((address*)patch_base, (address*)patch_end, valid_old_base, valid_old_end,
                                valid_new_base, valid_new_end, addr_delta);
    ptrmap.iterate(&patcher);

    // The MetaspaceShared::bm region will be unmapped in MetaspaceShared::initialize_shared_spaces().

    log_debug(cds, reloc)("runtime archive relocation done");
    return true;
  }
}

size_t FileMapInfo::read_bytes(void* buffer, size_t count) {
  assert(_file_open, "Archive file is not open");
  size_t n = ::read(_fd, buffer, (unsigned int)count);
  if (n != count) {
    // Close the file if there's a problem reading it.
    close();
    return 0;
  }
  _file_offset += count;
  return count;
}

// Get the total size in bytes of a read only region
size_t FileMapInfo::readonly_total() {
  size_t total = 0;
  if (current_info() != nullptr) {
    FileMapRegion* r = FileMapInfo::current_info()->region_at(MetaspaceShared::ro);
    if (r->read_only()) total += r->used();
  }
  if (dynamic_info() != nullptr) {
    FileMapRegion* r = FileMapInfo::dynamic_info()->region_at(MetaspaceShared::ro);
    if (r->read_only()) total += r->used();
  }
  return total;
}

static MemRegion *closed_heap_regions = nullptr;
static MemRegion *open_heap_regions = nullptr;
static int num_closed_heap_regions = 0;
static int num_open_heap_regions = 0;

#if INCLUDE_CDS_JAVA_HEAP
bool FileMapInfo::has_heap_regions() {
  return (region_at(MetaspaceShared::first_closed_heap_region)->used() > 0);
}

// Returns the address range of the archived heap regions computed using the
// current oop encoding mode. This range may be different than the one seen at
// dump time due to encoding mode differences. The result is used in determining
// if/how these regions should be relocated at run time.
MemRegion FileMapInfo::get_heap_regions_requested_range() {
  address start = (address) max_uintx;
  address end   = nullptr;

  for (int i = MetaspaceShared::first_closed_heap_region;
           i <= MetaspaceShared::last_valid_region;
           i++) {
    FileMapRegion* r = region_at(i);
    size_t size = r->used();
    if (size > 0) {
      address s = heap_region_requested_address(r);
      address e = s + size;
      log_info(cds)("Heap region %s = " INTPTR_FORMAT " - " INTPTR_FORMAT " = "  SIZE_FORMAT_W(8) " bytes",
                    region_name(i), p2i(s), p2i(e), size);
      if (start > s) {
        start = s;
      }
      if (end < e) {
        end = e;
      }
    }
  }
  assert(end != nullptr, "must have at least one used heap region");

  start = align_down(start, HeapRegion::GrainBytes);
  end = align_up(end, HeapRegion::GrainBytes);

  return MemRegion((HeapWord*)start, (HeapWord*)end);
}

void FileMapInfo::map_or_load_heap_regions() {
  bool success = false;

  if (can_use_heap_regions()) {
    if (ArchiveHeapLoader::can_map()) {
      success = map_heap_regions();
    } else if (ArchiveHeapLoader::can_load()) {
      success = ArchiveHeapLoader::load_heap_regions(this);
    } else {
      if (!UseCompressedOops && !ArchiveHeapLoader::can_map()) {
        // TODO - remove implicit knowledge of G1
        log_info(cds)("Cannot use CDS heap data. UseG1GC is required for -XX:-UseCompressedOops");
      } else {
        log_info(cds)("Cannot use CDS heap data. UseEpsilonGC, UseG1GC, UseSerialGC or UseParallelGC are required.");
      }
    }
  }

  if (!success) {
    MetaspaceShared::disable_full_module_graph();
  }
}

bool FileMapInfo::can_use_heap_regions() {
  if (!has_heap_regions()) {
    return false;
  }
  if (JvmtiExport::should_post_class_file_load_hook() && JvmtiExport::has_early_class_hook_env()) {
    ShouldNotReachHere(); // CDS should have been disabled.
    // The archived objects are mapped at JVM start-up, but we don't know if
    // j.l.String or j.l.Class might be replaced by the ClassFileLoadHook,
    // which would make the archived String or mirror objects invalid. Let's be safe and not
    // use the archived objects. These 2 classes are loaded during the JVMTI "early" stage.
    //
    // If JvmtiExport::has_early_class_hook_env() is false, the classes of some objects
    // in the archived subgraphs may be replaced by the ClassFileLoadHook. But that's OK
    // because we won't install an archived object subgraph if the klass of any of the
    // referenced objects are replaced. See HeapShared::initialize_from_archived_subgraph().
  }

  log_info(cds)("CDS archive was created with max heap size = " SIZE_FORMAT "M, and the following configuration:",
                max_heap_size()/M);
  log_info(cds)("    narrow_klass_base = " PTR_FORMAT ", narrow_klass_shift = %d",
                p2i(narrow_klass_base()), narrow_klass_shift());
  log_info(cds)("    narrow_oop_mode = %d, narrow_oop_base = " PTR_FORMAT ", narrow_oop_shift = %d",
                narrow_oop_mode(), p2i(narrow_oop_base()), narrow_oop_shift());
  log_info(cds)("    heap range = [" PTR_FORMAT " - "  PTR_FORMAT "]",
                p2i(header()->heap_begin()), p2i(header()->heap_end()));

  log_info(cds)("The current max heap size = " SIZE_FORMAT "M, HeapRegion::GrainBytes = " SIZE_FORMAT,
                MaxHeapSize/M, HeapRegion::GrainBytes);
  log_info(cds)("    narrow_klass_base = " PTR_FORMAT ", narrow_klass_shift = %d",
                p2i(CompressedKlassPointers::base()), CompressedKlassPointers::shift());
  log_info(cds)("    narrow_oop_mode = %d, narrow_oop_base = " PTR_FORMAT ", narrow_oop_shift = %d",
                CompressedOops::mode(), p2i(CompressedOops::base()), CompressedOops::shift());
  log_info(cds)("    heap range = [" PTR_FORMAT " - "  PTR_FORMAT "]",
                UseCompressedOops ? p2i(CompressedOops::begin()) :
                                    UseG1GC ? p2i((address)G1CollectedHeap::heap()->reserved().start()) : 0L,
                UseCompressedOops ? p2i(CompressedOops::end()) :
                                    UseG1GC ? p2i((address)G1CollectedHeap::heap()->reserved().end()) : 0L);

  if (narrow_klass_base() != CompressedKlassPointers::base() ||
      narrow_klass_shift() != CompressedKlassPointers::shift()) {
    log_info(cds)("CDS heap data cannot be used because the archive was created with an incompatible narrow klass encoding mode.");
    return false;
  }
  return true;
}

// The actual address of this region during dump time.
address FileMapInfo::heap_region_dumptime_address(FileMapRegion* r) {
  assert(UseSharedSpaces, "runtime only");
  r->assert_is_heap_region();
  assert(is_aligned(r->mapping_offset(), sizeof(HeapWord)), "must be");
  if (UseCompressedOops) {
    return /*dumptime*/ narrow_oop_base() + r->mapping_offset();
  } else {
    return heap_region_requested_address(r);
  }
}

// The address where this region can be mapped into the runtime heap without
// patching any of the pointers that are embedded in this region.
address FileMapInfo::heap_region_requested_address(FileMapRegion* r) {
  assert(UseSharedSpaces, "runtime only");
  r->assert_is_heap_region();
  assert(is_aligned(r->mapping_offset(), sizeof(HeapWord)), "must be");
  assert(ArchiveHeapLoader::can_map(), "cannot be used by ArchiveHeapLoader::can_load() mode");
  if (UseCompressedOops) {
    // We can avoid relocation if each region's offset from the runtime CompressedOops::base()
    // is the same as its offset from the CompressedOops::base() during dumptime.
    // Note that CompressedOops::base() may be different between dumptime and runtime.
    //
    // Example:
    // Dumptime base = 0x1000 and shift is 0. We have a region at address 0x2000. There's a
    // narrowOop P stored in this region that points to an object at address 0x2200.
    // P's encoded value is 0x1200.
    //
    // Runtime base = 0x4000 and shift is also 0. If we map this region at 0x5000, then
    // the value P can remain 0x1200. The decoded address = (0x4000 + (0x1200 << 0)) = 0x5200,
    // which is the runtime location of the referenced object.
    return /*runtime*/ CompressedOops::base() + r->mapping_offset();
  } else {
    // We can avoid relocation if each region is mapped into the exact same address
    // where it was at dump time.
    return /*dumptime*/header()->heap_begin() + r->mapping_offset();
  }
}

// The address where this shared heap region is actually mapped at runtime. This function
// can be called only after we have determined the value for ArchiveHeapLoader::mapped_heap_delta().
address FileMapInfo::heap_region_mapped_address(FileMapRegion* r) {
  assert(UseSharedSpaces, "runtime only");
  r->assert_is_heap_region();
  assert(ArchiveHeapLoader::can_map(), "cannot be used by ArchiveHeapLoader::can_load() mode");
  return heap_region_requested_address(r) + ArchiveHeapLoader::mapped_heap_delta();
}

//
// Map the closed and open archive heap objects to the runtime java heap.
//
// The shared objects are mapped at (or close to ) the java heap top in
// closed archive regions. The mapped objects contain no out-going
// references to any other java heap regions. GC does not write into the
// mapped closed archive heap region.
//
// The open archive heap objects are mapped below the shared objects in
// the runtime java heap. The mapped open archive heap data only contains
// references to the shared objects and open archive objects initially.
// During runtime execution, out-going references to any other java heap
// regions may be added. GC may mark and update references in the mapped
// open archive objects.
void FileMapInfo::map_heap_regions_impl() {
  // G1 -- always map at the very top of the heap to avoid fragmentation.
  assert(UseG1GC, "the following code assumes G1");
  _heap_pointers_need_patching = false;

  MemRegion heap_range = G1CollectedHeap::heap()->reserved();
  MemRegion archive_range = get_heap_regions_requested_range();

  address heap_end = (address)heap_range.end();
  address archive_end = (address)archive_range.end();

  assert(is_aligned(heap_end, HeapRegion::GrainBytes), "must be");
  assert(is_aligned(archive_end, HeapRegion::GrainBytes), "must be");

  if (UseCompressedOops &&
      (narrow_oop_mode() != CompressedOops::mode() ||
       narrow_oop_shift() != CompressedOops::shift())) {
    log_info(cds)("CDS heap data needs to be relocated because the archive was created with an incompatible oop encoding mode.");
    _heap_pointers_need_patching = true;
  } else if (!heap_range.contains(archive_range)) {
    log_info(cds)("CDS heap data needs to be relocated because");
    log_info(cds)("the desired range " PTR_FORMAT " - "  PTR_FORMAT, p2i(archive_range.start()), p2i(archive_range.end()));
    log_info(cds)("is outside of the heap " PTR_FORMAT " - "  PTR_FORMAT, p2i(heap_range.start()), p2i(heap_range.end()));
    _heap_pointers_need_patching = true;
  } else {
    assert(heap_end >= archive_end, "must be");
    if (heap_end != archive_end) {
      log_info(cds)("CDS heap data needs to be relocated to the end of the runtime heap to reduce fragmentation");
      _heap_pointers_need_patching = true;
    }
  }

  ptrdiff_t delta = 0;
  if (_heap_pointers_need_patching) {
    delta = heap_end - archive_end;
  }

  log_info(cds)("CDS heap data relocation delta = " INTX_FORMAT " bytes", delta);

  FileMapRegion* r = region_at(MetaspaceShared::first_closed_heap_region);
  address relocated_closed_heap_region_bottom = heap_region_requested_address(r) + delta;

  if (!is_aligned(relocated_closed_heap_region_bottom, HeapRegion::GrainBytes)) {
    // Align the bottom of the closed archive heap regions at G1 region boundary.
    // This will avoid the situation where the highest open region and the lowest
    // closed region sharing the same G1 region. Otherwise we will fail to map the
    // open regions.
    size_t align = size_t(relocated_closed_heap_region_bottom) % HeapRegion::GrainBytes;
    delta -= align;
    log_info(cds)("CDS heap data needs to be relocated lower by a further " SIZE_FORMAT
                  " bytes to " INTX_FORMAT " to be aligned with HeapRegion::GrainBytes",
                  align, delta);
    _heap_pointers_need_patching = true;
  }

  ArchiveHeapLoader::init_mapped_heap_relocation(delta, narrow_oop_shift());
  relocated_closed_heap_region_bottom = heap_region_mapped_address(r);

  assert(is_aligned(relocated_closed_heap_region_bottom, HeapRegion::GrainBytes),
         "must be");

  if (_heap_pointers_need_patching) {
    char* bitmap_base = map_bitmap_region();
    if (bitmap_base == nullptr) {
      log_info(cds)("CDS heap cannot be used because bitmap region cannot be mapped");
      _heap_pointers_need_patching = false;
      return;
    }
  }

  // Map the closed heap regions: GC does not write into these regions.
  if (map_heap_regions(MetaspaceShared::first_closed_heap_region,
                       MetaspaceShared::max_num_closed_heap_regions,
                       /*is_open_archive=*/ false,
                       &closed_heap_regions, &num_closed_heap_regions)) {
    ArchiveHeapLoader::set_closed_regions_mapped();

    // Now, map the open heap regions: GC can write into these regions.
    if (map_heap_regions(MetaspaceShared::first_open_heap_region,
                         MetaspaceShared::max_num_open_heap_regions,
                         /*is_open_archive=*/ true,
                         &open_heap_regions, &num_open_heap_regions)) {
      ArchiveHeapLoader::set_open_regions_mapped();
    }
  }
}

bool FileMapInfo::map_heap_regions() {
  map_heap_regions_impl();

  if (!ArchiveHeapLoader::closed_regions_mapped()) {
    assert(closed_heap_regions == nullptr &&
           num_closed_heap_regions == 0, "sanity");
  }

  if (!ArchiveHeapLoader::open_regions_mapped()) {
    assert(open_heap_regions == nullptr && num_open_heap_regions == 0, "sanity");
    return false;
  } else {
    return true;
  }
}

bool FileMapInfo::map_heap_regions(int first, int max,  bool is_open_archive,
                                   MemRegion** regions_ret, int* num_regions_ret) {
  MemRegion* regions = MemRegion::create_array(max, mtInternal);

  struct Cleanup {
    MemRegion* _regions;
    uint _length;
    bool _aborted;
    Cleanup(MemRegion* regions, uint length) : _regions(regions), _length(length), _aborted(true) { }
    ~Cleanup() { if (_aborted) { MemRegion::destroy_array(_regions, _length); } }
  } cleanup(regions, max);

  FileMapRegion* r;
  int num_regions = 0;

  for (int i = first;
           i < first + max; i++) {
    r = region_at(i);
    size_t size = r->used();
    if (size > 0) {
      HeapWord* start = (HeapWord*)heap_region_mapped_address(r);
      regions[num_regions] = MemRegion(start, size / HeapWordSize);
      num_regions ++;
      log_info(cds)("Trying to map heap data: region[%d] at " INTPTR_FORMAT ", size = " SIZE_FORMAT_W(8) " bytes",
                    i, p2i(start), size);
    }
  }

  if (num_regions == 0) {
    return false; // no archived java heap data
  }

  // Check that regions are within the java heap
  if (!G1CollectedHeap::heap()->check_archive_addresses(regions, num_regions)) {
    log_info(cds)("UseSharedSpaces: Unable to allocate region, range is not within java heap.");
    return false;
  }

  // allocate from java heap
  if (!G1CollectedHeap::heap()->alloc_archive_regions(
             regions, num_regions, is_open_archive)) {
    log_info(cds)("UseSharedSpaces: Unable to allocate region, java heap range is already in use.");
    return false;
  }

  // Map the archived heap data. No need to call MemTracker::record_virtual_memory_type()
  // for mapped regions as they are part of the reserved java heap, which is
  // already recorded.
  for (int i = 0; i < num_regions; i++) {
    r = region_at(first + i);
    char* addr = (char*)regions[i].start();
    char* base = os::map_memory(_fd, _full_path, r->file_offset(),
                                addr, regions[i].byte_size(), r->read_only(),
                                r->allow_exec());
    if (base == nullptr || base != addr) {
      // dealloc the regions from java heap
      dealloc_heap_regions(regions, num_regions);
      log_info(cds)("UseSharedSpaces: Unable to map at required address in java heap. "
                    INTPTR_FORMAT ", size = " SIZE_FORMAT " bytes",
                    p2i(addr), regions[i].byte_size());
      return false;
    }

    r->set_mapped_base(base);
    if (VerifySharedSpaces && !r->check_region_crc()) {
      // dealloc the regions from java heap
      dealloc_heap_regions(regions, num_regions);
      log_info(cds)("UseSharedSpaces: mapped heap regions are corrupt");
      return false;
    }
  }

  cleanup._aborted = false;
  // the shared heap data is mapped successfully
  *regions_ret = regions;
  *num_regions_ret = num_regions;
  return true;
}

void FileMapInfo::patch_heap_embedded_pointers() {
  if (!_heap_pointers_need_patching) {
    return;
  }

  patch_heap_embedded_pointers(closed_heap_regions,
                               num_closed_heap_regions,
                               MetaspaceShared::first_closed_heap_region);

  patch_heap_embedded_pointers(open_heap_regions,
                               num_open_heap_regions,
                               MetaspaceShared::first_open_heap_region);
}

narrowOop FileMapInfo::encoded_heap_region_dumptime_address(FileMapRegion* r) {
  assert(UseSharedSpaces, "runtime only");
  assert(UseCompressedOops, "sanity");
  r->assert_is_heap_region();
  return CompressedOops::narrow_oop_cast(r->mapping_offset() >> narrow_oop_shift());
}

void FileMapInfo::patch_heap_embedded_pointers(MemRegion* regions, int num_regions,
                                               int first_region_idx) {
  char* bitmap_base = map_bitmap_region();
  assert(bitmap_base != nullptr, "must have already been mapped");
  for (int i=0; i<num_regions; i++) {
    int region_idx = i + first_region_idx;
    FileMapRegion* r = region_at(region_idx);

    ArchiveHeapLoader::patch_embedded_pointers(
      this, r, regions[i],
      (address)(region_at(MetaspaceShared::bm)->mapped_base()) + r->oopmap_offset(),
      r->oopmap_size_in_bits());
  }
}

// This internally allocates objects using vmClasses::Object_klass(), so it
// must be called after the Object_klass is loaded
void FileMapInfo::fixup_mapped_heap_regions() {
  assert(vmClasses::Object_klass_loaded(), "must be");
  // If any closed regions were found, call the fill routine to make them parseable.
  // Note that closed_heap_regions may be non-null even if no regions were found.
  if (num_closed_heap_regions != 0) {
    assert(closed_heap_regions != nullptr,
           "Null closed_heap_regions array with non-zero count");
    G1CollectedHeap::heap()->fill_archive_regions(closed_heap_regions,
                                                  num_closed_heap_regions);
    // G1 marking uses the BOT for object chunking during marking in
    // G1CMObjArrayProcessor::process_slice(); for this reason we need to
    // initialize the BOT for closed archive regions too.
    G1CollectedHeap::heap()->populate_archive_regions_bot_part(closed_heap_regions,
                                                               num_closed_heap_regions);
  }

  // do the same for mapped open archive heap regions
  if (num_open_heap_regions != 0) {
    assert(open_heap_regions != nullptr, "Null open_heap_regions array with non-zero count");
    G1CollectedHeap::heap()->fill_archive_regions(open_heap_regions,
                                                  num_open_heap_regions);

    // Populate the open archive regions' G1BlockOffsetTableParts. That ensures
    // fast G1BlockOffsetTablePart::block_start operations for any given address
    // within the open archive regions when trying to find start of an object
    // (e.g. during card table scanning).
    G1CollectedHeap::heap()->populate_archive_regions_bot_part(open_heap_regions,
                                                               num_open_heap_regions);
  }
}

// dealloc the archive regions from java heap
void FileMapInfo::dealloc_heap_regions(MemRegion* regions, int num) {
  if (num > 0) {
    assert(regions != nullptr, "Null archive regions array with non-zero count");
    G1CollectedHeap::heap()->dealloc_archive_regions(regions, num);
  }
}
#endif // INCLUDE_CDS_JAVA_HEAP

void FileMapInfo::unmap_regions(int regions[], int num_regions) {
  for (int r = 0; r < num_regions; r++) {
    int idx = regions[r];
    unmap_region(idx);
  }
}

// Unmap a memory region in the address space.

void FileMapInfo::unmap_region(int i) {
  assert(!HeapShared::is_heap_region(i), "sanity");
  FileMapRegion* r = region_at(i);
  char* mapped_base = r->mapped_base();
  size_t size = r->used_aligned();

  if (mapped_base != nullptr) {
    if (size > 0 && r->mapped_from_file()) {
      log_info(cds)("Unmapping region #%d at base " INTPTR_FORMAT " (%s)", i, p2i(mapped_base),
                    shared_region_name[i]);
      if (!os::unmap_memory(mapped_base, size)) {
        fatal("os::unmap_memory failed");
      }
    }
    r->set_mapped_base(nullptr);
  }
}

void FileMapInfo::assert_mark(bool check) {
  if (!check) {
    fail_stop("Mark mismatch while restoring from shared file.");
  }
}

void FileMapInfo::metaspace_pointers_do(MetaspaceClosure* it, bool use_copy) {
  if (use_copy) {
    _saved_shared_path_table.metaspace_pointers_do(it);
  } else {
    _shared_path_table.metaspace_pointers_do(it);
  }
}

FileMapInfo* FileMapInfo::_current_info = nullptr;
FileMapInfo* FileMapInfo::_dynamic_archive_info = nullptr;
bool FileMapInfo::_heap_pointers_need_patching = false;
SharedPathTable FileMapInfo::_shared_path_table;
SharedPathTable FileMapInfo::_saved_shared_path_table;
Array<u8>*      FileMapInfo::_saved_shared_path_table_array = nullptr;
bool FileMapInfo::_validating_shared_path_table = false;
bool FileMapInfo::_memory_mapping_failed = false;
GrowableArray<const char*>* FileMapInfo::_non_existent_class_paths = nullptr;

// Open the shared archive file, read and validate the header
// information (version, boot classpath, etc.). If initialization
// fails, shared spaces are disabled and the file is closed.
//
// Validation of the archive is done in two steps:
//
// [1] validate_header() - done here.
// [2] validate_shared_path_table - this is done later, because the table is in the RW
//     region of the archive, which is not mapped yet.
bool FileMapInfo::initialize() {
  assert(UseSharedSpaces, "UseSharedSpaces expected.");

  if (JvmtiExport::should_post_class_file_load_hook() && JvmtiExport::has_early_class_hook_env()) {
    // CDS assumes that no classes resolved in vmClasses::resolve_all()
    // are replaced at runtime by JVMTI ClassFileLoadHook. All of those classes are resolved
    // during the JVMTI "early" stage, so we can still use CDS if
    // JvmtiExport::has_early_class_hook_env() is false.
    log_info(cds)("CDS is disabled because early JVMTI ClassFileLoadHook is in use.");
    return false;
  }

  if (!Arguments::has_jimage()) {
    log_info(cds)("The shared archive file cannot be used with an exploded module build.");
    return false;
  }

  if (!open_for_read() || !init_from_file(_fd) || !validate_header()) {
    if (_is_static) {
      log_info(cds)("Initialize static archive failed.");
      return false;
    } else {
      log_info(cds)("Initialize dynamic archive failed.");
      if (AutoCreateSharedArchive) {
        DynamicDumpSharedSpaces = true;
        ArchiveClassesAtExit = Arguments::GetSharedDynamicArchivePath();
      }
      return false;
    }
  }

  return true;
}

// The 2 core spaces are RW->RO
FileMapRegion* FileMapInfo::first_core_region() const {
  return region_at(MetaspaceShared::rw);
}

FileMapRegion* FileMapInfo::last_core_region() const {
  return region_at(MetaspaceShared::ro);
}

void FileMapHeader::set_as_offset(char* p, size_t *offset) {
  *offset = ArchiveBuilder::current()->any_to_offset((address)p);
}

int FileMapHeader::compute_crc() {
  char* start = (char*)this;
  // start computing from the field after _header_size to end of base archive name.
  char* buf = (char*)&(_generic_header._header_size) + sizeof(_generic_header._header_size);
  size_t sz = header_size() - (buf - start);
  int crc = ClassLoader::crc32(0, buf, (jint)sz);
  return crc;
}

// This function should only be called during run time with UseSharedSpaces enabled.
bool FileMapHeader::validate() {
  if (_obj_alignment != ObjectAlignmentInBytes) {
    log_info(cds)("The shared archive file's ObjectAlignmentInBytes of %d"
                  " does not equal the current ObjectAlignmentInBytes of %d.",
                  _obj_alignment, ObjectAlignmentInBytes);
    return false;
  }
  if (_compact_strings != CompactStrings) {
    log_info(cds)("The shared archive file's CompactStrings setting (%s)"
                  " does not equal the current CompactStrings setting (%s).",
                  _compact_strings ? "enabled" : "disabled",
                  CompactStrings   ? "enabled" : "disabled");
    return false;
  }

  // This must be done after header validation because it might change the
  // header data
  const char* prop = Arguments::get_property("java.system.class.loader");
  if (prop != nullptr) {
    warning("Archived non-system classes are disabled because the "
            "java.system.class.loader property is specified (value = \"%s\"). "
            "To use archived non-system classes, this property must not be set", prop);
    _has_platform_or_app_classes = false;
  }


  if (!_verify_local && BytecodeVerificationLocal) {
    //  we cannot load boot classes, so there's no point of using the CDS archive
    log_info(cds)("The shared archive file's BytecodeVerificationLocal setting (%s)"
                               " does not equal the current BytecodeVerificationLocal setting (%s).",
                               _verify_local ? "enabled" : "disabled",
                               BytecodeVerificationLocal ? "enabled" : "disabled");
    return false;
  }

  // For backwards compatibility, we don't check the BytecodeVerificationRemote setting
  // if the archive only contains system classes.
  if (_has_platform_or_app_classes
      && !_verify_remote // we didn't verify the archived platform/app classes
      && BytecodeVerificationRemote) { // but we want to verify all loaded platform/app classes
    log_info(cds)("The shared archive file was created with less restrictive "
                               "verification setting than the current setting.");
    // Pretend that we didn't have any archived platform/app classes, so they won't be loaded
    // by SystemDictionaryShared.
    _has_platform_or_app_classes = false;
  }

  // Java agents are allowed during run time. Therefore, the following condition is not
  // checked: (!_allow_archiving_with_java_agent && AllowArchivingWithJavaAgent)
  // Note: _allow_archiving_with_java_agent is set in the shared archive during dump time
  // while AllowArchivingWithJavaAgent is set during the current run.
  if (_allow_archiving_with_java_agent && !AllowArchivingWithJavaAgent) {
    log_warning(cds)("The setting of the AllowArchivingWithJavaAgent is different "
                               "from the setting in the shared archive.");
    return false;
  }

  if (_allow_archiving_with_java_agent) {
    warning("This archive was created with AllowArchivingWithJavaAgent. It should be used "
            "for testing purposes only and should not be used in a production environment");
  }

  log_info(cds)("Archive was created with UseCompressedOops = %d, UseCompressedClassPointers = %d",
                          compressed_oops(), compressed_class_pointers());
  if (compressed_oops() != UseCompressedOops || compressed_class_pointers() != UseCompressedClassPointers) {
    log_info(cds)("Unable to use shared archive.\nThe saved state of UseCompressedOops and UseCompressedClassPointers is "
                               "different from runtime, CDS will be disabled.");
    return false;
  }

  if (!_use_optimized_module_handling) {
    MetaspaceShared::disable_optimized_module_handling();
    log_info(cds)("optimized module handling: disabled because archive was created without optimized module handling");
  }

  if (!_use_full_module_graph) {
    MetaspaceShared::disable_full_module_graph();
    log_info(cds)("full module graph: disabled because archive was created without full module graph");
  }

  return true;
}

bool FileMapInfo::validate_header() {
  if (!header()->validate()) {
    return false;
  }
  if (_is_static) {
    return true;
  } else {
    return DynamicArchive::validate(this);
  }
}

#if INCLUDE_JVMTI
ClassPathEntry** FileMapInfo::_classpath_entries_for_jvmti = nullptr;

ClassPathEntry* FileMapInfo::get_classpath_entry_for_jvmti(int i, TRAPS) {
  if (i == 0) {
    // index 0 corresponds to the ClassPathImageEntry which is a globally shared object
    // and should never be deleted.
    return ClassLoader::get_jrt_entry();
  }
  ClassPathEntry* ent = _classpath_entries_for_jvmti[i];
  if (ent == nullptr) {
    SharedClassPathEntry* scpe = shared_path(i);
    assert(scpe->is_jar(), "must be"); // other types of scpe will not produce archived classes

    const char* path = scpe->name();
    struct stat st;
    if (os::stat(path, &st) != 0) {
      char *msg = NEW_RESOURCE_ARRAY_IN_THREAD(THREAD, char, strlen(path) + 128);
      jio_snprintf(msg, strlen(path) + 127, "error in finding JAR file %s", path);
      THROW_MSG_(vmSymbols::java_io_IOException(), msg, nullptr);
    } else {
      ent = ClassLoader::create_class_path_entry(THREAD, path, &st, false, false);
      if (ent == nullptr) {
        char *msg = NEW_RESOURCE_ARRAY_IN_THREAD(THREAD, char, strlen(path) + 128);
        jio_snprintf(msg, strlen(path) + 127, "error in opening JAR file %s", path);
        THROW_MSG_(vmSymbols::java_io_IOException(), msg, nullptr);
      }
    }

    MutexLocker mu(THREAD, CDSClassFileStream_lock);
    if (_classpath_entries_for_jvmti[i] == nullptr) {
      _classpath_entries_for_jvmti[i] = ent;
    } else {
      // Another thread has beat me to creating this entry
      delete ent;
      ent = _classpath_entries_for_jvmti[i];
    }
  }

  return ent;
}

ClassFileStream* FileMapInfo::open_stream_for_jvmti(InstanceKlass* ik, Handle class_loader, TRAPS) {
  int path_index = ik->shared_classpath_index();
  assert(path_index >= 0, "should be called for shared built-in classes only");
  assert(path_index < (int)get_number_of_shared_paths(), "sanity");

  ClassPathEntry* cpe = get_classpath_entry_for_jvmti(path_index, CHECK_NULL);
  assert(cpe != nullptr, "must be");

  Symbol* name = ik->name();
  const char* const class_name = name->as_C_string();
  const char* const file_name = ClassLoader::file_name_for_class_name(class_name,
                                                                      name->utf8_length());
  ClassLoaderData* loader_data = ClassLoaderData::class_loader_data(class_loader());
  ClassFileStream* cfs = cpe->open_stream_for_loader(THREAD, file_name, loader_data);
  assert(cfs != nullptr, "must be able to read the classfile data of shared classes for built-in loaders.");
  log_debug(cds, jvmti)("classfile data for %s [%d: %s] = %d bytes", class_name, path_index,
                        cfs->source(), cfs->length());
  return cfs;
}

#endif<|MERGE_RESOLUTION|>--- conflicted
+++ resolved
@@ -103,45 +103,6 @@
   va_end(ap);           // for completeness.
 }
 
-<<<<<<< HEAD
-
-// Complain and continue.  Recoverable errors during the reading of the
-// archive file may continue (with sharing disabled).
-//
-// If we continue, then disable shared spaces and close the file.
-
-void FileMapInfo::fail_continue(const char *msg, ...) {
-  va_list ap;
-  va_start(ap, msg);
-  fail_continue_impl(LogLevel::Info, msg, ap);
-  va_end(ap);
-}
-
-void FileMapInfo::fail_continue(LogLevelType level, const char *msg, ...) {
-  va_list ap;
-  va_start(ap, msg);
-  fail_continue_impl(level, msg, ap);
-  va_end(ap);
-}
-
-void FileMapInfo::fail_continue_impl(LogLevelType level, const char *msg, va_list ap) {
-  if (PrintSharedArchiveAndExit && _validating_shared_path_table) {
-    // If we are doing PrintSharedArchiveAndExit and some of the classpath entries
-    // do not validate, we can still continue "limping" to validate the remaining
-    // entries. No need to quit.
-    tty->print("[");
-    tty->vprint(msg, ap);
-    tty->print_cr("]");
-  } else {
-    if (RequireSharedSpaces) {
-      fail_exit(msg, ap);
-    } else {
-      LogMessage(cds) lm;
-      lm.vwrite(level, msg, ap);
-    }
-  }
-}
-
 inline void CDSMustMatchFlags::do_print(outputStream* st, bool v) {
   st->print("%s", v ? "true" : "false");
 }
@@ -179,7 +140,7 @@
     ss.print(") and runtime ("); \
     do_print(&ss, n); \
     ss.print(")"); \
-    FileMapInfo::fail_continue("%s", ss.as_string()); \
+    log_info(cds)("%s", ss.as_string()); \
     return false; \
   }
   CDS_MUST_MATCH_FLAGS_DO(CHECK_CDS_MUST_MATCH_FLAG);
@@ -207,8 +168,6 @@
 #undef PRINT_CDS_MUST_MATCH_FLAG
 }
 
-=======
->>>>>>> 02875e77
 // Fill in the fileMapInfo structure with data about this VM instance.
 
 // This method copies the vm version info into header_version.  If the version is too
