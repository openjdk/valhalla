--- conflicted
+++ resolved
@@ -290,12 +290,9 @@
   _use_optimized_module_handling = CDSConfig::is_using_optimized_module_handling();
   _has_aot_linked_classes = CDSConfig::is_dumping_aot_linked_classes();
   _has_full_module_graph = CDSConfig::is_dumping_full_module_graph();
-<<<<<<< HEAD
   _has_valhalla_patched_classes = CDSConfig::is_valhalla_preview();
-=======
   _has_archived_invokedynamic = CDSConfig::is_dumping_invokedynamic();
 
->>>>>>> 4fbf2720
   // The following fields are for sanity checks for whether this archive
   // will function correctly with this JVM and the bootclasspath it's
   // invoked with.
@@ -385,13 +382,10 @@
   st->print_cr("- allow_archiving_with_java_agent:%d", _allow_archiving_with_java_agent);
   st->print_cr("- use_optimized_module_handling:  %d", _use_optimized_module_handling);
   st->print_cr("- has_full_module_graph           %d", _has_full_module_graph);
-<<<<<<< HEAD
   st->print_cr("- has_valhalla_patched_classes    %d", _has_valhalla_patched_classes);
   _must_match.print(st);
-=======
   st->print_cr("- has_aot_linked_classes          %d", _has_aot_linked_classes);
   st->print_cr("- has_archived_invokedynamic      %d", _has_archived_invokedynamic);
->>>>>>> 4fbf2720
 }
 
 void SharedClassPathEntry::init_as_non_existent(const char* path, TRAPS) {
