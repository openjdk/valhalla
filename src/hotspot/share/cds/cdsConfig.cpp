--- conflicted
+++ resolved
@@ -273,21 +273,6 @@
 
 }
 
-<<<<<<< HEAD
-static const char* unsupported_properties[] = {
-  "jdk.module.limitmods",
-  "jdk.module.upgrade.path",
-};
-static const char* unsupported_options[] = {
-  "--limit-modules",
-  "--upgrade-module-path",
-};
-
-void CDSConfig::check_unsupported_dumping_properties() {
-  assert(is_dumping_archive(), "this function is only used with CDS dump time");
-  assert(ARRAY_SIZE(unsupported_properties) == ARRAY_SIZE(unsupported_options), "must be");
-  // If a vm option is found in the unsupported_options array, vm will exit with an error message.
-=======
 // Returns any JVM command-line option, such as "--patch-module", that's not supported by CDS.
 static const char* find_any_unsupported_module_option() {
   // Note that arguments.cpp has translated the command-line options into properties. If we find an
@@ -297,17 +282,14 @@
   // directly specified in the command-line.
   static const char* unsupported_module_properties[] = {
     "jdk.module.limitmods",
-    "jdk.module.upgrade.path",
-    "jdk.module.patch.0"
+    "jdk.module.upgrade.path"
   };
   static const char* unsupported_module_options[] = {
     "--limit-modules",
-    "--upgrade-module-path",
-    "--patch-module"
+    "--upgrade-module-path"
   };
 
   assert(ARRAY_SIZE(unsupported_module_properties) == ARRAY_SIZE(unsupported_module_options), "must be");
->>>>>>> 8efd7aa6
   SystemProperty* sp = Arguments::system_properties();
   while (sp != nullptr) {
     for (uint i = 0; i < ARRAY_SIZE(unsupported_module_properties); i++) {
@@ -318,14 +300,6 @@
     sp = sp->next();
   }
 
-<<<<<<< HEAD
-  if (module_patching_disables_cds()) {
-    vm_exit_during_initialization(
-            "Cannot use the following option when dumping the shared archive", "--patch-module");
-  }
-
-
-=======
   return nullptr; // not found
 }
 
@@ -335,7 +309,12 @@
   if (option != nullptr) {
     vm_exit_during_initialization("Cannot use the following option when dumping the shared archive", option);
   }
->>>>>>> 8efd7aa6
+
+  if (module_patching_disables_cds()) {
+    vm_exit_during_initialization(
+            "Cannot use the following option when dumping the shared archive", "--patch-module");
+  }
+
   // Check for an exploded module build in use with -Xshare:dump.
   if (!Arguments::has_jimage()) {
     vm_exit_during_initialization("Dumping the shared archive is not supported with an exploded module build");
@@ -373,11 +352,7 @@
   return false;
 }
 
-<<<<<<< HEAD
 bool CDSConfig::check_vm_args_consistency(bool mode_flag_cmd_line) {
-=======
-bool CDSConfig::check_vm_args_consistency(bool patch_mod_javabase, bool mode_flag_cmd_line) {
->>>>>>> 8efd7aa6
   if (is_dumping_static_archive()) {
     if (!mode_flag_cmd_line) {
       // By default, -Xshare:dump runs in interpreter-only mode, which is required for deterministic archive.
