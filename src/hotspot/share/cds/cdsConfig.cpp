--- conflicted
+++ resolved
@@ -599,14 +599,10 @@
 
 
 bool CDSConfig::is_dumping_heap() {
-<<<<<<< HEAD
   if (is_valhalla_preview()) {
     // Not working yet -- e.g., HeapShared::oop_hash() needs to be implemented for value oops
     return false;
   }
-  // heap dump is not supported in dynamic dump
-  return is_dumping_static_archive() && HeapShared::can_write();
-=======
   if (!is_dumping_static_archive() // heap dump is not supported in dynamic dump
       || are_vm_options_incompatible_with_dumping_heap()
       || _disable_heap_dumping) {
@@ -614,7 +610,6 @@
   }
 
   return true;
->>>>>>> 30f71622
 }
 
 bool CDSConfig::is_loading_heap() {
