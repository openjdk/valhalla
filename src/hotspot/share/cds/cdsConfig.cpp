--- conflicted
+++ resolved
@@ -33,11 +33,8 @@
 #include "logging/log.hpp"
 #include "memory/universe.hpp"
 #include "runtime/arguments.hpp"
-<<<<<<< HEAD
 #include "runtime/globals.hpp"
-=======
 #include "runtime/globals_extension.hpp"
->>>>>>> 4fbf2720
 #include "runtime/java.hpp"
 #include "runtime/vmThread.hpp"
 #include "utilities/defaultStream.hpp"
@@ -370,9 +367,6 @@
   return false;
 }
 
-<<<<<<< HEAD
-bool CDSConfig::check_vm_args_consistency(bool mode_flag_cmd_line) {
-=======
 #define CHECK_ALIAS(f) check_flag_alias(FLAG_IS_DEFAULT(f), #f)
 
 void CDSConfig::check_flag_alias(bool alias_is_default, const char* alias_name) {
@@ -451,7 +445,7 @@
   }
 }
 
-bool CDSConfig::check_vm_args_consistency(bool patch_mod_javabase, bool mode_flag_cmd_line) {
+bool CDSConfig::check_vm_args_consistency(bool mode_flag_cmd_line) {
   check_flag_aliases();
 
   if (AOTClassLinking) {
@@ -462,7 +456,6 @@
     FLAG_SET_ERGO(AOTInvokeDynamicLinking, false);
   }
 
->>>>>>> 4fbf2720
   if (is_dumping_static_archive()) {
     if (!mode_flag_cmd_line) {
       // By default, -Xshare:dump runs in interpreter-only mode, which is required for deterministic archive.
