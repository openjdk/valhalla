--- conflicted
+++ resolved
@@ -259,12 +259,9 @@
                                         // some expensive operations.
   bool   _use_full_module_graph;        // Can we use the full archived module graph?
   size_t _ptrmap_size_in_bits;          // Size of pointer relocation bitmap
-<<<<<<< HEAD
   CDSMustMatchFlags _must_match;        // These flags must be the same between dumptime and runtime
-=======
   size_t _heap_roots_offset;            // Offset of the HeapShared::roots() object, from the bottom
                                         // of the archived heap objects, in bytes.
->>>>>>> aac903db
   char* from_mapped_offset(size_t offset) const {
     return mapped_base_address() + offset;
   }
