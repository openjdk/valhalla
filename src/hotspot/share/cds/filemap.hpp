--- conflicted
+++ resolved
@@ -261,11 +261,7 @@
                                         // some expensive operations.
   bool   _use_full_module_graph;        // Can we use the full archived module graph?
   size_t _ptrmap_size_in_bits;          // Size of pointer relocation bitmap
-<<<<<<< HEAD
-  narrowOop _heap_obj_roots;            // An objArray that stores all the roots of archived heap objects
   CDSMustMatchFlags _must_match;        // These flags must be the same between dumptime and runtime
-=======
->>>>>>> ae2504b4
   char* from_mapped_offset(size_t offset) const {
     return mapped_base_address() + offset;
   }
