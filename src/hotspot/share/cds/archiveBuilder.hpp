/*
 * Copyright (c) 2020, 2023, Oracle and/or its affiliates. All rights reserved.
 * DO NOT ALTER OR REMOVE COPYRIGHT NOTICES OR THIS FILE HEADER.
 *
 * This code is free software; you can redistribute it and/or modify it
 * under the terms of the GNU General Public License version 2 only, as
 * published by the Free Software Foundation.
 *
 * This code is distributed in the hope that it will be useful, but WITHOUT
 * ANY WARRANTY; without even the implied warranty of MERCHANTABILITY or
 * FITNESS FOR A PARTICULAR PURPOSE.  See the GNU General Public License
 * version 2 for more details (a copy is included in the LICENSE file that
 * accompanied this code).
 *
 * You should have received a copy of the GNU General Public License version
 * 2 along with this work; if not, write to the Free Software Foundation,
 * Inc., 51 Franklin St, Fifth Floor, Boston, MA 02110-1301 USA.
 *
 * Please contact Oracle, 500 Oracle Parkway, Redwood Shores, CA 94065 USA
 * or visit www.oracle.com if you need additional information or have any
 * questions.
 *
 */

#ifndef SHARE_CDS_ARCHIVEBUILDER_HPP
#define SHARE_CDS_ARCHIVEBUILDER_HPP

#include "cds/archiveUtils.hpp"
#include "cds/dumpAllocStats.hpp"
#include "memory/metaspaceClosure.hpp"
#include "oops/array.hpp"
#include "oops/klass.hpp"
#include "runtime/os.hpp"
#include "utilities/bitMap.hpp"
#include "utilities/growableArray.hpp"
#include "utilities/resizeableResourceHash.hpp"
#include "utilities/resourceHash.hpp"

class ArchiveHeapInfo;
class CHeapBitMap;
class FileMapInfo;
class Klass;
class MemRegion;
class Symbol;

// Metaspace::allocate() requires that all blocks must be aligned with KlassAlignmentInBytes.
// We enforce the same alignment rule in blocks allocated from the shared space.
const int SharedSpaceObjectAlignment = KlassAlignmentInBytes;

// Overview of CDS archive creation (for both static and dynamic dump):
//
// [1] Load all classes (static dump: from the classlist, dynamic dump: as part of app execution)
// [2] Allocate "output buffer"
// [3] Copy contents of the 2 "core" regions (rw/ro) into the output buffer.
//       - allocate the cpp vtables in rw (static dump only)
//       - memcpy the MetaspaceObjs into rw/ro:
//         dump_rw_region();
//         dump_ro_region();
//       - fix all the pointers in the MetaspaceObjs to point to the copies
//         relocate_metaspaceobj_embedded_pointers()
// [4] Copy symbol table, dictionary, etc, into the ro region
// [5] Relocate all the pointers in rw/ro, so that the archive can be mapped to
//     the "requested" location without runtime relocation. See relocate_to_requested()
//
// "source" vs "buffered" vs "requested"
//
// The ArchiveBuilder deals with three types of addresses.
//
// "source":    These are the addresses of objects created in step [1] above. They are the actual
//              InstanceKlass*, Method*, etc, of the Java classes that are loaded for executing
//              Java bytecodes in the JVM process that's dumping the CDS archive.
//
//              It may be necessary to contiue Java execution after ArchiveBuilder is finished.
//              Therefore, we don't modify any of the "source" objects.
//
// "buffered":  The "source" objects that are deemed archivable are copied into a temporary buffer.
//              Objects in the buffer are modified in steps [2, 3, 4] (e.g., unshareable info is
//              removed, pointers are relocated, etc) to prepare them to be loaded at runtime.
//
// "requested": These are the addreses where the "buffered" objects should be loaded at runtime.
//              When the "buffered" objects are written into the archive file, their addresses
//              are adjusted in step [5] such that the lowest of these objects would be mapped
//              at SharedBaseAddress.
//
// Translation between "source" and "buffered" addresses is done with two hashtables:
//     _src_obj_table          : "source"   -> "buffered"
//     _buffered_to_src_table  : "buffered" -> "source"
//
// Translation between "buffered" and "requested" addresses is done with a simple shift:
//    buffered_address + _buffer_to_requested_delta == requested_address
//
class ArchiveBuilder : public StackObj {
protected:
  DumpRegion* _current_dump_space;
  address _buffer_bottom;                      // for writing the contents of rw/ro regions
  address _last_verified_top;
  int _num_dump_regions_used;
  size_t _other_region_used_bytes;

  // These are the addresses where we will request the static and dynamic archives to be
  // mapped at run time. If the request fails (due to ASLR), we will map the archives at
  // os-selected addresses.
  address _requested_static_archive_bottom;     // This is determined solely by the value of
                                                // SharedBaseAddress during -Xshare:dump.
  address _requested_static_archive_top;
  address _requested_dynamic_archive_bottom;    // Used only during dynamic dump. It's placed
                                                // immediately above _requested_static_archive_top.
  address _requested_dynamic_archive_top;

  // (Used only during dynamic dump) where the static archive is actually mapped. This
  // may be different than _requested_static_archive_{bottom,top} due to ASLR
  address _mapped_static_archive_bottom;
  address _mapped_static_archive_top;

  intx _buffer_to_requested_delta;

  DumpRegion* current_dump_space() const {  return _current_dump_space;  }

public:
  enum FollowMode {
    make_a_copy, point_to_it, set_to_null
  };

private:
<<<<<<< HEAD
  class SpecialRefInfo {
    // We have a "special pointer" of the given _type at _field_offset of _src_obj.
    // See MetaspaceClosure::push_special().
    MetaspaceClosure::SpecialRef _type;
    address _src_obj;
    size_t _field_offset;
    DEBUG_ONLY(size_t _src_obj_size_in_bytes;)

  public:
    SpecialRefInfo() {}
    SpecialRefInfo(MetaspaceClosure::SpecialRef type, address src_obj, size_t field_offset, size_t src_obj_size_in_bytes)
      : _type(type), _src_obj(src_obj), _field_offset(field_offset) {
      DEBUG_ONLY(_src_obj_size_in_bytes = src_obj_size_in_bytes);
    }

    MetaspaceClosure::SpecialRef type() const { return _type;         }
    address src_obj()                   const { return _src_obj;      }
    size_t field_offset()               const { return _field_offset; }

    DEBUG_ONLY(size_t src_obj_size_in_bytes() const { return _src_obj_size_in_bytes; })
  };

=======
>>>>>>> 2836c34b
  class SourceObjInfo {
    uintx _ptrmap_start;     // The bit-offset of the start of this object (inclusive)
    uintx _ptrmap_end;       // The bit-offset of the end   of this object (exclusive)
    bool _read_only;
    FollowMode _follow_mode;
    int _size_in_bytes;
    MetaspaceObj::Type _msotype;
    address _source_addr;    // The source object to be copied.
    address _buffered_addr;  // The copy of this object insider the buffer.
  public:
    SourceObjInfo(MetaspaceClosure::Ref* ref, bool read_only, FollowMode follow_mode) :
      _ptrmap_start(0), _ptrmap_end(0), _read_only(read_only), _follow_mode(follow_mode),
      _size_in_bytes(ref->size() * BytesPerWord), _msotype(ref->msotype()),
      _source_addr(ref->obj()) {
      if (follow_mode == point_to_it) {
        _buffered_addr = ref->obj();
      } else {
        _buffered_addr = nullptr;
      }
    }

    bool should_copy() const { return _follow_mode == make_a_copy; }
    void set_buffered_addr(address addr)  {
      assert(should_copy(), "must be");
      assert(_buffered_addr == nullptr, "cannot be copied twice");
      assert(addr != nullptr, "must be a valid copy");
      _buffered_addr = addr;
    }
    void set_ptrmap_start(uintx v) { _ptrmap_start = v;    }
    void set_ptrmap_end(uintx v)   { _ptrmap_end = v;      }
    uintx ptrmap_start()  const    { return _ptrmap_start; } // inclusive
    uintx ptrmap_end()    const    { return _ptrmap_end;   } // exclusive
    bool read_only()      const    { return _read_only;    }
    int size_in_bytes()   const    { return _size_in_bytes; }
    address source_addr() const    { return _source_addr; }
    address buffered_addr() const  {
      if (_follow_mode != set_to_null) {
        assert(_buffered_addr != nullptr, "must be initialized");
      }
      return _buffered_addr;
    }
    MetaspaceObj::Type msotype() const { return _msotype; }
  };

  class SourceObjList {
    uintx _total_bytes;
    GrowableArray<SourceObjInfo*>* _objs;     // Source objects to be archived
    CHeapBitMap _ptrmap;                      // Marks the addresses of the pointer fields
                                              // in the source objects
  public:
    SourceObjList();
    ~SourceObjList();

    GrowableArray<SourceObjInfo*>* objs() const { return _objs; }

    void append(MetaspaceClosure::Ref* enclosing_ref, SourceObjInfo* src_info);
    void remember_embedded_pointer(SourceObjInfo* pointing_obj, MetaspaceClosure::Ref* ref);
    void relocate(int i, ArchiveBuilder* builder);

    // convenience accessor
    SourceObjInfo* at(int i) const { return objs()->at(i); }
  };

  class CDSMapLogger;

  static const int INITIAL_TABLE_SIZE = 15889;
  static const int MAX_TABLE_SIZE     = 1000000;

  ReservedSpace _shared_rs;
  VirtualSpace _shared_vs;

  DumpRegion _rw_region;
  DumpRegion _ro_region;
  CHeapBitMap _ptrmap;    // bitmap used by ArchivePtrMarker

  SourceObjList _rw_src_objs;                 // objs to put in rw region
  SourceObjList _ro_src_objs;                 // objs to put in ro region
  ResizeableResourceHashtable<address, SourceObjInfo, AnyObj::C_HEAP, mtClassShared> _src_obj_table;
  ResizeableResourceHashtable<address, address, AnyObj::C_HEAP, mtClassShared> _buffered_to_src_table;
  GrowableArray<Klass*>* _klasses;
  GrowableArray<Symbol*>* _symbols;

  // statistics
  DumpAllocStats _alloc_stats;
  size_t _total_heap_region_size;

  void print_region_stats(FileMapInfo *map_info, ArchiveHeapInfo* heap_info);
  void print_bitmap_region_stats(size_t size, size_t total_size);
  void print_heap_region_stats(ArchiveHeapInfo* heap_info, size_t total_size);

  // For global access.
  static ArchiveBuilder* _current;

public:
  // Use this when you allocate space outside of ArchiveBuilder::dump_{rw,ro}_region.
  // These are usually for misc tables that are allocated in the RO space.
  class OtherROAllocMark {
    char* _oldtop;
  public:
    OtherROAllocMark() {
      _oldtop = _current->_ro_region.top();
    }
    ~OtherROAllocMark();
  };

private:
  bool is_dumping_full_module_graph();
  FollowMode get_follow_mode(MetaspaceClosure::Ref *ref);

  void iterate_sorted_roots(MetaspaceClosure* it);
  void sort_symbols_and_fix_hash();
  void sort_klasses();
  static int compare_symbols_by_address(Symbol** a, Symbol** b);
  static int compare_klass_by_name(Klass** a, Klass** b);

  void make_shallow_copies(DumpRegion *dump_region, const SourceObjList* src_objs);
  void make_shallow_copy(DumpRegion *dump_region, SourceObjInfo* src_info);

  void relocate_embedded_pointers(SourceObjList* src_objs);

  bool is_excluded(Klass* k);
  void clean_up_src_obj_table();

protected:
  virtual void iterate_roots(MetaspaceClosure* it) = 0;

  // Conservative estimate for number of bytes needed for:
  size_t _estimated_metaspaceobj_bytes;   // all archived MetaspaceObj's.
  size_t _estimated_hashtable_bytes;     // symbol table and dictionaries

  static const int _total_dump_regions = 2;

  size_t estimate_archive_size();

  void start_dump_space(DumpRegion* next);
  void verify_estimate_size(size_t estimate, const char* which);

public:
  address reserve_buffer();

  address buffer_bottom()                    const { return _buffer_bottom;                       }
  address buffer_top()                       const { return (address)current_dump_space()->top(); }
  address requested_static_archive_bottom()  const { return  _requested_static_archive_bottom;    }
  address mapped_static_archive_bottom()     const { return  _mapped_static_archive_bottom;       }
  intx buffer_to_requested_delta()           const { return _buffer_to_requested_delta;           }

  bool is_in_buffer_space(address p) const {
    return (buffer_bottom() <= p && p < buffer_top());
  }

  template <typename T> bool is_in_requested_static_archive(T p) const {
    return _requested_static_archive_bottom <= (address)p && (address)p < _requested_static_archive_top;
  }

  template <typename T> bool is_in_mapped_static_archive(T p) const {
    return _mapped_static_archive_bottom <= (address)p && (address)p < _mapped_static_archive_top;
  }

  template <typename T> bool is_in_buffer_space(T obj) const {
    return is_in_buffer_space(address(obj));
  }

  template <typename T> T to_requested(T obj) const {
    assert(is_in_buffer_space(obj), "must be");
    return (T)(address(obj) + _buffer_to_requested_delta);
  }

  static intx get_buffer_to_requested_delta() {
    return current()->buffer_to_requested_delta();
  }

  inline static u4 to_offset_u4(uintx offset) {
    guarantee(offset <= MAX_SHARED_DELTA, "must be 32-bit offset " INTPTR_FORMAT, offset);
    return (u4)offset;
  }

public:
  static const uintx MAX_SHARED_DELTA = 0x7FFFFFFF;

  // The address p points to an object inside the output buffer. When the archive is mapped
  // at the requested address, what's the offset of this object from _requested_static_archive_bottom?
  uintx buffer_to_offset(address p) const;

  // Same as buffer_to_offset, except that the address p points to either (a) an object
  // inside the output buffer, or (b), an object in the currently mapped static archive.
  uintx any_to_offset(address p) const;

  template <typename T>
  u4 buffer_to_offset_u4(T p) const {
    uintx offset = buffer_to_offset((address)p);
    return to_offset_u4(offset);
  }

  template <typename T>
  u4 any_to_offset_u4(T p) const {
    uintx offset = any_to_offset((address)p);
    return to_offset_u4(offset);
  }

  static void assert_is_vm_thread() PRODUCT_RETURN;

public:
  ArchiveBuilder();
  ~ArchiveBuilder();

  void gather_klasses_and_symbols();
  void gather_source_objs();
  bool gather_klass_and_symbol(MetaspaceClosure::Ref* ref, bool read_only);
  bool gather_one_source_obj(MetaspaceClosure::Ref* enclosing_ref, MetaspaceClosure::Ref* ref, bool read_only);
<<<<<<< HEAD
  void add_special_ref(MetaspaceClosure::SpecialRef type, address src_obj, size_t field_offset, size_t src_obj_size_in_bytes) {
    _special_refs->append(SpecialRefInfo(type, src_obj, field_offset, src_obj_size_in_bytes));
  }
  void remember_embedded_pointer_in_copied_obj(MetaspaceClosure::Ref* enclosing_ref, MetaspaceClosure::Ref* ref);
=======
  void remember_embedded_pointer_in_gathered_obj(MetaspaceClosure::Ref* enclosing_ref, MetaspaceClosure::Ref* ref);
>>>>>>> 2836c34b

  DumpRegion* rw_region() { return &_rw_region; }
  DumpRegion* ro_region() { return &_ro_region; }

  static char* rw_region_alloc(size_t num_bytes) {
    return current()->rw_region()->allocate(num_bytes);
  }
  static char* ro_region_alloc(size_t num_bytes) {
    return current()->ro_region()->allocate(num_bytes);
  }

  template <typename T>
  static Array<T>* new_ro_array(int length) {
    size_t byte_size = Array<T>::byte_sizeof(length, sizeof(T));
    Array<T>* array = (Array<T>*)ro_region_alloc(byte_size);
    array->initialize(length);
    return array;
  }

  template <typename T>
  static Array<T>* new_rw_array(int length) {
    size_t byte_size = Array<T>::byte_sizeof(length, sizeof(T));
    Array<T>* array = (Array<T>*)rw_region_alloc(byte_size);
    array->initialize(length);
    return array;
  }

  template <typename T>
  static size_t ro_array_bytesize(int length) {
    size_t byte_size = Array<T>::byte_sizeof(length, sizeof(T));
    return align_up(byte_size, SharedSpaceObjectAlignment);
  }

  void dump_rw_metadata();
  void dump_ro_metadata();
  void relocate_metaspaceobj_embedded_pointers();
  void make_klasses_shareable();
  void relocate_to_requested();
  void write_archive(FileMapInfo* mapinfo, ArchiveHeapInfo* heap_info);
  void write_region(FileMapInfo* mapinfo, int region_idx, DumpRegion* dump_region,
                    bool read_only,  bool allow_exec);

  void write_pointer_in_buffer(address* ptr_location, address src_addr);
  template <typename T> void write_pointer_in_buffer(T* ptr_location, T src_addr) {
    write_pointer_in_buffer((address*)ptr_location, (address)src_addr);
  }

  address get_buffered_addr(address src_addr) const;
  template <typename T> T get_buffered_addr(T src_addr) const {
    return (T)get_buffered_addr((address)src_addr);
  }

  address get_source_addr(address buffered_addr) const;
  template <typename T> T get_source_addr(T buffered_addr) const {
    return (T)get_source_addr((address)buffered_addr);
  }

  // All klasses and symbols that will be copied into the archive
  GrowableArray<Klass*>*  klasses() const { return _klasses; }
  GrowableArray<Symbol*>* symbols() const { return _symbols; }

  static bool is_active() {
    return (_current != nullptr);
  }

  static ArchiveBuilder* current() {
    assert_is_vm_thread();
    assert(_current != nullptr, "ArchiveBuilder must be active");
    return _current;
  }

  static DumpAllocStats* alloc_stats() {
    return &(current()->_alloc_stats);
  }

  static CompactHashtableStats* symbol_stats() {
    return alloc_stats()->symbol_stats();
  }

  static CompactHashtableStats* string_stats() {
    return alloc_stats()->string_stats();
  }

  narrowKlass get_requested_narrow_klass(Klass* k);

  static Klass* get_buffered_klass(Klass* src_klass) {
    Klass* klass = (Klass*)current()->get_buffered_addr((address)src_klass);
    assert(klass != nullptr && klass->is_klass(), "must be");
    return klass;
  }

  static Symbol* get_buffered_symbol(Symbol* src_symbol) {
    return (Symbol*)current()->get_buffered_addr((address)src_symbol);
  }

  void print_stats();
  void report_out_of_space(const char* name, size_t needed_bytes);
};

#endif // SHARE_CDS_ARCHIVEBUILDER_HPP<|MERGE_RESOLUTION|>--- conflicted
+++ resolved
@@ -122,31 +122,6 @@
   };
 
 private:
-<<<<<<< HEAD
-  class SpecialRefInfo {
-    // We have a "special pointer" of the given _type at _field_offset of _src_obj.
-    // See MetaspaceClosure::push_special().
-    MetaspaceClosure::SpecialRef _type;
-    address _src_obj;
-    size_t _field_offset;
-    DEBUG_ONLY(size_t _src_obj_size_in_bytes;)
-
-  public:
-    SpecialRefInfo() {}
-    SpecialRefInfo(MetaspaceClosure::SpecialRef type, address src_obj, size_t field_offset, size_t src_obj_size_in_bytes)
-      : _type(type), _src_obj(src_obj), _field_offset(field_offset) {
-      DEBUG_ONLY(_src_obj_size_in_bytes = src_obj_size_in_bytes);
-    }
-
-    MetaspaceClosure::SpecialRef type() const { return _type;         }
-    address src_obj()                   const { return _src_obj;      }
-    size_t field_offset()               const { return _field_offset; }
-
-    DEBUG_ONLY(size_t src_obj_size_in_bytes() const { return _src_obj_size_in_bytes; })
-  };
-
-=======
->>>>>>> 2836c34b
   class SourceObjInfo {
     uintx _ptrmap_start;     // The bit-offset of the start of this object (inclusive)
     uintx _ptrmap_end;       // The bit-offset of the end   of this object (exclusive)
@@ -356,14 +331,7 @@
   void gather_source_objs();
   bool gather_klass_and_symbol(MetaspaceClosure::Ref* ref, bool read_only);
   bool gather_one_source_obj(MetaspaceClosure::Ref* enclosing_ref, MetaspaceClosure::Ref* ref, bool read_only);
-<<<<<<< HEAD
-  void add_special_ref(MetaspaceClosure::SpecialRef type, address src_obj, size_t field_offset, size_t src_obj_size_in_bytes) {
-    _special_refs->append(SpecialRefInfo(type, src_obj, field_offset, src_obj_size_in_bytes));
-  }
-  void remember_embedded_pointer_in_copied_obj(MetaspaceClosure::Ref* enclosing_ref, MetaspaceClosure::Ref* ref);
-=======
   void remember_embedded_pointer_in_gathered_obj(MetaspaceClosure::Ref* enclosing_ref, MetaspaceClosure::Ref* ref);
->>>>>>> 2836c34b
 
   DumpRegion* rw_region() { return &_rw_region; }
   DumpRegion* ro_region() { return &_ro_region; }
