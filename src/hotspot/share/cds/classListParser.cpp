--- conflicted
+++ resolved
@@ -534,14 +534,6 @@
 
   ResourceMark rm;
   char * source_path = os::strdup_check_oom(ClassLoader::uri_to_path(_source));
-<<<<<<< HEAD
-  InstanceKlass* k = UnregisteredClasses::load_class(class_name, source_path, CHECK_NULL);
-  const int actual_num_interfaces = k->local_interfaces()->length();
-  const int specified_num_interfaces = _interfaces->length(); // specified in classlist
-  int expected_num_interfaces = actual_num_interfaces;
-
-  if (specified_num_interfaces != expected_num_interfaces) {
-=======
   InstanceKlass* specified_super = lookup_class_by_id(_super);
   Handle super_class(THREAD, specified_super->java_mirror());
   objArrayOop r = get_specified_interfaces(CHECK_NULL);
@@ -553,8 +545,11 @@
           specified_super->external_name(), _super,
           k->java_super()->external_name());
   }
-  if (k->local_interfaces()->length() != _interfaces->length()) {
->>>>>>> d985b31c
+  const int actual_num_interfaces = k->local_interfaces()->length();
+  const int specified_num_interfaces = _interfaces->length(); // specified in classlist
+  int expected_num_interfaces = actual_num_interfaces;
+
+  if (specified_num_interfaces != expected_num_interfaces) {
     print_specified_interfaces();
     print_actual_interfaces(k);
     error("The number of interfaces (%d) specified in class list does not match the class file (%d)",
