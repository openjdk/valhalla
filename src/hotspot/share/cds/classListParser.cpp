/*
 * Copyright (c) 2015, 2025, Oracle and/or its affiliates. All rights reserved.
 * DO NOT ALTER OR REMOVE COPYRIGHT NOTICES OR THIS FILE HEADER.
 *
 * This code is free software; you can redistribute it and/or modify it
 * under the terms of the GNU General Public License version 2 only, as
 * published by the Free Software Foundation.
 *
 * This code is distributed in the hope that it will be useful, but WITHOUT
 * ANY WARRANTY; without even the implied warranty of MERCHANTABILITY or
 * FITNESS FOR A PARTICULAR PURPOSE.  See the GNU General Public License
 * version 2 for more details (a copy is included in the LICENSE file that
 * accompanied this code).
 *
 * You should have received a copy of the GNU General Public License version
 * 2 along with this work; if not, write to the Free Software Foundation,
 * Inc., 51 Franklin St, Fifth Floor, Boston, MA 02110-1301 USA.
 *
 * Please contact Oracle, 500 Oracle Parkway, Redwood Shores, CA 94065 USA
 * or visit www.oracle.com if you need additional information or have any
 * questions.
 *
 */

#include "cds/aotConstantPoolResolver.hpp"
#include "cds/aotLogging.hpp"
#include "cds/archiveUtils.hpp"
#include "cds/classListParser.hpp"
#include "cds/lambdaFormInvokers.hpp"
#include "cds/lambdaProxyClassDictionary.hpp"
#include "cds/metaspaceShared.hpp"
#include "cds/unregisteredClasses.hpp"
#include "classfile/classLoaderExt.hpp"
#include "classfile/javaClasses.inline.hpp"
#include "classfile/symbolTable.hpp"
#include "classfile/systemDictionary.hpp"
#include "classfile/systemDictionaryShared.hpp"
#include "classfile/vmClasses.hpp"
#include "classfile/vmSymbols.hpp"
#include "interpreter/bytecode.hpp"
#include "interpreter/bytecodeStream.hpp"
#include "interpreter/linkResolver.hpp"
#include "jimage.hpp"
#include "jvm.h"
#include "logging/log.hpp"
#include "logging/logTag.hpp"
#include "memory/oopFactory.hpp"
#include "memory/resourceArea.hpp"
#include "oops/constantPool.inline.hpp"
#include "runtime/atomic.hpp"
#include "runtime/globals_extension.hpp"
#include "runtime/handles.inline.hpp"
#include "runtime/java.hpp"
#include "runtime/javaCalls.hpp"
#include "utilities/defaultStream.hpp"
#include "utilities/macros.hpp"
#include "utilities/utf8.hpp"

const char* ClassListParser::CONSTANT_POOL_TAG = "@cp";
const char* ClassListParser::LAMBDA_FORM_TAG = "@lambda-form-invoker";
const char* ClassListParser::LAMBDA_PROXY_TAG = "@lambda-proxy";

volatile Thread* ClassListParser::_parsing_thread = nullptr;
ClassListParser* ClassListParser::_instance = nullptr;

ClassListParser::ClassListParser(const char* file, ParseMode parse_mode) :
    _classlist_file(file),
    _id2klass_table(INITIAL_TABLE_SIZE, MAX_TABLE_SIZE),
    _file_input(do_open(file), /* need_close=*/true),
    _input_stream(&_file_input),
    _parse_mode(parse_mode) {
  aot_log_info(aot)("Parsing %s%s", file,
                parse_lambda_forms_invokers_only() ? " (lambda form invokers only)" : "");
  if (!_file_input.is_open()) {
    char reason[JVM_MAXPATHLEN];
    os::lasterror(reason, JVM_MAXPATHLEN);
    vm_exit_during_initialization(err_msg("Loading %s %s failed",
                                          FLAG_IS_DEFAULT(AOTConfiguration) ?
                                          "classlist" : "AOTConfiguration file",
                                          file),
                                  reason);
  }
  _token = _line = nullptr;
  _interfaces = new (mtClass) GrowableArray<int>(10, mtClass);
  _indy_items = new (mtClass) GrowableArray<const char*>(9, mtClass);

  // _instance should only be accessed by the thread that created _instance.
  assert(_instance == nullptr, "must be singleton");
  _instance = this;
  Atomic::store(&_parsing_thread, Thread::current());
}

FILE* ClassListParser::do_open(const char* file) {
  // Use os::open() because neither fopen() nor os::fopen()
  // can handle long path name on Windows. (See JDK-8216184)
  int fd = os::open(file, O_RDONLY, S_IREAD);
  FILE* fp = nullptr;
  if (fd != -1) {
    // Obtain a FILE* from the file descriptor so that _input_stream
    // can be used in ClassListParser::parse()
    fp = os::fdopen(fd, "r");
  }
  return fp;
}

bool ClassListParser::is_parsing_thread() {
  return Atomic::load(&_parsing_thread) == Thread::current();
}

ClassListParser::~ClassListParser() {
  Atomic::store(&_parsing_thread, (Thread*)nullptr);
  delete _indy_items;
  delete _interfaces;
  _instance = nullptr;
}

void ClassListParser::parse_classlist(const char* classlist_path, ParseMode parse_mode, TRAPS) {
  UnregisteredClasses::initialize(CHECK);
  ClassListParser parser(classlist_path, parse_mode);
  parser.parse(THREAD);
}

void ClassListParser::parse(TRAPS) {
  for (; !_input_stream.done(); _input_stream.next()) {
    _line = _input_stream.current_line();
    clean_up_input_line();

    // Each line in the classlist can be one of three forms:
    if (_line[0] == '#') {
      // A comment; ignore it
    } else if (_line[0] == '@') {
      // @xxx - a tag like @lambda-proxy, to be parsed by parse_at_tags()
      parse_at_tags(CHECK);
    } else {
      // A class name, followed by optional attributes. E.g.
      //   java/lang/String
      //   java/lang/Object id: 1
      //   my/pkg/TestClass id: 5 super: 1 interfaces: 3 4 source: foo.jar
      parse_class_name_and_attributes(CHECK);
    }
  }
}

void ClassListParser::parse_class_name_and_attributes(TRAPS) {
  read_class_name_and_attributes();

  if (parse_lambda_forms_invokers_only()) {
    return;
  }

  check_class_name(_class_name);
  TempNewSymbol class_name_symbol = SymbolTable::new_symbol(_class_name);
  Klass* klass = load_current_class(class_name_symbol, THREAD);
  if (HAS_PENDING_EXCEPTION) {
    if (PENDING_EXCEPTION->is_a(vmClasses::OutOfMemoryError_klass())) {
      // If we have run out of memory, don't try to load the rest of the classes in
      // the classlist. Throw an exception, which will terminate the dumping process.
      return; // THROW
    }

    ResourceMark rm(THREAD);
    char* ex_msg = (char*)"";
    oop message = java_lang_Throwable::message(PENDING_EXCEPTION);
    if (message != nullptr) {
      ex_msg = java_lang_String::as_utf8_string(message);
    }
    aot_log_warning(aot)("%s: %s", PENDING_EXCEPTION->klass()->external_name(), ex_msg);
    // We might have an invalid class name or an bad class. Warn about it
    // and keep going to the next line.
    CLEAR_PENDING_EXCEPTION;
    aot_log_warning(aot)("Preload Warning: Cannot find %s", _class_name);
    return;
  }

  assert(klass != nullptr, "sanity");
  if (aot_log_is_enabled(Trace, aot)) {
    ResourceMark rm(THREAD);
    log_trace(aot)("Shared spaces preloaded: %s", klass->external_name());
  }

  if (klass->is_instance_klass()) {
    InstanceKlass* ik = InstanceKlass::cast(klass);

    // Link the class to cause the bytecodes to be rewritten and the
    // cpcache to be created. The linking is done as soon as classes
    // are loaded in order that the related data structures (klass and
    // cpCache) are located together.
    MetaspaceShared::try_link_class(THREAD, ik);
  }
}

void ClassListParser::clean_up_input_line() {
  int len = (int)strlen(_line);
  int i;
  // Replace \t\r\n\f with ' '
  for (i=0; i<len; i++) {
    if (_line[i] == '\t' || _line[i] == '\r' || _line[i] == '\n' || _line[i] == '\f') {
      _line[i] = ' ';
    }
  }

  // Remove trailing newline/space
  while (len > 0) {
    if (_line[len-1] == ' ') {
      _line[len-1] = '\0';
      len --;
    } else {
      break;
    }
  }
  _line_len = len;
}

void ClassListParser::read_class_name_and_attributes() {
  _class_name = _line;
  _id = _unspecified;
  _super = _unspecified;
  _interfaces->clear();
  _source = nullptr;
  _interfaces_specified = false;

  if ((_token = strchr(_line, ' ')) == nullptr) {
    // No optional attributes are specified.
    return;
  }

  // Mark the end of the name, and go to the next input char
  *_token++ = '\0';

  while (*_token) {
    skip_whitespaces();

    if (parse_uint_option("id:", &_id)) {
      continue;
    } else if (parse_uint_option("super:", &_super)) {
      check_already_loaded("Super class", _super);
      continue;
    } else if (skip_token("interfaces:")) {
      int i;
      while (try_parse_uint(&i)) {
        check_already_loaded("Interface", i);
        _interfaces->append(i);
      }
    } else if (skip_token("source:")) {
      skip_whitespaces();
      _source = _token;
      char* s = strchr(_token, ' ');
      if (s == nullptr) {
        break; // end of input line
      } else {
        *s = '\0'; // mark the end of _source
        _token = s+1;
      }
    } else {
      error("Unknown input");
    }
  }

  // if src is specified
  //     id super interfaces must all be specified
  //     loader may be specified
  // else
  //     # the class is loaded from classpath
  //     id may be specified
  //     super, interfaces, loader must not be specified
}

void ClassListParser::split_tokens_by_whitespace(int offset, GrowableArray<const char*>* items) {
  int start = offset;
  int end;
  bool done = false;
  while (!done) {
    while (_line[start] == ' ' || _line[start] == '\t') start++;
    end = start;
    while (_line[end] && _line[end] != ' ' && _line[end] != '\t') end++;
    if (_line[end] == '\0') {
      done = true;
    } else {
      _line[end] = '\0';
    }
    items->append(_line + start);
    start = ++end;
  }
}

int ClassListParser::split_at_tag_from_line() {
  _token = _line;
  char* ptr;
  if ((ptr = strchr(_line, ' ')) == nullptr) {
    error("Too few items following the @ tag \"%s\" line #%zu", _line, lineno());
    return 0;
  }
  *ptr++ = '\0';
  while (*ptr == ' ' || *ptr == '\t') ptr++;
  return (int)(ptr - _line);
}

void ClassListParser::parse_at_tags(TRAPS) {
  assert(_line[0] == '@', "must be");
  int offset = split_at_tag_from_line();
  assert(offset > 0, "would have exited VM");

  if (strcmp(_token, LAMBDA_PROXY_TAG) == 0) {
    _indy_items->clear();
    split_tokens_by_whitespace(offset, _indy_items);
    if (_indy_items->length() < 2) {
      error("Line with @ tag has too few items \"%s\" line #%zu", _token, lineno());
    }
    if (!parse_lambda_forms_invokers_only()) {
      _class_name = _indy_items->at(0);
      check_class_name(_class_name);
      TempNewSymbol class_name_symbol = SymbolTable::new_symbol(_class_name);
      if (_indy_items->length() > 0) {
        // The current line is "@lambda-proxy class_name". Load the proxy class.
        resolve_indy(THREAD, class_name_symbol);
      }
    }
  } else if (strcmp(_token, LAMBDA_FORM_TAG) == 0) {
    LambdaFormInvokers::append(os::strdup((const char*)(_line + offset), mtInternal));
  } else if (strcmp(_token, CONSTANT_POOL_TAG) == 0) {
    _token = _line + offset;
    parse_constant_pool_tag();
  } else {
    error("Invalid @ tag at the beginning of line \"%s\" line #%zu", _token, lineno());
  }
}

void ClassListParser::skip_whitespaces() {
  while (*_token == ' ' || *_token == '\t') {
    _token ++;
  }
}

void ClassListParser::skip_non_whitespaces() {
  while (*_token && *_token != ' ' && *_token != '\t') {
    _token ++;
  }
}

void ClassListParser::parse_int(int* value) {
  skip_whitespaces();
  if (sscanf(_token, "%i", value) == 1) {
    skip_non_whitespaces();
  } else {
    error("Error: expected integer");
  }
}

void ClassListParser::parse_uint(int* value) {
  parse_int(value);
  if (*value < 0) {
    error("Error: negative integers not allowed (%d)", *value);
  }
}

bool ClassListParser::try_parse_uint(int* value) {
  skip_whitespaces();
  if (sscanf(_token, "%i", value) == 1) {
    skip_non_whitespaces();
    return true;
  }
  return false;
}

bool ClassListParser::skip_token(const char* option_name) {
  size_t len = strlen(option_name);
  if (strncmp(_token, option_name, len) == 0) {
    _token += len;
    return true;
  } else {
    return false;
  }
}

bool ClassListParser::parse_int_option(const char* option_name, int* value) {
  if (skip_token(option_name)) {
    if (*value != _unspecified) {
      error("%s specified twice", option_name);
    } else {
      parse_int(value);
      return true;
    }
  }
  return false;
}

bool ClassListParser::parse_uint_option(const char* option_name, int* value) {
  if (skip_token(option_name)) {
    if (*value != _unspecified) {
      error("%s specified twice", option_name);
    } else {
      parse_uint(value);
      return true;
    }
  }
  return false;
}

GrowableArray<InstanceKlass *> ClassListParser::get_specified_interfaces() {
  const int n = _interfaces->length();
<<<<<<< HEAD
  if (n == 0) {
    return nullptr;
  } else {
    objArrayOop array = oopFactory::new_objArray(vmClasses::Class_klass(), n, ArrayKlass::ArrayProperties::DEFAULT, CHECK_NULL);
    for (int i = 0; i < n; i++) {
      array->obj_at_put(i, lookup_class_by_id(_interfaces->at(i))->java_mirror());
    }
    return array;
=======
  GrowableArray<InstanceKlass *> specified_interfaces(n);
  for (int i = 0; i < n; i++) {
    specified_interfaces.append(lookup_class_by_id(_interfaces->at(i)));
>>>>>>> bd1d97b7
  }
  return specified_interfaces;
}

void ClassListParser::print_specified_interfaces() {
  const int n = _interfaces->length();
  jio_fprintf(defaultStream::error_stream(), "Currently specified interfaces[%d] = {\n", n);
  for (int i=0; i<n; i++) {
    InstanceKlass* k = lookup_class_by_id(_interfaces->at(i));
    jio_fprintf(defaultStream::error_stream(), "  %4d = %s\n", _interfaces->at(i), k->name()->as_klass_external_name());
  }
  jio_fprintf(defaultStream::error_stream(), "}\n");
}

void ClassListParser::print_actual_interfaces(InstanceKlass* ik) {
  int n = ik->local_interfaces()->length();
  jio_fprintf(defaultStream::error_stream(), "Actual interfaces[%d] = {\n", n);
  for (int i = 0; i < n; i++) {
    InstanceKlass* e = ik->local_interfaces()->at(i);
    jio_fprintf(defaultStream::error_stream(), "  %s\n", e->name()->as_klass_external_name());
  }
  jio_fprintf(defaultStream::error_stream(), "}\n");
}

void ClassListParser::print_diagnostic_info(outputStream* st, const char* msg, ...) {
  va_list ap;
  va_start(ap, msg);
  print_diagnostic_info(st, msg, ap);
  va_end(ap);
}

void ClassListParser::print_diagnostic_info(outputStream* st, const char* msg, va_list ap) {
  int error_index = pointer_delta_as_int(_token, _line);
  if (error_index >= _line_len) {
    error_index = _line_len - 1;
  }
  if (error_index < 0) {
    error_index = 0;
  }

  st->print("An error has occurred while processing class list file %s %zu:%d.\n",
            _classlist_file, lineno(), (error_index + 1));
  st->vprint(msg, ap);

  if (_line_len <= 0) {
    st->print("\n");
  } else {
    st->print(":\n");
    for (int i=0; i<_line_len; i++) {
      char c = _line[i];
      if (c == '\0') {
        st->print("%s", " ");
      } else {
        st->print("%c", c);
      }
    }
    st->print("\n");
    for (int i=0; i<error_index; i++) {
      st->print("%s", " ");
    }
    st->print("^\n");
  }
}

void ClassListParser::error(const char* msg, ...) {
  va_list ap;
  va_start(ap, msg);
  fileStream fs(defaultStream::error_stream());
  //TODO: we should write to UL/error instead, but that requires fixing some tests cases.
  //LogTarget(Error, cds) lt;
  //LogStream ls(lt);
  print_diagnostic_info(&fs, msg, ap);
  va_end(ap);
  vm_exit_during_initialization("class list format error.", nullptr);
}

void ClassListParser::check_class_name(const char* class_name) {
  const char* err = nullptr;
  size_t len = strlen(class_name);
  if (len > (size_t)Symbol::max_length()) {
    err = "class name too long";
  } else {
    assert(Symbol::max_length() < INT_MAX && len < INT_MAX, "must be");
    if (!UTF8::is_legal_utf8((const unsigned char*)class_name, len, /*version_leq_47*/false)) {
      err = "class name is not valid UTF8";
    }
  }
  if (err != nullptr) {
    jio_fprintf(defaultStream::error_stream(),
              "An error has occurred while processing class list file %s:%zu %s\n",
              _classlist_file, lineno(), err);
    vm_exit_during_initialization("class list format error.", nullptr);
  }
}

void ClassListParser::constant_pool_resolution_warning(const char* msg, ...) {
  va_list ap;
  va_start(ap, msg);
  LogTarget(Warning, aot, resolve) lt;
  LogStream ls(lt);
  print_diagnostic_info(&ls, msg, ap);
  ls.print("Your classlist may be out of sync with the JDK or the application.");
  va_end(ap);
}

// If an unregistered class U is specified to have a registered supertype S1
// named SN but an unregistered class S2 also named SN has already been loaded
// S2 will be incorrectly used as the supertype of U instead of S1 due to
// limitations in the loading mechanism of unregistered classes.
void ClassListParser::check_supertype_obstruction(int specified_supertype_id, const InstanceKlass* specified_supertype, TRAPS) {
  if (specified_supertype->defined_by_other_loaders()) {
    return; // Only registered supertypes can be obstructed
  }
  const InstanceKlass* obstructor = SystemDictionaryShared::get_unregistered_class(specified_supertype->name());
  if (obstructor == nullptr) {
    return; // No unregistered types with the same name have been loaded, i.e. no obstruction
  }
  // 'specified_supertype' is S1, 'obstructor' is S2 from the explanation above
  ResourceMark rm;
  THROW_MSG(vmSymbols::java_lang_UnsupportedOperationException(),
            err_msg("%s (id %d) has super-type %s (id %d) obstructed by another class with the same name",
                    _class_name, _id, specified_supertype->external_name(), specified_supertype_id));
}

// This function is used for loading classes for customized class loaders
// during archive dumping.
InstanceKlass* ClassListParser::load_class_from_source(Symbol* class_name, TRAPS) {
#if !(defined(_LP64) && (defined(LINUX) || defined(__APPLE__) || defined(_WINDOWS)))
  // The only supported platforms are: (1) Linux/64-bit and (2) Solaris/64-bit and
  // (3) MacOSX/64-bit and (4) Windowss/64-bit
  // This #if condition should be in sync with the areCustomLoadersSupportedForCDS
  // method in test/lib/jdk/test/lib/Platform.java.
  error("AppCDS custom class loaders not supported on this platform");
#endif

  if (!is_super_specified()) {
    error("If source location is specified, super class must be also specified");
  }
  if (!is_id_specified()) {
    error("If source location is specified, id must be also specified");
  }
  if (strncmp(_class_name, "java/", 5) == 0) {
    aot_log_info(aot)("Prohibited package for non-bootstrap classes: %s.class from %s",
          _class_name, _source);
    THROW_NULL(vmSymbols::java_lang_ClassNotFoundException());
  }

  ResourceMark rm;
  InstanceKlass* specified_super = lookup_class_by_id(_super);
  GrowableArray<InstanceKlass*> specified_interfaces = get_specified_interfaces();
  // Obstruction must be checked before the class loading attempt because it may
  // cause class loading errors (JVMS 5.3.5.3-5.3.5.4)
  check_supertype_obstruction(_super, specified_super, CHECK_NULL);
  for (int i = 0; i < _interfaces->length(); i++) {
    check_supertype_obstruction(_interfaces->at(i), specified_interfaces.at(i), CHECK_NULL);
  }

  const char* source_path = ClassLoader::uri_to_path(_source);
  InstanceKlass* k = UnregisteredClasses::load_class(class_name, source_path, CHECK_NULL);

  if (k->java_super() != specified_super) {
    error("The specified super class %s (id %d) does not match actual super class %s",
          specified_super->external_name(), _super,
          k->java_super()->external_name());
  }
  const int actual_num_interfaces = k->local_interfaces()->length();
  const int specified_num_interfaces = _interfaces->length(); // specified in classlist
  int expected_num_interfaces = actual_num_interfaces;

  if (specified_num_interfaces != expected_num_interfaces) {
    print_specified_interfaces();
    print_actual_interfaces(k);
    error("The number of interfaces (%d) specified in class list does not match the class file (%d)",
          specified_num_interfaces, expected_num_interfaces);
  }
  for (int i = 0; i < _interfaces->length(); i++) {
    InstanceKlass* specified_interface = specified_interfaces.at(i);
    if (!k->local_interfaces()->contains(specified_interface)) {
      print_specified_interfaces();
      print_actual_interfaces(k);
      error("Specified interface %s (id %d) is not directly implemented",
            specified_interface->external_name(), _interfaces->at(i));
      }
  }

  assert(k->defined_by_other_loaders(), "must be");

  bool added = SystemDictionaryShared::add_unregistered_class(THREAD, k);
  if (!added) {
    // We allow only a single unregistered class for each unique name.
    error("Duplicated class %s", _class_name);
  }

  return k;
}

void ClassListParser::populate_cds_indy_info(const constantPoolHandle &pool, int cp_index, CDSIndyInfo* cii, TRAPS) {
  // Caller needs to allocate ResourceMark.
  int type_index = pool->bootstrap_name_and_type_ref_index_at(cp_index);
  int name_index = pool->name_ref_index_at(type_index);
  cii->add_item(pool->symbol_at(name_index)->as_C_string());
  int sig_index = pool->signature_ref_index_at(type_index);
  cii->add_item(pool->symbol_at(sig_index)->as_C_string());
  int argc = pool->bootstrap_argument_count_at(cp_index);
  if (argc > 0) {
    for (int arg_i = 0; arg_i < argc; arg_i++) {
      int arg = pool->bootstrap_argument_index_at(cp_index, arg_i);
      jbyte tag = pool->tag_at(arg).value();
      if (tag == JVM_CONSTANT_MethodType) {
        cii->add_item(pool->method_type_signature_at(arg)->as_C_string());
      } else if (tag == JVM_CONSTANT_MethodHandle) {
        cii->add_ref_kind(pool->method_handle_ref_kind_at(arg));
        int callee_index = pool->method_handle_klass_index_at(arg);
        Klass* callee = pool->klass_at(callee_index, CHECK);
        cii->add_item(callee->name()->as_C_string());
        cii->add_item(pool->method_handle_name_ref_at(arg)->as_C_string());
        cii->add_item(pool->method_handle_signature_ref_at(arg)->as_C_string());
      } else {
        ShouldNotReachHere();
      }
    }
  }
}

bool ClassListParser::is_matching_cp_entry(const constantPoolHandle &pool, int cp_index, TRAPS) {
  ResourceMark rm(THREAD);
  CDSIndyInfo cii;
  populate_cds_indy_info(pool, cp_index, &cii, CHECK_0);
  GrowableArray<const char*>* items = cii.items();
  int indy_info_offset = 1;
  if (_indy_items->length() - indy_info_offset != items->length()) {
    return false;
  }
  for (int i = 0; i < items->length(); i++) {
    if (strcmp(_indy_items->at(i + indy_info_offset), items->at(i)) != 0) {
      return false;
    }
  }
  return true;
}

void ClassListParser::resolve_indy(JavaThread* current, Symbol* class_name_symbol) {
  ExceptionMark em(current);
  JavaThread* THREAD = current; // For exception macros.
  ClassListParser::resolve_indy_impl(class_name_symbol, THREAD);
  if (HAS_PENDING_EXCEPTION) {
    ResourceMark rm(current);
    char* ex_msg = (char*)"";
    oop message = java_lang_Throwable::message(PENDING_EXCEPTION);
    if (message != nullptr) {
      ex_msg = java_lang_String::as_utf8_string(message);
    }
    aot_log_warning(aot)("resolve_indy for class %s has encountered exception: %s %s",
                     class_name_symbol->as_C_string(),
                     PENDING_EXCEPTION->klass()->external_name(),
                     ex_msg);
    CLEAR_PENDING_EXCEPTION;
  }
}

void ClassListParser::resolve_indy_impl(Symbol* class_name_symbol, TRAPS) {
  if (CDSConfig::is_dumping_method_handles()) {
    // The CP entry for the invokedynamic instruction will be resolved.
    // No need to do the following.
    return;
  }

  // This is an older CDS optimization:
  // We store a pre-generated version of the lambda proxy class in the AOT cache,
  // which will be loaded via JVM_LookupLambdaProxyClassFromArchive().
  // This eliminate dynamic class generation of the proxy class, but we still need to
  // resolve the CP entry for the invokedynamic instruction, which may result in
  // generation of LambdaForm classes.
  Handle class_loader(THREAD, SystemDictionary::java_system_loader());
  Klass* klass = SystemDictionary::resolve_or_fail(class_name_symbol, class_loader, true, CHECK);
  if (klass->is_instance_klass()) {
    InstanceKlass* ik = InstanceKlass::cast(klass);
    MetaspaceShared::try_link_class(THREAD, ik);
    if (!ik->is_linked()) {
      // Verification of ik has failed
      return;
    }

    ConstantPool* cp = ik->constants();
    ConstantPoolCache* cpcache = cp->cache();
    bool found = false;
    for (int indy_index = 0; indy_index < cpcache->resolved_indy_entries_length(); indy_index++) {
      int pool_index = cpcache->resolved_indy_entry_at(indy_index)->constant_pool_index();
      constantPoolHandle pool(THREAD, cp);
      BootstrapInfo bootstrap_specifier(pool, pool_index, indy_index);
      Handle bsm = bootstrap_specifier.resolve_bsm(CHECK);
      if (!LambdaProxyClassDictionary::is_supported_invokedynamic(&bootstrap_specifier)) {
        log_debug(aot, lambda)("is_supported_invokedynamic check failed for cp_index %d", pool_index);
        continue;
      }
      bool matched = is_matching_cp_entry(pool, pool_index, CHECK);
      if (matched) {
        found = true;
        CallInfo info;
        bool is_done = bootstrap_specifier.resolve_previously_linked_invokedynamic(info, CHECK);
        if (!is_done) {
          // resolve it
          Handle recv;
          LinkResolver::resolve_invoke(info,
                                       recv,
                                       pool,
                                       indy_index,
                                       Bytecodes::_invokedynamic, CHECK);
          break;
        }
        cpcache->set_dynamic_call(info, indy_index);
      }
    }
    if (!found) {
      ResourceMark rm(THREAD);
      aot_log_warning(aot)("No invoke dynamic constant pool entry can be found for class %s. The classlist is probably out-of-date.",
                     class_name_symbol->as_C_string());
    }
  }
}

Klass* ClassListParser::load_current_class(Symbol* class_name_symbol, TRAPS) {
  Klass* klass;
  if (!is_loading_from_source()) {
    // Load classes for the boot/platform/app loaders only.
    if (is_super_specified()) {
      error("If source location is not specified, super class must not be specified");
    }
    if (are_interfaces_specified()) {
      error("If source location is not specified, interface(s) must not be specified");
    }

    if (Signature::is_array(class_name_symbol)) {
      // array classes are not supported in class list.
      THROW_NULL(vmSymbols::java_lang_ClassNotFoundException());
    }

    JavaValue result(T_OBJECT);
    // Call java_system_loader().loadClass() directly, which will
    // delegate to the correct loader (boot, platform or app) depending on
    // the package name.

    // ClassLoader.loadClass() wants external class name format, i.e., convert '/' chars to '.'
    Handle ext_class_name = java_lang_String::externalize_classname(class_name_symbol, CHECK_NULL);
    Handle loader = Handle(THREAD, SystemDictionary::java_system_loader());

    JavaCalls::call_virtual(&result,
                            loader, //SystemDictionary::java_system_loader(),
                            vmClasses::ClassLoader_klass(),
                            vmSymbols::loadClass_name(),
                            vmSymbols::string_class_signature(),
                            ext_class_name,
                            CHECK_NULL);

    assert(result.get_type() == T_OBJECT, "just checking");
    oop obj = result.get_oop();
    assert(obj != nullptr, "jdk.internal.loader.BuiltinClassLoader::loadClass never returns null");
    klass = java_lang_Class::as_Klass(obj);
  } else {
    // If "source:" tag is specified, all super class and super interfaces must be specified in the
    // class list file.
    klass = load_class_from_source(class_name_symbol, CHECK_NULL);
  }

  assert(klass != nullptr, "exception should have been thrown");
  assert(klass->is_instance_klass(), "array classes should have been filtered out");

  if (is_id_specified()) {
    InstanceKlass* ik = InstanceKlass::cast(klass);
    int id = this->id();
    SystemDictionaryShared::update_shared_entry(ik, id);
    bool created;
    id2klass_table()->put_if_absent(id, ik, &created);
    if (!created) {
      error("Duplicated ID %d for class %s", id, _class_name);
    }
    if (id2klass_table()->maybe_grow()) {
      log_info(aot, hashtables)("Expanded id2klass_table() to %d", id2klass_table()->table_size());
    }
  }

  return klass;
}

bool ClassListParser::is_loading_from_source() {
  return (_source != nullptr);
}

InstanceKlass* ClassListParser::lookup_class_by_id(int id) {
  InstanceKlass** klass_ptr = id2klass_table()->get(id);
  if (klass_ptr == nullptr) {
    error("Class ID %d has not been defined", id);
  }
  assert(*klass_ptr != nullptr, "must be");
  return *klass_ptr;
}

InstanceKlass* ClassListParser::find_builtin_class_helper(JavaThread* current, Symbol* class_name_symbol, oop class_loader_oop) {
  Handle class_loader(current, class_loader_oop);
  return SystemDictionary::find_instance_klass(current, class_name_symbol, class_loader);
}

InstanceKlass* ClassListParser::find_builtin_class(JavaThread* current, const char* class_name) {
  TempNewSymbol class_name_symbol = SymbolTable::new_symbol(class_name);
  InstanceKlass* ik;

  if ( (ik = find_builtin_class_helper(current, class_name_symbol, nullptr)) != nullptr
    || (ik = find_builtin_class_helper(current, class_name_symbol, SystemDictionary::java_platform_loader())) != nullptr
    || (ik = find_builtin_class_helper(current, class_name_symbol, SystemDictionary::java_system_loader())) != nullptr) {
    return ik;
  } else {
    return nullptr;
  }
}

void ClassListParser::parse_constant_pool_tag() {
  if (parse_lambda_forms_invokers_only()) {
    return;
  }

  JavaThread* THREAD = JavaThread::current();
  skip_whitespaces();
  char* class_name = _token;
  skip_non_whitespaces();
  *_token = '\0';
  _token ++;

  InstanceKlass* ik = find_builtin_class(THREAD, class_name);
  if (ik == nullptr) {
    _token = class_name;
    if (strstr(class_name, "/$Proxy") != nullptr ||
        strstr(class_name, "MethodHandle$Species_") != nullptr) {
      // ignore -- TODO: we should filter these out in classListWriter.cpp
    } else {
      constant_pool_resolution_warning("class %s is not (yet) loaded by one of the built-in loaders", class_name);
    }
    return;
  }

  ResourceMark rm(THREAD);
  constantPoolHandle cp(THREAD, ik->constants());
  GrowableArray<bool> preresolve_list(cp->length(), cp->length(), false);
  bool preresolve_class = false;
  bool preresolve_fmi = false;
  bool preresolve_indy = false;

  while (*_token) {
    int cp_index;
    skip_whitespaces();
    parse_uint(&cp_index);
    if (cp_index < 1 || cp_index >= cp->length()) {
      constant_pool_resolution_warning("Invalid constant pool index %d", cp_index);
      return;
    } else {
      preresolve_list.at_put(cp_index, true);
    }
    constantTag cp_tag = cp->tag_at(cp_index);
    switch (cp_tag.value()) {
    case JVM_CONSTANT_UnresolvedClass:
      preresolve_class = true;
      break;
    case JVM_CONSTANT_UnresolvedClassInError:
    case JVM_CONSTANT_Class:
      // ignore
      break;
    case JVM_CONSTANT_Fieldref:
    case JVM_CONSTANT_Methodref:
    case JVM_CONSTANT_InterfaceMethodref:
      preresolve_fmi = true;
      break;
    case JVM_CONSTANT_InvokeDynamic:
      preresolve_indy = true;
      break;
    default:
      constant_pool_resolution_warning("Unsupported constant pool index %d: %s (type=%d)",
                                       cp_index, cp_tag.internal_name(), cp_tag.value());
      return;
    }
  }

  if (SystemDictionaryShared::should_be_excluded(ik)) {
    if (log_is_enabled(Warning, aot, resolve)) {
      ResourceMark rm;
      log_warning(aot, resolve)("Cannot aot-resolve constants for %s because it is excluded", ik->external_name());
    }
    return;
  }

  if (preresolve_class) {
    AOTConstantPoolResolver::preresolve_class_cp_entries(THREAD, ik, &preresolve_list);
  }
  if (preresolve_fmi) {
    AOTConstantPoolResolver::preresolve_field_and_method_cp_entries(THREAD, ik, &preresolve_list);
  }
  if (preresolve_indy) {
    AOTConstantPoolResolver::preresolve_indy_cp_entries(THREAD, ik, &preresolve_list);
  }
}<|MERGE_RESOLUTION|>--- conflicted
+++ resolved
@@ -398,20 +398,9 @@
 
 GrowableArray<InstanceKlass *> ClassListParser::get_specified_interfaces() {
   const int n = _interfaces->length();
-<<<<<<< HEAD
-  if (n == 0) {
-    return nullptr;
-  } else {
-    objArrayOop array = oopFactory::new_objArray(vmClasses::Class_klass(), n, ArrayKlass::ArrayProperties::DEFAULT, CHECK_NULL);
-    for (int i = 0; i < n; i++) {
-      array->obj_at_put(i, lookup_class_by_id(_interfaces->at(i))->java_mirror());
-    }
-    return array;
-=======
   GrowableArray<InstanceKlass *> specified_interfaces(n);
   for (int i = 0; i < n; i++) {
     specified_interfaces.append(lookup_class_by_id(_interfaces->at(i)));
->>>>>>> bd1d97b7
   }
   return specified_interfaces;
 }
