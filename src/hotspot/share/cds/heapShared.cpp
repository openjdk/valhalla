--- conflicted
+++ resolved
@@ -179,17 +179,9 @@
 }
 
 unsigned HeapShared::oop_hash(oop const& p) {
-<<<<<<< HEAD
-  // We are at a safepoint, so the object won't move. It's OK to use its
-  // address as the hashcode.
-  // We can't use p->identity_hash() as it's not available for primitive oops.
-  assert_at_safepoint();
-  return (unsigned)(p2i(p) >> LogBytesPerWord);
-=======
   // Do not call p->identity_hash() as that will update the
   // object header.
   return primitive_hash(cast_from_oop<intptr_t>(p));
->>>>>>> c1040897
 }
 
 static void reset_states(oop obj, TRAPS) {
