/*
 * Copyright (c) 2018, 2024, Oracle and/or its affiliates. All rights reserved.
 * DO NOT ALTER OR REMOVE COPYRIGHT NOTICES OR THIS FILE HEADER.
 *
 * This code is free software; you can redistribute it and/or modify it
 * under the terms of the GNU General Public License version 2 only, as
 * published by the Free Software Foundation.
 *
 * This code is distributed in the hope that it will be useful, but WITHOUT
 * ANY WARRANTY; without even the implied warranty of MERCHANTABILITY or
 * FITNESS FOR A PARTICULAR PURPOSE.  See the GNU General Public License
 * version 2 for more details (a copy is included in the LICENSE file that
 * accompanied this code).
 *
 * You should have received a copy of the GNU General Public License version
 * 2 along with this work; if not, write to the Free Software Foundation,
 * Inc., 51 Franklin St, Fifth Floor, Boston, MA 02110-1301 USA.
 *
 * Please contact Oracle, 500 Oracle Parkway, Redwood Shores, CA 94065 USA
 * or visit www.oracle.com if you need additional information or have any
 * questions.
 *
 */

#include "precompiled.hpp"
#include "cds/archiveBuilder.hpp"
#include "cds/archiveHeapLoader.hpp"
#include "cds/archiveHeapWriter.hpp"
#include "cds/archiveUtils.hpp"
#include "cds/cdsConfig.hpp"
#include "cds/cdsHeapVerifier.hpp"
#include "cds/heapShared.hpp"
#include "cds/metaspaceShared.hpp"
#include "classfile/classLoaderData.hpp"
#include "classfile/javaClasses.inline.hpp"
#include "classfile/modules.hpp"
#include "classfile/stringTable.hpp"
#include "classfile/symbolTable.hpp"
#include "classfile/systemDictionary.hpp"
#include "classfile/systemDictionaryShared.hpp"
#include "classfile/vmClasses.hpp"
#include "classfile/vmSymbols.hpp"
#include "gc/shared/collectedHeap.hpp"
#include "gc/shared/gcLocker.hpp"
#include "gc/shared/gcVMOperations.hpp"
#include "logging/log.hpp"
#include "logging/logStream.hpp"
#include "memory/iterator.inline.hpp"
#include "memory/resourceArea.hpp"
#include "memory/universe.hpp"
#include "oops/compressedOops.inline.hpp"
#include "oops/fieldStreams.inline.hpp"
#include "oops/objArrayOop.inline.hpp"
#include "oops/oop.inline.hpp"
#include "oops/typeArrayOop.inline.hpp"
#include "prims/jvmtiExport.hpp"
#include "runtime/fieldDescriptor.inline.hpp"
#include "runtime/init.hpp"
#include "runtime/javaCalls.hpp"
#include "runtime/mutexLocker.hpp"
#include "runtime/safepointVerifiers.hpp"
#include "utilities/bitMap.inline.hpp"
#include "utilities/copy.hpp"
#if INCLUDE_G1GC
#include "gc/g1/g1CollectedHeap.hpp"
#endif

#if INCLUDE_CDS_JAVA_HEAP

struct ArchivableStaticFieldInfo {
  const char* klass_name;
  const char* field_name;
  InstanceKlass* klass;
  int offset;
  BasicType type;

  ArchivableStaticFieldInfo(const char* k, const char* f)
  : klass_name(k), field_name(f), klass(nullptr), offset(0), type(T_ILLEGAL) {}

  bool valid() {
    return klass_name != nullptr;
  }
};

bool HeapShared::_disable_writing = false;
DumpedInternedStrings *HeapShared::_dumped_interned_strings = nullptr;

size_t HeapShared::_alloc_count[HeapShared::ALLOC_STAT_SLOTS];
size_t HeapShared::_alloc_size[HeapShared::ALLOC_STAT_SLOTS];
size_t HeapShared::_total_obj_count;
size_t HeapShared::_total_obj_size;

#ifndef PRODUCT
#define ARCHIVE_TEST_FIELD_NAME "archivedObjects"
static Array<char>* _archived_ArchiveHeapTestClass = nullptr;
static const char* _test_class_name = nullptr;
static const Klass* _test_class = nullptr;
static const ArchivedKlassSubGraphInfoRecord* _test_class_record = nullptr;
#endif


//
// If you add new entries to the following tables, you should know what you're doing!
//

static ArchivableStaticFieldInfo archive_subgraph_entry_fields[] = {
  {"java/lang/Integer$IntegerCache",              "archivedCache"},
  {"java/lang/Long$LongCache",                    "archivedCache"},
  {"java/lang/Byte$ByteCache",                    "archivedCache"},
  {"java/lang/Short$ShortCache",                  "archivedCache"},
  {"java/lang/Character$CharacterCache",          "archivedCache"},
  {"java/util/jar/Attributes$Name",               "KNOWN_NAMES"},
  {"sun/util/locale/BaseLocale",                  "constantBaseLocales"},
  {"jdk/internal/module/ArchivedModuleGraph",     "archivedModuleGraph"},
  {"java/util/ImmutableCollections",              "archivedObjects"},
  {"java/lang/ModuleLayer",                       "EMPTY_LAYER"},
  {"java/lang/module/Configuration",              "EMPTY_CONFIGURATION"},
  {"jdk/internal/math/FDBigInteger",              "archivedCaches"},
#ifndef PRODUCT
  {nullptr, nullptr}, // Extra slot for -XX:ArchiveHeapTestClass
#endif
  {nullptr, nullptr},
};

// full module graph
static ArchivableStaticFieldInfo fmg_archive_subgraph_entry_fields[] = {
  {"jdk/internal/loader/ArchivedClassLoaders",    "archivedClassLoaders"},
  {ARCHIVED_BOOT_LAYER_CLASS,                     ARCHIVED_BOOT_LAYER_FIELD},
  {"java/lang/Module$ArchivedData",               "archivedData"},
  {nullptr, nullptr},
};

KlassSubGraphInfo* HeapShared::_default_subgraph_info;
GrowableArrayCHeap<oop, mtClassShared>* HeapShared::_pending_roots = nullptr;
OopHandle HeapShared::_roots;
OopHandle HeapShared::_scratch_basic_type_mirrors[T_VOID+1];
MetaspaceObjToOopHandleTable* HeapShared::_scratch_java_mirror_table = nullptr;
MetaspaceObjToOopHandleTable* HeapShared::_scratch_references_table = nullptr;

static bool is_subgraph_root_class_of(ArchivableStaticFieldInfo fields[], InstanceKlass* ik) {
  for (int i = 0; fields[i].valid(); i++) {
    if (fields[i].klass == ik) {
      return true;
    }
  }
  return false;
}

bool HeapShared::is_subgraph_root_class(InstanceKlass* ik) {
  return is_subgraph_root_class_of(archive_subgraph_entry_fields, ik) ||
         is_subgraph_root_class_of(fmg_archive_subgraph_entry_fields, ik);
}

unsigned HeapShared::oop_hash(oop const& p) {
  // Do not call p->identity_hash() as that will update the
  // object header.
  return primitive_hash(cast_from_oop<intptr_t>(p));
}

static void reset_states(oop obj, TRAPS) {
  Handle h_obj(THREAD, obj);
  InstanceKlass* klass = InstanceKlass::cast(obj->klass());
  TempNewSymbol method_name = SymbolTable::new_symbol("resetArchivedStates");
  Symbol* method_sig = vmSymbols::void_method_signature();

  while (klass != nullptr) {
    Method* method = klass->find_method(method_name, method_sig);
    if (method != nullptr) {
      assert(method->is_private(), "must be");
      if (log_is_enabled(Debug, cds)) {
        ResourceMark rm(THREAD);
        log_debug(cds)("  calling %s", method->name_and_sig_as_C_string());
      }
      JavaValue result(T_VOID);
      JavaCalls::call_special(&result, h_obj, klass,
                              method_name, method_sig, CHECK);
    }
    klass = klass->java_super();
  }
}

void HeapShared::reset_archived_object_states(TRAPS) {
  assert(CDSConfig::is_dumping_heap(), "dump-time only");
  log_debug(cds)("Resetting platform loader");
  reset_states(SystemDictionary::java_platform_loader(), CHECK);
  log_debug(cds)("Resetting system loader");
  reset_states(SystemDictionary::java_system_loader(), CHECK);

  // Clean up jdk.internal.loader.ClassLoaders::bootLoader(), which is not
  // directly used for class loading, but rather is used by the core library
  // to keep track of resources, etc, loaded by the null class loader.
  //
  // Note, this object is non-null, and is not the same as
  // ClassLoaderData::the_null_class_loader_data()->class_loader(),
  // which is null.
  log_debug(cds)("Resetting boot loader");
  JavaValue result(T_OBJECT);
  JavaCalls::call_static(&result,
                         vmClasses::jdk_internal_loader_ClassLoaders_klass(),
                         vmSymbols::bootLoader_name(),
                         vmSymbols::void_BuiltinClassLoader_signature(),
                         CHECK);
  Handle boot_loader(THREAD, result.get_oop());
  reset_states(boot_loader(), CHECK);
}

HeapShared::ArchivedObjectCache* HeapShared::_archived_object_cache = nullptr;

bool HeapShared::has_been_archived(oop obj) {
  assert(CDSConfig::is_dumping_heap(), "dump-time only");
  return archived_object_cache()->get(obj) != nullptr;
}

int HeapShared::append_root(oop obj) {
  assert(CDSConfig::is_dumping_heap(), "dump-time only");

  // No GC should happen since we aren't scanning _pending_roots.
  assert(Thread::current() == (Thread*)VMThread::vm_thread(), "should be in vm thread");

  if (_pending_roots == nullptr) {
    _pending_roots = new GrowableArrayCHeap<oop, mtClassShared>(500);
  }

  return _pending_roots->append(obj);
}

objArrayOop HeapShared::roots() {
  if (CDSConfig::is_dumping_heap()) {
    assert(Thread::current() == (Thread*)VMThread::vm_thread(), "should be in vm thread");
    if (!HeapShared::can_write()) {
      return nullptr;
    }
  } else {
    assert(UseSharedSpaces, "must be");
  }

  objArrayOop roots = (objArrayOop)_roots.resolve();
  assert(roots != nullptr, "should have been initialized");
  return roots;
}

// Returns an objArray that contains all the roots of the archived objects
oop HeapShared::get_root(int index, bool clear) {
  assert(index >= 0, "sanity");
  assert(!CDSConfig::is_dumping_heap() && UseSharedSpaces, "runtime only");
  assert(!_roots.is_empty(), "must have loaded shared heap");
  oop result = roots()->obj_at(index);
  if (clear) {
    clear_root(index);
  }
  return result;
}

void HeapShared::clear_root(int index) {
  assert(index >= 0, "sanity");
  assert(UseSharedSpaces, "must be");
  if (ArchiveHeapLoader::is_in_use()) {
    if (log_is_enabled(Debug, cds, heap)) {
      oop old = roots()->obj_at(index);
      log_debug(cds, heap)("Clearing root %d: was " PTR_FORMAT, index, p2i(old));
    }
    roots()->obj_at_put(index, nullptr);
  }
}

bool HeapShared::archive_object(oop obj) {
  assert(CDSConfig::is_dumping_heap(), "dump-time only");

  assert(!obj->is_stackChunk(), "do not archive stack chunks");
  if (has_been_archived(obj)) {
    return true;
  }

  if (ArchiveHeapWriter::is_too_large_to_archive(obj->size())) {
    log_debug(cds, heap)("Cannot archive, object (" PTR_FORMAT ") is too large: " SIZE_FORMAT,
                         p2i(obj), obj->size());
    return false;
  } else {
    count_allocation(obj->size());
    ArchiveHeapWriter::add_source_obj(obj);

    // The archived objects are discovered in a predictable order. Compute
    // their identity_hash() as soon as we see them. This ensures that the
    // the identity_hash in the object header will have a predictable value,
    // making the archive reproducible.
<<<<<<< HEAD
    if (!obj->klass()->is_inline_klass()) {
      obj->identity_hash();
    }
    CachedOopInfo info = make_cached_oop_info();
=======
    obj->identity_hash();
    CachedOopInfo info = make_cached_oop_info(obj);
>>>>>>> 6f2676dc
    archived_object_cache()->put(obj, info);
    mark_native_pointers(obj);

    if (log_is_enabled(Debug, cds, heap)) {
      ResourceMark rm;
      log_debug(cds, heap)("Archived heap object " PTR_FORMAT " : %s",
                           p2i(obj), obj->klass()->external_name());
    }

    if (java_lang_Module::is_instance(obj) && Modules::check_archived_module_oop(obj)) {
      Modules::update_oops_in_archived_module(obj, append_root(obj));
    }

    return true;
  }
}

class MetaspaceObjToOopHandleTable: public ResourceHashtable<MetaspaceObj*, OopHandle,
    36137, // prime number
    AnyObj::C_HEAP,
    mtClassShared> {
public:
  oop get_oop(MetaspaceObj* ptr) {
    MutexLocker ml(ScratchObjects_lock, Mutex::_no_safepoint_check_flag);
    OopHandle* handle = get(ptr);
    if (handle != nullptr) {
      return handle->resolve();
    } else {
      return nullptr;
    }
  }
  void set_oop(MetaspaceObj* ptr, oop o) {
    MutexLocker ml(ScratchObjects_lock, Mutex::_no_safepoint_check_flag);
    OopHandle handle(Universe::vm_global(), o);
    bool is_new = put(ptr, handle);
    assert(is_new, "cannot set twice");
  }
  void remove_oop(MetaspaceObj* ptr) {
    MutexLocker ml(ScratchObjects_lock, Mutex::_no_safepoint_check_flag);
    OopHandle* handle = get(ptr);
    if (handle != nullptr) {
      handle->release(Universe::vm_global());
      remove(ptr);
    }
  }
};

void HeapShared::add_scratch_resolved_references(ConstantPool* src, objArrayOop dest) {
  _scratch_references_table->set_oop(src, dest);
}

objArrayOop HeapShared::scratch_resolved_references(ConstantPool* src) {
  return (objArrayOop)_scratch_references_table->get_oop(src);
}

void HeapShared::init_scratch_objects(TRAPS) {
  for (int i = T_BOOLEAN; i < T_VOID+1; i++) {
    BasicType bt = (BasicType)i;
    if (!is_reference_type(bt)) {
      oop m = java_lang_Class::create_basic_type_mirror(type2name(bt), bt, CHECK);
      _scratch_basic_type_mirrors[i] = OopHandle(Universe::vm_global(), m);
    }
  }
  _scratch_java_mirror_table = new (mtClass)MetaspaceObjToOopHandleTable();
  _scratch_references_table = new (mtClass)MetaspaceObjToOopHandleTable();
}

oop HeapShared::scratch_java_mirror(BasicType t) {
  assert((uint)t < T_VOID+1, "range check");
  assert(!is_reference_type(t), "sanity");
  return _scratch_basic_type_mirrors[t].resolve();
}

oop HeapShared::scratch_java_mirror(Klass* k) {
  return _scratch_java_mirror_table->get_oop(k);
}

void HeapShared::set_scratch_java_mirror(Klass* k, oop mirror) {
  _scratch_java_mirror_table->set_oop(k, mirror);
}

void HeapShared::remove_scratch_objects(Klass* k) {
  _scratch_java_mirror_table->remove_oop(k);
  if (k->is_instance_klass()) {
    _scratch_references_table->remove(InstanceKlass::cast(k)->constants());
  }
}

void HeapShared::archive_java_mirrors() {
  for (int i = T_BOOLEAN; i < T_VOID+1; i++) {
    BasicType bt = (BasicType)i;
    if (!is_reference_type(bt)) {
      oop m = _scratch_basic_type_mirrors[i].resolve();
      assert(m != nullptr, "sanity");
      bool success = archive_reachable_objects_from(1, _default_subgraph_info, m);
      assert(success, "sanity");

      log_trace(cds, heap, mirror)(
        "Archived %s mirror object from " PTR_FORMAT,
        type2name(bt), p2i(m));

      Universe::set_archived_basic_type_mirror_index(bt, append_root(m));
    }
  }

  GrowableArray<Klass*>* klasses = ArchiveBuilder::current()->klasses();
  assert(klasses != nullptr, "sanity");
  for (int i = 0; i < klasses->length(); i++) {
    Klass* orig_k = klasses->at(i);
    oop m = scratch_java_mirror(orig_k);
    if (m != nullptr) {
      Klass* buffered_k = ArchiveBuilder::get_buffered_klass(orig_k);
      bool success = archive_reachable_objects_from(1, _default_subgraph_info, m);
      guarantee(success, "scratch mirrors must point to only archivable objects");
      buffered_k->set_archived_java_mirror(append_root(m));
      ResourceMark rm;
      log_trace(cds, heap, mirror)(
        "Archived %s mirror object from " PTR_FORMAT,
        buffered_k->external_name(), p2i(m));

      // archive the resolved_referenes array
      if (buffered_k->is_instance_klass()) {
        InstanceKlass* ik = InstanceKlass::cast(buffered_k);
        oop rr = ik->constants()->prepare_resolved_references_for_archiving();
        if (rr != nullptr && !ArchiveHeapWriter::is_too_large_to_archive(rr)) {
          bool success = HeapShared::archive_reachable_objects_from(1, _default_subgraph_info, rr);
          assert(success, "must be");
          int root_index = append_root(rr);
          ik->constants()->cache()->set_archived_references(root_index);
        }
      }
    }
  }
}

void HeapShared::archive_strings() {
  oop shared_strings_array = StringTable::init_shared_table(_dumped_interned_strings);
  bool success = archive_reachable_objects_from(1, _default_subgraph_info, shared_strings_array);
  // We must succeed because:
  // - _dumped_interned_strings do not contain any large strings.
  // - StringTable::init_shared_table() doesn't create any large arrays.
  assert(success, "shared strings array must not point to arrays or strings that are too large to archive");
  StringTable::set_shared_strings_array_index(append_root(shared_strings_array));
}

void HeapShared::mark_native_pointers(oop orig_obj) {
  if (java_lang_Class::is_instance(orig_obj)) {
    ArchiveHeapWriter::mark_native_pointer(orig_obj, java_lang_Class::klass_offset());
    ArchiveHeapWriter::mark_native_pointer(orig_obj, java_lang_Class::array_klass_offset());
  }
}

bool HeapShared::has_oop_pointers(oop src_obj) {
  CachedOopInfo* info = archived_object_cache()->get(src_obj);
  assert(info != nullptr, "must be");
  return info->has_oop_pointers();
}

bool HeapShared::has_native_pointers(oop src_obj) {
  CachedOopInfo* info = archived_object_cache()->get(src_obj);
  assert(info != nullptr, "must be");
  return info->has_native_pointers();
}

void HeapShared::set_has_native_pointers(oop src_obj) {
  CachedOopInfo* info = archived_object_cache()->get(src_obj);
  assert(info != nullptr, "must be");
  info->set_has_native_pointers();
}

// -- Handling of Enum objects
// Java Enum classes have synthetic <clinit> methods that look like this
//     enum MyEnum {FOO, BAR}
//     MyEnum::<clinint> {
//        /*static final MyEnum*/ MyEnum::FOO = new MyEnum("FOO");
//        /*static final MyEnum*/ MyEnum::BAR = new MyEnum("BAR");
//     }
//
// If MyEnum::FOO object is referenced by any of the archived subgraphs, we must
// ensure the archived value equals (in object address) to the runtime value of
// MyEnum::FOO.
//
// However, since MyEnum::<clinint> is synthetically generated by javac, there's
// no way of programmatically handling this inside the Java code (as you would handle
// ModuleLayer::EMPTY_LAYER, for example).
//
// Instead, we archive all static field of such Enum classes. At runtime,
// HeapShared::initialize_enum_klass() will skip the <clinit> method and pull
// the static fields out of the archived heap.
void HeapShared::check_enum_obj(int level,
                                KlassSubGraphInfo* subgraph_info,
                                oop orig_obj) {
  assert(level > 1, "must never be called at the first (outermost) level");
  Klass* k = orig_obj->klass();
  Klass* buffered_k = ArchiveBuilder::get_buffered_klass(k);
  if (!k->is_instance_klass()) {
    return;
  }
  InstanceKlass* ik = InstanceKlass::cast(k);
  if (ik->java_super() == vmClasses::Enum_klass() && !ik->has_archived_enum_objs()) {
    ResourceMark rm;
    ik->set_has_archived_enum_objs();
    buffered_k->set_has_archived_enum_objs();
    oop mirror = ik->java_mirror();

    for (JavaFieldStream fs(ik); !fs.done(); fs.next()) {
      if (fs.access_flags().is_static()) {
        fieldDescriptor& fd = fs.field_descriptor();
        if (fd.field_type() != T_OBJECT && fd.field_type() != T_ARRAY) {
          guarantee(false, "static field %s::%s must be T_OBJECT or T_ARRAY",
                    ik->external_name(), fd.name()->as_C_string());
        }
        oop oop_field = mirror->obj_field(fd.offset());
        if (oop_field == nullptr) {
          guarantee(false, "static field %s::%s must not be null",
                    ik->external_name(), fd.name()->as_C_string());
        } else if (oop_field->klass() != ik && oop_field->klass() != ik->array_klass_or_null()) {
          guarantee(false, "static field %s::%s is of the wrong type",
                    ik->external_name(), fd.name()->as_C_string());
        }
        bool success = archive_reachable_objects_from(level, subgraph_info, oop_field);
        assert(success, "VM should have exited with unarchivable objects for _level > 1");
        int root_index = append_root(oop_field);
        log_info(cds, heap)("Archived enum obj @%d %s::%s (" INTPTR_FORMAT ")",
                            root_index, ik->external_name(), fd.name()->as_C_string(),
                            p2i((oopDesc*)oop_field));
        SystemDictionaryShared::add_enum_klass_static_field(ik, root_index);
      }
    }
  }
}

// See comments in HeapShared::check_enum_obj()
bool HeapShared::initialize_enum_klass(InstanceKlass* k, TRAPS) {
  if (!ArchiveHeapLoader::is_in_use()) {
    return false;
  }

  RunTimeClassInfo* info = RunTimeClassInfo::get_for(k);
  assert(info != nullptr, "sanity");

  if (log_is_enabled(Info, cds, heap)) {
    ResourceMark rm;
    log_info(cds, heap)("Initializing Enum class: %s", k->external_name());
  }

  oop mirror = k->java_mirror();
  int i = 0;
  for (JavaFieldStream fs(k); !fs.done(); fs.next()) {
    if (fs.access_flags().is_static()) {
      int root_index = info->enum_klass_static_field_root_index_at(i++);
      fieldDescriptor& fd = fs.field_descriptor();
      assert(fd.field_type() == T_OBJECT || fd.field_type() == T_ARRAY, "must be");
      mirror->obj_field_put(fd.offset(), get_root(root_index, /*clear=*/true));
    }
  }
  return true;
}

void HeapShared::archive_objects(ArchiveHeapInfo *heap_info) {
  {
    NoSafepointVerifier nsv;

    _default_subgraph_info = init_subgraph_info(vmClasses::Object_klass(), false);

    // Cache for recording where the archived objects are copied to
    create_archived_object_cache();

    log_info(cds)("Heap range = [" PTR_FORMAT " - "  PTR_FORMAT "]",
                   UseCompressedOops ? p2i(CompressedOops::begin()) :
                                       p2i((address)G1CollectedHeap::heap()->reserved().start()),
                   UseCompressedOops ? p2i(CompressedOops::end()) :
                                       p2i((address)G1CollectedHeap::heap()->reserved().end()));
    copy_objects();

    CDSHeapVerifier::verify();
    check_default_subgraph_classes();
  }

  ArchiveHeapWriter::write(_pending_roots, heap_info);
}

void HeapShared::copy_interned_strings() {
  init_seen_objects_table();

  auto copier = [&] (oop s, bool value_ignored) {
    assert(s != nullptr, "sanity");
    assert(!ArchiveHeapWriter::is_string_too_large_to_archive(s), "large strings must have been filtered");
    bool success = archive_reachable_objects_from(1, _default_subgraph_info, s);
    assert(success, "must be");
    // Prevent string deduplication from changing the value field to
    // something not in the archive.
    java_lang_String::set_deduplication_forbidden(s);
  };
  _dumped_interned_strings->iterate_all(copier);

  delete_seen_objects_table();
}

void HeapShared::copy_special_objects() {
  // Archive special objects that do not belong to any subgraphs
  init_seen_objects_table();
  archive_java_mirrors();
  archive_strings();
  delete_seen_objects_table();
}

void HeapShared::copy_objects() {
  assert(HeapShared::can_write(), "must be");

  copy_interned_strings();
  copy_special_objects();

  archive_object_subgraphs(archive_subgraph_entry_fields,
                           false /* is_full_module_graph */);

  if (CDSConfig::is_dumping_full_module_graph()) {
    archive_object_subgraphs(fmg_archive_subgraph_entry_fields,
                             true /* is_full_module_graph */);
    Modules::verify_archived_modules();
  }
}

//
// Subgraph archiving support
//
HeapShared::DumpTimeKlassSubGraphInfoTable* HeapShared::_dump_time_subgraph_info_table = nullptr;
HeapShared::RunTimeKlassSubGraphInfoTable   HeapShared::_run_time_subgraph_info_table;

// Get the subgraph_info for Klass k. A new subgraph_info is created if
// there is no existing one for k. The subgraph_info records the "buffered"
// address of the class.
KlassSubGraphInfo* HeapShared::init_subgraph_info(Klass* k, bool is_full_module_graph) {
  assert(CDSConfig::is_dumping_heap(), "dump time only");
  bool created;
  Klass* buffered_k = ArchiveBuilder::get_buffered_klass(k);
  KlassSubGraphInfo* info =
    _dump_time_subgraph_info_table->put_if_absent(k, KlassSubGraphInfo(buffered_k, is_full_module_graph),
                                                  &created);
  assert(created, "must not initialize twice");
  return info;
}

KlassSubGraphInfo* HeapShared::get_subgraph_info(Klass* k) {
  assert(CDSConfig::is_dumping_heap(), "dump time only");
  KlassSubGraphInfo* info = _dump_time_subgraph_info_table->get(k);
  assert(info != nullptr, "must have been initialized");
  return info;
}

// Add an entry field to the current KlassSubGraphInfo.
void KlassSubGraphInfo::add_subgraph_entry_field(int static_field_offset, oop v) {
  assert(CDSConfig::is_dumping_heap(), "dump time only");
  if (_subgraph_entry_fields == nullptr) {
    _subgraph_entry_fields =
      new (mtClass) GrowableArray<int>(10, mtClass);
  }
  _subgraph_entry_fields->append(static_field_offset);
  _subgraph_entry_fields->append(HeapShared::append_root(v));
}

// Add the Klass* for an object in the current KlassSubGraphInfo's subgraphs.
// Only objects of boot classes can be included in sub-graph.
void KlassSubGraphInfo::add_subgraph_object_klass(Klass* orig_k) {
  assert(CDSConfig::is_dumping_heap(), "dump time only");
  Klass* buffered_k = ArchiveBuilder::get_buffered_klass(orig_k);

  if (_subgraph_object_klasses == nullptr) {
    _subgraph_object_klasses =
      new (mtClass) GrowableArray<Klass*>(50, mtClass);
  }

  assert(ArchiveBuilder::current()->is_in_buffer_space(buffered_k), "must be a shared class");

  if (_k == buffered_k) {
    // Don't add the Klass containing the sub-graph to it's own klass
    // initialization list.
    return;
  }

  if (buffered_k->is_instance_klass()) {
    assert(InstanceKlass::cast(buffered_k)->is_shared_boot_class(),
          "must be boot class");
    // vmClasses::xxx_klass() are not updated, need to check
    // the original Klass*
    if (orig_k == vmClasses::String_klass() ||
        orig_k == vmClasses::Object_klass()) {
      // Initialized early during VM initialization. No need to be added
      // to the sub-graph object class list.
      return;
    }
    check_allowed_klass(InstanceKlass::cast(orig_k));
  } else if (buffered_k->is_objArray_klass()) {
    Klass* abk = ObjArrayKlass::cast(buffered_k)->bottom_klass();
    if (abk->is_instance_klass()) {
      assert(InstanceKlass::cast(abk)->is_shared_boot_class(),
            "must be boot class");
      check_allowed_klass(InstanceKlass::cast(ObjArrayKlass::cast(orig_k)->bottom_klass()));
    }
    if (buffered_k == Universe::objectArrayKlassObj()) {
      // Initialized early during Universe::genesis. No need to be added
      // to the list.
      return;
    }
  } else {
    assert(buffered_k->is_typeArray_klass(), "must be");
    // Primitive type arrays are created early during Universe::genesis.
    return;
  }

  if (log_is_enabled(Debug, cds, heap)) {
    if (!_subgraph_object_klasses->contains(buffered_k)) {
      ResourceMark rm;
      log_debug(cds, heap)("Adding klass %s", orig_k->external_name());
    }
  }

  _subgraph_object_klasses->append_if_missing(buffered_k);
  _has_non_early_klasses |= is_non_early_klass(orig_k);
}

void KlassSubGraphInfo::check_allowed_klass(InstanceKlass* ik) {
  if (ik->module()->name() == vmSymbols::java_base()) {
    assert(ik->package() != nullptr, "classes in java.base cannot be in unnamed package");
    return;
  }

#ifndef PRODUCT
  if (!ik->module()->is_named() && ik->package() == nullptr) {
    // This class is loaded by ArchiveHeapTestClass
    return;
  }
  const char* extra_msg = ", or in an unnamed package of an unnamed module";
#else
  const char* extra_msg = "";
#endif

  ResourceMark rm;
  log_error(cds, heap)("Class %s not allowed in archive heap. Must be in java.base%s",
                       ik->external_name(), extra_msg);
  MetaspaceShared::unrecoverable_writing_error();
}

bool KlassSubGraphInfo::is_non_early_klass(Klass* k) {
  if (k->is_objArray_klass()) {
    k = ObjArrayKlass::cast(k)->bottom_klass();
  }
  if (k->is_instance_klass()) {
    if (!SystemDictionaryShared::is_early_klass(InstanceKlass::cast(k))) {
      ResourceMark rm;
      log_info(cds, heap)("non-early: %s", k->external_name());
      return true;
    } else {
      return false;
    }
  } else {
    return false;
  }
}

// Initialize an archived subgraph_info_record from the given KlassSubGraphInfo.
void ArchivedKlassSubGraphInfoRecord::init(KlassSubGraphInfo* info) {
  _k = info->klass();
  _entry_field_records = nullptr;
  _subgraph_object_klasses = nullptr;
  _is_full_module_graph = info->is_full_module_graph();

  if (_is_full_module_graph) {
    // Consider all classes referenced by the full module graph as early -- we will be
    // allocating objects of these classes during JVMTI early phase, so they cannot
    // be processed by (non-early) JVMTI ClassFileLoadHook
    _has_non_early_klasses = false;
  } else {
    _has_non_early_klasses = info->has_non_early_klasses();
  }

  if (_has_non_early_klasses) {
    ResourceMark rm;
    log_info(cds, heap)(
          "Subgraph of klass %s has non-early klasses and cannot be used when JVMTI ClassFileLoadHook is enabled",
          _k->external_name());
  }

  // populate the entry fields
  GrowableArray<int>* entry_fields = info->subgraph_entry_fields();
  if (entry_fields != nullptr) {
    int num_entry_fields = entry_fields->length();
    assert(num_entry_fields % 2 == 0, "sanity");
    _entry_field_records =
      ArchiveBuilder::new_ro_array<int>(num_entry_fields);
    for (int i = 0 ; i < num_entry_fields; i++) {
      _entry_field_records->at_put(i, entry_fields->at(i));
    }
  }

  // the Klasses of the objects in the sub-graphs
  GrowableArray<Klass*>* subgraph_object_klasses = info->subgraph_object_klasses();
  if (subgraph_object_klasses != nullptr) {
    int num_subgraphs_klasses = subgraph_object_klasses->length();
    _subgraph_object_klasses =
      ArchiveBuilder::new_ro_array<Klass*>(num_subgraphs_klasses);
    for (int i = 0; i < num_subgraphs_klasses; i++) {
      Klass* subgraph_k = subgraph_object_klasses->at(i);
      if (log_is_enabled(Info, cds, heap)) {
        ResourceMark rm;
        log_info(cds, heap)(
          "Archived object klass %s (%2d) => %s",
          _k->external_name(), i, subgraph_k->external_name());
      }
      _subgraph_object_klasses->at_put(i, subgraph_k);
      ArchivePtrMarker::mark_pointer(_subgraph_object_klasses->adr_at(i));
    }
  }

  ArchivePtrMarker::mark_pointer(&_k);
  ArchivePtrMarker::mark_pointer(&_entry_field_records);
  ArchivePtrMarker::mark_pointer(&_subgraph_object_klasses);
}

struct CopyKlassSubGraphInfoToArchive : StackObj {
  CompactHashtableWriter* _writer;
  CopyKlassSubGraphInfoToArchive(CompactHashtableWriter* writer) : _writer(writer) {}

  bool do_entry(Klass* klass, KlassSubGraphInfo& info) {
    if (info.subgraph_object_klasses() != nullptr || info.subgraph_entry_fields() != nullptr) {
      ArchivedKlassSubGraphInfoRecord* record =
        (ArchivedKlassSubGraphInfoRecord*)ArchiveBuilder::ro_region_alloc(sizeof(ArchivedKlassSubGraphInfoRecord));
      record->init(&info);

      Klass* buffered_k = ArchiveBuilder::get_buffered_klass(klass);
      unsigned int hash = SystemDictionaryShared::hash_for_shared_dictionary((address)buffered_k);
      u4 delta = ArchiveBuilder::current()->any_to_offset_u4(record);
      _writer->add(hash, delta);
    }
    return true; // keep on iterating
  }
};

// Build the records of archived subgraph infos, which include:
// - Entry points to all subgraphs from the containing class mirror. The entry
//   points are static fields in the mirror. For each entry point, the field
//   offset, and value are recorded in the sub-graph
//   info. The value is stored back to the corresponding field at runtime.
// - A list of klasses that need to be loaded/initialized before archived
//   java object sub-graph can be accessed at runtime.
void HeapShared::write_subgraph_info_table() {
  // Allocate the contents of the hashtable(s) inside the RO region of the CDS archive.
  DumpTimeKlassSubGraphInfoTable* d_table = _dump_time_subgraph_info_table;
  CompactHashtableStats stats;

  _run_time_subgraph_info_table.reset();

  CompactHashtableWriter writer(d_table->_count, &stats);
  CopyKlassSubGraphInfoToArchive copy(&writer);
  d_table->iterate(&copy);
  writer.dump(&_run_time_subgraph_info_table, "subgraphs");

#ifndef PRODUCT
  if (ArchiveHeapTestClass != nullptr) {
    size_t len = strlen(ArchiveHeapTestClass) + 1;
    Array<char>* array = ArchiveBuilder::new_ro_array<char>((int)len);
    strncpy(array->adr_at(0), ArchiveHeapTestClass, len);
    _archived_ArchiveHeapTestClass = array;
  }
#endif
  if (log_is_enabled(Info, cds, heap)) {
    print_stats();
  }
}

void HeapShared::init_roots(oop roots_oop) {
  if (roots_oop != nullptr) {
    assert(ArchiveHeapLoader::is_in_use(), "must be");
    _roots = OopHandle(Universe::vm_global(), roots_oop);
  }
}

void HeapShared::serialize_tables(SerializeClosure* soc) {

#ifndef PRODUCT
  soc->do_ptr(&_archived_ArchiveHeapTestClass);
  if (soc->reading() && _archived_ArchiveHeapTestClass != nullptr) {
    _test_class_name = _archived_ArchiveHeapTestClass->adr_at(0);
    setup_test_class(_test_class_name);
  }
#endif

  _run_time_subgraph_info_table.serialize_header(soc);
}

static void verify_the_heap(Klass* k, const char* which) {
  if (VerifyArchivedFields > 0) {
    ResourceMark rm;
    log_info(cds, heap)("Verify heap %s initializing static field(s) in %s",
                        which, k->external_name());

    VM_Verify verify_op;
    VMThread::execute(&verify_op);

    if (VerifyArchivedFields > 1 && is_init_completed()) {
      // At this time, the oop->klass() of some archived objects in the heap may not
      // have been loaded into the system dictionary yet. Nevertheless, oop->klass() should
      // have enough information (object size, oop maps, etc) so that a GC can be safely
      // performed.
      //
      // -XX:VerifyArchivedFields=2 force a GC to happen in such an early stage
      // to check for GC safety.
      log_info(cds, heap)("Trigger GC %s initializing static field(s) in %s",
                          which, k->external_name());
      FlagSetting fs1(VerifyBeforeGC, true);
      FlagSetting fs2(VerifyDuringGC, true);
      FlagSetting fs3(VerifyAfterGC,  true);
      Universe::heap()->collect(GCCause::_java_lang_system_gc);
    }
  }
}

// Before GC can execute, we must ensure that all oops reachable from HeapShared::roots()
// have a valid klass. I.e., oopDesc::klass() must have already been resolved.
//
// Note: if a ArchivedKlassSubGraphInfoRecord contains non-early classes, and JVMTI
// ClassFileLoadHook is enabled, it's possible for this class to be dynamically replaced. In
// this case, we will not load the ArchivedKlassSubGraphInfoRecord and will clear its roots.
void HeapShared::resolve_classes(JavaThread* current) {
  assert(UseSharedSpaces, "runtime only!");
  if (!ArchiveHeapLoader::is_in_use()) {
    return; // nothing to do
  }
  resolve_classes_for_subgraphs(current, archive_subgraph_entry_fields);
  resolve_classes_for_subgraphs(current, fmg_archive_subgraph_entry_fields);
}

void HeapShared::resolve_classes_for_subgraphs(JavaThread* current, ArchivableStaticFieldInfo fields[]) {
  for (int i = 0; fields[i].valid(); i++) {
    ArchivableStaticFieldInfo* info = &fields[i];
    TempNewSymbol klass_name = SymbolTable::new_symbol(info->klass_name);
    InstanceKlass* k = SystemDictionaryShared::find_builtin_class(klass_name);
    assert(k != nullptr && k->is_shared_boot_class(), "sanity");
    resolve_classes_for_subgraph_of(current, k);
  }
}

void HeapShared::resolve_classes_for_subgraph_of(JavaThread* current, Klass* k) {
  JavaThread* THREAD = current;
  ExceptionMark em(THREAD);
  const ArchivedKlassSubGraphInfoRecord* record =
   resolve_or_init_classes_for_subgraph_of(k, /*do_init=*/false, THREAD);
  if (HAS_PENDING_EXCEPTION) {
   CLEAR_PENDING_EXCEPTION;
  }
  if (record == nullptr) {
   clear_archived_roots_of(k);
  }
}

void HeapShared::initialize_from_archived_subgraph(JavaThread* current, Klass* k) {
  JavaThread* THREAD = current;
  if (!ArchiveHeapLoader::is_in_use()) {
    return; // nothing to do
  }

  ExceptionMark em(THREAD);
  const ArchivedKlassSubGraphInfoRecord* record =
    resolve_or_init_classes_for_subgraph_of(k, /*do_init=*/true, THREAD);

  if (HAS_PENDING_EXCEPTION) {
    CLEAR_PENDING_EXCEPTION;
    // None of the field value will be set if there was an exception when initializing the classes.
    // The java code will not see any of the archived objects in the
    // subgraphs referenced from k in this case.
    return;
  }

  if (record != nullptr) {
    init_archived_fields_for(k, record);
  }
}

const ArchivedKlassSubGraphInfoRecord*
HeapShared::resolve_or_init_classes_for_subgraph_of(Klass* k, bool do_init, TRAPS) {
  assert(!CDSConfig::is_dumping_heap(), "Should not be called when dumping heap");

  if (!k->is_shared()) {
    return nullptr;
  }
  unsigned int hash = SystemDictionaryShared::hash_for_shared_dictionary_quick(k);
  const ArchivedKlassSubGraphInfoRecord* record = _run_time_subgraph_info_table.lookup(k, hash, 0);

#ifndef PRODUCT
  if (_test_class_name != nullptr && k->name()->equals(_test_class_name) && record != nullptr) {
    _test_class = k;
    _test_class_record = record;
  }
#endif

  // Initialize from archived data. Currently this is done only
  // during VM initialization time. No lock is needed.
  if (record == nullptr) {
    if (log_is_enabled(Info, cds, heap)) {
      ResourceMark rm(THREAD);
      log_info(cds, heap)("subgraph %s is not recorded",
                          k->external_name());
    }
    return nullptr;
  } else {
    if (record->is_full_module_graph() && !CDSConfig::is_using_full_module_graph()) {
      if (log_is_enabled(Info, cds, heap)) {
        ResourceMark rm(THREAD);
        log_info(cds, heap)("subgraph %s cannot be used because full module graph is disabled",
                            k->external_name());
      }
      return nullptr;
    }

    if (record->has_non_early_klasses() && JvmtiExport::should_post_class_file_load_hook()) {
      if (log_is_enabled(Info, cds, heap)) {
        ResourceMark rm(THREAD);
        log_info(cds, heap)("subgraph %s cannot be used because JVMTI ClassFileLoadHook is enabled",
                            k->external_name());
      }
      return nullptr;
    }

    if (log_is_enabled(Info, cds, heap)) {
      ResourceMark rm;
      log_info(cds, heap)("%s subgraph %s ", do_init ? "init" : "resolve", k->external_name());
    }

    resolve_or_init(k, do_init, CHECK_NULL);

    // Load/link/initialize the klasses of the objects in the subgraph.
    // nullptr class loader is used.
    Array<Klass*>* klasses = record->subgraph_object_klasses();
    if (klasses != nullptr) {
      for (int i = 0; i < klasses->length(); i++) {
        Klass* klass = klasses->at(i);
        if (!klass->is_shared()) {
          return nullptr;
        }
        resolve_or_init(klass, do_init, CHECK_NULL);
      }
    }
  }

  return record;
}

void HeapShared::resolve_or_init(Klass* k, bool do_init, TRAPS) {
  if (!do_init) {
    if (k->class_loader_data() == nullptr) {
      Klass* resolved_k = SystemDictionary::resolve_or_null(k->name(), CHECK);
      assert(resolved_k == k, "classes used by archived heap must not be replaced by JVMTI ClassFileLoadHook");
    }
  } else {
    assert(k->class_loader_data() != nullptr, "must have been resolved by HeapShared::resolve_classes");
    if (k->is_instance_klass()) {
      InstanceKlass* ik = InstanceKlass::cast(k);
      ik->initialize(CHECK);
    } else if (k->is_objArray_klass()) {
      ObjArrayKlass* oak = ObjArrayKlass::cast(k);
      oak->initialize(CHECK);
    }
  }
}

void HeapShared::init_archived_fields_for(Klass* k, const ArchivedKlassSubGraphInfoRecord* record) {
  verify_the_heap(k, "before");

  // Load the subgraph entry fields from the record and store them back to
  // the corresponding fields within the mirror.
  oop m = k->java_mirror();
  Array<int>* entry_field_records = record->entry_field_records();
  if (entry_field_records != nullptr) {
    int efr_len = entry_field_records->length();
    assert(efr_len % 2 == 0, "sanity");
    for (int i = 0; i < efr_len; i += 2) {
      int field_offset = entry_field_records->at(i);
      int root_index = entry_field_records->at(i+1);
      oop v = get_root(root_index, /*clear=*/true);
      m->obj_field_put(field_offset, v);
      log_debug(cds, heap)("  " PTR_FORMAT " init field @ %2d = " PTR_FORMAT, p2i(k), field_offset, p2i(v));
    }

    // Done. Java code can see the archived sub-graphs referenced from k's
    // mirror after this point.
    if (log_is_enabled(Info, cds, heap)) {
      ResourceMark rm;
      log_info(cds, heap)("initialize_from_archived_subgraph %s " PTR_FORMAT "%s",
                          k->external_name(), p2i(k), JvmtiExport::is_early_phase() ? " (early)" : "");
    }
  }

  verify_the_heap(k, "after ");
}

void HeapShared::clear_archived_roots_of(Klass* k) {
  unsigned int hash = SystemDictionaryShared::hash_for_shared_dictionary_quick(k);
  const ArchivedKlassSubGraphInfoRecord* record = _run_time_subgraph_info_table.lookup(k, hash, 0);
  if (record != nullptr) {
    Array<int>* entry_field_records = record->entry_field_records();
    if (entry_field_records != nullptr) {
      int efr_len = entry_field_records->length();
      assert(efr_len % 2 == 0, "sanity");
      for (int i = 0; i < efr_len; i += 2) {
        int root_index = entry_field_records->at(i+1);
        clear_root(root_index);
      }
    }
  }
}

class WalkOopAndArchiveClosure: public BasicOopIterateClosure {
  int _level;
  bool _record_klasses_only;
  KlassSubGraphInfo* _subgraph_info;
  oop _referencing_obj;

  // The following are for maintaining a stack for determining
  // CachedOopInfo::_referrer
  static WalkOopAndArchiveClosure* _current;
  WalkOopAndArchiveClosure* _last;
 public:
  WalkOopAndArchiveClosure(int level,
                           bool record_klasses_only,
                           KlassSubGraphInfo* subgraph_info,
                           oop orig) :
    _level(level),
    _record_klasses_only(record_klasses_only),
    _subgraph_info(subgraph_info),
    _referencing_obj(orig) {
    _last = _current;
    _current = this;
  }
  ~WalkOopAndArchiveClosure() {
    _current = _last;
  }
  void do_oop(narrowOop *p) { WalkOopAndArchiveClosure::do_oop_work(p); }
  void do_oop(      oop *p) { WalkOopAndArchiveClosure::do_oop_work(p); }

 protected:
  template <class T> void do_oop_work(T *p) {
    oop obj = RawAccess<>::oop_load(p);
    if (!CompressedOops::is_null(obj)) {
      size_t field_delta = pointer_delta(p, _referencing_obj, sizeof(char));

      if (!_record_klasses_only && log_is_enabled(Debug, cds, heap)) {
        ResourceMark rm;
        log_debug(cds, heap)("(%d) %s[" SIZE_FORMAT "] ==> " PTR_FORMAT " size " SIZE_FORMAT " %s", _level,
                             _referencing_obj->klass()->external_name(), field_delta,
                             p2i(obj), obj->size() * HeapWordSize, obj->klass()->external_name());
        if (log_is_enabled(Trace, cds, heap)) {
          LogTarget(Trace, cds, heap) log;
          LogStream out(log);
          obj->print_on(&out);
        }
      }

      bool success = HeapShared::archive_reachable_objects_from(
          _level + 1, _subgraph_info, obj);
      assert(success, "VM should have exited with unarchivable objects for _level > 1");
    }
  }

 public:
  static WalkOopAndArchiveClosure* current()  { return _current;              }
  oop referencing_obj()                       { return _referencing_obj;      }
  KlassSubGraphInfo* subgraph_info()          { return _subgraph_info;        }
};

WalkOopAndArchiveClosure* WalkOopAndArchiveClosure::_current = nullptr;

// Checks if an oop has any non-null oop fields
class PointsToOopsChecker : public BasicOopIterateClosure {
  bool _result;

  template <class T> void check(T *p) {
    _result |= (HeapAccess<>::oop_load(p) != nullptr);
  }

public:
  PointsToOopsChecker() : _result(false) {}
  void do_oop(narrowOop *p) { check(p); }
  void do_oop(      oop *p) { check(p); }
  bool result() { return _result; }
};

HeapShared::CachedOopInfo HeapShared::make_cached_oop_info(oop obj) {
  WalkOopAndArchiveClosure* walker = WalkOopAndArchiveClosure::current();
  oop referrer = (walker == nullptr) ? nullptr : walker->referencing_obj();
  PointsToOopsChecker points_to_oops_checker;
  obj->oop_iterate(&points_to_oops_checker);
  return CachedOopInfo(referrer, points_to_oops_checker.result());
}

// (1) If orig_obj has not been archived yet, archive it.
// (2) If orig_obj has not been seen yet (since start_recording_subgraph() was called),
//     trace all  objects that are reachable from it, and make sure these objects are archived.
// (3) Record the klasses of all orig_obj and all reachable objects.
bool HeapShared::archive_reachable_objects_from(int level,
                                                KlassSubGraphInfo* subgraph_info,
                                                oop orig_obj) {
  assert(orig_obj != nullptr, "must be");

  if (!JavaClasses::is_supported_for_archiving(orig_obj)) {
    // This object has injected fields that cannot be supported easily, so we disallow them for now.
    // If you get an error here, you probably made a change in the JDK library that has added
    // these objects that are referenced (directly or indirectly) by static fields.
    ResourceMark rm;
    log_error(cds, heap)("Cannot archive object of class %s", orig_obj->klass()->external_name());
    MetaspaceShared::unrecoverable_writing_error();
  }

  // java.lang.Class instances cannot be included in an archived object sub-graph. We only support
  // them as Klass::_archived_mirror because they need to be specially restored at run time.
  //
  // If you get an error here, you probably made a change in the JDK library that has added a Class
  // object that is referenced (directly or indirectly) by static fields.
  if (java_lang_Class::is_instance(orig_obj) && subgraph_info != _default_subgraph_info) {
    log_error(cds, heap)("(%d) Unknown java.lang.Class object is in the archived sub-graph", level);
    MetaspaceShared::unrecoverable_writing_error();
  }

  if (has_been_seen_during_subgraph_recording(orig_obj)) {
    // orig_obj has already been archived and traced. Nothing more to do.
    return true;
  } else {
    set_has_been_seen_during_subgraph_recording(orig_obj);
  }

  bool already_archived = has_been_archived(orig_obj);
  bool record_klasses_only = already_archived;
  if (!already_archived) {
    ++_num_new_archived_objs;
    if (!archive_object(orig_obj)) {
      // Skip archiving the sub-graph referenced from the current entry field.
      ResourceMark rm;
      log_error(cds, heap)(
        "Cannot archive the sub-graph referenced from %s object ("
        PTR_FORMAT ") size " SIZE_FORMAT ", skipped.",
        orig_obj->klass()->external_name(), p2i(orig_obj), orig_obj->size() * HeapWordSize);
      if (level == 1) {
        // Don't archive a subgraph root that's too big. For archives static fields, that's OK
        // as the Java code will take care of initializing this field dynamically.
        return false;
      } else {
        // We don't know how to handle an object that has been archived, but some of its reachable
        // objects cannot be archived. Bail out for now. We might need to fix this in the future if
        // we have a real use case.
        MetaspaceShared::unrecoverable_writing_error();
      }
    }
  }

  Klass *orig_k = orig_obj->klass();
  subgraph_info->add_subgraph_object_klass(orig_k);

  WalkOopAndArchiveClosure walker(level, record_klasses_only, subgraph_info, orig_obj);
  orig_obj->oop_iterate(&walker);

  check_enum_obj(level + 1, subgraph_info, orig_obj);
  return true;
}

//
// Start from the given static field in a java mirror and archive the
// complete sub-graph of java heap objects that are reached directly
// or indirectly from the starting object by following references.
// Sub-graph archiving restrictions (current):
//
// - All classes of objects in the archived sub-graph (including the
//   entry class) must be boot class only.
// - No java.lang.Class instance (java mirror) can be included inside
//   an archived sub-graph. Mirror can only be the sub-graph entry object.
//
// The Java heap object sub-graph archiving process (see
// WalkOopAndArchiveClosure):
//
// 1) Java object sub-graph archiving starts from a given static field
// within a Class instance (java mirror). If the static field is a
// reference field and points to a non-null java object, proceed to
// the next step.
//
// 2) Archives the referenced java object. If an archived copy of the
// current object already exists, updates the pointer in the archived
// copy of the referencing object to point to the current archived object.
// Otherwise, proceed to the next step.
//
// 3) Follows all references within the current java object and recursively
// archive the sub-graph of objects starting from each reference.
//
// 4) Updates the pointer in the archived copy of referencing object to
// point to the current archived object.
//
// 5) The Klass of the current java object is added to the list of Klasses
// for loading and initializing before any object in the archived graph can
// be accessed at runtime.
//
void HeapShared::archive_reachable_objects_from_static_field(InstanceKlass *k,
                                                             const char* klass_name,
                                                             int field_offset,
                                                             const char* field_name) {
  assert(CDSConfig::is_dumping_heap(), "dump time only");
  assert(k->is_shared_boot_class(), "must be boot class");

  oop m = k->java_mirror();

  KlassSubGraphInfo* subgraph_info = get_subgraph_info(k);
  oop f = m->obj_field(field_offset);

  log_debug(cds, heap)("Start archiving from: %s::%s (" PTR_FORMAT ")", klass_name, field_name, p2i(f));

  if (!CompressedOops::is_null(f)) {
    if (log_is_enabled(Trace, cds, heap)) {
      LogTarget(Trace, cds, heap) log;
      LogStream out(log);
      f->print_on(&out);
    }

    bool success = archive_reachable_objects_from(1, subgraph_info, f);
    if (!success) {
      log_error(cds, heap)("Archiving failed %s::%s (some reachable objects cannot be archived)",
                           klass_name, field_name);
    } else {
      // Note: the field value is not preserved in the archived mirror.
      // Record the field as a new subGraph entry point. The recorded
      // information is restored from the archive at runtime.
      subgraph_info->add_subgraph_entry_field(field_offset, f);
      log_info(cds, heap)("Archived field %s::%s => " PTR_FORMAT, klass_name, field_name, p2i(f));
    }
  } else {
    // The field contains null, we still need to record the entry point,
    // so it can be restored at runtime.
    subgraph_info->add_subgraph_entry_field(field_offset, nullptr);
  }
}

#ifndef PRODUCT
class VerifySharedOopClosure: public BasicOopIterateClosure {
 public:
  void do_oop(narrowOop *p) { VerifySharedOopClosure::do_oop_work(p); }
  void do_oop(      oop *p) { VerifySharedOopClosure::do_oop_work(p); }

 protected:
  template <class T> void do_oop_work(T *p) {
    oop obj = RawAccess<>::oop_load(p);
    if (!CompressedOops::is_null(obj)) {
      HeapShared::verify_reachable_objects_from(obj);
    }
  }
};

void HeapShared::verify_subgraph_from_static_field(InstanceKlass* k, int field_offset) {
  assert(CDSConfig::is_dumping_heap(), "dump time only");
  assert(k->is_shared_boot_class(), "must be boot class");

  oop m = k->java_mirror();
  oop f = m->obj_field(field_offset);
  if (!CompressedOops::is_null(f)) {
    verify_subgraph_from(f);
  }
}

void HeapShared::verify_subgraph_from(oop orig_obj) {
  if (!has_been_archived(orig_obj)) {
    // It's OK for the root of a subgraph to be not archived. See comments in
    // archive_reachable_objects_from().
    return;
  }

  // Verify that all objects reachable from orig_obj are archived.
  init_seen_objects_table();
  verify_reachable_objects_from(orig_obj);
  delete_seen_objects_table();
}

void HeapShared::verify_reachable_objects_from(oop obj) {
  _num_total_verifications ++;
  if (!has_been_seen_during_subgraph_recording(obj)) {
    set_has_been_seen_during_subgraph_recording(obj);
    assert(has_been_archived(obj), "must be");
    VerifySharedOopClosure walker;
    obj->oop_iterate(&walker);
  }
}
#endif

// The "default subgraph" contains special objects (see heapShared.hpp) that
// can be accessed before we load any Java classes (including java/lang/Class).
// Make sure that these are only instances of the very few specific types
// that we can handle.
void HeapShared::check_default_subgraph_classes() {
  GrowableArray<Klass*>* klasses = _default_subgraph_info->subgraph_object_klasses();
  int num = klasses->length();
  for (int i = 0; i < num; i++) {
    Klass* subgraph_k = klasses->at(i);
    if (log_is_enabled(Info, cds, heap)) {
      ResourceMark rm;
      log_info(cds, heap)(
          "Archived object klass (default subgraph %d) => %s",
          i, subgraph_k->external_name());
    }

    guarantee(subgraph_k->name()->equals("java/lang/Class") ||
              subgraph_k->name()->equals("java/lang/String") ||
              subgraph_k->name()->equals("[Ljava/lang/Object;") ||
              subgraph_k->name()->equals("[C") ||
              subgraph_k->name()->equals("[B"),
              "default subgraph can have only these objects");
  }
}

HeapShared::SeenObjectsTable* HeapShared::_seen_objects_table = nullptr;
int HeapShared::_num_new_walked_objs;
int HeapShared::_num_new_archived_objs;
int HeapShared::_num_old_recorded_klasses;

int HeapShared::_num_total_subgraph_recordings = 0;
int HeapShared::_num_total_walked_objs = 0;
int HeapShared::_num_total_archived_objs = 0;
int HeapShared::_num_total_recorded_klasses = 0;
int HeapShared::_num_total_verifications = 0;

bool HeapShared::has_been_seen_during_subgraph_recording(oop obj) {
  return _seen_objects_table->get(obj) != nullptr;
}

void HeapShared::set_has_been_seen_during_subgraph_recording(oop obj) {
  assert(!has_been_seen_during_subgraph_recording(obj), "sanity");
  _seen_objects_table->put(obj, true);
  ++ _num_new_walked_objs;
}

void HeapShared::start_recording_subgraph(InstanceKlass *k, const char* class_name, bool is_full_module_graph) {
  log_info(cds, heap)("Start recording subgraph(s) for archived fields in %s", class_name);
  init_subgraph_info(k, is_full_module_graph);
  init_seen_objects_table();
  _num_new_walked_objs = 0;
  _num_new_archived_objs = 0;
  _num_old_recorded_klasses = get_subgraph_info(k)->num_subgraph_object_klasses();
}

void HeapShared::done_recording_subgraph(InstanceKlass *k, const char* class_name) {
  int num_new_recorded_klasses = get_subgraph_info(k)->num_subgraph_object_klasses() -
    _num_old_recorded_klasses;
  log_info(cds, heap)("Done recording subgraph(s) for archived fields in %s: "
                      "walked %d objs, archived %d new objs, recorded %d classes",
                      class_name, _num_new_walked_objs, _num_new_archived_objs,
                      num_new_recorded_klasses);

  delete_seen_objects_table();

  _num_total_subgraph_recordings ++;
  _num_total_walked_objs      += _num_new_walked_objs;
  _num_total_archived_objs    += _num_new_archived_objs;
  _num_total_recorded_klasses +=  num_new_recorded_klasses;
}

class ArchivableStaticFieldFinder: public FieldClosure {
  InstanceKlass* _ik;
  Symbol* _field_name;
  bool _found;
  int _offset;
public:
  ArchivableStaticFieldFinder(InstanceKlass* ik, Symbol* field_name) :
    _ik(ik), _field_name(field_name), _found(false), _offset(-1) {}

  virtual void do_field(fieldDescriptor* fd) {
    if (fd->name() == _field_name) {
      assert(!_found, "fields can never be overloaded");
      if (is_reference_type(fd->field_type())) {
        _found = true;
        _offset = fd->offset();
      }
    }
  }
  bool found()     { return _found;  }
  int offset()     { return _offset; }
};

void HeapShared::init_subgraph_entry_fields(ArchivableStaticFieldInfo fields[],
                                            TRAPS) {
  for (int i = 0; fields[i].valid(); i++) {
    ArchivableStaticFieldInfo* info = &fields[i];
    TempNewSymbol klass_name =  SymbolTable::new_symbol(info->klass_name);
    TempNewSymbol field_name =  SymbolTable::new_symbol(info->field_name);
    ResourceMark rm; // for stringStream::as_string() etc.

#ifndef PRODUCT
    bool is_test_class = (ArchiveHeapTestClass != nullptr) && (strcmp(info->klass_name, ArchiveHeapTestClass) == 0);
    const char* test_class_name = ArchiveHeapTestClass;
#else
    bool is_test_class = false;
    const char* test_class_name = ""; // avoid C++ printf checks warnings.
#endif

    if (is_test_class) {
      log_warning(cds)("Loading ArchiveHeapTestClass %s ...", test_class_name);
    }

    Klass* k = SystemDictionary::resolve_or_fail(klass_name, true, THREAD);
    if (HAS_PENDING_EXCEPTION) {
      CLEAR_PENDING_EXCEPTION;
      stringStream st;
      st.print("Fail to initialize archive heap: %s cannot be loaded by the boot loader", info->klass_name);
      THROW_MSG(vmSymbols::java_lang_IllegalArgumentException(), st.as_string());
    }

    if (!k->is_instance_klass()) {
      stringStream st;
      st.print("Fail to initialize archive heap: %s is not an instance class", info->klass_name);
      THROW_MSG(vmSymbols::java_lang_IllegalArgumentException(), st.as_string());
    }

    InstanceKlass* ik = InstanceKlass::cast(k);
    assert(InstanceKlass::cast(ik)->is_shared_boot_class(),
           "Only support boot classes");

    if (is_test_class) {
      if (ik->module()->is_named()) {
        // We don't want ArchiveHeapTestClass to be abused to easily load/initialize arbitrary
        // core-lib classes. You need to at least append to the bootclasspath.
        stringStream st;
        st.print("ArchiveHeapTestClass %s is not in unnamed module", test_class_name);
        THROW_MSG(vmSymbols::java_lang_IllegalArgumentException(), st.as_string());
      }

      if (ik->package() != nullptr) {
        // This restriction makes HeapShared::is_a_test_class_in_unnamed_module() easy.
        stringStream st;
        st.print("ArchiveHeapTestClass %s is not in unnamed package", test_class_name);
        THROW_MSG(vmSymbols::java_lang_IllegalArgumentException(), st.as_string());
      }
    } else {
      if (ik->module()->name() != vmSymbols::java_base()) {
        // We don't want to deal with cases when a module is unavailable at runtime.
        // FUTURE -- load from archived heap only when module graph has not changed
        //           between dump and runtime.
        stringStream st;
        st.print("%s is not in java.base module", info->klass_name);
        THROW_MSG(vmSymbols::java_lang_IllegalArgumentException(), st.as_string());
      }
    }

    if (is_test_class) {
      log_warning(cds)("Initializing ArchiveHeapTestClass %s ...", test_class_name);
    }
    ik->initialize(CHECK);

    ArchivableStaticFieldFinder finder(ik, field_name);
    ik->do_local_static_fields(&finder);
    if (!finder.found()) {
      stringStream st;
      st.print("Unable to find the static T_OBJECT field %s::%s", info->klass_name, info->field_name);
      THROW_MSG(vmSymbols::java_lang_IllegalArgumentException(), st.as_string());
    }

    info->klass = ik;
    info->offset = finder.offset();
  }
}

void HeapShared::init_subgraph_entry_fields(TRAPS) {
  assert(HeapShared::can_write(), "must be");
  _dump_time_subgraph_info_table = new (mtClass)DumpTimeKlassSubGraphInfoTable();
  init_subgraph_entry_fields(archive_subgraph_entry_fields, CHECK);
  if (CDSConfig::is_dumping_full_module_graph()) {
    init_subgraph_entry_fields(fmg_archive_subgraph_entry_fields, CHECK);
  }
}

#ifndef PRODUCT
void HeapShared::setup_test_class(const char* test_class_name) {
  ArchivableStaticFieldInfo* p = archive_subgraph_entry_fields;
  int num_slots = sizeof(archive_subgraph_entry_fields) / sizeof(ArchivableStaticFieldInfo);
  assert(p[num_slots - 2].klass_name == nullptr, "must have empty slot that's patched below");
  assert(p[num_slots - 1].klass_name == nullptr, "must have empty slot that marks the end of the list");

  if (test_class_name != nullptr) {
    p[num_slots - 2].klass_name = test_class_name;
    p[num_slots - 2].field_name = ARCHIVE_TEST_FIELD_NAME;
  }
}

// See if ik is one of the test classes that are pulled in by -XX:ArchiveHeapTestClass
// during runtime. This may be called before the module system is initialized so
// we cannot rely on InstanceKlass::module(), etc.
bool HeapShared::is_a_test_class_in_unnamed_module(Klass* ik) {
  if (_test_class != nullptr) {
    if (ik == _test_class) {
      return true;
    }
    Array<Klass*>* klasses = _test_class_record->subgraph_object_klasses();
    if (klasses == nullptr) {
      return false;
    }

    for (int i = 0; i < klasses->length(); i++) {
      Klass* k = klasses->at(i);
      if (k == ik) {
        Symbol* name;
        if (k->is_instance_klass()) {
          name = InstanceKlass::cast(k)->name();
        } else if (k->is_objArray_klass()) {
          Klass* bk = ObjArrayKlass::cast(k)->bottom_klass();
          if (!bk->is_instance_klass()) {
            return false;
          }
          name = bk->name();
        } else {
          return false;
        }

        // See KlassSubGraphInfo::check_allowed_klass() - only two types of
        // classes are allowed:
        //   (A) java.base classes (which must not be in the unnamed module)
        //   (B) test classes which must be in the unnamed package of the unnamed module.
        // So if we see a '/' character in the class name, it must be in (A);
        // otherwise it must be in (B).
        if (name->index_of_at(0, "/", 1)  >= 0) {
          return false; // (A)
        }

        return true; // (B)
      }
    }
  }

  return false;
}
#endif

void HeapShared::init_for_dumping(TRAPS) {
  if (HeapShared::can_write()) {
    setup_test_class(ArchiveHeapTestClass);
    _dumped_interned_strings = new (mtClass)DumpedInternedStrings();
    init_subgraph_entry_fields(CHECK);
  }
}

void HeapShared::archive_object_subgraphs(ArchivableStaticFieldInfo fields[],
                                          bool is_full_module_graph) {
  _num_total_subgraph_recordings = 0;
  _num_total_walked_objs = 0;
  _num_total_archived_objs = 0;
  _num_total_recorded_klasses = 0;
  _num_total_verifications = 0;

  // For each class X that has one or more archived fields:
  // [1] Dump the subgraph of each archived field
  // [2] Create a list of all the class of the objects that can be reached
  //     by any of these static fields.
  //     At runtime, these classes are initialized before X's archived fields
  //     are restored by HeapShared::initialize_from_archived_subgraph().
  int i;
  for (int i = 0; fields[i].valid(); ) {
    ArchivableStaticFieldInfo* info = &fields[i];
    const char* klass_name = info->klass_name;

    if (CDSConfig::is_valhalla_preview() && strcmp(klass_name, "jdk/internal/module/ArchivedModuleGraph") == 0) {
      // FIXME -- ArchivedModuleGraph doesn't work when java.base is patched with valhalla classes.
      i++;
      continue;
    }

    start_recording_subgraph(info->klass, klass_name, is_full_module_graph);

    // If you have specified consecutive fields of the same klass in
    // fields[], these will be archived in the same
    // {start_recording_subgraph ... done_recording_subgraph} pass to
    // save time.
    for (; fields[i].valid(); i++) {
      ArchivableStaticFieldInfo* f = &fields[i];
      if (f->klass_name != klass_name) {
        break;
      }

      archive_reachable_objects_from_static_field(f->klass, f->klass_name,
                                                  f->offset, f->field_name);
    }
    done_recording_subgraph(info->klass, klass_name);
  }

  log_info(cds, heap)("Archived subgraph records = %d",
                      _num_total_subgraph_recordings);
  log_info(cds, heap)("  Walked %d objects", _num_total_walked_objs);
  log_info(cds, heap)("  Archived %d objects", _num_total_archived_objs);
  log_info(cds, heap)("  Recorded %d klasses", _num_total_recorded_klasses);

#ifndef PRODUCT
  for (int i = 0; fields[i].valid(); i++) {
    ArchivableStaticFieldInfo* f = &fields[i];
    verify_subgraph_from_static_field(f->klass, f->offset);
  }
  log_info(cds, heap)("  Verified %d references", _num_total_verifications);
#endif
}

// Not all the strings in the global StringTable are dumped into the archive, because
// some of those strings may be only referenced by classes that are excluded from
// the archive. We need to explicitly mark the strings that are:
//   [1] used by classes that WILL be archived;
//   [2] included in the SharedArchiveConfigFile.
void HeapShared::add_to_dumped_interned_strings(oop string) {
  assert_at_safepoint(); // DumpedInternedStrings uses raw oops
  assert(!ArchiveHeapWriter::is_string_too_large_to_archive(string), "must be");
  bool created;
  _dumped_interned_strings->put_if_absent(string, true, &created);
}

#ifndef PRODUCT
// At dump-time, find the location of all the non-null oop pointers in an archived heap
// region. This way we can quickly relocate all the pointers without using
// BasicOopIterateClosure at runtime.
class FindEmbeddedNonNullPointers: public BasicOopIterateClosure {
  void* _start;
  BitMap *_oopmap;
  int _num_total_oops;
  int _num_null_oops;
 public:
  FindEmbeddedNonNullPointers(void* start, BitMap* oopmap)
    : _start(start), _oopmap(oopmap), _num_total_oops(0),  _num_null_oops(0) {}

  virtual void do_oop(narrowOop* p) {
    assert(UseCompressedOops, "sanity");
    _num_total_oops ++;
    narrowOop v = *p;
    if (!CompressedOops::is_null(v)) {
      size_t idx = p - (narrowOop*)_start;
      _oopmap->set_bit(idx);
    } else {
      _num_null_oops ++;
    }
  }
  virtual void do_oop(oop* p) {
    assert(!UseCompressedOops, "sanity");
    _num_total_oops ++;
    if ((*p) != nullptr) {
      size_t idx = p - (oop*)_start;
      _oopmap->set_bit(idx);
    } else {
      _num_null_oops ++;
    }
  }
  int num_total_oops() const { return _num_total_oops; }
  int num_null_oops()  const { return _num_null_oops; }
};
#endif

#ifndef PRODUCT
ResourceBitMap HeapShared::calculate_oopmap(MemRegion region) {
  size_t num_bits = region.byte_size() / (UseCompressedOops ? sizeof(narrowOop) : sizeof(oop));
  ResourceBitMap oopmap(num_bits);

  HeapWord* p   = region.start();
  HeapWord* end = region.end();
  FindEmbeddedNonNullPointers finder((void*)p, &oopmap);

  int num_objs = 0;
  while (p < end) {
    oop o = cast_to_oop(p);
    o->oop_iterate(&finder);
    p += o->size();
    ++ num_objs;
  }

  log_info(cds, heap)("calculate_oopmap: objects = %6d, oop fields = %7d (nulls = %7d)",
                      num_objs, finder.num_total_oops(), finder.num_null_oops());
  return oopmap;
}

#endif // !PRODUCT

void HeapShared::count_allocation(size_t size) {
  _total_obj_count ++;
  _total_obj_size += size;
  for (int i = 0; i < ALLOC_STAT_SLOTS; i++) {
    if (size <= (size_t(1) << i)) {
      _alloc_count[i] ++;
      _alloc_size[i] += size;
      return;
    }
  }
}

static double avg_size(size_t size, size_t count) {
  double avg = 0;
  if (count > 0) {
    avg = double(size * HeapWordSize) / double(count);
  }
  return avg;
}

void HeapShared::print_stats() {
  size_t huge_count = _total_obj_count;
  size_t huge_size = _total_obj_size;

  for (int i = 0; i < ALLOC_STAT_SLOTS; i++) {
    size_t byte_size_limit = (size_t(1) << i) * HeapWordSize;
    size_t count = _alloc_count[i];
    size_t size = _alloc_size[i];
    log_info(cds, heap)(SIZE_FORMAT_W(8) " objects are <= " SIZE_FORMAT_W(-6)
                        " bytes (total " SIZE_FORMAT_W(8) " bytes, avg %8.1f bytes)",
                        count, byte_size_limit, size * HeapWordSize, avg_size(size, count));
    huge_count -= count;
    huge_size -= size;
  }

  log_info(cds, heap)(SIZE_FORMAT_W(8) " huge  objects               (total "  SIZE_FORMAT_W(8) " bytes"
                      ", avg %8.1f bytes)",
                      huge_count, huge_size * HeapWordSize,
                      avg_size(huge_size, huge_count));
  log_info(cds, heap)(SIZE_FORMAT_W(8) " total objects               (total "  SIZE_FORMAT_W(8) " bytes"
                      ", avg %8.1f bytes)",
                      _total_obj_count, _total_obj_size * HeapWordSize,
                      avg_size(_total_obj_size, _total_obj_count));
}

bool HeapShared::is_archived_boot_layer_available(JavaThread* current) {
  TempNewSymbol klass_name = SymbolTable::new_symbol(ARCHIVED_BOOT_LAYER_CLASS);
  InstanceKlass* k = SystemDictionary::find_instance_klass(current, klass_name, Handle(), Handle());
  if (k == nullptr) {
    return false;
  } else {
    TempNewSymbol field_name = SymbolTable::new_symbol(ARCHIVED_BOOT_LAYER_FIELD);
    TempNewSymbol field_signature = SymbolTable::new_symbol("Ljdk/internal/module/ArchivedBootLayer;");
    fieldDescriptor fd;
    if (k->find_field(field_name, field_signature, true, &fd) != nullptr) {
      oop m = k->java_mirror();
      oop f = m->obj_field(fd.offset());
      if (CompressedOops::is_null(f)) {
        return false;
      }
    } else {
      return false;
    }
  }
  return true;
}

#endif // INCLUDE_CDS_JAVA_HEAP<|MERGE_RESOLUTION|>--- conflicted
+++ resolved
@@ -283,15 +283,10 @@
     // their identity_hash() as soon as we see them. This ensures that the
     // the identity_hash in the object header will have a predictable value,
     // making the archive reproducible.
-<<<<<<< HEAD
     if (!obj->klass()->is_inline_klass()) {
       obj->identity_hash();
     }
-    CachedOopInfo info = make_cached_oop_info();
-=======
-    obj->identity_hash();
     CachedOopInfo info = make_cached_oop_info(obj);
->>>>>>> 6f2676dc
     archived_object_cache()->put(obj, info);
     mark_native_pointers(obj);
 
