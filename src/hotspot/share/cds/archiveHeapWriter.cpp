/*
 * Copyright (c) 2024, Oracle and/or its affiliates. All rights reserved.
 * DO NOT ALTER OR REMOVE COPYRIGHT NOTICES OR THIS FILE HEADER.
 *
 * This code is free software; you can redistribute it and/or modify it
 * under the terms of the GNU General Public License version 2 only, as
 * published by the Free Software Foundation.
 *
 * This code is distributed in the hope that it will be useful, but WITHOUT
 * ANY WARRANTY; without even the implied warranty of MERCHANTABILITY or
 * FITNESS FOR A PARTICULAR PURPOSE.  See the GNU General Public License
 * version 2 for more details (a copy is included in the LICENSE file that
 * accompanied this code).
 *
 * You should have received a copy of the GNU General Public License version
 * 2 along with this work; if not, write to the Free Software Foundation,
 * Inc., 51 Franklin St, Fifth Floor, Boston, MA 02110-1301 USA.
 *
 * Please contact Oracle, 500 Oracle Parkway, Redwood Shores, CA 94065 USA
 * or visit www.oracle.com if you need additional information or have any
 * questions.
 *
 */

#include "precompiled.hpp"
#include "cds/archiveHeapWriter.hpp"
#include "cds/cdsConfig.hpp"
#include "cds/filemap.hpp"
#include "cds/heapShared.hpp"
#include "classfile/systemDictionary.hpp"
#include "gc/shared/collectedHeap.hpp"
#include "memory/iterator.inline.hpp"
#include "memory/oopFactory.hpp"
#include "memory/universe.hpp"
#include "oops/compressedOops.hpp"
#include "oops/oop.inline.hpp"
#include "oops/objArrayOop.inline.hpp"
#include "oops/oopHandle.inline.hpp"
#include "oops/typeArrayKlass.hpp"
#include "oops/typeArrayOop.hpp"
#include "runtime/java.hpp"
#include "runtime/mutexLocker.hpp"
#include "utilities/bitMap.inline.hpp"
#if INCLUDE_G1GC
#include "gc/g1/g1CollectedHeap.hpp"
#include "gc/g1/g1HeapRegion.hpp"
#endif

#if INCLUDE_CDS_JAVA_HEAP

GrowableArrayCHeap<u1, mtClassShared>* ArchiveHeapWriter::_buffer = nullptr;

// The following are offsets from buffer_bottom()
size_t ArchiveHeapWriter::_buffer_used;

// Heap root segments
HeapRootSegments ArchiveHeapWriter::_heap_root_segments;

address ArchiveHeapWriter::_requested_bottom;
address ArchiveHeapWriter::_requested_top;

GrowableArrayCHeap<ArchiveHeapWriter::NativePointerInfo, mtClassShared>* ArchiveHeapWriter::_native_pointers;
GrowableArrayCHeap<oop, mtClassShared>* ArchiveHeapWriter::_source_objs;
GrowableArrayCHeap<ArchiveHeapWriter::HeapObjOrder, mtClassShared>* ArchiveHeapWriter::_source_objs_order;

ArchiveHeapWriter::BufferOffsetToSourceObjectTable*
  ArchiveHeapWriter::_buffer_offset_to_source_obj_table = nullptr;


typedef ResourceHashtable<
      size_t,    // offset of a filler from ArchiveHeapWriter::buffer_bottom()
      size_t,    // size of this filler (in bytes)
      127,       // prime number
      AnyObj::C_HEAP,
      mtClassShared> FillersTable;
static FillersTable* _fillers;
static int _num_native_ptrs = 0;

void ArchiveHeapWriter::init() {
  if (HeapShared::can_write()) {
    Universe::heap()->collect(GCCause::_java_lang_system_gc);

    _buffer_offset_to_source_obj_table = new BufferOffsetToSourceObjectTable(/*size (prime)*/36137, /*max size*/1 * M);
    _fillers = new FillersTable();
    _requested_bottom = nullptr;
    _requested_top = nullptr;

    _native_pointers = new GrowableArrayCHeap<NativePointerInfo, mtClassShared>(2048);
    _source_objs = new GrowableArrayCHeap<oop, mtClassShared>(10000);

    guarantee(MIN_GC_REGION_ALIGNMENT <= G1HeapRegion::min_region_size_in_words() * HeapWordSize, "must be");
  }
}

void ArchiveHeapWriter::add_source_obj(oop src_obj) {
  _source_objs->append(src_obj);
}

void ArchiveHeapWriter::write(GrowableArrayCHeap<oop, mtClassShared>* roots,
                              ArchiveHeapInfo* heap_info) {
  assert(HeapShared::can_write(), "sanity");
  allocate_buffer();
  copy_source_objs_to_buffer(roots);
  set_requested_address(heap_info);
  relocate_embedded_oops(roots, heap_info);
}

bool ArchiveHeapWriter::is_too_large_to_archive(oop o) {
  return is_too_large_to_archive(o->size());
}

bool ArchiveHeapWriter::is_string_too_large_to_archive(oop string) {
  typeArrayOop value = java_lang_String::value_no_keepalive(string);
  return is_too_large_to_archive(value);
}

bool ArchiveHeapWriter::is_too_large_to_archive(size_t size) {
  assert(size > 0, "no zero-size object");
  assert(size * HeapWordSize > size, "no overflow");
  static_assert(MIN_GC_REGION_ALIGNMENT > 0, "must be positive");

  size_t byte_size = size * HeapWordSize;
  if (byte_size > size_t(MIN_GC_REGION_ALIGNMENT)) {
    return true;
  } else {
    return false;
  }
}

// Various lookup functions between source_obj, buffered_obj and requested_obj
bool ArchiveHeapWriter::is_in_requested_range(oop o) {
  assert(_requested_bottom != nullptr, "do not call before _requested_bottom is initialized");
  address a = cast_from_oop<address>(o);
  return (_requested_bottom <= a && a < _requested_top);
}

oop ArchiveHeapWriter::requested_obj_from_buffer_offset(size_t offset) {
  oop req_obj = cast_to_oop(_requested_bottom + offset);
  assert(is_in_requested_range(req_obj), "must be");
  return req_obj;
}

oop ArchiveHeapWriter::source_obj_to_requested_obj(oop src_obj) {
  assert(CDSConfig::is_dumping_heap(), "dump-time only");
  HeapShared::CachedOopInfo* p = HeapShared::archived_object_cache()->get(src_obj);
  if (p != nullptr) {
    return requested_obj_from_buffer_offset(p->buffer_offset());
  } else {
    return nullptr;
  }
}

oop ArchiveHeapWriter::buffered_addr_to_source_obj(address buffered_addr) {
  oop* p = _buffer_offset_to_source_obj_table->get(buffered_address_to_offset(buffered_addr));
  if (p != nullptr) {
    return *p;
  } else {
    return nullptr;
  }
}

address ArchiveHeapWriter::buffered_addr_to_requested_addr(address buffered_addr) {
  return _requested_bottom + buffered_address_to_offset(buffered_addr);
}

address ArchiveHeapWriter::requested_address() {
  assert(_buffer != nullptr, "must be initialized");
  return _requested_bottom;
}

void ArchiveHeapWriter::allocate_buffer() {
  int initial_buffer_size = 100000;
  _buffer = new GrowableArrayCHeap<u1, mtClassShared>(initial_buffer_size);
  _buffer_used = 0;
  ensure_buffer_space(1); // so that buffer_bottom() works
}

void ArchiveHeapWriter::ensure_buffer_space(size_t min_bytes) {
  // We usually have very small heaps. If we get a huge one it's probably caused by a bug.
  guarantee(min_bytes <= max_jint, "we dont support archiving more than 2G of objects");
  _buffer->at_grow(to_array_index(min_bytes));
}

objArrayOop ArchiveHeapWriter::allocate_root_segment(size_t offset, int element_count) {
  HeapWord* mem = offset_to_buffered_address<HeapWord *>(offset);
  memset(mem, 0, objArrayOopDesc::object_size(element_count));

  // The initialization code is copied from MemAllocator::finish and ObjArrayAllocator::initialize.
  oopDesc::set_mark(mem, markWord::prototype());
  oopDesc::release_set_klass(mem, Universe::objectArrayKlass());
  arrayOopDesc::set_length(mem, element_count);
  return objArrayOop(cast_to_oop(mem));
}

void ArchiveHeapWriter::root_segment_at_put(objArrayOop segment, int index, oop root) {
  // Do not use arrayOop->obj_at_put(i, o) as arrayOop is outside the real heap!
  if (UseCompressedOops) {
    *segment->obj_at_addr<narrowOop>(index) = CompressedOops::encode(root);
  } else {
    *segment->obj_at_addr<oop>(index) = root;
  }
}

void ArchiveHeapWriter::copy_roots_to_buffer(GrowableArrayCHeap<oop, mtClassShared>* roots) {
  // Depending on the number of classes we are archiving, a single roots array may be
  // larger than MIN_GC_REGION_ALIGNMENT. Roots are allocated first in the buffer, which
  // allows us to chop the large array into a series of "segments". Current layout
  // starts with zero or more segments exactly fitting MIN_GC_REGION_ALIGNMENT, and end
  // with a single segment that may be smaller than MIN_GC_REGION_ALIGNMENT.
  // This is simple and efficient. We do not need filler objects anywhere between the segments,
  // or immediately after the last segment. This allows starting the object dump immediately
  // after the roots.

  assert((_buffer_used % MIN_GC_REGION_ALIGNMENT) == 0,
         "Pre-condition: Roots start at aligned boundary: " SIZE_FORMAT, _buffer_used);

  int max_elem_count = ((MIN_GC_REGION_ALIGNMENT - arrayOopDesc::header_size_in_bytes()) / heapOopSize);
  assert(objArrayOopDesc::object_size(max_elem_count)*HeapWordSize == MIN_GC_REGION_ALIGNMENT,
         "Should match exactly");

  HeapRootSegments segments(_buffer_used,
                            roots->length(),
                            MIN_GC_REGION_ALIGNMENT,
                            max_elem_count);

  int root_index = 0;
  for (size_t seg_idx = 0; seg_idx < segments.count(); seg_idx++) {
    int size_elems = segments.size_in_elems(seg_idx);
    size_t size_bytes = segments.size_in_bytes(seg_idx);

    size_t oop_offset = _buffer_used;
    _buffer_used = oop_offset + size_bytes;
    ensure_buffer_space(_buffer_used);

    assert((oop_offset % MIN_GC_REGION_ALIGNMENT) == 0,
           "Roots segment " SIZE_FORMAT " start is not aligned: " SIZE_FORMAT,
           segments.count(), oop_offset);

    objArrayOop seg_oop = allocate_root_segment(oop_offset, size_elems);
    for (int i = 0; i < size_elems; i++) {
      root_segment_at_put(seg_oop, i, roots->at(root_index++));
    }

    log_info(cds, heap)("archived obj root segment [%d] = " SIZE_FORMAT " bytes, obj = " PTR_FORMAT,
                        size_elems, size_bytes, p2i(seg_oop));
  }

  assert(root_index == roots->length(), "Post-condition: All roots are handled");

  _heap_root_segments = segments;
}

// The goal is to sort the objects in increasing order of:
// - objects that have only oop pointers
// - objects that have both native and oop pointers
// - objects that have only native pointers
// - objects that have no pointers
static int oop_sorting_rank(oop o) {
  bool has_oop_ptr, has_native_ptr;
  HeapShared::get_pointer_info(o, has_oop_ptr, has_native_ptr);

  if (has_oop_ptr) {
    if (!has_native_ptr) {
      return 0;
    } else {
      return 1;
    }
  } else {
    if (has_native_ptr) {
      return 2;
    } else {
      return 3;
    }
  }
}

int ArchiveHeapWriter::compare_objs_by_oop_fields(HeapObjOrder* a, HeapObjOrder* b) {
  int rank_a = a->_rank;
  int rank_b = b->_rank;

  if (rank_a != rank_b) {
    return rank_a - rank_b;
  } else {
    // If they are the same rank, sort them by their position in the _source_objs array
    return a->_index - b->_index;
  }
}

void ArchiveHeapWriter::sort_source_objs() {
  log_info(cds)("sorting heap objects");
  int len = _source_objs->length();
  _source_objs_order = new GrowableArrayCHeap<HeapObjOrder, mtClassShared>(len);

  for (int i = 0; i < len; i++) {
    oop o = _source_objs->at(i);
    int rank = oop_sorting_rank(o);
    HeapObjOrder os = {i, rank};
    _source_objs_order->append(os);
  }
  log_info(cds)("computed ranks");
  _source_objs_order->sort(compare_objs_by_oop_fields);
  log_info(cds)("sorting heap objects done");
}

void ArchiveHeapWriter::copy_source_objs_to_buffer(GrowableArrayCHeap<oop, mtClassShared>* roots) {
  // There could be multiple root segments, which we want to be aligned by region.
  // Putting them ahead of objects makes sure we waste no space.
  copy_roots_to_buffer(roots);

  sort_source_objs();
  for (int i = 0; i < _source_objs_order->length(); i++) {
    int src_obj_index = _source_objs_order->at(i)._index;
    oop src_obj = _source_objs->at(src_obj_index);
    HeapShared::CachedOopInfo* info = HeapShared::archived_object_cache()->get(src_obj);
    assert(info != nullptr, "must be");
    size_t buffer_offset = copy_one_source_obj_to_buffer(src_obj);
    info->set_buffer_offset(buffer_offset);

    _buffer_offset_to_source_obj_table->put_when_absent(buffer_offset, src_obj);
    _buffer_offset_to_source_obj_table->maybe_grow();
  }

  log_info(cds)("Size of heap region = " SIZE_FORMAT " bytes, %d objects, %d roots, %d native ptrs",
                _buffer_used, _source_objs->length() + 1, roots->length(), _num_native_ptrs);
}

size_t ArchiveHeapWriter::filler_array_byte_size(int length) {
  size_t byte_size = objArrayOopDesc::object_size(length) * HeapWordSize;
  return byte_size;
}

int ArchiveHeapWriter::filler_array_length(size_t fill_bytes) {
  assert(is_object_aligned(fill_bytes), "must be");
  size_t elemSize = (UseCompressedOops ? sizeof(narrowOop) : sizeof(oop));

  int initial_length = to_array_length(fill_bytes / elemSize);
  for (int length = initial_length; length >= 0; length --) {
    size_t array_byte_size = filler_array_byte_size(length);
    if (array_byte_size == fill_bytes) {
      return length;
    }
  }

  ShouldNotReachHere();
  return -1;
}

HeapWord* ArchiveHeapWriter::init_filler_array_at_buffer_top(int array_length, size_t fill_bytes) {
  assert(UseCompressedClassPointers, "Archived heap only supported for compressed klasses");
  Klass* oak = Universe::objectArrayKlass(); // already relocated to point to archived klass
  HeapWord* mem = offset_to_buffered_address<HeapWord*>(_buffer_used);
  memset(mem, 0, fill_bytes);
  oopDesc::set_mark(mem, markWord::prototype());
  narrowKlass nk = ArchiveBuilder::current()->get_requested_narrow_klass(oak);
  cast_to_oop(mem)->set_narrow_klass(nk);
  arrayOopDesc::set_length(mem, array_length);
  return mem;
}

void ArchiveHeapWriter::maybe_fill_gc_region_gap(size_t required_byte_size) {
  // We fill only with arrays (so we don't need to use a single HeapWord filler if the
  // leftover space is smaller than a zero-sized array object). Therefore, we need to
  // make sure there's enough space of min_filler_byte_size in the current region after
  // required_byte_size has been allocated. If not, fill the remainder of the current
  // region.
  size_t min_filler_byte_size = filler_array_byte_size(0);
  size_t new_used = _buffer_used + required_byte_size + min_filler_byte_size;

  const size_t cur_min_region_bottom = align_down(_buffer_used, MIN_GC_REGION_ALIGNMENT);
  const size_t next_min_region_bottom = align_down(new_used, MIN_GC_REGION_ALIGNMENT);

  if (cur_min_region_bottom != next_min_region_bottom) {
    // Make sure that no objects span across MIN_GC_REGION_ALIGNMENT. This way
    // we can map the region in any region-based collector.
    assert(next_min_region_bottom > cur_min_region_bottom, "must be");
    assert(next_min_region_bottom - cur_min_region_bottom == MIN_GC_REGION_ALIGNMENT,
           "no buffered object can be larger than %d bytes",  MIN_GC_REGION_ALIGNMENT);

    const size_t filler_end = next_min_region_bottom;
    const size_t fill_bytes = filler_end - _buffer_used;
    assert(fill_bytes > 0, "must be");
    ensure_buffer_space(filler_end);

    int array_length = filler_array_length(fill_bytes);
    log_info(cds, heap)("Inserting filler obj array of %d elements (" SIZE_FORMAT " bytes total) @ buffer offset " SIZE_FORMAT,
                        array_length, fill_bytes, _buffer_used);
    HeapWord* filler = init_filler_array_at_buffer_top(array_length, fill_bytes);
    _buffer_used = filler_end;
    _fillers->put(buffered_address_to_offset((address)filler), fill_bytes);
  }
}

size_t ArchiveHeapWriter::get_filler_size_at(address buffered_addr) {
  size_t* p = _fillers->get(buffered_address_to_offset(buffered_addr));
  if (p != nullptr) {
    assert(*p > 0, "filler must be larger than zero bytes");
    return *p;
  } else {
    return 0; // buffered_addr is not a filler
  }
}

template <typename T>
void update_buffered_object_field(address buffered_obj, int field_offset, T value) {
  T* field_addr = cast_to_oop(buffered_obj)->field_addr<T>(field_offset);
  *field_addr = value;
}

size_t ArchiveHeapWriter::copy_one_source_obj_to_buffer(oop src_obj) {
  assert(!is_too_large_to_archive(src_obj), "already checked");
  size_t byte_size = src_obj->size() * HeapWordSize;
  assert(byte_size > 0, "no zero-size objects");

  // For region-based collectors such as G1, the archive heap may be mapped into
  // multiple regions. We need to make sure that we don't have an object that can possible
  // span across two regions.
  maybe_fill_gc_region_gap(byte_size);

  size_t new_used = _buffer_used + byte_size;
  assert(new_used > _buffer_used, "no wrap around");

  size_t cur_min_region_bottom = align_down(_buffer_used, MIN_GC_REGION_ALIGNMENT);
  size_t next_min_region_bottom = align_down(new_used, MIN_GC_REGION_ALIGNMENT);
  assert(cur_min_region_bottom == next_min_region_bottom, "no object should cross minimal GC region boundaries");

  ensure_buffer_space(new_used);

  address from = cast_from_oop<address>(src_obj);
  address to = offset_to_buffered_address<address>(_buffer_used);
  assert(is_object_aligned(_buffer_used), "sanity");
  assert(is_object_aligned(byte_size), "sanity");
  memcpy(to, from, byte_size);

  // These native pointers will be restored explicitly at run time.
  if (java_lang_Module::is_instance(src_obj)) {
    update_buffered_object_field<ModuleEntry*>(to, java_lang_Module::module_entry_offset(), nullptr);
  } else if (java_lang_ClassLoader::is_instance(src_obj)) {
#ifdef ASSERT
    // We only archive these loaders
    if (src_obj != SystemDictionary::java_platform_loader() &&
        src_obj != SystemDictionary::java_system_loader()) {
      assert(src_obj->klass()->name()->equals("jdk/internal/loader/ClassLoaders$BootClassLoader"), "must be");
    }
#endif
    update_buffered_object_field<ClassLoaderData*>(to, java_lang_ClassLoader::loader_data_offset(), nullptr);
  }

  size_t buffered_obj_offset = _buffer_used;
  _buffer_used = new_used;

  return buffered_obj_offset;
}

void ArchiveHeapWriter::set_requested_address(ArchiveHeapInfo* info) {
  assert(!info->is_used(), "only set once");

  size_t heap_region_byte_size = _buffer_used;
  assert(heap_region_byte_size > 0, "must archived at least one object!");

  if (UseCompressedOops) {
    if (UseG1GC) {
      address heap_end = (address)G1CollectedHeap::heap()->reserved().end();
      log_info(cds, heap)("Heap end = %p", heap_end);
      _requested_bottom = align_down(heap_end - heap_region_byte_size, G1HeapRegion::GrainBytes);
      _requested_bottom = align_down(_requested_bottom, MIN_GC_REGION_ALIGNMENT);
      assert(is_aligned(_requested_bottom, G1HeapRegion::GrainBytes), "sanity");
    } else {
      _requested_bottom = align_up(CompressedOops::begin(), MIN_GC_REGION_ALIGNMENT);
    }
  } else {
    // We always write the objects as if the heap started at this address. This
    // makes the contents of the archive heap deterministic.
    //
    // Note that at runtime, the heap address is selected by the OS, so the archive
    // heap will not be mapped at 0x10000000, and the contents need to be patched.
    _requested_bottom = align_up((address)NOCOOPS_REQUESTED_BASE, MIN_GC_REGION_ALIGNMENT);
  }

  assert(is_aligned(_requested_bottom, MIN_GC_REGION_ALIGNMENT), "sanity");

  _requested_top = _requested_bottom + _buffer_used;

  info->set_buffer_region(MemRegion(offset_to_buffered_address<HeapWord*>(0),
                                    offset_to_buffered_address<HeapWord*>(_buffer_used)));
  info->set_heap_root_segments(_heap_root_segments);
}

// Oop relocation

template <typename T> T* ArchiveHeapWriter::requested_addr_to_buffered_addr(T* p) {
  assert(is_in_requested_range(cast_to_oop(p)), "must be");

  address addr = address(p);
  assert(addr >= _requested_bottom, "must be");
  size_t offset = addr - _requested_bottom;
  return offset_to_buffered_address<T*>(offset);
}

template <typename T> oop ArchiveHeapWriter::load_source_oop_from_buffer(T* buffered_addr) {
  oop o = load_oop_from_buffer(buffered_addr);
  assert(!in_buffer(cast_from_oop<address>(o)), "must point to source oop");
  return o;
}

template <typename T> void ArchiveHeapWriter::store_requested_oop_in_buffer(T* buffered_addr,
                                                                            oop request_oop) {
  assert(is_in_requested_range(request_oop), "must be");
  store_oop_in_buffer(buffered_addr, request_oop);
}

inline void ArchiveHeapWriter::store_oop_in_buffer(oop* buffered_addr, oop requested_obj) {
  *buffered_addr = requested_obj;
}

inline void ArchiveHeapWriter::store_oop_in_buffer(narrowOop* buffered_addr, oop requested_obj) {
  narrowOop val = CompressedOops::encode_not_null(requested_obj);
  *buffered_addr = val;
}

oop ArchiveHeapWriter::load_oop_from_buffer(oop* buffered_addr) {
  return *buffered_addr;
}

oop ArchiveHeapWriter::load_oop_from_buffer(narrowOop* buffered_addr) {
  return CompressedOops::decode(*buffered_addr);
}

template <typename T> void ArchiveHeapWriter::relocate_field_in_buffer(T* field_addr_in_buffer, CHeapBitMap* oopmap) {
  oop source_referent = load_source_oop_from_buffer<T>(field_addr_in_buffer);
  if (!CompressedOops::is_null(source_referent)) {
    oop request_referent = source_obj_to_requested_obj(source_referent);
    store_requested_oop_in_buffer<T>(field_addr_in_buffer, request_referent);
    mark_oop_pointer<T>(field_addr_in_buffer, oopmap);
  }
}

template <typename T> void ArchiveHeapWriter::mark_oop_pointer(T* buffered_addr, CHeapBitMap* oopmap) {
  T* request_p = (T*)(buffered_addr_to_requested_addr((address)buffered_addr));
  address requested_region_bottom;

  assert(request_p >= (T*)_requested_bottom, "sanity");
  assert(request_p <  (T*)_requested_top, "sanity");
  requested_region_bottom = _requested_bottom;

  // Mark the pointer in the oopmap
  T* region_bottom = (T*)requested_region_bottom;
  assert(request_p >= region_bottom, "must be");
  BitMap::idx_t idx = request_p - region_bottom;
  assert(idx < oopmap->size(), "overflow");
  oopmap->set_bit(idx);
}

void ArchiveHeapWriter::update_header_for_requested_obj(oop requested_obj, oop src_obj,  Klass* src_klass) {
  assert(UseCompressedClassPointers, "Archived heap only supported for compressed klasses");
  narrowKlass nk = ArchiveBuilder::current()->get_requested_narrow_klass(src_klass);
  address buffered_addr = requested_addr_to_buffered_addr(cast_from_oop<address>(requested_obj));

  oop fake_oop = cast_to_oop(buffered_addr);
  fake_oop->set_narrow_klass(nk);

  if (src_obj == nullptr) {
    return;
  }
  // We need to retain the identity_hash, because it may have been used by some hashtables
  // in the shared heap.
<<<<<<< HEAD
  if (src_obj != nullptr && !src_obj->fast_no_hash_check() && (!(EnableValhalla && src_obj->mark().is_inline_type()))) {
=======
  if (!src_obj->fast_no_hash_check()) {
>>>>>>> c0e6c3b9
    intptr_t src_hash = src_obj->identity_hash();
    fake_oop->set_mark(src_klass->prototype_header().copy_set_hash(src_hash));
    assert(fake_oop->mark().is_unlocked(), "sanity");

    DEBUG_ONLY(intptr_t archived_hash = fake_oop->identity_hash());
    assert(src_hash == archived_hash, "Different hash codes: original " INTPTR_FORMAT ", archived " INTPTR_FORMAT, src_hash, archived_hash);
  }
  // Strip age bits.
  fake_oop->set_mark(fake_oop->mark().set_age(0));
}

class ArchiveHeapWriter::EmbeddedOopRelocator: public BasicOopIterateClosure {
  oop _src_obj;
  address _buffered_obj;
  CHeapBitMap* _oopmap;

public:
  EmbeddedOopRelocator(oop src_obj, address buffered_obj, CHeapBitMap* oopmap) :
    _src_obj(src_obj), _buffered_obj(buffered_obj), _oopmap(oopmap) {}

  void do_oop(narrowOop *p) { EmbeddedOopRelocator::do_oop_work(p); }
  void do_oop(      oop *p) { EmbeddedOopRelocator::do_oop_work(p); }

private:
  template <class T> void do_oop_work(T *p) {
    size_t field_offset = pointer_delta(p, _src_obj, sizeof(char));
    ArchiveHeapWriter::relocate_field_in_buffer<T>((T*)(_buffered_obj + field_offset), _oopmap);
  }
};

static void log_bitmap_usage(const char* which, BitMap* bitmap, size_t total_bits) {
  // The whole heap is covered by total_bits, but there are only non-zero bits within [start ... end).
  size_t start = bitmap->find_first_set_bit(0);
  size_t end = bitmap->size();
  log_info(cds)("%s = " SIZE_FORMAT_W(7) " ... " SIZE_FORMAT_W(7) " (%3zu%% ... %3zu%% = %3zu%%)", which,
                start, end,
                start * 100 / total_bits,
                end * 100 / total_bits,
                (end - start) * 100 / total_bits);
}

// Update all oop fields embedded in the buffered objects
void ArchiveHeapWriter::relocate_embedded_oops(GrowableArrayCHeap<oop, mtClassShared>* roots,
                                               ArchiveHeapInfo* heap_info) {
  size_t oopmap_unit = (UseCompressedOops ? sizeof(narrowOop) : sizeof(oop));
  size_t heap_region_byte_size = _buffer_used;
  heap_info->oopmap()->resize(heap_region_byte_size   / oopmap_unit);

  for (int i = 0; i < _source_objs_order->length(); i++) {
    int src_obj_index = _source_objs_order->at(i)._index;
    oop src_obj = _source_objs->at(src_obj_index);
    HeapShared::CachedOopInfo* info = HeapShared::archived_object_cache()->get(src_obj);
    assert(info != nullptr, "must be");
    oop requested_obj = requested_obj_from_buffer_offset(info->buffer_offset());
    update_header_for_requested_obj(requested_obj, src_obj, src_obj->klass());
    address buffered_obj = offset_to_buffered_address<address>(info->buffer_offset());
    EmbeddedOopRelocator relocator(src_obj, buffered_obj, heap_info->oopmap());
    src_obj->oop_iterate(&relocator);
  };

  // Relocate HeapShared::roots(), which is created in copy_roots_to_buffer() and
  // doesn't have a corresponding src_obj, so we can't use EmbeddedOopRelocator on it.
  for (size_t seg_idx = 0; seg_idx < _heap_root_segments.count(); seg_idx++) {
    size_t seg_offset = _heap_root_segments.segment_offset(seg_idx);

    objArrayOop requested_obj = (objArrayOop)requested_obj_from_buffer_offset(seg_offset);
    update_header_for_requested_obj(requested_obj, nullptr, Universe::objectArrayKlass());
    address buffered_obj = offset_to_buffered_address<address>(seg_offset);
    int length = _heap_root_segments.size_in_elems(seg_idx);

    if (UseCompressedOops) {
      for (int i = 0; i < length; i++) {
        narrowOop* addr = (narrowOop*)(buffered_obj + objArrayOopDesc::obj_at_offset<narrowOop>(i));
        relocate_field_in_buffer<narrowOop>(addr, heap_info->oopmap());
      }
    } else {
      for (int i = 0; i < length; i++) {
        oop* addr = (oop*)(buffered_obj + objArrayOopDesc::obj_at_offset<oop>(i));
        relocate_field_in_buffer<oop>(addr, heap_info->oopmap());
      }
    }
  }

  compute_ptrmap(heap_info);

  size_t total_bytes = (size_t)_buffer->length();
  log_bitmap_usage("oopmap", heap_info->oopmap(), total_bytes / (UseCompressedOops ? sizeof(narrowOop) : sizeof(oop)));
  log_bitmap_usage("ptrmap", heap_info->ptrmap(), total_bytes / sizeof(address));
}

void ArchiveHeapWriter::mark_native_pointer(oop src_obj, int field_offset) {
  Metadata* ptr = src_obj->metadata_field_acquire(field_offset);
  if (ptr != nullptr) {
    NativePointerInfo info;
    info._src_obj = src_obj;
    info._field_offset = field_offset;
    _native_pointers->append(info);
    HeapShared::set_has_native_pointers(src_obj);
    _num_native_ptrs ++;
  }
}

// Do we have a jlong/jint field that's actually a pointer to a MetaspaceObj?
bool ArchiveHeapWriter::is_marked_as_native_pointer(ArchiveHeapInfo* heap_info, oop src_obj, int field_offset) {
  HeapShared::CachedOopInfo* p = HeapShared::archived_object_cache()->get(src_obj);
  assert(p != nullptr, "must be");

  // requested_field_addr = the address of this field in the requested space
  oop requested_obj = requested_obj_from_buffer_offset(p->buffer_offset());
  Metadata** requested_field_addr = (Metadata**)(cast_from_oop<address>(requested_obj) + field_offset);
  assert((Metadata**)_requested_bottom <= requested_field_addr && requested_field_addr < (Metadata**) _requested_top, "range check");

  BitMap::idx_t idx = requested_field_addr - (Metadata**) _requested_bottom;
  // Leading zeros have been removed so some addresses may not be in the ptrmap
  size_t start_pos = FileMapInfo::current_info()->heap_ptrmap_start_pos();
  if (idx < start_pos) {
    return false;
  } else {
    idx -= start_pos;
  }
  return (idx < heap_info->ptrmap()->size()) && (heap_info->ptrmap()->at(idx) == true);
}

void ArchiveHeapWriter::compute_ptrmap(ArchiveHeapInfo* heap_info) {
  int num_non_null_ptrs = 0;
  Metadata** bottom = (Metadata**) _requested_bottom;
  Metadata** top = (Metadata**) _requested_top; // exclusive
  heap_info->ptrmap()->resize(top - bottom);

  BitMap::idx_t max_idx = 32; // paranoid - don't make it too small
  for (int i = 0; i < _native_pointers->length(); i++) {
    NativePointerInfo info = _native_pointers->at(i);
    oop src_obj = info._src_obj;
    int field_offset = info._field_offset;
    HeapShared::CachedOopInfo* p = HeapShared::archived_object_cache()->get(src_obj);
    // requested_field_addr = the address of this field in the requested space
    oop requested_obj = requested_obj_from_buffer_offset(p->buffer_offset());
    Metadata** requested_field_addr = (Metadata**)(cast_from_oop<address>(requested_obj) + field_offset);
    assert(bottom <= requested_field_addr && requested_field_addr < top, "range check");

    // Mark this field in the bitmap
    BitMap::idx_t idx = requested_field_addr - bottom;
    heap_info->ptrmap()->set_bit(idx);
    num_non_null_ptrs ++;
    max_idx = MAX2(max_idx, idx);

    // Set the native pointer to the requested address of the metadata (at runtime, the metadata will have
    // this address if the RO/RW regions are mapped at the default location).

    Metadata** buffered_field_addr = requested_addr_to_buffered_addr(requested_field_addr);
    Metadata* native_ptr = *buffered_field_addr;
    assert(native_ptr != nullptr, "sanity");

    address buffered_native_ptr = ArchiveBuilder::current()->get_buffered_addr((address)native_ptr);
    address requested_native_ptr = ArchiveBuilder::current()->to_requested(buffered_native_ptr);
    *buffered_field_addr = (Metadata*)requested_native_ptr;
  }

  heap_info->ptrmap()->resize(max_idx + 1);
  log_info(cds, heap)("calculate_ptrmap: marked %d non-null native pointers for heap region (" SIZE_FORMAT " bits)",
                      num_non_null_ptrs, size_t(heap_info->ptrmap()->size()));
}

#endif // INCLUDE_CDS_JAVA_HEAP<|MERGE_RESOLUTION|>--- conflicted
+++ resolved
@@ -563,11 +563,7 @@
   }
   // We need to retain the identity_hash, because it may have been used by some hashtables
   // in the shared heap.
-<<<<<<< HEAD
-  if (src_obj != nullptr && !src_obj->fast_no_hash_check() && (!(EnableValhalla && src_obj->mark().is_inline_type()))) {
-=======
-  if (!src_obj->fast_no_hash_check()) {
->>>>>>> c0e6c3b9
+  if (!src_obj->fast_no_hash_check() && (!(EnableValhalla && src_obj->mark().is_inline_type()))) {
     intptr_t src_hash = src_obj->identity_hash();
     fake_oop->set_mark(src_klass->prototype_header().copy_set_hash(src_hash));
     assert(fake_oop->mark().is_unlocked(), "sanity");
