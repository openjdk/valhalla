--- conflicted
+++ resolved
@@ -305,19 +305,6 @@
     HeapWord* filler = init_filler_array_at_buffer_top(array_length, fill_bytes);
     _buffer_used = filler_end;
     _fillers->put((address)filler, fill_bytes);
-<<<<<<< HEAD
-  }
-}
-
-size_t ArchiveHeapWriter::get_filler_size_at(address buffered_addr) {
-  size_t* p = _fillers->get(buffered_addr);
-  if (p != nullptr) {
-    assert(*p > 0, "filler must be larger than zero bytes");
-    return *p;
-  } else {
-    return 0; // buffered_addr is not a filler
-=======
->>>>>>> 16fa7709
   }
 }
 
