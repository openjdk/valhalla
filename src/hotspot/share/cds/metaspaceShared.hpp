--- conflicted
+++ resolved
@@ -75,13 +75,8 @@
 #endif
 
 private:
-<<<<<<< HEAD
-  static void preload_and_dump_impl(TRAPS) NOT_CDS_RETURN;
+  static void preload_and_dump_impl(StaticArchiveBuilder& builder, TRAPS) NOT_CDS_RETURN;
   static void loadable_descriptors(TRAPS) NOT_CDS_RETURN;
-=======
-  static void preload_and_dump_impl(StaticArchiveBuilder& builder, TRAPS) NOT_CDS_RETURN;
-  static void preload_classes(TRAPS) NOT_CDS_RETURN;
->>>>>>> 46b817b7
 
 public:
   static Symbol* symbol_rs_base() {
