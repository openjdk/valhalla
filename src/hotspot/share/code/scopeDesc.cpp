--- conflicted
+++ resolved
@@ -31,38 +31,17 @@
 #include "oops/oop.inline.hpp"
 #include "runtime/handles.inline.hpp"
 
-<<<<<<< HEAD
-ScopeDesc::ScopeDesc(const CompiledMethod* code, int decode_offset, int obj_decode_offset, bool reexecute, bool rethrow_exception, bool return_oop, bool return_vt) {
-=======
 ScopeDesc::ScopeDesc(const CompiledMethod* code, PcDesc* pd, bool ignore_objects) {
   int obj_decode_offset = ignore_objects ? DebugInformationRecorder::serialized_null : pd->obj_decode_offset();
->>>>>>> d735f919
   _code          = code;
   _decode_offset = pd->scope_decode_offset();
   _objects       = decode_object_values(obj_decode_offset);
-<<<<<<< HEAD
-  _reexecute     = reexecute;
-  _rethrow_exception = rethrow_exception;
-  _return_oop    = return_oop;
-  _return_vt     = return_vt;
-  decode_body();
-}
-
-ScopeDesc::ScopeDesc(const CompiledMethod* code, int decode_offset, bool reexecute, bool rethrow_exception, bool return_oop, bool return_vt) {
-  _code          = code;
-  _decode_offset = decode_offset;
-  _objects       = decode_object_values(DebugInformationRecorder::serialized_null);
-  _reexecute     = reexecute;
-  _rethrow_exception = rethrow_exception;
-  _return_oop    = return_oop;
-  _return_vt     = return_vt;
-=======
   _reexecute     = pd->should_reexecute();
   _rethrow_exception = pd->rethrow_exception();
   _return_oop    = pd->return_oop();
+  _return_vt     = pd->return_vt();
   _has_ea_local_in_scope = ignore_objects ? false : pd->has_ea_local_in_scope();
   _arg_escape    = ignore_objects ? false : pd->arg_escape();
->>>>>>> d735f919
   decode_body();
 }
 
@@ -74,12 +53,9 @@
   _reexecute     = false; //reexecute only applies to the first scope
   _rethrow_exception = false;
   _return_oop    = false;
-<<<<<<< HEAD
   _return_vt     = false;
-=======
   _has_ea_local_in_scope = parent->has_ea_local_in_scope();
   _arg_escape    = false;
->>>>>>> d735f919
   decode_body();
 }
 
