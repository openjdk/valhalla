--- conflicted
+++ resolved
@@ -81,14 +81,9 @@
   Buffer,
   Adapter,
   Vtable,
-<<<<<<< HEAD
-  MH_Adapter,
+  MHAdapter,
   BufferedInlineType,
-  Runtime_Stub,
-=======
-  MHAdapter,
   RuntimeStub,
->>>>>>> 0131c1bf
   Deoptimization,
   Safepoint,
 #ifdef COMPILER2
@@ -184,12 +179,8 @@
   bool is_safepoint_stub() const              { return _kind == CodeBlobKind::Safepoint; }
   bool is_adapter_blob() const                { return _kind == CodeBlobKind::Adapter; }
   bool is_vtable_blob() const                 { return _kind == CodeBlobKind::Vtable; }
-<<<<<<< HEAD
-  bool is_method_handles_adapter_blob() const { return _kind == CodeBlobKind::MH_Adapter; }
+  bool is_method_handles_adapter_blob() const { return _kind == CodeBlobKind::MHAdapter; }
   bool is_buffered_inline_type_blob() const   { return _kind == CodeBlobKind::BufferedInlineType; }
-=======
-  bool is_method_handles_adapter_blob() const { return _kind == CodeBlobKind::MHAdapter; }
->>>>>>> 0131c1bf
   bool is_upcall_stub() const                 { return _kind == CodeBlobKind::Upcall; }
 
   // Casting
