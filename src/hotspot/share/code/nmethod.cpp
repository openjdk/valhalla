--- conflicted
+++ resolved
@@ -4003,12 +4003,8 @@
   if (pos == entry_point())                                             label = "[Entry Point]";
   if (pos == inline_entry_point())                                      label = "[Inline Entry Point]";
   if (pos == verified_entry_point())                                    label = "[Verified Entry Point]";
-<<<<<<< HEAD
   if (pos == verified_inline_entry_point())                             label = "[Verified Inline Entry Point]";
   if (pos == verified_inline_ro_entry_point())                          label = "[Verified Inline Entry Point (RO)]";
-  if (has_method_handle_invokes() && (pos == deopt_mh_handler_begin())) label = "[Deopt MH Handler Code]";
-=======
->>>>>>> b37a1a33
   if (pos == consts_begin() && pos != insts_begin())                    label = "[Constants]";
   // Check stub_code before checking exception_handler or deopt_handler.
   if (pos == this->stub_begin())                                        label = "[Stub Code]";
