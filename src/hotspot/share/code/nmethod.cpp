--- conflicted
+++ resolved
@@ -2495,19 +2495,11 @@
   stringStream st;
   st.print_cr("Dependencies:");
   for (Dependencies::DepStream deps(this); deps.next(); ) {
-<<<<<<< HEAD
-    deps.print_dependency();
-    InstanceKlass* ctxk = deps.context_type();
-    if (ctxk != nullptr) {
-      if (ctxk->is_dependent_nmethod(this)) {
-        tty->print_cr("   [nmethod<=klass]%s", ctxk->external_name());
-=======
     deps.print_dependency(&st);
     InstanceKlass* ctxk = deps.context_type();
     if (ctxk != nullptr) {
       if (ctxk->is_dependent_nmethod(this)) {
         st.print_cr("   [nmethod<=klass]%s", ctxk->external_name());
->>>>>>> 8fee93fa
       }
     }
     deps.log_dependency();  // put it into the xml log also
