--- conflicted
+++ resolved
@@ -949,17 +949,14 @@
 static const CompiledEntrySignature* _nmethod_to_print_ces = NULL;
 
 void nmethod::print_nmethod(bool printmethod) {
-<<<<<<< HEAD
+  run_nmethod_entry_barrier(); // ensure all embedded OOPs are valid before printing
+
   ResourceMark rm;
   CompiledEntrySignature ces(method());
   ces.compute_calling_conventions();
   // ces.compute_calling_conventions() needs to grab the ProtectionDomainSet_lock, so we
   // can't do that (inside nmethod::print_entry_parameters) while holding the ttyLocker.
   // Hence we have do compute it here and pass via a global. Yuck.
-=======
-  run_nmethod_entry_barrier(); // ensure all embedded OOPs are valid before printing
-
->>>>>>> 7146104f
   ttyLocker ttyl;  // keep the following output all in one block
   assert(_nmethod_to_print == NULL && _nmethod_to_print_ces == NULL, "no nesting");
   _nmethod_to_print = this;
