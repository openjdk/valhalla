/*
 * Copyright (c) 1997, 2021, Oracle and/or its affiliates. All rights reserved.
 * DO NOT ALTER OR REMOVE COPYRIGHT NOTICES OR THIS FILE HEADER.
 *
 * This code is free software; you can redistribute it and/or modify it
 * under the terms of the GNU General Public License version 2 only, as
 * published by the Free Software Foundation.
 *
 * This code is distributed in the hope that it will be useful, but WITHOUT
 * ANY WARRANTY; without even the implied warranty of MERCHANTABILITY or
 * FITNESS FOR A PARTICULAR PURPOSE.  See the GNU General Public License
 * version 2 for more details (a copy is included in the LICENSE file that
 * accompanied this code).
 *
 * You should have received a copy of the GNU General Public License version
 * 2 along with this work; if not, write to the Free Software Foundation,
 * Inc., 51 Franklin St, Fifth Floor, Boston, MA 02110-1301 USA.
 *
 * Please contact Oracle, 500 Oracle Parkway, Redwood Shores, CA 94065 USA
 * or visit www.oracle.com if you need additional information or have any
 * questions.
 *
 */

#include "precompiled.hpp"
#include "jvm.h"
#include "asm/assembler.inline.hpp"
#include "code/codeCache.hpp"
#include "code/compiledIC.hpp"
#include "code/compiledMethod.inline.hpp"
#include "code/dependencies.hpp"
#include "code/nativeInst.hpp"
#include "code/nmethod.hpp"
#include "code/scopeDesc.hpp"
#include "compiler/abstractCompiler.hpp"
#include "compiler/compileBroker.hpp"
#include "compiler/compileLog.hpp"
#include "compiler/compilerDirectives.hpp"
#include "compiler/directivesParser.hpp"
#include "compiler/disassembler.hpp"
#include "compiler/oopMap.hpp"
#include "gc/shared/collectedHeap.hpp"
#include "interpreter/bytecode.hpp"
#include "logging/log.hpp"
#include "logging/logStream.hpp"
#include "memory/allocation.inline.hpp"
#include "memory/resourceArea.hpp"
#include "memory/universe.hpp"
#include "oops/access.inline.hpp"
#include "oops/klass.inline.hpp"
#include "oops/method.inline.hpp"
#include "oops/methodData.hpp"
#include "oops/oop.inline.hpp"
#include "prims/jvmtiImpl.hpp"
#include "prims/jvmtiThreadState.hpp"
#include "prims/methodHandles.hpp"
#include "runtime/atomic.hpp"
#include "runtime/deoptimization.hpp"
#include "runtime/flags/flagSetting.hpp"
#include "runtime/frame.inline.hpp"
#include "runtime/handles.inline.hpp"
#include "runtime/jniHandles.inline.hpp"
#include "runtime/orderAccess.hpp"
#include "runtime/os.hpp"
#include "runtime/safepointVerifiers.hpp"
#include "runtime/serviceThread.hpp"
#include "runtime/sharedRuntime.hpp"
#include "runtime/signature.hpp"
#include "runtime/sweeper.hpp"
#include "runtime/threadWXSetters.inline.hpp"
#include "runtime/vmThread.hpp"
#include "utilities/align.hpp"
#include "utilities/copy.hpp"
#include "utilities/dtrace.hpp"
#include "utilities/events.hpp"
#include "utilities/globalDefinitions.hpp"
#include "utilities/resourceHash.hpp"
#include "utilities/xmlstream.hpp"
#if INCLUDE_JVMCI
#include "jvmci/jvmciRuntime.hpp"
#endif

#ifdef DTRACE_ENABLED

// Only bother with this argument setup if dtrace is available

#define DTRACE_METHOD_UNLOAD_PROBE(method)                                \
  {                                                                       \
    Method* m = (method);                                                 \
    if (m != NULL) {                                                      \
      Symbol* klass_name = m->klass_name();                               \
      Symbol* name = m->name();                                           \
      Symbol* signature = m->signature();                                 \
      HOTSPOT_COMPILED_METHOD_UNLOAD(                                     \
        (char *) klass_name->bytes(), klass_name->utf8_length(),                   \
        (char *) name->bytes(), name->utf8_length(),                               \
        (char *) signature->bytes(), signature->utf8_length());                    \
    }                                                                     \
  }

#else //  ndef DTRACE_ENABLED

#define DTRACE_METHOD_UNLOAD_PROBE(method)

#endif

//---------------------------------------------------------------------------------
// NMethod statistics
// They are printed under various flags, including:
//   PrintC1Statistics, PrintOptoStatistics, LogVMOutput, and LogCompilation.
// (In the latter two cases, they like other stats are printed to the log only.)

#ifndef PRODUCT
// These variables are put into one block to reduce relocations
// and make it simpler to print from the debugger.
struct java_nmethod_stats_struct {
  int nmethod_count;
  int total_size;
  int relocation_size;
  int consts_size;
  int insts_size;
  int stub_size;
  int scopes_data_size;
  int scopes_pcs_size;
  int dependencies_size;
  int handler_table_size;
  int nul_chk_table_size;
#if INCLUDE_JVMCI
  int speculations_size;
  int jvmci_data_size;
#endif
  int oops_size;
  int metadata_size;

  void note_nmethod(nmethod* nm) {
    nmethod_count += 1;
    total_size          += nm->size();
    relocation_size     += nm->relocation_size();
    consts_size         += nm->consts_size();
    insts_size          += nm->insts_size();
    stub_size           += nm->stub_size();
    oops_size           += nm->oops_size();
    metadata_size       += nm->metadata_size();
    scopes_data_size    += nm->scopes_data_size();
    scopes_pcs_size     += nm->scopes_pcs_size();
    dependencies_size   += nm->dependencies_size();
    handler_table_size  += nm->handler_table_size();
    nul_chk_table_size  += nm->nul_chk_table_size();
#if INCLUDE_JVMCI
    speculations_size   += nm->speculations_size();
    jvmci_data_size     += nm->jvmci_data_size();
#endif
  }
  void print_nmethod_stats(const char* name) {
    if (nmethod_count == 0)  return;
    tty->print_cr("Statistics for %d bytecoded nmethods for %s:", nmethod_count, name);
    if (total_size != 0)          tty->print_cr(" total in heap  = %d", total_size);
    if (nmethod_count != 0)       tty->print_cr(" header         = " SIZE_FORMAT, nmethod_count * sizeof(nmethod));
    if (relocation_size != 0)     tty->print_cr(" relocation     = %d", relocation_size);
    if (consts_size != 0)         tty->print_cr(" constants      = %d", consts_size);
    if (insts_size != 0)          tty->print_cr(" main code      = %d", insts_size);
    if (stub_size != 0)           tty->print_cr(" stub code      = %d", stub_size);
    if (oops_size != 0)           tty->print_cr(" oops           = %d", oops_size);
    if (metadata_size != 0)       tty->print_cr(" metadata       = %d", metadata_size);
    if (scopes_data_size != 0)    tty->print_cr(" scopes data    = %d", scopes_data_size);
    if (scopes_pcs_size != 0)     tty->print_cr(" scopes pcs     = %d", scopes_pcs_size);
    if (dependencies_size != 0)   tty->print_cr(" dependencies   = %d", dependencies_size);
    if (handler_table_size != 0)  tty->print_cr(" handler table  = %d", handler_table_size);
    if (nul_chk_table_size != 0)  tty->print_cr(" nul chk table  = %d", nul_chk_table_size);
#if INCLUDE_JVMCI
    if (speculations_size != 0)   tty->print_cr(" speculations   = %d", speculations_size);
    if (jvmci_data_size != 0)     tty->print_cr(" JVMCI data     = %d", jvmci_data_size);
#endif
  }
};

struct native_nmethod_stats_struct {
  int native_nmethod_count;
  int native_total_size;
  int native_relocation_size;
  int native_insts_size;
  int native_oops_size;
  int native_metadata_size;
  void note_native_nmethod(nmethod* nm) {
    native_nmethod_count += 1;
    native_total_size       += nm->size();
    native_relocation_size  += nm->relocation_size();
    native_insts_size       += nm->insts_size();
    native_oops_size        += nm->oops_size();
    native_metadata_size    += nm->metadata_size();
  }
  void print_native_nmethod_stats() {
    if (native_nmethod_count == 0)  return;
    tty->print_cr("Statistics for %d native nmethods:", native_nmethod_count);
    if (native_total_size != 0)       tty->print_cr(" N. total size  = %d", native_total_size);
    if (native_relocation_size != 0)  tty->print_cr(" N. relocation  = %d", native_relocation_size);
    if (native_insts_size != 0)       tty->print_cr(" N. main code   = %d", native_insts_size);
    if (native_oops_size != 0)        tty->print_cr(" N. oops        = %d", native_oops_size);
    if (native_metadata_size != 0)    tty->print_cr(" N. metadata    = %d", native_metadata_size);
  }
};

struct pc_nmethod_stats_struct {
  int pc_desc_resets;   // number of resets (= number of caches)
  int pc_desc_queries;  // queries to nmethod::find_pc_desc
  int pc_desc_approx;   // number of those which have approximate true
  int pc_desc_repeats;  // number of _pc_descs[0] hits
  int pc_desc_hits;     // number of LRU cache hits
  int pc_desc_tests;    // total number of PcDesc examinations
  int pc_desc_searches; // total number of quasi-binary search steps
  int pc_desc_adds;     // number of LUR cache insertions

  void print_pc_stats() {
    tty->print_cr("PcDesc Statistics:  %d queries, %.2f comparisons per query",
                  pc_desc_queries,
                  (double)(pc_desc_tests + pc_desc_searches)
                  / pc_desc_queries);
    tty->print_cr("  caches=%d queries=%d/%d, hits=%d+%d, tests=%d+%d, adds=%d",
                  pc_desc_resets,
                  pc_desc_queries, pc_desc_approx,
                  pc_desc_repeats, pc_desc_hits,
                  pc_desc_tests, pc_desc_searches, pc_desc_adds);
  }
};

#ifdef COMPILER1
static java_nmethod_stats_struct c1_java_nmethod_stats;
#endif
#ifdef COMPILER2
static java_nmethod_stats_struct c2_java_nmethod_stats;
#endif
#if INCLUDE_JVMCI
static java_nmethod_stats_struct jvmci_java_nmethod_stats;
#endif
static java_nmethod_stats_struct unknown_java_nmethod_stats;

static native_nmethod_stats_struct native_nmethod_stats;
static pc_nmethod_stats_struct pc_nmethod_stats;

static void note_java_nmethod(nmethod* nm) {
#ifdef COMPILER1
  if (nm->is_compiled_by_c1()) {
    c1_java_nmethod_stats.note_nmethod(nm);
  } else
#endif
#ifdef COMPILER2
  if (nm->is_compiled_by_c2()) {
    c2_java_nmethod_stats.note_nmethod(nm);
  } else
#endif
#if INCLUDE_JVMCI
  if (nm->is_compiled_by_jvmci()) {
    jvmci_java_nmethod_stats.note_nmethod(nm);
  } else
#endif
  {
    unknown_java_nmethod_stats.note_nmethod(nm);
  }
}
#endif // !PRODUCT

//---------------------------------------------------------------------------------


ExceptionCache::ExceptionCache(Handle exception, address pc, address handler) {
  assert(pc != NULL, "Must be non null");
  assert(exception.not_null(), "Must be non null");
  assert(handler != NULL, "Must be non null");

  _count = 0;
  _exception_type = exception->klass();
  _next = NULL;
  _purge_list_next = NULL;

  add_address_and_handler(pc,handler);
}


address ExceptionCache::match(Handle exception, address pc) {
  assert(pc != NULL,"Must be non null");
  assert(exception.not_null(),"Must be non null");
  if (exception->klass() == exception_type()) {
    return (test_address(pc));
  }

  return NULL;
}


bool ExceptionCache::match_exception_with_space(Handle exception) {
  assert(exception.not_null(),"Must be non null");
  if (exception->klass() == exception_type() && count() < cache_size) {
    return true;
  }
  return false;
}


address ExceptionCache::test_address(address addr) {
  int limit = count();
  for (int i = 0; i < limit; i++) {
    if (pc_at(i) == addr) {
      return handler_at(i);
    }
  }
  return NULL;
}


bool ExceptionCache::add_address_and_handler(address addr, address handler) {
  if (test_address(addr) == handler) return true;

  int index = count();
  if (index < cache_size) {
    set_pc_at(index, addr);
    set_handler_at(index, handler);
    increment_count();
    return true;
  }
  return false;
}

ExceptionCache* ExceptionCache::next() {
  return Atomic::load(&_next);
}

void ExceptionCache::set_next(ExceptionCache *ec) {
  Atomic::store(&_next, ec);
}

//-----------------------------------------------------------------------------


// Helper used by both find_pc_desc methods.
static inline bool match_desc(PcDesc* pc, int pc_offset, bool approximate) {
  NOT_PRODUCT(++pc_nmethod_stats.pc_desc_tests);
  if (!approximate)
    return pc->pc_offset() == pc_offset;
  else
    return (pc-1)->pc_offset() < pc_offset && pc_offset <= pc->pc_offset();
}

void PcDescCache::reset_to(PcDesc* initial_pc_desc) {
  if (initial_pc_desc == NULL) {
    _pc_descs[0] = NULL; // native method; no PcDescs at all
    return;
  }
  NOT_PRODUCT(++pc_nmethod_stats.pc_desc_resets);
  // reset the cache by filling it with benign (non-null) values
  assert(initial_pc_desc->pc_offset() < 0, "must be sentinel");
  for (int i = 0; i < cache_size; i++)
    _pc_descs[i] = initial_pc_desc;
}

PcDesc* PcDescCache::find_pc_desc(int pc_offset, bool approximate) {
  NOT_PRODUCT(++pc_nmethod_stats.pc_desc_queries);
  NOT_PRODUCT(if (approximate) ++pc_nmethod_stats.pc_desc_approx);

  // Note: one might think that caching the most recently
  // read value separately would be a win, but one would be
  // wrong.  When many threads are updating it, the cache
  // line it's in would bounce between caches, negating
  // any benefit.

  // In order to prevent race conditions do not load cache elements
  // repeatedly, but use a local copy:
  PcDesc* res;

  // Step one:  Check the most recently added value.
  res = _pc_descs[0];
  if (res == NULL) return NULL;  // native method; no PcDescs at all
  if (match_desc(res, pc_offset, approximate)) {
    NOT_PRODUCT(++pc_nmethod_stats.pc_desc_repeats);
    return res;
  }

  // Step two:  Check the rest of the LRU cache.
  for (int i = 1; i < cache_size; ++i) {
    res = _pc_descs[i];
    if (res->pc_offset() < 0) break;  // optimization: skip empty cache
    if (match_desc(res, pc_offset, approximate)) {
      NOT_PRODUCT(++pc_nmethod_stats.pc_desc_hits);
      return res;
    }
  }

  // Report failure.
  return NULL;
}

void PcDescCache::add_pc_desc(PcDesc* pc_desc) {
  NOT_PRODUCT(++pc_nmethod_stats.pc_desc_adds);
  // Update the LRU cache by shifting pc_desc forward.
  for (int i = 0; i < cache_size; i++)  {
    PcDesc* next = _pc_descs[i];
    _pc_descs[i] = pc_desc;
    pc_desc = next;
  }
}

// adjust pcs_size so that it is a multiple of both oopSize and
// sizeof(PcDesc) (assumes that if sizeof(PcDesc) is not a multiple
// of oopSize, then 2*sizeof(PcDesc) is)
static int adjust_pcs_size(int pcs_size) {
  int nsize = align_up(pcs_size,   oopSize);
  if ((nsize % sizeof(PcDesc)) != 0) {
    nsize = pcs_size + sizeof(PcDesc);
  }
  assert((nsize % oopSize) == 0, "correct alignment");
  return nsize;
}


int nmethod::total_size() const {
  return
    consts_size()        +
    insts_size()         +
    stub_size()          +
    scopes_data_size()   +
    scopes_pcs_size()    +
    handler_table_size() +
    nul_chk_table_size();
}

address* nmethod::orig_pc_addr(const frame* fr) {
  return (address*) ((address)fr->unextended_sp() + _orig_pc_offset);
}

const char* nmethod::compile_kind() const {
  if (is_osr_method())     return "osr";
  if (method() != NULL && is_native_method())  return "c2n";
  return NULL;
}

// Fill in default values for various flag fields
void nmethod::init_defaults() {
  _state                      = not_installed;
  _has_flushed_dependencies   = 0;
  _lock_count                 = 0;
  _stack_traversal_mark       = 0;
  _load_reported              = false; // jvmti state
  _unload_reported            = false;

#ifdef ASSERT
  _oops_are_stale             = false;
#endif

  _oops_do_mark_link       = NULL;
  _osr_link                = NULL;
#if INCLUDE_RTM_OPT
  _rtm_state               = NoRTM;
#endif
}

nmethod* nmethod::new_native_nmethod(const methodHandle& method,
  int compile_id,
  CodeBuffer *code_buffer,
  int vep_offset,
  int frame_complete,
  int frame_size,
  ByteSize basic_lock_owner_sp_offset,
  ByteSize basic_lock_sp_offset,
  OopMapSet* oop_maps) {
  code_buffer->finalize_oop_references(method);
  // create nmethod
  nmethod* nm = NULL;
  {
    MutexLocker mu(CodeCache_lock, Mutex::_no_safepoint_check_flag);
    int native_nmethod_size = CodeBlob::allocation_size(code_buffer, sizeof(nmethod));

    CodeOffsets offsets;
    offsets.set_value(CodeOffsets::Verified_Entry, vep_offset);
    offsets.set_value(CodeOffsets::Frame_Complete, frame_complete);
    nm = new (native_nmethod_size, CompLevel_none)
    nmethod(method(), compiler_none, native_nmethod_size,
            compile_id, &offsets,
            code_buffer, frame_size,
            basic_lock_owner_sp_offset,
            basic_lock_sp_offset,
            oop_maps);
    NOT_PRODUCT(if (nm != NULL)  native_nmethod_stats.note_native_nmethod(nm));
  }

  if (nm != NULL) {
    // verify nmethod
    debug_only(nm->verify();) // might block

    nm->log_new_nmethod();
  }
  return nm;
}

nmethod* nmethod::new_nmethod(const methodHandle& method,
  int compile_id,
  int entry_bci,
  CodeOffsets* offsets,
  int orig_pc_offset,
  DebugInformationRecorder* debug_info,
  Dependencies* dependencies,
  CodeBuffer* code_buffer, int frame_size,
  OopMapSet* oop_maps,
  ExceptionHandlerTable* handler_table,
  ImplicitExceptionTable* nul_chk_table,
  AbstractCompiler* compiler,
  int comp_level,
  const GrowableArrayView<RuntimeStub*>& native_invokers
#if INCLUDE_JVMCI
  , char* speculations,
  int speculations_len,
  int nmethod_mirror_index,
  const char* nmethod_mirror_name,
  FailedSpeculation** failed_speculations
#endif
)
{
  assert(debug_info->oop_recorder() == code_buffer->oop_recorder(), "shared OR");
  code_buffer->finalize_oop_references(method);
  // create nmethod
  nmethod* nm = NULL;
  { MutexLocker mu(CodeCache_lock, Mutex::_no_safepoint_check_flag);
#if INCLUDE_JVMCI
    int jvmci_data_size = !compiler->is_jvmci() ? 0 : JVMCINMethodData::compute_size(nmethod_mirror_name);
#endif
    int nmethod_size =
      CodeBlob::allocation_size(code_buffer, sizeof(nmethod))
      + adjust_pcs_size(debug_info->pcs_size())
      + align_up((int)dependencies->size_in_bytes(), oopSize)
      + align_up(checked_cast<int>(native_invokers.data_size_in_bytes()), oopSize)
      + align_up(handler_table->size_in_bytes()    , oopSize)
      + align_up(nul_chk_table->size_in_bytes()    , oopSize)
#if INCLUDE_JVMCI
      + align_up(speculations_len                  , oopSize)
      + align_up(jvmci_data_size                   , oopSize)
#endif
      + align_up(debug_info->data_size()           , oopSize);

    nm = new (nmethod_size, comp_level)
    nmethod(method(), compiler->type(), nmethod_size, compile_id, entry_bci, offsets,
            orig_pc_offset, debug_info, dependencies, code_buffer, frame_size,
            oop_maps,
            handler_table,
            nul_chk_table,
            compiler,
            comp_level,
            native_invokers
#if INCLUDE_JVMCI
            , speculations,
            speculations_len,
            jvmci_data_size
#endif
            );

    if (nm != NULL) {
#if INCLUDE_JVMCI
      if (compiler->is_jvmci()) {
        // Initialize the JVMCINMethodData object inlined into nm
        nm->jvmci_nmethod_data()->initialize(nmethod_mirror_index, nmethod_mirror_name, failed_speculations);
      }
#endif
      // To make dependency checking during class loading fast, record
      // the nmethod dependencies in the classes it is dependent on.
      // This allows the dependency checking code to simply walk the
      // class hierarchy above the loaded class, checking only nmethods
      // which are dependent on those classes.  The slow way is to
      // check every nmethod for dependencies which makes it linear in
      // the number of methods compiled.  For applications with a lot
      // classes the slow way is too slow.
      for (Dependencies::DepStream deps(nm); deps.next(); ) {
        if (deps.type() == Dependencies::call_site_target_value) {
          // CallSite dependencies are managed on per-CallSite instance basis.
          oop call_site = deps.argument_oop(0);
          MethodHandles::add_dependent_nmethod(call_site, nm);
        } else {
          Klass* klass = deps.context_type();
          if (klass == NULL) {
            continue;  // ignore things like evol_method
          }
          // record this nmethod as dependent on this klass
          InstanceKlass::cast(klass)->add_dependent_nmethod(nm);
        }
      }
      NOT_PRODUCT(if (nm != NULL)  note_java_nmethod(nm));
    }
  }
  // Do verification and logging outside CodeCache_lock.
  if (nm != NULL) {
    // Safepoints in nmethod::verify aren't allowed because nm hasn't been installed yet.
    DEBUG_ONLY(nm->verify();)
    nm->log_new_nmethod();
  }
  return nm;
}

// For native wrappers
nmethod::nmethod(
  Method* method,
  CompilerType type,
  int nmethod_size,
  int compile_id,
  CodeOffsets* offsets,
  CodeBuffer* code_buffer,
  int frame_size,
  ByteSize basic_lock_owner_sp_offset,
  ByteSize basic_lock_sp_offset,
  OopMapSet* oop_maps )
  : CompiledMethod(method, "native nmethod", type, nmethod_size, sizeof(nmethod), code_buffer, offsets->value(CodeOffsets::Frame_Complete), frame_size, oop_maps, false),
  _is_unloading_state(0),
  _native_receiver_sp_offset(basic_lock_owner_sp_offset),
  _native_basic_lock_sp_offset(basic_lock_sp_offset)
{
  {
    int scopes_data_offset   = 0;
    int deoptimize_offset    = 0;
    int deoptimize_mh_offset = 0;

    debug_only(NoSafepointVerifier nsv;)
    assert_locked_or_safepoint(CodeCache_lock);

    init_defaults();
    _entry_bci               = InvocationEntryBci;
    // We have no exception handler or deopt handler make the
    // values something that will never match a pc like the nmethod vtable entry
    _exception_offset        = 0;
    _orig_pc_offset          = 0;

    _consts_offset           = data_offset();
    _stub_offset             = data_offset();
    _oops_offset             = data_offset();
    _metadata_offset         = _oops_offset         + align_up(code_buffer->total_oop_size(), oopSize);
    scopes_data_offset       = _metadata_offset     + align_up(code_buffer->total_metadata_size(), wordSize);
    _scopes_pcs_offset       = scopes_data_offset;
    _dependencies_offset     = _scopes_pcs_offset;
    _native_invokers_offset     = _dependencies_offset;
    _handler_table_offset    = _native_invokers_offset;
    _nul_chk_table_offset    = _handler_table_offset;
#if INCLUDE_JVMCI
    _speculations_offset     = _nul_chk_table_offset;
    _jvmci_data_offset       = _speculations_offset;
    _nmethod_end_offset      = _jvmci_data_offset;
#else
    _nmethod_end_offset      = _nul_chk_table_offset;
#endif
    _compile_id              = compile_id;
    _comp_level              = CompLevel_none;
    _entry_point             = code_begin()          + offsets->value(CodeOffsets::Entry);
    _verified_entry_point    = code_begin()          + offsets->value(CodeOffsets::Verified_Entry);

    assert(!method->has_scalarized_args(), "scalarized native wrappers not supported yet"); // for the next 3 fields
    _inline_entry_point       = _entry_point;
    _verified_inline_entry_point = _verified_entry_point;
    _verified_inline_ro_entry_point = _verified_entry_point;

    _osr_entry_point         = NULL;
    _exception_cache         = NULL;
    _pc_desc_container.reset_to(NULL);
    _hotness_counter         = NMethodSweeper::hotness_counter_reset_val();

    _scopes_data_begin = (address) this + scopes_data_offset;
    _deopt_handler_begin = (address) this + deoptimize_offset;
    _deopt_mh_handler_begin = (address) this + deoptimize_mh_offset;

    code_buffer->copy_code_and_locs_to(this);
    code_buffer->copy_values_to(this);

    clear_unloading_state();

    Universe::heap()->register_nmethod(this);
    debug_only(Universe::heap()->verify_nmethod(this));

    CodeCache::commit(this);
  }

  if (PrintNativeNMethods || PrintDebugInfo || PrintRelocations || PrintDependencies) {
    ttyLocker ttyl;  // keep the following output all in one block
    // This output goes directly to the tty, not the compiler log.
    // To enable tools to match it up with the compilation activity,
    // be sure to tag this tty output with the compile ID.
    if (xtty != NULL) {
      xtty->begin_head("print_native_nmethod");
      xtty->method(_method);
      xtty->stamp();
      xtty->end_head(" address='" INTPTR_FORMAT "'", (intptr_t) this);
    }
    // Print the header part, then print the requested information.
    // This is both handled in decode2(), called via print_code() -> decode()
    if (PrintNativeNMethods) {
      tty->print_cr("-------------------------- Assembly (native nmethod) ---------------------------");
      print_code();
      tty->print_cr("- - - - - - - - - - - - - - - - - - - - - - - - - - - - - - - - - - - - - - - - ");
#if defined(SUPPORT_DATA_STRUCTS)
      if (AbstractDisassembler::show_structs()) {
        if (oop_maps != NULL) {
          tty->print("oop maps:"); // oop_maps->print_on(tty) outputs a cr() at the beginning
          oop_maps->print_on(tty);
          tty->print_cr("- - - - - - - - - - - - - - - - - - - - - - - - - - - - - - - - - - - - - - - - ");
        }
      }
#endif
    } else {
      print(); // print the header part only.
    }
#if defined(SUPPORT_DATA_STRUCTS)
    if (AbstractDisassembler::show_structs()) {
      if (PrintRelocations) {
        print_relocations();
        tty->print_cr("- - - - - - - - - - - - - - - - - - - - - - - - - - - - - - - - - - - - - - - - ");
      }
    }
#endif
    if (xtty != NULL) {
      xtty->tail("print_native_nmethod");
    }
  }
}

void* nmethod::operator new(size_t size, int nmethod_size, int comp_level) throw () {
  return CodeCache::allocate(nmethod_size, CodeCache::get_code_blob_type(comp_level));
}

nmethod::nmethod(
  Method* method,
  CompilerType type,
  int nmethod_size,
  int compile_id,
  int entry_bci,
  CodeOffsets* offsets,
  int orig_pc_offset,
  DebugInformationRecorder* debug_info,
  Dependencies* dependencies,
  CodeBuffer *code_buffer,
  int frame_size,
  OopMapSet* oop_maps,
  ExceptionHandlerTable* handler_table,
  ImplicitExceptionTable* nul_chk_table,
  AbstractCompiler* compiler,
  int comp_level,
  const GrowableArrayView<RuntimeStub*>& native_invokers
#if INCLUDE_JVMCI
  , char* speculations,
  int speculations_len,
  int jvmci_data_size
#endif
  )
  : CompiledMethod(method, "nmethod", type, nmethod_size, sizeof(nmethod), code_buffer, offsets->value(CodeOffsets::Frame_Complete), frame_size, oop_maps, false),
  _is_unloading_state(0),
  _native_receiver_sp_offset(in_ByteSize(-1)),
  _native_basic_lock_sp_offset(in_ByteSize(-1))
{
  assert(debug_info->oop_recorder() == code_buffer->oop_recorder(), "shared OR");
  {
    debug_only(NoSafepointVerifier nsv;)
    assert_locked_or_safepoint(CodeCache_lock);

    _deopt_handler_begin = (address) this;
    _deopt_mh_handler_begin = (address) this;

    init_defaults();
    _entry_bci               = entry_bci;
    _compile_id              = compile_id;
    _comp_level              = comp_level;
    _orig_pc_offset          = orig_pc_offset;
    _hotness_counter         = NMethodSweeper::hotness_counter_reset_val();

    // Section offsets
    _consts_offset           = content_offset()      + code_buffer->total_offset_of(code_buffer->consts());
    _stub_offset             = content_offset()      + code_buffer->total_offset_of(code_buffer->stubs());
    set_ctable_begin(header_begin() + _consts_offset);

#if INCLUDE_JVMCI
    if (compiler->is_jvmci()) {
      // JVMCI might not produce any stub sections
      if (offsets->value(CodeOffsets::Exceptions) != -1) {
        _exception_offset        = code_offset()          + offsets->value(CodeOffsets::Exceptions);
      } else {
        _exception_offset = -1;
      }
      if (offsets->value(CodeOffsets::Deopt) != -1) {
        _deopt_handler_begin       = (address) this + code_offset()          + offsets->value(CodeOffsets::Deopt);
      } else {
        _deopt_handler_begin = NULL;
      }
      if (offsets->value(CodeOffsets::DeoptMH) != -1) {
        _deopt_mh_handler_begin  = (address) this + code_offset()          + offsets->value(CodeOffsets::DeoptMH);
      } else {
        _deopt_mh_handler_begin = NULL;
      }
    } else
#endif
    {
      // Exception handler and deopt handler are in the stub section
      assert(offsets->value(CodeOffsets::Exceptions) != -1, "must be set");
      assert(offsets->value(CodeOffsets::Deopt     ) != -1, "must be set");

      _exception_offset       = _stub_offset          + offsets->value(CodeOffsets::Exceptions);
      _deopt_handler_begin    = (address) this + _stub_offset          + offsets->value(CodeOffsets::Deopt);
      if (offsets->value(CodeOffsets::DeoptMH) != -1) {
        _deopt_mh_handler_begin  = (address) this + _stub_offset          + offsets->value(CodeOffsets::DeoptMH);
      } else {
        _deopt_mh_handler_begin  = NULL;
      }
    }
    if (offsets->value(CodeOffsets::UnwindHandler) != -1) {
      _unwind_handler_offset = code_offset()         + offsets->value(CodeOffsets::UnwindHandler);
    } else {
      _unwind_handler_offset = -1;
    }

    _oops_offset             = data_offset();
    _metadata_offset         = _oops_offset          + align_up(code_buffer->total_oop_size(), oopSize);
    int scopes_data_offset   = _metadata_offset      + align_up(code_buffer->total_metadata_size(), wordSize);

    _scopes_pcs_offset       = scopes_data_offset    + align_up(debug_info->data_size       (), oopSize);
    _dependencies_offset     = _scopes_pcs_offset    + adjust_pcs_size(debug_info->pcs_size());
    _native_invokers_offset  = _dependencies_offset  + align_up((int)dependencies->size_in_bytes(), oopSize);
    _handler_table_offset    = _native_invokers_offset + align_up(checked_cast<int>(native_invokers.data_size_in_bytes()), oopSize);
    _nul_chk_table_offset    = _handler_table_offset + align_up(handler_table->size_in_bytes(), oopSize);
#if INCLUDE_JVMCI
    _speculations_offset     = _nul_chk_table_offset + align_up(nul_chk_table->size_in_bytes(), oopSize);
    _jvmci_data_offset       = _speculations_offset  + align_up(speculations_len, oopSize);
    _nmethod_end_offset      = _jvmci_data_offset    + align_up(jvmci_data_size, oopSize);
#else
    _nmethod_end_offset      = _nul_chk_table_offset + align_up(nul_chk_table->size_in_bytes(), oopSize);
#endif
    _entry_point             = code_begin()          + offsets->value(CodeOffsets::Entry);
    _verified_entry_point    = code_begin()          + offsets->value(CodeOffsets::Verified_Entry);
    _inline_entry_point       = code_begin()         + offsets->value(CodeOffsets::Inline_Entry);
    _verified_inline_entry_point = code_begin()      + offsets->value(CodeOffsets::Verified_Inline_Entry);
    _verified_inline_ro_entry_point = code_begin()   + offsets->value(CodeOffsets::Verified_Inline_Entry_RO);
    _osr_entry_point         = code_begin()          + offsets->value(CodeOffsets::OSR_Entry);
    _exception_cache         = NULL;
    _scopes_data_begin       = (address) this + scopes_data_offset;

    _pc_desc_container.reset_to(scopes_pcs_begin());

    code_buffer->copy_code_and_locs_to(this);
    // Copy contents of ScopeDescRecorder to nmethod
    code_buffer->copy_values_to(this);
    debug_info->copy_to(this);
    dependencies->copy_to(this);
    if (native_invokers.is_nonempty()) { // can not get address of zero-length array
      // Copy native stubs
      memcpy(native_invokers_begin(), native_invokers.adr_at(0), native_invokers.data_size_in_bytes());
    }
    clear_unloading_state();

    Universe::heap()->register_nmethod(this);
    debug_only(Universe::heap()->verify_nmethod(this));

    CodeCache::commit(this);

    // Copy contents of ExceptionHandlerTable to nmethod
    handler_table->copy_to(this);
    nul_chk_table->copy_to(this);

#if INCLUDE_JVMCI
    // Copy speculations to nmethod
    if (speculations_size() != 0) {
      memcpy(speculations_begin(), speculations, speculations_len);
    }
#endif

    // we use the information of entry points to find out if a method is
    // static or non static
    assert(compiler->is_c2() || compiler->is_jvmci() ||
           _method->is_static() == (entry_point() == _verified_entry_point),
           " entry points must be same for static methods and vice versa");
  }
}

// Print a short set of xml attributes to identify this nmethod.  The
// output should be embedded in some other element.
void nmethod::log_identity(xmlStream* log) const {
  log->print(" compile_id='%d'", compile_id());
  const char* nm_kind = compile_kind();
  if (nm_kind != NULL)  log->print(" compile_kind='%s'", nm_kind);
  log->print(" compiler='%s'", compiler_name());
  if (TieredCompilation) {
    log->print(" level='%d'", comp_level());
  }
#if INCLUDE_JVMCI
  if (jvmci_nmethod_data() != NULL) {
    const char* jvmci_name = jvmci_nmethod_data()->name();
    if (jvmci_name != NULL) {
      log->print(" jvmci_mirror_name='");
      log->text("%s", jvmci_name);
      log->print("'");
    }
  }
#endif
}


#define LOG_OFFSET(log, name)                    \
  if (p2i(name##_end()) - p2i(name##_begin())) \
    log->print(" " XSTR(name) "_offset='" INTX_FORMAT "'"    , \
               p2i(name##_begin()) - p2i(this))


void nmethod::log_new_nmethod() const {
  if (LogCompilation && xtty != NULL) {
    ttyLocker ttyl;
    xtty->begin_elem("nmethod");
    log_identity(xtty);
    xtty->print(" entry='" INTPTR_FORMAT "' size='%d'", p2i(code_begin()), size());
    xtty->print(" address='" INTPTR_FORMAT "'", p2i(this));

    LOG_OFFSET(xtty, relocation);
    LOG_OFFSET(xtty, consts);
    LOG_OFFSET(xtty, insts);
    LOG_OFFSET(xtty, stub);
    LOG_OFFSET(xtty, scopes_data);
    LOG_OFFSET(xtty, scopes_pcs);
    LOG_OFFSET(xtty, dependencies);
    LOG_OFFSET(xtty, handler_table);
    LOG_OFFSET(xtty, nul_chk_table);
    LOG_OFFSET(xtty, oops);
    LOG_OFFSET(xtty, metadata);

    xtty->method(method());
    xtty->stamp();
    xtty->end_elem();
  }
}

#undef LOG_OFFSET


// Print out more verbose output usually for a newly created nmethod.
void nmethod::print_on(outputStream* st, const char* msg) const {
  if (st != NULL) {
    ttyLocker ttyl;
    if (WizardMode) {
      CompileTask::print(st, this, msg, /*short_form:*/ true);
      st->print_cr(" (" INTPTR_FORMAT ")", p2i(this));
    } else {
      CompileTask::print(st, this, msg, /*short_form:*/ false);
    }
  }
}

void nmethod::maybe_print_nmethod(DirectiveSet* directive) {
  bool printnmethods = directive->PrintAssemblyOption || directive->PrintNMethodsOption;
  if (printnmethods || PrintDebugInfo || PrintRelocations || PrintDependencies || PrintExceptionHandlers) {
    print_nmethod(printnmethods);
  }
}

void nmethod::print_nmethod(bool printmethod) {
  run_nmethod_entry_barrier(); // ensure all embedded OOPs are valid before printing

<<<<<<< HEAD
  // TODO we shouldn't re-compute the calling convention here!
  ResourceMark rm;
  CompiledEntrySignature ces(method());
  ces.compute_calling_conventions(false);
  // ces.compute_calling_conventions() needs to grab the ProtectionDomainSet_lock, so we
  // can't do that (inside nmethod::print_entry_parameters) while holding the ttyLocker.
  // Hence we have do compute it here and pass via a global. Yuck.
=======
>>>>>>> 22b271d0
  ttyLocker ttyl;  // keep the following output all in one block
  if (xtty != NULL) {
    xtty->begin_head("print_nmethod");
    log_identity(xtty);
    xtty->stamp();
    xtty->end_head();
  }
  // Print the header part, then print the requested information.
  // This is both handled in decode2().
  if (printmethod) {
    ResourceMark m;
    if (is_compiled_by_c1()) {
      tty->cr();
      tty->print_cr("============================= C1-compiled nmethod ==============================");
    }
    if (is_compiled_by_jvmci()) {
      tty->cr();
      tty->print_cr("=========================== JVMCI-compiled nmethod =============================");
    }
    tty->print_cr("----------------------------------- Assembly -----------------------------------");
    decode2(tty);
#if defined(SUPPORT_DATA_STRUCTS)
    if (AbstractDisassembler::show_structs()) {
      // Print the oops from the underlying CodeBlob as well.
      tty->print_cr("- - - - - - - - - - - - - - - - - - - - - - - - - - - - - - - - - - - - - - - - ");
      print_oops(tty);
      tty->print_cr("- - - - - - - - - - - - - - - - - - - - - - - - - - - - - - - - - - - - - - - - ");
      print_metadata(tty);
      tty->print_cr("- - - - - - - - - - - - - - - - - - - - - - - - - - - - - - - - - - - - - - - - ");
      print_pcs();
      tty->print_cr("- - - - - - - - - - - - - - - - - - - - - - - - - - - - - - - - - - - - - - - - ");
      if (oop_maps() != NULL) {
        tty->print("oop maps:"); // oop_maps()->print_on(tty) outputs a cr() at the beginning
        oop_maps()->print_on(tty);
        tty->print_cr("- - - - - - - - - - - - - - - - - - - - - - - - - - - - - - - - - - - - - - - - ");
      }
    }
#endif
  } else {
    print(); // print the header part only.
  }

#if defined(SUPPORT_DATA_STRUCTS)
  if (AbstractDisassembler::show_structs()) {
    methodHandle mh(Thread::current(), _method);
    if (printmethod || PrintDebugInfo || CompilerOracle::has_option(mh, CompileCommand::PrintDebugInfo)) {
      print_scopes();
      tty->print_cr("- - - - - - - - - - - - - - - - - - - - - - - - - - - - - - - - - - - - - - - - ");
    }
    if (printmethod || PrintRelocations || CompilerOracle::has_option(mh, CompileCommand::PrintRelocations)) {
      print_relocations();
      tty->print_cr("- - - - - - - - - - - - - - - - - - - - - - - - - - - - - - - - - - - - - - - - ");
    }
    if (printmethod || PrintDependencies || CompilerOracle::has_option(mh, CompileCommand::PrintDependencies)) {
      print_dependencies();
      tty->print_cr("- - - - - - - - - - - - - - - - - - - - - - - - - - - - - - - - - - - - - - - - ");
    }
    if (printmethod && native_invokers_begin() < native_invokers_end()) {
      print_native_invokers();
      tty->print_cr("- - - - - - - - - - - - - - - - - - - - - - - - - - - - - - - - - - - - - - - - ");
    }
    if (printmethod || PrintExceptionHandlers) {
      print_handler_table();
      tty->print_cr("- - - - - - - - - - - - - - - - - - - - - - - - - - - - - - - - - - - - - - - - ");
      print_nul_chk_table();
      tty->print_cr("- - - - - - - - - - - - - - - - - - - - - - - - - - - - - - - - - - - - - - - - ");
    }

    if (printmethod) {
      print_recorded_oops();
      tty->print_cr("- - - - - - - - - - - - - - - - - - - - - - - - - - - - - - - - - - - - - - - - ");
      print_recorded_metadata();
      tty->print_cr("- - - - - - - - - - - - - - - - - - - - - - - - - - - - - - - - - - - - - - - - ");
    }
  }
#endif

  if (xtty != NULL) {
    xtty->tail("print_nmethod");
  }
}


// Promote one word from an assembly-time handle to a live embedded oop.
inline void nmethod::initialize_immediate_oop(oop* dest, jobject handle) {
  if (handle == NULL ||
      // As a special case, IC oops are initialized to 1 or -1.
      handle == (jobject) Universe::non_oop_word()) {
    *(void**)dest = handle;
  } else {
    *dest = JNIHandles::resolve_non_null(handle);
  }
}


// Have to have the same name because it's called by a template
void nmethod::copy_values(GrowableArray<jobject>* array) {
  int length = array->length();
  assert((address)(oops_begin() + length) <= (address)oops_end(), "oops big enough");
  oop* dest = oops_begin();
  for (int index = 0 ; index < length; index++) {
    initialize_immediate_oop(&dest[index], array->at(index));
  }

  // Now we can fix up all the oops in the code.  We need to do this
  // in the code because the assembler uses jobjects as placeholders.
  // The code and relocations have already been initialized by the
  // CodeBlob constructor, so it is valid even at this early point to
  // iterate over relocations and patch the code.
  fix_oop_relocations(NULL, NULL, /*initialize_immediates=*/ true);
}

void nmethod::copy_values(GrowableArray<Metadata*>* array) {
  int length = array->length();
  assert((address)(metadata_begin() + length) <= (address)metadata_end(), "big enough");
  Metadata** dest = metadata_begin();
  for (int index = 0 ; index < length; index++) {
    dest[index] = array->at(index);
  }
}

void nmethod::free_native_invokers() {
  for (RuntimeStub** it = native_invokers_begin(); it < native_invokers_end(); it++) {
    CodeCache::free(*it);
  }
}

void nmethod::fix_oop_relocations(address begin, address end, bool initialize_immediates) {
  // re-patch all oop-bearing instructions, just in case some oops moved
  RelocIterator iter(this, begin, end);
  while (iter.next()) {
    if (iter.type() == relocInfo::oop_type) {
      oop_Relocation* reloc = iter.oop_reloc();
      if (initialize_immediates && reloc->oop_is_immediate()) {
        oop* dest = reloc->oop_addr();
        initialize_immediate_oop(dest, cast_from_oop<jobject>(*dest));
      }
      // Refresh the oop-related bits of this instruction.
      reloc->fix_oop_relocation();
    } else if (iter.type() == relocInfo::metadata_type) {
      metadata_Relocation* reloc = iter.metadata_reloc();
      reloc->fix_metadata_relocation();
    }
  }
}


void nmethod::verify_clean_inline_caches() {
  assert(CompiledICLocker::is_safe(this), "mt unsafe call");

  ResourceMark rm;
  RelocIterator iter(this, oops_reloc_begin());
  while(iter.next()) {
    switch(iter.type()) {
      case relocInfo::virtual_call_type:
      case relocInfo::opt_virtual_call_type: {
        CompiledIC *ic = CompiledIC_at(&iter);
        // Ok, to lookup references to zombies here
        CodeBlob *cb = CodeCache::find_blob_unsafe(ic->ic_destination());
        assert(cb != NULL, "destination not in CodeBlob?");
        nmethod* nm = cb->as_nmethod_or_null();
        if( nm != NULL ) {
          // Verify that inline caches pointing to both zombie and not_entrant methods are clean
          if (!nm->is_in_use() || (nm->method()->code() != nm)) {
            assert(ic->is_clean(), "IC should be clean");
          }
        }
        break;
      }
      case relocInfo::static_call_type: {
        CompiledStaticCall *csc = compiledStaticCall_at(iter.reloc());
        CodeBlob *cb = CodeCache::find_blob_unsafe(csc->destination());
        assert(cb != NULL, "destination not in CodeBlob?");
        nmethod* nm = cb->as_nmethod_or_null();
        if( nm != NULL ) {
          // Verify that inline caches pointing to both zombie and not_entrant methods are clean
          if (!nm->is_in_use() || (nm->method()->code() != nm)) {
            assert(csc->is_clean(), "IC should be clean");
          }
        }
        break;
      }
      default:
        break;
    }
  }
}

// This is a private interface with the sweeper.
void nmethod::mark_as_seen_on_stack() {
  assert(is_alive(), "Must be an alive method");
  // Set the traversal mark to ensure that the sweeper does 2
  // cleaning passes before moving to zombie.
  set_stack_traversal_mark(NMethodSweeper::traversal_count());
}

// Tell if a non-entrant method can be converted to a zombie (i.e.,
// there are no activations on the stack, not in use by the VM,
// and not in use by the ServiceThread)
bool nmethod::can_convert_to_zombie() {
  // Note that this is called when the sweeper has observed the nmethod to be
  // not_entrant. However, with concurrent code cache unloading, the state
  // might have moved on to unloaded if it is_unloading(), due to racing
  // concurrent GC threads.
  assert(is_not_entrant() || is_unloading() ||
         !Thread::current()->is_Code_cache_sweeper_thread(),
         "must be a non-entrant method if called from sweeper");

  // Since the nmethod sweeper only does partial sweep the sweeper's traversal
  // count can be greater than the stack traversal count before it hits the
  // nmethod for the second time.
  // If an is_unloading() nmethod is still not_entrant, then it is not safe to
  // convert it to zombie due to GC unloading interactions. However, if it
  // has become unloaded, then it is okay to convert such nmethods to zombie.
  return stack_traversal_mark() + 1 < NMethodSweeper::traversal_count() &&
         !is_locked_by_vm() && (!is_unloading() || is_unloaded());
}

void nmethod::inc_decompile_count() {
  if (!is_compiled_by_c2() && !is_compiled_by_jvmci()) return;
  // Could be gated by ProfileTraps, but do not bother...
  Method* m = method();
  if (m == NULL)  return;
  MethodData* mdo = m->method_data();
  if (mdo == NULL)  return;
  // There is a benign race here.  See comments in methodData.hpp.
  mdo->inc_decompile_count();
}

bool nmethod::try_transition(int new_state_int) {
  signed char new_state = new_state_int;
#ifdef ASSERT
  if (new_state != unloaded) {
    assert_lock_strong(CompiledMethod_lock);
  }
#endif
  for (;;) {
    signed char old_state = Atomic::load(&_state);
    if (old_state >= new_state) {
      // Ensure monotonicity of transitions.
      return false;
    }
    if (Atomic::cmpxchg(&_state, old_state, new_state) == old_state) {
      return true;
    }
  }
}

void nmethod::make_unloaded() {
  post_compiled_method_unload();

  // This nmethod is being unloaded, make sure that dependencies
  // recorded in instanceKlasses get flushed.
  // Since this work is being done during a GC, defer deleting dependencies from the
  // InstanceKlass.
  assert(Universe::heap()->is_gc_active() ||
         Thread::current()->is_ConcurrentGC_thread() ||
         Thread::current()->is_Worker_thread(),
         "should only be called during gc");
  flush_dependencies(/*delete_immediately*/false);

  // Break cycle between nmethod & method
  LogTarget(Trace, class, unload, nmethod) lt;
  if (lt.is_enabled()) {
    LogStream ls(lt);
    ls.print("making nmethod " INTPTR_FORMAT
             " unloadable, Method*(" INTPTR_FORMAT
             ") ",
             p2i(this), p2i(_method));
     ls.cr();
  }
  // Unlink the osr method, so we do not look this up again
  if (is_osr_method()) {
    // Invalidate the osr nmethod only once. Note that with concurrent
    // code cache unloading, OSR nmethods are invalidated before they
    // are made unloaded. Therefore, this becomes a no-op then.
    if (is_in_use()) {
      invalidate_osr_method();
    }
#ifdef ASSERT
    if (method() != NULL) {
      // Make sure osr nmethod is invalidated, i.e. not on the list
      bool found = method()->method_holder()->remove_osr_nmethod(this);
      assert(!found, "osr nmethod should have been invalidated");
    }
#endif
  }

  // If _method is already NULL the Method* is about to be unloaded,
  // so we don't have to break the cycle. Note that it is possible to
  // have the Method* live here, in case we unload the nmethod because
  // it is pointing to some oop (other than the Method*) being unloaded.
  if (_method != NULL) {
    _method->unlink_code(this);
  }

  // Make the class unloaded - i.e., change state and notify sweeper
  assert(SafepointSynchronize::is_at_safepoint() ||
         Thread::current()->is_ConcurrentGC_thread() ||
         Thread::current()->is_Worker_thread(),
         "must be at safepoint");

  {
    // Clear ICStubs and release any CompiledICHolders.
    CompiledICLocker ml(this);
    clear_ic_callsites();
  }

  // Unregister must be done before the state change
  {
    MutexLocker ml(SafepointSynchronize::is_at_safepoint() ? NULL : CodeCache_lock,
                     Mutex::_no_safepoint_check_flag);
    Universe::heap()->unregister_nmethod(this);
  }

  // Clear the method of this dead nmethod
  set_method(NULL);

  // Log the unloading.
  log_state_change();

  // The Method* is gone at this point
  assert(_method == NULL, "Tautology");

  set_osr_link(NULL);
  NMethodSweeper::report_state_change(this);

  bool transition_success = try_transition(unloaded);

  // It is an important invariant that there exists no race between
  // the sweeper and GC thread competing for making the same nmethod
  // zombie and unloaded respectively. This is ensured by
  // can_convert_to_zombie() returning false for any is_unloading()
  // nmethod, informing the sweeper not to step on any GC toes.
  assert(transition_success, "Invalid nmethod transition to unloaded");

#if INCLUDE_JVMCI
  // Clear the link between this nmethod and a HotSpotNmethod mirror
  JVMCINMethodData* nmethod_data = jvmci_nmethod_data();
  if (nmethod_data != NULL) {
    nmethod_data->invalidate_nmethod_mirror(this);
  }
#endif
}

void nmethod::invalidate_osr_method() {
  assert(_entry_bci != InvocationEntryBci, "wrong kind of nmethod");
  // Remove from list of active nmethods
  if (method() != NULL) {
    method()->method_holder()->remove_osr_nmethod(this);
  }
}

void nmethod::log_state_change() const {
  if (LogCompilation) {
    if (xtty != NULL) {
      ttyLocker ttyl;  // keep the following output all in one block
      if (_state == unloaded) {
        xtty->begin_elem("make_unloaded thread='" UINTX_FORMAT "'",
                         os::current_thread_id());
      } else {
        xtty->begin_elem("make_not_entrant thread='" UINTX_FORMAT "'%s",
                         os::current_thread_id(),
                         (_state == zombie ? " zombie='1'" : ""));
      }
      log_identity(xtty);
      xtty->stamp();
      xtty->end_elem();
    }
  }

  const char *state_msg = _state == zombie ? "made zombie" : "made not entrant";
  CompileTask::print_ul(this, state_msg);
  if (PrintCompilation && _state != unloaded) {
    print_on(tty, state_msg);
  }
}

void nmethod::unlink_from_method() {
  if (method() != NULL) {
    method()->unlink_code(this);
  }
}

/**
 * Common functionality for both make_not_entrant and make_zombie
 */
bool nmethod::make_not_entrant_or_zombie(int state) {
  assert(state == zombie || state == not_entrant, "must be zombie or not_entrant");

  if (Atomic::load(&_state) >= state) {
    // Avoid taking the lock if already in required state.
    // This is safe from races because the state is an end-state,
    // which the nmethod cannot back out of once entered.
    // No need for fencing either.
    return false;
  }

  // Make sure the nmethod is not flushed.
  nmethodLocker nml(this);
  // This can be called while the system is already at a safepoint which is ok
  NoSafepointVerifier nsv;

  // during patching, depending on the nmethod state we must notify the GC that
  // code has been unloaded, unregistering it. We cannot do this right while
  // holding the CompiledMethod_lock because we need to use the CodeCache_lock. This
  // would be prone to deadlocks.
  // This flag is used to remember whether we need to later lock and unregister.
  bool nmethod_needs_unregister = false;

  {
    // Enter critical section.  Does not block for safepoint.
    MutexLocker ml(CompiledMethod_lock->owned_by_self() ? NULL : CompiledMethod_lock, Mutex::_no_safepoint_check_flag);

    // This logic is equivalent to the logic below for patching the
    // verified entry point of regular methods. We check that the
    // nmethod is in use to ensure that it is invalidated only once.
    if (is_osr_method() && is_in_use()) {
      // this effectively makes the osr nmethod not entrant
      invalidate_osr_method();
    }

    if (Atomic::load(&_state) >= state) {
      // another thread already performed this transition so nothing
      // to do, but return false to indicate this.
      return false;
    }

    // The caller can be calling the method statically or through an inline
    // cache call.
    if (!is_osr_method() && !is_not_entrant()) {
      NativeJump::patch_verified_entry(entry_point(), verified_entry_point(),
                  SharedRuntime::get_handle_wrong_method_stub());
    }

    if (is_in_use() && update_recompile_counts()) {
      // It's a true state change, so mark the method as decompiled.
      // Do it only for transition from alive.
      inc_decompile_count();
    }

    // If the state is becoming a zombie, signal to unregister the nmethod with
    // the heap.
    // This nmethod may have already been unloaded during a full GC.
    if ((state == zombie) && !is_unloaded()) {
      nmethod_needs_unregister = true;
    }

    // Must happen before state change. Otherwise we have a race condition in
    // nmethod::can_convert_to_zombie(). I.e., a method can immediately
    // transition its state from 'not_entrant' to 'zombie' without having to wait
    // for stack scanning.
    if (state == not_entrant) {
      mark_as_seen_on_stack();
      OrderAccess::storestore(); // _stack_traversal_mark and _state
    }

    // Change state
    if (!try_transition(state)) {
      // If the transition fails, it is due to another thread making the nmethod more
      // dead. In particular, one thread might be making the nmethod unloaded concurrently.
      // If so, having patched in the jump in the verified entry unnecessarily is fine.
      // The nmethod is no longer possible to call by Java threads.
      // Incrementing the decompile count is also fine as the caller of make_not_entrant()
      // had a valid reason to deoptimize the nmethod.
      // Marking the nmethod as seen on stack also has no effect, as the nmethod is now
      // !is_alive(), and the seen on stack value is only used to convert not_entrant
      // nmethods to zombie in can_convert_to_zombie().
      return false;
    }

    // Log the transition once
    log_state_change();

    // Remove nmethod from method.
    unlink_from_method();

  } // leave critical region under CompiledMethod_lock

#if INCLUDE_JVMCI
  // Invalidate can't occur while holding the Patching lock
  JVMCINMethodData* nmethod_data = jvmci_nmethod_data();
  if (nmethod_data != NULL) {
    nmethod_data->invalidate_nmethod_mirror(this);
  }
#endif

#ifdef ASSERT
  if (is_osr_method() && method() != NULL) {
    // Make sure osr nmethod is invalidated, i.e. not on the list
    bool found = method()->method_holder()->remove_osr_nmethod(this);
    assert(!found, "osr nmethod should have been invalidated");
  }
#endif

  // When the nmethod becomes zombie it is no longer alive so the
  // dependencies must be flushed.  nmethods in the not_entrant
  // state will be flushed later when the transition to zombie
  // happens or they get unloaded.
  if (state == zombie) {
    {
      // Flushing dependencies must be done before any possible
      // safepoint can sneak in, otherwise the oops used by the
      // dependency logic could have become stale.
      MutexLocker mu(CodeCache_lock, Mutex::_no_safepoint_check_flag);
      if (nmethod_needs_unregister) {
        Universe::heap()->unregister_nmethod(this);
      }
      flush_dependencies(/*delete_immediately*/true);
    }

#if INCLUDE_JVMCI
    // Now that the nmethod has been unregistered, it's
    // safe to clear the HotSpotNmethod mirror oop.
    if (nmethod_data != NULL) {
      nmethod_data->clear_nmethod_mirror(this);
    }
#endif

    // Clear ICStubs to prevent back patching stubs of zombie or flushed
    // nmethods during the next safepoint (see ICStub::finalize), as well
    // as to free up CompiledICHolder resources.
    {
      CompiledICLocker ml(this);
      clear_ic_callsites();
    }

    // zombie only - if a JVMTI agent has enabled the CompiledMethodUnload
    // event and it hasn't already been reported for this nmethod then
    // report it now. The event may have been reported earlier if the GC
    // marked it for unloading). JvmtiDeferredEventQueue support means
    // we no longer go to a safepoint here.
    post_compiled_method_unload();

#ifdef ASSERT
    // It's no longer safe to access the oops section since zombie
    // nmethods aren't scanned for GC.
    _oops_are_stale = true;
#endif
     // the Method may be reclaimed by class unloading now that the
     // nmethod is in zombie state
    set_method(NULL);
  } else {
    assert(state == not_entrant, "other cases may need to be handled differently");
  }

  if (TraceCreateZombies && state == zombie) {
    ResourceMark m;
    tty->print_cr("nmethod <" INTPTR_FORMAT "> %s code made %s", p2i(this), this->method() ? this->method()->name_and_sig_as_C_string() : "null", (state == not_entrant) ? "not entrant" : "zombie");
  }

  NMethodSweeper::report_state_change(this);
  return true;
}

void nmethod::flush() {
  MutexLocker mu(CodeCache_lock, Mutex::_no_safepoint_check_flag);
  // Note that there are no valid oops in the nmethod anymore.
  assert(!is_osr_method() || is_unloaded() || is_zombie(),
         "osr nmethod must be unloaded or zombie before flushing");
  assert(is_zombie() || is_osr_method(), "must be a zombie method");
  assert (!is_locked_by_vm(), "locked methods shouldn't be flushed");
  assert_locked_or_safepoint(CodeCache_lock);

  // completely deallocate this method
  Events::log(JavaThread::current(), "flushing nmethod " INTPTR_FORMAT, p2i(this));
  if (PrintMethodFlushing) {
    tty->print_cr("*flushing %s nmethod %3d/" INTPTR_FORMAT ". Live blobs:" UINT32_FORMAT
                  "/Free CodeCache:" SIZE_FORMAT "Kb",
                  is_osr_method() ? "osr" : "",_compile_id, p2i(this), CodeCache::blob_count(),
                  CodeCache::unallocated_capacity(CodeCache::get_code_blob_type(this))/1024);
  }

  // We need to deallocate any ExceptionCache data.
  // Note that we do not need to grab the nmethod lock for this, it
  // better be thread safe if we're disposing of it!
  ExceptionCache* ec = exception_cache();
  set_exception_cache(NULL);
  while(ec != NULL) {
    ExceptionCache* next = ec->next();
    delete ec;
    ec = next;
  }

  Universe::heap()->flush_nmethod(this);
  CodeCache::unregister_old_nmethod(this);

  CodeBlob::flush();
  CodeCache::free(this);
}

oop nmethod::oop_at(int index) const {
  if (index == 0) {
    return NULL;
  }
  return NativeAccess<AS_NO_KEEPALIVE>::oop_load(oop_addr_at(index));
}

oop nmethod::oop_at_phantom(int index) const {
  if (index == 0) {
    return NULL;
  }
  return NativeAccess<ON_PHANTOM_OOP_REF>::oop_load(oop_addr_at(index));
}

//
// Notify all classes this nmethod is dependent on that it is no
// longer dependent. This should only be called in two situations.
// First, when a nmethod transitions to a zombie all dependents need
// to be clear.  Since zombification happens at a safepoint there's no
// synchronization issues.  The second place is a little more tricky.
// During phase 1 of mark sweep class unloading may happen and as a
// result some nmethods may get unloaded.  In this case the flushing
// of dependencies must happen during phase 1 since after GC any
// dependencies in the unloaded nmethod won't be updated, so
// traversing the dependency information in unsafe.  In that case this
// function is called with a boolean argument and this function only
// notifies instanceKlasses that are reachable

void nmethod::flush_dependencies(bool delete_immediately) {
  DEBUG_ONLY(bool called_by_gc = Universe::heap()->is_gc_active() ||
                                 Thread::current()->is_ConcurrentGC_thread() ||
                                 Thread::current()->is_Worker_thread();)
  assert(called_by_gc != delete_immediately,
  "delete_immediately is false if and only if we are called during GC");
  if (!has_flushed_dependencies()) {
    set_has_flushed_dependencies();
    for (Dependencies::DepStream deps(this); deps.next(); ) {
      if (deps.type() == Dependencies::call_site_target_value) {
        // CallSite dependencies are managed on per-CallSite instance basis.
        oop call_site = deps.argument_oop(0);
        if (delete_immediately) {
          assert_locked_or_safepoint(CodeCache_lock);
          MethodHandles::remove_dependent_nmethod(call_site, this);
        } else {
          MethodHandles::clean_dependency_context(call_site);
        }
      } else {
        Klass* klass = deps.context_type();
        if (klass == NULL) {
          continue;  // ignore things like evol_method
        }
        // During GC delete_immediately is false, and liveness
        // of dependee determines class that needs to be updated.
        if (delete_immediately) {
          assert_locked_or_safepoint(CodeCache_lock);
          InstanceKlass::cast(klass)->remove_dependent_nmethod(this);
        } else if (klass->is_loader_alive()) {
          // The GC may clean dependency contexts concurrently and in parallel.
          InstanceKlass::cast(klass)->clean_dependency_context();
        }
      }
    }
  }
}

// ------------------------------------------------------------------
// post_compiled_method_load_event
// new method for install_code() path
// Transfer information from compilation to jvmti
void nmethod::post_compiled_method_load_event(JvmtiThreadState* state) {

  // Don't post this nmethod load event if it is already dying
  // because the sweeper might already be deleting this nmethod.
  {
    MutexLocker ml(CompiledMethod_lock, Mutex::_no_safepoint_check_flag);
    // When the nmethod is acquired from the CodeCache iterator, it can racingly become zombie
    // before this code is called. Filter them out here under the CompiledMethod_lock.
    if (!is_alive()) {
      return;
    }
    // As for is_alive() nmethods, we also don't want them to racingly become zombie once we
    // release this lock, so we check that this is not going to be the case.
    if (is_not_entrant() && can_convert_to_zombie()) {
      return;
    }
    // Ensure the sweeper can't collect this nmethod until it become "active" with JvmtiThreadState::nmethods_do.
    mark_as_seen_on_stack();
  }

  // This is a bad time for a safepoint.  We don't want
  // this nmethod to get unloaded while we're queueing the event.
  NoSafepointVerifier nsv;

  Method* m = method();
  HOTSPOT_COMPILED_METHOD_LOAD(
      (char *) m->klass_name()->bytes(),
      m->klass_name()->utf8_length(),
      (char *) m->name()->bytes(),
      m->name()->utf8_length(),
      (char *) m->signature()->bytes(),
      m->signature()->utf8_length(),
      insts_begin(), insts_size());


  if (JvmtiExport::should_post_compiled_method_load()) {
    // Only post unload events if load events are found.
    set_load_reported();
    // If a JavaThread hasn't been passed in, let the Service thread
    // (which is a real Java thread) post the event
    JvmtiDeferredEvent event = JvmtiDeferredEvent::compiled_method_load_event(this);
    if (state == NULL) {
      // Execute any barrier code for this nmethod as if it's called, since
      // keeping it alive looks like stack walking.
      run_nmethod_entry_barrier();
      ServiceThread::enqueue_deferred_event(&event);
    } else {
      // This enters the nmethod barrier outside in the caller.
      state->enqueue_event(&event);
    }
  }
}

void nmethod::post_compiled_method_unload() {
  if (unload_reported()) {
    // During unloading we transition to unloaded and then to zombie
    // and the unloading is reported during the first transition.
    return;
  }

  assert(_method != NULL && !is_unloaded(), "just checking");
  DTRACE_METHOD_UNLOAD_PROBE(method());

  // If a JVMTI agent has enabled the CompiledMethodUnload event then
  // post the event. Sometime later this nmethod will be made a zombie
  // by the sweeper but the Method* will not be valid at that point.
  // The jmethodID is a weak reference to the Method* so if
  // it's being unloaded there's no way to look it up since the weak
  // ref will have been cleared.

  // Don't bother posting the unload if the load event wasn't posted.
  if (load_reported() && JvmtiExport::should_post_compiled_method_unload()) {
    assert(!unload_reported(), "already unloaded");
    JvmtiDeferredEvent event =
      JvmtiDeferredEvent::compiled_method_unload_event(
          method()->jmethod_id(), insts_begin());
    ServiceThread::enqueue_deferred_event(&event);
  }

  // The JVMTI CompiledMethodUnload event can be enabled or disabled at
  // any time. As the nmethod is being unloaded now we mark it has
  // having the unload event reported - this will ensure that we don't
  // attempt to report the event in the unlikely scenario where the
  // event is enabled at the time the nmethod is made a zombie.
  set_unload_reported();
}

// Iterate over metadata calling this function.   Used by RedefineClasses
void nmethod::metadata_do(MetadataClosure* f) {
  {
    // Visit all immediate references that are embedded in the instruction stream.
    RelocIterator iter(this, oops_reloc_begin());
    while (iter.next()) {
      if (iter.type() == relocInfo::metadata_type) {
        metadata_Relocation* r = iter.metadata_reloc();
        // In this metadata, we must only follow those metadatas directly embedded in
        // the code.  Other metadatas (oop_index>0) are seen as part of
        // the metadata section below.
        assert(1 == (r->metadata_is_immediate()) +
               (r->metadata_addr() >= metadata_begin() && r->metadata_addr() < metadata_end()),
               "metadata must be found in exactly one place");
        if (r->metadata_is_immediate() && r->metadata_value() != NULL) {
          Metadata* md = r->metadata_value();
          if (md != _method) f->do_metadata(md);
        }
      } else if (iter.type() == relocInfo::virtual_call_type) {
        // Check compiledIC holders associated with this nmethod
        ResourceMark rm;
        CompiledIC *ic = CompiledIC_at(&iter);
        if (ic->is_icholder_call()) {
          CompiledICHolder* cichk = ic->cached_icholder();
          f->do_metadata(cichk->holder_metadata());
          f->do_metadata(cichk->holder_klass());
        } else {
          Metadata* ic_oop = ic->cached_metadata();
          if (ic_oop != NULL) {
            f->do_metadata(ic_oop);
          }
        }
      }
    }
  }

  // Visit the metadata section
  for (Metadata** p = metadata_begin(); p < metadata_end(); p++) {
    if (*p == Universe::non_oop_word() || *p == NULL)  continue;  // skip non-oops
    Metadata* md = *p;
    f->do_metadata(md);
  }

  // Visit metadata not embedded in the other places.
  if (_method != NULL) f->do_metadata(_method);
}

// The _is_unloading_state encodes a tuple comprising the unloading cycle
// and the result of IsUnloadingBehaviour::is_unloading() fpr that cycle.
// This is the bit layout of the _is_unloading_state byte: 00000CCU
// CC refers to the cycle, which has 2 bits, and U refers to the result of
// IsUnloadingBehaviour::is_unloading() for that unloading cycle.

class IsUnloadingState: public AllStatic {
  static const uint8_t _is_unloading_mask = 1;
  static const uint8_t _is_unloading_shift = 0;
  static const uint8_t _unloading_cycle_mask = 6;
  static const uint8_t _unloading_cycle_shift = 1;

  static uint8_t set_is_unloading(uint8_t state, bool value) {
    state &= ~_is_unloading_mask;
    if (value) {
      state |= 1 << _is_unloading_shift;
    }
    assert(is_unloading(state) == value, "unexpected unloading cycle overflow");
    return state;
  }

  static uint8_t set_unloading_cycle(uint8_t state, uint8_t value) {
    state &= ~_unloading_cycle_mask;
    state |= value << _unloading_cycle_shift;
    assert(unloading_cycle(state) == value, "unexpected unloading cycle overflow");
    return state;
  }

public:
  static bool is_unloading(uint8_t state) { return (state & _is_unloading_mask) >> _is_unloading_shift == 1; }
  static uint8_t unloading_cycle(uint8_t state) { return (state & _unloading_cycle_mask) >> _unloading_cycle_shift; }

  static uint8_t create(bool is_unloading, uint8_t unloading_cycle) {
    uint8_t state = 0;
    state = set_is_unloading(state, is_unloading);
    state = set_unloading_cycle(state, unloading_cycle);
    return state;
  }
};

bool nmethod::is_unloading() {
  uint8_t state = RawAccess<MO_RELAXED>::load(&_is_unloading_state);
  bool state_is_unloading = IsUnloadingState::is_unloading(state);
  if (state_is_unloading) {
    return true;
  }
  uint8_t state_unloading_cycle = IsUnloadingState::unloading_cycle(state);
  uint8_t current_cycle = CodeCache::unloading_cycle();
  if (state_unloading_cycle == current_cycle) {
    return false;
  }

  // The IsUnloadingBehaviour is responsible for checking if there are any dead
  // oops in the CompiledMethod, by calling oops_do on it.
  state_unloading_cycle = current_cycle;

  if (is_zombie()) {
    // Zombies without calculated unloading epoch are never unloading due to GC.

    // There are no races where a previously observed is_unloading() nmethod
    // suddenly becomes not is_unloading() due to here being observed as zombie.

    // With STW unloading, all is_alive() && is_unloading() nmethods are unlinked
    // and unloaded in the safepoint. That makes races where an nmethod is first
    // observed as is_alive() && is_unloading() and subsequently observed as
    // is_zombie() impossible.

    // With concurrent unloading, all references to is_unloading() nmethods are
    // first unlinked (e.g. IC caches and dependency contexts). Then a global
    // handshake operation is performed with all JavaThreads before finally
    // unloading the nmethods. The sweeper never converts is_alive() && is_unloading()
    // nmethods to zombies; it waits for them to become is_unloaded(). So before
    // the global handshake, it is impossible for is_unloading() nmethods to
    // racingly become is_zombie(). And is_unloading() is calculated for all is_alive()
    // nmethods before taking that global handshake, meaning that it will never
    // be recalculated after the handshake.

    // After that global handshake, is_unloading() nmethods are only observable
    // to the iterators, and they will never trigger recomputation of the cached
    // is_unloading_state, and hence may not suffer from such races.

    state_is_unloading = false;
  } else {
    state_is_unloading = IsUnloadingBehaviour::current()->is_unloading(this);
  }

  state = IsUnloadingState::create(state_is_unloading, state_unloading_cycle);

  RawAccess<MO_RELAXED>::store(&_is_unloading_state, state);

  return state_is_unloading;
}

void nmethod::clear_unloading_state() {
  uint8_t state = IsUnloadingState::create(false, CodeCache::unloading_cycle());
  RawAccess<MO_RELAXED>::store(&_is_unloading_state, state);
}


// This is called at the end of the strong tracing/marking phase of a
// GC to unload an nmethod if it contains otherwise unreachable
// oops.

void nmethod::do_unloading(bool unloading_occurred) {
  // Make sure the oop's ready to receive visitors
  assert(!is_zombie() && !is_unloaded(),
         "should not call follow on zombie or unloaded nmethod");

  if (is_unloading()) {
    make_unloaded();
  } else {
    guarantee(unload_nmethod_caches(unloading_occurred),
              "Should not need transition stubs");
  }
}

void nmethod::oops_do(OopClosure* f, bool allow_dead) {
  // make sure the oops ready to receive visitors
  assert(allow_dead || is_alive(), "should not call follow on dead nmethod");

  // Prevent extra code cache walk for platforms that don't have immediate oops.
  if (relocInfo::mustIterateImmediateOopsInCode()) {
    RelocIterator iter(this, oops_reloc_begin());

    while (iter.next()) {
      if (iter.type() == relocInfo::oop_type ) {
        oop_Relocation* r = iter.oop_reloc();
        // In this loop, we must only follow those oops directly embedded in
        // the code.  Other oops (oop_index>0) are seen as part of scopes_oops.
        assert(1 == (r->oop_is_immediate()) +
               (r->oop_addr() >= oops_begin() && r->oop_addr() < oops_end()),
               "oop must be found in exactly one place");
        if (r->oop_is_immediate() && r->oop_value() != NULL) {
          f->do_oop(r->oop_addr());
        }
      }
    }
  }

  // Scopes
  // This includes oop constants not inlined in the code stream.
  for (oop* p = oops_begin(); p < oops_end(); p++) {
    if (*p == Universe::non_oop_word())  continue;  // skip non-oops
    f->do_oop(p);
  }
}

nmethod* volatile nmethod::_oops_do_mark_nmethods;

void nmethod::oops_do_log_change(const char* state) {
  LogTarget(Trace, gc, nmethod) lt;
  if (lt.is_enabled()) {
    LogStream ls(lt);
    CompileTask::print(&ls, this, state, true /* short_form */);
  }
}

bool nmethod::oops_do_try_claim() {
  if (oops_do_try_claim_weak_request()) {
    nmethod* result = oops_do_try_add_to_list_as_weak_done();
    assert(result == NULL, "adding to global list as weak done must always succeed.");
    return true;
  }
  return false;
}

bool nmethod::oops_do_try_claim_weak_request() {
  assert(SafepointSynchronize::is_at_safepoint(), "only at safepoint");

  if ((_oops_do_mark_link == NULL) &&
      (Atomic::replace_if_null(&_oops_do_mark_link, mark_link(this, claim_weak_request_tag)))) {
    oops_do_log_change("oops_do, mark weak request");
    return true;
  }
  return false;
}

void nmethod::oops_do_set_strong_done(nmethod* old_head) {
  _oops_do_mark_link = mark_link(old_head, claim_strong_done_tag);
}

nmethod::oops_do_mark_link* nmethod::oops_do_try_claim_strong_done() {
  assert(SafepointSynchronize::is_at_safepoint(), "only at safepoint");

  oops_do_mark_link* old_next = Atomic::cmpxchg(&_oops_do_mark_link, mark_link(NULL, claim_weak_request_tag), mark_link(this, claim_strong_done_tag));
  if (old_next == NULL) {
    oops_do_log_change("oops_do, mark strong done");
  }
  return old_next;
}

nmethod::oops_do_mark_link* nmethod::oops_do_try_add_strong_request(nmethod::oops_do_mark_link* next) {
  assert(SafepointSynchronize::is_at_safepoint(), "only at safepoint");
  assert(next == mark_link(this, claim_weak_request_tag), "Should be claimed as weak");

  oops_do_mark_link* old_next = Atomic::cmpxchg(&_oops_do_mark_link, next, mark_link(this, claim_strong_request_tag));
  if (old_next == next) {
    oops_do_log_change("oops_do, mark strong request");
  }
  return old_next;
}

bool nmethod::oops_do_try_claim_weak_done_as_strong_done(nmethod::oops_do_mark_link* next) {
  assert(SafepointSynchronize::is_at_safepoint(), "only at safepoint");
  assert(extract_state(next) == claim_weak_done_tag, "Should be claimed as weak done");

  oops_do_mark_link* old_next = Atomic::cmpxchg(&_oops_do_mark_link, next, mark_link(extract_nmethod(next), claim_strong_done_tag));
  if (old_next == next) {
    oops_do_log_change("oops_do, mark weak done -> mark strong done");
    return true;
  }
  return false;
}

nmethod* nmethod::oops_do_try_add_to_list_as_weak_done() {
  assert(SafepointSynchronize::is_at_safepoint(), "only at safepoint");

  assert(extract_state(_oops_do_mark_link) == claim_weak_request_tag ||
         extract_state(_oops_do_mark_link) == claim_strong_request_tag,
         "must be but is nmethod " PTR_FORMAT " %u", p2i(extract_nmethod(_oops_do_mark_link)), extract_state(_oops_do_mark_link));

  nmethod* old_head = Atomic::xchg(&_oops_do_mark_nmethods, this);
  // Self-loop if needed.
  if (old_head == NULL) {
    old_head = this;
  }
  // Try to install end of list and weak done tag.
  if (Atomic::cmpxchg(&_oops_do_mark_link, mark_link(this, claim_weak_request_tag), mark_link(old_head, claim_weak_done_tag)) == mark_link(this, claim_weak_request_tag)) {
    oops_do_log_change("oops_do, mark weak done");
    return NULL;
  } else {
    return old_head;
  }
}

void nmethod::oops_do_add_to_list_as_strong_done() {
  assert(SafepointSynchronize::is_at_safepoint(), "only at safepoint");

  nmethod* old_head = Atomic::xchg(&_oops_do_mark_nmethods, this);
  // Self-loop if needed.
  if (old_head == NULL) {
    old_head = this;
  }
  assert(_oops_do_mark_link == mark_link(this, claim_strong_done_tag), "must be but is nmethod " PTR_FORMAT " state %u",
         p2i(extract_nmethod(_oops_do_mark_link)), extract_state(_oops_do_mark_link));

  oops_do_set_strong_done(old_head);
}

void nmethod::oops_do_process_weak(OopsDoProcessor* p) {
  if (!oops_do_try_claim_weak_request()) {
    // Failed to claim for weak processing.
    oops_do_log_change("oops_do, mark weak request fail");
    return;
  }

  p->do_regular_processing(this);

  nmethod* old_head = oops_do_try_add_to_list_as_weak_done();
  if (old_head == NULL) {
    return;
  }
  oops_do_log_change("oops_do, mark weak done fail");
  // Adding to global list failed, another thread added a strong request.
  assert(extract_state(_oops_do_mark_link) == claim_strong_request_tag,
         "must be but is %u", extract_state(_oops_do_mark_link));

  oops_do_log_change("oops_do, mark weak request -> mark strong done");

  oops_do_set_strong_done(old_head);
  // Do missing strong processing.
  p->do_remaining_strong_processing(this);
}

void nmethod::oops_do_process_strong(OopsDoProcessor* p) {
  oops_do_mark_link* next_raw = oops_do_try_claim_strong_done();
  if (next_raw == NULL) {
    p->do_regular_processing(this);
    oops_do_add_to_list_as_strong_done();
    return;
  }
  // Claim failed. Figure out why and handle it.
  if (oops_do_has_weak_request(next_raw)) {
    oops_do_mark_link* old = next_raw;
    // Claim failed because being weak processed (state == "weak request").
    // Try to request deferred strong processing.
    next_raw = oops_do_try_add_strong_request(old);
    if (next_raw == old) {
      // Successfully requested deferred strong processing.
      return;
    }
    // Failed because of a concurrent transition. No longer in "weak request" state.
  }
  if (oops_do_has_any_strong_state(next_raw)) {
    // Already claimed for strong processing or requested for such.
    return;
  }
  if (oops_do_try_claim_weak_done_as_strong_done(next_raw)) {
    // Successfully claimed "weak done" as "strong done". Do the missing marking.
    p->do_remaining_strong_processing(this);
    return;
  }
  // Claim failed, some other thread got it.
}

void nmethod::oops_do_marking_prologue() {
  assert_at_safepoint();

  log_trace(gc, nmethod)("oops_do_marking_prologue");
  assert(_oops_do_mark_nmethods == NULL, "must be empty");
}

void nmethod::oops_do_marking_epilogue() {
  assert_at_safepoint();

  nmethod* next = _oops_do_mark_nmethods;
  _oops_do_mark_nmethods = NULL;
  if (next != NULL) {
    nmethod* cur;
    do {
      cur = next;
      next = extract_nmethod(cur->_oops_do_mark_link);
      cur->_oops_do_mark_link = NULL;
      DEBUG_ONLY(cur->verify_oop_relocations());

      LogTarget(Trace, gc, nmethod) lt;
      if (lt.is_enabled()) {
        LogStream ls(lt);
        CompileTask::print(&ls, cur, "oops_do, unmark", /*short_form:*/ true);
      }
      // End if self-loop has been detected.
    } while (cur != next);
  }
  log_trace(gc, nmethod)("oops_do_marking_epilogue");
}

inline bool includes(void* p, void* from, void* to) {
  return from <= p && p < to;
}


void nmethod::copy_scopes_pcs(PcDesc* pcs, int count) {
  assert(count >= 2, "must be sentinel values, at least");

#ifdef ASSERT
  // must be sorted and unique; we do a binary search in find_pc_desc()
  int prev_offset = pcs[0].pc_offset();
  assert(prev_offset == PcDesc::lower_offset_limit,
         "must start with a sentinel");
  for (int i = 1; i < count; i++) {
    int this_offset = pcs[i].pc_offset();
    assert(this_offset > prev_offset, "offsets must be sorted");
    prev_offset = this_offset;
  }
  assert(prev_offset == PcDesc::upper_offset_limit,
         "must end with a sentinel");
#endif //ASSERT

  // Search for MethodHandle invokes and tag the nmethod.
  for (int i = 0; i < count; i++) {
    if (pcs[i].is_method_handle_invoke()) {
      set_has_method_handle_invokes(true);
      break;
    }
  }
  assert(has_method_handle_invokes() == (_deopt_mh_handler_begin != NULL), "must have deopt mh handler");

  int size = count * sizeof(PcDesc);
  assert(scopes_pcs_size() >= size, "oob");
  memcpy(scopes_pcs_begin(), pcs, size);

  // Adjust the final sentinel downward.
  PcDesc* last_pc = &scopes_pcs_begin()[count-1];
  assert(last_pc->pc_offset() == PcDesc::upper_offset_limit, "sanity");
  last_pc->set_pc_offset(content_size() + 1);
  for (; last_pc + 1 < scopes_pcs_end(); last_pc += 1) {
    // Fill any rounding gaps with copies of the last record.
    last_pc[1] = last_pc[0];
  }
  // The following assert could fail if sizeof(PcDesc) is not
  // an integral multiple of oopSize (the rounding term).
  // If it fails, change the logic to always allocate a multiple
  // of sizeof(PcDesc), and fill unused words with copies of *last_pc.
  assert(last_pc + 1 == scopes_pcs_end(), "must match exactly");
}

void nmethod::copy_scopes_data(u_char* buffer, int size) {
  assert(scopes_data_size() >= size, "oob");
  memcpy(scopes_data_begin(), buffer, size);
}

#ifdef ASSERT
static PcDesc* linear_search(const PcDescSearch& search, int pc_offset, bool approximate) {
  PcDesc* lower = search.scopes_pcs_begin();
  PcDesc* upper = search.scopes_pcs_end();
  lower += 1; // exclude initial sentinel
  PcDesc* res = NULL;
  for (PcDesc* p = lower; p < upper; p++) {
    NOT_PRODUCT(--pc_nmethod_stats.pc_desc_tests);  // don't count this call to match_desc
    if (match_desc(p, pc_offset, approximate)) {
      if (res == NULL)
        res = p;
      else
        res = (PcDesc*) badAddress;
    }
  }
  return res;
}
#endif


// Finds a PcDesc with real-pc equal to "pc"
PcDesc* PcDescContainer::find_pc_desc_internal(address pc, bool approximate, const PcDescSearch& search) {
  address base_address = search.code_begin();
  if ((pc < base_address) ||
      (pc - base_address) >= (ptrdiff_t) PcDesc::upper_offset_limit) {
    return NULL;  // PC is wildly out of range
  }
  int pc_offset = (int) (pc - base_address);

  // Check the PcDesc cache if it contains the desired PcDesc
  // (This as an almost 100% hit rate.)
  PcDesc* res = _pc_desc_cache.find_pc_desc(pc_offset, approximate);
  if (res != NULL) {
    assert(res == linear_search(search, pc_offset, approximate), "cache ok");
    return res;
  }

  // Fallback algorithm: quasi-linear search for the PcDesc
  // Find the last pc_offset less than the given offset.
  // The successor must be the required match, if there is a match at all.
  // (Use a fixed radix to avoid expensive affine pointer arithmetic.)
  PcDesc* lower = search.scopes_pcs_begin();
  PcDesc* upper = search.scopes_pcs_end();
  upper -= 1; // exclude final sentinel
  if (lower >= upper)  return NULL;  // native method; no PcDescs at all

#define assert_LU_OK \
  /* invariant on lower..upper during the following search: */ \
  assert(lower->pc_offset() <  pc_offset, "sanity"); \
  assert(upper->pc_offset() >= pc_offset, "sanity")
  assert_LU_OK;

  // Use the last successful return as a split point.
  PcDesc* mid = _pc_desc_cache.last_pc_desc();
  NOT_PRODUCT(++pc_nmethod_stats.pc_desc_searches);
  if (mid->pc_offset() < pc_offset) {
    lower = mid;
  } else {
    upper = mid;
  }

  // Take giant steps at first (4096, then 256, then 16, then 1)
  const int LOG2_RADIX = 4 /*smaller steps in debug mode:*/ debug_only(-1);
  const int RADIX = (1 << LOG2_RADIX);
  for (int step = (1 << (LOG2_RADIX*3)); step > 1; step >>= LOG2_RADIX) {
    while ((mid = lower + step) < upper) {
      assert_LU_OK;
      NOT_PRODUCT(++pc_nmethod_stats.pc_desc_searches);
      if (mid->pc_offset() < pc_offset) {
        lower = mid;
      } else {
        upper = mid;
        break;
      }
    }
    assert_LU_OK;
  }

  // Sneak up on the value with a linear search of length ~16.
  while (true) {
    assert_LU_OK;
    mid = lower + 1;
    NOT_PRODUCT(++pc_nmethod_stats.pc_desc_searches);
    if (mid->pc_offset() < pc_offset) {
      lower = mid;
    } else {
      upper = mid;
      break;
    }
  }
#undef assert_LU_OK

  if (match_desc(upper, pc_offset, approximate)) {
    assert(upper == linear_search(search, pc_offset, approximate), "search ok");
    _pc_desc_cache.add_pc_desc(upper);
    return upper;
  } else {
    assert(NULL == linear_search(search, pc_offset, approximate), "search ok");
    return NULL;
  }
}


void nmethod::check_all_dependencies(DepChange& changes) {
  // Checked dependencies are allocated into this ResourceMark
  ResourceMark rm;

  // Turn off dependency tracing while actually testing dependencies.
  NOT_PRODUCT( FlagSetting fs(TraceDependencies, false) );

  typedef ResourceHashtable<DependencySignature, int, 11027,
                            ResourceObj::RESOURCE_AREA, mtInternal,
                            &DependencySignature::hash,
                            &DependencySignature::equals> DepTable;

  DepTable* table = new DepTable();

  // Iterate over live nmethods and check dependencies of all nmethods that are not
  // marked for deoptimization. A particular dependency is only checked once.
  NMethodIterator iter(NMethodIterator::only_alive_and_not_unloading);
  while(iter.next()) {
    nmethod* nm = iter.method();
    // Only notify for live nmethods
    if (!nm->is_marked_for_deoptimization()) {
      for (Dependencies::DepStream deps(nm); deps.next(); ) {
        // Construct abstraction of a dependency.
        DependencySignature* current_sig = new DependencySignature(deps);

        // Determine if dependency is already checked. table->put(...) returns
        // 'true' if the dependency is added (i.e., was not in the hashtable).
        if (table->put(*current_sig, 1)) {
          if (deps.check_dependency() != NULL) {
            // Dependency checking failed. Print out information about the failed
            // dependency and finally fail with an assert. We can fail here, since
            // dependency checking is never done in a product build.
            tty->print_cr("Failed dependency:");
            changes.print();
            nm->print();
            nm->print_dependencies();
            assert(false, "Should have been marked for deoptimization");
          }
        }
      }
    }
  }
}

bool nmethod::check_dependency_on(DepChange& changes) {
  // What has happened:
  // 1) a new class dependee has been added
  // 2) dependee and all its super classes have been marked
  bool found_check = false;  // set true if we are upset
  for (Dependencies::DepStream deps(this); deps.next(); ) {
    // Evaluate only relevant dependencies.
    if (deps.spot_check_dependency_at(changes) != NULL) {
      found_check = true;
      NOT_DEBUG(break);
    }
  }
  return found_check;
}

// Called from mark_for_deoptimization, when dependee is invalidated.
bool nmethod::is_dependent_on_method(Method* dependee) {
  for (Dependencies::DepStream deps(this); deps.next(); ) {
    if (deps.type() != Dependencies::evol_method)
      continue;
    Method* method = deps.method_argument(0);
    if (method == dependee) return true;
  }
  return false;
}


bool nmethod::is_patchable_at(address instr_addr) {
  assert(insts_contains(instr_addr), "wrong nmethod used");
  if (is_zombie()) {
    // a zombie may never be patched
    return false;
  }
  return true;
}


void nmethod_init() {
  // make sure you didn't forget to adjust the filler fields
  assert(sizeof(nmethod) % oopSize == 0, "nmethod size must be multiple of a word");
}


//-------------------------------------------------------------------------------------------


// QQQ might we make this work from a frame??
nmethodLocker::nmethodLocker(address pc) {
  CodeBlob* cb = CodeCache::find_blob(pc);
  guarantee(cb != NULL && cb->is_compiled(), "bad pc for a nmethod found");
  _nm = cb->as_compiled_method();
  lock_nmethod(_nm);
}

// Only JvmtiDeferredEvent::compiled_method_unload_event()
// should pass zombie_ok == true.
void nmethodLocker::lock_nmethod(CompiledMethod* cm, bool zombie_ok) {
  if (cm == NULL)  return;
  nmethod* nm = cm->as_nmethod();
  Atomic::inc(&nm->_lock_count);
  assert(zombie_ok || !nm->is_zombie(), "cannot lock a zombie method: %p", nm);
}

void nmethodLocker::unlock_nmethod(CompiledMethod* cm) {
  if (cm == NULL)  return;
  nmethod* nm = cm->as_nmethod();
  Atomic::dec(&nm->_lock_count);
  assert(nm->_lock_count >= 0, "unmatched nmethod lock/unlock");
}


// -----------------------------------------------------------------------------
// Verification

class VerifyOopsClosure: public OopClosure {
  nmethod* _nm;
  bool     _ok;
public:
  VerifyOopsClosure(nmethod* nm) : _nm(nm), _ok(true) { }
  bool ok() { return _ok; }
  virtual void do_oop(oop* p) {
    if (oopDesc::is_oop_or_null(*p)) return;
    // Print diagnostic information before calling print_nmethod().
    // Assertions therein might prevent call from returning.
    tty->print_cr("*** non-oop " PTR_FORMAT " found at " PTR_FORMAT " (offset %d)",
                  p2i(*p), p2i(p), (int)((intptr_t)p - (intptr_t)_nm));
    if (_ok) {
      _nm->print_nmethod(true);
      _ok = false;
    }
  }
  virtual void do_oop(narrowOop* p) { ShouldNotReachHere(); }
};

class VerifyMetadataClosure: public MetadataClosure {
 public:
  void do_metadata(Metadata* md) {
    if (md->is_method()) {
      Method* method = (Method*)md;
      assert(!method->is_old(), "Should not be installing old methods");
    }
  }
};


void nmethod::verify() {

  // Hmm. OSR methods can be deopted but not marked as zombie or not_entrant
  // seems odd.

  if (is_zombie() || is_not_entrant() || is_unloaded())
    return;

  // Make sure all the entry points are correctly aligned for patching.
  NativeJump::check_verified_entry_alignment(entry_point(), verified_entry_point());

  // assert(oopDesc::is_oop(method()), "must be valid");

  ResourceMark rm;

  if (!CodeCache::contains(this)) {
    fatal("nmethod at " INTPTR_FORMAT " not in zone", p2i(this));
  }

  if(is_native_method() )
    return;

  nmethod* nm = CodeCache::find_nmethod(verified_entry_point());
  if (nm != this) {
    fatal("findNMethod did not find this nmethod (" INTPTR_FORMAT ")", p2i(this));
  }

  for (PcDesc* p = scopes_pcs_begin(); p < scopes_pcs_end(); p++) {
    if (! p->verify(this)) {
      tty->print_cr("\t\tin nmethod at " INTPTR_FORMAT " (pcs)", p2i(this));
    }
  }

#ifdef ASSERT
#if INCLUDE_JVMCI
  {
    // Verify that implicit exceptions that deoptimize have a PcDesc and OopMap
    ImmutableOopMapSet* oms = oop_maps();
    ImplicitExceptionTable implicit_table(this);
    for (uint i = 0; i < implicit_table.len(); i++) {
      int exec_offset = (int) implicit_table.get_exec_offset(i);
      if (implicit_table.get_exec_offset(i) == implicit_table.get_cont_offset(i)) {
        assert(pc_desc_at(code_begin() + exec_offset) != NULL, "missing PcDesc");
        bool found = false;
        for (int i = 0, imax = oms->count(); i < imax; i++) {
          if (oms->pair_at(i)->pc_offset() == exec_offset) {
            found = true;
            break;
          }
        }
        assert(found, "missing oopmap");
      }
    }
  }
#endif
#endif

  VerifyOopsClosure voc(this);
  oops_do(&voc);
  assert(voc.ok(), "embedded oops must be OK");
  Universe::heap()->verify_nmethod(this);

  assert(_oops_do_mark_link == NULL, "_oops_do_mark_link for %s should be NULL but is " PTR_FORMAT,
         nm->method()->external_name(), p2i(_oops_do_mark_link));
  verify_scopes();

  CompiledICLocker nm_verify(this);
  VerifyMetadataClosure vmc;
  metadata_do(&vmc);
}


void nmethod::verify_interrupt_point(address call_site) {

  // Verify IC only when nmethod installation is finished.
  if (!is_not_installed()) {
    if (CompiledICLocker::is_safe(this)) {
      CompiledIC_at(this, call_site);
    } else {
      CompiledICLocker ml_verify(this);
      CompiledIC_at(this, call_site);
    }
  }

  HandleMark hm(Thread::current());

  PcDesc* pd = pc_desc_at(nativeCall_at(call_site)->return_address());
  assert(pd != NULL, "PcDesc must exist");
  for (ScopeDesc* sd = new ScopeDesc(this, pd);
       !sd->is_top(); sd = sd->sender()) {
    sd->verify();
  }
}

void nmethod::verify_scopes() {
  if( !method() ) return;       // Runtime stubs have no scope
  if (method()->is_native()) return; // Ignore stub methods.
  // iterate through all interrupt point
  // and verify the debug information is valid.
  RelocIterator iter((nmethod*)this);
  while (iter.next()) {
    address stub = NULL;
    switch (iter.type()) {
      case relocInfo::virtual_call_type:
        verify_interrupt_point(iter.addr());
        break;
      case relocInfo::opt_virtual_call_type:
        stub = iter.opt_virtual_call_reloc()->static_stub();
        verify_interrupt_point(iter.addr());
        break;
      case relocInfo::static_call_type:
        stub = iter.static_call_reloc()->static_stub();
        //verify_interrupt_point(iter.addr());
        break;
      case relocInfo::runtime_call_type:
      case relocInfo::runtime_call_w_cp_type: {
        address destination = iter.reloc()->value();
        // Right now there is no way to find out which entries support
        // an interrupt point.  It would be nice if we had this
        // information in a table.
        break;
      }
      default:
        break;
    }
    assert(stub == NULL || stub_contains(stub), "static call stub outside stub section");
  }
}


// -----------------------------------------------------------------------------
// Printing operations

void nmethod::print() const {
  ttyLocker ttyl;   // keep the following output all in one block
  print(tty);
}

void nmethod::print(outputStream* st) const {
  ResourceMark rm;

  st->print("Compiled method ");

  if (is_compiled_by_c1()) {
    st->print("(c1) ");
  } else if (is_compiled_by_c2()) {
    st->print("(c2) ");
  } else if (is_compiled_by_jvmci()) {
    st->print("(JVMCI) ");
  } else {
    st->print("(n/a) ");
  }

  print_on(st, NULL);

  if (WizardMode) {
    st->print("((nmethod*) " INTPTR_FORMAT ") ", p2i(this));
    st->print(" for method " INTPTR_FORMAT , p2i(method()));
    st->print(" { ");
    st->print_cr("%s ", state());
    st->print_cr("}:");
  }
  if (size              () > 0) st->print_cr(" total in heap  [" INTPTR_FORMAT "," INTPTR_FORMAT "] = %d",
                                             p2i(this),
                                             p2i(this) + size(),
                                             size());
  if (relocation_size   () > 0) st->print_cr(" relocation     [" INTPTR_FORMAT "," INTPTR_FORMAT "] = %d",
                                             p2i(relocation_begin()),
                                             p2i(relocation_end()),
                                             relocation_size());
  if (consts_size       () > 0) st->print_cr(" constants      [" INTPTR_FORMAT "," INTPTR_FORMAT "] = %d",
                                             p2i(consts_begin()),
                                             p2i(consts_end()),
                                             consts_size());
  if (insts_size        () > 0) st->print_cr(" main code      [" INTPTR_FORMAT "," INTPTR_FORMAT "] = %d",
                                             p2i(insts_begin()),
                                             p2i(insts_end()),
                                             insts_size());
  if (stub_size         () > 0) st->print_cr(" stub code      [" INTPTR_FORMAT "," INTPTR_FORMAT "] = %d",
                                             p2i(stub_begin()),
                                             p2i(stub_end()),
                                             stub_size());
  if (oops_size         () > 0) st->print_cr(" oops           [" INTPTR_FORMAT "," INTPTR_FORMAT "] = %d",
                                             p2i(oops_begin()),
                                             p2i(oops_end()),
                                             oops_size());
  if (metadata_size     () > 0) st->print_cr(" metadata       [" INTPTR_FORMAT "," INTPTR_FORMAT "] = %d",
                                             p2i(metadata_begin()),
                                             p2i(metadata_end()),
                                             metadata_size());
  if (scopes_data_size  () > 0) st->print_cr(" scopes data    [" INTPTR_FORMAT "," INTPTR_FORMAT "] = %d",
                                             p2i(scopes_data_begin()),
                                             p2i(scopes_data_end()),
                                             scopes_data_size());
  if (scopes_pcs_size   () > 0) st->print_cr(" scopes pcs     [" INTPTR_FORMAT "," INTPTR_FORMAT "] = %d",
                                             p2i(scopes_pcs_begin()),
                                             p2i(scopes_pcs_end()),
                                             scopes_pcs_size());
  if (dependencies_size () > 0) st->print_cr(" dependencies   [" INTPTR_FORMAT "," INTPTR_FORMAT "] = %d",
                                             p2i(dependencies_begin()),
                                             p2i(dependencies_end()),
                                             dependencies_size());
  if (handler_table_size() > 0) st->print_cr(" handler table  [" INTPTR_FORMAT "," INTPTR_FORMAT "] = %d",
                                             p2i(handler_table_begin()),
                                             p2i(handler_table_end()),
                                             handler_table_size());
  if (nul_chk_table_size() > 0) st->print_cr(" nul chk table  [" INTPTR_FORMAT "," INTPTR_FORMAT "] = %d",
                                             p2i(nul_chk_table_begin()),
                                             p2i(nul_chk_table_end()),
                                             nul_chk_table_size());
#if INCLUDE_JVMCI
  if (speculations_size () > 0) st->print_cr(" speculations   [" INTPTR_FORMAT "," INTPTR_FORMAT "] = %d",
                                             p2i(speculations_begin()),
                                             p2i(speculations_end()),
                                             speculations_size());
  if (jvmci_data_size   () > 0) st->print_cr(" JVMCI data     [" INTPTR_FORMAT "," INTPTR_FORMAT "] = %d",
                                             p2i(jvmci_data_begin()),
                                             p2i(jvmci_data_end()),
                                             jvmci_data_size());
#endif
}

void nmethod::print_code() {
  ResourceMark m;
  ttyLocker ttyl;
  // Call the specialized decode method of this class.
  decode(tty);
}

#ifndef PRODUCT  // called InstanceKlass methods are available only then. Declared as PRODUCT_RETURN

void nmethod::print_dependencies() {
  ResourceMark rm;
  ttyLocker ttyl;   // keep the following output all in one block
  tty->print_cr("Dependencies:");
  for (Dependencies::DepStream deps(this); deps.next(); ) {
    deps.print_dependency();
    Klass* ctxk = deps.context_type();
    if (ctxk != NULL) {
      if (ctxk->is_instance_klass() && InstanceKlass::cast(ctxk)->is_dependent_nmethod(this)) {
        tty->print_cr("   [nmethod<=klass]%s", ctxk->external_name());
      }
    }
    deps.log_dependency();  // put it into the xml log also
  }
}
#endif

#if defined(SUPPORT_DATA_STRUCTS)

// Print the oops from the underlying CodeBlob.
void nmethod::print_oops(outputStream* st) {
  ResourceMark m;
  st->print("Oops:");
  if (oops_begin() < oops_end()) {
    st->cr();
    for (oop* p = oops_begin(); p < oops_end(); p++) {
      Disassembler::print_location((unsigned char*)p, (unsigned char*)oops_begin(), (unsigned char*)oops_end(), st, true, false);
      st->print(PTR_FORMAT " ", *((uintptr_t*)p));
      if (Universe::contains_non_oop_word(p)) {
        st->print_cr("NON_OOP");
        continue;  // skip non-oops
      }
      if (*p == NULL) {
        st->print_cr("NULL-oop");
        continue;  // skip non-oops
      }
      (*p)->print_value_on(st);
      st->cr();
    }
  } else {
    st->print_cr(" <list empty>");
  }
}

// Print metadata pool.
void nmethod::print_metadata(outputStream* st) {
  ResourceMark m;
  st->print("Metadata:");
  if (metadata_begin() < metadata_end()) {
    st->cr();
    for (Metadata** p = metadata_begin(); p < metadata_end(); p++) {
      Disassembler::print_location((unsigned char*)p, (unsigned char*)metadata_begin(), (unsigned char*)metadata_end(), st, true, false);
      st->print(PTR_FORMAT " ", *((uintptr_t*)p));
      if (*p && *p != Universe::non_oop_word()) {
        (*p)->print_value_on(st);
      }
      st->cr();
    }
  } else {
    st->print_cr(" <list empty>");
  }
}

#ifndef PRODUCT  // ScopeDesc::print_on() is available only then. Declared as PRODUCT_RETURN
void nmethod::print_scopes_on(outputStream* st) {
  // Find the first pc desc for all scopes in the code and print it.
  ResourceMark rm;
  st->print("scopes:");
  if (scopes_pcs_begin() < scopes_pcs_end()) {
    st->cr();
    for (PcDesc* p = scopes_pcs_begin(); p < scopes_pcs_end(); p++) {
      if (p->scope_decode_offset() == DebugInformationRecorder::serialized_null)
        continue;

      ScopeDesc* sd = scope_desc_at(p->real_pc(this));
      while (sd != NULL) {
        sd->print_on(st, p);  // print output ends with a newline
        sd = sd->sender();
      }
    }
  } else {
    st->print_cr(" <list empty>");
  }
}
#endif

#ifndef PRODUCT  // RelocIterator does support printing only then.
void nmethod::print_relocations() {
  ResourceMark m;       // in case methods get printed via the debugger
  tty->print_cr("relocations:");
  RelocIterator iter(this);
  iter.print();
}
#endif

void nmethod::print_pcs_on(outputStream* st) {
  ResourceMark m;       // in case methods get printed via debugger
  st->print("pc-bytecode offsets:");
  if (scopes_pcs_begin() < scopes_pcs_end()) {
    st->cr();
    for (PcDesc* p = scopes_pcs_begin(); p < scopes_pcs_end(); p++) {
      p->print_on(st, this);  // print output ends with a newline
    }
  } else {
    st->print_cr(" <list empty>");
  }
}

void nmethod::print_native_invokers() {
  ResourceMark m;       // in case methods get printed via debugger
  tty->print_cr("Native invokers:");
  for (RuntimeStub** itt = native_invokers_begin(); itt < native_invokers_end(); itt++) {
    (*itt)->print_on(tty);
  }
}

void nmethod::print_handler_table() {
  ExceptionHandlerTable(this).print(code_begin());
}

void nmethod::print_nul_chk_table() {
  ImplicitExceptionTable(this).print(code_begin());
}

void nmethod::print_recorded_oop(int log_n, int i) {
  void* value;

  if (i == 0) {
    value = NULL;
  } else {
    // Be careful around non-oop words. Don't create an oop
    // with that value, or it will assert in verification code.
    if (Universe::contains_non_oop_word(oop_addr_at(i))) {
      value = Universe::non_oop_word();
    } else {
      value = oop_at(i);
    }
  }

  tty->print("#%*d: " INTPTR_FORMAT " ", log_n, i, p2i(value));

  if (value == Universe::non_oop_word()) {
    tty->print("non-oop word");
  } else {
    if (value == 0) {
      tty->print("NULL-oop");
    } else {
      oop_at(i)->print_value_on(tty);
    }
  }

  tty->cr();
}

void nmethod::print_recorded_oops() {
  const int n = oops_count();
  const int log_n = (n<10) ? 1 : (n<100) ? 2 : (n<1000) ? 3 : (n<10000) ? 4 : 6;
  tty->print("Recorded oops:");
  if (n > 0) {
    tty->cr();
    for (int i = 0; i < n; i++) {
      print_recorded_oop(log_n, i);
    }
  } else {
    tty->print_cr(" <list empty>");
  }
}

void nmethod::print_recorded_metadata() {
  const int n = metadata_count();
  const int log_n = (n<10) ? 1 : (n<100) ? 2 : (n<1000) ? 3 : (n<10000) ? 4 : 6;
  tty->print("Recorded metadata:");
  if (n > 0) {
    tty->cr();
    for (int i = 0; i < n; i++) {
      Metadata* m = metadata_at(i);
      tty->print("#%*d: " INTPTR_FORMAT " ", log_n, i, p2i(m));
      if (m == (Metadata*)Universe::non_oop_word()) {
        tty->print("non-metadata word");
      } else if (m == NULL) {
        tty->print("NULL-oop");
      } else {
        Metadata::print_value_on_maybe_null(tty, m);
      }
      tty->cr();
    }
  } else {
    tty->print_cr(" <list empty>");
  }
}
#endif

#if defined(SUPPORT_ASSEMBLY) || defined(SUPPORT_ABSTRACT_ASSEMBLY)

void nmethod::print_constant_pool(outputStream* st) {
  //-----------------------------------
  //---<  Print the constant pool  >---
  //-----------------------------------
  int consts_size = this->consts_size();
  if ( consts_size > 0 ) {
    unsigned char* cstart = this->consts_begin();
    unsigned char* cp     = cstart;
    unsigned char* cend   = cp + consts_size;
    unsigned int   bytes_per_line = 4;
    unsigned int   CP_alignment   = 8;
    unsigned int   n;

    st->cr();

    //---<  print CP header to make clear what's printed  >---
    if( ((uintptr_t)cp&(CP_alignment-1)) == 0 ) {
      n = bytes_per_line;
      st->print_cr("[Constant Pool]");
      Disassembler::print_location(cp, cstart, cend, st, true, true);
      Disassembler::print_hexdata(cp, n, st, true);
      st->cr();
    } else {
      n = (uintptr_t)cp&(bytes_per_line-1);
      st->print_cr("[Constant Pool (unaligned)]");
    }

    //---<  print CP contents, bytes_per_line at a time  >---
    while (cp < cend) {
      Disassembler::print_location(cp, cstart, cend, st, true, false);
      Disassembler::print_hexdata(cp, n, st, false);
      cp += n;
      n   = bytes_per_line;
      st->cr();
    }

    //---<  Show potential alignment gap between constant pool and code  >---
    cend = code_begin();
    if( cp < cend ) {
      n = 4;
      st->print_cr("[Code entry alignment]");
      while (cp < cend) {
        Disassembler::print_location(cp, cstart, cend, st, false, false);
        cp += n;
        st->cr();
      }
    }
  } else {
    st->print_cr("[Constant Pool (empty)]");
  }
  st->cr();
}

#endif

// Disassemble this nmethod.
// Print additional debug information, if requested. This could be code
// comments, block comments, profiling counters, etc.
// The undisassembled format is useful no disassembler library is available.
// The resulting hex dump (with markers) can be disassembled later, or on
// another system, when/where a disassembler library is available.
void nmethod::decode2(outputStream* ost) const {

  // Called from frame::back_trace_with_decode without ResourceMark.
  ResourceMark rm;

  // Make sure we have a valid stream to print on.
  outputStream* st = ost ? ost : tty;

#if defined(SUPPORT_ABSTRACT_ASSEMBLY) && ! defined(SUPPORT_ASSEMBLY)
  const bool use_compressed_format    = true;
  const bool compressed_with_comments = use_compressed_format && (AbstractDisassembler::show_comment() ||
                                                                  AbstractDisassembler::show_block_comment());
#else
  const bool use_compressed_format    = Disassembler::is_abstract();
  const bool compressed_with_comments = use_compressed_format && (AbstractDisassembler::show_comment() ||
                                                                  AbstractDisassembler::show_block_comment());
#endif

  // Decoding an nmethod can write to a PcDescCache (see PcDescCache::add_pc_desc)
  MACOS_AARCH64_ONLY(ThreadWXEnable wx(WXWrite, Thread::current());)

  st->cr();
  this->print(st);
  st->cr();

#if defined(SUPPORT_ASSEMBLY)
  //----------------------------------
  //---<  Print real disassembly  >---
  //----------------------------------
  if (! use_compressed_format) {
    st->print_cr("[Disassembly]");
    Disassembler::decode(const_cast<nmethod*>(this), st);
    st->bol();
    st->print_cr("[/Disassembly]");
    return;
  }
#endif

#if defined(SUPPORT_ABSTRACT_ASSEMBLY)

  // Compressed undisassembled disassembly format.
  // The following stati are defined/supported:
  //   = 0 - currently at bol() position, nothing printed yet on current line.
  //   = 1 - currently at position after print_location().
  //   > 1 - in the midst of printing instruction stream bytes.
  int        compressed_format_idx    = 0;
  int        code_comment_column      = 0;
  const int  instr_maxlen             = Assembler::instr_maxlen();
  const uint tabspacing               = 8;
  unsigned char* start = this->code_begin();
  unsigned char* p     = this->code_begin();
  unsigned char* end   = this->code_end();
  unsigned char* pss   = p; // start of a code section (used for offsets)

  if ((start == NULL) || (end == NULL)) {
    st->print_cr("PrintAssembly not possible due to uninitialized section pointers");
    return;
  }
#endif

#if defined(SUPPORT_ABSTRACT_ASSEMBLY)
  //---<  plain abstract disassembly, no comments or anything, just section headers  >---
  if (use_compressed_format && ! compressed_with_comments) {
    const_cast<nmethod*>(this)->print_constant_pool(st);

    //---<  Open the output (Marker for post-mortem disassembler)  >---
    st->print_cr("[MachCode]");
    const char* header = NULL;
    address p0 = p;
    while (p < end) {
      address pp = p;
      while ((p < end) && (header == NULL)) {
        header = nmethod_section_label(p);
        pp  = p;
        p  += Assembler::instr_len(p);
      }
      if (pp > p0) {
        AbstractDisassembler::decode_range_abstract(p0, pp, start, end, st, Assembler::instr_maxlen());
        p0 = pp;
        p  = pp;
        header = NULL;
      } else if (header != NULL) {
        st->bol();
        st->print_cr("%s", header);
        header = NULL;
      }
    }
    //---<  Close the output (Marker for post-mortem disassembler)  >---
    st->bol();
    st->print_cr("[/MachCode]");
    return;
  }
#endif

#if defined(SUPPORT_ABSTRACT_ASSEMBLY)
  //---<  abstract disassembly with comments and section headers merged in  >---
  if (compressed_with_comments) {
    const_cast<nmethod*>(this)->print_constant_pool(st);

    //---<  Open the output (Marker for post-mortem disassembler)  >---
    st->print_cr("[MachCode]");
    while ((p < end) && (p != NULL)) {
      const int instruction_size_in_bytes = Assembler::instr_len(p);

      //---<  Block comments for nmethod. Interrupts instruction stream, if any.  >---
      // Outputs a bol() before and a cr() after, but only if a comment is printed.
      // Prints nmethod_section_label as well.
      if (AbstractDisassembler::show_block_comment()) {
        print_block_comment(st, p);
        if (st->position() == 0) {
          compressed_format_idx = 0;
        }
      }

      //---<  New location information after line break  >---
      if (compressed_format_idx == 0) {
        code_comment_column   = Disassembler::print_location(p, pss, end, st, false, false);
        compressed_format_idx = 1;
      }

      //---<  Code comment for current instruction. Address range [p..(p+len))  >---
      unsigned char* p_end = p + (ssize_t)instruction_size_in_bytes;
      S390_ONLY(if (p_end > end) p_end = end;) // avoid getting past the end

      if (AbstractDisassembler::show_comment() && const_cast<nmethod*>(this)->has_code_comment(p, p_end)) {
        //---<  interrupt instruction byte stream for code comment  >---
        if (compressed_format_idx > 1) {
          st->cr();  // interrupt byte stream
          st->cr();  // add an empty line
          code_comment_column = Disassembler::print_location(p, pss, end, st, false, false);
        }
        const_cast<nmethod*>(this)->print_code_comment_on(st, code_comment_column, p, p_end );
        st->bol();
        compressed_format_idx = 0;
      }

      //---<  New location information after line break  >---
      if (compressed_format_idx == 0) {
        code_comment_column   = Disassembler::print_location(p, pss, end, st, false, false);
        compressed_format_idx = 1;
      }

      //---<  Nicely align instructions for readability  >---
      if (compressed_format_idx > 1) {
        Disassembler::print_delimiter(st);
      }

      //---<  Now, finally, print the actual instruction bytes  >---
      unsigned char* p0 = p;
      p = Disassembler::decode_instruction_abstract(p, st, instruction_size_in_bytes, instr_maxlen);
      compressed_format_idx += p - p0;

      if (Disassembler::start_newline(compressed_format_idx-1)) {
        st->cr();
        compressed_format_idx = 0;
      }
    }
    //---<  Close the output (Marker for post-mortem disassembler)  >---
    st->bol();
    st->print_cr("[/MachCode]");
    return;
  }
#endif
}

#if defined(SUPPORT_ASSEMBLY) || defined(SUPPORT_ABSTRACT_ASSEMBLY)

const char* nmethod::reloc_string_for(u_char* begin, u_char* end) {
  RelocIterator iter(this, begin, end);
  bool have_one = false;
  while (iter.next()) {
    have_one = true;
    switch (iter.type()) {
        case relocInfo::none:                  return "no_reloc";
        case relocInfo::oop_type: {
          // Get a non-resizable resource-allocated stringStream.
          // Our callees make use of (nested) ResourceMarks.
          stringStream st(NEW_RESOURCE_ARRAY(char, 1024), 1024);
          oop_Relocation* r = iter.oop_reloc();
          oop obj = r->oop_value();
          st.print("oop(");
          if (obj == NULL) st.print("NULL");
          else obj->print_value_on(&st);
          st.print(")");
          return st.as_string();
        }
        case relocInfo::metadata_type: {
          stringStream st;
          metadata_Relocation* r = iter.metadata_reloc();
          Metadata* obj = r->metadata_value();
          st.print("metadata(");
          if (obj == NULL) st.print("NULL");
          else obj->print_value_on(&st);
          st.print(")");
          return st.as_string();
        }
        case relocInfo::runtime_call_type:
        case relocInfo::runtime_call_w_cp_type: {
          stringStream st;
          st.print("runtime_call");
          CallRelocation* r = (CallRelocation*)iter.reloc();
          address dest = r->destination();
          CodeBlob* cb = CodeCache::find_blob(dest);
          if (cb != NULL) {
            st.print(" %s", cb->name());
          } else {
            ResourceMark rm;
            const int buflen = 1024;
            char* buf = NEW_RESOURCE_ARRAY(char, buflen);
            int offset;
            if (os::dll_address_to_function_name(dest, buf, buflen, &offset)) {
              st.print(" %s", buf);
              if (offset != 0) {
                st.print("+%d", offset);
              }
            }
          }
          return st.as_string();
        }
        case relocInfo::virtual_call_type: {
          stringStream st;
          st.print_raw("virtual_call");
          virtual_call_Relocation* r = iter.virtual_call_reloc();
          Method* m = r->method_value();
          if (m != NULL) {
            assert(m->is_method(), "");
            m->print_short_name(&st);
          }
          return st.as_string();
        }
        case relocInfo::opt_virtual_call_type: {
          stringStream st;
          st.print_raw("optimized virtual_call");
          opt_virtual_call_Relocation* r = iter.opt_virtual_call_reloc();
          Method* m = r->method_value();
          if (m != NULL) {
            assert(m->is_method(), "");
            m->print_short_name(&st);
          }
          return st.as_string();
        }
        case relocInfo::static_call_type: {
          stringStream st;
          st.print_raw("static_call");
          static_call_Relocation* r = iter.static_call_reloc();
          Method* m = r->method_value();
          if (m != NULL) {
            assert(m->is_method(), "");
            m->print_short_name(&st);
          }
          return st.as_string();
        }
        case relocInfo::static_stub_type:      return "static_stub";
        case relocInfo::external_word_type:    return "external_word";
        case relocInfo::internal_word_type:    return "internal_word";
        case relocInfo::section_word_type:     return "section_word";
        case relocInfo::poll_type:             return "poll";
        case relocInfo::poll_return_type:      return "poll_return";
        case relocInfo::trampoline_stub_type:  return "trampoline_stub";
        case relocInfo::type_mask:             return "type_bit_mask";

        default:
          break;
    }
  }
  return have_one ? "other" : NULL;
}

// Return a the last scope in (begin..end]
ScopeDesc* nmethod::scope_desc_in(address begin, address end) {
  PcDesc* p = pc_desc_near(begin+1);
  if (p != NULL && p->real_pc(this) <= end) {
    return new ScopeDesc(this, p);
  }
  return NULL;
}

const char* nmethod::nmethod_section_label(address pos) const {
  const char* label = NULL;
  if (pos == code_begin())                                              label = "[Instructions begin]";
  if (pos == entry_point())                                             label = "[Entry Point]";
  if (pos == inline_entry_point())                                      label = "[Inline Entry Point]";
  if (pos == verified_entry_point())                                    label = "[Verified Entry Point]";
  if (pos == verified_inline_entry_point())                             label = "[Verified Inline Entry Point]";
  if (pos == verified_inline_ro_entry_point())                          label = "[Verified Inline Entry Point (RO)]";
  if (has_method_handle_invokes() && (pos == deopt_mh_handler_begin())) label = "[Deopt MH Handler Code]";
  if (pos == consts_begin() && pos != insts_begin())                    label = "[Constants]";
  // Check stub_code before checking exception_handler or deopt_handler.
  if (pos == this->stub_begin())                                        label = "[Stub Code]";
  if (JVMCI_ONLY(_exception_offset >= 0 &&) pos == exception_begin())           label = "[Exception Handler]";
  if (JVMCI_ONLY(_deopt_handler_begin != NULL &&) pos == deopt_handler_begin()) label = "[Deopt Handler Code]";
  return label;
}

static int maybe_print_entry_label(outputStream* stream, address pos, address entry, const char* label) {
  if (pos == entry) {
    stream->bol();
    stream->print_cr("%s", label);
    return 1;
  } else {
    return 0;
  }
}

void nmethod::print_nmethod_labels(outputStream* stream, address block_begin, bool print_section_labels) const {
  if (print_section_labels) {
    int n = 0;
    // Multiple entry points may be at the same position. Print them all.
    n += maybe_print_entry_label(stream, block_begin, entry_point(),                    "[Entry Point]");
    n += maybe_print_entry_label(stream, block_begin, inline_entry_point(),             "[Inline Entry Point]");
    n += maybe_print_entry_label(stream, block_begin, verified_entry_point(),           "[Verified Entry Point]");
    n += maybe_print_entry_label(stream, block_begin, verified_inline_entry_point(),    "[Verified Inline Entry Point]");
    n += maybe_print_entry_label(stream, block_begin, verified_inline_ro_entry_point(), "[Verified Inline Entry Point (RO)]");
    if (n == 0) {
      const char* label = nmethod_section_label(block_begin);
      if (label != NULL) {
        stream->bol();
        stream->print_cr("%s", label);
      }
    }
  }

  Method* m = method();
  if (m == NULL || is_osr_method()) {
    return;
  }

  // Print the name of the method (only once)
  address low = MIN4(entry_point(), verified_entry_point(), verified_inline_entry_point(), verified_inline_ro_entry_point());
  low = MIN2(low, inline_entry_point());
  assert(low != 0, "sanity");
  if (block_begin == low) {
    stream->print("  # ");
    m->print_value_on(stream);
    stream->cr();
  }

  // Print the arguments for the 3 types of verified entry points
  CompiledEntrySignature ces(m);
  ces.compute_calling_conventions();
  const GrowableArray<SigEntry>* sig_cc;
  const VMRegPair* regs;
  if (block_begin == verified_entry_point()) {
    sig_cc = &ces.sig_cc();
    regs = ces.regs_cc();
  } else if (block_begin == verified_inline_entry_point()) {
    sig_cc = &ces.sig();
    regs = ces.regs();
  } else if (block_begin == verified_inline_ro_entry_point()) {
    sig_cc = &ces.sig_cc_ro();
    regs = ces.regs_cc_ro();
  } else {
    return;
  }

  bool has_this = !m->is_static();
  if (ces.has_inline_recv() && block_begin == verified_entry_point()) {
    // <this> argument is scalarized for verified_entry_point()
    has_this = false;
  }
  const char* spname = "sp"; // make arch-specific?
  int stack_slot_offset = this->frame_size() * wordSize;
  int tab1 = 14, tab2 = 24;
  int sig_index = 0;
  int arg_index = has_this ? -1 : 0;
  bool did_old_sp = false;
  for (ExtendedSignature sig = ExtendedSignature(sig_cc, SigEntryFilter()); !sig.at_end(); ++sig) {
    bool at_this = (arg_index == -1);
    bool at_old_sp = false;
    BasicType t = (*sig)._bt;
    if (at_this) {
      stream->print("  # this: ");
    } else {
      stream->print("  # parm%d: ", arg_index);
    }
    stream->move_to(tab1);
    VMReg fst = regs[sig_index].first();
    VMReg snd = regs[sig_index].second();
    if (fst->is_reg()) {
      stream->print("%s", fst->name());
      if (snd->is_valid())  {
        stream->print(":%s", snd->name());
      }
    } else if (fst->is_stack()) {
      int offset = fst->reg2stack() * VMRegImpl::stack_slot_size + stack_slot_offset;
      if (offset == stack_slot_offset)  at_old_sp = true;
      stream->print("[%s+0x%x]", spname, offset);
    } else {
      stream->print("reg%d:%d??", (int)(intptr_t)fst, (int)(intptr_t)snd);
    }
    stream->print(" ");
    stream->move_to(tab2);
    stream->print("= ");
    if (at_this) {
      m->method_holder()->print_value_on(stream);
    } else {
      bool did_name = false;
      if (is_reference_type(t)) {
        Symbol* name = (*sig)._symbol;
        name->print_value_on(stream);
        did_name = true;
      }
      if (!did_name)
        stream->print("%s", type2name(t));
    }
    if (at_old_sp) {
      stream->print("  (%s of caller)", spname);
      did_old_sp = true;
    }
    stream->cr();
    sig_index += type2size[t];
    arg_index += 1;
  }
  if (!did_old_sp) {
    stream->print("  # ");
    stream->move_to(tab1);
    stream->print("[%s+0x%x]", spname, stack_slot_offset);
    stream->print("  (%s of caller)", spname);
    stream->cr();
  }
}

// Returns whether this nmethod has code comments.
bool nmethod::has_code_comment(address begin, address end) {
  // scopes?
  ScopeDesc* sd  = scope_desc_in(begin, end);
  if (sd != NULL) return true;

  // relocations?
  const char* str = reloc_string_for(begin, end);
  if (str != NULL) return true;

  // implicit exceptions?
  int cont_offset = ImplicitExceptionTable(this).continuation_offset(begin - code_begin());
  if (cont_offset != 0) return true;

  return false;
}

void nmethod::print_code_comment_on(outputStream* st, int column, address begin, address end) {
  ImplicitExceptionTable implicit_table(this);
  int pc_offset = begin - code_begin();
  int cont_offset = implicit_table.continuation_offset(pc_offset);
  bool oop_map_required = false;
  if (cont_offset != 0) {
    st->move_to(column, 6, 0);
    if (pc_offset == cont_offset) {
      st->print("; implicit exception: deoptimizes");
      oop_map_required = true;
    } else {
      st->print("; implicit exception: dispatches to " INTPTR_FORMAT, p2i(code_begin() + cont_offset));
    }
  }

  // Find an oopmap in (begin, end].  We use the odd half-closed
  // interval so that oop maps and scope descs which are tied to the
  // byte after a call are printed with the call itself.  OopMaps
  // associated with implicit exceptions are printed with the implicit
  // instruction.
  address base = code_begin();
  ImmutableOopMapSet* oms = oop_maps();
  if (oms != NULL) {
    for (int i = 0, imax = oms->count(); i < imax; i++) {
      const ImmutableOopMapPair* pair = oms->pair_at(i);
      const ImmutableOopMap* om = pair->get_from(oms);
      address pc = base + pair->pc_offset();
      if (pc >= begin) {
#if INCLUDE_JVMCI
        bool is_implicit_deopt = implicit_table.continuation_offset(pair->pc_offset()) == (uint) pair->pc_offset();
#else
        bool is_implicit_deopt = false;
#endif
        if (is_implicit_deopt ? pc == begin : pc > begin && pc <= end) {
          st->move_to(column, 6, 0);
          st->print("; ");
          om->print_on(st);
          oop_map_required = false;
        }
      }
      if (pc > end) {
        break;
      }
    }
  }
  assert(!oop_map_required, "missed oopmap");

  Thread* thread = Thread::current();

  // Print any debug info present at this pc.
  ScopeDesc* sd  = scope_desc_in(begin, end);
  if (sd != NULL) {
    st->move_to(column, 6, 0);
    if (sd->bci() == SynchronizationEntryBCI) {
      st->print(";*synchronization entry");
    } else if (sd->bci() == AfterBci) {
      st->print(";* method exit (unlocked if synchronized)");
    } else if (sd->bci() == UnwindBci) {
      st->print(";* unwind (locked if synchronized)");
    } else if (sd->bci() == AfterExceptionBci) {
      st->print(";* unwind (unlocked if synchronized)");
    } else if (sd->bci() == UnknownBci) {
      st->print(";* unknown");
    } else if (sd->bci() == InvalidFrameStateBci) {
      st->print(";* invalid frame state");
    } else {
      if (sd->method() == NULL) {
        st->print("method is NULL");
      } else if (sd->method()->is_native()) {
        st->print("method is native");
      } else {
        Bytecodes::Code bc = sd->method()->java_code_at(sd->bci());
        st->print(";*%s", Bytecodes::name(bc));
        switch (bc) {
        case Bytecodes::_invokevirtual:
        case Bytecodes::_invokespecial:
        case Bytecodes::_invokestatic:
        case Bytecodes::_invokeinterface:
          {
            Bytecode_invoke invoke(methodHandle(thread, sd->method()), sd->bci());
            st->print(" ");
            if (invoke.name() != NULL)
              invoke.name()->print_symbol_on(st);
            else
              st->print("<UNKNOWN>");
            break;
          }
        case Bytecodes::_getfield:
        case Bytecodes::_putfield:
        case Bytecodes::_getstatic:
        case Bytecodes::_putstatic:
          {
            Bytecode_field field(methodHandle(thread, sd->method()), sd->bci());
            st->print(" ");
            if (field.name() != NULL)
              field.name()->print_symbol_on(st);
            else
              st->print("<UNKNOWN>");
          }
        default:
          break;
        }
      }
      st->print(" {reexecute=%d rethrow=%d return_oop=%d return_scalarized=%d}", sd->should_reexecute(), sd->rethrow_exception(), sd->return_oop(), sd->return_scalarized());
    }

    // Print all scopes
    for (;sd != NULL; sd = sd->sender()) {
      st->move_to(column, 6, 0);
      st->print("; -");
      if (sd->should_reexecute()) {
        st->print(" (reexecute)");
      }
      if (sd->method() == NULL) {
        st->print("method is NULL");
      } else {
        sd->method()->print_short_name(st);
      }
      int lineno = sd->method()->line_number_from_bci(sd->bci());
      if (lineno != -1) {
        st->print("@%d (line %d)", sd->bci(), lineno);
      } else {
        st->print("@%d", sd->bci());
      }
      st->cr();
    }
  }

  // Print relocation information
  // Prevent memory leak: allocating without ResourceMark.
  ResourceMark rm;
  const char* str = reloc_string_for(begin, end);
  if (str != NULL) {
    if (sd != NULL) st->cr();
    st->move_to(column, 6, 0);
    st->print(";   {%s}", str);
  }
}

#endif

class DirectNativeCallWrapper: public NativeCallWrapper {
private:
  NativeCall* _call;

public:
  DirectNativeCallWrapper(NativeCall* call) : _call(call) {}

  virtual address destination() const { return _call->destination(); }
  virtual address instruction_address() const { return _call->instruction_address(); }
  virtual address next_instruction_address() const { return _call->next_instruction_address(); }
  virtual address return_address() const { return _call->return_address(); }

  virtual address get_resolve_call_stub(bool is_optimized) const {
    if (is_optimized) {
      return SharedRuntime::get_resolve_opt_virtual_call_stub();
    }
    return SharedRuntime::get_resolve_virtual_call_stub();
  }

  virtual void set_destination_mt_safe(address dest) {
    _call->set_destination_mt_safe(dest);
  }

  virtual void set_to_interpreted(const methodHandle& method, CompiledICInfo& info) {
    CompiledDirectStaticCall* csc = CompiledDirectStaticCall::at(instruction_address());
    {
      csc->set_to_interpreted(method, info.entry());
    }
  }

  virtual void verify() const {
    // make sure code pattern is actually a call imm32 instruction
    _call->verify();
    _call->verify_alignment();
  }

  virtual void verify_resolve_call(address dest) const {
    CodeBlob* db = CodeCache::find_blob_unsafe(dest);
    assert(db != NULL && !db->is_adapter_blob(), "must use stub!");
  }

  virtual bool is_call_to_interpreted(address dest) const {
    CodeBlob* cb = CodeCache::find_blob(_call->instruction_address());
    return cb->contains(dest);
  }

  virtual bool is_safe_for_patching() const { return false; }

  virtual NativeInstruction* get_load_instruction(virtual_call_Relocation* r) const {
    return nativeMovConstReg_at(r->cached_value());
  }

  virtual void *get_data(NativeInstruction* instruction) const {
    return (void*)((NativeMovConstReg*) instruction)->data();
  }

  virtual void set_data(NativeInstruction* instruction, intptr_t data) {
    ((NativeMovConstReg*) instruction)->set_data(data);
  }
};

NativeCallWrapper* nmethod::call_wrapper_at(address call) const {
  return new DirectNativeCallWrapper((NativeCall*) call);
}

NativeCallWrapper* nmethod::call_wrapper_before(address return_pc) const {
  return new DirectNativeCallWrapper(nativeCall_before(return_pc));
}

address nmethod::call_instruction_address(address pc) const {
  if (NativeCall::is_call_before(pc)) {
    NativeCall *ncall = nativeCall_before(pc);
    return ncall->instruction_address();
  }
  return NULL;
}

CompiledStaticCall* nmethod::compiledStaticCall_at(Relocation* call_site) const {
  return CompiledDirectStaticCall::at(call_site);
}

CompiledStaticCall* nmethod::compiledStaticCall_at(address call_site) const {
  return CompiledDirectStaticCall::at(call_site);
}

CompiledStaticCall* nmethod::compiledStaticCall_before(address return_addr) const {
  return CompiledDirectStaticCall::before(return_addr);
}

#if defined(SUPPORT_DATA_STRUCTS)
void nmethod::print_value_on(outputStream* st) const {
  st->print("nmethod");
  print_on(st, NULL);
}
#endif

#ifndef PRODUCT

void nmethod::print_calls(outputStream* st) {
  RelocIterator iter(this);
  while (iter.next()) {
    switch (iter.type()) {
    case relocInfo::virtual_call_type:
    case relocInfo::opt_virtual_call_type: {
      CompiledICLocker ml_verify(this);
      CompiledIC_at(&iter)->print();
      break;
    }
    case relocInfo::static_call_type:
      st->print_cr("Static call at " INTPTR_FORMAT, p2i(iter.reloc()->addr()));
      CompiledDirectStaticCall::at(iter.reloc())->print();
      break;
    default:
      break;
    }
  }
}

void nmethod::print_statistics() {
  ttyLocker ttyl;
  if (xtty != NULL)  xtty->head("statistics type='nmethod'");
  native_nmethod_stats.print_native_nmethod_stats();
#ifdef COMPILER1
  c1_java_nmethod_stats.print_nmethod_stats("C1");
#endif
#ifdef COMPILER2
  c2_java_nmethod_stats.print_nmethod_stats("C2");
#endif
#if INCLUDE_JVMCI
  jvmci_java_nmethod_stats.print_nmethod_stats("JVMCI");
#endif
  unknown_java_nmethod_stats.print_nmethod_stats("Unknown");
  DebugInformationRecorder::print_statistics();
#ifndef PRODUCT
  pc_nmethod_stats.print_pc_stats();
#endif
  Dependencies::print_statistics();
  if (xtty != NULL)  xtty->tail("statistics");
}

#endif // !PRODUCT

#if INCLUDE_JVMCI
void nmethod::update_speculation(JavaThread* thread) {
  jlong speculation = thread->pending_failed_speculation();
  if (speculation != 0) {
    guarantee(jvmci_nmethod_data() != NULL, "failed speculation in nmethod without failed speculation list");
    jvmci_nmethod_data()->add_failed_speculation(this, speculation);
    thread->set_pending_failed_speculation(0);
  }
}

const char* nmethod::jvmci_name() {
  if (jvmci_nmethod_data() != NULL) {
    return jvmci_nmethod_data()->name();
  }
  return NULL;
}
#endif<|MERGE_RESOLUTION|>--- conflicted
+++ resolved
@@ -948,16 +948,6 @@
 void nmethod::print_nmethod(bool printmethod) {
   run_nmethod_entry_barrier(); // ensure all embedded OOPs are valid before printing
 
-<<<<<<< HEAD
-  // TODO we shouldn't re-compute the calling convention here!
-  ResourceMark rm;
-  CompiledEntrySignature ces(method());
-  ces.compute_calling_conventions(false);
-  // ces.compute_calling_conventions() needs to grab the ProtectionDomainSet_lock, so we
-  // can't do that (inside nmethod::print_entry_parameters) while holding the ttyLocker.
-  // Hence we have do compute it here and pass via a global. Yuck.
-=======
->>>>>>> 22b271d0
   ttyLocker ttyl;  // keep the following output all in one block
   if (xtty != NULL) {
     xtty->begin_head("print_nmethod");
