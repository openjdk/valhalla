--- conflicted
+++ resolved
@@ -688,21 +688,15 @@
     _compile_id              = compile_id;
     _entry_point             = code_begin()          + offsets->value(CodeOffsets::Entry);
     _verified_entry_point    = code_begin()          + offsets->value(CodeOffsets::Verified_Entry);
-<<<<<<< HEAD
 
     assert(!method->has_scalarized_args(), "scalarized native wrappers not supported yet"); // for the next 3 fields
     _inline_entry_point       = _entry_point;
     _verified_inline_entry_point = _verified_entry_point;
     _verified_inline_ro_entry_point = _verified_entry_point;
 
-    _osr_entry_point         = NULL;
-    _exception_cache         = NULL;
-    _pc_desc_container.reset_to(NULL);
-=======
     _osr_entry_point         = nullptr;
     _exception_cache         = nullptr;
     _pc_desc_container.reset_to(nullptr);
->>>>>>> ccf2f583
 
     _exception_offset        = code_offset()         + offsets->value(CodeOffsets::Exceptions);
 
@@ -3041,7 +3035,6 @@
 
 void nmethod::print_nmethod_labels(outputStream* stream, address block_begin, bool print_section_labels) const {
   if (print_section_labels) {
-<<<<<<< HEAD
     int n = 0;
     // Multiple entry points may be at the same position. Print them all.
     n += maybe_print_entry_label(stream, block_begin, entry_point(),                    "[Entry Point]");
@@ -3051,50 +3044,15 @@
     n += maybe_print_entry_label(stream, block_begin, verified_inline_ro_entry_point(), "[Verified Inline Entry Point (RO)]");
     if (n == 0) {
       const char* label = nmethod_section_label(block_begin);
-      if (label != NULL) {
+      if (label != nullptr) {
         stream->bol();
         stream->print_cr("%s", label);
-=======
-    const char* label = nmethod_section_label(block_begin);
-    if (label != nullptr) {
-      stream->bol();
-      stream->print_cr("%s", label);
-    }
-  }
-
-  if (block_begin == entry_point()) {
-    Method* m = method();
-    if (m != nullptr) {
-      stream->print("  # ");
-      m->print_value_on(stream);
-      stream->cr();
-    }
-    if (m != nullptr && !is_osr_method()) {
-      ResourceMark rm;
-      int sizeargs = m->size_of_parameters();
-      BasicType* sig_bt = NEW_RESOURCE_ARRAY(BasicType, sizeargs);
-      VMRegPair* regs   = NEW_RESOURCE_ARRAY(VMRegPair, sizeargs);
-      {
-        int sig_index = 0;
-        if (!m->is_static())
-          sig_bt[sig_index++] = T_OBJECT; // 'this'
-        for (SignatureStream ss(m->signature()); !ss.at_return_type(); ss.next()) {
-          BasicType t = ss.type();
-          sig_bt[sig_index++] = t;
-          if (type2size[t] == 2) {
-            sig_bt[sig_index++] = T_VOID;
-          } else {
-            assert(type2size[t] == 1, "size is 1 or 2");
-          }
-        }
-        assert(sig_index == sizeargs, "");
->>>>>>> ccf2f583
       }
     }
   }
 
   Method* m = method();
-  if (m == NULL || is_osr_method()) {
+  if (m == nullptr || is_osr_method()) {
     return;
   }
 
