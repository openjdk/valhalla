--- conflicted
+++ resolved
@@ -1265,22 +1265,11 @@
   CHECKED_CAST(_entry_offset,              uint16_t, (offsets->value(CodeOffsets::Entry)));
   CHECKED_CAST(_verified_entry_offset,     uint16_t, (offsets->value(CodeOffsets::Verified_Entry)));
 
-<<<<<<< HEAD
-  int size = code_buffer->main_code_size();
-  assert(size >= 0, "should be initialized");
-  // Use instructions section size if it is 0 (e.g. native wrapper)
-  if (size == 0) size = code_size(); // requires _stub_offset to be set
-  assert(size <= code_size(), "incorrect size: %d > %d", size, code_size());
-  _inline_insts_size = size - _verified_entry_offset
-                     - code_buffer->total_skipped_instructions_size();
-  assert(_inline_insts_size >= 0, "sanity");
-
   _inline_entry_point             = entry_point();
   _verified_inline_entry_point    = verified_entry_point();
   _verified_inline_ro_entry_point = verified_entry_point();
-=======
+
   _skipped_instructions_size = code_buffer->total_skipped_instructions_size();
->>>>>>> 31696a44
 }
 
 // Post initialization
