--- conflicted
+++ resolved
@@ -452,16 +452,10 @@
 //----------------------------------------------------------------------------------------------------
 // Implementation of AdapterBlob
 
-<<<<<<< HEAD
 AdapterBlob::AdapterBlob(int size, CodeBuffer* cb, int entry_offset[AdapterBlob::ENTRY_COUNT], int frame_complete, int frame_size, OopMapSet* oop_maps, bool caller_must_gc_arguments) :
   BufferBlob("I2C/C2I adapters", CodeBlobKind::Adapter, cb, size, sizeof(AdapterBlob), frame_complete, frame_size, oop_maps, caller_must_gc_arguments) {
-  assert(entry_offset[0] == 0, "sanity check");
-=======
-AdapterBlob::AdapterBlob(int size, CodeBuffer* cb, int entry_offset[AdapterBlob::ENTRY_COUNT]) :
-  BufferBlob("I2C/C2I adapters", CodeBlobKind::Adapter, cb, size, sizeof(AdapterBlob)) {
+#ifdef ASSERT
   assert(entry_offset[I2C] == 0, "sanity check");
-#ifdef ASSERT
->>>>>>> 156eb767
   for (int i = 1; i < AdapterBlob::ENTRY_COUNT; i++) {
     // The entry is within the adapter blob or unset.
     int offset = entry_offset[i];
@@ -469,19 +463,13 @@
            (i >= C2I_No_Clinit_Check && offset == -1),
            "invalid entry offset[%d] = 0x%x", i, offset);
   }
-<<<<<<< HEAD
-  _c2i_offset = entry_offset[1];
-  _c2i_inline_offset = entry_offset[2];
-  _c2i_inline_ro_offset = entry_offset[3];
-  _c2i_unverified_offset = entry_offset[4];
-  _c2i_unverified_inline_offset = entry_offset[5];
-  _c2i_no_clinit_check_offset = entry_offset[6];
-=======
 #endif // ASSERT
   _c2i_offset = entry_offset[C2I];
+  _c2i_inline_offset = entry_offset[C2I_Inline];
+  _c2i_inline_ro_offset = entry_offset[C2I_Inline_RO];
   _c2i_unverified_offset = entry_offset[C2I_Unverified];
+  _c2i_unverified_inline_offset = entry_offset[C2I_Unverified_Inline];
   _c2i_no_clinit_check_offset = entry_offset[C2I_No_Clinit_Check];
->>>>>>> 156eb767
   CodeCache::commit(this);
 }
 
@@ -502,19 +490,6 @@
   return blob;
 }
 
-<<<<<<< HEAD
-void AdapterBlob::get_offsets(int entry_offset[ENTRY_COUNT]) {
-  entry_offset[0] = 0;
-  entry_offset[1] = _c2i_offset;
-  entry_offset[2] = _c2i_inline_offset;
-  entry_offset[3] = _c2i_inline_ro_offset;
-  entry_offset[4] = _c2i_unverified_offset;
-  entry_offset[5] = _c2i_unverified_inline_offset;
-  entry_offset[6] = _c2i_no_clinit_check_offset;
-}
-
-=======
->>>>>>> 156eb767
 //----------------------------------------------------------------------------------------------------
 // Implementation of VtableBlob
 
