/*
 * Copyright (c) 1997, 2025, Oracle and/or its affiliates. All rights reserved.
 * DO NOT ALTER OR REMOVE COPYRIGHT NOTICES OR THIS FILE HEADER.
 *
 * This code is free software; you can redistribute it and/or modify it
 * under the terms of the GNU General Public License version 2 only, as
 * published by the Free Software Foundation.
 *
 * This code is distributed in the hope that it will be useful, but WITHOUT
 * ANY WARRANTY; without even the implied warranty of MERCHANTABILITY or
 * FITNESS FOR A PARTICULAR PURPOSE.  See the GNU General Public License
 * version 2 for more details (a copy is included in the LICENSE file that
 * accompanied this code).
 *
 * You should have received a copy of the GNU General Public License version
 * 2 along with this work; if not, write to the Free Software Foundation,
 * Inc., 51 Franklin St, Fifth Floor, Boston, MA 02110-1301 USA.
 *
 * Please contact Oracle, 500 Oracle Parkway, Redwood Shores, CA 94065 USA
 * or visit www.oracle.com if you need additional information or have any
 * questions.
 *
 */

#include "code/debugInfo.hpp"
#include "code/debugInfoRec.hpp"
#include "code/nmethod.hpp"
#include "gc/shared/collectedHeap.hpp"
#include "memory/universe.hpp"
#include "oops/oop.inline.hpp"
#include "runtime/handles.inline.hpp"
#include "runtime/interfaceSupport.inline.hpp"
#include "runtime/javaThread.hpp"
#include "runtime/jniHandles.inline.hpp"
#include "runtime/stackValue.hpp"

// Constructors

DebugInfoWriteStream::DebugInfoWriteStream(DebugInformationRecorder* recorder, int initial_size)
: CompressedWriteStream(initial_size) {
  _recorder = recorder;
}

// Serializing oops

void DebugInfoWriteStream::write_handle(jobject h) {
  write_int(recorder()->oop_recorder()->find_index(h));
}

void DebugInfoWriteStream::write_metadata(Metadata* h) {
  write_int(recorder()->oop_recorder()->find_index(h));
}

oop DebugInfoReadStream::read_oop() {
  // Despite these oops being found inside nmethods that are on-stack,
  // they are not kept alive by all GCs (e.g. G1 and Shenandoah).
  oop o = code()->oop_at_phantom(read_int());
  assert(oopDesc::is_oop_or_null(o), "oop only");
  return o;
}

ScopeValue* DebugInfoReadStream::read_object_value(bool is_auto_box) {
  int id = read_int();
#ifdef ASSERT
  assert(_obj_pool != nullptr, "object pool does not exist");
  for (int i = _obj_pool->length() - 1; i >= 0; i--) {
    assert(_obj_pool->at(i)->as_ObjectValue()->id() != id, "should not be read twice");
  }
#endif
  ObjectValue* result = is_auto_box ? new AutoBoxObjectValue(id) : new ObjectValue(id);
  // Cache the object since an object field could reference it.
  _obj_pool->push(result);
  result->read_object(this);
  return result;
}

ScopeValue* DebugInfoReadStream::read_object_merge_value() {
  int id = read_int();
#ifdef ASSERT
  assert(_obj_pool != nullptr, "object pool does not exist");
  for (int i = _obj_pool->length() - 1; i >= 0; i--) {
    assert(_obj_pool->at(i)->as_ObjectValue()->id() != id, "should not be read twice");
  }
#endif
  ObjectMergeValue* result = new ObjectMergeValue(id);
  _obj_pool->push(result);
  result->read_object(this);
  return result;
}

ScopeValue* DebugInfoReadStream::get_cached_object() {
  int id = read_int();
  assert(_obj_pool != nullptr, "object pool does not exist");
  for (int i = _obj_pool->length() - 1; i >= 0; i--) {
    ObjectValue* ov = _obj_pool->at(i)->as_ObjectValue();
    if (ov->id() == id) {
      return ov;
    }
  }
  ShouldNotReachHere();
  return nullptr;
}

// Serializing scope values

enum { LOCATION_CODE = 0, CONSTANT_INT_CODE = 1,  CONSTANT_OOP_CODE = 2,
                          CONSTANT_LONG_CODE = 3, CONSTANT_DOUBLE_CODE = 4,
                          OBJECT_CODE = 5,        OBJECT_ID_CODE = 6,
                          AUTO_BOX_OBJECT_CODE = 7, MARKER_CODE = 8,
                          OBJECT_MERGE_CODE = 9 };

ScopeValue* ScopeValue::read_from(DebugInfoReadStream* stream) {
  ScopeValue* result = nullptr;
  switch(stream->read_int()) {
   case LOCATION_CODE:        result = new LocationValue(stream);                        break;
   case CONSTANT_INT_CODE:    result = new ConstantIntValue(stream);                     break;
   case CONSTANT_OOP_CODE:    result = new ConstantOopReadValue(stream);                 break;
   case CONSTANT_LONG_CODE:   result = new ConstantLongValue(stream);                    break;
   case CONSTANT_DOUBLE_CODE: result = new ConstantDoubleValue(stream);                  break;
   case OBJECT_CODE:          result = stream->read_object_value(false /*is_auto_box*/); break;
   case AUTO_BOX_OBJECT_CODE: result = stream->read_object_value(true /*is_auto_box*/);  break;
   case OBJECT_MERGE_CODE:    result = stream->read_object_merge_value();                break;
   case OBJECT_ID_CODE:       result = stream->get_cached_object();                      break;
   case MARKER_CODE:          result = new MarkerValue();                                break;
   default: ShouldNotReachHere();
  }
  return result;
}

// LocationValue

LocationValue::LocationValue(DebugInfoReadStream* stream) {
  _location = Location(stream);
}

void LocationValue::write_on(DebugInfoWriteStream* stream) {
  stream->write_int(LOCATION_CODE);
  location().write_on(stream);
}

void LocationValue::print_on(outputStream* st) const {
  location().print_on(st);
}

// MarkerValue

void MarkerValue::write_on(DebugInfoWriteStream* stream) {
  stream->write_int(MARKER_CODE);
}

void MarkerValue::print_on(outputStream* st) const {
    st->print("marker");
}

// ObjectValue

void ObjectValue::set_value(oop value) {
  _value = Handle(Thread::current(), value);
}

void ObjectValue::read_object(DebugInfoReadStream* stream) {
  _is_root = stream->read_bool();
  _klass = read_from(stream);
<<<<<<< HEAD
  _is_init = read_from(stream);
  _is_larval = read_from(stream);
=======
  _properties = read_from(stream);
>>>>>>> a07dfe93
  assert(_klass->is_constant_oop(), "should be constant java mirror oop");
  int length = stream->read_int();
  for (int i = 0; i < length; i++) {
    ScopeValue* val = read_from(stream);
    _field_values.append(val);
  }
}

void ObjectValue::write_on(DebugInfoWriteStream* stream) {
  if (is_visited()) {
    stream->write_int(OBJECT_ID_CODE);
    stream->write_int(_id);
  } else {
    set_visited(true);
    stream->write_int(is_auto_box() ? AUTO_BOX_OBJECT_CODE : OBJECT_CODE);
    stream->write_int(_id);
    stream->write_bool(_is_root);
    _klass->write_on(stream);
<<<<<<< HEAD
    if (_is_init == nullptr) {
      // MarkerValue is used for null-free objects
      _is_init = new MarkerValue();
    }
    _is_init->write_on(stream);
    if (_is_larval == nullptr) {
      _is_larval = new MarkerValue();
    }
    _is_larval->write_on(stream);
=======
    _properties->write_on(stream);
>>>>>>> a07dfe93
    int length = _field_values.length();
    stream->write_int(length);
    for (int i = 0; i < length; i++) {
      _field_values.at(i)->write_on(stream);
    }
  }
}

void ObjectValue::print_on(outputStream* st) const {
  st->print("%s[%d]", is_auto_box() ? "box_obj" : is_object_merge() ? "merge_obj" : "obj", _id);
}

void ObjectValue::print_fields_on(outputStream* st) const {
#ifndef PRODUCT
  if (is_object_merge()) {
    ObjectMergeValue* omv = (ObjectMergeValue*)this;
    st->print("selector=\"");
    omv->selector()->print_on(st);
    st->print("\"");
    ScopeValue* merge_pointer = omv->merge_pointer();
    if (!(merge_pointer->is_object() && merge_pointer->as_ObjectValue()->value()() == nullptr) &&
        !(merge_pointer->is_constant_oop() && merge_pointer->as_ConstantOopReadValue()->value()() == nullptr)) {
      st->print(", merge_pointer=\"");
      merge_pointer->print_on(st);
      st->print("\"");
    }
    GrowableArray<ScopeValue*>* possible_objects = omv->possible_objects();
    st->print(", candidate_objs=[%d", possible_objects->at(0)->as_ObjectValue()->id());
    int ncandidates = possible_objects->length();
    for (int i = 1; i < ncandidates; i++) {
      st->print(", %d", possible_objects->at(i)->as_ObjectValue()->id());
    }
    st->print("]");
  } else {
    st->print("\n        Fields: ");
    if (_field_values.length() > 0) {
      _field_values.at(0)->print_on(st);
    }
    for (int i = 1; i < _field_values.length(); i++) {
      st->print(", ");
      _field_values.at(i)->print_on(st);
    }
  }
#endif
}


// ObjectMergeValue

// Returns the ObjectValue that should be used for the local that this
// ObjectMergeValue represents. ObjectMergeValue represents allocation
// merges in C2. This method will select which path the allocation merge
// took during execution of the Trap that triggered the rematerialization
// of the object.
ObjectValue* ObjectMergeValue::select(frame& fr, RegisterMap& reg_map) {
  StackValue* sv_selector = StackValue::create_stack_value(&fr, &reg_map, _selector);
  jint selector = sv_selector->get_jint();

  // If the selector is '-1' it means that execution followed the path
  // where no scalar replacement happened.
  // Otherwise, it is the index in _possible_objects array that holds
  // the description of the scalar replaced object.
  if (selector == -1) {
    StackValue* sv_merge_pointer = StackValue::create_stack_value(&fr, &reg_map, _merge_pointer);
    _selected = new ObjectValue(id(), nullptr, false);

    // Retrieve the pointer to the real object and use it as if we had
    // allocated it during the deoptimization
    _selected->set_value(sv_merge_pointer->get_obj()());

    return _selected;
  } else {
    assert(selector < _possible_objects.length(), "sanity");
    _selected = (ObjectValue*) _possible_objects.at(selector);
    return _selected;
  }
}

Handle ObjectMergeValue::value() const {
  if (_selected != nullptr) {
    return _selected->value();
  } else {
    return Handle();
  }
}

void ObjectMergeValue::read_object(DebugInfoReadStream* stream) {
  _selector = read_from(stream);
  _merge_pointer = read_from(stream);
  int ncandidates = stream->read_int();
  for (int i = 0; i < ncandidates; i++) {
    ScopeValue* result = read_from(stream);
    assert(result->is_object(), "Candidate is not an object!");
    ObjectValue* obj = result->as_ObjectValue();
    _possible_objects.append(obj);
  }
}

void ObjectMergeValue::write_on(DebugInfoWriteStream* stream) {
  if (is_visited()) {
    stream->write_int(OBJECT_ID_CODE);
    stream->write_int(_id);
  } else {
    set_visited(true);
    stream->write_int(OBJECT_MERGE_CODE);
    stream->write_int(_id);
    _selector->write_on(stream);
    _merge_pointer->write_on(stream);
    int ncandidates = _possible_objects.length();
    stream->write_int(ncandidates);
    for (int i = 0; i < ncandidates; i++) {
      _possible_objects.at(i)->as_ObjectValue()->write_on(stream);
    }
  }
}

// ConstantIntValue

ConstantIntValue::ConstantIntValue(DebugInfoReadStream* stream) {
  _value = stream->read_signed_int();
}

void ConstantIntValue::write_on(DebugInfoWriteStream* stream) {
  stream->write_int(CONSTANT_INT_CODE);
  stream->write_signed_int(value());
}

void ConstantIntValue::print_on(outputStream* st) const {
  st->print("%d", value());
}

// ConstantLongValue

ConstantLongValue::ConstantLongValue(DebugInfoReadStream* stream) {
  _value = stream->read_long();
}

void ConstantLongValue::write_on(DebugInfoWriteStream* stream) {
  stream->write_int(CONSTANT_LONG_CODE);
  stream->write_long(value());
}

void ConstantLongValue::print_on(outputStream* st) const {
  st->print(JLONG_FORMAT, value());
}

// ConstantDoubleValue

ConstantDoubleValue::ConstantDoubleValue(DebugInfoReadStream* stream) {
  _value = stream->read_double();
}

void ConstantDoubleValue::write_on(DebugInfoWriteStream* stream) {
  stream->write_int(CONSTANT_DOUBLE_CODE);
  stream->write_double(value());
}

void ConstantDoubleValue::print_on(outputStream* st) const {
  st->print("%f", value());
}

// ConstantOopWriteValue

void ConstantOopWriteValue::write_on(DebugInfoWriteStream* stream) {
#ifdef ASSERT
  {
    // cannot use ThreadInVMfromNative here since in case of JVMCI compiler,
    // thread is already in VM state.
    ThreadInVMfromUnknown tiv;
    assert(JNIHandles::resolve(value()) == nullptr ||
           Universe::heap()->is_in(JNIHandles::resolve(value())),
           "Should be in heap");
 }
#endif
  stream->write_int(CONSTANT_OOP_CODE);
  stream->write_handle(value());
}

void ConstantOopWriteValue::print_on(outputStream* st) const {
  // using ThreadInVMfromUnknown here since in case of JVMCI compiler,
  // thread is already in VM state.
  ThreadInVMfromUnknown tiv;
  JNIHandles::resolve(value())->print_value_on(st);
}


// ConstantOopReadValue

ConstantOopReadValue::ConstantOopReadValue(DebugInfoReadStream* stream) {
  _value = Handle(Thread::current(), stream->read_oop());
  assert(_value() == nullptr ||
         Universe::heap()->is_in(_value()), "Should be in heap");
}

void ConstantOopReadValue::write_on(DebugInfoWriteStream* stream) {
  ShouldNotReachHere();
}

void ConstantOopReadValue::print_on(outputStream* st) const {
  if (value()() != nullptr) {
    value()()->print_value_on(st);
  } else {
    st->print("null");
  }
}


// MonitorValue

MonitorValue::MonitorValue(ScopeValue* owner, Location basic_lock, bool eliminated) {
  _owner       = owner;
  _basic_lock  = basic_lock;
  _eliminated  = eliminated;
}

MonitorValue::MonitorValue(DebugInfoReadStream* stream) {
  _basic_lock  = Location(stream);
  _owner       = ScopeValue::read_from(stream);
  _eliminated  = (stream->read_bool() != 0);
}

void MonitorValue::write_on(DebugInfoWriteStream* stream) {
  _basic_lock.write_on(stream);
  _owner->write_on(stream);
  stream->write_bool(_eliminated);
}

#ifndef PRODUCT
void MonitorValue::print_on(outputStream* st) const {
  st->print("monitor{");
  owner()->print_on(st);
  st->print(",");
  basic_lock().print_on(st);
  st->print("}");
  if (_eliminated) {
    st->print(" (eliminated)");
  }
}
#endif<|MERGE_RESOLUTION|>--- conflicted
+++ resolved
@@ -161,12 +161,8 @@
 void ObjectValue::read_object(DebugInfoReadStream* stream) {
   _is_root = stream->read_bool();
   _klass = read_from(stream);
-<<<<<<< HEAD
-  _is_init = read_from(stream);
   _is_larval = read_from(stream);
-=======
   _properties = read_from(stream);
->>>>>>> a07dfe93
   assert(_klass->is_constant_oop(), "should be constant java mirror oop");
   int length = stream->read_int();
   for (int i = 0; i < length; i++) {
@@ -185,19 +181,11 @@
     stream->write_int(_id);
     stream->write_bool(_is_root);
     _klass->write_on(stream);
-<<<<<<< HEAD
-    if (_is_init == nullptr) {
-      // MarkerValue is used for null-free objects
-      _is_init = new MarkerValue();
-    }
-    _is_init->write_on(stream);
     if (_is_larval == nullptr) {
       _is_larval = new MarkerValue();
     }
     _is_larval->write_on(stream);
-=======
     _properties->write_on(stream);
->>>>>>> a07dfe93
     int length = _field_values.length();
     stream->write_int(length);
     for (int i = 0; i < length; i++) {
