--- conflicted
+++ resolved
@@ -226,12 +226,8 @@
 
       enter(is_vtable_stub, vtable_index, caller_is_c1, s);
       if (PrintAdapterHandlers) {
-<<<<<<< HEAD
-        tty->print_cr("Decoding VtableStub (%s) %s[%d]@" PTR_FORMAT " [" PTR_FORMAT ", " PTR_FORMAT "] (" SIZE_FORMAT " bytes)",
+        tty->print_cr("Decoding VtableStub (%s) %s[%d]@" PTR_FORMAT " [" PTR_FORMAT ", " PTR_FORMAT "] (%zu bytes)",
                       caller_is_c1 ? "c1" : "full opt",
-=======
-        tty->print_cr("Decoding VtableStub %s[%d]@" PTR_FORMAT " [" PTR_FORMAT ", " PTR_FORMAT "] (%zu bytes)",
->>>>>>> 9c430c92
                       is_vtable_stub? "vtbl": "itbl", vtable_index, p2i(VtableStub::receiver_location()),
                       p2i(s->code_begin()), p2i(s->code_end()), pointer_delta(s->code_end(), s->code_begin(), 1));
         Disassembler::decode(s->code_begin(), s->code_end());
