/*
 * Copyright (c) 1997, 2023, Oracle and/or its affiliates. All rights reserved.
 * DO NOT ALTER OR REMOVE COPYRIGHT NOTICES OR THIS FILE HEADER.
 *
 * This code is free software; you can redistribute it and/or modify it
 * under the terms of the GNU General Public License version 2 only, as
 * published by the Free Software Foundation.
 *
 * This code is distributed in the hope that it will be useful, but WITHOUT
 * ANY WARRANTY; without even the implied warranty of MERCHANTABILITY or
 * FITNESS FOR A PARTICULAR PURPOSE.  See the GNU General Public License
 * version 2 for more details (a copy is included in the LICENSE file that
 * accompanied this code).
 *
 * You should have received a copy of the GNU General Public License version
 * 2 along with this work; if not, write to the Free Software Foundation,
 * Inc., 51 Franklin St, Fifth Floor, Boston, MA 02110-1301 USA.
 *
 * Please contact Oracle, 500 Oracle Parkway, Redwood Shores, CA 94065 USA
 * or visit www.oracle.com if you need additional information or have any
 * questions.
 *
 */

#include "precompiled.hpp"
#include "code/vtableStubs.hpp"
#include "compiler/compileBroker.hpp"
#include "compiler/disassembler.hpp"
#include "logging/log.hpp"
#include "memory/allocation.inline.hpp"
#include "memory/resourceArea.hpp"
#include "oops/instanceKlass.hpp"
#include "oops/klass.inline.hpp"
#include "oops/klassVtable.hpp"
#include "oops/oop.inline.hpp"
#include "prims/forte.hpp"
#include "prims/jvmtiExport.hpp"
#include "runtime/handles.inline.hpp"
#include "runtime/mutexLocker.hpp"
#include "runtime/sharedRuntime.hpp"
#include "utilities/align.hpp"
#include "utilities/powerOfTwo.hpp"
#ifdef COMPILER2
#include "opto/matcher.hpp"
#endif

// -----------------------------------------------------------------------------------------
// Implementation of VtableStub

address VtableStub::_chunk             = nullptr;
address VtableStub::_chunk_end         = nullptr;
VMReg   VtableStub::_receiver_location = VMRegImpl::Bad();


void* VtableStub::operator new(size_t size, int code_size) throw() {
  assert_lock_strong(VtableStubs_lock);
  assert(size == sizeof(VtableStub), "mismatched size");
  // compute real VtableStub size (rounded to nearest word)
  const int real_size = align_up(code_size + (int)sizeof(VtableStub), wordSize);
  // malloc them in chunks to minimize header overhead
  const int chunk_factor = 32;
  if (_chunk == nullptr || _chunk + real_size > _chunk_end) {
    const int bytes = chunk_factor * real_size + pd_code_alignment();

   // There is a dependency on the name of the blob in src/share/vm/prims/jvmtiCodeBlobEvents.cpp
   // If changing the name, update the other file accordingly.
    VtableBlob* blob = VtableBlob::create("vtable chunks", bytes);
    if (blob == nullptr) {
      return nullptr;
    }
    _chunk = blob->content_begin();
    _chunk_end = _chunk + bytes;
    Forte::register_stub("vtable stub", _chunk, _chunk_end);
    align_chunk();
  }
  assert(_chunk + real_size <= _chunk_end, "bad allocation");
  void* res = _chunk;
  _chunk += real_size;
  align_chunk();
 return res;
}


void VtableStub::print_on(outputStream* st) const {
  st->print("vtable stub (index = %d, receiver_location = " INTX_FORMAT ", code = [" INTPTR_FORMAT ", " INTPTR_FORMAT "])",
             index(), p2i(receiver_location()), p2i(code_begin()), p2i(code_end()));
}

void VtableStub::print() const { print_on(tty); }

// -----------------------------------------------------------------------------------------
// Implementation of VtableStubs
//
// For each hash value there's a linked list of vtable stubs (with that
// hash value). Each list is anchored in a little hash _table, indexed
// by that hash value.

VtableStub* volatile VtableStubs::_table[VtableStubs::N];
int VtableStubs::_vtab_stub_size = 0;
int VtableStubs::_itab_stub_size = 0;

#if defined(PRODUCT)
  // These values are good for the PRODUCT case (no tracing).
  static const int first_vtableStub_size =  64;
  static const int first_itableStub_size = 256;
#else
  // These values are good for the non-PRODUCT case (when tracing can be switched on).
  // To find out, run test workload with
  //   -Xlog:vtablestubs=Trace -XX:+CountCompiledCalls -XX:+DebugVtables
  // and use the reported "estimate" value.
  // Here is a list of observed worst-case values:
  //               vtable  itable
  // aarch64:         460     324
  // arm:               ?       ?
  // ppc (linux, BE): 404     288
  // ppc (linux, LE): 356     276
  // ppc (AIX):       416     296
  // s390x:           408     256
  // Solaris-sparc:   792     348
  // x86 (Linux):     670     309
  // x86 (MacOS):     682     321
  static const int first_vtableStub_size = 1024;
  static const int first_itableStub_size =  512;
#endif


void VtableStubs::initialize() {
  assert(VtableStub::_receiver_location == VMRegImpl::Bad(), "initialized multiple times?");

  VtableStub::_receiver_location = SharedRuntime::name_for_receiver();
  {
    MutexLocker ml(VtableStubs_lock, Mutex::_no_safepoint_check_flag);
    for (int i = 0; i < N; i++) {
      Atomic::store(&_table[i], (VtableStub*)nullptr);
    }
  }
}


int VtableStubs::code_size_limit(bool is_vtable_stub) {
  if (is_vtable_stub) {
    return _vtab_stub_size > 0 ? _vtab_stub_size : first_vtableStub_size;
  } else { // itable stub
    return _itab_stub_size > 0 ? _itab_stub_size : first_itableStub_size;
  }
}   // code_size_limit


void VtableStubs::check_and_set_size_limit(bool is_vtable_stub,
                                           int  code_size,
                                           int  padding) {
  const char* name = is_vtable_stub ? "vtable" : "itable";

  guarantee(code_size <= code_size_limit(is_vtable_stub),
            "buffer overflow in %s stub, code_size is %d, limit is %d", name, code_size, code_size_limit(is_vtable_stub));

  if (is_vtable_stub) {
    if (log_is_enabled(Trace, vtablestubs)) {
      if ( (_vtab_stub_size > 0) && ((code_size + padding) > _vtab_stub_size) ) {
        log_trace(vtablestubs)("%s size estimate needed adjustment from %d to %d bytes",
                               name, _vtab_stub_size, code_size + padding);
      }
    }
    if ( (code_size + padding) > _vtab_stub_size ) {
      _vtab_stub_size = code_size + padding;
    }
  } else {  // itable stub
    if (log_is_enabled(Trace, vtablestubs)) {
      if ( (_itab_stub_size > 0) && ((code_size + padding) > _itab_stub_size) ) {
        log_trace(vtablestubs)("%s size estimate needed adjustment from %d to %d bytes",
                               name, _itab_stub_size, code_size + padding);
      }
    }
    if ( (code_size + padding) > _itab_stub_size ) {
      _itab_stub_size = code_size + padding;
    }
  }
  return;
}   // check_and_set_size_limit


void VtableStubs::bookkeeping(MacroAssembler* masm, outputStream* out, VtableStub* s,
                              address npe_addr, address ame_addr,   bool is_vtable_stub,
                              int     index,    int     slop_bytes, int  index_dependent_slop) {
  const char* name        = is_vtable_stub ? "vtable" : "itable";
  const int   stub_length = code_size_limit(is_vtable_stub);

  if (log_is_enabled(Trace, vtablestubs)) {
    log_trace(vtablestubs)("%s #%d at " PTR_FORMAT ": size: %d, estimate: %d, slop area: %d",
                           name, index, p2i(s->code_begin()),
                           (int)(masm->pc() - s->code_begin()),
                           stub_length,
                           (int)(s->code_end() - masm->pc()));
  }
  guarantee(masm->pc() <= s->code_end(), "%s #%d: overflowed buffer, estimated len: %d, actual len: %d, overrun: %d",
                                         name, index, stub_length,
                                         (int)(masm->pc() - s->code_begin()),
                                         (int)(masm->pc() - s->code_end()));
  assert((masm->pc() + index_dependent_slop) <= s->code_end(), "%s #%d: spare space for 32-bit offset: required = %d, available = %d",
                                         name, index, index_dependent_slop,
                                         (int)(s->code_end() - masm->pc()));

  // After the first vtable/itable stub is generated, we have a much
  // better estimate for the stub size. Remember/update this
  // estimate after some sanity checks.
  check_and_set_size_limit(is_vtable_stub, masm->offset(), slop_bytes);
  s->set_exception_points(npe_addr, ame_addr);
}


address VtableStubs::find_stub(bool is_vtable_stub, int vtable_index, bool caller_is_c1) {
  assert(vtable_index >= 0, "must be positive");

  VtableStub* s;
  {
    MutexLocker ml(VtableStubs_lock, Mutex::_no_safepoint_check_flag);
    s = lookup(is_vtable_stub, vtable_index, caller_is_c1);
    if (s == nullptr) {
      if (is_vtable_stub) {
        s = create_vtable_stub(vtable_index, caller_is_c1);
      } else {
        s = create_itable_stub(vtable_index, caller_is_c1);
      }

      // Creation of vtable or itable can fail if there is not enough free space in the code cache.
      if (s == nullptr) {
        return nullptr;
      }

      enter(is_vtable_stub, vtable_index, caller_is_c1, s);
      if (PrintAdapterHandlers) {
        tty->print_cr("Decoding VtableStub (%s) %s[%d]@" PTR_FORMAT " [" PTR_FORMAT ", " PTR_FORMAT "] (" SIZE_FORMAT " bytes)",
                      caller_is_c1 ? "c1" : "full opt",
                      is_vtable_stub? "vtbl": "itbl", vtable_index, p2i(VtableStub::receiver_location()),
                      p2i(s->code_begin()), p2i(s->code_end()), pointer_delta(s->code_end(), s->code_begin(), 1));
        Disassembler::decode(s->code_begin(), s->code_end());
      }
      // Notify JVMTI about this stub. The event will be recorded by the enclosing
      // JvmtiDynamicCodeEventCollector and posted when this thread has released
      // all locks. Only post this event if a new state is not required. Creating a new state would
      // cause a safepoint and the caller of this code has a NoSafepointVerifier.
      if (JvmtiExport::should_post_dynamic_code_generated()) {
        JvmtiExport::post_dynamic_code_generated_while_holding_locks(is_vtable_stub? "vtable stub": "itable stub",  // FIXME: need to pass caller_is_c1??
                                                                     s->code_begin(), s->code_end());
      }
    }
  }
  return s->entry_point();
}


inline uint VtableStubs::hash(bool is_vtable_stub, int vtable_index, bool caller_is_c1) {
  // Assumption: receiver_location < 4 in most cases.
  int hash = ((vtable_index << 2) ^ VtableStub::receiver_location()->value()) + vtable_index;
  if (caller_is_c1) {
    hash = 7 - hash;
  }
  return (is_vtable_stub ? ~hash : hash)  & mask;
}


VtableStub* VtableStubs::lookup(bool is_vtable_stub, int vtable_index, bool caller_is_c1) {
  assert_lock_strong(VtableStubs_lock);
<<<<<<< HEAD
  unsigned hash = VtableStubs::hash(is_vtable_stub, vtable_index, caller_is_c1);
  VtableStub* s = _table[hash];
  while( s && !s->matches(is_vtable_stub, vtable_index, caller_is_c1)) s = s->next();
=======
  unsigned hash = VtableStubs::hash(is_vtable_stub, vtable_index);
  VtableStub* s = Atomic::load(&_table[hash]);
  while( s && !s->matches(is_vtable_stub, vtable_index)) s = s->next();
>>>>>>> 6fc35142
  return s;
}


void VtableStubs::enter(bool is_vtable_stub, int vtable_index, bool caller_is_c1, VtableStub* s) {
  assert_lock_strong(VtableStubs_lock);
<<<<<<< HEAD
  assert(s->matches(is_vtable_stub, vtable_index, caller_is_c1), "bad vtable stub");
  unsigned int h = VtableStubs::hash(is_vtable_stub, vtable_index, caller_is_c1);
  // enter s at the beginning of the corresponding list
  s->set_next(_table[h]);
  _table[h] = s;
  _number_of_vtable_stubs++;
=======
  assert(s->matches(is_vtable_stub, vtable_index), "bad vtable stub");
  unsigned int h = VtableStubs::hash(is_vtable_stub, vtable_index);
  // Insert s at the beginning of the corresponding list.
  s->set_next(Atomic::load(&_table[h]));
  // Make sure that concurrent readers not taking the mutex observe the writing of "next".
  Atomic::release_store(&_table[h], s);
>>>>>>> 6fc35142
}

VtableStub* VtableStubs::entry_point(address pc) {
  MutexLocker ml(VtableStubs_lock, Mutex::_no_safepoint_check_flag);
  VtableStub* stub = (VtableStub*)(pc - VtableStub::entry_offset());
  uint hash = VtableStubs::hash(stub->is_vtable_stub(), stub->index(), stub->caller_is_c1());
  VtableStub* s;
  for (s = Atomic::load(&_table[hash]); s != nullptr && s != stub; s = s->next()) {}
  return (s == stub) ? s : nullptr;
}

bool VtableStubs::is_icholder_entry(address pc) {
  assert(contains(pc), "must contain all vtable blobs");
  VtableStub* stub = (VtableStub*)(pc - VtableStub::entry_offset());
  // itable stubs use CompiledICHolder.
  return stub->is_itable_stub();
}

bool VtableStubs::contains(address pc) {
  // simple solution for now - we may want to use
  // a faster way if this function is called often
  return stub_containing(pc) != nullptr;
}


VtableStub* VtableStubs::stub_containing(address pc) {
  for (int i = 0; i < N; i++) {
    for (VtableStub* s = Atomic::load_acquire(&_table[i]); s != nullptr; s = s->next()) {
      if (s->contains(pc)) return s;
    }
  }
  return nullptr;
}

void vtableStubs_init() {
  VtableStubs::initialize();
}

void VtableStubs::vtable_stub_do(void f(VtableStub*)) {
  for (int i = 0; i < N; i++) {
    for (VtableStub* s = Atomic::load_acquire(&_table[i]); s != nullptr; s = s->next()) {
      f(s);
    }
  }
}


//-----------------------------------------------------------------------------------------------------
// Non-product code
#ifndef PRODUCT

extern "C" void bad_compiled_vtable_index(JavaThread* thread, oop receiver, int index) {
  ResourceMark rm;
  Klass* klass = receiver->klass();
  InstanceKlass* ik = InstanceKlass::cast(klass);
  klassVtable vt = ik->vtable();
  ik->print();
  fatal("bad compiled vtable dispatch: receiver " INTPTR_FORMAT ", "
        "index %d (vtable length %d)",
        p2i(receiver), index, vt.length());
}

#endif // PRODUCT<|MERGE_RESOLUTION|>--- conflicted
+++ resolved
@@ -261,36 +261,21 @@
 
 VtableStub* VtableStubs::lookup(bool is_vtable_stub, int vtable_index, bool caller_is_c1) {
   assert_lock_strong(VtableStubs_lock);
-<<<<<<< HEAD
   unsigned hash = VtableStubs::hash(is_vtable_stub, vtable_index, caller_is_c1);
-  VtableStub* s = _table[hash];
+  VtableStub* s = Atomic::load(&_table[hash]);
   while( s && !s->matches(is_vtable_stub, vtable_index, caller_is_c1)) s = s->next();
-=======
-  unsigned hash = VtableStubs::hash(is_vtable_stub, vtable_index);
-  VtableStub* s = Atomic::load(&_table[hash]);
-  while( s && !s->matches(is_vtable_stub, vtable_index)) s = s->next();
->>>>>>> 6fc35142
   return s;
 }
 
 
 void VtableStubs::enter(bool is_vtable_stub, int vtable_index, bool caller_is_c1, VtableStub* s) {
   assert_lock_strong(VtableStubs_lock);
-<<<<<<< HEAD
   assert(s->matches(is_vtable_stub, vtable_index, caller_is_c1), "bad vtable stub");
   unsigned int h = VtableStubs::hash(is_vtable_stub, vtable_index, caller_is_c1);
-  // enter s at the beginning of the corresponding list
-  s->set_next(_table[h]);
-  _table[h] = s;
-  _number_of_vtable_stubs++;
-=======
-  assert(s->matches(is_vtable_stub, vtable_index), "bad vtable stub");
-  unsigned int h = VtableStubs::hash(is_vtable_stub, vtable_index);
   // Insert s at the beginning of the corresponding list.
   s->set_next(Atomic::load(&_table[h]));
   // Make sure that concurrent readers not taking the mutex observe the writing of "next".
   Atomic::release_store(&_table[h], s);
->>>>>>> 6fc35142
 }
 
 VtableStub* VtableStubs::entry_point(address pc) {
