--- conflicted
+++ resolved
@@ -163,26 +163,11 @@
      , _is_root(true) {}
 
   // Accessors
-<<<<<<< HEAD
-  bool                        is_object() const         { return true; }
-  int                         id() const                { return _id; }
-  ScopeValue*                 klass() const             { return _klass; }
-  ScopeValue*                 is_init() const           { return _is_init; }
-  ScopeValue*                 is_larval() const         { return _is_larval; }
-  GrowableArray<ScopeValue*>* field_values()            { return &_field_values; }
-  ScopeValue*                 field_at(int i) const     { return _field_values.at(i); }
-  int                         field_size()              { return _field_values.length(); }
-  Handle                      value() const             { return _value; }
-  bool                        is_visited() const        { return _visited; }
-  bool                        maybe_null() const        { return !_is_init->is_marker(); }
-
-  void                        set_value(oop value);
-  void                        set_visited(bool visited) { _visited = visited; }
-=======
   bool                        is_object() const           { return true; }
   int                         id() const                  { return _id; }
   virtual ScopeValue*         klass() const               { return _klass; }
   virtual ScopeValue*         is_init() const             { return _is_init; }
+  virtual ScopeValue*         is_larval() const           { return _is_larval; }
   virtual GrowableArray<ScopeValue*>* field_values()      { return &_field_values; }
   virtual ScopeValue*         field_at(int i) const       { return _field_values.at(i); }
   virtual int                 field_size()                { return _field_values.length(); }
@@ -195,7 +180,6 @@
   virtual void                set_value(oop value);
   void                        set_visited(bool visited)   { _visited = visited; }
   void                        set_root(bool root)         { _is_root = root; }
->>>>>>> ffb28305
 
   // Serialization of debugging information
   void read_object(DebugInfoReadStream* stream);
