/*
 * Copyright (c) 1997, 2024, Oracle and/or its affiliates. All rights reserved.
 * DO NOT ALTER OR REMOVE COPYRIGHT NOTICES OR THIS FILE HEADER.
 *
 * This code is free software; you can redistribute it and/or modify it
 * under the terms of the GNU General Public License version 2 only, as
 * published by the Free Software Foundation.
 *
 * This code is distributed in the hope that it will be useful, but WITHOUT
 * ANY WARRANTY; without even the implied warranty of MERCHANTABILITY or
 * FITNESS FOR A PARTICULAR PURPOSE.  See the GNU General Public License
 * version 2 for more details (a copy is included in the LICENSE file that
 * accompanied this code).
 *
 * You should have received a copy of the GNU General Public License version
 * 2 along with this work; if not, write to the Free Software Foundation,
 * Inc., 51 Franklin St, Fifth Floor, Boston, MA 02110-1301 USA.
 *
 * Please contact Oracle, 500 Oracle Parkway, Redwood Shores, CA 94065 USA
 * or visit www.oracle.com if you need additional information or have any
 * questions.
 *
 */

#ifndef SHARE_CODE_DEBUGINFO_HPP
#define SHARE_CODE_DEBUGINFO_HPP

#include "code/compressedStream.hpp"
#include "code/location.hpp"
#include "code/nmethod.hpp"
#include "code/oopRecorder.hpp"
#include "runtime/javaThread.hpp"
#include "utilities/growableArray.hpp"

// Classes used for serializing debugging information.
// These abstractions are introducted to provide symmetric
// read and write operations.

// ScopeValue        describes the value of a variable/expression in a scope
// - LocationValue   describes a value in a given location (in frame or register)
// - ConstantValue   describes a constant

class ConstantOopReadValue;
class ConstantOopWriteValue;
class LocationValue;
class ObjectValue;
class ObjectMergeValue;

class ScopeValue: public AnyObj {
 public:
  // Testers
  virtual bool is_location() const { return false; }
  virtual bool is_object() const { return false; }
  virtual bool is_object_merge() const { return false; }
  virtual bool is_auto_box() const { return false; }
  virtual bool is_marker() const { return false; }
  virtual bool is_constant_int() const { return false; }
  virtual bool is_constant_double() const { return false; }
  virtual bool is_constant_long() const { return false; }
  virtual bool is_constant_oop() const { return false; }
  virtual bool equals(ScopeValue* other) const { return false; }

  ConstantOopReadValue* as_ConstantOopReadValue() {
    assert(is_constant_oop(), "must be");
    return (ConstantOopReadValue*) this;
  }

  ConstantOopWriteValue* as_ConstantOopWriteValue() {
    assert(is_constant_oop(), "must be");
    return (ConstantOopWriteValue*) this;
  }

  ObjectValue* as_ObjectValue() {
    assert(is_object(), "must be");
    return (ObjectValue*)this;
  }

  ObjectMergeValue* as_ObjectMergeValue() {
    assert(is_object_merge(), "must be");
    return (ObjectMergeValue*)this;
  }

  LocationValue* as_LocationValue() {
    assert(is_location(), "must be");
    return (LocationValue*)this;
  }

  // Serialization of debugging information
  virtual void write_on(DebugInfoWriteStream* stream) = 0;
  static ScopeValue* read_from(DebugInfoReadStream* stream);
};


// A Location value describes a value in a given location; i.e. the corresponding
// logical entity (e.g., a method temporary) lives in this location.

class LocationValue: public ScopeValue {
 private:
  Location  _location;
 public:
  LocationValue(Location location)           { _location = location; }
  bool      is_location() const              { return true; }
  Location  location() const                 { return _location; }

  // Serialization of debugging information
  LocationValue(DebugInfoReadStream* stream);
  void write_on(DebugInfoWriteStream* stream);

  // Printing
  void print_on(outputStream* st) const;
};

// A placeholder value that has no concrete meaning other than helping constructing
// other values.

class MarkerValue: public ScopeValue {
public:
  bool      is_marker() const                { return true; }

  // Serialization of debugging information
  void write_on(DebugInfoWriteStream* stream);

  // Printing
  void print_on(outputStream* st) const;
};

// An ObjectValue describes an object eliminated by escape analysis.

class ObjectValue: public ScopeValue {
 protected:
  int                        _id;
  ScopeValue*                _is_larval;
  ScopeValue*                _klass;
  ScopeValue*                _properties; // Used to pass additional data like the null marker or array properties.
  GrowableArray<ScopeValue*> _field_values;
  Handle                     _value;
  bool                       _visited;
  bool                       _is_scalar_replaced;      // Whether this ObjectValue describes an object scalar replaced or just
                                                       // an object (possibly null) participating in an allocation merge.
  bool                       _is_root;   // Will be true if this object is referred to
                                         // as a local/expression/monitor in the JVMs.
                                         // Otherwise false, meaning it's just a candidate
                                         // in an object allocation merge.
 public:
<<<<<<< HEAD
  ObjectValue(int id, ScopeValue* klass = nullptr, bool is_scalar_replaced = true, ScopeValue* is_init = nullptr, ScopeValue* is_larval = nullptr)
=======
  ObjectValue(int id, ScopeValue* klass = nullptr, bool is_scalar_replaced = true, ScopeValue* properties = nullptr)
>>>>>>> cccb5014
     : _id(id)
     , _is_larval(is_larval)
     , _klass(klass)
     , _properties((properties == nullptr) ? new MarkerValue() : properties)
     , _field_values()
     , _value()
     , _visited(false)
     , _is_scalar_replaced(is_scalar_replaced)
     , _is_root(true) {
    assert(klass == nullptr || klass->is_constant_oop(), "should be constant java mirror oop");
  }

  // Accessors
  bool                        is_object() const           { return true; }
  int                         id() const                  { return _id; }
  virtual ScopeValue*         klass() const               { return _klass; }
<<<<<<< HEAD
  virtual ScopeValue*         is_init() const             { return _is_init; }
  virtual ScopeValue*         is_larval() const           { return _is_larval; }
=======
  virtual ScopeValue*         properties() const          { return _properties; }
>>>>>>> cccb5014
  virtual GrowableArray<ScopeValue*>* field_values()      { return &_field_values; }
  virtual ScopeValue*         field_at(int i) const       { return _field_values.at(i); }
  virtual int                 field_size()                { return _field_values.length(); }
  virtual Handle              value() const               { return _value; }
  bool                        is_visited() const          { return _visited; }
  bool                        is_scalar_replaced() const  { return _is_scalar_replaced; }
  bool                        is_root() const             { return _is_root; }
  bool                        has_properties() const      { return !_properties->is_marker(); }

  void                        set_id(int id)                   { _id = id; }
  virtual void                set_value(oop value);
  void                        set_visited(bool visited)        { _visited = visited; }
  void                        set_is_scalar_replaced(bool scd) { _is_scalar_replaced = scd; }
  void                        set_root(bool root)              { _is_root = root; }

  // Serialization of debugging information
  void read_object(DebugInfoReadStream* stream);
  void write_on(DebugInfoWriteStream* stream);

  // Printing
  void print_on(outputStream* st) const;
  void print_fields_on(outputStream* st) const;
};

// An ObjectMergeValue describes objects that were inputs to a Phi in C2 and at
// least one of them was scalar replaced.
// '_selector' is an integer value that will be '-1' if during the execution of
// the C2 compiled code the path taken was that of the Phi input that was NOT
// scalar replaced. In that case '_merge_pointer' is a pointer to an already
// allocated object. If '_selector' is not '-1' then it should be the index of
// an object in '_possible_objects'. That object is an ObjectValue describing an
// object that was scalar replaced.

class ObjectMergeValue: public ObjectValue {
protected:
  ScopeValue*                _selector;
  ScopeValue*                _merge_pointer;
  GrowableArray<ScopeValue*> _possible_objects;

  // This holds the ObjectValue that should be used in place of this
  // ObjectMergeValue. I.e., it's the ScopeValue from _possible_objects that was
  // selected by 'select()' or is a on-the-fly created ScopeValue representing
  // the _merge_pointer if _selector is -1.
  //
  // We need to keep this reference around because there will be entries in
  // ScopeDesc that reference this ObjectMergeValue directly. After
  // rematerialization ObjectMergeValue will be just a wrapper for the
  // Objectvalue pointed by _selected.
  ObjectValue*               _selected;
public:
  ObjectMergeValue(int id, ScopeValue* merge_pointer, ScopeValue* selector)
     : ObjectValue(id, nullptr, false)
     , _selector(selector)
     , _merge_pointer(merge_pointer)
     , _possible_objects()
     , _selected(nullptr) {}

  ObjectMergeValue(int id)
     : ObjectValue(id, nullptr, false)
     , _selector(nullptr)
     , _merge_pointer(nullptr)
     , _possible_objects()
     , _selected(nullptr) {}

  bool                        is_object_merge() const         { return true; }
  ScopeValue*                 selector() const                { return _selector; }
  ScopeValue*                 merge_pointer() const           { return _merge_pointer; }
  GrowableArray<ScopeValue*>* possible_objects()              { return &_possible_objects; }
  ObjectValue*                select(frame& fr, RegisterMap& reg_map) ;

  ScopeValue*                 klass() const                   { ShouldNotReachHere(); return nullptr; }
  GrowableArray<ScopeValue*>* field_values()                  { ShouldNotReachHere(); return nullptr; }
  ScopeValue*                 field_at(int i) const           { ShouldNotReachHere(); return nullptr; }
  int                         field_size()                    { ShouldNotReachHere(); return -1; }

  Handle                      value() const;
  void                        set_value(oop value)            { assert(_selected != nullptr, "Should call select() first."); _selected->set_value(value); }

  // Serialization of debugging information
  void read_object(DebugInfoReadStream* stream);
  void write_on(DebugInfoWriteStream* stream);
};

class AutoBoxObjectValue : public ObjectValue {
  bool                       _cached;
public:
  bool                       is_auto_box() const        { return true; }
  bool                       is_cached() const          { return _cached; }
  void                       set_cached(bool cached)    { _cached = cached; }
  AutoBoxObjectValue(int id, ScopeValue* klass) : ObjectValue(id, klass), _cached(false) { }
  AutoBoxObjectValue(int id) : ObjectValue(id), _cached(false) { }
};


// A ConstantIntValue describes a constant int; i.e., the corresponding logical entity
// is either a source constant or its computation has been constant-folded.

class ConstantIntValue: public ScopeValue {
 private:
  jint _value;
 public:
  ConstantIntValue(jint value)         { _value = value; }
  jint value() const                   { return _value;  }
  bool is_constant_int() const         { return true;    }
  bool equals(ScopeValue* other) const { return false;   }

  // Serialization of debugging information
  ConstantIntValue(DebugInfoReadStream* stream);
  void write_on(DebugInfoWriteStream* stream);

  // Printing
  void print_on(outputStream* st) const;
};

class ConstantLongValue: public ScopeValue {
 private:
  jlong _value;
 public:
  ConstantLongValue(jlong value)       { _value = value; }
  jlong value() const                  { return _value;  }
  bool is_constant_long() const        { return true;    }
  bool equals(ScopeValue* other) const { return false;   }

  // Serialization of debugging information
  ConstantLongValue(DebugInfoReadStream* stream);
  void write_on(DebugInfoWriteStream* stream);

  // Printing
  void print_on(outputStream* st) const;
};

class ConstantDoubleValue: public ScopeValue {
 private:
  jdouble _value;
 public:
  ConstantDoubleValue(jdouble value)   { _value = value; }
  jdouble value() const                { return _value;  }
  bool is_constant_double() const      { return true;    }
  bool equals(ScopeValue* other) const { return false;   }

  // Serialization of debugging information
  ConstantDoubleValue(DebugInfoReadStream* stream);
  void write_on(DebugInfoWriteStream* stream);

  // Printing
  void print_on(outputStream* st) const;
};

// A ConstantOopWriteValue is created by the compiler to
// be written as debugging information.

class ConstantOopWriteValue: public ScopeValue {
 private:
  jobject _value;
 public:
  ConstantOopWriteValue(jobject value) { _value = value; }
  jobject value() const                { return _value;  }
  bool is_constant_oop() const         { return true;    }
  bool equals(ScopeValue* other) const { return false;   }

  // Serialization of debugging information
  void write_on(DebugInfoWriteStream* stream);

  // Printing
  void print_on(outputStream* st) const;
};

// A ConstantOopReadValue is created by the VM when reading
// debug information

class ConstantOopReadValue: public ScopeValue {
 private:
  Handle _value;
 public:
  Handle value() const                 { return _value;  }
  bool is_constant_oop() const         { return true;    }
  bool equals(ScopeValue* other) const { return false;   }

  // Serialization of debugging information
  ConstantOopReadValue(DebugInfoReadStream* stream);
  void write_on(DebugInfoWriteStream* stream);

  // Printing
  void print_on(outputStream* st) const;
};

// MonitorValue describes the pair used for monitor_enter and monitor_exit.

class MonitorValue: public ResourceObj {
 private:
  ScopeValue* _owner;
  Location    _basic_lock;
  bool        _eliminated;
 public:
  // Constructor
  MonitorValue(ScopeValue* owner, Location basic_lock, bool eliminated = false);

  // Accessors
  ScopeValue*  owner()      const { return _owner; }
  Location     basic_lock() const { return _basic_lock;  }
  bool         eliminated() const { return _eliminated; }

  // Serialization of debugging information
  MonitorValue(DebugInfoReadStream* stream);
  void write_on(DebugInfoWriteStream* stream);

  // Printing
  void print_on(outputStream* st) const;
};

// DebugInfoReadStream specializes CompressedReadStream for reading
// debugging information. Used by ScopeDesc.

class DebugInfoReadStream : public CompressedReadStream {
 private:
  const nmethod* _code;
  const nmethod* code() const { return _code; }
  GrowableArray<ScopeValue*>* _obj_pool;
 public:
  DebugInfoReadStream(const nmethod* code, int offset, GrowableArray<ScopeValue*>* obj_pool = nullptr) :
    CompressedReadStream(code->scopes_data_begin(), offset) {
    _code = code;
    _obj_pool = obj_pool;

  } ;

  oop read_oop();
  Method* read_method() {
    Method* o = (Method*)(code()->metadata_at(read_int()));
    // is_metadata() is a faster check than is_metaspace_object()
    assert(o == nullptr || o->is_metadata(), "meta data only");
    return o;
  }
  ScopeValue* read_object_value(bool is_auto_box);
  ScopeValue* read_object_merge_value();
  ScopeValue* get_cached_object();
  // BCI encoding is mostly unsigned, but -1 is a distinguished value
  int read_bci() { return read_int() + InvocationEntryBci; }
};

// DebugInfoWriteStream specializes CompressedWriteStream for
// writing debugging information. Used by ScopeDescRecorder.

class DebugInfoWriteStream : public CompressedWriteStream {
 private:
  DebugInformationRecorder* _recorder;
  DebugInformationRecorder* recorder() const { return _recorder; }
 public:
  DebugInfoWriteStream(DebugInformationRecorder* recorder, int initial_size);
  void write_handle(jobject h);
  void write_bci(int bci) { write_int(bci - InvocationEntryBci); }

  void write_metadata(Metadata* m);
};

#endif // SHARE_CODE_DEBUGINFO_HPP<|MERGE_RESOLUTION|>--- conflicted
+++ resolved
@@ -129,9 +129,9 @@
 class ObjectValue: public ScopeValue {
  protected:
   int                        _id;
-  ScopeValue*                _is_larval;
   ScopeValue*                _klass;
   ScopeValue*                _properties; // Used to pass additional data like the null marker or array properties.
+  ScopeValue*                _is_larval;
   GrowableArray<ScopeValue*> _field_values;
   Handle                     _value;
   bool                       _visited;
@@ -142,15 +142,11 @@
                                          // Otherwise false, meaning it's just a candidate
                                          // in an object allocation merge.
  public:
-<<<<<<< HEAD
-  ObjectValue(int id, ScopeValue* klass = nullptr, bool is_scalar_replaced = true, ScopeValue* is_init = nullptr, ScopeValue* is_larval = nullptr)
-=======
-  ObjectValue(int id, ScopeValue* klass = nullptr, bool is_scalar_replaced = true, ScopeValue* properties = nullptr)
->>>>>>> cccb5014
+  ObjectValue(int id, ScopeValue* klass = nullptr, bool is_scalar_replaced = true, ScopeValue* properties = nullptr, ScopeValue* is_larval = nullptr)
      : _id(id)
-     , _is_larval(is_larval)
      , _klass(klass)
      , _properties((properties == nullptr) ? new MarkerValue() : properties)
+     , _is_larval(is_larval)
      , _field_values()
      , _value()
      , _visited(false)
@@ -163,12 +159,8 @@
   bool                        is_object() const           { return true; }
   int                         id() const                  { return _id; }
   virtual ScopeValue*         klass() const               { return _klass; }
-<<<<<<< HEAD
-  virtual ScopeValue*         is_init() const             { return _is_init; }
+  virtual ScopeValue*         properties() const          { return _properties; }
   virtual ScopeValue*         is_larval() const           { return _is_larval; }
-=======
-  virtual ScopeValue*         properties() const          { return _properties; }
->>>>>>> cccb5014
   virtual GrowableArray<ScopeValue*>* field_values()      { return &_field_values; }
   virtual ScopeValue*         field_at(int i) const       { return _field_values.at(i); }
   virtual int                 field_size()                { return _field_values.length(); }
