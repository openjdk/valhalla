/*
 * Copyright (c) 1997, 2024, Oracle and/or its affiliates. All rights reserved.
 * DO NOT ALTER OR REMOVE COPYRIGHT NOTICES OR THIS FILE HEADER.
 *
 * This code is free software; you can redistribute it and/or modify it
 * under the terms of the GNU General Public License version 2 only, as
 * published by the Free Software Foundation.
 *
 * This code is distributed in the hope that it will be useful, but WITHOUT
 * ANY WARRANTY; without even the implied warranty of MERCHANTABILITY or
 * FITNESS FOR A PARTICULAR PURPOSE.  See the GNU General Public License
 * version 2 for more details (a copy is included in the LICENSE file that
 * accompanied this code).
 *
 * You should have received a copy of the GNU General Public License version
 * 2 along with this work; if not, write to the Free Software Foundation,
 * Inc., 51 Franklin St, Fifth Floor, Boston, MA 02110-1301 USA.
 *
 * Please contact Oracle, 500 Oracle Parkway, Redwood Shores, CA 94065 USA
 * or visit www.oracle.com if you need additional information or have any
 * questions.
 *
 */

#include "precompiled.hpp"
#include "code/codeBehaviours.hpp"
#include "code/codeCache.hpp"
#include "code/compiledIC.hpp"
#include "code/nmethod.hpp"
#include "code/vtableStubs.hpp"
#include "memory/resourceArea.hpp"
#include "memory/universe.hpp"
#include "oops/compressedKlass.hpp"
#include "oops/klass.inline.hpp"
#include "oops/method.inline.hpp"
#include "runtime/atomic.hpp"
#include "runtime/continuationEntry.hpp"
#include "runtime/handles.inline.hpp"
#include "runtime/interfaceSupport.inline.hpp"
#include "runtime/sharedRuntime.hpp"
#include "sanitizers/leak.hpp"


// Every time a compiled IC is changed or its type is being accessed,
// either the CompiledIC_lock must be set or we must be at a safe point.

CompiledICLocker::CompiledICLocker(nmethod* method)
  : _method(method),
    _behaviour(CompiledICProtectionBehaviour::current()),
    _locked(_behaviour->lock(_method)) {
}

CompiledICLocker::~CompiledICLocker() {
  if (_locked) {
    _behaviour->unlock(_method);
  }
}

bool CompiledICLocker::is_safe(nmethod* method) {
  return CompiledICProtectionBehaviour::current()->is_safe(method);
}

bool CompiledICLocker::is_safe(address code) {
  CodeBlob* cb = CodeCache::find_blob(code);
  assert(cb != nullptr && cb->is_nmethod(), "must be compiled");
  nmethod* nm = cb->as_nmethod();
  return CompiledICProtectionBehaviour::current()->is_safe(nm);
}

CompiledICData::CompiledICData()
  : _speculated_method(),
    _speculated_klass(),
    _itable_defc_klass(),
    _itable_refc_klass(),
    _is_initialized() {}

// Inline cache callsite info is initialized once the first time it is resolved
void CompiledICData::initialize(CallInfo* call_info, Klass* receiver_klass) {
  _speculated_method = call_info->selected_method();
  if (UseCompressedClassPointers) {
    _speculated_klass = (uintptr_t)CompressedKlassPointers::encode_not_null(receiver_klass);
  } else {
    _speculated_klass = (uintptr_t)receiver_klass;
  }
  if (call_info->call_kind() == CallInfo::itable_call) {
    _itable_defc_klass = call_info->resolved_method()->method_holder();
    _itable_refc_klass = call_info->resolved_klass();
  }
  _is_initialized = true;
}

bool CompiledICData::is_speculated_klass_unloaded() const {
  return is_initialized() && _speculated_klass == 0;
}

void CompiledICData::clean_metadata() {
  if (!is_initialized() || is_speculated_klass_unloaded()) {
    return;
  }

  // GC cleaning doesn't need to change the state of the inline cache,
  // only nuke stale speculated metadata if it gets unloaded. If the
  // inline cache is monomorphic, the unverified entries will miss, and
  // subsequent miss handlers will upgrade the callsite to megamorphic,
  // which makes sense as it obviously is megamorphic then.
  if (!speculated_klass()->is_loader_alive()) {
    Atomic::store(&_speculated_klass, (uintptr_t)0);
    Atomic::store(&_speculated_method, (Method*)nullptr);
  }

  assert(_speculated_method == nullptr || _speculated_method->method_holder()->is_loader_alive(),
         "Speculated method is not unloaded despite class being unloaded");
}

void CompiledICData::metadata_do(MetadataClosure* cl) {
  if (!is_initialized()) {
    return;
  }

  if (!is_speculated_klass_unloaded()) {
    cl->do_metadata(_speculated_method);
    cl->do_metadata(speculated_klass());
  }
  if (_itable_refc_klass != nullptr) {
    cl->do_metadata(_itable_refc_klass);
  }
  if (_itable_defc_klass != nullptr) {
    cl->do_metadata(_itable_defc_klass);
  }
}

Klass* CompiledICData::speculated_klass() const {
  if (is_speculated_klass_unloaded()) {
    return nullptr;
  }

  if (UseCompressedClassPointers) {
    return CompressedKlassPointers::decode_not_null((narrowKlass)_speculated_klass);
  } else {
    return (Klass*)_speculated_klass;
  }
}

//-----------------------------------------------------------------------------
// High-level access to an inline cache. Guaranteed to be MT-safe.

CompiledICData* CompiledIC::data() const {
  return _data;
}

CompiledICData* data_from_reloc_iter(RelocIterator* iter) {
  assert(iter->type() == relocInfo::virtual_call_type, "wrong reloc. info");

  virtual_call_Relocation* r = iter->virtual_call_reloc();
  NativeMovConstReg* value = nativeMovConstReg_at(r->cached_value());

  return (CompiledICData*)value->data();
}

CompiledIC::CompiledIC(RelocIterator* iter)
  : _method(iter->code()),
    _data(data_from_reloc_iter(iter)),
    _call(nativeCall_at(iter->addr()))
{
  assert(_method != nullptr, "must pass compiled method");
  assert(_method->contains(iter->addr()), "must be in compiled method");
  assert(CompiledICLocker::is_safe(_method), "mt unsafe call");
}

CompiledIC* CompiledIC_before(nmethod* nm, address return_addr) {
  address call_site = nativeCall_before(return_addr)->instruction_address();
  return CompiledIC_at(nm, call_site);
}

CompiledIC* CompiledIC_at(nmethod* nm, address call_site) {
  RelocIterator iter(nm, call_site, call_site + 1);
  iter.next();
  return CompiledIC_at(&iter);
}

CompiledIC* CompiledIC_at(Relocation* call_reloc) {
  address call_site = call_reloc->addr();
  nmethod* nm = CodeCache::find_blob(call_reloc->addr())->as_nmethod();
  return CompiledIC_at(nm, call_site);
}

CompiledIC* CompiledIC_at(RelocIterator* reloc_iter) {
  CompiledIC* c_ic = new CompiledIC(reloc_iter);
  c_ic->verify();
  return c_ic;
}

void CompiledIC::ensure_initialized(CallInfo* call_info, Klass* receiver_klass) {
  if (!_data->is_initialized()) {
    _data->initialize(call_info, receiver_klass);
  }
}

void CompiledIC::set_to_clean() {
  log_debug(inlinecache)("IC@" INTPTR_FORMAT ": set to clean", p2i(_call->instruction_address()));
  _call->set_destination_mt_safe(SharedRuntime::get_resolve_virtual_call_stub());
}

void CompiledIC::set_to_monomorphic(bool caller_is_c1) {
  assert(data()->is_initialized(), "must be initialized");
  Method* method = data()->speculated_method();
  nmethod* code = method->code();
  address entry;
  bool to_compiled = code != nullptr && code->is_in_use() && !code->is_unloading();

  if (to_compiled) {
    entry = caller_is_c1 ? code->inline_entry_point() : code->entry_point();
  } else {
    entry = caller_is_c1 ? method->get_c2i_unverified_inline_entry() : method->get_c2i_unverified_entry();
  }

  log_trace(inlinecache)("IC@" INTPTR_FORMAT ": monomorphic to %s: %s",
                         p2i(_call->instruction_address()),
                         to_compiled ? "compiled" : "interpreter",
                         method->print_value_string());

  _call->set_destination_mt_safe(entry);
}

void CompiledIC::set_to_megamorphic(CallInfo* call_info, bool caller_is_c1) {
  assert(data()->is_initialized(), "must be initialized");

  address entry;
  if (call_info->call_kind() == CallInfo::direct_call) {
    // C1 sometimes compiles a callsite before the target method is loaded, resulting in
    // dynamically bound callsites that should really be statically bound. However, the
    // target method might not have a vtable or itable. We just wait for better code to arrive
    return;
  } else if (call_info->call_kind() == CallInfo::itable_call) {
    int itable_index = call_info->itable_index();
    entry = VtableStubs::find_itable_stub(itable_index, caller_is_c1);
    if (entry == nullptr) {
      return;
    }
#ifdef ASSERT
    int index = call_info->resolved_method()->itable_index();
    assert(index == itable_index, "CallInfo pre-computes this");
    InstanceKlass* k = call_info->resolved_method()->method_holder();
    assert(k->verify_itable_index(itable_index), "sanity check");
#endif //ASSERT
  } else {
    assert(call_info->call_kind() == CallInfo::vtable_call, "what else?");
    // Can be different than selected_method->vtable_index(), due to package-private etc.
    int vtable_index = call_info->vtable_index();
    assert(call_info->resolved_klass()->verify_vtable_index(vtable_index), "sanity check");
    entry = VtableStubs::find_vtable_stub(vtable_index, caller_is_c1);
    if (entry == nullptr) {
      return;
    }
  }

  log_trace(inlinecache)("IC@" INTPTR_FORMAT ": to megamorphic %s entry: " INTPTR_FORMAT,
                         p2i(_call->instruction_address()), call_info->selected_method()->print_value_string(), p2i(entry));

  _call->set_destination_mt_safe(entry);
  assert(is_megamorphic(), "sanity check");
}

void CompiledIC::update(CallInfo* call_info, Klass* receiver_klass, bool caller_is_c1) {
  // If this is the first time we fix the inline cache, we ensure it's initialized
  ensure_initialized(call_info, receiver_klass);

  if (is_megamorphic()) {
    // Terminal state for the inline cache
    return;
  }

  if (is_speculated_klass(receiver_klass)) {
    // If the speculated class matches the receiver klass, we can speculate that will
    // continue to be the case with a monomorphic inline cache
    set_to_monomorphic(caller_is_c1);
  } else {
    // If the dynamic type speculation fails, we try to transform to a megamorphic state
    // for the inline cache using stubs to dispatch in tables
    set_to_megamorphic(call_info, caller_is_c1);
  }
}

bool CompiledIC::is_clean() const {
  return destination() == SharedRuntime::get_resolve_virtual_call_stub();
}

bool CompiledIC::is_monomorphic() const {
  return !is_clean() && !is_megamorphic();
}

bool CompiledIC::is_megamorphic() const {
  return VtableStubs::entry_point(destination()) != nullptr;
}

bool CompiledIC::is_speculated_klass(Klass* receiver_klass) {
  return data()->speculated_klass() == receiver_klass;
}

// GC support
void CompiledIC::clean_metadata() {
  data()->clean_metadata();
}

void CompiledIC::metadata_do(MetadataClosure* cl) {
  data()->metadata_do(cl);
}

#ifndef PRODUCT
void CompiledIC::print() {
  tty->print("Inline cache at " INTPTR_FORMAT ", calling " INTPTR_FORMAT " cached_value " INTPTR_FORMAT,
             p2i(instruction_address()), p2i(destination()), p2i(data()));
  tty->cr();
}

void CompiledIC::verify() {
  _call->verify();
}
#endif

// ----------------------------------------------------------------------------

void CompiledDirectCall::set_to_clean() {
  // in_use is unused but needed to match template function in nmethod
  assert(CompiledICLocker::is_safe(instruction_address()), "mt unsafe call");
  // Reset call site
  RelocIterator iter((nmethod*)nullptr, instruction_address(), instruction_address() + 1);
  while (iter.next()) {
    switch(iter.type()) {
    case relocInfo::static_call_type:
      _call->set_destination_mt_safe(SharedRuntime::get_resolve_static_call_stub());
      break;
    case relocInfo::opt_virtual_call_type:
      _call->set_destination_mt_safe(SharedRuntime::get_resolve_opt_virtual_call_stub());
      break;
    default:
      ShouldNotReachHere();
    }
  }
  assert(is_clean(), "should be clean after cleaning");

  log_debug(inlinecache)("DC@" INTPTR_FORMAT ": set to clean", p2i(_call->instruction_address()));
}

<<<<<<< HEAD
void CompiledDirectCall::set(const methodHandle& callee_method, bool caller_is_c1) {
  CompiledMethod* code = callee_method->code();
  CompiledMethod* caller = CodeCache::find_compiled(instruction_address());
=======
void CompiledDirectCall::set(const methodHandle& callee_method) {
  nmethod* code = callee_method->code();
  nmethod* caller = CodeCache::find_nmethod(instruction_address());
  assert(caller != nullptr, "did not find caller nmethod");
>>>>>>> b04b3047

  bool to_interp_cont_enter = caller->method()->is_continuation_enter_intrinsic() &&
                              ContinuationEntry::is_interpreted_call(instruction_address());

  bool to_compiled = !to_interp_cont_enter && code != nullptr && code->is_in_use() && !code->is_unloading();

  if (to_compiled) {
    _call->set_destination_mt_safe(caller_is_c1 ? code->verified_inline_entry_point() : code->verified_entry_point());
    assert(is_call_to_compiled(), "should be compiled after set to compiled");
  } else {
    // Patch call site to C2I adapter if code is deoptimized or unloaded.
    // We also need to patch the static call stub to set the rmethod register
    // to the callee_method so the c2i adapter knows how to build the frame
    set_to_interpreted(callee_method, caller_is_c1 ? callee_method->get_c2i_inline_entry() : callee_method->get_c2i_entry());
    assert(is_call_to_interpreted(), "should be interpreted after set to interpreted");
  }

  log_trace(inlinecache)("DC@" INTPTR_FORMAT ": set to %s: %s: " INTPTR_FORMAT,
                         p2i(_call->instruction_address()),
                         to_compiled ? "compiled" : "interpreter",
                         callee_method->print_value_string(),
                         p2i(_call->destination()));
}

bool CompiledDirectCall::is_clean() const {
  return destination() == SharedRuntime::get_resolve_static_call_stub() ||
         destination() == SharedRuntime::get_resolve_opt_virtual_call_stub();
}

bool CompiledDirectCall::is_call_to_interpreted() const {
  // It is a call to interpreted, if it calls to a stub. Hence, the destination
  // must be in the stub part of the nmethod that contains the call
  nmethod* nm = CodeCache::find_nmethod(instruction_address());
  assert(nm != nullptr, "did not find nmethod");
  return nm->stub_contains(destination());
}

bool CompiledDirectCall::is_call_to_compiled() const {
  nmethod* caller = CodeCache::find_nmethod(instruction_address());
  assert(caller != nullptr, "did not find caller nmethod");
  CodeBlob* dest_cb = CodeCache::find_blob(destination());
  return !caller->stub_contains(destination()) && dest_cb->is_nmethod();
}

address CompiledDirectCall::find_stub_for(address instruction) {
  // Find reloc. information containing this call-site
  RelocIterator iter((nmethod*)nullptr, instruction);
  while (iter.next()) {
    if (iter.addr() == instruction) {
      switch(iter.type()) {
        case relocInfo::static_call_type:
          return iter.static_call_reloc()->static_stub();
        // We check here for opt_virtual_call_type, since we reuse the code
        // from the CompiledIC implementation
        case relocInfo::opt_virtual_call_type:
          return iter.opt_virtual_call_reloc()->static_stub();
        default:
          ShouldNotReachHere();
      }
    }
  }
  return nullptr;
}

address CompiledDirectCall::find_stub() {
  return find_stub_for(instruction_address());
}

#ifndef PRODUCT
void CompiledDirectCall::print() {
  tty->print("direct call at " INTPTR_FORMAT " to " INTPTR_FORMAT " -> ", p2i(instruction_address()), p2i(destination()));
  if (is_clean()) {
    tty->print("clean");
  } else if (is_call_to_compiled()) {
    tty->print("compiled");
  } else if (is_call_to_interpreted()) {
    tty->print("interpreted");
  }
  tty->cr();
}

void CompiledDirectCall::verify_mt_safe(const methodHandle& callee, address entry,
                                        NativeMovConstReg* method_holder,
                                        NativeJump* jump) {
  _call->verify();
  // A generated lambda form might be deleted from the Lambdaform
  // cache in MethodTypeForm.  If a jit compiled lambdaform method
  // becomes not entrant and the cache access returns null, the new
  // resolve will lead to a new generated LambdaForm.
  Method* old_method = reinterpret_cast<Method*>(method_holder->data());
  assert(old_method == nullptr || old_method == callee() ||
         callee->is_compiled_lambda_form() ||
         !old_method->method_holder()->is_loader_alive() ||
         old_method->is_old(),  // may be race patching deoptimized nmethod due to redefinition.
         "a) MT-unsafe modification of inline cache");

  address destination = jump->jump_destination();
  assert(destination == (address)-1 || destination == entry
         || old_method == nullptr || !old_method->method_holder()->is_loader_alive() // may have a race due to class unloading.
         || old_method->is_old(),  // may be race patching deoptimized nmethod due to redefinition.
         "b) MT-unsafe modification of inline cache");
}
#endif<|MERGE_RESOLUTION|>--- conflicted
+++ resolved
@@ -342,16 +342,10 @@
   log_debug(inlinecache)("DC@" INTPTR_FORMAT ": set to clean", p2i(_call->instruction_address()));
 }
 
-<<<<<<< HEAD
 void CompiledDirectCall::set(const methodHandle& callee_method, bool caller_is_c1) {
-  CompiledMethod* code = callee_method->code();
-  CompiledMethod* caller = CodeCache::find_compiled(instruction_address());
-=======
-void CompiledDirectCall::set(const methodHandle& callee_method) {
   nmethod* code = callee_method->code();
   nmethod* caller = CodeCache::find_nmethod(instruction_address());
   assert(caller != nullptr, "did not find caller nmethod");
->>>>>>> b04b3047
 
   bool to_interp_cont_enter = caller->method()->is_continuation_enter_intrinsic() &&
                               ContinuationEntry::is_interpreted_call(instruction_address());
