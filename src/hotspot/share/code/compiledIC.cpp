/*
 * Copyright (c) 1997, 2023, Oracle and/or its affiliates. All rights reserved.
 * DO NOT ALTER OR REMOVE COPYRIGHT NOTICES OR THIS FILE HEADER.
 *
 * This code is free software; you can redistribute it and/or modify it
 * under the terms of the GNU General Public License version 2 only, as
 * published by the Free Software Foundation.
 *
 * This code is distributed in the hope that it will be useful, but WITHOUT
 * ANY WARRANTY; without even the implied warranty of MERCHANTABILITY or
 * FITNESS FOR A PARTICULAR PURPOSE.  See the GNU General Public License
 * version 2 for more details (a copy is included in the LICENSE file that
 * accompanied this code).
 *
 * You should have received a copy of the GNU General Public License version
 * 2 along with this work; if not, write to the Free Software Foundation,
 * Inc., 51 Franklin St, Fifth Floor, Boston, MA 02110-1301 USA.
 *
 * Please contact Oracle, 500 Oracle Parkway, Redwood Shores, CA 94065 USA
 * or visit www.oracle.com if you need additional information or have any
 * questions.
 *
 */

#include "precompiled.hpp"
#include "code/codeBehaviours.hpp"
#include "code/codeCache.hpp"
#include "code/compiledIC.hpp"
#include "code/icBuffer.hpp"
#include "code/nmethod.hpp"
#include "code/vtableStubs.hpp"
#include "interpreter/interpreter.hpp"
#include "interpreter/linkResolver.hpp"
#include "memory/metadataFactory.hpp"
#include "memory/oopFactory.hpp"
#include "memory/resourceArea.hpp"
#include "memory/universe.hpp"
#include "oops/klass.inline.hpp"
#include "oops/method.inline.hpp"
#include "oops/oop.inline.hpp"
#include "oops/symbol.hpp"
#include "runtime/continuationEntry.hpp"
#include "runtime/handles.inline.hpp"
#include "runtime/icache.hpp"
#include "runtime/safepoint.hpp"
#include "runtime/sharedRuntime.hpp"
#include "runtime/stubRoutines.hpp"
#include "sanitizers/leak.hpp"
#include "utilities/events.hpp"


// Every time a compiled IC is changed or its type is being accessed,
// either the CompiledIC_lock must be set or we must be at a safe point.

CompiledICLocker::CompiledICLocker(CompiledMethod* method)
  : _method(method),
    _behaviour(CompiledICProtectionBehaviour::current()),
    _locked(_behaviour->lock(_method)) {
}

CompiledICLocker::~CompiledICLocker() {
  if (_locked) {
    _behaviour->unlock(_method);
  }
}

bool CompiledICLocker::is_safe(CompiledMethod* method) {
  return CompiledICProtectionBehaviour::current()->is_safe(method);
}

bool CompiledICLocker::is_safe(address code) {
  CodeBlob* cb = CodeCache::find_blob(code);
  assert(cb != nullptr && cb->is_compiled(), "must be compiled");
  CompiledMethod* cm = cb->as_compiled_method();
  return CompiledICProtectionBehaviour::current()->is_safe(cm);
}

//-----------------------------------------------------------------------------
// Low-level access to an inline cache. Private, since they might not be
// MT-safe to use.

void* CompiledIC::cached_value() const {
  assert(CompiledICLocker::is_safe(_method), "mt unsafe call");
  assert (!is_optimized(), "an optimized virtual call does not have a cached metadata");

  if (!is_in_transition_state()) {
    void* data = get_data();
    // If we let the metadata value here be initialized to zero...
    assert(data != nullptr || Universe::non_oop_word() == nullptr,
           "no raw nulls in CompiledIC metadatas, because of patching races");
    return (data == (void*)Universe::non_oop_word()) ? nullptr : data;
  } else {
    return InlineCacheBuffer::cached_value_for((CompiledIC *)this);
  }
}


void CompiledIC::internal_set_ic_destination(address entry_point, bool is_icstub, void* cache, bool is_icholder) {
  assert(entry_point != nullptr, "must set legal entry point");
  assert(CompiledICLocker::is_safe(_method), "mt unsafe call");
  assert (!is_optimized() || cache == nullptr, "an optimized virtual call does not have a cached metadata");
  assert (cache == nullptr || cache != (Metadata*)badOopVal, "invalid metadata");

  assert(!is_icholder || is_icholder_entry(entry_point), "must be");

  // Don't use ic_destination for this test since that forwards
  // through ICBuffer instead of returning the actual current state of
  // the CompiledIC.
  if (is_icholder_entry(_call->destination())) {
    // When patching for the ICStub case the cached value isn't
    // overwritten until the ICStub copied into the CompiledIC during
    // the next safepoint.  Make sure that the CompiledICHolder* is
    // marked for release at this point since it won't be identifiable
    // once the entry point is overwritten.
    InlineCacheBuffer::queue_for_release((CompiledICHolder*)get_data());
  }

  if (TraceCompiledIC) {
    tty->print("  ");
    print_compiled_ic();
    tty->print(" changing destination to " INTPTR_FORMAT, p2i(entry_point));
    if (!is_optimized()) {
      tty->print(" changing cached %s to " INTPTR_FORMAT, is_icholder ? "icholder" : "metadata", p2i((address)cache));
    }
    if (is_icstub) {
      tty->print(" (icstub)");
    }
    tty->cr();
  }

  {
    CodeBlob* cb = CodeCache::find_blob(_call->instruction_address());
    assert(cb != nullptr && cb->is_compiled(), "must be compiled");
    _call->set_destination_mt_safe(entry_point);
  }

  if (is_optimized() || is_icstub) {
    // Optimized call sites don't have a cache value and ICStub call
    // sites only change the entry point.  Changing the value in that
    // case could lead to MT safety issues.
    assert(cache == nullptr, "must be null");
    return;
  }

  if (cache == nullptr)  cache = Universe::non_oop_word();

  set_data((intptr_t)cache);
}


void CompiledIC::set_ic_destination(ICStub* stub) {
  internal_set_ic_destination(stub->code_begin(), true, nullptr, false);
}



address CompiledIC::ic_destination() const {
  assert(CompiledICLocker::is_safe(_method), "mt unsafe call");
  if (!is_in_transition_state()) {
    return _call->destination();
  } else {
    return InlineCacheBuffer::ic_destination_for((CompiledIC *)this);
  }
}


bool CompiledIC::is_in_transition_state() const {
  assert(CompiledICLocker::is_safe(_method), "mt unsafe call");
  return InlineCacheBuffer::contains(_call->destination());;
}


bool CompiledIC::is_icholder_call() const {
  assert(CompiledICLocker::is_safe(_method), "mt unsafe call");
  return !_is_optimized && is_icholder_entry(ic_destination());
}

// Returns native address of 'call' instruction in inline-cache. Used by
// the InlineCacheBuffer when it needs to find the stub.
address CompiledIC::stub_address() const {
  assert(is_in_transition_state(), "should only be called when we are in a transition state");
  return _call->destination();
}

// Clears the IC stub if the compiled IC is in transition state
void CompiledIC::clear_ic_stub() {
  if (is_in_transition_state()) {
    ICStub* stub = ICStub_from_destination_address(stub_address());
    stub->clear();
  }
}

//-----------------------------------------------------------------------------
// High-level access to an inline cache. Guaranteed to be MT-safe.

void CompiledIC::initialize_from_iter(RelocIterator* iter) {
  assert(iter->addr() == _call->instruction_address(), "must find ic_call");

  if (iter->type() == relocInfo::virtual_call_type) {
    virtual_call_Relocation* r = iter->virtual_call_reloc();
    _is_optimized = false;
    _value = _call->get_load_instruction(r);
  } else {
    assert(iter->type() == relocInfo::opt_virtual_call_type, "must be a virtual call");
    _is_optimized = true;
    _value = nullptr;
  }
}

CompiledIC::CompiledIC(CompiledMethod* cm, NativeCall* call)
  : _method(cm)
{
  _call = _method->call_wrapper_at((address) call);
  address ic_call = _call->instruction_address();

  assert(ic_call != nullptr, "ic_call address must be set");
  assert(cm != nullptr, "must pass compiled method");
  assert(cm->contains(ic_call), "must be in compiled method");

  // Search for the ic_call at the given address.
  RelocIterator iter(cm, ic_call, ic_call+1);
  bool ret = iter.next();
  assert(ret == true, "relocInfo must exist at this address");
  assert(iter.addr() == ic_call, "must find ic_call");

  initialize_from_iter(&iter);
}

CompiledIC::CompiledIC(RelocIterator* iter)
  : _method(iter->code())
{
  _call = _method->call_wrapper_at(iter->addr());
  address ic_call = _call->instruction_address();

  CompiledMethod* nm = iter->code();
  assert(ic_call != nullptr, "ic_call address must be set");
  assert(nm != nullptr, "must pass compiled method");
  assert(nm->contains(ic_call), "must be in compiled method");

  initialize_from_iter(iter);
}

// This function may fail for two reasons: either due to running out of vtable
// stubs, or due to running out of IC stubs in an attempted transition to a
// transitional state. The needs_ic_stub_refill value will be set if the failure
// was due to running out of IC stubs, in which case the caller will refill IC
// stubs and retry.
bool CompiledIC::set_to_megamorphic(CallInfo* call_info, Bytecodes::Code bytecode,
                                    bool& needs_ic_stub_refill, bool caller_is_c1, TRAPS) {
  assert(CompiledICLocker::is_safe(_method), "mt unsafe call");
  assert(!is_optimized(), "cannot set an optimized virtual call to megamorphic");
  assert(is_call_to_compiled() || is_call_to_interpreted(), "going directly to megamorphic?");

  address entry;
  if (call_info->call_kind() == CallInfo::itable_call) {
    assert(bytecode == Bytecodes::_invokeinterface, "");
    int itable_index = call_info->itable_index();
<<<<<<< HEAD
    entry = VtableStubs::find_itable_stub(itable_index, caller_is_c1);
    if (entry == NULL) {
=======
    entry = VtableStubs::find_itable_stub(itable_index);
    if (entry == nullptr) {
>>>>>>> 861e3020
      return false;
    }
#ifdef ASSERT
    int index = call_info->resolved_method()->itable_index();
    assert(index == itable_index, "CallInfo pre-computes this");
    InstanceKlass* k = call_info->resolved_method()->method_holder();
    assert(k->verify_itable_index(itable_index), "sanity check");
#endif //ASSERT
    CompiledICHolder* holder = new CompiledICHolder(call_info->resolved_method()->method_holder(),
                                                    call_info->resolved_klass(), false);
    holder->claim();
    if (!InlineCacheBuffer::create_transition_stub(this, holder, entry)) {
      delete holder;
      needs_ic_stub_refill = true;
      return false;
    }
    // LSan appears unable to follow malloc-based memory consistently when embedded as an immediate
    // in generated machine code. So we have to ignore it.
    LSAN_IGNORE_OBJECT(holder);
  } else {
    assert(call_info->call_kind() == CallInfo::vtable_call, "either itable or vtable");
    // Can be different than selected_method->vtable_index(), due to package-private etc.
    int vtable_index = call_info->vtable_index();
    assert(call_info->resolved_klass()->verify_vtable_index(vtable_index), "sanity check");
<<<<<<< HEAD
    entry = VtableStubs::find_vtable_stub(vtable_index, caller_is_c1);
    if (entry == NULL) {
=======
    entry = VtableStubs::find_vtable_stub(vtable_index);
    if (entry == nullptr) {
>>>>>>> 861e3020
      return false;
    }
    if (!InlineCacheBuffer::create_transition_stub(this, nullptr, entry)) {
      needs_ic_stub_refill = true;
      return false;
    }
  }

  if (TraceICs) {
    ResourceMark rm;
    assert(call_info->selected_method() != nullptr, "Unexpected null selected method");
    tty->print_cr ("IC@" INTPTR_FORMAT ": to megamorphic %s entry: " INTPTR_FORMAT,
                   p2i(instruction_address()), call_info->selected_method()->print_value_string(), p2i(entry));
  }

  // We can't check this anymore. With lazy deopt we could have already
  // cleaned this IC entry before we even return. This is possible if
  // we ran out of space in the inline cache buffer trying to do the
  // set_next and we safepointed to free up space. This is a benign
  // race because the IC entry was complete when we safepointed so
  // cleaning it immediately is harmless.
  // assert(is_megamorphic(), "sanity check");
  return true;
}


// true if destination is megamorphic stub
bool CompiledIC::is_megamorphic() const {
  assert(CompiledICLocker::is_safe(_method), "mt unsafe call");
  assert(!is_optimized(), "an optimized call cannot be megamorphic");

  // Cannot rely on cached_value. It is either an interface or a method.
  return VtableStubs::entry_point(ic_destination()) != nullptr;
}

bool CompiledIC::is_call_to_compiled() const {
  assert(CompiledICLocker::is_safe(_method), "mt unsafe call");

  CodeBlob* cb = CodeCache::find_blob(ic_destination());
  bool is_monomorphic = (cb != nullptr && cb->is_compiled());
  // Check that the cached_value is a klass for non-optimized monomorphic calls
  // This assertion is invalid for compiler1: a call that does not look optimized (no static stub) can be used
  // for calling directly to vep without using the inline cache (i.e., cached_value == nullptr).
  // For JVMCI this occurs because CHA is only used to improve inlining so call sites which could be optimized
  // virtuals because there are no currently loaded subclasses of a type are left as virtual call sites.
#ifdef ASSERT
  CodeBlob* caller = CodeCache::find_blob(instruction_address());
  bool is_c1_or_jvmci_method = caller->is_compiled_by_c1() || caller->is_compiled_by_jvmci();
  assert( is_c1_or_jvmci_method ||
         !is_monomorphic ||
         is_optimized() ||
         (cached_metadata() != nullptr && cached_metadata()->is_klass()), "sanity check");
#endif // ASSERT
  return is_monomorphic;
}


bool CompiledIC::is_call_to_interpreted() const {
  assert(CompiledICLocker::is_safe(_method), "mt unsafe call");
  // Call to interpreter if destination is either calling to a stub (if it
  // is optimized), or calling to an I2C blob
  bool is_call_to_interpreted = false;
  if (!is_optimized()) {
    CodeBlob* cb = CodeCache::find_blob(ic_destination());
    is_call_to_interpreted = (cb != nullptr && cb->is_adapter_blob());
    assert(!is_call_to_interpreted || (is_icholder_call() && cached_icholder() != nullptr), "sanity check");
  } else {
    // Check if we are calling into our own codeblob (i.e., to a stub)
    address dest = ic_destination();
#ifdef ASSERT
    {
      _call->verify_resolve_call(dest);
    }
#endif /* ASSERT */
    is_call_to_interpreted = _call->is_call_to_interpreted(dest);
  }
  return is_call_to_interpreted;
}

bool CompiledIC::set_to_clean(bool in_use) {
  assert(CompiledICLocker::is_safe(_method), "mt unsafe call");
  if (TraceInlineCacheClearing || TraceICs) {
    tty->print_cr("IC@" INTPTR_FORMAT ": set to clean", p2i(instruction_address()));
    print();
  }

  address entry = _call->get_resolve_call_stub(is_optimized());

  bool safe_transition = _call->is_safe_for_patching() || !in_use || is_optimized() || SafepointSynchronize::is_at_safepoint();

  if (safe_transition) {
    // Kill any leftover stub we might have too
    clear_ic_stub();
    if (is_optimized()) {
      set_ic_destination(entry);
    } else {
      set_ic_destination_and_value(entry, (void*)nullptr);
    }
  } else {
    // Unsafe transition - create stub.
    if (!InlineCacheBuffer::create_transition_stub(this, nullptr, entry)) {
      return false;
    }
  }
  // We can't check this anymore. With lazy deopt we could have already
  // cleaned this IC entry before we even return. This is possible if
  // we ran out of space in the inline cache buffer trying to do the
  // set_next and we safepointed to free up space. This is a benign
  // race because the IC entry was complete when we safepointed so
  // cleaning it immediately is harmless.
  // assert(is_clean(), "sanity check");
  return true;
}

bool CompiledIC::is_clean() const {
  assert(CompiledICLocker::is_safe(_method), "mt unsafe call");
  bool is_clean = false;
  address dest = ic_destination();
  is_clean = dest == _call->get_resolve_call_stub(is_optimized());
  assert(!is_clean || is_optimized() || cached_value() == nullptr, "sanity check");
  return is_clean;
}

bool CompiledIC::set_to_monomorphic(CompiledICInfo& info) {
  assert(CompiledICLocker::is_safe(_method), "mt unsafe call");
  // Updating a cache to the wrong entry can cause bugs that are very hard
  // to track down - if cache entry gets invalid - we just clean it. In
  // this way it is always the same code path that is responsible for
  // updating and resolving an inline cache
  //
  // The above is no longer true. SharedRuntime::fixup_callers_callsite will change optimized
  // callsites. In addition ic_miss code will update a site to monomorphic if it determines
  // that an monomorphic call to the interpreter can now be monomorphic to compiled code.
  //
  // In both of these cases the only thing being modified is the jump/call target and these
  // transitions are mt_safe

  Thread *thread = Thread::current();
  if (info.to_interpreter()) {
    // Call to interpreter
    if (info.is_optimized() && is_optimized()) {
      assert(is_clean(), "unsafe IC path");
      // the call analysis (callee structure) specifies that the call is optimized
      // (either because of CHA or the static target is final)
      // At code generation time, this call has been emitted as static call
      // Call via stub
      assert(info.cached_metadata() != nullptr && info.cached_metadata()->is_method(), "sanity check");
      methodHandle method (thread, (Method*)info.cached_metadata());
      _call->set_to_interpreted(method, info);

      if (TraceICs) {
         ResourceMark rm(thread);
         tty->print_cr ("IC@" INTPTR_FORMAT ": monomorphic to interpreter: %s",
           p2i(instruction_address()),
           method->print_value_string());
      }
    } else {
      // Call via method-klass-holder
      CompiledICHolder* holder = info.claim_cached_icholder();
      if (!InlineCacheBuffer::create_transition_stub(this, holder, info.entry())) {
        delete holder;
        return false;
      }
      // LSan appears unable to follow malloc-based memory consistently when embedded as an
      // immediate in generated machine code. So we have to ignore it.
      LSAN_IGNORE_OBJECT(holder);
      if (TraceICs) {
         ResourceMark rm(thread);
         tty->print_cr ("IC@" INTPTR_FORMAT ": monomorphic to interpreter via icholder ", p2i(instruction_address()));
      }
    }
  } else {
    // Call to compiled code
    bool static_bound = info.is_optimized() || (info.cached_metadata() == nullptr);
#ifdef ASSERT
    CodeBlob* cb = CodeCache::find_blob(info.entry());
    assert (cb != nullptr && cb->is_compiled(), "must be compiled!");
#endif /* ASSERT */

    // This is MT safe if we come from a clean-cache and go through a
    // non-verified entry point
    bool safe = SafepointSynchronize::is_at_safepoint() ||
                (!is_in_transition_state() && (info.is_optimized() || static_bound || is_clean()));

    if (!safe) {
      if (!InlineCacheBuffer::create_transition_stub(this, info.cached_metadata(), info.entry())) {
        return false;
      }
    } else {
      if (is_optimized()) {
        set_ic_destination(info.entry());
      } else {
        set_ic_destination_and_value(info.entry(), info.cached_metadata());
      }
    }

    if (TraceICs) {
      ResourceMark rm(thread);
      assert(info.cached_metadata() == nullptr || info.cached_metadata()->is_klass(), "must be");
      tty->print_cr ("IC@" INTPTR_FORMAT ": monomorphic to compiled (rcvr klass = %s) %s",
        p2i(instruction_address()),
        (info.cached_metadata() != nullptr) ? ((Klass*)info.cached_metadata())->print_value_string() : "nullptr",
        (safe) ? "" : " via stub");
    }
  }
  // We can't check this anymore. With lazy deopt we could have already
  // cleaned this IC entry before we even return. This is possible if
  // we ran out of space in the inline cache buffer trying to do the
  // set_next and we safepointed to free up space. This is a benign
  // race because the IC entry was complete when we safepointed so
  // cleaning it immediately is harmless.
  // assert(is_call_to_compiled() || is_call_to_interpreted(), "sanity check");
  return true;
}


// is_optimized: Compiler has generated an optimized call (i.e. fixed, no inline cache)
// static_bound: The call can be static bound. If it isn't also optimized, the property
// wasn't provable at time of compilation. An optimized call will have any necessary
// null check, while a static_bound won't. A static_bound (but not optimized) must
// therefore use the unverified entry point.
void CompiledIC::compute_monomorphic_entry(const methodHandle& method,
                                           Klass* receiver_klass,
                                           bool is_optimized,
                                           bool static_bound,
                                           bool caller_is_nmethod,
                                           bool caller_is_c1,
                                           CompiledICInfo& info,
                                           TRAPS) {
  CompiledMethod* method_code = method->code();

  address entry = nullptr;
  if (method_code != nullptr && method_code->is_in_use() && !method_code->is_unloading()) {
    assert(method_code->is_compiled(), "must be compiled");
    // Call to compiled code
    //
    // Note: the following problem exists with Compiler1:
    //   - at compile time we may or may not know if the destination is final
    //   - if we know that the destination is final (is_optimized), we will emit
    //     an optimized virtual call (no inline cache), and need a Method* to make
    //     a call to the interpreter
    //   - if we don't know if the destination is final, we emit a standard
    //     virtual call, and use CompiledICHolder to call interpreted code
    //     (no static call stub has been generated)
    //   - In the case that we here notice the call is static bound we
    //     convert the call into what looks to be an optimized virtual call,
    //     but we must use the unverified entry point (since there will be no
    //     null check on a call when the target isn't loaded).
    //     This causes problems when verifying the IC because
    //     it looks vanilla but is optimized. Code in is_call_to_interpreted
    //     is aware of this and weakens its asserts.
    if (is_optimized) {
      entry      = caller_is_c1 ? method_code->verified_inline_entry_point() : method_code->verified_entry_point();
    } else {
      entry      = caller_is_c1 ? method_code->inline_entry_point() : method_code->entry_point();
    }
  }
  if (entry != nullptr) {
    // Call to near compiled code.
    info.set_compiled_entry(entry, is_optimized ? nullptr : receiver_klass, is_optimized);
  } else {
    if (is_optimized) {
      // Use stub entry
      address entry = caller_is_c1 ? method()->get_c2i_inline_entry() : method()->get_c2i_entry();
      info.set_interpreter_entry(entry, method());
    } else {
      // Use icholder entry
      assert(method_code == nullptr || method_code->is_compiled(), "must be compiled");
      CompiledICHolder* holder = new CompiledICHolder(method(), receiver_klass);
      entry = (caller_is_c1)? method()->get_c2i_unverified_inline_entry() : method()->get_c2i_unverified_entry();
      info.set_icholder_entry(entry, holder);
    }
  }
  assert(info.is_optimized() == is_optimized, "must agree");
}


bool CompiledIC::is_icholder_entry(address entry) {
  CodeBlob* cb = CodeCache::find_blob(entry);
  if (cb != nullptr && cb->is_adapter_blob()) {
    return true;
  }
  // itable stubs also use CompiledICHolder
  if (cb != nullptr && cb->is_vtable_blob()) {
    VtableStub* s = VtableStubs::entry_point(entry);
    return (s != nullptr) && s->is_itable_stub();
  }

  return false;
}

bool CompiledIC::is_icholder_call_site(virtual_call_Relocation* call_site, const CompiledMethod* cm) {
  // This call site might have become stale so inspect it carefully.
  address dest = cm->call_wrapper_at(call_site->addr())->destination();
  return is_icholder_entry(dest);
}

// ----------------------------------------------------------------------------

bool CompiledStaticCall::set_to_clean(bool in_use) {
  // in_use is unused but needed to match template function in CompiledMethod
  assert(CompiledICLocker::is_safe(instruction_address()), "mt unsafe call");
  // Reset call site
  set_destination_mt_safe(resolve_call_stub());

  // Do not reset stub here:  It is too expensive to call find_stub.
  // Instead, rely on caller (nmethod::clear_inline_caches) to clear
  // both the call and its stub.
  return true;
}

bool CompiledStaticCall::is_clean() const {
  return destination() == resolve_call_stub();
}

bool CompiledStaticCall::is_call_to_compiled() const {
  return CodeCache::contains(destination());
}

bool CompiledDirectStaticCall::is_call_to_interpreted() const {
  // It is a call to interpreted, if it calls to a stub. Hence, the destination
  // must be in the stub part of the nmethod that contains the call
  CompiledMethod* cm = CodeCache::find_compiled(instruction_address());
  return cm->stub_contains(destination());
}

void CompiledStaticCall::set_to_compiled(address entry) {
  if (TraceICs) {
    ResourceMark rm;
    tty->print_cr("%s@" INTPTR_FORMAT ": set_to_compiled " INTPTR_FORMAT,
        name(),
        p2i(instruction_address()),
        p2i(entry));
  }
  // Call to compiled code
  assert(CodeCache::contains(entry), "wrong entry point");
  set_destination_mt_safe(entry);
}

void CompiledStaticCall::set(const StaticCallInfo& info) {
  assert(CompiledICLocker::is_safe(instruction_address()), "mt unsafe call");
  // Updating a cache to the wrong entry can cause bugs that are very hard
  // to track down - if cache entry gets invalid - we just clean it. In
  // this way it is always the same code path that is responsible for
  // updating and resolving an inline cache
  assert(is_clean(), "do not update a call entry - use clean");

  if (info._to_interpreter) {
    // Call to interpreted code
    set_to_interpreted(info.callee(), info.entry());
  } else {
    set_to_compiled(info.entry());
  }
}

// Compute settings for a CompiledStaticCall. Since we might have to set
// the stub when calling to the interpreter, we need to return arguments.
void CompiledStaticCall::compute_entry(const methodHandle& m, CompiledMethod* caller_nm, StaticCallInfo& info) {
  assert(!m->mismatch(), "Mismatch for static call");
  bool caller_is_nmethod = caller_nm->is_nmethod();
  CompiledMethod* m_code = m->code();
  info._callee = m;
  if (m_code != nullptr && m_code->is_in_use() && !m_code->is_unloading()) {
    info._to_interpreter = false;
    if (caller_nm->is_compiled_by_c1()) {
      info._entry = m_code->verified_inline_entry_point();
    } else {
      info._entry = m_code->verified_entry_point();
    }
  } else {
    // Callee is interpreted code.  In any case entering the interpreter
    // puts a converter-frame on the stack to save arguments.
    assert(!m->is_method_handle_intrinsic(), "Compiled code should never call interpreter MH intrinsics");
    info._to_interpreter = true;
    if (caller_nm->is_compiled_by_c1()) {
      // C1 -> interp: values passed as oops
      info._entry = m()->get_c2i_inline_entry();
    } else {
      // C2 -> interp: values passed as fields
      info._entry = m()->get_c2i_entry();
    }
  }
}

void CompiledStaticCall::compute_entry_for_continuation_entry(const methodHandle& m, StaticCallInfo& info) {
  if (ContinuationEntry::is_interpreted_call(instruction_address())) {
    info._to_interpreter = true;
    info._entry = m()->get_c2i_entry();
  }
}

address CompiledDirectStaticCall::find_stub_for(address instruction) {
  // Find reloc. information containing this call-site
  RelocIterator iter((nmethod*)nullptr, instruction);
  while (iter.next()) {
    if (iter.addr() == instruction) {
      switch(iter.type()) {
        case relocInfo::static_call_type:
          return iter.static_call_reloc()->static_stub();
        // We check here for opt_virtual_call_type, since we reuse the code
        // from the CompiledIC implementation
        case relocInfo::opt_virtual_call_type:
          return iter.opt_virtual_call_reloc()->static_stub();
        case relocInfo::poll_type:
        case relocInfo::poll_return_type: // A safepoint can't overlap a call.
        default:
          ShouldNotReachHere();
      }
    }
  }
  return nullptr;
}

address CompiledDirectStaticCall::find_stub() {
  return CompiledDirectStaticCall::find_stub_for(instruction_address());
}

address CompiledDirectStaticCall::resolve_call_stub() const {
  return SharedRuntime::get_resolve_static_call_stub();
}

//-----------------------------------------------------------------------------
// Non-product mode code
#ifndef PRODUCT

void CompiledIC::verify() {
  _call->verify();
  assert(is_clean() || is_call_to_compiled() || is_call_to_interpreted()
          || is_optimized() || is_megamorphic(), "sanity check");
}

void CompiledIC::print() {
  print_compiled_ic();
  tty->cr();
}

void CompiledIC::print_compiled_ic() {
  tty->print("Inline cache at " INTPTR_FORMAT ", calling %s " INTPTR_FORMAT " cached_value " INTPTR_FORMAT,
             p2i(instruction_address()), is_call_to_interpreted() ? "interpreted " : "", p2i(ic_destination()), p2i(is_optimized() ? nullptr : cached_value()));
}

void CompiledDirectStaticCall::print() {
  tty->print("static call at " INTPTR_FORMAT " -> ", p2i(instruction_address()));
  if (is_clean()) {
    tty->print("clean");
  } else if (is_call_to_compiled()) {
    tty->print("compiled");
  } else if (is_call_to_interpreted()) {
    tty->print("interpreted");
  }
  tty->cr();
}

void CompiledDirectStaticCall::verify_mt_safe(const methodHandle& callee, address entry,
                                              NativeMovConstReg* method_holder,
                                              NativeJump*        jump) {
  // A generated lambda form might be deleted from the Lambdaform
  // cache in MethodTypeForm.  If a jit compiled lambdaform method
  // becomes not entrant and the cache access returns null, the new
  // resolve will lead to a new generated LambdaForm.
  Method* old_method = reinterpret_cast<Method*>(method_holder->data());
  assert(old_method == nullptr || old_method == callee() ||
         callee->is_compiled_lambda_form() ||
         !old_method->method_holder()->is_loader_alive() ||
         old_method->is_old(),  // may be race patching deoptimized nmethod due to redefinition.
         "a) MT-unsafe modification of inline cache");

  address destination = jump->jump_destination();
  assert(destination == (address)-1 || destination == entry
         || old_method == nullptr || !old_method->method_holder()->is_loader_alive() // may have a race due to class unloading.
         || old_method->is_old(),  // may be race patching deoptimized nmethod due to redefinition.
         "b) MT-unsafe modification of inline cache");
}
#endif // !PRODUCT<|MERGE_RESOLUTION|>--- conflicted
+++ resolved
@@ -255,13 +255,8 @@
   if (call_info->call_kind() == CallInfo::itable_call) {
     assert(bytecode == Bytecodes::_invokeinterface, "");
     int itable_index = call_info->itable_index();
-<<<<<<< HEAD
     entry = VtableStubs::find_itable_stub(itable_index, caller_is_c1);
-    if (entry == NULL) {
-=======
-    entry = VtableStubs::find_itable_stub(itable_index);
     if (entry == nullptr) {
->>>>>>> 861e3020
       return false;
     }
 #ifdef ASSERT
@@ -286,13 +281,8 @@
     // Can be different than selected_method->vtable_index(), due to package-private etc.
     int vtable_index = call_info->vtable_index();
     assert(call_info->resolved_klass()->verify_vtable_index(vtable_index), "sanity check");
-<<<<<<< HEAD
     entry = VtableStubs::find_vtable_stub(vtable_index, caller_is_c1);
-    if (entry == NULL) {
-=======
-    entry = VtableStubs::find_vtable_stub(vtable_index);
     if (entry == nullptr) {
->>>>>>> 861e3020
       return false;
     }
     if (!InlineCacheBuffer::create_transition_stub(this, nullptr, entry)) {
