/*
 * Copyright (c) 1997, 2024, Oracle and/or its affiliates. All rights reserved.
 * DO NOT ALTER OR REMOVE COPYRIGHT NOTICES OR THIS FILE HEADER.
 *
 * This code is free software; you can redistribute it and/or modify it
 * under the terms of the GNU General Public License version 2 only, as
 * published by the Free Software Foundation.
 *
 * This code is distributed in the hope that it will be useful, but WITHOUT
 * ANY WARRANTY; without even the implied warranty of MERCHANTABILITY or
 * FITNESS FOR A PARTICULAR PURPOSE.  See the GNU General Public License
 * version 2 for more details (a copy is included in the LICENSE file that
 * accompanied this code).
 *
 * You should have received a copy of the GNU General Public License version
 * 2 along with this work; if not, write to the Free Software Foundation,
 * Inc., 51 Franklin St, Fifth Floor, Boston, MA 02110-1301 USA.
 *
 * Please contact Oracle, 500 Oracle Parkway, Redwood Shores, CA 94065 USA
 * or visit www.oracle.com if you need additional information or have any
 * questions.
 *
 */

#ifndef SHARE_CODE_VTABLESTUBS_HPP
#define SHARE_CODE_VTABLESTUBS_HPP

#include "asm/macroAssembler.hpp"
#include "code/vmreg.hpp"
#include "memory/allStatic.hpp"
#include "utilities/checkedCast.hpp"

// A VtableStub holds an individual code stub for a pair (vtable index, #args) for either itables or vtables
// There's a one-to-one relationship between a VtableStub and such a pair.

// A word on VtableStub sizing:
//   Such a vtable/itable stub consists of the instance data
//   and an immediately following CodeBuffer.
//   Unfortunately, the required space for the code buffer varies, depending on
//   the setting of compile time macros (PRODUCT, ASSERT, ...) and of command line
//   parameters. Actual data may have an influence on the size as well.
//
//   A simple approximation for the VtableStub size would be to just take a value
//   "large enough" for all circumstances - a worst case estimate.
//   As there can exist many stubs - and they never go away - we certainly don't
//   want to waste more code cache space than absolutely necessary.
//
//   We need a different approach which, as far as possible, should be independent
//   from or adaptive to code size variations. These variations may be caused by
//   changed compile time or run time switches as well as by changed emitter code.
//
//   Here is the idea:
//   For the first stub we generate, we allocate a "large enough" code buffer.
//   Once all instructions are emitted, we know the actual size of the stub.
//   Remembering that size allows us to allocate a tightly matching code buffer
//   for all subsequent stubs. That covers all "static variance", i.e. all variance
//   that is due to compile time macros, command line parameters, machine capabilities,
//   and other influences which are immutable for the life span of the vm.
//
//   Life isn't always that easy. Code size may depend on actual data, "load constant"
//   being an example for that. All code segments with such "dynamic variance" require
//   additional care. We need to know or estimate the worst case code size for each
//   such segment. With that knowledge, we can maintain a "slop counter" in the
//   platform-specific stub emitters. It accumulates the difference between worst-case
//   and actual code size. When the stub is fully generated, the actual stub size is
//   adjusted (increased) by the slop counter value.
//
//   As a result, we allocate all but the first code buffers with the same, tightly matching size.
//

// VtableStubs creates the code stubs for compiled calls through vtables.
// There is one stub per (vtable index, args_size) pair, and the stubs are
// never deallocated. They don't need to be GCed because they contain no oops.
class VtableStub;

class VtableStubs : AllStatic {
 public:                                         // N must be public (some compilers need this for _table)
  enum {
    N    = 256,                                  // size of stub table; must be power of two
    mask = N - 1
  };

  static_assert(is_power_of_2((int)N), "N must be a power of 2");

 private:
  friend class VtableStub;
  static VtableStub* volatile _table[N];                  // table of existing stubs
  static int         _vtab_stub_size;            // current size estimate for vtable stub (quasi-constant)
  static int         _itab_stub_size;            // current size estimate for itable stub (quasi-constant)

<<<<<<< HEAD
  static VtableStub* create_vtable_stub(int vtable_index, bool caller_is_c1);
  static VtableStub* create_itable_stub(int vtable_index, bool caller_is_c1);
  static VtableStub* lookup            (bool is_vtable_stub, int vtable_index, bool caller_is_c1);
  static void        enter             (bool is_vtable_stub, int vtable_index, bool caller_is_c1, VtableStub* s);
  static inline uint hash              (bool is_vtable_stub, int vtable_index, bool caller_is_c1);
  static address     find_stub         (bool is_vtable_stub, int vtable_index, bool caller_is_c1);
=======
  static VtableStub* create_vtable_stub(int vtable_index);
  static VtableStub* create_itable_stub(int vtable_index);
  static VtableStub* lookup            (bool is_vtable_stub, int vtable_index);
  static void        enter             (bool is_vtable_stub, int vtable_index, VtableStub* s);
  static inline uint hash              (bool is_vtable_stub, int vtable_index);
  static inline uint unsafe_hash       (address entry_point);
  static address     find_stub         (bool is_vtable_stub, int vtable_index);
>>>>>>> b363de8c
  static void        bookkeeping(MacroAssembler* masm, outputStream* out, VtableStub* s,
                                 address npe_addr, address ame_addr,   bool is_vtable_stub,
                                 int     index,    int     slop_bytes, int  index_dependent_slop);
  static int         code_size_limit(bool is_vtable_stub);
  static void        check_and_set_size_limit(bool is_vtable_stub,
                                              int   code_size,
                                              int   padding);

 public:
  static address     find_vtable_stub(int vtable_index, bool caller_is_c1) { return find_stub(true,  vtable_index, caller_is_c1); }
  static address     find_itable_stub(int itable_index, bool caller_is_c1) { return find_stub(false, itable_index, caller_is_c1); }

  static VtableStub* entry_point(address pc);                        // vtable stub entry point for a pc
  static bool        contains(address pc);                           // is pc within any stub?
  static VtableStub* stub_containing(address pc);                    // stub containing pc or nullptr
  static void        initialize();
  static void        vtable_stub_do(void f(VtableStub*));            // iterates over all vtable stubs
};


class VtableStub {
 private:
  friend class VtableStubs;

  enum class Type : uint8_t {
    itable_stub,
    vtable_stub,
  };


  static address _chunk;             // For allocation
  static address _chunk_end;         // For allocation
  static VMReg   _receiver_location; // Where to find receiver

  VtableStub*    _next;              // Pointer to next entry in hash table
  const short    _index;             // vtable index
  short          _ame_offset;        // Where an AbstractMethodError might occur
  short          _npe_offset;        // Where a NullPointerException might occur
<<<<<<< HEAD
  bool           _is_vtable_stub;    // True if vtable stub, false, is itable stub
  bool           _caller_is_c1;      // True if this is for a caller compiled by C1,
                                     // which doesn't scalarize parameters.
=======
  Type           _type;              // Type, either vtable stub or itable stub
>>>>>>> b363de8c
  /* code follows here */            // The vtableStub code

  void* operator new(size_t size, int code_size) throw();

  VtableStub(bool is_vtable_stub, short index, bool caller_is_c1)
        : _next(nullptr), _index(index), _ame_offset(-1), _npe_offset(-1),
<<<<<<< HEAD
          _is_vtable_stub(is_vtable_stub), _caller_is_c1(caller_is_c1) {}
=======
          _type(is_vtable_stub ? Type::vtable_stub : Type::itable_stub) {}
>>>>>>> b363de8c
  VtableStub* next() const                       { return _next; }
  int index() const                              { return _index; }
  static VMReg receiver_location()               { return _receiver_location; }
  void set_next(VtableStub* n)                   { _next = n; }

 public:
  address code_begin() const                     { return (address)(this + 1); }
  address code_end() const                       { return code_begin() + VtableStubs::code_size_limit(is_vtable_stub()); }
  address entry_point() const                    { return code_begin(); }
  static int entry_offset()                      { return sizeof(class VtableStub); }

<<<<<<< HEAD
  bool matches(bool is_vtable_stub, int index, bool caller_is_c1) const {
    return _index == index && _is_vtable_stub == is_vtable_stub && _caller_is_c1 == caller_is_c1;
=======
  bool matches(bool is_vtable_stub, int index) const {
    return _index == index && this->is_vtable_stub() == is_vtable_stub;
>>>>>>> b363de8c
  }
  bool contains(address pc) const                { return code_begin() <= pc && pc < code_end(); }

 private:
  void set_exception_points(address npe_addr, address ame_addr) {
    _npe_offset = checked_cast<short>(npe_addr - code_begin());
    _ame_offset = checked_cast<short>(ame_addr - code_begin());
    assert(is_abstract_method_error(ame_addr),   "offset must be correct");
    assert(is_null_pointer_exception(npe_addr),  "offset must be correct");
    assert(!is_abstract_method_error(npe_addr),  "offset must be correct");
    assert(!is_null_pointer_exception(ame_addr), "offset must be correct");
  }

  // platform-dependent routines
  static int  pd_code_alignment();
  // CNC: Removed because vtable stubs are now made with an ideal graph
  // static bool pd_disregard_arg_size();

  static void align_chunk() {
    uintptr_t off = (uintptr_t)( _chunk + sizeof(VtableStub) ) % pd_code_alignment();
    if (off != 0)  _chunk += pd_code_alignment() - off;
  }

 public:
  // Query
<<<<<<< HEAD
  bool is_itable_stub()                          { return !_is_vtable_stub; }
  // We reinterpret arbitrary memory as VtableStub. This does not cause failures because the lookup/equality
  // check will reject false objects. Disabling UBSan is a temporary workaround until JDK-8331725 is fixed.
  ATTRIBUTE_NO_UBSAN
  bool is_vtable_stub()                          { return  _is_vtable_stub; }
  bool caller_is_c1()                            { return  _caller_is_c1;   }
=======
  bool is_itable_stub() const                    { return _type == Type::itable_stub; }
  bool is_vtable_stub() const                    { return _type == Type::vtable_stub; }
>>>>>>> b363de8c
  bool is_abstract_method_error(address epc)     { return epc == code_begin()+_ame_offset; }
  bool is_null_pointer_exception(address epc)    { return epc == code_begin()+_npe_offset; }

  void print_on(outputStream* st) const;
  void print() const;

};

#endif // SHARE_CODE_VTABLESTUBS_HPP<|MERGE_RESOLUTION|>--- conflicted
+++ resolved
@@ -88,22 +88,13 @@
   static int         _vtab_stub_size;            // current size estimate for vtable stub (quasi-constant)
   static int         _itab_stub_size;            // current size estimate for itable stub (quasi-constant)
 
-<<<<<<< HEAD
   static VtableStub* create_vtable_stub(int vtable_index, bool caller_is_c1);
   static VtableStub* create_itable_stub(int vtable_index, bool caller_is_c1);
   static VtableStub* lookup            (bool is_vtable_stub, int vtable_index, bool caller_is_c1);
   static void        enter             (bool is_vtable_stub, int vtable_index, bool caller_is_c1, VtableStub* s);
   static inline uint hash              (bool is_vtable_stub, int vtable_index, bool caller_is_c1);
+  static inline uint unsafe_hash       (address entry_point, bool caller_is_c1);
   static address     find_stub         (bool is_vtable_stub, int vtable_index, bool caller_is_c1);
-=======
-  static VtableStub* create_vtable_stub(int vtable_index);
-  static VtableStub* create_itable_stub(int vtable_index);
-  static VtableStub* lookup            (bool is_vtable_stub, int vtable_index);
-  static void        enter             (bool is_vtable_stub, int vtable_index, VtableStub* s);
-  static inline uint hash              (bool is_vtable_stub, int vtable_index);
-  static inline uint unsafe_hash       (address entry_point);
-  static address     find_stub         (bool is_vtable_stub, int vtable_index);
->>>>>>> b363de8c
   static void        bookkeeping(MacroAssembler* masm, outputStream* out, VtableStub* s,
                                  address npe_addr, address ame_addr,   bool is_vtable_stub,
                                  int     index,    int     slop_bytes, int  index_dependent_slop);
@@ -142,24 +133,16 @@
   const short    _index;             // vtable index
   short          _ame_offset;        // Where an AbstractMethodError might occur
   short          _npe_offset;        // Where a NullPointerException might occur
-<<<<<<< HEAD
-  bool           _is_vtable_stub;    // True if vtable stub, false, is itable stub
+  Type           _type;              // Type, either vtable stub or itable stub
   bool           _caller_is_c1;      // True if this is for a caller compiled by C1,
                                      // which doesn't scalarize parameters.
-=======
-  Type           _type;              // Type, either vtable stub or itable stub
->>>>>>> b363de8c
   /* code follows here */            // The vtableStub code
 
   void* operator new(size_t size, int code_size) throw();
 
   VtableStub(bool is_vtable_stub, short index, bool caller_is_c1)
         : _next(nullptr), _index(index), _ame_offset(-1), _npe_offset(-1),
-<<<<<<< HEAD
-          _is_vtable_stub(is_vtable_stub), _caller_is_c1(caller_is_c1) {}
-=======
-          _type(is_vtable_stub ? Type::vtable_stub : Type::itable_stub) {}
->>>>>>> b363de8c
+          _type(is_vtable_stub ? Type::vtable_stub : Type::itable_stub), _caller_is_c1(caller_is_c1) {}
   VtableStub* next() const                       { return _next; }
   int index() const                              { return _index; }
   static VMReg receiver_location()               { return _receiver_location; }
@@ -171,13 +154,8 @@
   address entry_point() const                    { return code_begin(); }
   static int entry_offset()                      { return sizeof(class VtableStub); }
 
-<<<<<<< HEAD
   bool matches(bool is_vtable_stub, int index, bool caller_is_c1) const {
-    return _index == index && _is_vtable_stub == is_vtable_stub && _caller_is_c1 == caller_is_c1;
-=======
-  bool matches(bool is_vtable_stub, int index) const {
-    return _index == index && this->is_vtable_stub() == is_vtable_stub;
->>>>>>> b363de8c
+    return _index == index && this->is_vtable_stub() == is_vtable_stub && _caller_is_c1 == caller_is_c1;
   }
   bool contains(address pc) const                { return code_begin() <= pc && pc < code_end(); }
 
@@ -203,17 +181,9 @@
 
  public:
   // Query
-<<<<<<< HEAD
-  bool is_itable_stub()                          { return !_is_vtable_stub; }
-  // We reinterpret arbitrary memory as VtableStub. This does not cause failures because the lookup/equality
-  // check will reject false objects. Disabling UBSan is a temporary workaround until JDK-8331725 is fixed.
-  ATTRIBUTE_NO_UBSAN
-  bool is_vtable_stub()                          { return  _is_vtable_stub; }
-  bool caller_is_c1()                            { return  _caller_is_c1;   }
-=======
   bool is_itable_stub() const                    { return _type == Type::itable_stub; }
   bool is_vtable_stub() const                    { return _type == Type::vtable_stub; }
->>>>>>> b363de8c
+  bool caller_is_c1()                            { return  _caller_is_c1;   }
   bool is_abstract_method_error(address epc)     { return epc == code_begin()+_ame_offset; }
   bool is_null_pointer_exception(address epc)    { return epc == code_begin()+_npe_offset; }
 
