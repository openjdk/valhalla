--- conflicted
+++ resolved
@@ -788,19 +788,11 @@
   assert(AOTCodeEntry::is_valid_entry_kind(entry_kind), "invalid entry_kind %d", entry_kind);
 
   if (AOTCodeEntry::is_adapter(entry_kind) && !is_dumping_adapter()) {
-<<<<<<< HEAD
     return false;
   }
   if (AOTCodeEntry::is_blob(entry_kind) && !is_dumping_stub()) {
     return false;
   }
-=======
-    return false;
-  }
-  if (AOTCodeEntry::is_blob(entry_kind) && !is_dumping_stub()) {
-    return false;
-  }
->>>>>>> b685ea54
   log_debug(aot, codecache, stubs)("Writing blob '%s' (id=%u, kind=%s) to AOT Code Cache", name, id, aot_code_entry_kind_name[entry_kind]);
 
 #ifdef ASSERT
@@ -893,19 +885,11 @@
   assert(AOTCodeEntry::is_valid_entry_kind(entry_kind), "invalid entry_kind %d", entry_kind);
 
   if (AOTCodeEntry::is_adapter(entry_kind) && !is_using_adapter()) {
-<<<<<<< HEAD
     return nullptr;
   }
   if (AOTCodeEntry::is_blob(entry_kind) && !is_using_stub()) {
     return nullptr;
   }
-=======
-    return nullptr;
-  }
-  if (AOTCodeEntry::is_blob(entry_kind) && !is_using_stub()) {
-    return nullptr;
-  }
->>>>>>> b685ea54
   log_debug(aot, codecache, stubs)("Reading blob '%s' (id=%u, kind=%s) from AOT Code Cache", name, id, aot_code_entry_kind_name[entry_kind]);
 
   AOTCodeEntry* entry = cache->find_entry(entry_kind, encode_id(entry_kind, id));
@@ -1271,12 +1255,8 @@
   SET_ADDRESS(_extrs, SharedRuntime::handle_wrong_method);
   SET_ADDRESS(_extrs, SharedRuntime::handle_wrong_method_abstract);
   SET_ADDRESS(_extrs, SharedRuntime::handle_wrong_method_ic_miss);
-<<<<<<< HEAD
   SET_ADDRESS(_extrs, SharedRuntime::allocate_inline_types);
-#if defined(AARCH64)
-=======
 #if defined(AARCH64) && !defined(ZERO)
->>>>>>> b685ea54
   SET_ADDRESS(_extrs, JavaThread::aarch64_get_thread_helper);
 #endif
   {
@@ -1324,7 +1304,6 @@
     SET_ADDRESS(_extrs, Runtime1::move_appendix_patching);
     SET_ADDRESS(_extrs, Runtime1::predicate_failed_trap);
     SET_ADDRESS(_extrs, Runtime1::unimplemented_entry);
-<<<<<<< HEAD
     SET_ADDRESS(_extrs, Runtime1::new_null_free_array);
     SET_ADDRESS(_extrs, Runtime1::load_flat_array);
     SET_ADDRESS(_extrs, Runtime1::store_flat_array);
@@ -1333,8 +1312,6 @@
     SET_ADDRESS(_extrs, Runtime1::buffer_inline_args_no_receiver);
     SET_ADDRESS(_extrs, Runtime1::throw_identity_exception);
     SET_ADDRESS(_extrs, Runtime1::throw_illegal_monitor_state_exception);
-=======
->>>>>>> b685ea54
     SET_ADDRESS(_extrs, Thread::current);
     SET_ADDRESS(_extrs, CompressedKlassPointers::base_addr());
 #ifndef PRODUCT
@@ -1368,11 +1345,8 @@
     SET_ADDRESS(_extrs, OptoRuntime::rethrow_C);
     SET_ADDRESS(_extrs, OptoRuntime::slow_arraycopy_C);
     SET_ADDRESS(_extrs, OptoRuntime::register_finalizer_C);
-<<<<<<< HEAD
     SET_ADDRESS(_extrs, OptoRuntime::load_unknown_inline_C);
     SET_ADDRESS(_extrs, OptoRuntime::store_unknown_inline_C);
-=======
->>>>>>> b685ea54
 #if defined(AARCH64)
     SET_ADDRESS(_extrs, JavaThread::verify_cross_modify_fence_failure);
 #endif // AARCH64
