/*
 * Copyright (c) 2016, 2019, Oracle and/or its affiliates. All rights reserved.
 * DO NOT ALTER OR REMOVE COPYRIGHT NOTICES OR THIS FILE HEADER.
 *
 * This code is free software; you can redistribute it and/or modify it
 * under the terms of the GNU General Public License version 2 only, as
 * published by the Free Software Foundation.
 *
 * This code is distributed in the hope that it will be useful, but WITHOUT
 * ANY WARRANTY; without even the implied warranty of MERCHANTABILITY or
 * FITNESS FOR A PARTICULAR PURPOSE.  See the GNU General Public License
 * version 2 for more details (a copy is included in the LICENSE file that
 * accompanied this code).
 *
 * You should have received a copy of the GNU General Public License version
 * 2 along with this work; if not, write to the Free Software Foundation,
 * Inc., 51 Franklin St, Fifth Floor, Boston, MA 02110-1301 USA.
 *
 * Please contact Oracle, 500 Oracle Parkway, Redwood Shores, CA 94065 USA
 * or visit www.oracle.com if you need additional information or have any
 * questions.
 */

#include "precompiled.hpp"
#include "aot/aotLoader.hpp"
#include "classfile/stringTable.hpp"
#include "classfile/symbolTable.hpp"
#include "compiler/compilationPolicy.hpp"
#include "interpreter/linkResolver.hpp"
#include "jvmci/compilerRuntime.hpp"
#include "oops/cpCache.inline.hpp"
#include "oops/oop.inline.hpp"
#include "runtime/deoptimization.hpp"
#include "runtime/frame.inline.hpp"
#include "runtime/handles.inline.hpp"
#include "runtime/interfaceSupport.inline.hpp"
#include "runtime/vframe.inline.hpp"
#include "utilities/sizes.hpp"

// Resolve and allocate String
JRT_BLOCK_ENTRY(void, CompilerRuntime::resolve_string_by_symbol(JavaThread *thread, void* string_result, const char* name))
  JRT_BLOCK
    oop str = *(oop*)string_result; // Is it resolved already?
    if (str == NULL) { // Do resolution
      // First 2 bytes of name contains length (number of bytes).
      int len = Bytes::get_Java_u2((address)name);
      name += 2;
      TempNewSymbol sym = SymbolTable::new_symbol(name, len);
      str = StringTable::intern(sym, CHECK);
      assert(java_lang_String::is_instance(str), "must be string");
      *(oop*)string_result = str; // Store result
    }
    assert(str != NULL, "Should be allocated!");
    thread->set_vm_result(str);
  JRT_BLOCK_END
JRT_END



Klass* CompilerRuntime::resolve_klass_helper(JavaThread *thread, const char* name, int len, TRAPS) {
  ResourceMark rm(THREAD);
  // last java frame on stack (which includes native call frames)
  RegisterMap cbl_map(thread, false);
  // Skip stub
  frame caller_frame = thread->last_frame().sender(&cbl_map);
  CodeBlob* caller_cb = caller_frame.cb();
  guarantee(caller_cb != NULL && caller_cb->is_compiled(), "must be called from compiled method");
  CompiledMethod* caller_nm = caller_cb->as_compiled_method_or_null();
  methodHandle caller(THREAD, caller_nm->method());

  // Use class loader of aot method.
  Handle loader(THREAD, caller->method_holder()->class_loader());
  Handle protection_domain(THREAD, caller->method_holder()->protection_domain());

  // Ignore wrapping L and ;
<<<<<<< HEAD
  if (name[0] == 'L' || name[0] == 'Q') {
=======
  if (name[0] == JVM_SIGNATURE_CLASS) {
>>>>>>> d8240afe
    assert(len > 2, "small name %s", name);
    name++;
    len -= 2;
  }
  TempNewSymbol sym = SymbolTable::new_symbol(name, len);
  if (sym == NULL) {
    return NULL;
  }
  Klass* k = SystemDictionary::resolve_or_fail(sym, loader, protection_domain, true, CHECK_NULL);

  return k;
}

// Resolve Klass
JRT_BLOCK_ENTRY(Klass*, CompilerRuntime::resolve_klass_by_symbol(JavaThread *thread, Klass** klass_result, const char* name))
  Klass* k = NULL;
  JRT_BLOCK
    k = *klass_result; // Is it resolved already?
    if (k == NULL) { // Do resolution
      // First 2 bytes of name contains length (number of bytes).
      int len = Bytes::get_Java_u2((address)name);
      name += 2;
      k = CompilerRuntime::resolve_klass_helper(thread, name, len, CHECK_NULL);
      *klass_result = k; // Store result
    }
  JRT_BLOCK_END
  assert(k != NULL, " Should be loaded!");
  return k;
JRT_END


Method* CompilerRuntime::resolve_method_helper(Klass* klass, const char* method_name, int method_name_len,
                                                               const char* signature_name, int signature_name_len) {
  Method* m = NULL;
  TempNewSymbol name_symbol = SymbolTable::probe(method_name, method_name_len);
  TempNewSymbol signature_symbol = SymbolTable::probe(signature_name, signature_name_len);
  if (name_symbol != NULL && signature_symbol != NULL) {
    if (name_symbol == vmSymbols::object_initializer_name() ||
        name_symbol == vmSymbols::class_initializer_name()) {
      // Never search superclasses for constructors
      if (klass->is_instance_klass()) {
        m = InstanceKlass::cast(klass)->find_method(name_symbol, signature_symbol);
      }
    } else {
      m = klass->lookup_method(name_symbol, signature_symbol);
      if (m == NULL && klass->is_instance_klass()) {
        m = InstanceKlass::cast(klass)->lookup_method_in_ordered_interfaces(name_symbol, signature_symbol);
      }
    }
  }
  return m;
}

JRT_BLOCK_ENTRY(void, CompilerRuntime::resolve_dynamic_invoke(JavaThread *thread, oop* appendix_result))
  JRT_BLOCK
  {
    ResourceMark rm(THREAD);
    vframeStream vfst(thread, true);  // Do not skip and javaCalls
    assert(!vfst.at_end(), "Java frame must exist");
    methodHandle caller(THREAD, vfst.method());
    InstanceKlass* holder = caller->method_holder();
    int bci = vfst.bci();
    Bytecode_invoke bytecode(caller, bci);
    int index = bytecode.index();

    // Make sure it's resolved first
    CallInfo callInfo;
    constantPoolHandle cp(holder->constants());
    ConstantPoolCacheEntry* cp_cache_entry = cp->cache()->entry_at(cp->decode_cpcache_index(index, true));
    Bytecodes::Code invoke_code = bytecode.invoke_code();
    if (!cp_cache_entry->is_resolved(invoke_code)) {
        LinkResolver::resolve_invoke(callInfo, Handle(), cp, index, invoke_code, CHECK);
        if (bytecode.is_invokedynamic()) {
            cp_cache_entry->set_dynamic_call(cp, callInfo);
        } else {
            cp_cache_entry->set_method_handle(cp, callInfo);
        }
        vmassert(cp_cache_entry->is_resolved(invoke_code), "sanity");
    }

    Handle appendix(THREAD, cp_cache_entry->appendix_if_resolved(cp));
    Klass *appendix_klass = appendix.is_null() ? NULL : appendix->klass();

    methodHandle adapter_method(cp_cache_entry->f1_as_method());
    InstanceKlass *adapter_klass = adapter_method->method_holder();

    if (appendix_klass != NULL && appendix_klass->is_instance_klass()) {
        vmassert(InstanceKlass::cast(appendix_klass)->is_initialized(), "sanity");
    }
    if (!adapter_klass->is_initialized()) {
        // Force initialization of adapter class
        adapter_klass->initialize(CHECK);
        // Double-check that it was really initialized,
        // because we could be doing a recursive call
        // from inside <clinit>.
    }

    int cpi = cp_cache_entry->constant_pool_index();
    if (!AOTLoader::reconcile_dynamic_invoke(holder, cpi, adapter_method(),
      appendix_klass)) {
      return;
    }

    *appendix_result = appendix();
    thread->set_vm_result(appendix());
  }
  JRT_BLOCK_END
JRT_END

JRT_BLOCK_ENTRY(MethodCounters*, CompilerRuntime::resolve_method_by_symbol_and_load_counters(JavaThread *thread, MethodCounters** counters_result, Klass* klass, const char* data))
  MethodCounters* c = *counters_result; // Is it resolved already?
  JRT_BLOCK
     if (c == NULL) { // Do resolution
       // Get method name and its length
       int method_name_len = Bytes::get_Java_u2((address)data);
       data += sizeof(u2);
       const char* method_name = data;
       data += method_name_len;

       // Get signature and its length
       int signature_name_len = Bytes::get_Java_u2((address)data);
       data += sizeof(u2);
       const char* signature_name = data;

       assert(klass != NULL, "Klass parameter must not be null");
       Method* m = resolve_method_helper(klass, method_name, method_name_len, signature_name, signature_name_len);
       assert(m != NULL, "Method must resolve successfully");

       // Create method counters immediately to avoid check at runtime.
       c = m->get_method_counters(thread);
       if (c == NULL) {
         THROW_MSG_NULL(vmSymbols::java_lang_OutOfMemoryError(), "Cannot allocate method counters");
       }

       *counters_result = c;
     }
  JRT_BLOCK_END
  return c;
JRT_END

// Resolve and initialize Klass
JRT_BLOCK_ENTRY(Klass*, CompilerRuntime::initialize_klass_by_symbol(JavaThread *thread, Klass** klass_result, const char* name))
  Klass* k = NULL;
  JRT_BLOCK
    k = klass_result[0]; // Is it initialized already?
    if (k == NULL) { // Do initialized
      k = klass_result[1]; // Is it resolved already?
      if (k == NULL) { // Do resolution
        // First 2 bytes of name contains length (number of bytes).
        int len = Bytes::get_Java_u2((address)name);
        const char *cname = name + 2;
        k = CompilerRuntime::resolve_klass_helper(thread,  cname, len, CHECK_NULL);
        klass_result[1] = k; // Store resolved result
      }
      Klass* k0 = klass_result[0]; // Is it initialized already?
      if (k0 == NULL && k != NULL && k->is_instance_klass()) {
        // Force initialization of instance class
        InstanceKlass::cast(k)->initialize(CHECK_NULL);
        // Double-check that it was really initialized,
        // because we could be doing a recursive call
        // from inside <clinit>.
        if (InstanceKlass::cast(k)->is_initialized()) {
          klass_result[0] = k; // Store initialized result
        }
      }
    }
  JRT_BLOCK_END
  assert(k != NULL, " Should be loaded!");
  return k;
JRT_END


JRT_BLOCK_ENTRY(void, CompilerRuntime::invocation_event(JavaThread *thread, MethodCounters* counters))
  if (!TieredCompilation) {
    // Ignore the event if tiered is off
    return;
  }
  JRT_BLOCK
    methodHandle mh(THREAD, counters->method());
    RegisterMap map(thread, false);

    // Compute the enclosing method
    frame fr = thread->last_frame().sender(&map);
    CompiledMethod* cm = fr.cb()->as_compiled_method_or_null();
    assert(cm != NULL && cm->is_compiled(), "Sanity check");
    methodHandle emh(THREAD, cm->method());

    assert(!HAS_PENDING_EXCEPTION, "Should not have any exceptions pending");
    CompilationPolicy::policy()->event(emh, mh, InvocationEntryBci, InvocationEntryBci, CompLevel_aot, cm, thread);
    assert(!HAS_PENDING_EXCEPTION, "Event handler should not throw any exceptions");
  JRT_BLOCK_END
JRT_END

JRT_BLOCK_ENTRY(void, CompilerRuntime::backedge_event(JavaThread *thread, MethodCounters* counters, int branch_bci, int target_bci))
  if (!TieredCompilation) {
    // Ignore the event if tiered is off
    return;
  }
  assert(branch_bci != InvocationEntryBci && target_bci != InvocationEntryBci, "Wrong bci");
  assert(target_bci <= branch_bci, "Expected a back edge");
  JRT_BLOCK
    methodHandle mh(THREAD, counters->method());
    RegisterMap map(thread, false);

    // Compute the enclosing method
    frame fr = thread->last_frame().sender(&map);
    CompiledMethod* cm = fr.cb()->as_compiled_method_or_null();
    assert(cm != NULL && cm->is_compiled(), "Sanity check");
    methodHandle emh(THREAD, cm->method());
    assert(!HAS_PENDING_EXCEPTION, "Should not have any exceptions pending");
    nmethod* osr_nm = CompilationPolicy::policy()->event(emh, mh, branch_bci, target_bci, CompLevel_aot, cm, thread);
    assert(!HAS_PENDING_EXCEPTION, "Event handler should not throw any exceptions");
    if (osr_nm != NULL) {
      Deoptimization::deoptimize_frame(thread, fr.id());
    }
  JRT_BLOCK_END
JRT_END<|MERGE_RESOLUTION|>--- conflicted
+++ resolved
@@ -73,11 +73,7 @@
   Handle protection_domain(THREAD, caller->method_holder()->protection_domain());
 
   // Ignore wrapping L and ;
-<<<<<<< HEAD
-  if (name[0] == 'L' || name[0] == 'Q') {
-=======
-  if (name[0] == JVM_SIGNATURE_CLASS) {
->>>>>>> d8240afe
+  if (name[0] == JVM_SIGNATURE_CLASS || name[0] == JVM_SIGNATURE_VALUETYPE) {
     assert(len > 2, "small name %s", name);
     name++;
     len -= 2;
