/*
 * Copyright (c) 2011, 2019, Oracle and/or its affiliates. All rights reserved.
 * DO NOT ALTER OR REMOVE COPYRIGHT NOTICES OR THIS FILE HEADER.
 *
 * This code is free software; you can redistribute it and/or modify it
 * under the terms of the GNU General Public License version 2 only, as
 * published by the Free Software Foundation.
 *
 * This code is distributed in the hope that it will be useful, but WITHOUT
 * ANY WARRANTY; without even the implied warranty of MERCHANTABILITY or
 * FITNESS FOR A PARTICULAR PURPOSE.  See the GNU General Public License
 * version 2 for more details (a copy is included in the LICENSE file that
 * accompanied this code).
 *
 * You should have received a copy of the GNU General Public License version
 * 2 along with this work; if not, write to the Free Software Foundation,
 * Inc., 51 Franklin St, Fifth Floor, Boston, MA 02110-1301 USA.
 *
 * Please contact Oracle, 500 Oracle Parkway, Redwood Shores, CA 94065 USA
 * or visit www.oracle.com if you need additional information or have any
 * questions.
 */

#include "precompiled.hpp"
#include "classfile/javaClasses.inline.hpp"
#include "classfile/stringTable.hpp"
#include "classfile/symbolTable.hpp"
#include "code/scopeDesc.hpp"
#include "compiler/compileBroker.hpp"
#include "compiler/disassembler.hpp"
#include "interpreter/linkResolver.hpp"
#include "interpreter/bytecodeStream.hpp"
#include "jvmci/jvmciCompilerToVM.hpp"
#include "jvmci/jvmciCodeInstaller.hpp"
#include "jvmci/jvmciRuntime.hpp"
#include "memory/oopFactory.hpp"
#include "memory/universe.hpp"
#include "oops/constantPool.inline.hpp"
#include "oops/method.inline.hpp"
#include "oops/typeArrayOop.inline.hpp"
#include "prims/nativeLookup.hpp"
#include "runtime/deoptimization.hpp"
#include "runtime/fieldDescriptor.inline.hpp"
#include "runtime/frame.inline.hpp"
#include "runtime/interfaceSupport.inline.hpp"
#include "runtime/jniHandles.inline.hpp"
#include "runtime/timerTrace.hpp"
#include "runtime/vframe_hp.hpp"

JVMCIKlassHandle::JVMCIKlassHandle(Thread* thread, Klass* klass) {
  _thread = thread;
  _klass = klass;
  if (klass != NULL) {
    _holder = Handle(_thread, klass->klass_holder());
  }
}

JVMCIKlassHandle& JVMCIKlassHandle::operator=(Klass* klass) {
  _klass = klass;
  if (klass != NULL) {
    _holder = Handle(_thread, klass->klass_holder());
  }
  return *this;
}

static void requireInHotSpot(const char* caller, JVMCI_TRAPS) {
  if (!JVMCIENV->is_hotspot()) {
    JVMCI_THROW_MSG(IllegalStateException, err_msg("Cannot call %s from JVMCI shared library", caller));
  }
}

void JNIHandleMark::push_jni_handle_block(JavaThread* thread) {
  if (thread != NULL) {
    // Allocate a new block for JNI handles.
    // Inlined code from jni_PushLocalFrame()
    JNIHandleBlock* java_handles = thread->active_handles();
    JNIHandleBlock* compile_handles = JNIHandleBlock::allocate_block(thread);
    assert(compile_handles != NULL && java_handles != NULL, "should not be NULL");
    compile_handles->set_pop_frame_link(java_handles);
    thread->set_active_handles(compile_handles);
  }
}

void JNIHandleMark::pop_jni_handle_block(JavaThread* thread) {
  if (thread != NULL) {
    // Release our JNI handle block
    JNIHandleBlock* compile_handles = thread->active_handles();
    JNIHandleBlock* java_handles = compile_handles->pop_frame_link();
    thread->set_active_handles(java_handles);
    compile_handles->set_pop_frame_link(NULL);
    JNIHandleBlock::release_block(compile_handles, thread); // may block
  }
}

class JVMCITraceMark : public StackObj {
  const char* _msg;
 public:
  JVMCITraceMark(const char* msg) {
    _msg = msg;
    if (JVMCITraceLevel >= 1) {
      tty->print_cr(PTR_FORMAT " JVMCITrace-1: Enter %s", p2i(JavaThread::current()), _msg);
    }
  }
  ~JVMCITraceMark() {
    if (JVMCITraceLevel >= 1) {
      tty->print_cr(PTR_FORMAT " JVMCITrace-1: Exit %s", p2i(JavaThread::current()), _msg);
    }
  }
};


Handle JavaArgumentUnboxer::next_arg(BasicType expectedType) {
  assert(_index < _args->length(), "out of bounds");
  oop arg=((objArrayOop) (_args))->obj_at(_index++);
  assert(expectedType == T_OBJECT || java_lang_boxing_object::is_instance(arg, expectedType), "arg type mismatch");
  return Handle(Thread::current(), arg);
}

// Bring the JVMCI compiler thread into the VM state.
#define JVMCI_VM_ENTRY_MARK                   \
  ThreadInVMfromNative __tiv(thread);         \
  ResetNoHandleMark rnhm;                     \
  HandleMarkCleaner __hm(thread);             \
  Thread* THREAD = thread;                    \
  debug_only(VMNativeEntryWrapper __vew;)

// Native method block that transitions current thread to '_thread_in_vm'.
#define C2V_BLOCK(result_type, name, signature)      \
  TRACE_CALL(result_type, jvmci_ ## name signature)  \
  JVMCI_VM_ENTRY_MARK;                               \
  ResourceMark rm;                                   \
  JNI_JVMCIENV(thread, env);

static Thread* get_current_thread() {
  return Thread::current_or_null_safe();
}

// Entry to native method implementation that transitions
// current thread to '_thread_in_vm'.
#define C2V_VMENTRY(result_type, name, signature)        \
  JNIEXPORT result_type JNICALL c2v_ ## name signature { \
  Thread* base_thread = get_current_thread();            \
  if (base_thread == NULL) {                             \
    env->ThrowNew(JNIJVMCI::InternalError::clazz(),      \
        err_msg("Cannot call into HotSpot from JVMCI shared library without attaching current thread")); \
    return;                                              \
  }                                                      \
  assert(base_thread->is_Java_thread(), "just checking");\
  JavaThread* thread = (JavaThread*) base_thread;        \
  JVMCITraceMark jtm("CompilerToVM::" #name);            \
  C2V_BLOCK(result_type, name, signature)

#define C2V_VMENTRY_(result_type, name, signature, result) \
  JNIEXPORT result_type JNICALL c2v_ ## name signature { \
  Thread* base_thread = get_current_thread();            \
  if (base_thread == NULL) {                             \
    env->ThrowNew(JNIJVMCI::InternalError::clazz(),      \
        err_msg("Cannot call into HotSpot from JVMCI shared library without attaching current thread")); \
    return result;                                       \
  }                                                      \
  assert(base_thread->is_Java_thread(), "just checking");\
  JavaThread* thread = (JavaThread*) base_thread;        \
  JVMCITraceMark jtm("CompilerToVM::" #name);            \
  C2V_BLOCK(result_type, name, signature)

#define C2V_VMENTRY_NULL(result_type, name, signature) C2V_VMENTRY_(result_type, name, signature, NULL)
#define C2V_VMENTRY_0(result_type, name, signature) C2V_VMENTRY_(result_type, name, signature, 0)

// Entry to native method implementation that does not transition
// current thread to '_thread_in_vm'.
#define C2V_VMENTRY_PREFIX(result_type, name, signature) \
  JNIEXPORT result_type JNICALL c2v_ ## name signature { \
  Thread* base_thread = get_current_thread();

#define C2V_END }

#define JNI_THROW(caller, name, msg) do {                                         \
    jint __throw_res = env->ThrowNew(JNIJVMCI::name::clazz(), msg);               \
    if (__throw_res != JNI_OK) {                                                  \
      tty->print_cr("Throwing " #name " in " caller " returned %d", __throw_res); \
    }                                                                             \
    return;                                                                       \
  } while (0);

#define JNI_THROW_(caller, name, msg, result) do {                                \
    jint __throw_res = env->ThrowNew(JNIJVMCI::name::clazz(), msg);               \
    if (__throw_res != JNI_OK) {                                                  \
      tty->print_cr("Throwing " #name " in " caller " returned %d", __throw_res); \
    }                                                                             \
    return result;                                                                \
  } while (0)

jobjectArray readConfiguration0(JNIEnv *env, JVMCI_TRAPS);

C2V_VMENTRY_NULL(jobjectArray, readConfiguration, (JNIEnv* env))
  jobjectArray config = readConfiguration0(env, JVMCI_CHECK_NULL);
  return config;
}

C2V_VMENTRY_NULL(jobject, getFlagValue, (JNIEnv* env, jobject c2vm, jobject name_handle))
#define RETURN_BOXED_LONG(value) jvalue p; p.j = (jlong) (value); JVMCIObject box = JVMCIENV->create_box(T_LONG, &p, JVMCI_CHECK_NULL); return box.as_jobject();
#define RETURN_BOXED_DOUBLE(value) jvalue p; p.d = (jdouble) (value); JVMCIObject box = JVMCIENV->create_box(T_DOUBLE, &p, JVMCI_CHECK_NULL); return box.as_jobject();
  JVMCIObject name = JVMCIENV->wrap(name_handle);
  if (name.is_null()) {
    JVMCI_THROW_NULL(NullPointerException);
  }
  const char* cstring = JVMCIENV->as_utf8_string(name);
  JVMFlag* flag = JVMFlag::find_flag(cstring, strlen(cstring), /* allow_locked */ true, /* return_flag */ true);
  if (flag == NULL) {
    return c2vm;
  }
  if (flag->is_bool()) {
    jvalue prim;
    prim.z = flag->get_bool();
    JVMCIObject box = JVMCIENV->create_box(T_BOOLEAN, &prim, JVMCI_CHECK_NULL);
    return JVMCIENV->get_jobject(box);
  } else if (flag->is_ccstr()) {
    JVMCIObject value = JVMCIENV->create_string(flag->get_ccstr(), JVMCI_CHECK_NULL);
    return JVMCIENV->get_jobject(value);
  } else if (flag->is_intx()) {
    RETURN_BOXED_LONG(flag->get_intx());
  } else if (flag->is_int()) {
    RETURN_BOXED_LONG(flag->get_int());
  } else if (flag->is_uint()) {
    RETURN_BOXED_LONG(flag->get_uint());
  } else if (flag->is_uint64_t()) {
    RETURN_BOXED_LONG(flag->get_uint64_t());
  } else if (flag->is_size_t()) {
    RETURN_BOXED_LONG(flag->get_size_t());
  } else if (flag->is_uintx()) {
    RETURN_BOXED_LONG(flag->get_uintx());
  } else if (flag->is_double()) {
    RETURN_BOXED_DOUBLE(flag->get_double());
  } else {
    JVMCI_ERROR_NULL("VM flag %s has unsupported type %s", flag->_name, flag->_type);
  }
#undef RETURN_BOXED_LONG
#undef RETURN_BOXED_DOUBLE
C2V_END

C2V_VMENTRY_NULL(jobject, getObjectAtAddress, (JNIEnv* env, jobject c2vm, jlong oop_address))
  requireInHotSpot("getObjectAtAddress", JVMCI_CHECK_NULL);
  if (oop_address == 0) {
    JVMCI_THROW_MSG_NULL(InternalError, "Handle must be non-zero");
  }
  oop obj = *((oopDesc**) oop_address);
  if (obj != NULL) {
    oopDesc::verify(obj);
  }
  return JNIHandles::make_local(obj);
C2V_END

C2V_VMENTRY_NULL(jbyteArray, getBytecode, (JNIEnv* env, jobject, jobject jvmci_method))
  methodHandle method = JVMCIENV->asMethod(jvmci_method);

  int code_size = method->code_size();
  jbyte* reconstituted_code = NEW_RESOURCE_ARRAY(jbyte, code_size);

  guarantee(method->method_holder()->is_rewritten(), "Method's holder should be rewritten");
  // iterate over all bytecodes and replace non-Java bytecodes

  for (BytecodeStream s(method); s.next() != Bytecodes::_illegal; ) {
    Bytecodes::Code code = s.code();
    Bytecodes::Code raw_code = s.raw_code();
    int bci = s.bci();
    int len = s.instruction_size();

    // Restore original byte code.
    reconstituted_code[bci] =  (jbyte) (s.is_wide()? Bytecodes::_wide : code);
    if (len > 1) {
      memcpy(reconstituted_code + (bci + 1), s.bcp()+1, len-1);
    }

    if (len > 1) {
      // Restore the big-endian constant pool indexes.
      // Cf. Rewriter::scan_method
      switch (code) {
        case Bytecodes::_getstatic:
        case Bytecodes::_putstatic:
        case Bytecodes::_getfield:
        case Bytecodes::_putfield:
        case Bytecodes::_invokevirtual:
        case Bytecodes::_invokespecial:
        case Bytecodes::_invokestatic:
        case Bytecodes::_invokeinterface:
        case Bytecodes::_invokehandle: {
          int cp_index = Bytes::get_native_u2((address) reconstituted_code + (bci + 1));
          Bytes::put_Java_u2((address) reconstituted_code + (bci + 1), (u2) cp_index);
          break;
        }

        case Bytecodes::_invokedynamic: {
          int cp_index = Bytes::get_native_u4((address) reconstituted_code + (bci + 1));
          Bytes::put_Java_u4((address) reconstituted_code + (bci + 1), (u4) cp_index);
          break;
        }

        default:
          break;
      }

      // Not all ldc byte code are rewritten.
      switch (raw_code) {
        case Bytecodes::_fast_aldc: {
          int cpc_index = reconstituted_code[bci + 1] & 0xff;
          int cp_index = method->constants()->object_to_cp_index(cpc_index);
          assert(cp_index < method->constants()->length(), "sanity check");
          reconstituted_code[bci + 1] = (jbyte) cp_index;
          break;
        }

        case Bytecodes::_fast_aldc_w: {
          int cpc_index = Bytes::get_native_u2((address) reconstituted_code + (bci + 1));
          int cp_index = method->constants()->object_to_cp_index(cpc_index);
          assert(cp_index < method->constants()->length(), "sanity check");
          Bytes::put_Java_u2((address) reconstituted_code + (bci + 1), (u2) cp_index);
          break;
        }

        default:
          break;
      }
    }
  }

  JVMCIPrimitiveArray result = JVMCIENV->new_byteArray(code_size, JVMCI_CHECK_NULL);
  JVMCIENV->copy_bytes_from(reconstituted_code, result, 0, code_size);
  return JVMCIENV->get_jbyteArray(result);
C2V_END

C2V_VMENTRY_0(jint, getExceptionTableLength, (JNIEnv* env, jobject, jobject jvmci_method))
  methodHandle method = JVMCIENV->asMethod(jvmci_method);
  return method->exception_table_length();
C2V_END

C2V_VMENTRY_0(jlong, getExceptionTableStart, (JNIEnv* env, jobject, jobject jvmci_method))
  methodHandle method = JVMCIENV->asMethod(jvmci_method);
  if (method->exception_table_length() == 0) {
    return 0L;
  }
  return (jlong) (address) method->exception_table_start();
C2V_END

C2V_VMENTRY_NULL(jobject, asResolvedJavaMethod, (JNIEnv* env, jobject, jobject executable_handle))
  requireInHotSpot("asResolvedJavaMethod", JVMCI_CHECK_NULL);
  oop executable = JNIHandles::resolve(executable_handle);
  oop mirror = NULL;
  int slot = 0;

  if (executable->klass() == SystemDictionary::reflect_Constructor_klass()) {
    mirror = java_lang_reflect_Constructor::clazz(executable);
    slot = java_lang_reflect_Constructor::slot(executable);
  } else {
    assert(executable->klass() == SystemDictionary::reflect_Method_klass(), "wrong type");
    mirror = java_lang_reflect_Method::clazz(executable);
    slot = java_lang_reflect_Method::slot(executable);
  }
  Klass* holder = java_lang_Class::as_Klass(mirror);
  methodHandle method = InstanceKlass::cast(holder)->method_with_idnum(slot);
  JVMCIObject result = JVMCIENV->get_jvmci_method(method, JVMCI_CHECK_NULL);
  return JVMCIENV->get_jobject(result);
}

C2V_VMENTRY_NULL(jobject, getResolvedJavaMethod, (JNIEnv* env, jobject, jobject base, jlong offset))
  methodHandle method;
  JVMCIObject base_object = JVMCIENV->wrap(base);
  if (base_object.is_null()) {
    method = *((Method**)(offset));
  } else if (JVMCIENV->isa_HotSpotObjectConstantImpl(base_object)) {
    Handle obj = JVMCIENV->asConstant(base_object, JVMCI_CHECK_NULL);
    if (obj->is_a(SystemDictionary::ResolvedMethodName_klass())) {
      method = (Method*) (intptr_t) obj->long_field(offset);
    } else {
      JVMCI_THROW_MSG_NULL(IllegalArgumentException, err_msg("Unexpected type: %s", obj->klass()->external_name()));
    }
  } else if (JVMCIENV->isa_HotSpotResolvedJavaMethodImpl(base_object)) {
    method = JVMCIENV->asMethod(base_object);
  }
  if (method.is_null()) {
    JVMCI_THROW_MSG_NULL(IllegalArgumentException, err_msg("Unexpected type: %s", JVMCIENV->klass_name(base_object)));
  }
  assert (method.is_null() || method->is_method(), "invalid read");
  JVMCIObject result = JVMCIENV->get_jvmci_method(method, JVMCI_CHECK_NULL);
  return JVMCIENV->get_jobject(result);
}

C2V_VMENTRY_NULL(jobject, getConstantPool, (JNIEnv* env, jobject, jobject object_handle))
  constantPoolHandle cp;
  JVMCIObject object = JVMCIENV->wrap(object_handle);
  if (object.is_null()) {
    JVMCI_THROW_NULL(NullPointerException);
  }
  if (JVMCIENV->isa_HotSpotResolvedJavaMethodImpl(object)) {
    cp = JVMCIENV->asMethod(object)->constMethod()->constants();
  } else if (JVMCIENV->isa_HotSpotResolvedObjectTypeImpl(object)) {
    cp = InstanceKlass::cast(JVMCIENV->asKlass(object))->constants();
  } else {
    JVMCI_THROW_MSG_NULL(IllegalArgumentException,
                err_msg("Unexpected type: %s", JVMCIENV->klass_name(object)));
  }
  assert(!cp.is_null(), "npe");

  JVMCIObject result = JVMCIENV->get_jvmci_constant_pool(cp, JVMCI_CHECK_NULL);
  return JVMCIENV->get_jobject(result);
}

C2V_VMENTRY_NULL(jobject, getResolvedJavaType0, (JNIEnv* env, jobject, jobject base, jlong offset, jboolean compressed))
  JVMCIKlassHandle klass(THREAD);
  JVMCIObject base_object = JVMCIENV->wrap(base);
  jlong base_address = 0;
  if (base_object.is_non_null() && offset == oopDesc::klass_offset_in_bytes()) {
    // klass = JVMCIENV->unhandle(base_object)->klass();
    if (JVMCIENV->isa_HotSpotObjectConstantImpl(base_object)) {
      Handle base_oop = JVMCIENV->asConstant(base_object, JVMCI_CHECK_NULL);
      klass = base_oop->klass();
    } else {
      assert(false, "What types are we actually expecting here?");
    }
  } else if (!compressed) {
    if (base_object.is_non_null()) {
      if (JVMCIENV->isa_HotSpotResolvedJavaMethodImpl(base_object)) {
        base_address = (intptr_t) JVMCIENV->asMethod(base_object);
      } else if (JVMCIENV->isa_HotSpotConstantPool(base_object)) {
        base_address = (intptr_t) JVMCIENV->asConstantPool(base_object);
      } else if (JVMCIENV->isa_HotSpotResolvedObjectTypeImpl(base_object)) {
        base_address = (intptr_t) JVMCIENV->asKlass(base_object);
      } else if (JVMCIENV->isa_HotSpotObjectConstantImpl(base_object)) {
        Handle base_oop = JVMCIENV->asConstant(base_object, JVMCI_CHECK_NULL);
        if (base_oop->is_a(SystemDictionary::Class_klass())) {
          base_address = (jlong) (address) base_oop();
        }
      }
      if (base_address == 0) {
        JVMCI_THROW_MSG_NULL(IllegalArgumentException,
                    err_msg("Unexpected arguments: %s " JLONG_FORMAT " %s", JVMCIENV->klass_name(base_object), offset, compressed ? "true" : "false"));
      }
    }
    klass = *((Klass**) (intptr_t) (base_address + offset));
  } else {
    JVMCI_THROW_MSG_NULL(IllegalArgumentException,
                err_msg("Unexpected arguments: %s " JLONG_FORMAT " %s",
                        base_object.is_non_null() ? JVMCIENV->klass_name(base_object) : "null",
                        offset, compressed ? "true" : "false"));
  }
  assert (klass == NULL || klass->is_klass(), "invalid read");
  JVMCIObject result = JVMCIENV->get_jvmci_type(klass, JVMCI_CHECK_NULL);
  return JVMCIENV->get_jobject(result);
}

C2V_VMENTRY_NULL(jobject, findUniqueConcreteMethod, (JNIEnv* env, jobject, jobject jvmci_type, jobject jvmci_method))
  methodHandle method = JVMCIENV->asMethod(jvmci_method);
  Klass* holder = JVMCIENV->asKlass(jvmci_type);
  if (holder->is_interface()) {
    JVMCI_THROW_MSG_NULL(InternalError, err_msg("Interface %s should be handled in Java code", holder->external_name()));
  }

  methodHandle ucm;
  {
    MutexLocker locker(Compile_lock);
    ucm = Dependencies::find_unique_concrete_method(holder, method());
  }
  JVMCIObject result = JVMCIENV->get_jvmci_method(ucm, JVMCI_CHECK_NULL);
  return JVMCIENV->get_jobject(result);
C2V_END

C2V_VMENTRY_NULL(jobject, getImplementor, (JNIEnv* env, jobject, jobject jvmci_type))
  Klass* klass = JVMCIENV->asKlass(jvmci_type);
  if (!klass->is_interface()) {
    THROW_MSG_0(vmSymbols::java_lang_IllegalArgumentException(),
        err_msg("Expected interface type, got %s", klass->external_name()));
  }
  InstanceKlass* iklass = InstanceKlass::cast(klass);
  JVMCIKlassHandle handle(THREAD);
  {
    // Need Compile_lock around implementor()
    MutexLocker locker(Compile_lock);
    handle = iklass->implementor();
  }
  JVMCIObject implementor = JVMCIENV->get_jvmci_type(handle, JVMCI_CHECK_NULL);
  return JVMCIENV->get_jobject(implementor);
C2V_END

C2V_VMENTRY_0(jboolean, methodIsIgnoredBySecurityStackWalk,(JNIEnv* env, jobject, jobject jvmci_method))
  methodHandle method = JVMCIENV->asMethod(jvmci_method);
  return method->is_ignored_by_security_stack_walk();
C2V_END

C2V_VMENTRY_0(jboolean, isCompilable,(JNIEnv* env, jobject, jobject jvmci_method))
  methodHandle method = JVMCIENV->asMethod(jvmci_method);
  constantPoolHandle cp = method->constMethod()->constants();
  assert(!cp.is_null(), "npe");
  // don't inline method when constant pool contains a CONSTANT_Dynamic
  return !method->is_not_compilable(CompLevel_full_optimization) && !cp->has_dynamic_constant();
C2V_END

C2V_VMENTRY_0(jboolean, hasNeverInlineDirective,(JNIEnv* env, jobject, jobject jvmci_method))
  methodHandle method = JVMCIENV->asMethod(jvmci_method);
  return !Inline || CompilerOracle::should_not_inline(method) || method->dont_inline();
C2V_END

C2V_VMENTRY_0(jboolean, shouldInlineMethod,(JNIEnv* env, jobject, jobject jvmci_method))
  methodHandle method = JVMCIENV->asMethod(jvmci_method);
  return CompilerOracle::should_inline(method) || method->force_inline();
C2V_END

C2V_VMENTRY_NULL(jobject, lookupType, (JNIEnv* env, jobject, jstring jname, jclass accessing_class, jboolean resolve))
  JVMCIObject name = JVMCIENV->wrap(jname);
  const char* str = JVMCIENV->as_utf8_string(name);
  TempNewSymbol class_name = SymbolTable::new_symbol(str);

  if (class_name->utf8_length() <= 1) {
    JVMCI_THROW_MSG_0(InternalError, err_msg("Primitive type %s should be handled in Java code", class_name->as_C_string()));
  }

  JVMCIKlassHandle resolved_klass(THREAD);
  Klass* accessing_klass = NULL;
  Handle class_loader;
  Handle protection_domain;
  if (accessing_class != NULL) {
    accessing_klass = JVMCIENV->asKlass(accessing_class);
    class_loader = Handle(THREAD, accessing_klass->class_loader());
    protection_domain = Handle(THREAD, accessing_klass->protection_domain());
  } else {
    // Use the System class loader
    class_loader = Handle(THREAD, SystemDictionary::java_system_loader());
    JVMCIENV->runtime()->initialize(JVMCIENV);
  }

  if (resolve) {
    resolved_klass = SystemDictionary::resolve_or_null(class_name, class_loader, protection_domain, CHECK_0);
    if (resolved_klass == NULL) {
      JVMCI_THROW_MSG_NULL(ClassNotFoundException, str);
    }
  } else {
    if ((class_name->char_at(0) == 'L' || class_name->char_at(0) == 'Q' ) &&
        class_name->ends_with(';')) {
      // This is a name from a signature.  Strip off the trimmings.
      // Call recursive to keep scope of strippedsym.
      TempNewSymbol strippedsym = SymbolTable::new_symbol(class_name->as_utf8()+1,
                                                          class_name->utf8_length()-2);
      resolved_klass = SystemDictionary::find(strippedsym, class_loader, protection_domain, CHECK_0);
    } else if (FieldType::is_array(class_name)) {
      FieldArrayInfo fd;
      // dimension and object_key in FieldArrayInfo are assigned as a side-effect
      // of this call
      BasicType t = FieldType::get_array_info(class_name, fd, CHECK_0);
      if (t == T_OBJECT) {
        TempNewSymbol strippedsym = SymbolTable::new_symbol(class_name->as_utf8()+1+fd.dimension(),
                                                            class_name->utf8_length()-2-fd.dimension());
        resolved_klass = SystemDictionary::find(strippedsym,
                                                             class_loader,
                                                             protection_domain,
                                                             CHECK_0);
        if (!resolved_klass.is_null()) {
          resolved_klass = resolved_klass->array_klass(fd.dimension(), CHECK_0);
        }
      } else {
        resolved_klass = TypeArrayKlass::cast(Universe::typeArrayKlassObj(t))->array_klass(fd.dimension(), CHECK_0);
      }
    } else {
      resolved_klass = SystemDictionary::find(class_name, class_loader, protection_domain, CHECK_0);
    }
  }
  JVMCIObject result = JVMCIENV->get_jvmci_type(resolved_klass, JVMCI_CHECK_NULL);
  return JVMCIENV->get_jobject(result);
C2V_END

C2V_VMENTRY_NULL(jobject, lookupClass, (JNIEnv* env, jobject, jclass mirror))
  requireInHotSpot("lookupClass", JVMCI_CHECK_NULL);
  if (mirror == NULL) {
    return NULL;
  }
  JVMCIKlassHandle klass(THREAD);
  klass = java_lang_Class::as_Klass(JNIHandles::resolve(mirror));
  if (klass == NULL) {
    JVMCI_THROW_MSG_NULL(IllegalArgumentException, "Primitive classes are unsupported");
  }
  JVMCIObject result = JVMCIENV->get_jvmci_type(klass, JVMCI_CHECK_NULL);
  return JVMCIENV->get_jobject(result);
}

C2V_VMENTRY_NULL(jobject, resolveConstantInPool, (JNIEnv* env, jobject, jobject jvmci_constant_pool, jint index))
  constantPoolHandle cp = JVMCIENV->asConstantPool(jvmci_constant_pool);
  oop result = cp->resolve_constant_at(index, CHECK_NULL);
  return JVMCIENV->get_jobject(JVMCIENV->get_object_constant(result));
C2V_END

C2V_VMENTRY_NULL(jobject, resolvePossiblyCachedConstantInPool, (JNIEnv* env, jobject, jobject jvmci_constant_pool, jint index))
  constantPoolHandle cp = JVMCIENV->asConstantPool(jvmci_constant_pool);
  oop result = cp->resolve_possibly_cached_constant_at(index, CHECK_NULL);
  return JVMCIENV->get_jobject(JVMCIENV->get_object_constant(result));
C2V_END

C2V_VMENTRY_0(jint, lookupNameAndTypeRefIndexInPool, (JNIEnv* env, jobject, jobject jvmci_constant_pool, jint index))
  constantPoolHandle cp = JVMCIENV->asConstantPool(jvmci_constant_pool);
  return cp->name_and_type_ref_index_at(index);
C2V_END

C2V_VMENTRY_NULL(jobject, lookupNameInPool, (JNIEnv* env, jobject, jobject jvmci_constant_pool, jint which))
  constantPoolHandle cp = JVMCIENV->asConstantPool(jvmci_constant_pool);
  JVMCIObject sym = JVMCIENV->create_string(cp->name_ref_at(which), JVMCI_CHECK_NULL);
  return JVMCIENV->get_jobject(sym);
C2V_END

C2V_VMENTRY_NULL(jobject, lookupSignatureInPool, (JNIEnv* env, jobject, jobject jvmci_constant_pool, jint which))
  constantPoolHandle cp = JVMCIENV->asConstantPool(jvmci_constant_pool);
  JVMCIObject sym = JVMCIENV->create_string(cp->signature_ref_at(which), JVMCI_CHECK_NULL);
  return JVMCIENV->get_jobject(sym);
C2V_END

C2V_VMENTRY_0(jint, lookupKlassRefIndexInPool, (JNIEnv* env, jobject, jobject jvmci_constant_pool, jint index))
  constantPoolHandle cp = JVMCIENV->asConstantPool(jvmci_constant_pool);
  return cp->klass_ref_index_at(index);
C2V_END

C2V_VMENTRY_NULL(jobject, resolveTypeInPool, (JNIEnv* env, jobject, jobject jvmci_constant_pool, jint index))
  constantPoolHandle cp = JVMCIENV->asConstantPool(jvmci_constant_pool);
  Klass* klass = cp->klass_at(index, CHECK_NULL);
  JVMCIKlassHandle resolved_klass(THREAD, klass);
  if (resolved_klass->is_instance_klass()) {
    InstanceKlass::cast(resolved_klass())->link_class(CHECK_NULL);
    if (!InstanceKlass::cast(resolved_klass())->is_linked()) {
      // link_class() should not return here if there is an issue.
      JVMCI_THROW_MSG_NULL(InternalError, err_msg("Class %s must be linked", resolved_klass()->external_name()));
    }
  }
  JVMCIObject klassObject = JVMCIENV->get_jvmci_type(resolved_klass, JVMCI_CHECK_NULL);
  return JVMCIENV->get_jobject(klassObject);
C2V_END

C2V_VMENTRY_NULL(jobject, lookupKlassInPool, (JNIEnv* env, jobject, jobject jvmci_constant_pool, jint index, jbyte opcode))
  constantPoolHandle cp = JVMCIENV->asConstantPool(jvmci_constant_pool);
  Klass* loading_klass = cp->pool_holder();
  bool is_accessible = false;
  JVMCIKlassHandle klass(THREAD, JVMCIRuntime::get_klass_by_index(cp, index, is_accessible, loading_klass));
  Symbol* symbol = NULL;
  if (klass.is_null()) {
    constantTag tag = cp->tag_at(index);
    if (tag.is_klass()) {
      // The klass has been inserted into the constant pool
      // very recently.
      klass = cp->resolved_klass_at(index);
    } else if (tag.is_symbol()) {
      symbol = cp->symbol_at(index);
    } else {
      assert(cp->tag_at(index).is_unresolved_klass(), "wrong tag");
      symbol = cp->klass_name_at(index);
    }
  }
  JVMCIObject result;
  if (!klass.is_null()) {
    result = JVMCIENV->get_jvmci_type(klass, JVMCI_CHECK_NULL);
  } else {
    result = JVMCIENV->create_string(symbol, JVMCI_CHECK_NULL);
  }
  return JVMCIENV->get_jobject(result);
C2V_END

C2V_VMENTRY_NULL(jobject, lookupAppendixInPool, (JNIEnv* env, jobject, jobject jvmci_constant_pool, jint index))
  constantPoolHandle cp = JVMCIENV->asConstantPool(jvmci_constant_pool);
  oop appendix_oop = ConstantPool::appendix_at_if_loaded(cp, index);
  return JVMCIENV->get_jobject(JVMCIENV->get_object_constant(appendix_oop));
C2V_END

C2V_VMENTRY_NULL(jobject, lookupMethodInPool, (JNIEnv* env, jobject, jobject jvmci_constant_pool, jint index, jbyte opcode))
  constantPoolHandle cp = JVMCIENV->asConstantPool(jvmci_constant_pool);
  InstanceKlass* pool_holder = cp->pool_holder();
  Bytecodes::Code bc = (Bytecodes::Code) (((int) opcode) & 0xFF);
  methodHandle method = JVMCIRuntime::get_method_by_index(cp, index, bc, pool_holder);
  JVMCIObject result = JVMCIENV->get_jvmci_method(method, JVMCI_CHECK_NULL);
  return JVMCIENV->get_jobject(result);
C2V_END

C2V_VMENTRY_0(jint, constantPoolRemapInstructionOperandFromCache, (JNIEnv* env, jobject, jobject jvmci_constant_pool, jint index))
  constantPoolHandle cp = JVMCIENV->asConstantPool(jvmci_constant_pool);
  return cp->remap_instruction_operand_from_cache(index);
C2V_END

C2V_VMENTRY_NULL(jobject, resolveFieldInPool, (JNIEnv* env, jobject, jobject jvmci_constant_pool, jint index, jobject jvmci_method, jbyte opcode, jintArray info_handle))
  constantPoolHandle cp = JVMCIENV->asConstantPool(jvmci_constant_pool);
  Bytecodes::Code code = (Bytecodes::Code)(((int) opcode) & 0xFF);
  fieldDescriptor fd;
  LinkInfo link_info(cp, index, (jvmci_method != NULL) ? JVMCIENV->asMethod(jvmci_method) : NULL, CHECK_0);
  LinkResolver::resolve_field(fd, link_info, Bytecodes::java_code(code), false, CHECK_0);
  JVMCIPrimitiveArray info = JVMCIENV->wrap(info_handle);
  if (info.is_null() || JVMCIENV->get_length(info) != 3) {
    JVMCI_ERROR_NULL("info must not be null and have a length of 3");
  }
  JVMCIENV->put_int_at(info, 0, fd.access_flags().as_int());
  JVMCIENV->put_int_at(info, 1, fd.offset());
  JVMCIENV->put_int_at(info, 2, fd.index());
  JVMCIKlassHandle handle(THREAD, fd.field_holder());
  JVMCIObject field_holder = JVMCIENV->get_jvmci_type(handle, JVMCI_CHECK_NULL);
  return JVMCIENV->get_jobject(field_holder);
C2V_END

C2V_VMENTRY_0(jint, getVtableIndexForInterfaceMethod, (JNIEnv* env, jobject, jobject jvmci_type, jobject jvmci_method))
  Klass* klass = JVMCIENV->asKlass(jvmci_type);
  Method* method = JVMCIENV->asMethod(jvmci_method);
  if (klass->is_interface()) {
    JVMCI_THROW_MSG_0(InternalError, err_msg("Interface %s should be handled in Java code", klass->external_name()));
  }
  if (!method->method_holder()->is_interface()) {
    JVMCI_THROW_MSG_0(InternalError, err_msg("Method %s is not held by an interface, this case should be handled in Java code", method->name_and_sig_as_C_string()));
  }
  if (!klass->is_instance_klass()) {
    JVMCI_THROW_MSG_0(InternalError, err_msg("Class %s must be instance klass", klass->external_name()));
  }
  if (!InstanceKlass::cast(klass)->is_linked()) {
    JVMCI_THROW_MSG_0(InternalError, err_msg("Class %s must be linked", klass->external_name()));
  }
  return LinkResolver::vtable_index_of_interface_method(klass, method);
C2V_END

C2V_VMENTRY_NULL(jobject, resolveMethod, (JNIEnv* env, jobject, jobject receiver_jvmci_type, jobject jvmci_method, jobject caller_jvmci_type))
  Klass* recv_klass = JVMCIENV->asKlass(receiver_jvmci_type);
  Klass* caller_klass = JVMCIENV->asKlass(caller_jvmci_type);
  methodHandle method = JVMCIENV->asMethod(jvmci_method);

  Klass* resolved     = method->method_holder();
  Symbol* h_name      = method->name();
  Symbol* h_signature = method->signature();

  if (MethodHandles::is_signature_polymorphic_method(method())) {
      // Signature polymorphic methods are already resolved, JVMCI just returns NULL in this case.
      return NULL;
  }

  if (method->name() == vmSymbols::clone_name() &&
      resolved == SystemDictionary::Object_klass() &&
      recv_klass->is_array_klass()) {
    // Resolution of the clone method on arrays always returns Object.clone even though that method
    // has protected access.  There's some trickery in the access checking to make this all work out
    // so it's necessary to pass in the array class as the resolved class to properly trigger this.
    // Otherwise it's impossible to resolve the array clone methods through JVMCI.  See
    // LinkResolver::check_method_accessability for the matching logic.
    resolved = recv_klass;
  }

  LinkInfo link_info(resolved, h_name, h_signature, caller_klass);
  methodHandle m;
  // Only do exact lookup if receiver klass has been linked.  Otherwise,
  // the vtable has not been setup, and the LinkResolver will fail.
  if (recv_klass->is_array_klass() ||
      (InstanceKlass::cast(recv_klass)->is_linked() && !recv_klass->is_interface())) {
    if (resolved->is_interface()) {
      m = LinkResolver::resolve_interface_call_or_null(recv_klass, link_info);
    } else {
      m = LinkResolver::resolve_virtual_call_or_null(recv_klass, link_info);
    }
  }

  if (m.is_null()) {
    // Return NULL if there was a problem with lookup (uninitialized class, etc.)
    return NULL;
  }

  JVMCIObject result = JVMCIENV->get_jvmci_method(m, JVMCI_CHECK_NULL);
  return JVMCIENV->get_jobject(result);
C2V_END

C2V_VMENTRY_0(jboolean, hasFinalizableSubclass,(JNIEnv* env, jobject, jobject jvmci_type))
  Klass* klass = JVMCIENV->asKlass(jvmci_type);
  assert(klass != NULL, "method must not be called for primitive types");
  return Dependencies::find_finalizable_subclass(klass) != NULL;
C2V_END

C2V_VMENTRY_NULL(jobject, getClassInitializer, (JNIEnv* env, jobject, jobject jvmci_type))
  Klass* klass = JVMCIENV->asKlass(jvmci_type);
  if (!klass->is_instance_klass()) {
    return NULL;
  }
  InstanceKlass* iklass = InstanceKlass::cast(klass);
  JVMCIObject result = JVMCIENV->get_jvmci_method(iklass->class_initializer(), JVMCI_CHECK_NULL);
  return JVMCIENV->get_jobject(result);
C2V_END

C2V_VMENTRY_0(jlong, getMaxCallTargetOffset, (JNIEnv* env, jobject, jlong addr))
  address target_addr = (address) addr;
  if (target_addr != 0x0) {
    int64_t off_low = (int64_t)target_addr - ((int64_t)CodeCache::low_bound() + sizeof(int));
    int64_t off_high = (int64_t)target_addr - ((int64_t)CodeCache::high_bound() + sizeof(int));
    return MAX2(ABS(off_low), ABS(off_high));
  }
  return -1;
C2V_END

C2V_VMENTRY(void, setNotInlinableOrCompilable,(JNIEnv* env, jobject,  jobject jvmci_method))
  methodHandle method = JVMCIENV->asMethod(jvmci_method);
  method->set_not_c1_compilable();
  method->set_not_c2_compilable();
  method->set_dont_inline(true);
C2V_END

C2V_VMENTRY_0(jint, installCode, (JNIEnv *env, jobject, jobject target, jobject compiled_code,
            jobject installed_code, jlong failed_speculations_address, jbyteArray speculations_obj))
  HandleMark hm;
  JNIHandleMark jni_hm(thread);

  JVMCIObject target_handle = JVMCIENV->wrap(target);
  JVMCIObject compiled_code_handle = JVMCIENV->wrap(compiled_code);
  CodeBlob* cb = NULL;
  JVMCIObject installed_code_handle = JVMCIENV->wrap(installed_code);
  JVMCIPrimitiveArray speculations_handle = JVMCIENV->wrap(speculations_obj);

  int speculations_len = JVMCIENV->get_length(speculations_handle);
  char* speculations = NEW_RESOURCE_ARRAY(char, speculations_len);
  JVMCIENV->copy_bytes_to(speculations_handle, (jbyte*) speculations, 0, speculations_len);

  JVMCICompiler* compiler = JVMCICompiler::instance(true, CHECK_JNI_ERR);

  TraceTime install_time("installCode", JVMCICompiler::codeInstallTimer());
  bool is_immutable_PIC = JVMCIENV->get_HotSpotCompiledCode_isImmutablePIC(compiled_code_handle) > 0;

  CodeInstaller installer(JVMCIENV, is_immutable_PIC);
  JVMCI::CodeInstallResult result = installer.install(compiler,
      target_handle,
      compiled_code_handle,
      cb,
      installed_code_handle,
      (FailedSpeculation**)(address) failed_speculations_address,
      speculations,
      speculations_len,
      JVMCI_CHECK_0);

  if (PrintCodeCacheOnCompilation) {
    stringStream s;
    // Dump code cache into a buffer before locking the tty,
    {
      MutexLocker mu(CodeCache_lock, Mutex::_no_safepoint_check_flag);
      CodeCache::print_summary(&s, false);
    }
    ttyLocker ttyl;
    tty->print_raw_cr(s.as_string());
  }

  if (result != JVMCI::ok) {
    assert(cb == NULL, "should be");
  } else {
    if (installed_code_handle.is_non_null()) {
      if (cb->is_nmethod()) {
        assert(JVMCIENV->isa_HotSpotNmethod(installed_code_handle), "wrong type");
        // Clear the link to an old nmethod first
        JVMCIObject nmethod_mirror = installed_code_handle;
        JVMCIENV->invalidate_nmethod_mirror(nmethod_mirror, JVMCI_CHECK_0);
      } else {
        assert(JVMCIENV->isa_InstalledCode(installed_code_handle), "wrong type");
      }
      // Initialize the link to the new code blob
      JVMCIENV->initialize_installed_code(installed_code_handle, cb, JVMCI_CHECK_0);
    }
  }
  return result;
C2V_END

C2V_VMENTRY_0(jint, getMetadata, (JNIEnv *env, jobject, jobject target, jobject compiled_code, jobject metadata))
#if INCLUDE_AOT
  HandleMark hm;
  assert(JVMCIENV->is_hotspot(), "AOT code is executed only in HotSpot mode");

  JVMCIObject target_handle = JVMCIENV->wrap(target);
  JVMCIObject compiled_code_handle = JVMCIENV->wrap(compiled_code);
  JVMCIObject metadata_handle = JVMCIENV->wrap(metadata);

  CodeMetadata code_metadata;

  CodeInstaller installer(JVMCIENV, true /* immutable PIC compilation */);
  JVMCI::CodeInstallResult result = installer.gather_metadata(target_handle, compiled_code_handle, code_metadata, JVMCI_CHECK_0);
  if (result != JVMCI::ok) {
    return result;
  }

  if (code_metadata.get_nr_pc_desc() > 0) {
    int size = sizeof(PcDesc) * code_metadata.get_nr_pc_desc();
    JVMCIPrimitiveArray array = JVMCIENV->new_byteArray(size, JVMCI_CHECK_(JVMCI::cache_full));
    JVMCIENV->copy_bytes_from((jbyte*) code_metadata.get_pc_desc(), array, 0, size);
    HotSpotJVMCI::HotSpotMetaData::set_pcDescBytes(JVMCIENV, metadata_handle, array);
  }

  if (code_metadata.get_scopes_size() > 0) {
    int size = code_metadata.get_scopes_size();
    JVMCIPrimitiveArray array = JVMCIENV->new_byteArray(size, JVMCI_CHECK_(JVMCI::cache_full));
    JVMCIENV->copy_bytes_from((jbyte*) code_metadata.get_scopes_desc(), array, 0, size);
    HotSpotJVMCI::HotSpotMetaData::set_scopesDescBytes(JVMCIENV, metadata_handle, array);
  }

  RelocBuffer* reloc_buffer = code_metadata.get_reloc_buffer();
  int size = (int) reloc_buffer->size();
  JVMCIPrimitiveArray array = JVMCIENV->new_byteArray(size, JVMCI_CHECK_(JVMCI::cache_full));
  JVMCIENV->copy_bytes_from((jbyte*) reloc_buffer->begin(), array, 0, size);
  HotSpotJVMCI::HotSpotMetaData::set_relocBytes(JVMCIENV, metadata_handle, array);

  const OopMapSet* oopMapSet = installer.oopMapSet();
  {
    ResourceMark mark;
    ImmutableOopMapBuilder builder(oopMapSet);
    int size = builder.heap_size();
    JVMCIPrimitiveArray array = JVMCIENV->new_byteArray(size, JVMCI_CHECK_(JVMCI::cache_full));
    builder.generate_into((address) HotSpotJVMCI::resolve(array)->byte_at_addr(0));
    HotSpotJVMCI::HotSpotMetaData::set_oopMaps(JVMCIENV, metadata_handle, array);
  }

  AOTOopRecorder* recorder = code_metadata.get_oop_recorder();

  int nr_meta_refs = recorder->nr_meta_refs();
  JVMCIObjectArray metadataArray = JVMCIENV->new_Object_array(nr_meta_refs, JVMCI_CHECK_(JVMCI::cache_full));
  for (int i = 0; i < nr_meta_refs; ++i) {
    jobject element = recorder->meta_element(i);
    if (element == NULL) {
      return JVMCI::cache_full;
    }
    JVMCIENV->put_object_at(metadataArray, i, JVMCIENV->wrap(element));
  }
  HotSpotJVMCI::HotSpotMetaData::set_metadata(JVMCIENV, metadata_handle, metadataArray);

  ExceptionHandlerTable* handler = code_metadata.get_exception_table();
  int table_size = handler->size_in_bytes();
  JVMCIPrimitiveArray exceptionArray = JVMCIENV->new_byteArray(table_size, JVMCI_CHECK_(JVMCI::cache_full));
  if (table_size > 0) {
    handler->copy_bytes_to((address) HotSpotJVMCI::resolve(exceptionArray)->byte_at_addr(0));
  }
  HotSpotJVMCI::HotSpotMetaData::set_exceptionBytes(JVMCIENV, metadata_handle, exceptionArray);

  return result;
#else
  JVMCI_THROW_MSG_0(InternalError, "unimplemented");
#endif
C2V_END

C2V_VMENTRY(void, resetCompilationStatistics, (JNIEnv* env, jobject))
  JVMCICompiler* compiler = JVMCICompiler::instance(true, CHECK);
  CompilerStatistics* stats = compiler->stats();
  stats->_standard.reset();
  stats->_osr.reset();
C2V_END

C2V_VMENTRY_NULL(jobject, disassembleCodeBlob, (JNIEnv* env, jobject, jobject installedCode))
  HandleMark hm;

  if (installedCode == NULL) {
    JVMCI_THROW_MSG_NULL(NullPointerException, "installedCode is null");
  }

  JVMCIObject installedCodeObject = JVMCIENV->wrap(installedCode);
  CodeBlob* cb = JVMCIENV->asCodeBlob(installedCodeObject);
  if (cb == NULL) {
    return NULL;
  }

  // We don't want the stringStream buffer to resize during disassembly as it
  // uses scoped resource memory. If a nested function called during disassembly uses
  // a ResourceMark and the buffer expands within the scope of the mark,
  // the buffer becomes garbage when that scope is exited. Experience shows that
  // the disassembled code is typically about 10x the code size so a fixed buffer
  // sized to 20x code size plus a fixed amount for header info should be sufficient.
  int bufferSize = cb->code_size() * 20 + 1024;
  char* buffer = NEW_RESOURCE_ARRAY(char, bufferSize);
  stringStream st(buffer, bufferSize);
  if (cb->is_nmethod()) {
    nmethod* nm = (nmethod*) cb;
    if (!nm->is_alive()) {
      return NULL;
    }
  }
  Disassembler::decode(cb, &st);
  if (st.size() <= 0) {
    return NULL;
  }

  JVMCIObject result = JVMCIENV->create_string(st.as_string(), JVMCI_CHECK_NULL);
  return JVMCIENV->get_jobject(result);
C2V_END

C2V_VMENTRY_NULL(jobject, getStackTraceElement, (JNIEnv* env, jobject, jobject jvmci_method, int bci))
  HandleMark hm;

  methodHandle method = JVMCIENV->asMethod(jvmci_method);
  JVMCIObject element = JVMCIENV->new_StackTraceElement(method, bci, JVMCI_CHECK_NULL);
  return JVMCIENV->get_jobject(element);
C2V_END

C2V_VMENTRY_NULL(jobject, executeHotSpotNmethod, (JNIEnv* env, jobject, jobject args, jobject hs_nmethod))
  // The incoming arguments array would have to contain JavaConstants instead of regular objects
  // and the return value would have to be wrapped as a JavaConstant.
  requireInHotSpot("executeHotSpotNmethod", JVMCI_CHECK_NULL);

  HandleMark hm;

  JVMCIObject nmethod_mirror = JVMCIENV->wrap(hs_nmethod);
  nmethod* nm = JVMCIENV->asNmethod(nmethod_mirror);
  if (nm == NULL) {
    JVMCI_THROW_NULL(InvalidInstalledCodeException);
  }
  methodHandle mh = nm->method();
  Symbol* signature = mh->signature();
  JavaCallArguments jca(mh->size_of_parameters());

  JavaArgumentUnboxer jap(signature, &jca, (arrayOop) JNIHandles::resolve(args), mh->is_static());
  JavaValue result(jap.get_ret_type());
  jca.set_alternative_target(nm);
  JavaCalls::call(&result, mh, &jca, CHECK_NULL);

  if (jap.get_ret_type() == T_VOID) {
    return NULL;
  } else if (jap.get_ret_type() == T_OBJECT || jap.get_ret_type() == T_ARRAY
             || jap.get_ret_type() == T_VALUETYPE) {
    return JNIHandles::make_local((oop) result.get_jobject());
  } else {
    jvalue *value = (jvalue *) result.get_value_addr();
    // Narrow the value down if required (Important on big endian machines)
    switch (jap.get_ret_type()) {
      case T_BOOLEAN:
       value->z = (jboolean) value->i;
       break;
      case T_BYTE:
       value->b = (jbyte) value->i;
       break;
      case T_CHAR:
       value->c = (jchar) value->i;
       break;
      case T_SHORT:
       value->s = (jshort) value->i;
       break;
      default:
        break;
    }
    JVMCIObject o = JVMCIENV->create_box(jap.get_ret_type(), value, JVMCI_CHECK_NULL);
    return JVMCIENV->get_jobject(o);
  }
C2V_END

C2V_VMENTRY_NULL(jlongArray, getLineNumberTable, (JNIEnv* env, jobject, jobject jvmci_method))
  Method* method = JVMCIENV->asMethod(jvmci_method);
  if (!method->has_linenumber_table()) {
    return NULL;
  }
  u2 num_entries = 0;
  CompressedLineNumberReadStream streamForSize(method->compressed_linenumber_table());
  while (streamForSize.read_pair()) {
    num_entries++;
  }

  CompressedLineNumberReadStream stream(method->compressed_linenumber_table());
  JVMCIPrimitiveArray result = JVMCIENV->new_longArray(2 * num_entries, JVMCI_CHECK_NULL);

  int i = 0;
  jlong value;
  while (stream.read_pair()) {
    value = ((long) stream.bci());
    JVMCIENV->put_long_at(result, i, value);
    value = ((long) stream.line());
    JVMCIENV->put_long_at(result, i + 1, value);
    i += 2;
  }

  return (jlongArray) JVMCIENV->get_jobject(result);
C2V_END

C2V_VMENTRY_0(jlong, getLocalVariableTableStart, (JNIEnv* env, jobject, jobject jvmci_method))
  Method* method = JVMCIENV->asMethod(jvmci_method);
  if (!method->has_localvariable_table()) {
    return 0;
  }
  return (jlong) (address) method->localvariable_table_start();
C2V_END

C2V_VMENTRY_0(jint, getLocalVariableTableLength, (JNIEnv* env, jobject, jobject jvmci_method))
  Method* method = JVMCIENV->asMethod(jvmci_method);
  return method->localvariable_table_length();
C2V_END

C2V_VMENTRY(void, reprofile, (JNIEnv* env, jobject, jobject jvmci_method))
  Method* method = JVMCIENV->asMethod(jvmci_method);
  MethodCounters* mcs = method->method_counters();
  if (mcs != NULL) {
    mcs->clear_counters();
  }
  NOT_PRODUCT(method->set_compiled_invocation_count(0));

  CompiledMethod* code = method->code();
  if (code != NULL) {
    code->make_not_entrant();
  }

  MethodData* method_data = method->method_data();
  if (method_data == NULL) {
    ClassLoaderData* loader_data = method->method_holder()->class_loader_data();
    method_data = MethodData::allocate(loader_data, method, CHECK);
    method->set_method_data(method_data);
  } else {
    method_data->initialize();
  }
C2V_END


C2V_VMENTRY(void, invalidateHotSpotNmethod, (JNIEnv* env, jobject, jobject hs_nmethod))
  JVMCIObject nmethod_mirror = JVMCIENV->wrap(hs_nmethod);
  JVMCIENV->invalidate_nmethod_mirror(nmethod_mirror, JVMCI_CHECK);
C2V_END

C2V_VMENTRY_NULL(jobject, readUncompressedOop, (JNIEnv* env, jobject, jlong addr))
  oop ret = RawAccess<>::oop_load((oop*)(address)addr);
  return JVMCIENV->get_jobject(JVMCIENV->get_object_constant(ret));
 C2V_END

C2V_VMENTRY_NULL(jlongArray, collectCounters, (JNIEnv* env, jobject))
  // Returns a zero length array if counters aren't enabled
  JVMCIPrimitiveArray array = JVMCIENV->new_longArray(JVMCICounterSize, JVMCI_CHECK_NULL);
  if (JVMCICounterSize > 0) {
    jlong* temp_array = NEW_RESOURCE_ARRAY(jlong, JVMCICounterSize);
    JavaThread::collect_counters(temp_array, JVMCICounterSize);
    JVMCIENV->copy_longs_from(temp_array, array, 0, JVMCICounterSize);
  }
  return (jlongArray) JVMCIENV->get_jobject(array);
C2V_END

C2V_VMENTRY_0(int, allocateCompileId, (JNIEnv* env, jobject, jobject jvmci_method, int entry_bci))
  HandleMark hm;
  if (jvmci_method == NULL) {
    JVMCI_THROW_0(NullPointerException);
  }
  Method* method = JVMCIENV->asMethod(jvmci_method);
  if (entry_bci >= method->code_size() || entry_bci < -1) {
    JVMCI_THROW_MSG_0(IllegalArgumentException, err_msg("Unexpected bci %d", entry_bci));
  }
  return CompileBroker::assign_compile_id_unlocked(THREAD, method, entry_bci);
C2V_END


C2V_VMENTRY_0(jboolean, isMature, (JNIEnv* env, jobject, jlong metaspace_method_data))
  MethodData* mdo = JVMCIENV->asMethodData(metaspace_method_data);
  return mdo != NULL && mdo->is_mature();
C2V_END

C2V_VMENTRY_0(jboolean, hasCompiledCodeForOSR, (JNIEnv* env, jobject, jobject jvmci_method, int entry_bci, int comp_level))
  Method* method = JVMCIENV->asMethod(jvmci_method);
  return method->lookup_osr_nmethod_for(entry_bci, comp_level, true) != NULL;
C2V_END

C2V_VMENTRY_NULL(jobject, getSymbol, (JNIEnv* env, jobject, jlong symbol))
  JVMCIObject sym = JVMCIENV->create_string((Symbol*)(address)symbol, JVMCI_CHECK_NULL);
  return JVMCIENV->get_jobject(sym);
C2V_END

bool matches(jobjectArray methods, Method* method, JVMCIEnv* JVMCIENV) {
  objArrayOop methods_oop = (objArrayOop) JNIHandles::resolve(methods);

  for (int i = 0; i < methods_oop->length(); i++) {
    oop resolved = methods_oop->obj_at(i);
    if ((resolved->klass() == HotSpotJVMCI::HotSpotResolvedJavaMethodImpl::klass()) && HotSpotJVMCI::asMethod(JVMCIENV, resolved) == method) {
      return true;
    }
  }
  return false;
}

void call_interface(JavaValue* result, Klass* spec_klass, Symbol* name, Symbol* signature, JavaCallArguments* args, TRAPS) {
  CallInfo callinfo;
  Handle receiver = args->receiver();
  Klass* recvrKlass = receiver.is_null() ? (Klass*)NULL : receiver->klass();
  LinkInfo link_info(spec_klass, name, signature);
  LinkResolver::resolve_interface_call(
          callinfo, receiver, recvrKlass, link_info, true, CHECK);
  methodHandle method = callinfo.selected_method();
  assert(method.not_null(), "should have thrown exception");

  // Invoke the method
  JavaCalls::call(result, method, args, CHECK);
}

C2V_VMENTRY_NULL(jobject, iterateFrames, (JNIEnv* env, jobject compilerToVM, jobjectArray initial_methods, jobjectArray match_methods, jint initialSkip, jobject visitor_handle))

  if (!thread->has_last_Java_frame()) {
    return NULL;
  }
  Handle visitor(THREAD, JNIHandles::resolve_non_null(visitor_handle));

  requireInHotSpot("iterateFrames", JVMCI_CHECK_NULL);

  HotSpotJVMCI::HotSpotStackFrameReference::klass()->initialize(CHECK_NULL);
  Handle frame_reference = HotSpotJVMCI::HotSpotStackFrameReference::klass()->allocate_instance_handle(CHECK_NULL);

  StackFrameStream fst(thread);
  jobjectArray methods = initial_methods;

  int frame_number = 0;
  vframe* vf = vframe::new_vframe(fst.current(), fst.register_map(), thread);

  while (true) {
    // look for the given method
    bool realloc_called = false;
    while (true) {
      StackValueCollection* locals = NULL;
      if (vf->is_compiled_frame()) {
        // compiled method frame
        compiledVFrame* cvf = compiledVFrame::cast(vf);
        if (methods == NULL || matches(methods, cvf->method(), JVMCIENV)) {
          if (initialSkip > 0) {
            initialSkip--;
          } else {
            ScopeDesc* scope = cvf->scope();
            // native wrappers do not have a scope
            if (scope != NULL && scope->objects() != NULL) {
              GrowableArray<ScopeValue*>* objects;
              if (!realloc_called) {
                objects = scope->objects();
              } else {
                // some object might already have been re-allocated, only reallocate the non-allocated ones
                objects = new GrowableArray<ScopeValue*>(scope->objects()->length());
                for (int i = 0; i < scope->objects()->length(); i++) {
                  ObjectValue* sv = (ObjectValue*) scope->objects()->at(i);
                  if (sv->value().is_null()) {
                    objects->append(sv);
                  }
                }
              }
<<<<<<< HEAD
              bool realloc_failures = Deoptimization::realloc_objects(thread, fst.current(), objects, CHECK_NULL);
              Deoptimization::reassign_fields(fst.current(), fst.register_map(), objects, realloc_failures, false, CHECK_NULL);
=======
              bool realloc_failures = Deoptimization::realloc_objects(thread, fst.current(), fst.register_map(), objects, CHECK_NULL);
              Deoptimization::reassign_fields(fst.current(), fst.register_map(), objects, realloc_failures, false);
>>>>>>> 60f385e7
              realloc_called = true;

              GrowableArray<ScopeValue*>* local_values = scope->locals();
              assert(local_values != NULL, "NULL locals");
              typeArrayOop array_oop = oopFactory::new_boolArray(local_values->length(), CHECK_NULL);
              typeArrayHandle array(THREAD, array_oop);
              for (int i = 0; i < local_values->length(); i++) {
                ScopeValue* value = local_values->at(i);
                if (value->is_object()) {
                  array->bool_at_put(i, true);
                }
              }
              HotSpotJVMCI::HotSpotStackFrameReference::set_localIsVirtual(JVMCIENV, frame_reference(), array());
            } else {
              HotSpotJVMCI::HotSpotStackFrameReference::set_localIsVirtual(JVMCIENV, frame_reference(), NULL);
            }

            locals = cvf->locals();
            HotSpotJVMCI::HotSpotStackFrameReference::set_bci(JVMCIENV, frame_reference(), cvf->bci());
            JVMCIObject method = JVMCIENV->get_jvmci_method(cvf->method(), JVMCI_CHECK_NULL);
            HotSpotJVMCI::HotSpotStackFrameReference::set_method(JVMCIENV, frame_reference(), JNIHandles::resolve(method.as_jobject()));
          }
        }
      } else if (vf->is_interpreted_frame()) {
        // interpreted method frame
        interpretedVFrame* ivf = interpretedVFrame::cast(vf);
        if (methods == NULL || matches(methods, ivf->method(), JVMCIENV)) {
          if (initialSkip > 0) {
            initialSkip--;
          } else {
            locals = ivf->locals();
            HotSpotJVMCI::HotSpotStackFrameReference::set_bci(JVMCIENV, frame_reference(), ivf->bci());
            JVMCIObject method = JVMCIENV->get_jvmci_method(ivf->method(), JVMCI_CHECK_NULL);
            HotSpotJVMCI::HotSpotStackFrameReference::set_method(JVMCIENV, frame_reference(), JNIHandles::resolve(method.as_jobject()));
            HotSpotJVMCI::HotSpotStackFrameReference::set_localIsVirtual(JVMCIENV, frame_reference(), NULL);
          }
        }
      }

      // locals != NULL means that we found a matching frame and result is already partially initialized
      if (locals != NULL) {
        methods = match_methods;
        HotSpotJVMCI::HotSpotStackFrameReference::set_compilerToVM(JVMCIENV, frame_reference(), JNIHandles::resolve(compilerToVM));
        HotSpotJVMCI::HotSpotStackFrameReference::set_stackPointer(JVMCIENV, frame_reference(), (jlong) fst.current()->sp());
        HotSpotJVMCI::HotSpotStackFrameReference::set_frameNumber(JVMCIENV, frame_reference(), frame_number);

        // initialize the locals array
        objArrayOop array_oop = oopFactory::new_objectArray(locals->size(), CHECK_NULL);
        objArrayHandle array(THREAD, array_oop);
        for (int i = 0; i < locals->size(); i++) {
          StackValue* var = locals->at(i);
          if (var->type() == T_OBJECT) {
            array->obj_at_put(i, locals->at(i)->get_obj()());
          }
        }
        HotSpotJVMCI::HotSpotStackFrameReference::set_locals(JVMCIENV, frame_reference(), array());
        HotSpotJVMCI::HotSpotStackFrameReference::set_objectsMaterialized(JVMCIENV, frame_reference(), JNI_FALSE);

        JavaValue result(T_OBJECT);
        JavaCallArguments args(visitor);
        args.push_oop(frame_reference);
        call_interface(&result, HotSpotJVMCI::InspectedFrameVisitor::klass(), vmSymbols::visitFrame_name(), vmSymbols::visitFrame_signature(), &args, CHECK_NULL);
        if (result.get_jobject() != NULL) {
          return JNIHandles::make_local(thread, (oop) result.get_jobject());
        }
        assert(initialSkip == 0, "There should be no match before initialSkip == 0");
        if (HotSpotJVMCI::HotSpotStackFrameReference::objectsMaterialized(JVMCIENV, frame_reference()) == JNI_TRUE) {
          // the frame has been deoptimized, we need to re-synchronize the frame and vframe
          intptr_t* stack_pointer = (intptr_t*) HotSpotJVMCI::HotSpotStackFrameReference::stackPointer(JVMCIENV, frame_reference());
          fst = StackFrameStream(thread);
          while (fst.current()->sp() != stack_pointer && !fst.is_done()) {
            fst.next();
          }
          if (fst.current()->sp() != stack_pointer) {
            THROW_MSG_NULL(vmSymbols::java_lang_IllegalStateException(), "stack frame not found after deopt")
          }
          vf = vframe::new_vframe(fst.current(), fst.register_map(), thread);
          if (!vf->is_compiled_frame()) {
            THROW_MSG_NULL(vmSymbols::java_lang_IllegalStateException(), "compiled stack frame expected")
          }
          for (int i = 0; i < frame_number; i++) {
            if (vf->is_top()) {
              THROW_MSG_NULL(vmSymbols::java_lang_IllegalStateException(), "vframe not found after deopt")
            }
            vf = vf->sender();
            assert(vf->is_compiled_frame(), "Wrong frame type");
          }
        }
        frame_reference = HotSpotJVMCI::HotSpotStackFrameReference::klass()->allocate_instance_handle(CHECK_NULL);
        HotSpotJVMCI::HotSpotStackFrameReference::klass()->initialize(CHECK_NULL);
      }

      if (vf->is_top()) {
        break;
      }
      frame_number++;
      vf = vf->sender();
    } // end of vframe loop

    if (fst.is_done()) {
      break;
    }
    fst.next();
    vf = vframe::new_vframe(fst.current(), fst.register_map(), thread);
    frame_number = 0;
  } // end of frame loop

  // the end was reached without finding a matching method
  return NULL;
C2V_END

C2V_VMENTRY(void, resolveInvokeDynamicInPool, (JNIEnv* env, jobject, jobject jvmci_constant_pool, jint index))
  constantPoolHandle cp = JVMCIENV->asConstantPool(jvmci_constant_pool);
  CallInfo callInfo;
  LinkResolver::resolve_invoke(callInfo, Handle(), cp, index, Bytecodes::_invokedynamic, CHECK);
  ConstantPoolCacheEntry* cp_cache_entry = cp->invokedynamic_cp_cache_entry_at(index);
  cp_cache_entry->set_dynamic_call(cp, callInfo);
C2V_END

C2V_VMENTRY(void, resolveInvokeHandleInPool, (JNIEnv* env, jobject, jobject jvmci_constant_pool, jint index))
  constantPoolHandle cp = JVMCIENV->asConstantPool(jvmci_constant_pool);
  Klass* holder = cp->klass_ref_at(index, CHECK);
  Symbol* name = cp->name_ref_at(index);
  if (MethodHandles::is_signature_polymorphic_name(holder, name)) {
    CallInfo callInfo;
    LinkResolver::resolve_invoke(callInfo, Handle(), cp, index, Bytecodes::_invokehandle, CHECK);
    ConstantPoolCacheEntry* cp_cache_entry = cp->cache()->entry_at(cp->decode_cpcache_index(index));
    cp_cache_entry->set_method_handle(cp, callInfo);
  }
C2V_END

C2V_VMENTRY_0(jint, isResolvedInvokeHandleInPool, (JNIEnv* env, jobject, jobject jvmci_constant_pool, jint index))
  constantPoolHandle cp = JVMCIENV->asConstantPool(jvmci_constant_pool);
  ConstantPoolCacheEntry* cp_cache_entry = cp->cache()->entry_at(cp->decode_cpcache_index(index));
  if (cp_cache_entry->is_resolved(Bytecodes::_invokehandle)) {
    // MethodHandle.invoke* --> LambdaForm?
    ResourceMark rm;

    LinkInfo link_info(cp, index, CATCH);

    Klass* resolved_klass = link_info.resolved_klass();

    Symbol* name_sym = cp->name_ref_at(index);

    vmassert(MethodHandles::is_method_handle_invoke_name(resolved_klass, name_sym), "!");
    vmassert(MethodHandles::is_signature_polymorphic_name(resolved_klass, name_sym), "!");

    methodHandle adapter_method(cp_cache_entry->f1_as_method());

    methodHandle resolved_method(adapter_method);

    // Can we treat it as a regular invokevirtual?
    if (resolved_method->method_holder() == resolved_klass && resolved_method->name() == name_sym) {
      vmassert(!resolved_method->is_static(),"!");
      vmassert(MethodHandles::is_signature_polymorphic_method(resolved_method()),"!");
      vmassert(!MethodHandles::is_signature_polymorphic_static(resolved_method->intrinsic_id()), "!");
      vmassert(cp_cache_entry->appendix_if_resolved(cp) == NULL, "!");

      methodHandle m(LinkResolver::linktime_resolve_virtual_method_or_null(link_info));
      vmassert(m == resolved_method, "!!");
      return -1;
    }

    return Bytecodes::_invokevirtual;
  }
  if (cp_cache_entry->is_resolved(Bytecodes::_invokedynamic)) {
    return Bytecodes::_invokedynamic;
  }
  return -1;
C2V_END


C2V_VMENTRY_NULL(jobject, getSignaturePolymorphicHolders, (JNIEnv* env, jobject))
  JVMCIObjectArray holders = JVMCIENV->new_String_array(2, JVMCI_CHECK_NULL);
  JVMCIObject mh = JVMCIENV->create_string("Ljava/lang/invoke/MethodHandle;", JVMCI_CHECK_NULL);
  JVMCIObject vh = JVMCIENV->create_string("Ljava/lang/invoke/VarHandle;", JVMCI_CHECK_NULL);
  JVMCIENV->put_object_at(holders, 0, mh);
  JVMCIENV->put_object_at(holders, 1, vh);
  return JVMCIENV->get_jobject(holders);
C2V_END

C2V_VMENTRY_0(jboolean, shouldDebugNonSafepoints, (JNIEnv* env, jobject))
  //see compute_recording_non_safepoints in debugInfroRec.cpp
  if (JvmtiExport::should_post_compiled_method_load() && FLAG_IS_DEFAULT(DebugNonSafepoints)) {
    return true;
  }
  return DebugNonSafepoints;
C2V_END

// public native void materializeVirtualObjects(HotSpotStackFrameReference stackFrame, boolean invalidate);
C2V_VMENTRY(void, materializeVirtualObjects, (JNIEnv* env, jobject, jobject _hs_frame, bool invalidate))
  JVMCIObject hs_frame = JVMCIENV->wrap(_hs_frame);
  if (hs_frame.is_null()) {
    JVMCI_THROW_MSG(NullPointerException, "stack frame is null");
  }

  requireInHotSpot("materializeVirtualObjects", JVMCI_CHECK);

  JVMCIENV->HotSpotStackFrameReference_initialize(JVMCI_CHECK);

  // look for the given stack frame
  StackFrameStream fst(thread);
  intptr_t* stack_pointer = (intptr_t*) JVMCIENV->get_HotSpotStackFrameReference_stackPointer(hs_frame);
  while (fst.current()->sp() != stack_pointer && !fst.is_done()) {
    fst.next();
  }
  if (fst.current()->sp() != stack_pointer) {
    JVMCI_THROW_MSG(IllegalStateException, "stack frame not found");
  }

  if (invalidate) {
    if (!fst.current()->is_compiled_frame()) {
      JVMCI_THROW_MSG(IllegalStateException, "compiled stack frame expected");
    }
    assert(fst.current()->cb()->is_nmethod(), "nmethod expected");
    ((nmethod*) fst.current()->cb())->make_not_entrant();
  }
  Deoptimization::deoptimize(thread, *fst.current(), fst.register_map(), Deoptimization::Reason_none);
  // look for the frame again as it has been updated by deopt (pc, deopt state...)
  StackFrameStream fstAfterDeopt(thread);
  while (fstAfterDeopt.current()->sp() != stack_pointer && !fstAfterDeopt.is_done()) {
    fstAfterDeopt.next();
  }
  if (fstAfterDeopt.current()->sp() != stack_pointer) {
    JVMCI_THROW_MSG(IllegalStateException, "stack frame not found after deopt");
  }

  vframe* vf = vframe::new_vframe(fstAfterDeopt.current(), fstAfterDeopt.register_map(), thread);
  if (!vf->is_compiled_frame()) {
    JVMCI_THROW_MSG(IllegalStateException, "compiled stack frame expected");
  }

  GrowableArray<compiledVFrame*>* virtualFrames = new GrowableArray<compiledVFrame*>(10);
  while (true) {
    assert(vf->is_compiled_frame(), "Wrong frame type");
    virtualFrames->push(compiledVFrame::cast(vf));
    if (vf->is_top()) {
      break;
    }
    vf = vf->sender();
  }

  int last_frame_number = JVMCIENV->get_HotSpotStackFrameReference_frameNumber(hs_frame);
  if (last_frame_number >= virtualFrames->length()) {
    JVMCI_THROW_MSG(IllegalStateException, "invalid frame number");
  }

  // Reallocate the non-escaping objects and restore their fields.
  assert (virtualFrames->at(last_frame_number)->scope() != NULL,"invalid scope");
  GrowableArray<ScopeValue*>* objects = virtualFrames->at(last_frame_number)->scope()->objects();

  if (objects == NULL) {
    // no objects to materialize
    return;
  }

<<<<<<< HEAD
  bool realloc_failures = Deoptimization::realloc_objects(thread, fstAfterDeopt.current(), objects, CHECK);
  Deoptimization::reassign_fields(fstAfterDeopt.current(), fstAfterDeopt.register_map(), objects, realloc_failures, false, THREAD);
=======
  bool realloc_failures = Deoptimization::realloc_objects(thread, fstAfterDeopt.current(), fstAfterDeopt.register_map(), objects, CHECK);
  Deoptimization::reassign_fields(fstAfterDeopt.current(), fstAfterDeopt.register_map(), objects, realloc_failures, false);
>>>>>>> 60f385e7

  for (int frame_index = 0; frame_index < virtualFrames->length(); frame_index++) {
    compiledVFrame* cvf = virtualFrames->at(frame_index);

    GrowableArray<ScopeValue*>* scopeLocals = cvf->scope()->locals();
    StackValueCollection* locals = cvf->locals();
    if (locals != NULL) {
      for (int i2 = 0; i2 < locals->size(); i2++) {
        StackValue* var = locals->at(i2);
        if (var->type() == T_OBJECT && scopeLocals->at(i2)->is_object()) {
          jvalue val;
          val.l = (jobject) locals->at(i2)->get_obj()();
          cvf->update_local(T_OBJECT, i2, val);
        }
      }
    }

    GrowableArray<ScopeValue*>* scopeExpressions = cvf->scope()->expressions();
    StackValueCollection* expressions = cvf->expressions();
    if (expressions != NULL) {
      for (int i2 = 0; i2 < expressions->size(); i2++) {
        StackValue* var = expressions->at(i2);
        if (var->type() == T_OBJECT && scopeExpressions->at(i2)->is_object()) {
          jvalue val;
          val.l = (jobject) expressions->at(i2)->get_obj()();
          cvf->update_stack(T_OBJECT, i2, val);
        }
      }
    }

    GrowableArray<MonitorValue*>* scopeMonitors = cvf->scope()->monitors();
    GrowableArray<MonitorInfo*>* monitors = cvf->monitors();
    if (monitors != NULL) {
      for (int i2 = 0; i2 < monitors->length(); i2++) {
        cvf->update_monitor(i2, monitors->at(i2));
      }
    }
  }

  // all locals are materialized by now
  JVMCIENV->set_HotSpotStackFrameReference_localIsVirtual(hs_frame, NULL);
  // update the locals array
  JVMCIObjectArray array = JVMCIENV->get_HotSpotStackFrameReference_locals(hs_frame);
  StackValueCollection* locals = virtualFrames->at(last_frame_number)->locals();
  for (int i = 0; i < locals->size(); i++) {
    StackValue* var = locals->at(i);
    if (var->type() == T_OBJECT) {
      JVMCIENV->put_object_at(array, i, HotSpotJVMCI::wrap(locals->at(i)->get_obj()()));
    }
  }
  HotSpotJVMCI::HotSpotStackFrameReference::set_objectsMaterialized(JVMCIENV, hs_frame, JNI_TRUE);
C2V_END

// Creates a scope where the current thread is attached and detached
// from HotSpot if it wasn't already attached when entering the scope.
extern "C" void jio_printf(const char *fmt, ...);
class AttachDetach : public StackObj {
 public:
  bool _attached;
  AttachDetach(JNIEnv* env, Thread* current_thread) {
    if (current_thread == NULL) {
      extern struct JavaVM_ main_vm;
      JNIEnv* hotspotEnv;
      jint res = main_vm.AttachCurrentThread((void**)&hotspotEnv, NULL);
      _attached = res == JNI_OK;
      static volatile int report_attach_error = 0;
      if (res != JNI_OK && report_attach_error == 0 && Atomic::cmpxchg(1, &report_attach_error, 0) == 0) {
        // Only report an attach error once
        jio_printf("Warning: attaching current thread to VM failed with %d (future attach errors are suppressed)\n", res);
      }
    } else {
      _attached = false;
    }
  }
  ~AttachDetach() {
    if (_attached && get_current_thread() != NULL) {
      extern struct JavaVM_ main_vm;
      jint res = main_vm.DetachCurrentThread();
      static volatile int report_detach_error = 0;
      if (res != JNI_OK && report_detach_error == 0 && Atomic::cmpxchg(1, &report_detach_error, 0) == 0) {
        // Only report an attach error once
        jio_printf("Warning: detaching current thread from VM failed with %d (future attach errors are suppressed)\n", res);
      }
    }
  }
};

C2V_VMENTRY_PREFIX(jint, writeDebugOutput, (JNIEnv* env, jobject, jbyteArray bytes, jint offset, jint length, bool flush, bool can_throw))
  AttachDetach ad(env, base_thread);
  bool use_tty = true;
  if (base_thread == NULL) {
    if (!ad._attached) {
      // Can only use tty if the current thread is attached
      return 0;
    }
    base_thread = get_current_thread();
  }
  JVMCITraceMark jtm("writeDebugOutput");
  assert(base_thread->is_Java_thread(), "just checking");
  JavaThread* thread = (JavaThread*) base_thread;
  C2V_BLOCK(void, writeDebugOutput, (JNIEnv* env, jobject, jbyteArray bytes, jint offset, jint length))
  if (bytes == NULL) {
    if (can_throw) {
      JVMCI_THROW_0(NullPointerException);
    }
    return -1;
  }
  JVMCIPrimitiveArray array = JVMCIENV->wrap(bytes);

  // Check if offset and length are non negative.
  if (offset < 0 || length < 0) {
    if (can_throw) {
      JVMCI_THROW_0(ArrayIndexOutOfBoundsException);
    }
    return -2;
  }
  // Check if the range is valid.
  int array_length = JVMCIENV->get_length(array);
  if ((((unsigned int) length + (unsigned int) offset) > (unsigned int) array_length)) {
    if (can_throw) {
      JVMCI_THROW_0(ArrayIndexOutOfBoundsException);
    }
    return -2;
  }
  jbyte buffer[O_BUFLEN];
  while (length > 0) {
    int copy_len = MIN2(length, (jint)O_BUFLEN);
    JVMCIENV->copy_bytes_to(array, buffer, offset, copy_len);
    tty->write((char*) buffer, copy_len);
    length -= O_BUFLEN;
    offset += O_BUFLEN;
  }
  if (flush) {
    tty->flush();
  }
  return 0;
C2V_END

C2V_VMENTRY(void, flushDebugOutput, (JNIEnv* env, jobject))
  tty->flush();
C2V_END

C2V_VMENTRY_0(int, methodDataProfileDataSize, (JNIEnv* env, jobject, jlong metaspace_method_data, jint position))
  MethodData* mdo = JVMCIENV->asMethodData(metaspace_method_data);
  ProfileData* profile_data = mdo->data_at(position);
  if (mdo->is_valid(profile_data)) {
    return profile_data->size_in_bytes();
  }
  DataLayout* data    = mdo->extra_data_base();
  DataLayout* end   = mdo->extra_data_limit();
  for (;; data = mdo->next_extra(data)) {
    assert(data < end, "moved past end of extra data");
    profile_data = data->data_in();
    if (mdo->dp_to_di(profile_data->dp()) == position) {
      return profile_data->size_in_bytes();
    }
  }
  JVMCI_THROW_MSG_0(IllegalArgumentException, err_msg("Invalid profile data position %d", position));
C2V_END

C2V_VMENTRY_0(jlong, getFingerprint, (JNIEnv* env, jobject, jlong metaspace_klass))
#if INCLUDE_AOT
  Klass *k = (Klass*) (address) metaspace_klass;
  if (k->is_instance_klass()) {
    return InstanceKlass::cast(k)->get_stored_fingerprint();
  } else {
    return 0;
  }
#else
  JVMCI_THROW_MSG_0(InternalError, "unimplemented");
#endif
C2V_END

C2V_VMENTRY_NULL(jobject, getHostClass, (JNIEnv* env, jobject, jobject jvmci_type))
  InstanceKlass* k = InstanceKlass::cast(JVMCIENV->asKlass(jvmci_type));
  InstanceKlass* host = k->unsafe_anonymous_host();
  JVMCIKlassHandle handle(THREAD, host);
  JVMCIObject result = JVMCIENV->get_jvmci_type(handle, JVMCI_CHECK_NULL);
  return JVMCIENV->get_jobject(result);
C2V_END

C2V_VMENTRY_NULL(jobject, getInterfaces, (JNIEnv* env, jobject, jobject jvmci_type))
  if (jvmci_type == NULL) {
    JVMCI_THROW_0(NullPointerException);
  }

  Klass* klass = JVMCIENV->asKlass(jvmci_type);
  if (klass == NULL) {
    JVMCI_THROW_0(NullPointerException);
  }
  if (!klass->is_instance_klass()) {
    JVMCI_THROW_MSG_0(InternalError, err_msg("Class %s must be instance klass", klass->external_name()));
  }
  InstanceKlass* iklass = InstanceKlass::cast(klass);

  // Regular instance klass, fill in all local interfaces
  int size = iklass->local_interfaces()->length();
  JVMCIObjectArray interfaces = JVMCIENV->new_HotSpotResolvedObjectTypeImpl_array(size, JVMCI_CHECK_NULL);
  for (int index = 0; index < size; index++) {
    JVMCIKlassHandle klass(THREAD);
    Klass* k = iklass->local_interfaces()->at(index);
    klass = k;
    JVMCIObject type = JVMCIENV->get_jvmci_type(klass, JVMCI_CHECK_NULL);
    JVMCIENV->put_object_at(interfaces, index, type);
  }
  return JVMCIENV->get_jobject(interfaces);
C2V_END

C2V_VMENTRY_NULL(jobject, getComponentType, (JNIEnv* env, jobject, jobject jvmci_type))
  if (jvmci_type == NULL) {
    JVMCI_THROW_0(NullPointerException);
  }

  Klass* klass = JVMCIENV->asKlass(jvmci_type);
  oop mirror = klass->java_mirror();
  if (java_lang_Class::is_primitive(mirror) ||
      !java_lang_Class::as_Klass(mirror)->is_array_klass()) {
    return NULL;
  }

  oop component_mirror = java_lang_Class::component_mirror(mirror);
  if (component_mirror == NULL) {
    return NULL;
  }
  Klass* component_klass = java_lang_Class::as_Klass(component_mirror);
  if (component_klass != NULL) {
    JVMCIKlassHandle klass_handle(THREAD);
    klass_handle = component_klass;
    JVMCIObject result = JVMCIENV->get_jvmci_type(klass_handle, JVMCI_CHECK_NULL);
    return JVMCIENV->get_jobject(result);
  }
  BasicType type = java_lang_Class::primitive_type(component_mirror);
  JVMCIObject result = JVMCIENV->get_jvmci_primitive_type(type);
  return JVMCIENV->get_jobject(result);
C2V_END

C2V_VMENTRY(void, ensureInitialized, (JNIEnv* env, jobject, jobject jvmci_type))
  if (jvmci_type == NULL) {
    JVMCI_THROW(NullPointerException);
  }

  Klass* klass = JVMCIENV->asKlass(jvmci_type);
  if (klass != NULL && klass->should_be_initialized()) {
    InstanceKlass* k = InstanceKlass::cast(klass);
    k->initialize(CHECK);
  }
C2V_END

C2V_VMENTRY_0(int, interpreterFrameSize, (JNIEnv* env, jobject, jobject bytecode_frame_handle))
  if (bytecode_frame_handle == NULL) {
    JVMCI_THROW_0(NullPointerException);
  }

  JVMCIObject top_bytecode_frame = JVMCIENV->wrap(bytecode_frame_handle);
  JVMCIObject bytecode_frame = top_bytecode_frame;
  int size = 0;
  int callee_parameters = 0;
  int callee_locals = 0;
  Method* method = JVMCIENV->asMethod(JVMCIENV->get_BytecodePosition_method(bytecode_frame));
  int extra_args = method->max_stack() - JVMCIENV->get_BytecodeFrame_numStack(bytecode_frame);

  while (bytecode_frame.is_non_null()) {
    int locks = JVMCIENV->get_BytecodeFrame_numLocks(bytecode_frame);
    int temps = JVMCIENV->get_BytecodeFrame_numStack(bytecode_frame);
    bool is_top_frame = (JVMCIENV->equals(bytecode_frame, top_bytecode_frame));
    Method* method = JVMCIENV->asMethod(JVMCIENV->get_BytecodePosition_method(bytecode_frame));

    int frame_size = BytesPerWord * Interpreter::size_activation(method->max_stack(),
                                                                 temps + callee_parameters,
                                                                 extra_args,
                                                                 locks,
                                                                 callee_parameters,
                                                                 callee_locals,
                                                                 is_top_frame);
    size += frame_size;

    callee_parameters = method->size_of_parameters();
    callee_locals = method->max_locals();
    extra_args = 0;
    bytecode_frame = JVMCIENV->get_BytecodePosition_caller(bytecode_frame);
  }
  return size + Deoptimization::last_frame_adjust(0, callee_locals) * BytesPerWord;
C2V_END

C2V_VMENTRY(void, compileToBytecode, (JNIEnv* env, jobject, jobject lambda_form_handle))
  Handle lambda_form = JVMCIENV->asConstant(JVMCIENV->wrap(lambda_form_handle), JVMCI_CHECK);
  if (lambda_form->is_a(SystemDictionary::LambdaForm_klass())) {
    TempNewSymbol compileToBytecode = SymbolTable::new_symbol("compileToBytecode");
    JavaValue result(T_VOID);
    JavaCalls::call_special(&result, lambda_form, SystemDictionary::LambdaForm_klass(), compileToBytecode, vmSymbols::void_method_signature(), CHECK);
  } else {
    JVMCI_THROW_MSG(IllegalArgumentException,
                    err_msg("Unexpected type: %s", lambda_form->klass()->external_name()))
  }
C2V_END

C2V_VMENTRY_0(int, getIdentityHashCode, (JNIEnv* env, jobject, jobject object))
  Handle obj = JVMCIENV->asConstant(JVMCIENV->wrap(object), JVMCI_CHECK_0);
  return obj->identity_hash();
C2V_END

C2V_VMENTRY_0(jboolean, isInternedString, (JNIEnv* env, jobject, jobject object))
  Handle str = JVMCIENV->asConstant(JVMCIENV->wrap(object), JVMCI_CHECK_0);
  if (!java_lang_String::is_instance(str())) {
    return false;
  }
  int len;
  jchar* name = java_lang_String::as_unicode_string(str(), len, CHECK_0);
  return (StringTable::lookup(name, len) != NULL);
C2V_END


C2V_VMENTRY_NULL(jobject, unboxPrimitive, (JNIEnv* env, jobject, jobject object))
  if (object == NULL) {
    JVMCI_THROW_0(NullPointerException);
  }
  Handle box = JVMCIENV->asConstant(JVMCIENV->wrap(object), JVMCI_CHECK_NULL);
  BasicType type = java_lang_boxing_object::basic_type(box());
  jvalue result;
  if (java_lang_boxing_object::get_value(box(), &result) == T_ILLEGAL) {
    return NULL;
  }
  JVMCIObject boxResult = JVMCIENV->create_box(type, &result, JVMCI_CHECK_NULL);
  return JVMCIENV->get_jobject(boxResult);
C2V_END

C2V_VMENTRY_NULL(jobject, boxPrimitive, (JNIEnv* env, jobject, jobject object))
  if (object == NULL) {
    JVMCI_THROW_0(NullPointerException);
  }
  JVMCIObject box = JVMCIENV->wrap(object);
  BasicType type = JVMCIENV->get_box_type(box);
  if (type == T_ILLEGAL) {
    return NULL;
  }
  jvalue value = JVMCIENV->get_boxed_value(type, box);
  JavaValue box_result(T_OBJECT);
  JavaCallArguments jargs;
  Klass* box_klass = NULL;
  Symbol* box_signature = NULL;
#define BOX_CASE(bt, v, argtype, name)           \
  case bt: \
    jargs.push_##argtype(value.v); \
    box_klass = SystemDictionary::name##_klass(); \
    box_signature = vmSymbols::name##_valueOf_signature(); \
    break

  switch (type) {
    BOX_CASE(T_BOOLEAN, z, int, Boolean);
    BOX_CASE(T_BYTE, b, int, Byte);
    BOX_CASE(T_CHAR, c, int, Character);
    BOX_CASE(T_SHORT, s, int, Short);
    BOX_CASE(T_INT, i, int, Integer);
    BOX_CASE(T_LONG, j, long, Long);
    BOX_CASE(T_FLOAT, f, float, Float);
    BOX_CASE(T_DOUBLE, d, double, Double);
    default:
      ShouldNotReachHere();
  }
#undef BOX_CASE

  JavaCalls::call_static(&box_result,
                         box_klass,
                         vmSymbols::valueOf_name(),
                         box_signature, &jargs, CHECK_NULL);
  oop hotspot_box = (oop) box_result.get_jobject();
  JVMCIObject result = JVMCIENV->get_object_constant(hotspot_box, false);
  return JVMCIENV->get_jobject(result);
C2V_END

C2V_VMENTRY_NULL(jobjectArray, getDeclaredConstructors, (JNIEnv* env, jobject, jobject holder))
  if (holder == NULL) {
    JVMCI_THROW_0(NullPointerException);
  }
  Klass* klass = JVMCIENV->asKlass(holder);
  if (!klass->is_instance_klass()) {
    JVMCIObjectArray methods = JVMCIENV->new_ResolvedJavaMethod_array(0, JVMCI_CHECK_NULL);
    return JVMCIENV->get_jobjectArray(methods);
  }

  InstanceKlass* iklass = InstanceKlass::cast(klass);
  // Ensure class is linked
  iklass->link_class(CHECK_NULL);

  GrowableArray<Method*> constructors_array;
  for (int i = 0; i < iklass->methods()->length(); i++) {
    Method* m = iklass->methods()->at(i);
    if (m->is_object_constructor()) {
      constructors_array.append(m);
    }
  }
  JVMCIObjectArray methods = JVMCIENV->new_ResolvedJavaMethod_array(constructors_array.length(), JVMCI_CHECK_NULL);
  for (int i = 0; i < constructors_array.length(); i++) {
    JVMCIObject method = JVMCIENV->get_jvmci_method(constructors_array.at(i), JVMCI_CHECK_NULL);
    JVMCIENV->put_object_at(methods, i, method);
  }
  return JVMCIENV->get_jobjectArray(methods);
C2V_END

C2V_VMENTRY_NULL(jobjectArray, getDeclaredMethods, (JNIEnv* env, jobject, jobject holder))
  if (holder == NULL) {
    JVMCI_THROW_0(NullPointerException);
  }
  Klass* klass = JVMCIENV->asKlass(holder);
  if (!klass->is_instance_klass()) {
    JVMCIObjectArray methods = JVMCIENV->new_ResolvedJavaMethod_array(0, JVMCI_CHECK_NULL);
    return JVMCIENV->get_jobjectArray(methods);
  }

  InstanceKlass* iklass = InstanceKlass::cast(klass);
  // Ensure class is linked
  iklass->link_class(CHECK_NULL);

  GrowableArray<Method*> methods_array;
  for (int i = 0; i < iklass->methods()->length(); i++) {
    Method* m = iklass->methods()->at(i);
    if (!(m->is_object_constructor() || m->is_class_initializer()) && !m->is_overpass()) {
      methods_array.append(m);
    }
  }
  JVMCIObjectArray methods = JVMCIENV->new_ResolvedJavaMethod_array(methods_array.length(), JVMCI_CHECK_NULL);
  for (int i = 0; i < methods_array.length(); i++) {
    JVMCIObject method = JVMCIENV->get_jvmci_method(methods_array.at(i), JVMCI_CHECK_NULL);
    JVMCIENV->put_object_at(methods, i, method);
  }
  return JVMCIENV->get_jobjectArray(methods);
C2V_END

C2V_VMENTRY_NULL(jobject, readFieldValue, (JNIEnv* env, jobject, jobject object, jobject field, jboolean is_volatile))
  if (object == NULL || field == NULL) {
    JVMCI_THROW_0(NullPointerException);
  }
  JVMCIObject field_object = JVMCIENV->wrap(field);
  JVMCIObject java_type = JVMCIENV->get_HotSpotResolvedJavaFieldImpl_type(field_object);
  int modifiers = JVMCIENV->get_HotSpotResolvedJavaFieldImpl_modifiers(field_object);
  Klass* holder = JVMCIENV->asKlass(JVMCIENV->get_HotSpotResolvedJavaFieldImpl_holder(field_object));
  if (!holder->is_instance_klass()) {
    JVMCI_THROW_MSG_0(InternalError, err_msg("Holder %s must be instance klass", holder->external_name()));
  }
  InstanceKlass* ik = InstanceKlass::cast(holder);
  BasicType constant_type;
  if (JVMCIENV->isa_HotSpotResolvedPrimitiveType(java_type)) {
    constant_type = JVMCIENV->kindToBasicType(JVMCIENV->get_HotSpotResolvedPrimitiveType_kind(java_type), JVMCI_CHECK_NULL);
  } else {
    constant_type = T_OBJECT;
  }
  int displacement = JVMCIENV->get_HotSpotResolvedJavaFieldImpl_offset(field_object);
  fieldDescriptor fd;
  if (!ik->find_local_field_from_offset(displacement, (modifiers & JVM_ACC_STATIC) != 0, &fd)) {
    JVMCI_THROW_MSG_0(InternalError, err_msg("Can't find field with displacement %d", displacement));
  }
  JVMCIObject base = JVMCIENV->wrap(object);
  Handle obj;
  if (JVMCIENV->isa_HotSpotObjectConstantImpl(base)) {
    obj = JVMCIENV->asConstant(base, JVMCI_CHECK_NULL);
  } else if (JVMCIENV->isa_HotSpotResolvedObjectTypeImpl(base)) {
    Klass* klass = JVMCIENV->asKlass(base);
    obj = Handle(THREAD, klass->java_mirror());
  } else {
    JVMCI_THROW_MSG_NULL(IllegalArgumentException,
                         err_msg("Unexpected type: %s", JVMCIENV->klass_name(base)));
  }
  jlong value = 0;
  JVMCIObject kind;
  switch (constant_type) {
    case T_OBJECT: {
      oop object = is_volatile ? obj->obj_field_acquire(displacement) : obj->obj_field(displacement);
      JVMCIObject result = JVMCIENV->get_object_constant(object);
      if (result.is_null()) {
        return JVMCIENV->get_jobject(JVMCIENV->get_JavaConstant_NULL_POINTER());
      }
      return JVMCIENV->get_jobject(result);
    }
    case T_FLOAT: {
      float f = is_volatile ? obj->float_field_acquire(displacement) : obj->float_field(displacement);
      JVMCIObject result = JVMCIENV->call_JavaConstant_forFloat(f, JVMCI_CHECK_NULL);
      return JVMCIENV->get_jobject(result);
    }
    case T_DOUBLE: {
      double f = is_volatile ? obj->double_field_acquire(displacement) : obj->double_field(displacement);
      JVMCIObject result = JVMCIENV->call_JavaConstant_forDouble(f, JVMCI_CHECK_NULL);
      return JVMCIENV->get_jobject(result);
    }
    case T_BOOLEAN: value = is_volatile ? obj->bool_field_acquire(displacement) : obj->bool_field(displacement); break;
    case T_BYTE: value = is_volatile ? obj->byte_field_acquire(displacement) : obj->byte_field(displacement); break;
    case T_SHORT: value = is_volatile ? obj->short_field_acquire(displacement) : obj->short_field(displacement); break;
    case T_CHAR: value = is_volatile ? obj->char_field_acquire(displacement) : obj->char_field(displacement); break;
    case T_INT: value = is_volatile ? obj->int_field_acquire(displacement) : obj->int_field(displacement); break;
    case T_LONG: value = is_volatile ? obj->long_field_acquire(displacement) : obj->long_field(displacement); break;
    default:
      ShouldNotReachHere();
  }
  JVMCIObject result = JVMCIENV->call_PrimitiveConstant_forTypeChar(type2char(constant_type), value, JVMCI_CHECK_NULL);
  return JVMCIENV->get_jobject(result);
C2V_END

C2V_VMENTRY_0(jboolean, isInstance, (JNIEnv* env, jobject, jobject holder, jobject object))
  if (object == NULL || holder == NULL) {
    JVMCI_THROW_0(NullPointerException);
  }
  Handle obj = JVMCIENV->asConstant(JVMCIENV->wrap(object), JVMCI_CHECK_0);
  Klass* klass = JVMCIENV->asKlass(JVMCIENV->wrap(holder));
  return obj->is_a(klass);
C2V_END

C2V_VMENTRY_0(jboolean, isAssignableFrom, (JNIEnv* env, jobject, jobject holder, jobject otherHolder))
  if (holder == NULL || otherHolder == NULL) {
    JVMCI_THROW_0(NullPointerException);
  }
  Klass* klass = JVMCIENV->asKlass(JVMCIENV->wrap(holder));
  Klass* otherKlass = JVMCIENV->asKlass(JVMCIENV->wrap(otherHolder));
  return otherKlass->is_subtype_of(klass);
C2V_END

C2V_VMENTRY_0(jboolean, isTrustedForIntrinsics, (JNIEnv* env, jobject, jobject holder))
  if (holder == NULL) {
    JVMCI_THROW_0(NullPointerException);
  }
  InstanceKlass* ik = InstanceKlass::cast(JVMCIENV->asKlass(JVMCIENV->wrap(holder)));
  if (ik->class_loader_data()->is_builtin_class_loader_data()) {
    return true;
  }
  return false;
C2V_END

C2V_VMENTRY_NULL(jobject, asJavaType, (JNIEnv* env, jobject, jobject object))
  if (object == NULL) {
    JVMCI_THROW_0(NullPointerException);
  }
  Handle obj = JVMCIENV->asConstant(JVMCIENV->wrap(object), JVMCI_CHECK_NULL);
  if (java_lang_Class::is_instance(obj())) {
    if (java_lang_Class::is_primitive(obj())) {
      JVMCIObject type = JVMCIENV->get_jvmci_primitive_type(java_lang_Class::primitive_type(obj()));
      return JVMCIENV->get_jobject(type);
    }
    Klass* klass = java_lang_Class::as_Klass(obj());
    JVMCIKlassHandle klass_handle(THREAD);
    klass_handle = klass;
    JVMCIObject type = JVMCIENV->get_jvmci_type(klass_handle, JVMCI_CHECK_NULL);
    return JVMCIENV->get_jobject(type);
  }
  return NULL;
C2V_END


C2V_VMENTRY_NULL(jobject, asString, (JNIEnv* env, jobject, jobject object))
  if (object == NULL) {
    JVMCI_THROW_0(NullPointerException);
  }
  Handle obj = JVMCIENV->asConstant(JVMCIENV->wrap(object), JVMCI_CHECK_NULL);
  const char* str = java_lang_String::as_utf8_string(obj());
  JVMCIObject result = JVMCIENV->create_string(str, JVMCI_CHECK_NULL);
  return JVMCIENV->get_jobject(result);
C2V_END


C2V_VMENTRY_0(jboolean, equals, (JNIEnv* env, jobject, jobject x, jlong xHandle, jobject y, jlong yHandle))
  if (x == NULL || y == NULL) {
    JVMCI_THROW_0(NullPointerException);
  }
  return JVMCIENV->resolve_handle(xHandle) == JVMCIENV->resolve_handle(yHandle);
C2V_END

C2V_VMENTRY_NULL(jobject, getJavaMirror, (JNIEnv* env, jobject, jobject object))
  if (object == NULL) {
    JVMCI_THROW_0(NullPointerException);
  }
  JVMCIObject base_object = JVMCIENV->wrap(object);
  Handle mirror;
  if (JVMCIENV->isa_HotSpotResolvedObjectTypeImpl(base_object)) {
    mirror = Handle(THREAD, JVMCIENV->asKlass(base_object)->java_mirror());
  } else if (JVMCIENV->isa_HotSpotResolvedPrimitiveType(base_object)) {
    mirror = JVMCIENV->asConstant(JVMCIENV->get_HotSpotResolvedPrimitiveType_mirror(base_object), JVMCI_CHECK_NULL);
  } else {
    JVMCI_THROW_MSG_NULL(IllegalArgumentException,
                         err_msg("Unexpected type: %s", JVMCIENV->klass_name(base_object)));
 }
  JVMCIObject result = JVMCIENV->get_object_constant(mirror());
  return JVMCIENV->get_jobject(result);
C2V_END


C2V_VMENTRY_0(jint, getArrayLength, (JNIEnv* env, jobject, jobject x))
  if (x == NULL) {
    JVMCI_THROW_0(NullPointerException);
  }
  Handle xobj = JVMCIENV->asConstant(JVMCIENV->wrap(x), JVMCI_CHECK_0);
  if (xobj->klass()->is_array_klass()) {
    return arrayOop(xobj())->length();
  }
  return -1;
 C2V_END


C2V_VMENTRY_NULL(jobject, readArrayElement, (JNIEnv* env, jobject, jobject x, int index))
  if (x == NULL) {
    JVMCI_THROW_0(NullPointerException);
  }
  Handle xobj = JVMCIENV->asConstant(JVMCIENV->wrap(x), JVMCI_CHECK_NULL);
  if (xobj->klass()->is_array_klass()) {
    arrayOop array = arrayOop(xobj());
    BasicType element_type = ArrayKlass::cast(array->klass())->element_type();
    if (index < 0 || index >= array->length()) {
      return NULL;
    }
    JVMCIObject result;

    if (element_type == T_OBJECT) {
      result = JVMCIENV->get_object_constant(objArrayOop(xobj())->obj_at(index));
      if (result.is_null()) {
        result = JVMCIENV->get_JavaConstant_NULL_POINTER();
      }
    } else {
      jvalue value;
      switch (element_type) {
        case T_DOUBLE:        value.d = typeArrayOop(xobj())->double_at(index);        break;
        case T_FLOAT:         value.f = typeArrayOop(xobj())->float_at(index);         break;
        case T_LONG:          value.j = typeArrayOop(xobj())->long_at(index);          break;
        case T_INT:           value.i = typeArrayOop(xobj())->int_at(index);            break;
        case T_SHORT:         value.s = typeArrayOop(xobj())->short_at(index);          break;
        case T_CHAR:          value.c = typeArrayOop(xobj())->char_at(index);           break;
        case T_BYTE:          value.b = typeArrayOop(xobj())->byte_at(index);           break;
        case T_BOOLEAN:       value.z = typeArrayOop(xobj())->byte_at(index) & 1;       break;
        default:              ShouldNotReachHere();
      }
      result = JVMCIENV->create_box(element_type, &value, JVMCI_CHECK_NULL);
    }
    assert(!result.is_null(), "must have a value");
    return JVMCIENV->get_jobject(result);
  }
  return NULL;;
C2V_END


C2V_VMENTRY_0(jint, arrayBaseOffset, (JNIEnv* env, jobject, jobject kind))
  if (kind == NULL) {
    JVMCI_THROW_0(NullPointerException);
  }
  BasicType type = JVMCIENV->kindToBasicType(JVMCIENV->wrap(kind), JVMCI_CHECK_0);
  return arrayOopDesc::header_size(type) * HeapWordSize;
C2V_END

C2V_VMENTRY_0(jint, arrayIndexScale, (JNIEnv* env, jobject, jobject kind))
  if (kind == NULL) {
    JVMCI_THROW_0(NullPointerException);
  }
  BasicType type = JVMCIENV->kindToBasicType(JVMCIENV->wrap(kind), JVMCI_CHECK_0);
  return type2aelembytes(type);
C2V_END

C2V_VMENTRY_0(jbyte, getByte, (JNIEnv* env, jobject, jobject x, long displacement))
  if (x == NULL) {
    JVMCI_THROW_0(NullPointerException);
  }
  Handle xobj = JVMCIENV->asConstant(JVMCIENV->wrap(x), JVMCI_CHECK_0);
  return xobj->byte_field(displacement);
}

C2V_VMENTRY_0(jshort, getShort, (JNIEnv* env, jobject, jobject x, long displacement))
  if (x == NULL) {
    JVMCI_THROW_0(NullPointerException);
  }
  Handle xobj = JVMCIENV->asConstant(JVMCIENV->wrap(x), JVMCI_CHECK_0);
  return xobj->short_field(displacement);
}

C2V_VMENTRY_0(jint, getInt, (JNIEnv* env, jobject, jobject x, long displacement))
  if (x == NULL) {
    JVMCI_THROW_0(NullPointerException);
  }
  Handle xobj = JVMCIENV->asConstant(JVMCIENV->wrap(x), JVMCI_CHECK_0);
  return xobj->int_field(displacement);
}

C2V_VMENTRY_0(jlong, getLong, (JNIEnv* env, jobject, jobject x, long displacement))
  if (x == NULL) {
    JVMCI_THROW_0(NullPointerException);
  }
  Handle xobj = JVMCIENV->asConstant(JVMCIENV->wrap(x), JVMCI_CHECK_0);
  return xobj->long_field(displacement);
}

C2V_VMENTRY_NULL(jobject, getObject, (JNIEnv* env, jobject, jobject x, long displacement))
  if (x == NULL) {
    JVMCI_THROW_0(NullPointerException);
  }
  Handle xobj = JVMCIENV->asConstant(JVMCIENV->wrap(x), JVMCI_CHECK_0);
  oop res = xobj->obj_field(displacement);
  JVMCIObject result = JVMCIENV->get_object_constant(res);
  return JVMCIENV->get_jobject(result);
}

C2V_VMENTRY(void, deleteGlobalHandle, (JNIEnv* env, jobject, jlong h))
  jobject handle = (jobject)(address)h;
  if (handle != NULL) {
    assert(JVMCI::is_global_handle(handle), "Invalid delete of global JNI handle");
    *((oop*)handle) = NULL; // Mark the handle as deleted, allocate will reuse it
  }
}

static void requireJVMCINativeLibrary(JVMCI_TRAPS) {
  if (!UseJVMCINativeLibrary) {
    JVMCI_THROW_MSG(UnsupportedOperationException, "JVMCI shared library is not enabled (requires -XX:+UseJVMCINativeLibrary)");
  }
}

static JavaVM* requireNativeLibraryJavaVM(const char* caller, JVMCI_TRAPS) {
  JavaVM* javaVM = JVMCIEnv::get_shared_library_javavm();
  if (javaVM == NULL) {
    JVMCI_THROW_MSG_NULL(IllegalStateException, err_msg("Require JVMCI shared library to be initialized in %s", caller));
  }
  return javaVM;
}

C2V_VMENTRY_NULL(jlongArray, registerNativeMethods, (JNIEnv* env, jobject, jclass mirror))
  requireJVMCINativeLibrary(JVMCI_CHECK_NULL);
  requireInHotSpot("registerNativeMethods", JVMCI_CHECK_NULL);
  void* shared_library = JVMCIEnv::get_shared_library_handle();
  if (shared_library == NULL) {
    // Ensure the JVMCI shared library runtime is initialized.
    JVMCIEnv __peer_jvmci_env__(thread, false, __FILE__, __LINE__);
    JVMCIEnv* peerEnv = &__peer_jvmci_env__;
    HandleMark hm;
    JVMCIRuntime* runtime = JVMCI::compiler_runtime();
    JVMCIObject receiver = runtime->get_HotSpotJVMCIRuntime(peerEnv);
    if (peerEnv->has_pending_exception()) {
      peerEnv->describe_pending_exception(true);
    }
    shared_library = JVMCIEnv::get_shared_library_handle();
    if (shared_library == NULL) {
      JVMCI_THROW_MSG_0(InternalError, "Error initializing JVMCI runtime");
    }
  }

  if (mirror == NULL) {
    JVMCI_THROW_0(NullPointerException);
  }
  Klass* klass = java_lang_Class::as_Klass(JNIHandles::resolve(mirror));
  if (klass == NULL || !klass->is_instance_klass()) {
    JVMCI_THROW_MSG_0(IllegalArgumentException, "clazz is for primitive type");
  }

  InstanceKlass* iklass = InstanceKlass::cast(klass);
  for (int i = 0; i < iklass->methods()->length(); i++) {
    Method* method = iklass->methods()->at(i);
    if (method->is_native()) {

      // Compute argument size
      int args_size = 1                             // JNIEnv
                    + (method->is_static() ? 1 : 0) // class for static methods
                    + method->size_of_parameters(); // actual parameters

      // 1) Try JNI short style
      stringStream st;
      char* pure_name = NativeLookup::pure_jni_name(method);
      os::print_jni_name_prefix_on(&st, args_size);
      st.print_raw(pure_name);
      os::print_jni_name_suffix_on(&st, args_size);
      char* jni_name = st.as_string();

      address entry = (address) os::dll_lookup(shared_library, jni_name);
      if (entry == NULL) {
        // 2) Try JNI long style
        st.reset();
        char* long_name = NativeLookup::long_jni_name(method);
        os::print_jni_name_prefix_on(&st, args_size);
        st.print_raw(pure_name);
        st.print_raw(long_name);
        os::print_jni_name_suffix_on(&st, args_size);
        char* jni_long_name = st.as_string();
        entry = (address) os::dll_lookup(shared_library, jni_long_name);
        if (entry == NULL) {
          JVMCI_THROW_MSG_0(UnsatisfiedLinkError, err_msg("%s [neither %s nor %s exist in %s]",
              method->name_and_sig_as_C_string(),
              jni_name, jni_long_name, JVMCIEnv::get_shared_library_path()));
        }
      }

      if (method->has_native_function() && entry != method->native_function()) {
        JVMCI_THROW_MSG_0(UnsatisfiedLinkError, err_msg("%s [cannot re-link from " PTR_FORMAT " to " PTR_FORMAT "]",
            method->name_and_sig_as_C_string(), p2i(method->native_function()), p2i(entry)));
      }
      method->set_native_function(entry, Method::native_bind_event_is_interesting);
      if (PrintJNIResolving) {
        tty->print_cr("[Dynamic-linking native method %s.%s ... JNI]",
          method->method_holder()->external_name(),
          method->name()->as_C_string());
      }
    }
  }

  JavaVM* javaVM = JVMCIEnv::get_shared_library_javavm();
  JVMCIPrimitiveArray result = JVMCIENV->new_longArray(4, JVMCI_CHECK_NULL);
  JVMCIENV->put_long_at(result, 0, (jlong) (address) javaVM);
  JVMCIENV->put_long_at(result, 1, (jlong) (address) javaVM->functions->reserved0);
  JVMCIENV->put_long_at(result, 2, (jlong) (address) javaVM->functions->reserved1);
  JVMCIENV->put_long_at(result, 3, (jlong) (address) javaVM->functions->reserved2);
  return (jlongArray) JVMCIENV->get_jobject(result);
}

C2V_VMENTRY_PREFIX(jboolean, isCurrentThreadAttached, (JNIEnv* env, jobject c2vm))
  if (base_thread == NULL) {
    // Called from unattached JVMCI shared library thread
    return false;
  }
  JVMCITraceMark jtm("isCurrentThreadAttached");
  assert(base_thread->is_Java_thread(), "just checking");
  JavaThread* thread = (JavaThread*) base_thread;
  if (thread->jni_environment() == env) {
    C2V_BLOCK(jboolean, isCurrentThreadAttached, (JNIEnv* env, jobject))
    requireJVMCINativeLibrary(JVMCI_CHECK_0);
    JavaVM* javaVM = requireNativeLibraryJavaVM("isCurrentThreadAttached", JVMCI_CHECK_0);
    JNIEnv* peerEnv;
    return javaVM->GetEnv((void**)&peerEnv, JNI_VERSION_1_2) == JNI_OK;
  }
  return true;
C2V_END

C2V_VMENTRY_PREFIX(jboolean, attachCurrentThread, (JNIEnv* env, jobject c2vm, jboolean as_daemon))
  if (base_thread == NULL) {
    // Called from unattached JVMCI shared library thread
    extern struct JavaVM_ main_vm;
    JNIEnv* hotspotEnv;
    jint res = as_daemon ? main_vm.AttachCurrentThreadAsDaemon((void**)&hotspotEnv, NULL) :
                           main_vm.AttachCurrentThread((void**)&hotspotEnv, NULL);
    if (res != JNI_OK) {
      JNI_THROW_("attachCurrentThread", InternalError, err_msg("Trying to attach thread returned %d", res), false);
    }
    return true;
  }
  JVMCITraceMark jtm("attachCurrentThread");
  assert(base_thread->is_Java_thread(), "just checking");\
  JavaThread* thread = (JavaThread*) base_thread;
  if (thread->jni_environment() == env) {
    // Called from HotSpot
    C2V_BLOCK(jboolean, attachCurrentThread, (JNIEnv* env, jobject, jboolean))
    requireJVMCINativeLibrary(JVMCI_CHECK_0);
    JavaVM* javaVM = requireNativeLibraryJavaVM("attachCurrentThread", JVMCI_CHECK_0);
    JavaVMAttachArgs attach_args;
    attach_args.version = JNI_VERSION_1_2;
    attach_args.name = thread->name();
    attach_args.group = NULL;
    JNIEnv* peerEnv;
    if (javaVM->GetEnv((void**)&peerEnv, JNI_VERSION_1_2) == JNI_OK) {
      return false;
    }
    jint res = as_daemon ? javaVM->AttachCurrentThreadAsDaemon((void**)&peerEnv, &attach_args) :
                           javaVM->AttachCurrentThread((void**)&peerEnv, &attach_args);
    if (res == JNI_OK) {
      guarantee(peerEnv != NULL, "must be");
      return true;
    }
    JVMCI_THROW_MSG_0(InternalError, err_msg("Error %d while attaching %s", res, attach_args.name));
  }
  // Called from JVMCI shared library
  return false;
C2V_END

C2V_VMENTRY_PREFIX(void, detachCurrentThread, (JNIEnv* env, jobject c2vm))
  if (base_thread == NULL) {
    // Called from unattached JVMCI shared library thread
    JNI_THROW("detachCurrentThread", IllegalStateException, err_msg("Cannot detach non-attached thread"));
  }
  JVMCITraceMark jtm("detachCurrentThread");
  assert(base_thread->is_Java_thread(), "just checking");\
  JavaThread* thread = (JavaThread*) base_thread;
  if (thread->jni_environment() == env) {
    // Called from HotSpot
    C2V_BLOCK(void, detachCurrentThread, (JNIEnv* env, jobject))
    requireJVMCINativeLibrary(JVMCI_CHECK);
    requireInHotSpot("detachCurrentThread", JVMCI_CHECK);
    JavaVM* javaVM = requireNativeLibraryJavaVM("detachCurrentThread", JVMCI_CHECK);
    JNIEnv* peerEnv;
    if (javaVM->GetEnv((void**)&peerEnv, JNI_VERSION_1_2) != JNI_OK) {
      JVMCI_THROW_MSG(IllegalStateException, err_msg("Cannot detach non-attached thread: %s", thread->name()));
    }
    jint res = javaVM->DetachCurrentThread();
    if (res != JNI_OK) {
      JVMCI_THROW_MSG(InternalError, err_msg("Error %d while attaching %s", res, thread->name()));
    }
  } else {
    // Called from attached JVMCI shared library thread
    extern struct JavaVM_ main_vm;
    jint res = main_vm.DetachCurrentThread();
    if (res != JNI_OK) {
      JNI_THROW("detachCurrentThread", InternalError, err_msg("Cannot detach non-attached thread"));
    }
  }
C2V_END

C2V_VMENTRY_0(jlong, translate, (JNIEnv* env, jobject, jobject obj_handle))
  requireJVMCINativeLibrary(JVMCI_CHECK_0);
  if (obj_handle == NULL) {
    return 0L;
  }
  JVMCIEnv __peer_jvmci_env__(thread, !JVMCIENV->is_hotspot(), __FILE__, __LINE__);
  JVMCIEnv* peerEnv = &__peer_jvmci_env__;
  JVMCIEnv* thisEnv = JVMCIENV;

  JVMCIObject obj = thisEnv->wrap(obj_handle);
  JVMCIObject result;
  if (thisEnv->isa_HotSpotResolvedJavaMethodImpl(obj)) {
    Method* method = thisEnv->asMethod(obj);
    result = peerEnv->get_jvmci_method(method, JVMCI_CHECK_0);
  } else if (thisEnv->isa_HotSpotResolvedObjectTypeImpl(obj)) {
    Klass* klass = thisEnv->asKlass(obj);
    JVMCIKlassHandle klass_handle(THREAD);
    klass_handle = klass;
    result = peerEnv->get_jvmci_type(klass_handle, JVMCI_CHECK_0);
  } else if (thisEnv->isa_HotSpotResolvedPrimitiveType(obj)) {
    BasicType type = JVMCIENV->kindToBasicType(JVMCIENV->get_HotSpotResolvedPrimitiveType_kind(obj), JVMCI_CHECK_0);
    result = peerEnv->get_jvmci_primitive_type(type);
  } else if (thisEnv->isa_IndirectHotSpotObjectConstantImpl(obj) ||
             thisEnv->isa_DirectHotSpotObjectConstantImpl(obj)) {
    Handle constant = thisEnv->asConstant(obj, JVMCI_CHECK_0);
    result = peerEnv->get_object_constant(constant());
  } else if (thisEnv->isa_HotSpotNmethod(obj)) {
    nmethod* nm = thisEnv->asNmethod(obj);
    if (nm != NULL) {
      JVMCINMethodData* data = nm->jvmci_nmethod_data();
      if (data != NULL) {
        if (peerEnv->is_hotspot()) {
          // Only the mirror in the HotSpot heap is accessible
          // through JVMCINMethodData
          oop nmethod_mirror = data->get_nmethod_mirror(nm);
          if (nmethod_mirror != NULL) {
            result = HotSpotJVMCI::wrap(nmethod_mirror);
          }
        }
      }
    }
    if (result.is_null()) {
      JVMCIObject methodObject = thisEnv->get_HotSpotNmethod_method(obj);
      methodHandle mh = thisEnv->asMethod(methodObject);
      jboolean isDefault = thisEnv->get_HotSpotNmethod_isDefault(obj);
      jlong compileIdSnapshot = thisEnv->get_HotSpotNmethod_compileIdSnapshot(obj);
      JVMCIObject name_string = thisEnv->get_InstalledCode_name(obj);
      const char* cstring = name_string.is_null() ? NULL : thisEnv->as_utf8_string(name_string);
      // Create a new HotSpotNmethod instance in the peer runtime
      result = peerEnv->new_HotSpotNmethod(mh(), cstring, isDefault, compileIdSnapshot, JVMCI_CHECK_0);
      if (nm == NULL) {
        // nmethod must have been unloaded
      } else {
        // Link the new HotSpotNmethod to the nmethod
        peerEnv->initialize_installed_code(result, nm, JVMCI_CHECK_0);
        // Only HotSpotNmethod instances in the HotSpot heap are tracked directly by the runtime.
        if (peerEnv->is_hotspot()) {
          JVMCINMethodData* data = nm->jvmci_nmethod_data();
          if (data == NULL) {
            JVMCI_THROW_MSG_0(IllegalArgumentException, "Cannot set HotSpotNmethod mirror for default nmethod");
          }
          if (data->get_nmethod_mirror(nm) != NULL) {
            JVMCI_THROW_MSG_0(IllegalArgumentException, "Cannot overwrite existing HotSpotNmethod mirror for nmethod");
          }
          oop nmethod_mirror = HotSpotJVMCI::resolve(result);
          data->set_nmethod_mirror(nm, nmethod_mirror);
        }
      }
    }
  } else {
    JVMCI_THROW_MSG_0(IllegalArgumentException,
                err_msg("Cannot translate object of type: %s", thisEnv->klass_name(obj)));
  }
  return (jlong) peerEnv->make_global(result).as_jobject();
}

C2V_VMENTRY_NULL(jobject, unhand, (JNIEnv* env, jobject, jlong obj_handle))
  requireJVMCINativeLibrary(JVMCI_CHECK_NULL);
  if (obj_handle == 0L) {
    return NULL;
  }
  jobject global_handle = (jobject) obj_handle;
  JVMCIObject global_handle_obj = JVMCIENV->wrap((jobject) obj_handle);
  jobject result = JVMCIENV->make_local(global_handle_obj).as_jobject();

  JVMCIENV->destroy_global(global_handle_obj);
  return result;
}

C2V_VMENTRY(void, updateHotSpotNmethod, (JNIEnv* env, jobject, jobject code_handle))
  JVMCIObject code = JVMCIENV->wrap(code_handle);
  // Execute this operation for the side effect of updating the InstalledCode state
  JVMCIENV->asNmethod(code);
}

C2V_VMENTRY_NULL(jbyteArray, getCode, (JNIEnv* env, jobject, jobject code_handle))
  JVMCIObject code = JVMCIENV->wrap(code_handle);
  CodeBlob* cb = JVMCIENV->asCodeBlob(code);
  if (cb == NULL) {
    return NULL;
  }
  int code_size = cb->code_size();
  JVMCIPrimitiveArray result = JVMCIENV->new_byteArray(code_size, JVMCI_CHECK_NULL);
  JVMCIENV->copy_bytes_from((jbyte*) cb->code_begin(), result, 0, code_size);
  return JVMCIENV->get_jbyteArray(result);
}

C2V_VMENTRY_NULL(jobject, asReflectionExecutable, (JNIEnv* env, jobject, jobject jvmci_method))
  requireInHotSpot("asReflectionExecutable", JVMCI_CHECK_NULL);
  methodHandle m = JVMCIENV->asMethod(jvmci_method);
  oop executable;
  if (m->is_class_initializer()) {
      JVMCI_THROW_MSG_NULL(IllegalArgumentException,
          "Cannot create java.lang.reflect.Method for class initializer");
  }
  else if (m->is_object_constructor()) {
    executable = Reflection::new_constructor(m, CHECK_NULL);
  } else {
    executable = Reflection::new_method(m, false, CHECK_NULL);
  }
  return JNIHandles::make_local(THREAD, executable);
}

C2V_VMENTRY_NULL(jobject, asReflectionField, (JNIEnv* env, jobject, jobject jvmci_type, jint index))
  requireInHotSpot("asReflectionField", JVMCI_CHECK_NULL);
  Klass* klass = JVMCIENV->asKlass(jvmci_type);
  if (!klass->is_instance_klass()) {
    JVMCI_THROW_MSG_NULL(IllegalArgumentException,
        err_msg("Expected non-primitive type, got %s", klass->external_name()));
  }
  InstanceKlass* iklass = InstanceKlass::cast(klass);
  Array<u2>* fields = iklass->fields();
  if (index < 0 ||index > fields->length()) {
    JVMCI_THROW_MSG_NULL(IllegalArgumentException,
        err_msg("Field index %d out of bounds for %s", index, klass->external_name()));
  }
  fieldDescriptor fd(iklass, index);
  oop reflected = Reflection::new_field(&fd, CHECK_NULL);
  return JNIHandles::make_local(env, reflected);
}

C2V_VMENTRY_NULL(jobjectArray, getFailedSpeculations, (JNIEnv* env, jobject, jlong failed_speculations_address, jobjectArray current))
  FailedSpeculation* head = *((FailedSpeculation**)(address) failed_speculations_address);
  int result_length = 0;
  for (FailedSpeculation* fs = head; fs != NULL; fs = fs->next()) {
    result_length++;
  }
  int current_length = 0;
  JVMCIObjectArray current_array = NULL;
  if (current != NULL) {
    current_array = JVMCIENV->wrap(current);
    current_length = JVMCIENV->get_length(current_array);
    if (current_length == result_length) {
      // No new failures
      return current;
    }
  }
  JVMCIObjectArray result = JVMCIENV->new_byte_array_array(result_length, JVMCI_CHECK_NULL);
  int result_index = 0;
  for (FailedSpeculation* fs = head; result_index < result_length; fs = fs->next()) {
    assert(fs != NULL, "npe");
    JVMCIPrimitiveArray entry;
    if (result_index < current_length) {
      entry = (JVMCIPrimitiveArray) JVMCIENV->get_object_at(current_array, result_index);
    } else {
      entry = JVMCIENV->new_byteArray(fs->data_len(), JVMCI_CHECK_NULL);
      JVMCIENV->copy_bytes_from((jbyte*) fs->data(), entry, 0, fs->data_len());
    }
    JVMCIENV->put_object_at(result, result_index++, entry);
  }
  return JVMCIENV->get_jobjectArray(result);
}

C2V_VMENTRY_0(jlong, getFailedSpeculationsAddress, (JNIEnv* env, jobject, jobject jvmci_method))
  methodHandle method = JVMCIENV->asMethod(jvmci_method);
  MethodData* method_data = method->method_data();
  if (method_data == NULL) {
    ClassLoaderData* loader_data = method->method_holder()->class_loader_data();
    method_data = MethodData::allocate(loader_data, method, CHECK_0);
    method->set_method_data(method_data);
  }
  return (jlong) method_data->get_failed_speculations_address();
}

C2V_VMENTRY(void, releaseFailedSpeculations, (JNIEnv* env, jobject, jlong failed_speculations_address))
  FailedSpeculation::free_failed_speculations((FailedSpeculation**)(address) failed_speculations_address);
}

C2V_VMENTRY_0(bool, addFailedSpeculation, (JNIEnv* env, jobject, jlong failed_speculations_address, jbyteArray speculation_obj))
  JVMCIPrimitiveArray speculation_handle = JVMCIENV->wrap(speculation_obj);
  int speculation_len = JVMCIENV->get_length(speculation_handle);
  char* speculation = NEW_RESOURCE_ARRAY(char, speculation_len);
  JVMCIENV->copy_bytes_to(speculation_handle, (jbyte*) speculation, 0, speculation_len);
  return FailedSpeculation::add_failed_speculation(NULL, (FailedSpeculation**)(address) failed_speculations_address, (address) speculation, speculation_len);
}

#define CC (char*)  /*cast a literal from (const char*)*/
#define FN_PTR(f) CAST_FROM_FN_PTR(void*, &(c2v_ ## f))

#define STRING                  "Ljava/lang/String;"
#define OBJECT                  "Ljava/lang/Object;"
#define CLASS                   "Ljava/lang/Class;"
#define OBJECTCONSTANT          "Ljdk/vm/ci/hotspot/HotSpotObjectConstantImpl;"
#define HANDLECONSTANT          "Ljdk/vm/ci/hotspot/IndirectHotSpotObjectConstantImpl;"
#define EXECUTABLE              "Ljava/lang/reflect/Executable;"
#define STACK_TRACE_ELEMENT     "Ljava/lang/StackTraceElement;"
#define INSTALLED_CODE          "Ljdk/vm/ci/code/InstalledCode;"
#define TARGET_DESCRIPTION      "Ljdk/vm/ci/code/TargetDescription;"
#define BYTECODE_FRAME          "Ljdk/vm/ci/code/BytecodeFrame;"
#define JAVACONSTANT            "Ljdk/vm/ci/meta/JavaConstant;"
#define INSPECTED_FRAME_VISITOR "Ljdk/vm/ci/code/stack/InspectedFrameVisitor;"
#define RESOLVED_METHOD         "Ljdk/vm/ci/meta/ResolvedJavaMethod;"
#define HS_RESOLVED_METHOD      "Ljdk/vm/ci/hotspot/HotSpotResolvedJavaMethodImpl;"
#define HS_RESOLVED_KLASS       "Ljdk/vm/ci/hotspot/HotSpotResolvedObjectTypeImpl;"
#define HS_RESOLVED_TYPE        "Ljdk/vm/ci/hotspot/HotSpotResolvedJavaType;"
#define HS_RESOLVED_FIELD       "Ljdk/vm/ci/hotspot/HotSpotResolvedJavaField;"
#define HS_INSTALLED_CODE       "Ljdk/vm/ci/hotspot/HotSpotInstalledCode;"
#define HS_NMETHOD              "Ljdk/vm/ci/hotspot/HotSpotNmethod;"
#define HS_CONSTANT_POOL        "Ljdk/vm/ci/hotspot/HotSpotConstantPool;"
#define HS_COMPILED_CODE        "Ljdk/vm/ci/hotspot/HotSpotCompiledCode;"
#define HS_CONFIG               "Ljdk/vm/ci/hotspot/HotSpotVMConfig;"
#define HS_METADATA             "Ljdk/vm/ci/hotspot/HotSpotMetaData;"
#define HS_STACK_FRAME_REF      "Ljdk/vm/ci/hotspot/HotSpotStackFrameReference;"
#define HS_SPECULATION_LOG      "Ljdk/vm/ci/hotspot/HotSpotSpeculationLog;"
#define METASPACE_OBJECT        "Ljdk/vm/ci/hotspot/MetaspaceObject;"
#define REFLECTION_EXECUTABLE   "Ljava/lang/reflect/Executable;"
#define REFLECTION_FIELD        "Ljava/lang/reflect/Field;"
#define METASPACE_METHOD_DATA   "J"

JNINativeMethod CompilerToVM::methods[] = {
  {CC "getBytecode",                                  CC "(" HS_RESOLVED_METHOD ")[B",                                                      FN_PTR(getBytecode)},
  {CC "getExceptionTableStart",                       CC "(" HS_RESOLVED_METHOD ")J",                                                       FN_PTR(getExceptionTableStart)},
  {CC "getExceptionTableLength",                      CC "(" HS_RESOLVED_METHOD ")I",                                                       FN_PTR(getExceptionTableLength)},
  {CC "findUniqueConcreteMethod",                     CC "(" HS_RESOLVED_KLASS HS_RESOLVED_METHOD ")" HS_RESOLVED_METHOD,                   FN_PTR(findUniqueConcreteMethod)},
  {CC "getImplementor",                               CC "(" HS_RESOLVED_KLASS ")" HS_RESOLVED_KLASS,                                       FN_PTR(getImplementor)},
  {CC "getStackTraceElement",                         CC "(" HS_RESOLVED_METHOD "I)" STACK_TRACE_ELEMENT,                                   FN_PTR(getStackTraceElement)},
  {CC "methodIsIgnoredBySecurityStackWalk",           CC "(" HS_RESOLVED_METHOD ")Z",                                                       FN_PTR(methodIsIgnoredBySecurityStackWalk)},
  {CC "setNotInlinableOrCompilable",                  CC "(" HS_RESOLVED_METHOD ")V",                                                       FN_PTR(setNotInlinableOrCompilable)},
  {CC "isCompilable",                                 CC "(" HS_RESOLVED_METHOD ")Z",                                                       FN_PTR(isCompilable)},
  {CC "hasNeverInlineDirective",                      CC "(" HS_RESOLVED_METHOD ")Z",                                                       FN_PTR(hasNeverInlineDirective)},
  {CC "shouldInlineMethod",                           CC "(" HS_RESOLVED_METHOD ")Z",                                                       FN_PTR(shouldInlineMethod)},
  {CC "lookupType",                                   CC "(" STRING HS_RESOLVED_KLASS "Z)" HS_RESOLVED_TYPE,                                FN_PTR(lookupType)},
  {CC "lookupClass",                                  CC "(" CLASS ")" HS_RESOLVED_TYPE,                                                    FN_PTR(lookupClass)},
  {CC "lookupNameInPool",                             CC "(" HS_CONSTANT_POOL "I)" STRING,                                                  FN_PTR(lookupNameInPool)},
  {CC "lookupNameAndTypeRefIndexInPool",              CC "(" HS_CONSTANT_POOL "I)I",                                                        FN_PTR(lookupNameAndTypeRefIndexInPool)},
  {CC "lookupSignatureInPool",                        CC "(" HS_CONSTANT_POOL "I)" STRING,                                                  FN_PTR(lookupSignatureInPool)},
  {CC "lookupKlassRefIndexInPool",                    CC "(" HS_CONSTANT_POOL "I)I",                                                        FN_PTR(lookupKlassRefIndexInPool)},
  {CC "lookupKlassInPool",                            CC "(" HS_CONSTANT_POOL "I)Ljava/lang/Object;",                                       FN_PTR(lookupKlassInPool)},
  {CC "lookupAppendixInPool",                         CC "(" HS_CONSTANT_POOL "I)" OBJECTCONSTANT,                                          FN_PTR(lookupAppendixInPool)},
  {CC "lookupMethodInPool",                           CC "(" HS_CONSTANT_POOL "IB)" HS_RESOLVED_METHOD,                                     FN_PTR(lookupMethodInPool)},
  {CC "constantPoolRemapInstructionOperandFromCache", CC "(" HS_CONSTANT_POOL "I)I",                                                        FN_PTR(constantPoolRemapInstructionOperandFromCache)},
  {CC "resolveConstantInPool",                        CC "(" HS_CONSTANT_POOL "I)" OBJECTCONSTANT,                                          FN_PTR(resolveConstantInPool)},
  {CC "resolvePossiblyCachedConstantInPool",          CC "(" HS_CONSTANT_POOL "I)" OBJECTCONSTANT,                                          FN_PTR(resolvePossiblyCachedConstantInPool)},
  {CC "resolveTypeInPool",                            CC "(" HS_CONSTANT_POOL "I)" HS_RESOLVED_KLASS,                                       FN_PTR(resolveTypeInPool)},
  {CC "resolveFieldInPool",                           CC "(" HS_CONSTANT_POOL "I" HS_RESOLVED_METHOD "B[I)" HS_RESOLVED_KLASS,              FN_PTR(resolveFieldInPool)},
  {CC "resolveInvokeDynamicInPool",                   CC "(" HS_CONSTANT_POOL "I)V",                                                        FN_PTR(resolveInvokeDynamicInPool)},
  {CC "resolveInvokeHandleInPool",                    CC "(" HS_CONSTANT_POOL "I)V",                                                        FN_PTR(resolveInvokeHandleInPool)},
  {CC "isResolvedInvokeHandleInPool",                 CC "(" HS_CONSTANT_POOL "I)I",                                                        FN_PTR(isResolvedInvokeHandleInPool)},
  {CC "resolveMethod",                                CC "(" HS_RESOLVED_KLASS HS_RESOLVED_METHOD HS_RESOLVED_KLASS ")" HS_RESOLVED_METHOD, FN_PTR(resolveMethod)},
  {CC "getSignaturePolymorphicHolders",               CC "()[" STRING,                                                                      FN_PTR(getSignaturePolymorphicHolders)},
  {CC "getVtableIndexForInterfaceMethod",             CC "(" HS_RESOLVED_KLASS HS_RESOLVED_METHOD ")I",                                     FN_PTR(getVtableIndexForInterfaceMethod)},
  {CC "getClassInitializer",                          CC "(" HS_RESOLVED_KLASS ")" HS_RESOLVED_METHOD,                                      FN_PTR(getClassInitializer)},
  {CC "hasFinalizableSubclass",                       CC "(" HS_RESOLVED_KLASS ")Z",                                                        FN_PTR(hasFinalizableSubclass)},
  {CC "getMaxCallTargetOffset",                       CC "(J)J",                                                                            FN_PTR(getMaxCallTargetOffset)},
  {CC "asResolvedJavaMethod",                         CC "(" EXECUTABLE ")" HS_RESOLVED_METHOD,                                             FN_PTR(asResolvedJavaMethod)},
  {CC "getResolvedJavaMethod",                        CC "(" OBJECTCONSTANT "J)" HS_RESOLVED_METHOD,                                        FN_PTR(getResolvedJavaMethod)},
  {CC "getConstantPool",                              CC "(" METASPACE_OBJECT ")" HS_CONSTANT_POOL,                                         FN_PTR(getConstantPool)},
  {CC "getResolvedJavaType0",                         CC "(Ljava/lang/Object;JZ)" HS_RESOLVED_KLASS,                                        FN_PTR(getResolvedJavaType0)},
  {CC "readConfiguration",                            CC "()[" OBJECT,                                                                      FN_PTR(readConfiguration)},
  {CC "installCode",                                  CC "(" TARGET_DESCRIPTION HS_COMPILED_CODE INSTALLED_CODE "J[B)I",                    FN_PTR(installCode)},
  {CC "getMetadata",                                  CC "(" TARGET_DESCRIPTION HS_COMPILED_CODE HS_METADATA ")I",                          FN_PTR(getMetadata)},
  {CC "resetCompilationStatistics",                   CC "()V",                                                                             FN_PTR(resetCompilationStatistics)},
  {CC "disassembleCodeBlob",                          CC "(" INSTALLED_CODE ")" STRING,                                                     FN_PTR(disassembleCodeBlob)},
  {CC "executeHotSpotNmethod",                        CC "([" OBJECT HS_NMETHOD ")" OBJECT,                                                 FN_PTR(executeHotSpotNmethod)},
  {CC "getLineNumberTable",                           CC "(" HS_RESOLVED_METHOD ")[J",                                                      FN_PTR(getLineNumberTable)},
  {CC "getLocalVariableTableStart",                   CC "(" HS_RESOLVED_METHOD ")J",                                                       FN_PTR(getLocalVariableTableStart)},
  {CC "getLocalVariableTableLength",                  CC "(" HS_RESOLVED_METHOD ")I",                                                       FN_PTR(getLocalVariableTableLength)},
  {CC "reprofile",                                    CC "(" HS_RESOLVED_METHOD ")V",                                                       FN_PTR(reprofile)},
  {CC "invalidateHotSpotNmethod",                     CC "(" HS_NMETHOD ")V",                                                               FN_PTR(invalidateHotSpotNmethod)},
  {CC "readUncompressedOop",                          CC "(J)" OBJECTCONSTANT,                                                              FN_PTR(readUncompressedOop)},
  {CC "collectCounters",                              CC "()[J",                                                                            FN_PTR(collectCounters)},
  {CC "allocateCompileId",                            CC "(" HS_RESOLVED_METHOD "I)I",                                                      FN_PTR(allocateCompileId)},
  {CC "isMature",                                     CC "(" METASPACE_METHOD_DATA ")Z",                                                    FN_PTR(isMature)},
  {CC "hasCompiledCodeForOSR",                        CC "(" HS_RESOLVED_METHOD "II)Z",                                                     FN_PTR(hasCompiledCodeForOSR)},
  {CC "getSymbol",                                    CC "(J)" STRING,                                                                      FN_PTR(getSymbol)},
  {CC "iterateFrames",                                CC "([" RESOLVED_METHOD "[" RESOLVED_METHOD "I" INSPECTED_FRAME_VISITOR ")" OBJECT,   FN_PTR(iterateFrames)},
  {CC "materializeVirtualObjects",                    CC "(" HS_STACK_FRAME_REF "Z)V",                                                      FN_PTR(materializeVirtualObjects)},
  {CC "shouldDebugNonSafepoints",                     CC "()Z",                                                                             FN_PTR(shouldDebugNonSafepoints)},
  {CC "writeDebugOutput",                             CC "([BIIZZ)I",                                                                       FN_PTR(writeDebugOutput)},
  {CC "flushDebugOutput",                             CC "()V",                                                                             FN_PTR(flushDebugOutput)},
  {CC "methodDataProfileDataSize",                    CC "(JI)I",                                                                           FN_PTR(methodDataProfileDataSize)},
  {CC "getFingerprint",                               CC "(J)J",                                                                            FN_PTR(getFingerprint)},
  {CC "getHostClass",                                 CC "(" HS_RESOLVED_KLASS ")" HS_RESOLVED_KLASS,                                       FN_PTR(getHostClass)},
  {CC "interpreterFrameSize",                         CC "(" BYTECODE_FRAME ")I",                                                           FN_PTR(interpreterFrameSize)},
  {CC "compileToBytecode",                            CC "(" OBJECTCONSTANT ")V",                                                           FN_PTR(compileToBytecode)},
  {CC "getFlagValue",                                 CC "(" STRING ")" OBJECT,                                                             FN_PTR(getFlagValue)},
  {CC "getObjectAtAddress",                           CC "(J)" OBJECT,                                                                      FN_PTR(getObjectAtAddress)},
  {CC "getInterfaces",                                CC "(" HS_RESOLVED_KLASS ")[" HS_RESOLVED_KLASS,                                      FN_PTR(getInterfaces)},
  {CC "getComponentType",                             CC "(" HS_RESOLVED_KLASS ")" HS_RESOLVED_TYPE,                                        FN_PTR(getComponentType)},
  {CC "ensureInitialized",                            CC "(" HS_RESOLVED_KLASS ")V",                                                        FN_PTR(ensureInitialized)},
  {CC "getIdentityHashCode",                          CC "(" OBJECTCONSTANT ")I",                                                           FN_PTR(getIdentityHashCode)},
  {CC "isInternedString",                             CC "(" OBJECTCONSTANT ")Z",                                                           FN_PTR(isInternedString)},
  {CC "unboxPrimitive",                               CC "(" OBJECTCONSTANT ")" OBJECT,                                                     FN_PTR(unboxPrimitive)},
  {CC "boxPrimitive",                                 CC "(" OBJECT ")" OBJECTCONSTANT,                                                     FN_PTR(boxPrimitive)},
  {CC "getDeclaredConstructors",                      CC "(" HS_RESOLVED_KLASS ")[" RESOLVED_METHOD,                                        FN_PTR(getDeclaredConstructors)},
  {CC "getDeclaredMethods",                           CC "(" HS_RESOLVED_KLASS ")[" RESOLVED_METHOD,                                        FN_PTR(getDeclaredMethods)},
  {CC "readFieldValue",                               CC "(" HS_RESOLVED_KLASS HS_RESOLVED_FIELD "Z)" JAVACONSTANT,                         FN_PTR(readFieldValue)},
  {CC "readFieldValue",                               CC "(" OBJECTCONSTANT HS_RESOLVED_FIELD "Z)" JAVACONSTANT,                            FN_PTR(readFieldValue)},
  {CC "isInstance",                                   CC "(" HS_RESOLVED_KLASS OBJECTCONSTANT ")Z",                                         FN_PTR(isInstance)},
  {CC "isAssignableFrom",                             CC "(" HS_RESOLVED_KLASS HS_RESOLVED_KLASS ")Z",                                      FN_PTR(isAssignableFrom)},
  {CC "isTrustedForIntrinsics",                       CC "(" HS_RESOLVED_KLASS ")Z",                                                        FN_PTR(isTrustedForIntrinsics)},
  {CC "asJavaType",                                   CC "(" OBJECTCONSTANT ")" HS_RESOLVED_TYPE,                                           FN_PTR(asJavaType)},
  {CC "asString",                                     CC "(" OBJECTCONSTANT ")" STRING,                                                     FN_PTR(asString)},
  {CC "equals",                                       CC "(" OBJECTCONSTANT "J" OBJECTCONSTANT "J)Z",                                       FN_PTR(equals)},
  {CC "getJavaMirror",                                CC "(" HS_RESOLVED_TYPE ")" OBJECTCONSTANT,                                           FN_PTR(getJavaMirror)},
  {CC "getArrayLength",                               CC "(" OBJECTCONSTANT ")I",                                                           FN_PTR(getArrayLength)},
  {CC "readArrayElement",                             CC "(" OBJECTCONSTANT "I)Ljava/lang/Object;",                                         FN_PTR(readArrayElement)},
  {CC "arrayBaseOffset",                              CC "(Ljdk/vm/ci/meta/JavaKind;)I",                                                    FN_PTR(arrayBaseOffset)},
  {CC "arrayIndexScale",                              CC "(Ljdk/vm/ci/meta/JavaKind;)I",                                                    FN_PTR(arrayIndexScale)},
  {CC "getByte",                                      CC "(" OBJECTCONSTANT "J)B",                                                          FN_PTR(getByte)},
  {CC "getShort",                                     CC "(" OBJECTCONSTANT "J)S",                                                          FN_PTR(getShort)},
  {CC "getInt",                                       CC "(" OBJECTCONSTANT "J)I",                                                          FN_PTR(getInt)},
  {CC "getLong",                                      CC "(" OBJECTCONSTANT "J)J",                                                          FN_PTR(getLong)},
  {CC "getObject",                                    CC "(" OBJECTCONSTANT "J)" OBJECTCONSTANT,                                            FN_PTR(getObject)},
  {CC "deleteGlobalHandle",                           CC "(J)V",                                                                            FN_PTR(deleteGlobalHandle)},
  {CC "registerNativeMethods",                        CC "(" CLASS ")[J",                                                                   FN_PTR(registerNativeMethods)},
  {CC "isCurrentThreadAttached",                      CC "()Z",                                                                             FN_PTR(isCurrentThreadAttached)},
  {CC "attachCurrentThread",                          CC "(Z)Z",                                                                            FN_PTR(attachCurrentThread)},
  {CC "detachCurrentThread",                          CC "()V",                                                                             FN_PTR(detachCurrentThread)},
  {CC "translate",                                    CC "(" OBJECT ")J",                                                                   FN_PTR(translate)},
  {CC "unhand",                                       CC "(J)" OBJECT,                                                                      FN_PTR(unhand)},
  {CC "updateHotSpotNmethod",                         CC "(" HS_NMETHOD ")V",                                                               FN_PTR(updateHotSpotNmethod)},
  {CC "getCode",                                      CC "(" HS_INSTALLED_CODE ")[B",                                                       FN_PTR(getCode)},
  {CC "asReflectionExecutable",                       CC "(" HS_RESOLVED_METHOD ")" REFLECTION_EXECUTABLE,                                  FN_PTR(asReflectionExecutable)},
  {CC "asReflectionField",                            CC "(" HS_RESOLVED_KLASS "I)" REFLECTION_FIELD,                                       FN_PTR(asReflectionField)},
  {CC "getFailedSpeculations",                        CC "(J[[B)[[B",                                                                       FN_PTR(getFailedSpeculations)},
  {CC "getFailedSpeculationsAddress",                 CC "(" HS_RESOLVED_METHOD ")J",                                                       FN_PTR(getFailedSpeculationsAddress)},
  {CC "releaseFailedSpeculations",                    CC "(J)V",                                                                            FN_PTR(releaseFailedSpeculations)},
  {CC "addFailedSpeculation",                         CC "(J[B)Z",                                                                          FN_PTR(addFailedSpeculation)},
};

int CompilerToVM::methods_count() {
  return sizeof(methods) / sizeof(JNINativeMethod);
}<|MERGE_RESOLUTION|>--- conflicted
+++ resolved
@@ -1214,13 +1214,8 @@
                   }
                 }
               }
-<<<<<<< HEAD
-              bool realloc_failures = Deoptimization::realloc_objects(thread, fst.current(), objects, CHECK_NULL);
+              bool realloc_failures = Deoptimization::realloc_objects(thread, fst.current(), fst.register_map(), objects, CHECK_NULL);
               Deoptimization::reassign_fields(fst.current(), fst.register_map(), objects, realloc_failures, false, CHECK_NULL);
-=======
-              bool realloc_failures = Deoptimization::realloc_objects(thread, fst.current(), fst.register_map(), objects, CHECK_NULL);
-              Deoptimization::reassign_fields(fst.current(), fst.register_map(), objects, realloc_failures, false);
->>>>>>> 60f385e7
               realloc_called = true;
 
               GrowableArray<ScopeValue*>* local_values = scope->locals();
@@ -1477,13 +1472,8 @@
     return;
   }
 
-<<<<<<< HEAD
-  bool realloc_failures = Deoptimization::realloc_objects(thread, fstAfterDeopt.current(), objects, CHECK);
+  bool realloc_failures = Deoptimization::realloc_objects(thread, fstAfterDeopt.current(), fstAfterDeopt.register_map(), objects, CHECK);
   Deoptimization::reassign_fields(fstAfterDeopt.current(), fstAfterDeopt.register_map(), objects, realloc_failures, false, THREAD);
-=======
-  bool realloc_failures = Deoptimization::realloc_objects(thread, fstAfterDeopt.current(), fstAfterDeopt.register_map(), objects, CHECK);
-  Deoptimization::reassign_fields(fstAfterDeopt.current(), fstAfterDeopt.register_map(), objects, realloc_failures, false);
->>>>>>> 60f385e7
 
   for (int frame_index = 0; frame_index < virtualFrames->length(); frame_index++) {
     compiledVFrame* cvf = virtualFrames->at(frame_index);
