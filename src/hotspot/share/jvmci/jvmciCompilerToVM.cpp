--- conflicted
+++ resolved
@@ -2178,11 +2178,8 @@
   GrowableArray<Method*> constructors_array;
   for (int i = 0; i < iklass->methods()->length(); i++) {
     Method* m = iklass->methods()->at(i);
-<<<<<<< HEAD
     if (m->is_object_constructor()) {
-=======
     if (m->is_object_initializer()) {
->>>>>>> 7a64fbbb
       constructors_array.append(m);
     }
   }
@@ -2209,11 +2206,7 @@
   GrowableArray<Method*> methods_array;
   for (int i = 0; i < iklass->methods()->length(); i++) {
     Method* m = iklass->methods()->at(i);
-<<<<<<< HEAD
     if (!(m->is_object_constructor() || m->is_class_initializer()) && !m->is_overpass()) {
-=======
-    if (!m->is_object_initializer() && !m->is_static_initializer() && !m->is_overpass()) {
->>>>>>> 7a64fbbb
       methods_array.append(m);
     }
   }
@@ -2929,15 +2922,11 @@
   requireInHotSpot("asReflectionExecutable", JVMCI_CHECK_NULL);
   methodHandle m(THREAD, UNPACK_PAIR(Method, method));
   oop executable;
-<<<<<<< HEAD
   if (m->is_class_initializer()) {
       JVMCI_THROW_MSG_NULL(IllegalArgumentException,
           "Cannot create java.lang.reflect.Method for class initializer");
   }
   else if (m->is_object_constructor()) {
-=======
-  if (m->is_object_initializer()) {
->>>>>>> 7a64fbbb
     executable = Reflection::new_constructor(m, CHECK_NULL);
   } else if (m->is_static_initializer()) {
     JVMCI_THROW_MSG_NULL(IllegalArgumentException,
