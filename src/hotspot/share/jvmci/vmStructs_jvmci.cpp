--- conflicted
+++ resolved
@@ -158,15 +158,9 @@
                                                                                                                                      \
   nonstatic_field(InstanceKlass,               _fields,                                       Array<u2>*)                            \
   nonstatic_field(InstanceKlass,               _constants,                                    ConstantPool*)                         \
-<<<<<<< HEAD
-  nonstatic_field(InstanceKlass,               _init_state,                                   InstanceKlass::ClassState)             \
-  nonstatic_field(InstanceKlass,               _init_thread,                                  Thread*)                               \
-  nonstatic_field(InstanceKlass,               _misc_status._flags,                           u4)                                    \
-=======
   volatile_nonstatic_field(InstanceKlass,      _init_state,                                   InstanceKlass::ClassState)             \
   volatile_nonstatic_field(InstanceKlass,      _init_thread,                                  JavaThread*)                           \
-  nonstatic_field(InstanceKlass,               _misc_flags._flags,                            u2)                                    \
->>>>>>> 861e3020
+  nonstatic_field(InstanceKlass,               _misc_flags._flags,                            u4)                                    \
   nonstatic_field(InstanceKlass,               _annotations,                                  Annotations*)                          \
                                                                                                                                      \
   volatile_nonstatic_field(JavaFrameAnchor,    _last_Java_sp,                                 intptr_t*)                             \
