--- conflicted
+++ resolved
@@ -217,10 +217,7 @@
   nonstatic_field(JavaThread,                  _poll_data,                                    SafepointMechanism::ThreadData)        \
   nonstatic_field(JavaThread,                  _stack_overflow_state._reserved_stack_activation, address)                            \
   nonstatic_field(JavaThread,                  _held_monitor_count,                           intx)                                  \
-<<<<<<< HEAD
-=======
   nonstatic_field(JavaThread,                  _lock_stack,                                   LockStack)                             \
->>>>>>> 16fa7709
   JVMTI_ONLY(nonstatic_field(JavaThread,       _is_in_VTMS_transition,                        bool))                                 \
   JVMTI_ONLY(nonstatic_field(JavaThread,       _is_in_tmp_VTMS_transition,                    bool))                                 \
                                                                                                                                      \
