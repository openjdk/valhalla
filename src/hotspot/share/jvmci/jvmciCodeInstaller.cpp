/*
 * Copyright (c) 2011, 2020, Oracle and/or its affiliates. All rights reserved.
 * DO NOT ALTER OR REMOVE COPYRIGHT NOTICES OR THIS FILE HEADER.
 *
 * This code is free software; you can redistribute it and/or modify it
 * under the terms of the GNU General Public License version 2 only, as
 * published by the Free Software Foundation.
 *
 * This code is distributed in the hope that it will be useful, but WITHOUT
 * ANY WARRANTY; without even the implied warranty of MERCHANTABILITY or
 * FITNESS FOR A PARTICULAR PURPOSE.  See the GNU General Public License
 * version 2 for more details (a copy is included in the LICENSE file that
 * accompanied this code).
 *
 * You should have received a copy of the GNU General Public License version
 * 2 along with this work; if not, write to the Free Software Foundation,
 * Inc., 51 Franklin St, Fifth Floor, Boston, MA 02110-1301 USA.
 *
 * Please contact Oracle, 500 Oracle Parkway, Redwood Shores, CA 94065 USA
 * or visit www.oracle.com if you need additional information or have any
 * questions.
 */

#include "precompiled.hpp"
#include "classfile/javaClasses.inline.hpp"
#include "code/compiledIC.hpp"
#include "compiler/compileBroker.hpp"
#include "jvmci/jvmciCodeInstaller.hpp"
#include "jvmci/jvmciCompilerToVM.hpp"
#include "jvmci/jvmciRuntime.hpp"
#include "memory/universe.hpp"
#include "oops/compressedOops.inline.hpp"
#include "prims/methodHandles.hpp"
#include "runtime/interfaceSupport.inline.hpp"
#include "runtime/jniHandles.inline.hpp"
#include "runtime/sharedRuntime.hpp"
#include "utilities/align.hpp"

// frequently used constants
// Allocate them with new so they are never destroyed (otherwise, a
// forced exit could destroy these objects while they are still in
// use).
ConstantOopWriteValue* CodeInstaller::_oop_null_scope_value = new (ResourceObj::C_HEAP, mtJVMCI) ConstantOopWriteValue(NULL);
ConstantIntValue*      CodeInstaller::_int_m1_scope_value = new (ResourceObj::C_HEAP, mtJVMCI) ConstantIntValue(-1);
ConstantIntValue*      CodeInstaller::_int_0_scope_value =  new (ResourceObj::C_HEAP, mtJVMCI) ConstantIntValue((jint)0);
ConstantIntValue*      CodeInstaller::_int_1_scope_value =  new (ResourceObj::C_HEAP, mtJVMCI) ConstantIntValue(1);
ConstantIntValue*      CodeInstaller::_int_2_scope_value =  new (ResourceObj::C_HEAP, mtJVMCI) ConstantIntValue(2);
LocationValue*         CodeInstaller::_illegal_value = new (ResourceObj::C_HEAP, mtJVMCI) LocationValue(Location());
MarkerValue*           CodeInstaller::_virtual_byte_array_marker = new (ResourceObj::C_HEAP, mtJVMCI) MarkerValue();

VMReg CodeInstaller::getVMRegFromLocation(JVMCIObject location, int total_frame_size, JVMCI_TRAPS) {
  if (location.is_null()) {
    JVMCI_THROW_NULL(NullPointerException);
  }

  JVMCIObject reg = jvmci_env()->get_code_Location_reg(location);
  jint offset = jvmci_env()->get_code_Location_offset(location);

  if (reg.is_non_null()) {
    // register
    jint number = jvmci_env()->get_code_Register_number(reg);
    VMReg vmReg = CodeInstaller::get_hotspot_reg(number, JVMCI_CHECK_NULL);
    if (offset % 4 == 0) {
      return vmReg->next(offset / 4);
    } else {
      JVMCI_ERROR_NULL("unaligned subregister offset %d in oop map", offset);
    }
  } else {
    // stack slot
    if (offset % 4 == 0) {
      VMReg vmReg = VMRegImpl::stack2reg(offset / 4);
      if (!OopMapValue::legal_vm_reg_name(vmReg)) {
        // This restriction only applies to VMRegs that are used in OopMap but
        // since that's the only use of VMRegs it's simplest to put this test
        // here.  This test should also be equivalent legal_vm_reg_name but JVMCI
        // clients can use max_oop_map_stack_stack_offset to detect this problem
        // directly.  The asserts just ensure that the tests are in agreement.
        assert(offset > CompilerToVM::Data::max_oop_map_stack_offset(), "illegal VMReg");
        JVMCI_ERROR_NULL("stack offset %d is too large to be encoded in OopMap (max %d)",
                         offset, CompilerToVM::Data::max_oop_map_stack_offset());
      }
      assert(OopMapValue::legal_vm_reg_name(vmReg), "illegal VMReg");
      return vmReg;
    } else {
      JVMCI_ERROR_NULL("unaligned stack offset %d in oop map", offset);
    }
  }
}

// creates a HotSpot oop map out of the byte arrays provided by DebugInfo
OopMap* CodeInstaller::create_oop_map(JVMCIObject debug_info, JVMCI_TRAPS) {
  JVMCIObject reference_map = jvmci_env()->get_DebugInfo_referenceMap(debug_info);
  if (reference_map.is_null()) {
    JVMCI_THROW_NULL(NullPointerException);
  }
  if (!jvmci_env()->isa_HotSpotReferenceMap(reference_map)) {
    JVMCI_ERROR_NULL("unknown reference map: %s", jvmci_env()->klass_name(reference_map));
  }
  if (!_has_wide_vector && SharedRuntime::is_wide_vector(jvmci_env()->get_HotSpotReferenceMap_maxRegisterSize(reference_map))) {
    if (SharedRuntime::polling_page_vectors_safepoint_handler_blob() == NULL) {
      JVMCI_ERROR_NULL("JVMCI is producing code using vectors larger than the runtime supports");
    }
    _has_wide_vector = true;
  }
  OopMap* map = new OopMap(_total_frame_size, _parameter_count);
  JVMCIObjectArray objects = jvmci_env()->get_HotSpotReferenceMap_objects(reference_map);
  JVMCIObjectArray derivedBase = jvmci_env()->get_HotSpotReferenceMap_derivedBase(reference_map);
  JVMCIPrimitiveArray sizeInBytes = jvmci_env()->get_HotSpotReferenceMap_sizeInBytes(reference_map);
  if (objects.is_null() || derivedBase.is_null() || sizeInBytes.is_null()) {
    JVMCI_THROW_NULL(NullPointerException);
  }
  if (JVMCIENV->get_length(objects) != JVMCIENV->get_length(derivedBase) || JVMCIENV->get_length(objects) != JVMCIENV->get_length(sizeInBytes)) {
    JVMCI_ERROR_NULL("arrays in reference map have different sizes: %d %d %d", JVMCIENV->get_length(objects), JVMCIENV->get_length(derivedBase), JVMCIENV->get_length(sizeInBytes));
  }
  for (int i = 0; i < JVMCIENV->get_length(objects); i++) {
    JVMCIObject location = JVMCIENV->get_object_at(objects, i);
    JVMCIObject baseLocation = JVMCIENV->get_object_at(derivedBase, i);
    jint bytes = JVMCIENV->get_int_at(sizeInBytes, i);

    VMReg vmReg = getVMRegFromLocation(location, _total_frame_size, JVMCI_CHECK_NULL);
    if (baseLocation.is_non_null()) {
      // derived oop
#ifdef _LP64
      if (bytes == 8) {
#else
      if (bytes == 4) {
#endif
        VMReg baseReg = getVMRegFromLocation(baseLocation, _total_frame_size, JVMCI_CHECK_NULL);
        map->set_derived_oop(vmReg, baseReg);
      } else {
        JVMCI_ERROR_NULL("invalid derived oop size in ReferenceMap: %d", bytes);
      }
#ifdef _LP64
    } else if (bytes == 8) {
      // wide oop
      map->set_oop(vmReg);
    } else if (bytes == 4) {
      // narrow oop
      map->set_narrowoop(vmReg);
#else
    } else if (bytes == 4) {
      map->set_oop(vmReg);
#endif
    } else {
      JVMCI_ERROR_NULL("invalid oop size in ReferenceMap: %d", bytes);
    }
  }

  JVMCIObject callee_save_info = jvmci_env()->get_DebugInfo_calleeSaveInfo(debug_info);
  if (callee_save_info.is_non_null()) {
    JVMCIObjectArray registers = jvmci_env()->get_RegisterSaveLayout_registers(callee_save_info);
    JVMCIPrimitiveArray slots = jvmci_env()->get_RegisterSaveLayout_slots(callee_save_info);
    for (jint i = 0; i < JVMCIENV->get_length(slots); i++) {
      JVMCIObject jvmci_reg = JVMCIENV->get_object_at(registers, i);
      jint jvmci_reg_number = jvmci_env()->get_code_Register_number(jvmci_reg);
      VMReg hotspot_reg = CodeInstaller::get_hotspot_reg(jvmci_reg_number, JVMCI_CHECK_NULL);
      // HotSpot stack slots are 4 bytes
      jint jvmci_slot = JVMCIENV->get_int_at(slots, i);
      jint hotspot_slot = jvmci_slot * VMRegImpl::slots_per_word;
      VMReg hotspot_slot_as_reg = VMRegImpl::stack2reg(hotspot_slot);
      map->set_callee_saved(hotspot_slot_as_reg, hotspot_reg);
#ifdef _LP64
      // (copied from generate_oop_map() in c1_Runtime1_x86.cpp)
      VMReg hotspot_slot_hi_as_reg = VMRegImpl::stack2reg(hotspot_slot + 1);
      map->set_callee_saved(hotspot_slot_hi_as_reg, hotspot_reg->next());
#endif
    }
  }
  return map;
}

#if INCLUDE_AOT
AOTOopRecorder::AOTOopRecorder(CodeInstaller* code_inst, Arena* arena, bool deduplicate) : OopRecorder(arena, deduplicate) {
  _code_inst = code_inst;
  _meta_refs = new GrowableArray<jobject>();
}

int AOTOopRecorder::nr_meta_refs() const {
  return _meta_refs->length();
}

jobject AOTOopRecorder::meta_element(int pos) const {
  return _meta_refs->at(pos);
}

int AOTOopRecorder::find_index(Metadata* h) {
  JavaThread* THREAD = JavaThread::current();
  JVMCIEnv* JVMCIENV = _code_inst->jvmci_env();
  int oldCount = metadata_count();
  int index =  this->OopRecorder::find_index(h);
  int newCount = metadata_count();

  if (oldCount == newCount) {
    // found a match
    return index;
  }

  vmassert(index + 1 == newCount, "must be last");

  JVMCIKlassHandle klass(THREAD);
  JVMCIObject result;
  guarantee(h != NULL,
            "If DebugInformationRecorder::describe_scope passes NULL oldCount == newCount must hold.");
  if (h->is_klass()) {
    klass = (Klass*) h;
    result = JVMCIENV->get_jvmci_type(klass, JVMCI_CATCH);
  } else if (h->is_method()) {
    Method* method = (Method*) h;
    methodHandle mh(THREAD, method);
    result = JVMCIENV->get_jvmci_method(mh, JVMCI_CATCH);
  }
  jobject ref = JVMCIENV->get_jobject(result);
  record_meta_ref(ref, index);

  return index;
}

int AOTOopRecorder::find_index(jobject h) {
  if (h == NULL) {
    return 0;
  }
  oop javaMirror = JNIHandles::resolve(h);
  Klass* klass = java_lang_Class::as_Klass(javaMirror);
  return find_index(klass);
}

void AOTOopRecorder::record_meta_ref(jobject o, int index) {
  assert(index > 0, "must be 1..n");
  index -= 1; // reduce by one to convert to array index

  assert(index == _meta_refs->length(), "must be last");
  _meta_refs->append(o);
}
#endif // INCLUDE_AOT

void* CodeInstaller::record_metadata_reference(CodeSection* section, address dest, JVMCIObject constant, JVMCI_TRAPS) {
  /*
   * This method needs to return a raw (untyped) pointer, since the value of a pointer to the base
   * class is in general not equal to the pointer of the subclass. When patching metaspace pointers,
   * the compiler expects a direct pointer to the subclass (Klass* or Method*), not a pointer to the
   * base class (Metadata* or MetaspaceObj*).
   */
  JVMCIObject obj = jvmci_env()->get_HotSpotMetaspaceConstantImpl_metaspaceObject(constant);
  if (jvmci_env()->isa_HotSpotResolvedObjectTypeImpl(obj)) {
    Klass* klass = JVMCIENV->asKlass(obj);
    assert(!jvmci_env()->get_HotSpotMetaspaceConstantImpl_compressed(constant), "unexpected compressed klass pointer %s @ " INTPTR_FORMAT, klass->name()->as_C_string(), p2i(klass));
    int index = _oop_recorder->find_index(klass);
    section->relocate(dest, metadata_Relocation::spec(index));
    JVMCI_event_3("metadata[%d of %d] = %s", index, _oop_recorder->metadata_count(), klass->name()->as_C_string());
    return klass;
  } else if (jvmci_env()->isa_HotSpotResolvedJavaMethodImpl(obj)) {
    Method* method = jvmci_env()->asMethod(obj);
    assert(!jvmci_env()->get_HotSpotMetaspaceConstantImpl_compressed(constant), "unexpected compressed method pointer %s @ " INTPTR_FORMAT, method->name()->as_C_string(), p2i(method));
    int index = _oop_recorder->find_index(method);
    section->relocate(dest, metadata_Relocation::spec(index));
    JVMCI_event_3("metadata[%d of %d] = %s", index, _oop_recorder->metadata_count(), method->name()->as_C_string());
    return method;
  } else {
    JVMCI_ERROR_NULL("unexpected metadata reference for constant of type %s", jvmci_env()->klass_name(obj));
  }
}

#ifdef _LP64
narrowKlass CodeInstaller::record_narrow_metadata_reference(CodeSection* section, address dest, JVMCIObject constant, JVMCI_TRAPS) {
  JVMCIObject obj = jvmci_env()->get_HotSpotMetaspaceConstantImpl_metaspaceObject(constant);
  assert(jvmci_env()->get_HotSpotMetaspaceConstantImpl_compressed(constant), "unexpected uncompressed pointer");

  if (!jvmci_env()->isa_HotSpotResolvedObjectTypeImpl(obj)) {
    JVMCI_ERROR_0("unexpected compressed pointer of type %s", jvmci_env()->klass_name(obj));
  }

  Klass* klass = JVMCIENV->asKlass(obj);
  int index = _oop_recorder->find_index(klass);
  section->relocate(dest, metadata_Relocation::spec(index));
  JVMCI_event_3("narrowKlass[%d of %d] = %s", index, _oop_recorder->metadata_count(), klass->name()->as_C_string());
  return CompressedKlassPointers::encode(klass);
}
#endif

Location::Type CodeInstaller::get_oop_type(JVMCIObject value) {
  JVMCIObject valueKind = jvmci_env()->get_Value_valueKind(value);
  JVMCIObject platformKind = jvmci_env()->get_ValueKind_platformKind(valueKind);

  if (jvmci_env()->equals(platformKind, word_kind())) {
    return Location::oop;
  } else {
    return Location::narrowoop;
  }
}

ScopeValue* CodeInstaller::get_scope_value(JVMCIObject value, BasicType type, GrowableArray<ScopeValue*>* objects, ScopeValue* &second, JVMCI_TRAPS) {
  second = NULL;
  if (value.is_null()) {
    JVMCI_THROW_NULL(NullPointerException);
  } else if (JVMCIENV->equals(value, jvmci_env()->get_Value_ILLEGAL())) {
    if (type != T_ILLEGAL) {
      JVMCI_ERROR_NULL("unexpected illegal value, expected %s", basictype_to_str(type));
    }
    return _illegal_value;
  } else if (jvmci_env()->isa_RegisterValue(value)) {
    JVMCIObject reg = jvmci_env()->get_RegisterValue_reg(value);
    jint number = jvmci_env()->get_code_Register_number(reg);
    VMReg hotspotRegister = get_hotspot_reg(number, JVMCI_CHECK_NULL);
    if (is_general_purpose_reg(hotspotRegister)) {
      Location::Type locationType;
      if (type == T_OBJECT) {
        locationType = get_oop_type(value);
      } else if (type == T_LONG) {
        locationType = Location::lng;
      } else if (type == T_INT || type == T_FLOAT || type == T_SHORT || type == T_CHAR || type == T_BYTE || type == T_BOOLEAN) {
        locationType = Location::int_in_long;
      } else {
        JVMCI_ERROR_NULL("unexpected type %s in cpu register", basictype_to_str(type));
      }
      ScopeValue* value = new LocationValue(Location::new_reg_loc(locationType, hotspotRegister));
      if (type == T_LONG) {
        second = value;
      }
      return value;
    } else {
      Location::Type locationType;
      if (type == T_FLOAT) {
        // this seems weird, but the same value is used in c1_LinearScan
        locationType = Location::normal;
      } else if (type == T_DOUBLE) {
        locationType = Location::dbl;
      } else {
        JVMCI_ERROR_NULL("unexpected type %s in floating point register", basictype_to_str(type));
      }
      ScopeValue* value = new LocationValue(Location::new_reg_loc(locationType, hotspotRegister));
      if (type == T_DOUBLE) {
        second = value;
      }
      return value;
    }
  } else if (jvmci_env()->isa_StackSlot(value)) {
    jint offset = jvmci_env()->get_StackSlot_offset(value);
    if (jvmci_env()->get_StackSlot_addFrameSize(value)) {
      offset += _total_frame_size;
    }

    Location::Type locationType;
    if (type == T_OBJECT) {
      locationType = get_oop_type(value);
    } else if (type == T_LONG) {
      locationType = Location::lng;
    } else if (type == T_DOUBLE) {
      locationType = Location::dbl;
    } else if (type == T_INT || type == T_FLOAT || type == T_SHORT || type == T_CHAR || type == T_BYTE || type == T_BOOLEAN) {
      locationType = Location::normal;
    } else {
      JVMCI_ERROR_NULL("unexpected type %s in stack slot", basictype_to_str(type));
    }
    ScopeValue* value = new LocationValue(Location::new_stk_loc(locationType, offset));
    if (type == T_DOUBLE || type == T_LONG) {
      second = value;
    }
    return value;
  } else if (jvmci_env()->isa_JavaConstant(value)) {
    if (jvmci_env()->isa_PrimitiveConstant(value)) {
      if (jvmci_env()->isa_RawConstant(value)) {
        jlong prim = jvmci_env()->get_PrimitiveConstant_primitive(value);
        return new ConstantLongValue(prim);
      } else {
        BasicType constantType = jvmci_env()->kindToBasicType(jvmci_env()->get_PrimitiveConstant_kind(value), JVMCI_CHECK_NULL);
        if (type != constantType) {
          JVMCI_ERROR_NULL("primitive constant type doesn't match, expected %s but got %s", basictype_to_str(type), basictype_to_str(constantType));
        }
        if (type == T_INT || type == T_FLOAT) {
          jint prim = (jint)jvmci_env()->get_PrimitiveConstant_primitive(value);
          switch (prim) {
            case -1: return _int_m1_scope_value;
            case  0: return _int_0_scope_value;
            case  1: return _int_1_scope_value;
            case  2: return _int_2_scope_value;
            default: return new ConstantIntValue(prim);
          }
        } else if (type == T_LONG || type == T_DOUBLE) {
          jlong prim = jvmci_env()->get_PrimitiveConstant_primitive(value);
          second = _int_1_scope_value;
          return new ConstantLongValue(prim);
        } else {
          JVMCI_ERROR_NULL("unexpected primitive constant type %s", basictype_to_str(type));
        }
      }
    } else if (jvmci_env()->isa_NullConstant(value) || jvmci_env()->isa_HotSpotCompressedNullConstant(value)) {
      if (type == T_OBJECT) {
        return _oop_null_scope_value;
      } else {
        JVMCI_ERROR_NULL("unexpected null constant, expected %s", basictype_to_str(type));
      }
    } else if (jvmci_env()->isa_HotSpotObjectConstantImpl(value)) {
      if (type == T_OBJECT) {
        Handle obj = jvmci_env()->asConstant(value, JVMCI_CHECK_NULL);
        if (obj == NULL) {
          JVMCI_ERROR_NULL("null value must be in NullConstant");
        }
        return new ConstantOopWriteValue(JNIHandles::make_local(obj()));
      } else {
        JVMCI_ERROR_NULL("unexpected object constant, expected %s", basictype_to_str(type));
      }
    }
  } else if (jvmci_env()->isa_VirtualObject(value)) {
    if (type == T_OBJECT) {
      int id = jvmci_env()->get_VirtualObject_id(value);
      if (0 <= id && id < objects->length()) {
        ScopeValue* object = objects->at(id);
        if (object != NULL) {
          return object;
        }
      }
      JVMCI_ERROR_NULL("unknown virtual object id %d", id);
    } else {
      JVMCI_ERROR_NULL("unexpected virtual object, expected %s", basictype_to_str(type));
    }
  }

  JVMCI_ERROR_NULL("unexpected value in scope: %s", jvmci_env()->klass_name(value))
}

void CodeInstaller::record_object_value(ObjectValue* sv, JVMCIObject value, GrowableArray<ScopeValue*>* objects, JVMCI_TRAPS) {
  JVMCIObject type = jvmci_env()->get_VirtualObject_type(value);
  int id = jvmci_env()->get_VirtualObject_id(value);
  Klass* klass = JVMCIENV->asKlass(type);
  bool isLongArray = klass == Universe::longArrayKlassObj();
  bool isByteArray = klass == Universe::byteArrayKlassObj();

  JVMCIObjectArray values = jvmci_env()->get_VirtualObject_values(value);
  JVMCIObjectArray slotKinds = jvmci_env()->get_VirtualObject_slotKinds(value);
  for (jint i = 0; i < JVMCIENV->get_length(values); i++) {
    ScopeValue* cur_second = NULL;
    JVMCIObject object = JVMCIENV->get_object_at(values, i);
    BasicType type = jvmci_env()->kindToBasicType(JVMCIENV->get_object_at(slotKinds, i), JVMCI_CHECK);
    ScopeValue* value;
    if (JVMCIENV->equals(object, jvmci_env()->get_Value_ILLEGAL())) {
      if (isByteArray && type == T_ILLEGAL) {
        /*
         * The difference between a virtualized large access and a deferred write is the kind stored in the slotKinds
         * of the virtual object: in the virtualization case, the kind is illegal, in the deferred write case, the kind
         * is access stack kind (an int).
         */
        value = _virtual_byte_array_marker;
      } else {
        value = _illegal_value;
        if (type == T_DOUBLE || type == T_LONG) {
            cur_second = _illegal_value;
        }
      }
    } else {
      value = get_scope_value(object, type, objects, cur_second, JVMCI_CHECK);
    }

    if (isLongArray && cur_second == NULL) {
      // we're trying to put ints into a long array... this isn't really valid, but it's used for some optimizations.
      // add an int 0 constant
      cur_second = _int_0_scope_value;
    }

    if (isByteArray && cur_second != NULL && (type == T_DOUBLE || type == T_LONG)) {
      // we are trying to write a long in a byte Array. We will need to count the illegals to restore the type of
      // the thing we put inside.
      cur_second = NULL;
    }

    if (cur_second != NULL) {
      sv->field_values()->append(cur_second);
    }
    assert(value != NULL, "missing value");
    sv->field_values()->append(value);
  }
}

MonitorValue* CodeInstaller::get_monitor_value(JVMCIObject value, GrowableArray<ScopeValue*>* objects, JVMCI_TRAPS) {
  if (value.is_null()) {
    JVMCI_THROW_NULL(NullPointerException);
  }
  if (!jvmci_env()->isa_StackLockValue(value)) {
    JVMCI_ERROR_NULL("Monitors must be of type StackLockValue, got %s", jvmci_env()->klass_name(value));
  }

  ScopeValue* second = NULL;
  ScopeValue* owner_value = get_scope_value(jvmci_env()->get_StackLockValue_owner(value), T_OBJECT, objects, second, JVMCI_CHECK_NULL);
  assert(second == NULL, "monitor cannot occupy two stack slots");

  ScopeValue* lock_data_value = get_scope_value(jvmci_env()->get_StackLockValue_slot(value), T_LONG, objects, second, JVMCI_CHECK_NULL);
  assert(second == lock_data_value, "monitor is LONG value that occupies two stack slots");
  assert(lock_data_value->is_location(), "invalid monitor location");
  Location lock_data_loc = ((LocationValue*)lock_data_value)->location();

  bool eliminated = false;
  if (jvmci_env()->get_StackLockValue_eliminated(value)) {
    eliminated = true;
  }

  return new MonitorValue(owner_value, lock_data_loc, eliminated);
}

void CodeInstaller::initialize_dependencies(JVMCIObject compiled_code, OopRecorder* oop_recorder, JVMCI_TRAPS) {
  JavaThread* thread = JavaThread::current();
  CompilerThread* compilerThread = thread->is_Compiler_thread() ? thread->as_CompilerThread() : NULL;
  _oop_recorder = oop_recorder;
  _dependencies = new Dependencies(&_arena, _oop_recorder, compilerThread != NULL ? compilerThread->log() : NULL);
  JVMCIObjectArray assumptions = jvmci_env()->get_HotSpotCompiledCode_assumptions(compiled_code);
  if (assumptions.is_non_null()) {
    int length = JVMCIENV->get_length(assumptions);
    for (int i = 0; i < length; ++i) {
      JVMCIObject assumption = JVMCIENV->get_object_at(assumptions, i);
      if (assumption.is_non_null()) {
        if (jvmci_env()->isa_Assumptions_NoFinalizableSubclass(assumption)) {
          assumption_NoFinalizableSubclass(assumption);
        } else if (jvmci_env()->isa_Assumptions_ConcreteSubtype(assumption)) {
          assumption_ConcreteSubtype(assumption);
        } else if (jvmci_env()->isa_Assumptions_LeafType(assumption)) {
          assumption_LeafType(assumption);
        } else if (jvmci_env()->isa_Assumptions_ConcreteMethod(assumption)) {
          assumption_ConcreteMethod(assumption);
        } else if (jvmci_env()->isa_Assumptions_CallSiteTargetValue(assumption)) {
          assumption_CallSiteTargetValue(assumption, JVMCI_CHECK);
        } else {
          JVMCI_ERROR("unexpected Assumption subclass %s", jvmci_env()->klass_name(assumption));
        }
      }
    }
  }
  if (JvmtiExport::can_hotswap_or_post_breakpoint()) {
    JVMCIObjectArray methods = jvmci_env()->get_HotSpotCompiledCode_methods(compiled_code);
    if (methods.is_non_null()) {
      int length = JVMCIENV->get_length(methods);
      for (int i = 0; i < length; ++i) {
        JVMCIObject method_handle = JVMCIENV->get_object_at(methods, i);
        Method* method = jvmci_env()->asMethod(method_handle);
        _dependencies->assert_evol_method(method);
      }
    }
  }
}

#if INCLUDE_AOT
RelocBuffer::~RelocBuffer() {
  FREE_C_HEAP_ARRAY(char, _buffer);
}

address RelocBuffer::begin() const {
  if (_buffer != NULL) {
    return (address) _buffer;
  }
  return (address) _static_buffer;
}

void RelocBuffer::set_size(size_t bytes) {
  assert(bytes <= _size, "can't grow in size!");
  _size = bytes;
}

void RelocBuffer::ensure_size(size_t bytes) {
  assert(_buffer == NULL, "can only be used once");
  assert(_size == 0, "can only be used once");
  if (bytes >= RelocBuffer::stack_size) {
    _buffer = NEW_C_HEAP_ARRAY(char, bytes, mtJVMCI);
  }
  _size = bytes;
}

JVMCI::CodeInstallResult CodeInstaller::gather_metadata(JVMCIObject target, JVMCIObject compiled_code, CodeMetadata& metadata, JVMCI_TRAPS) {
  assert(JVMCIENV->is_hotspot(), "AOT code is executed only in HotSpot mode");
  CodeBuffer buffer("JVMCI Compiler CodeBuffer for Metadata");
  AOTOopRecorder* recorder = new AOTOopRecorder(this, &_arena, true);
  initialize_dependencies(compiled_code, recorder, JVMCI_CHECK_OK);

  metadata.set_oop_recorder(recorder);

  // Get instructions and constants CodeSections early because we need it.
  _instructions = buffer.insts();
  _constants = buffer.consts();
  buffer.set_immutable_PIC(_immutable_pic_compilation);

  initialize_fields(target, compiled_code, JVMCI_CHECK_OK);
  JVMCI::CodeInstallResult result = initialize_buffer(buffer, false, JVMCI_CHECK_OK);
  if (result != JVMCI::ok) {
    return result;
  }

  _debug_recorder->pcs_size(); // create the sentinel record

  assert(_debug_recorder->pcs_length() >= 2, "must be at least 2");

  metadata.set_pc_desc(_debug_recorder->pcs(), _debug_recorder->pcs_length());
  metadata.set_scopes(_debug_recorder->stream()->buffer(), _debug_recorder->data_size());
  metadata.set_exception_table(&_exception_handler_table);
  metadata.set_implicit_exception_table(&_implicit_exception_table);

  RelocBuffer* reloc_buffer = metadata.get_reloc_buffer();

  reloc_buffer->ensure_size(buffer.total_relocation_size());
  size_t size = (size_t) buffer.copy_relocations_to(reloc_buffer->begin(), (CodeBuffer::csize_t) reloc_buffer->size(), true);
  reloc_buffer->set_size(size);
  return JVMCI::ok;
}
#endif // INCLUDE_AOT

// constructor used to create a method
JVMCI::CodeInstallResult CodeInstaller::install(JVMCICompiler* compiler,
    JVMCIObject target,
    JVMCIObject compiled_code,
    CodeBlob*& cb,
    JVMCIObject installed_code,
    FailedSpeculation** failed_speculations,
    char* speculations,
    int speculations_len,
    JVMCI_TRAPS) {

  CodeBuffer buffer("JVMCI Compiler CodeBuffer");
  OopRecorder* recorder = new OopRecorder(&_arena, true);
  initialize_dependencies(compiled_code, recorder, JVMCI_CHECK_OK);

  // Get instructions and constants CodeSections early because we need it.
  _instructions = buffer.insts();
  _constants = buffer.consts();
#if INCLUDE_AOT
  buffer.set_immutable_PIC(_immutable_pic_compilation);
#endif

  initialize_fields(target, compiled_code, JVMCI_CHECK_OK);
  JVMCI::CodeInstallResult result = initialize_buffer(buffer, true, JVMCI_CHECK_OK);
  if (result != JVMCI::ok) {
    return result;
  }

  int stack_slots = _total_frame_size / HeapWordSize; // conversion to words

  if (!jvmci_env()->isa_HotSpotCompiledNmethod(compiled_code)) {
    JVMCIObject stubName = jvmci_env()->get_HotSpotCompiledCode_name(compiled_code);
    if (stubName.is_null()) {
      JVMCI_ERROR_OK("stub should have a name");
    }
    char* name = strdup(jvmci_env()->as_utf8_string(stubName));
    cb = RuntimeStub::new_runtime_stub(name,
                                       &buffer,
                                       _offsets.value(CodeOffsets::Frame_Complete),
                                       stack_slots,
                                       _debug_recorder->_oopmaps,
                                       false);
    result = JVMCI::ok;
  } else {
    JVMCICompileState* compile_state = (JVMCICompileState*) (address) jvmci_env()->get_HotSpotCompiledNmethod_compileState(compiled_code);
    if (compile_state != NULL) {
      jvmci_env()->set_compile_state(compile_state);
    }

    Thread* thread = Thread::current();

    methodHandle method(thread, jvmci_env()->asMethod(jvmci_env()->get_HotSpotCompiledNmethod_method(compiled_code)));
    jint entry_bci = jvmci_env()->get_HotSpotCompiledNmethod_entryBCI(compiled_code);
    bool has_unsafe_access = jvmci_env()->get_HotSpotCompiledNmethod_hasUnsafeAccess(compiled_code) == JNI_TRUE;
    jint id = jvmci_env()->get_HotSpotCompiledNmethod_id(compiled_code);
    if (id == -1) {
      // Make sure a valid compile_id is associated with every compile
      id = CompileBroker::assign_compile_id_unlocked(thread, method, entry_bci);
      jvmci_env()->set_HotSpotCompiledNmethod_id(compiled_code, id);
    }
    if (!jvmci_env()->isa_HotSpotNmethod(installed_code)) {
      JVMCI_THROW_MSG_(IllegalArgumentException, "InstalledCode object must be a HotSpotNmethod when installing a HotSpotCompiledNmethod", JVMCI::ok);
    }

    JVMCIObject mirror = installed_code;
    nmethod* nm = NULL;
    result = runtime()->register_method(jvmci_env(), method, nm, entry_bci, &_offsets, _orig_pc_offset, &buffer,
                                        stack_slots, _debug_recorder->_oopmaps, &_exception_handler_table, &_implicit_exception_table,
                                        compiler, _debug_recorder, _dependencies, id,
                                        has_unsafe_access, _has_wide_vector, compiled_code, mirror,
                                        failed_speculations, speculations, speculations_len);
    cb = nm->as_codeblob_or_null();
    if (nm != NULL && compile_state == NULL) {
      // This compile didn't come through the CompileBroker so perform the printing here
      DirectiveSet* directive = DirectivesStack::getMatchingDirective(method, compiler);
      nm->maybe_print_nmethod(directive);
      DirectivesStack::release(directive);
    }
  }

  if (cb != NULL) {
    // Make sure the pre-calculated constants section size was correct.
    guarantee((cb->code_begin() - cb->content_begin()) >= _constants_size, "%d < %d", (int)(cb->code_begin() - cb->content_begin()), _constants_size);
  }
  return result;
}

void CodeInstaller::initialize_fields(JVMCIObject target, JVMCIObject compiled_code, JVMCI_TRAPS) {
  if (jvmci_env()->isa_HotSpotCompiledNmethod(compiled_code)) {
    JVMCIObject hotspotJavaMethod = jvmci_env()->get_HotSpotCompiledNmethod_method(compiled_code);
    Thread* thread = Thread::current();
    methodHandle method(thread, jvmci_env()->asMethod(hotspotJavaMethod));
    _parameter_count = method->size_of_parameters();
    JVMCI_event_2("installing code for %s", method->name_and_sig_as_C_string());
  } else {
    // Must be a HotSpotCompiledRuntimeStub.
    // Only used in OopMap constructor for non-product builds
    _parameter_count = 0;
  }
  _sites_handle = jvmci_env()->get_HotSpotCompiledCode_sites(compiled_code);

  _code_handle = jvmci_env()->get_HotSpotCompiledCode_targetCode(compiled_code);
  _code_size = jvmci_env()->get_HotSpotCompiledCode_targetCodeSize(compiled_code);
  _total_frame_size = jvmci_env()->get_HotSpotCompiledCode_totalFrameSize(compiled_code);

  JVMCIObject deoptRescueSlot = jvmci_env()->get_HotSpotCompiledCode_deoptRescueSlot(compiled_code);
  if (deoptRescueSlot.is_null()) {
    _orig_pc_offset = -1;
  } else {
    _orig_pc_offset = jvmci_env()->get_StackSlot_offset(deoptRescueSlot);
    if (jvmci_env()->get_StackSlot_addFrameSize(deoptRescueSlot)) {
      _orig_pc_offset += _total_frame_size;
    }
    if (_orig_pc_offset < 0) {
      JVMCI_ERROR("invalid deopt rescue slot: %d", _orig_pc_offset);
    }
  }

  // Pre-calculate the constants section size.  This is required for PC-relative addressing.
  _data_section_handle = jvmci_env()->get_HotSpotCompiledCode_dataSection(compiled_code);
  if ((_constants->alignment() % jvmci_env()->get_HotSpotCompiledCode_dataSectionAlignment(compiled_code)) != 0) {
    JVMCI_ERROR("invalid data section alignment: %d", jvmci_env()->get_HotSpotCompiledCode_dataSectionAlignment(compiled_code));
  }
  _constants_size = JVMCIENV->get_length(data_section());

  _data_section_patches_handle = jvmci_env()->get_HotSpotCompiledCode_dataSectionPatches(compiled_code);

#ifndef PRODUCT
  _comments_handle = jvmci_env()->get_HotSpotCompiledCode_comments(compiled_code);
#endif

  _next_call_type = INVOKE_INVALID;

  _has_wide_vector = false;

  JVMCIObject arch = jvmci_env()->get_TargetDescription_arch(target);
  _word_kind_handle = jvmci_env()->get_Architecture_wordKind(arch);
}

int CodeInstaller::estimate_stubs_size(JVMCI_TRAPS) {
  // Estimate the number of static and aot call stubs that might be emitted.
  int static_call_stubs = 0;
  int aot_call_stubs = 0;
  int trampoline_stubs = 0;
  JVMCIObjectArray sites = this->sites();
  for (int i = 0; i < JVMCIENV->get_length(sites); i++) {
    JVMCIObject site = JVMCIENV->get_object_at(sites, i);
    if (!site.is_null()) {
      if (jvmci_env()->isa_site_Mark(site)) {
        JVMCIObject id_obj = jvmci_env()->get_site_Mark_id(site);
        if (id_obj.is_non_null()) {
          if (!jvmci_env()->is_boxing_object(T_INT, id_obj)) {
            JVMCI_ERROR_0("expected Integer id, got %s", jvmci_env()->klass_name(id_obj));
          }
          jint id = jvmci_env()->get_boxed_value(T_INT, id_obj).i;
          switch (id) {
            case INVOKEINTERFACE:
            case INVOKEVIRTUAL:
              trampoline_stubs++;
              break;
            case INVOKESTATIC:
            case INVOKESPECIAL:
              static_call_stubs++;
              trampoline_stubs++;
              break;
            default:
              break;
          }
        }
      }
#if INCLUDE_AOT
      if (UseAOT && jvmci_env()->isa_site_Call(site)) {
        JVMCIObject target = jvmci_env()-> get_site_Call_target(site);
        if (!jvmci_env()->isa_HotSpotForeignCallTarget(target)) {
          // Add far aot trampolines.
          aot_call_stubs++;
        }
      }
#endif
    }
  }
  int size = static_call_stubs * CompiledStaticCall::to_interp_stub_size();
  size += trampoline_stubs * CompiledStaticCall::to_trampoline_stub_size();
#if INCLUDE_AOT
  size += aot_call_stubs * CompiledStaticCall::to_aot_stub_size();
#endif
  return size;
}

// perform data and call relocation on the CodeBuffer
JVMCI::CodeInstallResult CodeInstaller::initialize_buffer(CodeBuffer& buffer, bool check_size, JVMCI_TRAPS) {
  HandleMark hm(Thread::current());
  JVMCIObjectArray sites = this->sites();
  int locs_buffer_size = JVMCIENV->get_length(sites) * (relocInfo::length_limit + sizeof(relocInfo));

  // Allocate enough space in the stub section for the static call
  // stubs.  Stubs have extra relocs but they are managed by the stub
  // section itself so they don't need to be accounted for in the
  // locs_buffer above.
  int stubs_size = estimate_stubs_size(JVMCI_CHECK_OK);
  int total_size = align_up(_code_size, buffer.insts()->alignment()) + align_up(_constants_size, buffer.consts()->alignment()) + align_up(stubs_size, buffer.stubs()->alignment());

  if (check_size && total_size > JVMCINMethodSizeLimit) {
    return JVMCI::code_too_large;
  }

  buffer.initialize(total_size, locs_buffer_size);
  if (buffer.blob() == NULL) {
    return JVMCI::cache_full;
  }
  buffer.initialize_stubs_size(stubs_size);
  buffer.initialize_consts_size(_constants_size);

  _debug_recorder = new DebugInformationRecorder(_oop_recorder);
  _debug_recorder->set_oopmaps(new OopMapSet());

  buffer.initialize_oop_recorder(_oop_recorder);

  // copy the constant data into the newly created CodeBuffer
  address end_data = _constants->start() + _constants_size;
  JVMCIENV->copy_bytes_to(data_section(), (jbyte*) _constants->start(), 0, _constants_size);
  _constants->set_end(end_data);

  // copy the code into the newly created CodeBuffer
  address end_pc = _instructions->start() + _code_size;
  guarantee(_instructions->allocates2(end_pc), "initialize should have reserved enough space for all the code");
  JVMCIENV->copy_bytes_to(code(), (jbyte*) _instructions->start(), 0, _code_size);
  _instructions->set_end(end_pc);

  for (int i = 0; i < JVMCIENV->get_length(data_section_patches()); i++) {
    // HandleMark hm(THREAD);
    JVMCIObject patch = JVMCIENV->get_object_at(data_section_patches(), i);
    if (patch.is_null()) {
      JVMCI_THROW_(NullPointerException, JVMCI::ok);
    }
    JVMCIObject reference = jvmci_env()->get_site_DataPatch_reference(patch);
    if (reference.is_null()) {
      JVMCI_THROW_(NullPointerException, JVMCI::ok);
    }
    if (!jvmci_env()->isa_site_ConstantReference(reference)) {
      JVMCI_ERROR_OK("invalid patch in data section: %s", jvmci_env()->klass_name(reference));
    }
    JVMCIObject constant = jvmci_env()->get_site_ConstantReference_constant(reference);
    if (constant.is_null()) {
      JVMCI_THROW_(NullPointerException, JVMCI::ok);
    }
    address dest = _constants->start() + jvmci_env()->get_site_Site_pcOffset(patch);
    if (jvmci_env()->isa_HotSpotMetaspaceConstantImpl(constant)) {
      if (jvmci_env()->get_HotSpotMetaspaceConstantImpl_compressed(constant)) {
#ifdef _LP64
        *((narrowKlass*) dest) = record_narrow_metadata_reference(_constants, dest, constant, JVMCI_CHECK_OK);
#else
        JVMCI_ERROR_OK("unexpected compressed Klass* in 32-bit mode");
#endif
      } else {
        *((void**) dest) = record_metadata_reference(_constants, dest, constant, JVMCI_CHECK_OK);
      }
    } else if (jvmci_env()->isa_HotSpotObjectConstantImpl(constant)) {
      Handle obj = jvmci_env()->asConstant(constant, JVMCI_CHECK_OK);
      jobject value = JNIHandles::make_local(obj());
      int oop_index = _oop_recorder->find_index(value);

      if (jvmci_env()->get_HotSpotObjectConstantImpl_compressed(constant)) {
#ifdef _LP64
        _constants->relocate(dest, oop_Relocation::spec(oop_index), relocInfo::narrow_oop_in_const);
#else
        JVMCI_ERROR_OK("unexpected compressed oop in 32-bit mode");
#endif
      } else {
        _constants->relocate(dest, oop_Relocation::spec(oop_index));
      }
    } else {
      JVMCI_ERROR_OK("invalid constant in data section: %s", jvmci_env()->klass_name(constant));
    }
  }
  jint last_pc_offset = -1;
  for (int i = 0; i < JVMCIENV->get_length(sites); i++) {
    // HandleMark hm(THREAD);
    JVMCIObject site = JVMCIENV->get_object_at(sites, i);
    if (site.is_null()) {
      JVMCI_THROW_(NullPointerException, JVMCI::ok);
    }

    jint pc_offset = jvmci_env()->get_site_Site_pcOffset(site);

    if (jvmci_env()->isa_site_Call(site)) {
      JVMCI_event_4("call at %i", pc_offset);
      site_Call(buffer, pc_offset, site, JVMCI_CHECK_OK);
    } else if (jvmci_env()->isa_site_Infopoint(site)) {
      // three reasons for infopoints denote actual safepoints
      JVMCIObject reason = jvmci_env()->get_site_Infopoint_reason(site);
      if (JVMCIENV->equals(reason, jvmci_env()->get_site_InfopointReason_SAFEPOINT()) ||
          JVMCIENV->equals(reason, jvmci_env()->get_site_InfopointReason_CALL()) ||
          JVMCIENV->equals(reason, jvmci_env()->get_site_InfopointReason_IMPLICIT_EXCEPTION())) {
        JVMCI_event_4("safepoint at %i", pc_offset);
        site_Safepoint(buffer, pc_offset, site, JVMCI_CHECK_OK);
        if (_orig_pc_offset < 0) {
          JVMCI_ERROR_OK("method contains safepoint, but has no deopt rescue slot");
        }
        if (JVMCIENV->equals(reason, jvmci_env()->get_site_InfopointReason_IMPLICIT_EXCEPTION())) {
          if (jvmci_env()->isa_site_ImplicitExceptionDispatch(site)) {
            jint dispatch_offset = jvmci_env()->get_site_ImplicitExceptionDispatch_dispatchOffset(site);
            JVMCI_event_4("implicit exception at %i, dispatch to %i", pc_offset, dispatch_offset);
            _implicit_exception_table.append(pc_offset, dispatch_offset);
          } else {
            JVMCI_event_4("implicit exception at %i", pc_offset);
            _implicit_exception_table.add_deoptimize(pc_offset);
          }
        }
      } else {
        JVMCI_event_4("infopoint at %i", pc_offset);
        site_Infopoint(buffer, pc_offset, site, JVMCI_CHECK_OK);
      }
    } else if (jvmci_env()->isa_site_DataPatch(site)) {
      JVMCI_event_4("datapatch at %i", pc_offset);
      site_DataPatch(buffer, pc_offset, site, JVMCI_CHECK_OK);
    } else if (jvmci_env()->isa_site_Mark(site)) {
      JVMCI_event_4("mark at %i", pc_offset);
      site_Mark(buffer, pc_offset, site, JVMCI_CHECK_OK);
    } else if (jvmci_env()->isa_site_ExceptionHandler(site)) {
      JVMCI_event_4("exceptionhandler at %i", pc_offset);
      site_ExceptionHandler(pc_offset, site);
    } else {
      JVMCI_ERROR_OK("unexpected site subclass: %s", jvmci_env()->klass_name(site));
    }
    last_pc_offset = pc_offset;

    JavaThread* thread = JavaThread::current();
    if (SafepointMechanism::should_process(thread)) {
      // this is a hacky way to force a safepoint check but nothing else was jumping out at me.
      ThreadToNativeFromVM ttnfv(thread);
    }
  }

#ifndef PRODUCT
  if (comments().is_non_null()) {
    for (int i = 0; i < JVMCIENV->get_length(comments()); i++) {
      JVMCIObject comment = JVMCIENV->get_object_at(comments(), i);
      assert(jvmci_env()->isa_HotSpotCompiledCode_Comment(comment), "cce");
      jint offset = jvmci_env()->get_HotSpotCompiledCode_Comment_pcOffset(comment);
      const char* text = jvmci_env()->as_utf8_string(jvmci_env()->get_HotSpotCompiledCode_Comment_text(comment));
      buffer.block_comment(offset, text);
    }
  }
#endif
  return JVMCI::ok;
}

void CodeInstaller::assumption_NoFinalizableSubclass(JVMCIObject assumption) {
  JVMCIObject receiverType_handle = jvmci_env()->get_Assumptions_NoFinalizableSubclass_receiverType(assumption);
  Klass* receiverType = jvmci_env()->asKlass(receiverType_handle);
  _dependencies->assert_has_no_finalizable_subclasses(receiverType);
}

void CodeInstaller::assumption_ConcreteSubtype(JVMCIObject assumption) {
  JVMCIObject context_handle = jvmci_env()->get_Assumptions_ConcreteSubtype_context(assumption);
  JVMCIObject subtype_handle = jvmci_env()->get_Assumptions_ConcreteSubtype_subtype(assumption);
  Klass* context = jvmci_env()->asKlass(context_handle);
  Klass* subtype = jvmci_env()->asKlass(subtype_handle);

  assert(context->is_abstract(), "");
  _dependencies->assert_abstract_with_unique_concrete_subtype(context, subtype);
}

void CodeInstaller::assumption_LeafType(JVMCIObject assumption) {
  JVMCIObject context_handle = jvmci_env()->get_Assumptions_LeafType_context(assumption);
  Klass* context = jvmci_env()->asKlass(context_handle);

  _dependencies->assert_leaf_type(context);
}

void CodeInstaller::assumption_ConcreteMethod(JVMCIObject assumption) {
  JVMCIObject impl_handle = jvmci_env()->get_Assumptions_ConcreteMethod_impl(assumption);
  JVMCIObject context_handle = jvmci_env()->get_Assumptions_ConcreteMethod_context(assumption);

  Method* impl = jvmci_env()->asMethod(impl_handle);
  Klass* context = jvmci_env()->asKlass(context_handle);

  _dependencies->assert_unique_concrete_method(context, impl);
}

void CodeInstaller::assumption_CallSiteTargetValue(JVMCIObject assumption, JVMCI_TRAPS) {
  JVMCIObject callSiteConstant = jvmci_env()->get_Assumptions_CallSiteTargetValue_callSite(assumption);
  Handle callSite = jvmci_env()->asConstant(callSiteConstant, JVMCI_CHECK);
  JVMCIObject methodConstant = jvmci_env()->get_Assumptions_CallSiteTargetValue_methodHandle(assumption);
  Handle methodHandle = jvmci_env()->asConstant(methodConstant, JVMCI_CHECK);
  _dependencies->assert_call_site_target_value(callSite(), methodHandle());
}

void CodeInstaller::site_ExceptionHandler(jint pc_offset, JVMCIObject exc) {
  jint handler_offset = jvmci_env()->get_site_ExceptionHandler_handlerPos(exc);

  // Subtable header
  _exception_handler_table.add_entry(HandlerTableEntry(1, pc_offset, 0));

  // Subtable entry
  _exception_handler_table.add_entry(HandlerTableEntry(-1, handler_offset, 0));
}

// If deoptimization happens, the interpreter should reexecute these bytecodes.
// This function mainly helps the compilers to set up the reexecute bit.
static bool bytecode_should_reexecute(Bytecodes::Code code) {
  switch (code) {
    case Bytecodes::_invokedynamic:
    case Bytecodes::_invokevirtual:
    case Bytecodes::_invokeinterface:
    case Bytecodes::_invokespecial:
    case Bytecodes::_invokestatic:
      return false;
    default:
      return true;
    }
  return true;
}

GrowableArray<ScopeValue*>* CodeInstaller::record_virtual_objects(JVMCIObject debug_info, JVMCI_TRAPS) {
  JVMCIObjectArray virtualObjects = jvmci_env()->get_DebugInfo_virtualObjectMapping(debug_info);
  if (virtualObjects.is_null()) {
    return NULL;
  }
  GrowableArray<ScopeValue*>* objects = new GrowableArray<ScopeValue*>(JVMCIENV->get_length(virtualObjects), JVMCIENV->get_length(virtualObjects), NULL);
  // Create the unique ObjectValues
  for (int i = 0; i < JVMCIENV->get_length(virtualObjects); i++) {
    // HandleMark hm(THREAD);
    JVMCIObject value = JVMCIENV->get_object_at(virtualObjects, i);
    int id = jvmci_env()->get_VirtualObject_id(value);
    JVMCIObject type = jvmci_env()->get_VirtualObject_type(value);
    bool is_auto_box = jvmci_env()->get_VirtualObject_isAutoBox(value);
    Klass* klass = jvmci_env()->asKlass(type);
    oop javaMirror = klass->java_mirror();
    ScopeValue *klass_sv = new ConstantOopWriteValue(JNIHandles::make_local(Thread::current(), javaMirror));
    ObjectValue* sv = is_auto_box ? new AutoBoxObjectValue(id, klass_sv) : new ObjectValue(id, klass_sv);
    if (id < 0 || id >= objects->length()) {
      JVMCI_ERROR_NULL("virtual object id %d out of bounds", id);
    }
    if (objects->at(id) != NULL) {
      JVMCI_ERROR_NULL("duplicate virtual object id %d", id);
    }
    objects->at_put(id, sv);
  }
  // All the values which could be referenced by the VirtualObjects
  // exist, so now describe all the VirtualObjects themselves.
  for (int i = 0; i < JVMCIENV->get_length(virtualObjects); i++) {
    // HandleMark hm(THREAD);
    JVMCIObject value = JVMCIENV->get_object_at(virtualObjects, i);
    int id = jvmci_env()->get_VirtualObject_id(value);
    record_object_value(objects->at(id)->as_ObjectValue(), value, objects, JVMCI_CHECK_NULL);
  }
  _debug_recorder->dump_object_pool(objects);
  return objects;
}

void CodeInstaller::record_scope(jint pc_offset, JVMCIObject debug_info, ScopeMode scope_mode, bool is_mh_invoke, bool return_oop, JVMCI_TRAPS) {
  JVMCIObject position = jvmci_env()->get_DebugInfo_bytecodePosition(debug_info);
  if (position.is_null()) {
    // Stubs do not record scope info, just oop maps
    return;
  }

  GrowableArray<ScopeValue*>* objectMapping;
  if (scope_mode == CodeInstaller::FullFrame) {
    objectMapping = record_virtual_objects(debug_info, JVMCI_CHECK);
  } else {
    objectMapping = NULL;
  }
  record_scope(pc_offset, position, scope_mode, objectMapping, is_mh_invoke, return_oop, JVMCI_CHECK);
}

int CodeInstaller::map_jvmci_bci(int bci) {
  if (bci < 0) {
    if (bci == jvmci_env()->get_BytecodeFrame_BEFORE_BCI()) {
      return BeforeBci;
    } else if (bci == jvmci_env()->get_BytecodeFrame_AFTER_BCI()) {
      return AfterBci;
    } else if (bci == jvmci_env()->get_BytecodeFrame_UNWIND_BCI()) {
      return UnwindBci;
    } else if (bci == jvmci_env()->get_BytecodeFrame_AFTER_EXCEPTION_BCI()) {
      return AfterExceptionBci;
    } else if (bci == jvmci_env()->get_BytecodeFrame_UNKNOWN_BCI()) {
      return UnknownBci;
    } else if (bci == jvmci_env()->get_BytecodeFrame_INVALID_FRAMESTATE_BCI()) {
      return InvalidFrameStateBci;
    }
    ShouldNotReachHere();
  }
  return bci;
}

void CodeInstaller::record_scope(jint pc_offset, JVMCIObject position, ScopeMode scope_mode, GrowableArray<ScopeValue*>* objects, bool is_mh_invoke, bool return_oop, JVMCI_TRAPS) {
  JVMCIObject frame;
  if (scope_mode == CodeInstaller::FullFrame) {
    if (!jvmci_env()->isa_BytecodeFrame(position)) {
      JVMCI_ERROR("Full frame expected for debug info at %i", pc_offset);
    }
    frame = position;
  }
  JVMCIObject caller_frame = jvmci_env()->get_BytecodePosition_caller(position);
  if (caller_frame.is_non_null()) {
    record_scope(pc_offset, caller_frame, scope_mode, objects, is_mh_invoke, return_oop, JVMCI_CHECK);
  }

  JVMCIObject hotspot_method = jvmci_env()->get_BytecodePosition_method(position);
  Thread* thread = Thread::current();
  methodHandle method(thread, jvmci_env()->asMethod(hotspot_method));
  jint bci = map_jvmci_bci(jvmci_env()->get_BytecodePosition_bci(position));
  if (bci == jvmci_env()->get_BytecodeFrame_BEFORE_BCI()) {
    bci = SynchronizationEntryBCI;
  }

  JVMCI_event_2("Recording scope pc_offset=%d bci=%d method=%s", pc_offset, bci, method->name_and_sig_as_C_string());

  bool reexecute = false;
  if (frame.is_non_null()) {
    if (bci < 0){
       reexecute = false;
    } else {
      Bytecodes::Code code = Bytecodes::java_code_at(method(), method->bcp_from(bci));
      reexecute = bytecode_should_reexecute(code);
      if (frame.is_non_null()) {
        reexecute = (jvmci_env()->get_BytecodeFrame_duringCall(frame) == JNI_FALSE);
      }
    }
  }

  DebugToken* locals_token = NULL;
  DebugToken* expressions_token = NULL;
  DebugToken* monitors_token = NULL;
  bool throw_exception = false;

  if (frame.is_non_null()) {
    jint local_count = jvmci_env()->get_BytecodeFrame_numLocals(frame);
    jint expression_count = jvmci_env()->get_BytecodeFrame_numStack(frame);
    jint monitor_count = jvmci_env()->get_BytecodeFrame_numLocks(frame);
    JVMCIObjectArray values = jvmci_env()->get_BytecodeFrame_values(frame);
    JVMCIObjectArray slotKinds = jvmci_env()->get_BytecodeFrame_slotKinds(frame);

    if (values.is_null() || slotKinds.is_null()) {
      JVMCI_THROW(NullPointerException);
    }
    if (local_count + expression_count + monitor_count != JVMCIENV->get_length(values)) {
      JVMCI_ERROR("unexpected values length %d in scope (%d locals, %d expressions, %d monitors)", JVMCIENV->get_length(values), local_count, expression_count, monitor_count);
    }
    if (local_count + expression_count != JVMCIENV->get_length(slotKinds)) {
      JVMCI_ERROR("unexpected slotKinds length %d in scope (%d locals, %d expressions)", JVMCIENV->get_length(slotKinds), local_count, expression_count);
    }

    GrowableArray<ScopeValue*>* locals = local_count > 0 ? new GrowableArray<ScopeValue*> (local_count) : NULL;
    GrowableArray<ScopeValue*>* expressions = expression_count > 0 ? new GrowableArray<ScopeValue*> (expression_count) : NULL;
    GrowableArray<MonitorValue*>* monitors = monitor_count > 0 ? new GrowableArray<MonitorValue*> (monitor_count) : NULL;

    JVMCI_event_2("Scope at bci %d with %d values", bci, JVMCIENV->get_length(values));
    JVMCI_event_2("%d locals %d expressions, %d monitors", local_count, expression_count, monitor_count);

    for (jint i = 0; i < JVMCIENV->get_length(values); i++) {
      // HandleMark hm(THREAD);
      ScopeValue* second = NULL;
      JVMCIObject value = JVMCIENV->get_object_at(values, i);
      if (i < local_count) {
        BasicType type = jvmci_env()->kindToBasicType(JVMCIENV->get_object_at(slotKinds, i), JVMCI_CHECK);
        ScopeValue* first = get_scope_value(value, type, objects, second, JVMCI_CHECK);
        if (second != NULL) {
          locals->append(second);
        }
        locals->append(first);
      } else if (i < local_count + expression_count) {
        BasicType type = jvmci_env()->kindToBasicType(JVMCIENV->get_object_at(slotKinds, i), JVMCI_CHECK);
        ScopeValue* first = get_scope_value(value, type, objects, second, JVMCI_CHECK);
        if (second != NULL) {
          expressions->append(second);
        }
        expressions->append(first);
      } else {
        MonitorValue *monitor = get_monitor_value(value, objects, JVMCI_CHECK);
        monitors->append(monitor);
      }
      if (second != NULL) {
        i++;
        if (i >= JVMCIENV->get_length(values) || !JVMCIENV->equals(JVMCIENV->get_object_at(values, i), jvmci_env()->get_Value_ILLEGAL())) {
          JVMCI_ERROR("double-slot value not followed by Value.ILLEGAL");
        }
      }
    }

    locals_token = _debug_recorder->create_scope_values(locals);
    expressions_token = _debug_recorder->create_scope_values(expressions);
    monitors_token = _debug_recorder->create_monitor_values(monitors);

    throw_exception = jvmci_env()->get_BytecodeFrame_rethrowException(frame) == JNI_TRUE;
  }

<<<<<<< HEAD
  _debug_recorder->describe_scope(pc_offset, method, NULL, bci, reexecute, throw_exception, is_mh_invoke, return_oop, false,
=======
  // has_ea_local_in_scope and arg_escape should be added to JVMCI
  const bool has_ea_local_in_scope = false;
  const bool arg_escape            = false;
  _debug_recorder->describe_scope(pc_offset, method, NULL, bci, reexecute, throw_exception, is_mh_invoke, return_oop,
                                  has_ea_local_in_scope, arg_escape,
>>>>>>> d735f919
                                  locals_token, expressions_token, monitors_token);
}

void CodeInstaller::site_Safepoint(CodeBuffer& buffer, jint pc_offset, JVMCIObject site, JVMCI_TRAPS) {
  JVMCIObject debug_info = jvmci_env()->get_site_Infopoint_debugInfo(site);
  if (debug_info.is_null()) {
    JVMCI_ERROR("debug info expected at safepoint at %i", pc_offset);
  }

  // address instruction = _instructions->start() + pc_offset;
  // jint next_pc_offset = Assembler::locate_next_instruction(instruction) - _instructions->start();
  OopMap *map = create_oop_map(debug_info, JVMCI_CHECK);
  _debug_recorder->add_safepoint(pc_offset, map);
  record_scope(pc_offset, debug_info, CodeInstaller::FullFrame, JVMCI_CHECK);
  _debug_recorder->end_safepoint(pc_offset);
}

void CodeInstaller::site_Infopoint(CodeBuffer& buffer, jint pc_offset, JVMCIObject site, JVMCI_TRAPS) {
  JVMCIObject debug_info = jvmci_env()->get_site_Infopoint_debugInfo(site);
  if (debug_info.is_null()) {
    JVMCI_ERROR("debug info expected at infopoint at %i", pc_offset);
  }

  // We'd like to check that pc_offset is greater than the
  // last pc recorded with _debug_recorder (raising an exception if not)
  // but DebugInformationRecorder doesn't have sufficient public API.

  _debug_recorder->add_non_safepoint(pc_offset);
  record_scope(pc_offset, debug_info, CodeInstaller::BytecodePosition, JVMCI_CHECK);
  _debug_recorder->end_non_safepoint(pc_offset);
}

void CodeInstaller::site_Call(CodeBuffer& buffer, jint pc_offset, JVMCIObject site, JVMCI_TRAPS) {
  JVMCIObject target = jvmci_env()->get_site_Call_target(site);
  JVMCIObject hotspot_method; // JavaMethod
  JVMCIObject foreign_call;

  if (jvmci_env()->isa_HotSpotForeignCallTarget(target)) {
    foreign_call = target;
  } else {
    hotspot_method = target;
  }

  JVMCIObject debug_info = jvmci_env()->get_site_Infopoint_debugInfo(site);

  assert(hotspot_method.is_non_null() ^ foreign_call.is_non_null(), "Call site needs exactly one type");

  NativeInstruction* inst = nativeInstruction_at(_instructions->start() + pc_offset);
  jint next_pc_offset = CodeInstaller::pd_next_offset(inst, pc_offset, hotspot_method, JVMCI_CHECK);

  if (debug_info.is_non_null()) {
    OopMap *map = create_oop_map(debug_info, JVMCI_CHECK);
    _debug_recorder->add_safepoint(next_pc_offset, map);

    if (hotspot_method.is_non_null()) {
      Method *method = jvmci_env()->asMethod(hotspot_method);
      vmIntrinsics::ID iid = method->intrinsic_id();
      bool is_mh_invoke = false;
      if (jvmci_env()->get_site_Call_direct(site)) {
        is_mh_invoke = !method->is_static() && (iid == vmIntrinsics::_compiledLambdaForm ||
                (MethodHandles::is_signature_polymorphic(iid) && MethodHandles::is_signature_polymorphic_intrinsic(iid)));
      }
      bool return_oop = method->is_returning_oop();
      record_scope(next_pc_offset, debug_info, CodeInstaller::FullFrame, is_mh_invoke, return_oop, JVMCI_CHECK);
    } else {
      record_scope(next_pc_offset, debug_info, CodeInstaller::FullFrame, JVMCI_CHECK);
    }
  }

  if (foreign_call.is_non_null()) {
    jlong foreign_call_destination = jvmci_env()->get_HotSpotForeignCallTarget_address(foreign_call);
    if (_immutable_pic_compilation) {
      // Use fake short distance during PIC compilation.
      foreign_call_destination = (jlong)(_instructions->start() + pc_offset);
    }
    CodeInstaller::pd_relocate_ForeignCall(inst, foreign_call_destination, JVMCI_CHECK);
  } else { // method != NULL
    if (debug_info.is_null()) {
      JVMCI_ERROR("debug info expected at call at %i", pc_offset);
    }

    JVMCI_event_3("method call");
    CodeInstaller::pd_relocate_JavaMethod(buffer, hotspot_method, pc_offset, JVMCI_CHECK);
    if (_next_call_type == INVOKESTATIC || _next_call_type == INVOKESPECIAL) {
      // Need a static call stub for transitions from compiled to interpreted.
      CompiledStaticCall::emit_to_interp_stub(buffer, _instructions->start() + pc_offset);
    }
#if INCLUDE_AOT
    // Trampoline to far aot code.
    CompiledStaticCall::emit_to_aot_stub(buffer, _instructions->start() + pc_offset);
#endif
  }

  _next_call_type = INVOKE_INVALID;

  if (debug_info.is_non_null()) {
    _debug_recorder->end_safepoint(next_pc_offset);
  }
}

void CodeInstaller::site_DataPatch(CodeBuffer& buffer, jint pc_offset, JVMCIObject site, JVMCI_TRAPS) {
  JVMCIObject reference = jvmci_env()->get_site_DataPatch_reference(site);
  if (reference.is_null()) {
    JVMCI_THROW(NullPointerException);
  } else if (jvmci_env()->isa_site_ConstantReference(reference)) {
    JVMCIObject constant = jvmci_env()->get_site_ConstantReference_constant(reference);
    if (constant.is_null()) {
      JVMCI_THROW(NullPointerException);
    } else if (jvmci_env()->isa_DirectHotSpotObjectConstantImpl(constant)) {
      if (!JVMCIENV->is_hotspot()) {
        JVMCIObject string = JVMCIENV->call_HotSpotJVMCIRuntime_callToString(constant, JVMCI_CHECK);
        const char* to_string = JVMCIENV->as_utf8_string(string);
        JVMCI_THROW_MSG(IllegalArgumentException, err_msg("Direct object constant reached the backend: %s", to_string));
      }
      if (!_immutable_pic_compilation) {
        // Do not patch during PIC compilation.
        pd_patch_OopConstant(pc_offset, constant, JVMCI_CHECK);
      }
    } else if (jvmci_env()->isa_IndirectHotSpotObjectConstantImpl(constant)) {
      if (!_immutable_pic_compilation) {
        // Do not patch during PIC compilation.
        pd_patch_OopConstant(pc_offset, constant, JVMCI_CHECK);
      }
    } else if (jvmci_env()->isa_HotSpotMetaspaceConstantImpl(constant)) {
      if (!_immutable_pic_compilation) {
        pd_patch_MetaspaceConstant(pc_offset, constant, JVMCI_CHECK);
      }
#if INCLUDE_AOT
    } else if (jvmci_env()->isa_HotSpotSentinelConstant(constant)) {
      if (!_immutable_pic_compilation) {
        JVMCI_ERROR("sentinel constant not supported for normal compiles: %s", jvmci_env()->klass_name(constant));
      }
#endif
    } else {
      JVMCI_ERROR("unknown constant type in data patch: %s", jvmci_env()->klass_name(constant));
    }
  } else if (jvmci_env()->isa_site_DataSectionReference(reference)) {
    int data_offset = jvmci_env()->get_site_DataSectionReference_offset(reference);
    if (0 <= data_offset && data_offset < _constants_size) {
      pd_patch_DataSectionReference(pc_offset, data_offset, JVMCI_CHECK);
    } else {
      JVMCI_ERROR("data offset 0x%X points outside data section (size 0x%X)", data_offset, _constants_size);
    }
  } else {
    JVMCI_ERROR("unknown data patch type: %s", jvmci_env()->klass_name(reference));
  }
}

void CodeInstaller::site_Mark(CodeBuffer& buffer, jint pc_offset, JVMCIObject site, JVMCI_TRAPS) {
  JVMCIObject id_obj = jvmci_env()->get_site_Mark_id(site);

  if (id_obj.is_non_null()) {
    if (!jvmci_env()->is_boxing_object(T_INT, id_obj)) {
      JVMCI_ERROR("expected Integer id, got %s", jvmci_env()->klass_name(id_obj));
    }
    jint id = jvmci_env()->get_boxed_value(T_INT, id_obj).i;

    address pc = _instructions->start() + pc_offset;

    switch (id) {
      case UNVERIFIED_ENTRY:
        _offsets.set_value(CodeOffsets::Entry, pc_offset);
        break;
      case VERIFIED_ENTRY:
        _offsets.set_value(CodeOffsets::Verified_Entry, pc_offset);
        _offsets.set_value(CodeOffsets::Verified_Inline_Entry, pc_offset);
        _offsets.set_value(CodeOffsets::Verified_Inline_Entry_RO, pc_offset);
        break;
      case OSR_ENTRY:
        _offsets.set_value(CodeOffsets::OSR_Entry, pc_offset);
        break;
      case EXCEPTION_HANDLER_ENTRY:
        _offsets.set_value(CodeOffsets::Exceptions, pc_offset);
        break;
      case DEOPT_HANDLER_ENTRY:
        _offsets.set_value(CodeOffsets::Deopt, pc_offset);
        break;
      case DEOPT_MH_HANDLER_ENTRY:
        _offsets.set_value(CodeOffsets::DeoptMH, pc_offset);
        break;
      case FRAME_COMPLETE:
        _offsets.set_value(CodeOffsets::Frame_Complete, pc_offset);
        break;
      case INVOKEVIRTUAL:
      case INVOKEINTERFACE:
      case INLINE_INVOKE:
      case INVOKESTATIC:
      case INVOKESPECIAL:
        _next_call_type = (MarkId) id;
        _invoke_mark_pc = pc;
        break;
      case POLL_NEAR:
      case POLL_FAR:
      case POLL_RETURN_NEAR:
      case POLL_RETURN_FAR:
        pd_relocate_poll(pc, id, JVMCI_CHECK);
        break;
      case CARD_TABLE_SHIFT:
      case CARD_TABLE_ADDRESS:
      case HEAP_TOP_ADDRESS:
      case HEAP_END_ADDRESS:
      case NARROW_KLASS_BASE_ADDRESS:
      case NARROW_OOP_BASE_ADDRESS:
      case CRC_TABLE_ADDRESS:
      case LOG_OF_HEAP_REGION_GRAIN_BYTES:
      case INLINE_CONTIGUOUS_ALLOCATION_SUPPORTED:
      case VERIFY_OOPS:
      case VERIFY_OOP_BITS:
      case VERIFY_OOP_MASK:
      case VERIFY_OOP_COUNT_ADDRESS:
        break;
      default:
        JVMCI_ERROR("invalid mark id: %d", id);
        break;
    }
  }
}<|MERGE_RESOLUTION|>--- conflicted
+++ resolved
@@ -1188,15 +1188,11 @@
     throw_exception = jvmci_env()->get_BytecodeFrame_rethrowException(frame) == JNI_TRUE;
   }
 
-<<<<<<< HEAD
-  _debug_recorder->describe_scope(pc_offset, method, NULL, bci, reexecute, throw_exception, is_mh_invoke, return_oop, false,
-=======
   // has_ea_local_in_scope and arg_escape should be added to JVMCI
   const bool has_ea_local_in_scope = false;
   const bool arg_escape            = false;
-  _debug_recorder->describe_scope(pc_offset, method, NULL, bci, reexecute, throw_exception, is_mh_invoke, return_oop,
+  _debug_recorder->describe_scope(pc_offset, method, NULL, bci, reexecute, throw_exception, is_mh_invoke, return_oop, false,
                                   has_ea_local_in_scope, arg_escape,
->>>>>>> d735f919
                                   locals_token, expressions_token, monitors_token);
 }
 
