--- conflicted
+++ resolved
@@ -150,58 +150,4 @@
   static int methods_count();
 
 };
-<<<<<<< HEAD
-
-
-class JavaArgumentUnboxer : public SignatureIterator {
- protected:
-  JavaCallArguments*  _jca;
-  arrayOop _args;
-  int _index;
-
-  Handle next_arg(BasicType expectedType);
-
- public:
-  JavaArgumentUnboxer(Symbol* signature,
-                      JavaCallArguments* jca,
-                      arrayOop args,
-                      bool is_static)
-    : SignatureIterator(signature)
-  {
-    this->_return_type = T_ILLEGAL;
-    _jca = jca;
-    _index = 0;
-    _args = args;
-    if (!is_static) {
-      _jca->push_oop(next_arg(T_OBJECT));
-    }
-    do_parameters_on(this);
-    assert(_index == args->length(), "arg count mismatch with signature");
-  }
-
- private:
-  friend class SignatureIterator;  // so do_parameters_on can call do_type
-  void do_type(BasicType type) {
-    if (is_reference_type(type)) {
-      (type == T_PRIMITIVE_OBJECT) ? _jca->push_oop(next_arg(T_PRIMITIVE_OBJECT)) : _jca->push_oop(next_arg(T_OBJECT));
-      return;
-    }
-    Handle arg = next_arg(type);
-    int box_offset = java_lang_boxing_object::value_offset(type);
-    switch (type) {
-    case T_BOOLEAN:     _jca->push_int(arg->bool_field(box_offset));    break;
-    case T_CHAR:        _jca->push_int(arg->char_field(box_offset));    break;
-    case T_SHORT:       _jca->push_int(arg->short_field(box_offset));   break;
-    case T_BYTE:        _jca->push_int(arg->byte_field(box_offset));    break;
-    case T_INT:         _jca->push_int(arg->int_field(box_offset));     break;
-    case T_LONG:        _jca->push_long(arg->long_field(box_offset));   break;
-    case T_FLOAT:       _jca->push_float(arg->float_field(box_offset));    break;
-    case T_DOUBLE:      _jca->push_double(arg->double_field(box_offset));  break;
-    default:            ShouldNotReachHere();
-    }
-  }
-};
-
-=======
->>>>>>> cc9f7ad9
 #endif // SHARE_JVMCI_JVMCICOMPILERTOVM_HPP