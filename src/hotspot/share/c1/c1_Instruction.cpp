--- conflicted
+++ resolved
@@ -460,11 +460,7 @@
 {
   set_flag(TargetIsLoadedFlag,   target->is_loaded());
   set_flag(TargetIsFinalFlag,    target_is_loaded() && target->is_final_method());
-<<<<<<< HEAD
-  set_flag(TargetIsStrictfpFlag, target_is_loaded() && target->is_strict());
   set_null_free(null_free);
-=======
->>>>>>> df65237b
 
   assert(args != NULL, "args must exist");
 #ifdef ASSERT
