/*
 * Copyright (c) 2005, 2021, Oracle and/or its affiliates. All rights reserved.
 * DO NOT ALTER OR REMOVE COPYRIGHT NOTICES OR THIS FILE HEADER.
 *
 * This code is free software; you can redistribute it and/or modify it
 * under the terms of the GNU General Public License version 2 only, as
 * published by the Free Software Foundation.
 *
 * This code is distributed in the hope that it will be useful, but WITHOUT
 * ANY WARRANTY; without even the implied warranty of MERCHANTABILITY or
 * FITNESS FOR A PARTICULAR PURPOSE.  See the GNU General Public License
 * version 2 for more details (a copy is included in the LICENSE file that
 * accompanied this code).
 *
 * You should have received a copy of the GNU General Public License version
 * 2 along with this work; if not, write to the Free Software Foundation,
 * Inc., 51 Franklin St, Fifth Floor, Boston, MA 02110-1301 USA.
 *
 * Please contact Oracle, 500 Oracle Parkway, Redwood Shores, CA 94065 USA
 * or visit www.oracle.com if you need additional information or have any
 * questions.
 *
 */

#include "precompiled.hpp"
#include "c1/c1_Compilation.hpp"
#include "c1/c1_Defs.hpp"
#include "c1/c1_FrameMap.hpp"
#include "c1/c1_Instruction.hpp"
#include "c1/c1_LIRAssembler.hpp"
#include "c1/c1_LIRGenerator.hpp"
#include "c1/c1_ValueStack.hpp"
#include "ci/ciArrayKlass.hpp"
#include "ci/ciFlatArrayKlass.hpp"
#include "ci/ciInlineKlass.hpp"
#include "ci/ciInstance.hpp"
#include "ci/ciObjArray.hpp"
#include "ci/ciUtilities.hpp"
#include "gc/shared/barrierSet.hpp"
#include "gc/shared/c1/barrierSetC1.hpp"
#include "oops/klass.inline.hpp"
#include "runtime/sharedRuntime.hpp"
#include "runtime/stubRoutines.hpp"
#include "runtime/vm_version.hpp"
#include "utilities/bitMap.inline.hpp"
#include "utilities/macros.hpp"
#include "utilities/powerOfTwo.hpp"

#ifdef ASSERT
#define __ gen()->lir(__FILE__, __LINE__)->
#else
#define __ gen()->lir()->
#endif

#ifndef PATCHED_ADDR
#define PATCHED_ADDR  (max_jint)
#endif

void PhiResolverState::reset() {
  _virtual_operands.clear();
  _other_operands.clear();
  _vreg_table.clear();
}


//--------------------------------------------------------------
// PhiResolver

// Resolves cycles:
//
//  r1 := r2  becomes  temp := r1
//  r2 := r1           r1 := r2
//                     r2 := temp
// and orders moves:
//
//  r2 := r3  becomes  r1 := r2
//  r1 := r2           r2 := r3

PhiResolver::PhiResolver(LIRGenerator* gen)
 : _gen(gen)
 , _state(gen->resolver_state())
 , _temp(LIR_OprFact::illegalOpr)
{
  // reinitialize the shared state arrays
  _state.reset();
}


void PhiResolver::emit_move(LIR_Opr src, LIR_Opr dest) {
  assert(src->is_valid(), "");
  assert(dest->is_valid(), "");
  __ move(src, dest);
}


void PhiResolver::move_temp_to(LIR_Opr dest) {
  assert(_temp->is_valid(), "");
  emit_move(_temp, dest);
  NOT_PRODUCT(_temp = LIR_OprFact::illegalOpr);
}


void PhiResolver::move_to_temp(LIR_Opr src) {
  assert(_temp->is_illegal(), "");
  _temp = _gen->new_register(src->type());
  emit_move(src, _temp);
}


// Traverse assignment graph in depth first order and generate moves in post order
// ie. two assignments: b := c, a := b start with node c:
// Call graph: move(NULL, c) -> move(c, b) -> move(b, a)
// Generates moves in this order: move b to a and move c to b
// ie. cycle a := b, b := a start with node a
// Call graph: move(NULL, a) -> move(a, b) -> move(b, a)
// Generates moves in this order: move b to temp, move a to b, move temp to a
void PhiResolver::move(ResolveNode* src, ResolveNode* dest) {
  if (!dest->visited()) {
    dest->set_visited();
    for (int i = dest->no_of_destinations()-1; i >= 0; i --) {
      move(dest, dest->destination_at(i));
    }
  } else if (!dest->start_node()) {
    // cylce in graph detected
    assert(_loop == NULL, "only one loop valid!");
    _loop = dest;
    move_to_temp(src->operand());
    return;
  } // else dest is a start node

  if (!dest->assigned()) {
    if (_loop == dest) {
      move_temp_to(dest->operand());
      dest->set_assigned();
    } else if (src != NULL) {
      emit_move(src->operand(), dest->operand());
      dest->set_assigned();
    }
  }
}


PhiResolver::~PhiResolver() {
  int i;
  // resolve any cycles in moves from and to virtual registers
  for (i = virtual_operands().length() - 1; i >= 0; i --) {
    ResolveNode* node = virtual_operands().at(i);
    if (!node->visited()) {
      _loop = NULL;
      move(NULL, node);
      node->set_start_node();
      assert(_temp->is_illegal(), "move_temp_to() call missing");
    }
  }

  // generate move for move from non virtual register to abitrary destination
  for (i = other_operands().length() - 1; i >= 0; i --) {
    ResolveNode* node = other_operands().at(i);
    for (int j = node->no_of_destinations() - 1; j >= 0; j --) {
      emit_move(node->operand(), node->destination_at(j)->operand());
    }
  }
}


ResolveNode* PhiResolver::create_node(LIR_Opr opr, bool source) {
  ResolveNode* node;
  if (opr->is_virtual()) {
    int vreg_num = opr->vreg_number();
    node = vreg_table().at_grow(vreg_num, NULL);
    assert(node == NULL || node->operand() == opr, "");
    if (node == NULL) {
      node = new ResolveNode(opr);
      vreg_table().at_put(vreg_num, node);
    }
    // Make sure that all virtual operands show up in the list when
    // they are used as the source of a move.
    if (source && !virtual_operands().contains(node)) {
      virtual_operands().append(node);
    }
  } else {
    assert(source, "");
    node = new ResolveNode(opr);
    other_operands().append(node);
  }
  return node;
}


void PhiResolver::move(LIR_Opr src, LIR_Opr dest) {
  assert(dest->is_virtual(), "");
  // tty->print("move "); src->print(); tty->print(" to "); dest->print(); tty->cr();
  assert(src->is_valid(), "");
  assert(dest->is_valid(), "");
  ResolveNode* source = source_node(src);
  source->append(destination_node(dest));
}


//--------------------------------------------------------------
// LIRItem

void LIRItem::set_result(LIR_Opr opr) {
  assert(value()->operand()->is_illegal() || value()->operand()->is_constant(), "operand should never change");
  value()->set_operand(opr);

  if (opr->is_virtual()) {
    _gen->_instruction_for_operand.at_put_grow(opr->vreg_number(), value(), NULL);
  }

  _result = opr;
}

void LIRItem::load_item() {
  assert(!_gen->in_conditional_code(), "LIRItem cannot be loaded in conditional code");

  if (result()->is_illegal()) {
    // update the items result
    _result = value()->operand();
  }
  if (!result()->is_register()) {
    LIR_Opr reg = _gen->new_register(value()->type());
    __ move(result(), reg);
    if (result()->is_constant()) {
      _result = reg;
    } else {
      set_result(reg);
    }
  }
}


void LIRItem::load_for_store(BasicType type) {
  if (_gen->can_store_as_constant(value(), type)) {
    _result = value()->operand();
    if (!_result->is_constant()) {
      _result = LIR_OprFact::value_type(value()->type());
    }
  } else if (type == T_BYTE || type == T_BOOLEAN) {
    load_byte_item();
  } else {
    load_item();
  }
}

void LIRItem::load_item_force(LIR_Opr reg) {
  LIR_Opr r = result();
  if (r != reg) {
#if !defined(ARM) && !defined(E500V2)
    if (r->type() != reg->type()) {
      // moves between different types need an intervening spill slot
      r = _gen->force_to_spill(r, reg->type());
    }
#endif
    __ move(r, reg);
    _result = reg;
  }
}

ciObject* LIRItem::get_jobject_constant() const {
  ObjectType* oc = type()->as_ObjectType();
  if (oc) {
    return oc->constant_value();
  }
  return NULL;
}


jint LIRItem::get_jint_constant() const {
  assert(is_constant() && value() != NULL, "");
  assert(type()->as_IntConstant() != NULL, "type check");
  return type()->as_IntConstant()->value();
}


jint LIRItem::get_address_constant() const {
  assert(is_constant() && value() != NULL, "");
  assert(type()->as_AddressConstant() != NULL, "type check");
  return type()->as_AddressConstant()->value();
}


jfloat LIRItem::get_jfloat_constant() const {
  assert(is_constant() && value() != NULL, "");
  assert(type()->as_FloatConstant() != NULL, "type check");
  return type()->as_FloatConstant()->value();
}


jdouble LIRItem::get_jdouble_constant() const {
  assert(is_constant() && value() != NULL, "");
  assert(type()->as_DoubleConstant() != NULL, "type check");
  return type()->as_DoubleConstant()->value();
}


jlong LIRItem::get_jlong_constant() const {
  assert(is_constant() && value() != NULL, "");
  assert(type()->as_LongConstant() != NULL, "type check");
  return type()->as_LongConstant()->value();
}



//--------------------------------------------------------------


void LIRGenerator::block_do_prolog(BlockBegin* block) {
#ifndef PRODUCT
  if (PrintIRWithLIR) {
    block->print();
  }
#endif

  // set up the list of LIR instructions
  assert(block->lir() == NULL, "LIR list already computed for this block");
  _lir = new LIR_List(compilation(), block);
  block->set_lir(_lir);

  __ branch_destination(block->label());

  if (LIRTraceExecution &&
      Compilation::current()->hir()->start()->block_id() != block->block_id() &&
      !block->is_set(BlockBegin::exception_entry_flag)) {
    assert(block->lir()->instructions_list()->length() == 1, "should come right after br_dst");
    trace_block_entry(block);
  }
}


void LIRGenerator::block_do_epilog(BlockBegin* block) {
#ifndef PRODUCT
  if (PrintIRWithLIR) {
    tty->cr();
  }
#endif

  // LIR_Opr for unpinned constants shouldn't be referenced by other
  // blocks so clear them out after processing the block.
  for (int i = 0; i < _unpinned_constants.length(); i++) {
    _unpinned_constants.at(i)->clear_operand();
  }
  _unpinned_constants.trunc_to(0);

  // clear our any registers for other local constants
  _constants.trunc_to(0);
  _reg_for_constants.trunc_to(0);
}


void LIRGenerator::block_do(BlockBegin* block) {
  CHECK_BAILOUT();

  block_do_prolog(block);
  set_block(block);

  for (Instruction* instr = block; instr != NULL; instr = instr->next()) {
    if (instr->is_pinned()) do_root(instr);
  }

  set_block(NULL);
  block_do_epilog(block);
}


//-------------------------LIRGenerator-----------------------------

// This is where the tree-walk starts; instr must be root;
void LIRGenerator::do_root(Value instr) {
  CHECK_BAILOUT();

  InstructionMark im(compilation(), instr);

  assert(instr->is_pinned(), "use only with roots");
  assert(instr->subst() == instr, "shouldn't have missed substitution");

  instr->visit(this);

  assert(!instr->has_uses() || instr->operand()->is_valid() ||
         instr->as_Constant() != NULL || bailed_out(), "invalid item set");
}


// This is called for each node in tree; the walk stops if a root is reached
void LIRGenerator::walk(Value instr) {
  InstructionMark im(compilation(), instr);
  //stop walk when encounter a root
  if ((instr->is_pinned() && instr->as_Phi() == NULL) || instr->operand()->is_valid()) {
    assert(instr->operand() != LIR_OprFact::illegalOpr || instr->as_Constant() != NULL, "this root has not yet been visited");
  } else {
    assert(instr->subst() == instr, "shouldn't have missed substitution");
    instr->visit(this);
    // assert(instr->use_count() > 0 || instr->as_Phi() != NULL, "leaf instruction must have a use");
  }
}


CodeEmitInfo* LIRGenerator::state_for(Instruction* x, ValueStack* state, bool ignore_xhandler) {
  assert(state != NULL, "state must be defined");

#ifndef PRODUCT
  state->verify();
#endif

  ValueStack* s = state;
  for_each_state(s) {
    if (s->kind() == ValueStack::EmptyExceptionState) {
      assert(s->stack_size() == 0 && s->locals_size() == 0 && (s->locks_size() == 0 || s->locks_size() == 1), "state must be empty");
      continue;
    }

    int index;
    Value value;
    for_each_stack_value(s, index, value) {
      assert(value->subst() == value, "missed substitution");
      if (!value->is_pinned() && value->as_Constant() == NULL && value->as_Local() == NULL) {
        walk(value);
        assert(value->operand()->is_valid(), "must be evaluated now");
      }
    }

    int bci = s->bci();
    IRScope* scope = s->scope();
    ciMethod* method = scope->method();

    MethodLivenessResult liveness = method->liveness_at_bci(bci);
    if (bci == SynchronizationEntryBCI) {
      if (x->as_ExceptionObject() || x->as_Throw()) {
        // all locals are dead on exit from the synthetic unlocker
        liveness.clear();
      } else {
        assert(x->as_MonitorEnter() || x->as_ProfileInvoke(), "only other cases are MonitorEnter and ProfileInvoke");
      }
    }
    if (!liveness.is_valid()) {
      // Degenerate or breakpointed method.
      bailout("Degenerate or breakpointed method");
    } else {
      assert((int)liveness.size() == s->locals_size(), "error in use of liveness");
      for_each_local_value(s, index, value) {
        assert(value->subst() == value, "missed substition");
        if (liveness.at(index) && !value->type()->is_illegal()) {
          if (!value->is_pinned() && value->as_Constant() == NULL && value->as_Local() == NULL) {
            walk(value);
            assert(value->operand()->is_valid(), "must be evaluated now");
          }
        } else {
          // NULL out this local so that linear scan can assume that all non-NULL values are live.
          s->invalidate_local(index);
        }
      }
    }
  }

  return new CodeEmitInfo(state, ignore_xhandler ? NULL : x->exception_handlers(), x->check_flag(Instruction::DeoptimizeOnException));
}


CodeEmitInfo* LIRGenerator::state_for(Instruction* x) {
  return state_for(x, x->exception_state());
}


void LIRGenerator::klass2reg_with_patching(LIR_Opr r, ciMetadata* obj, CodeEmitInfo* info, bool need_resolve) {
  /* C2 relies on constant pool entries being resolved (ciTypeFlow), so if tiered compilation
   * is active and the class hasn't yet been resolved we need to emit a patch that resolves
   * the class. */
  if ((!CompilerConfig::is_c1_only_no_jvmci() && need_resolve) || !obj->is_loaded() || PatchALot) {
    assert(info != NULL, "info must be set if class is not loaded");
    __ klass2reg_patch(NULL, r, info);
  } else {
    // no patching needed
    __ metadata2reg(obj->constant_encoding(), r);
  }
}


void LIRGenerator::array_range_check(LIR_Opr array, LIR_Opr index,
                                    CodeEmitInfo* null_check_info, CodeEmitInfo* range_check_info) {
  CodeStub* stub = new RangeCheckStub(range_check_info, index, array);
  if (index->is_constant()) {
    cmp_mem_int(lir_cond_belowEqual, array, arrayOopDesc::length_offset_in_bytes(),
                index->as_jint(), null_check_info);
    __ branch(lir_cond_belowEqual, stub); // forward branch
  } else {
    cmp_reg_mem(lir_cond_aboveEqual, index, array,
                arrayOopDesc::length_offset_in_bytes(), T_INT, null_check_info);
    __ branch(lir_cond_aboveEqual, stub); // forward branch
  }
}


void LIRGenerator::nio_range_check(LIR_Opr buffer, LIR_Opr index, LIR_Opr result, CodeEmitInfo* info) {
  CodeStub* stub = new RangeCheckStub(info, index);
  if (index->is_constant()) {
    cmp_mem_int(lir_cond_belowEqual, buffer, java_nio_Buffer::limit_offset(), index->as_jint(), info);
    __ branch(lir_cond_belowEqual, stub); // forward branch
  } else {
    cmp_reg_mem(lir_cond_aboveEqual, index, buffer,
                java_nio_Buffer::limit_offset(), T_INT, info);
    __ branch(lir_cond_aboveEqual, stub); // forward branch
  }
  __ move(index, result);
}



void LIRGenerator::arithmetic_op(Bytecodes::Code code, LIR_Opr result, LIR_Opr left, LIR_Opr right, bool is_strictfp, LIR_Opr tmp_op, CodeEmitInfo* info) {
  LIR_Opr result_op = result;
  LIR_Opr left_op   = left;
  LIR_Opr right_op  = right;

  if (TwoOperandLIRForm && left_op != result_op) {
    assert(right_op != result_op, "malformed");
    __ move(left_op, result_op);
    left_op = result_op;
  }

  switch(code) {
    case Bytecodes::_dadd:
    case Bytecodes::_fadd:
    case Bytecodes::_ladd:
    case Bytecodes::_iadd:  __ add(left_op, right_op, result_op); break;
    case Bytecodes::_fmul:
    case Bytecodes::_lmul:  __ mul(left_op, right_op, result_op); break;

    case Bytecodes::_dmul:
      {
        if (is_strictfp) {
          __ mul_strictfp(left_op, right_op, result_op, tmp_op); break;
        } else {
          __ mul(left_op, right_op, result_op); break;
        }
      }
      break;

    case Bytecodes::_imul:
      {
        bool did_strength_reduce = false;

        if (right->is_constant()) {
          jint c = right->as_jint();
          if (c > 0 && is_power_of_2(c)) {
            // do not need tmp here
            __ shift_left(left_op, exact_log2(c), result_op);
            did_strength_reduce = true;
          } else {
            did_strength_reduce = strength_reduce_multiply(left_op, c, result_op, tmp_op);
          }
        }
        // we couldn't strength reduce so just emit the multiply
        if (!did_strength_reduce) {
          __ mul(left_op, right_op, result_op);
        }
      }
      break;

    case Bytecodes::_dsub:
    case Bytecodes::_fsub:
    case Bytecodes::_lsub:
    case Bytecodes::_isub: __ sub(left_op, right_op, result_op); break;

    case Bytecodes::_fdiv: __ div (left_op, right_op, result_op); break;
    // ldiv and lrem are implemented with a direct runtime call

    case Bytecodes::_ddiv:
      {
        if (is_strictfp) {
          __ div_strictfp (left_op, right_op, result_op, tmp_op); break;
        } else {
          __ div (left_op, right_op, result_op); break;
        }
      }
      break;

    case Bytecodes::_drem:
    case Bytecodes::_frem: __ rem (left_op, right_op, result_op); break;

    default: ShouldNotReachHere();
  }
}


void LIRGenerator::arithmetic_op_int(Bytecodes::Code code, LIR_Opr result, LIR_Opr left, LIR_Opr right, LIR_Opr tmp) {
  arithmetic_op(code, result, left, right, false, tmp);
}


void LIRGenerator::arithmetic_op_long(Bytecodes::Code code, LIR_Opr result, LIR_Opr left, LIR_Opr right, CodeEmitInfo* info) {
  arithmetic_op(code, result, left, right, false, LIR_OprFact::illegalOpr, info);
}


void LIRGenerator::arithmetic_op_fpu(Bytecodes::Code code, LIR_Opr result, LIR_Opr left, LIR_Opr right, bool is_strictfp, LIR_Opr tmp) {
  arithmetic_op(code, result, left, right, is_strictfp, tmp);
}


void LIRGenerator::shift_op(Bytecodes::Code code, LIR_Opr result_op, LIR_Opr value, LIR_Opr count, LIR_Opr tmp) {

  if (TwoOperandLIRForm && value != result_op
      // Only 32bit right shifts require two operand form on S390.
      S390_ONLY(&& (code == Bytecodes::_ishr || code == Bytecodes::_iushr))) {
    assert(count != result_op, "malformed");
    __ move(value, result_op);
    value = result_op;
  }

  assert(count->is_constant() || count->is_register(), "must be");
  switch(code) {
  case Bytecodes::_ishl:
  case Bytecodes::_lshl: __ shift_left(value, count, result_op, tmp); break;
  case Bytecodes::_ishr:
  case Bytecodes::_lshr: __ shift_right(value, count, result_op, tmp); break;
  case Bytecodes::_iushr:
  case Bytecodes::_lushr: __ unsigned_shift_right(value, count, result_op, tmp); break;
  default: ShouldNotReachHere();
  }
}


void LIRGenerator::logic_op (Bytecodes::Code code, LIR_Opr result_op, LIR_Opr left_op, LIR_Opr right_op) {
  if (TwoOperandLIRForm && left_op != result_op) {
    assert(right_op != result_op, "malformed");
    __ move(left_op, result_op);
    left_op = result_op;
  }

  switch(code) {
    case Bytecodes::_iand:
    case Bytecodes::_land:  __ logical_and(left_op, right_op, result_op); break;

    case Bytecodes::_ior:
    case Bytecodes::_lor:   __ logical_or(left_op, right_op, result_op);  break;

    case Bytecodes::_ixor:
    case Bytecodes::_lxor:  __ logical_xor(left_op, right_op, result_op); break;

    default: ShouldNotReachHere();
  }
}


void LIRGenerator::monitor_enter(LIR_Opr object, LIR_Opr lock, LIR_Opr hdr, LIR_Opr scratch, int monitor_no,
                                 CodeEmitInfo* info_for_exception, CodeEmitInfo* info, CodeStub* throw_imse_stub) {
  if (!GenerateSynchronizationCode) return;
  // for slow path, use debug info for state after successful locking
  CodeStub* slow_path = new MonitorEnterStub(object, lock, info, throw_imse_stub, scratch);
  __ load_stack_address_monitor(monitor_no, lock);
  // for handling NullPointerException, use debug info representing just the lock stack before this monitorenter
  __ lock_object(hdr, object, lock, scratch, slow_path, info_for_exception, throw_imse_stub);
}


void LIRGenerator::monitor_exit(LIR_Opr object, LIR_Opr lock, LIR_Opr new_hdr, LIR_Opr scratch, int monitor_no) {
  if (!GenerateSynchronizationCode) return;
  // setup registers
  LIR_Opr hdr = lock;
  lock = new_hdr;
  CodeStub* slow_path = new MonitorExitStub(lock, UseFastLocking, monitor_no);
  __ load_stack_address_monitor(monitor_no, lock);
  __ unlock_object(hdr, object, lock, scratch, slow_path);
}

#ifndef PRODUCT
void LIRGenerator::print_if_not_loaded(const NewInstance* new_instance) {
  if (PrintNotLoaded && !new_instance->klass()->is_loaded()) {
    tty->print_cr("   ###class not loaded at new bci %d", new_instance->printable_bci());
  } else if (PrintNotLoaded && (!CompilerConfig::is_c1_only_no_jvmci() && new_instance->is_unresolved())) {
    tty->print_cr("   ###class not resolved at new bci %d", new_instance->printable_bci());
  }
}
#endif

void LIRGenerator::new_instance(LIR_Opr dst, ciInstanceKlass* klass, bool is_unresolved, bool allow_inline, LIR_Opr scratch1, LIR_Opr scratch2, LIR_Opr scratch3, LIR_Opr scratch4, LIR_Opr klass_reg, CodeEmitInfo* info) {
  if (allow_inline) {
    assert(!is_unresolved && klass->is_loaded(), "inline type klass should be resolved");
    __ metadata2reg(klass->constant_encoding(), klass_reg);
  } else {
    klass2reg_with_patching(klass_reg, klass, info, is_unresolved);
  }
  // If klass is not loaded we do not know if the klass has finalizers or is an unexpected inline klass
  if (UseFastNewInstance && klass->is_loaded() && (allow_inline || !klass->is_inlinetype())
      && !Klass::layout_helper_needs_slow_path(klass->layout_helper())) {

    Runtime1::StubID stub_id = klass->is_initialized() ? Runtime1::fast_new_instance_id : Runtime1::fast_new_instance_init_check_id;

    CodeStub* slow_path = new NewInstanceStub(klass_reg, dst, klass, info, stub_id);

    assert(klass->is_loaded(), "must be loaded");
    // allocate space for instance
    assert(klass->size_helper() >= 0, "illegal instance size");
    const int instance_size = align_object_size(klass->size_helper());
    __ allocate_object(dst, scratch1, scratch2, scratch3, scratch4,
                       oopDesc::header_size(), instance_size, klass_reg, !klass->is_initialized(), slow_path);
  } else {
    CodeStub* slow_path = new NewInstanceStub(klass_reg, dst, klass, info, allow_inline ? Runtime1::new_instance_id : Runtime1::new_instance_no_inline_id);
    __ jump(slow_path);
    __ branch_destination(slow_path->continuation());
  }
}


static bool is_constant_zero(Instruction* inst) {
  IntConstant* c = inst->type()->as_IntConstant();
  if (c) {
    return (c->value() == 0);
  }
  return false;
}


static bool positive_constant(Instruction* inst) {
  IntConstant* c = inst->type()->as_IntConstant();
  if (c) {
    return (c->value() >= 0);
  }
  return false;
}


static ciArrayKlass* as_array_klass(ciType* type) {
  if (type != NULL && type->is_array_klass() && type->is_loaded()) {
    return (ciArrayKlass*)type;
  } else {
    return NULL;
  }
}

static ciType* phi_declared_type(Phi* phi) {
  ciType* t = phi->operand_at(0)->declared_type();
  if (t == NULL) {
    return NULL;
  }
  for(int i = 1; i < phi->operand_count(); i++) {
    if (t != phi->operand_at(i)->declared_type()) {
      return NULL;
    }
  }
  return t;
}

void LIRGenerator::arraycopy_helper(Intrinsic* x, int* flagsp, ciArrayKlass** expected_typep) {
  Instruction* src     = x->argument_at(0);
  Instruction* src_pos = x->argument_at(1);
  Instruction* dst     = x->argument_at(2);
  Instruction* dst_pos = x->argument_at(3);
  Instruction* length  = x->argument_at(4);

  // first try to identify the likely type of the arrays involved
  ciArrayKlass* expected_type = NULL;
  bool is_exact = false, src_objarray = false, dst_objarray = false;
  {
    ciArrayKlass* src_exact_type    = as_array_klass(src->exact_type());
    ciArrayKlass* src_declared_type = as_array_klass(src->declared_type());
    Phi* phi;
    if (src_declared_type == NULL && (phi = src->as_Phi()) != NULL) {
      src_declared_type = as_array_klass(phi_declared_type(phi));
    }
    ciArrayKlass* dst_exact_type    = as_array_klass(dst->exact_type());
    ciArrayKlass* dst_declared_type = as_array_klass(dst->declared_type());
    if (dst_declared_type == NULL && (phi = dst->as_Phi()) != NULL) {
      dst_declared_type = as_array_klass(phi_declared_type(phi));
    }

    if (src_exact_type != NULL && src_exact_type == dst_exact_type) {
      // the types exactly match so the type is fully known
      is_exact = true;
      expected_type = src_exact_type;
    } else if (dst_exact_type != NULL && dst_exact_type->is_obj_array_klass()) {
      ciArrayKlass* dst_type = (ciArrayKlass*) dst_exact_type;
      ciArrayKlass* src_type = NULL;
      if (src_exact_type != NULL && src_exact_type->is_obj_array_klass()) {
        src_type = (ciArrayKlass*) src_exact_type;
      } else if (src_declared_type != NULL && src_declared_type->is_obj_array_klass()) {
        src_type = (ciArrayKlass*) src_declared_type;
      }
      if (src_type != NULL) {
        if (src_type->element_type()->is_subtype_of(dst_type->element_type())) {
          is_exact = true;
          expected_type = dst_type;
        }
      }
    }
    // at least pass along a good guess
    if (expected_type == NULL) expected_type = dst_exact_type;
    if (expected_type == NULL) expected_type = src_declared_type;
    if (expected_type == NULL) expected_type = dst_declared_type;

    src_objarray = (src_exact_type && src_exact_type->is_obj_array_klass()) || (src_declared_type && src_declared_type->is_obj_array_klass());
    dst_objarray = (dst_exact_type && dst_exact_type->is_obj_array_klass()) || (dst_declared_type && dst_declared_type->is_obj_array_klass());
  }

  // if a probable array type has been identified, figure out if any
  // of the required checks for a fast case can be elided.
  int flags = LIR_OpArrayCopy::all_flags;

  if (!src->is_loaded_flattened_array() && !dst->is_loaded_flattened_array()) {
    flags &= ~LIR_OpArrayCopy::always_slow_path;
  }
  if (!src->maybe_flattened_array()) {
    flags &= ~LIR_OpArrayCopy::src_inlinetype_check;
  }
  if (!dst->maybe_flattened_array() && !dst->maybe_null_free_array()) {
    flags &= ~LIR_OpArrayCopy::dst_inlinetype_check;
  }

  if (!src_objarray)
    flags &= ~LIR_OpArrayCopy::src_objarray;
  if (!dst_objarray)
    flags &= ~LIR_OpArrayCopy::dst_objarray;

  if (!x->arg_needs_null_check(0))
    flags &= ~LIR_OpArrayCopy::src_null_check;
  if (!x->arg_needs_null_check(2))
    flags &= ~LIR_OpArrayCopy::dst_null_check;


  if (expected_type != NULL) {
    Value length_limit = NULL;

    IfOp* ifop = length->as_IfOp();
    if (ifop != NULL) {
      // look for expressions like min(v, a.length) which ends up as
      //   x > y ? y : x  or  x >= y ? y : x
      if ((ifop->cond() == If::gtr || ifop->cond() == If::geq) &&
          ifop->x() == ifop->fval() &&
          ifop->y() == ifop->tval()) {
        length_limit = ifop->y();
      }
    }

    // try to skip null checks and range checks
    NewArray* src_array = src->as_NewArray();
    if (src_array != NULL) {
      flags &= ~LIR_OpArrayCopy::src_null_check;
      if (length_limit != NULL &&
          src_array->length() == length_limit &&
          is_constant_zero(src_pos)) {
        flags &= ~LIR_OpArrayCopy::src_range_check;
      }
    }

    NewArray* dst_array = dst->as_NewArray();
    if (dst_array != NULL) {
      flags &= ~LIR_OpArrayCopy::dst_null_check;
      if (length_limit != NULL &&
          dst_array->length() == length_limit &&
          is_constant_zero(dst_pos)) {
        flags &= ~LIR_OpArrayCopy::dst_range_check;
      }
    }

    // check from incoming constant values
    if (positive_constant(src_pos))
      flags &= ~LIR_OpArrayCopy::src_pos_positive_check;
    if (positive_constant(dst_pos))
      flags &= ~LIR_OpArrayCopy::dst_pos_positive_check;
    if (positive_constant(length))
      flags &= ~LIR_OpArrayCopy::length_positive_check;

    // see if the range check can be elided, which might also imply
    // that src or dst is non-null.
    ArrayLength* al = length->as_ArrayLength();
    if (al != NULL) {
      if (al->array() == src) {
        // it's the length of the source array
        flags &= ~LIR_OpArrayCopy::length_positive_check;
        flags &= ~LIR_OpArrayCopy::src_null_check;
        if (is_constant_zero(src_pos))
          flags &= ~LIR_OpArrayCopy::src_range_check;
      }
      if (al->array() == dst) {
        // it's the length of the destination array
        flags &= ~LIR_OpArrayCopy::length_positive_check;
        flags &= ~LIR_OpArrayCopy::dst_null_check;
        if (is_constant_zero(dst_pos))
          flags &= ~LIR_OpArrayCopy::dst_range_check;
      }
    }
    if (is_exact) {
      flags &= ~LIR_OpArrayCopy::type_check;
    }
  }

  IntConstant* src_int = src_pos->type()->as_IntConstant();
  IntConstant* dst_int = dst_pos->type()->as_IntConstant();
  if (src_int && dst_int) {
    int s_offs = src_int->value();
    int d_offs = dst_int->value();
    if (src_int->value() >= dst_int->value()) {
      flags &= ~LIR_OpArrayCopy::overlapping;
    }
    if (expected_type != NULL) {
      BasicType t = expected_type->element_type()->basic_type();
      int element_size = type2aelembytes(t);
      if (((arrayOopDesc::base_offset_in_bytes(t) + s_offs * element_size) % HeapWordSize == 0) &&
          ((arrayOopDesc::base_offset_in_bytes(t) + d_offs * element_size) % HeapWordSize == 0)) {
        flags &= ~LIR_OpArrayCopy::unaligned;
      }
    }
  } else if (src_pos == dst_pos || is_constant_zero(dst_pos)) {
    // src and dest positions are the same, or dst is zero so assume
    // nonoverlapping copy.
    flags &= ~LIR_OpArrayCopy::overlapping;
  }

  if (src == dst) {
    // moving within a single array so no type checks are needed
    if (flags & LIR_OpArrayCopy::type_check) {
      flags &= ~LIR_OpArrayCopy::type_check;
    }
  }
  *flagsp = flags;
  *expected_typep = (ciArrayKlass*)expected_type;
}


LIR_Opr LIRGenerator::round_item(LIR_Opr opr) {
  assert(opr->is_register(), "why spill if item is not register?");

  if (strict_fp_requires_explicit_rounding) {
#ifdef IA32
    if (UseSSE < 1 && opr->is_single_fpu()) {
      LIR_Opr result = new_register(T_FLOAT);
      set_vreg_flag(result, must_start_in_memory);
      assert(opr->is_register(), "only a register can be spilled");
      assert(opr->value_type()->is_float(), "rounding only for floats available");
      __ roundfp(opr, LIR_OprFact::illegalOpr, result);
      return result;
    }
#else
    Unimplemented();
#endif // IA32
  }
  return opr;
}


LIR_Opr LIRGenerator::force_to_spill(LIR_Opr value, BasicType t) {
  assert(type2size[t] == type2size[value->type()],
         "size mismatch: t=%s, value->type()=%s", type2name(t), type2name(value->type()));
  if (!value->is_register()) {
    // force into a register
    LIR_Opr r = new_register(value->type());
    __ move(value, r);
    value = r;
  }

  // create a spill location
  LIR_Opr tmp = new_register(t);
  set_vreg_flag(tmp, LIRGenerator::must_start_in_memory);

  // move from register to spill
  __ move(value, tmp);
  return tmp;
}

void LIRGenerator::profile_branch(If* if_instr, If::Condition cond) {
  if (if_instr->should_profile()) {
    ciMethod* method = if_instr->profiled_method();
    assert(method != NULL, "method should be set if branch is profiled");
    ciMethodData* md = method->method_data_or_null();
    assert(md != NULL, "Sanity");
    ciProfileData* data = md->bci_to_data(if_instr->profiled_bci());
    assert(data != NULL, "must have profiling data");
    assert(data->is_BranchData(), "need BranchData for two-way branches");
    int taken_count_offset     = md->byte_offset_of_slot(data, BranchData::taken_offset());
    int not_taken_count_offset = md->byte_offset_of_slot(data, BranchData::not_taken_offset());
    if (if_instr->is_swapped()) {
      int t = taken_count_offset;
      taken_count_offset = not_taken_count_offset;
      not_taken_count_offset = t;
    }

    LIR_Opr md_reg = new_register(T_METADATA);
    __ metadata2reg(md->constant_encoding(), md_reg);

    LIR_Opr data_offset_reg = new_pointer_register();
    __ cmove(lir_cond(cond),
             LIR_OprFact::intptrConst(taken_count_offset),
             LIR_OprFact::intptrConst(not_taken_count_offset),
             data_offset_reg, as_BasicType(if_instr->x()->type()));

    // MDO cells are intptr_t, so the data_reg width is arch-dependent.
    LIR_Opr data_reg = new_pointer_register();
    LIR_Address* data_addr = new LIR_Address(md_reg, data_offset_reg, data_reg->type());
    __ move(data_addr, data_reg);
    // Use leal instead of add to avoid destroying condition codes on x86
    LIR_Address* fake_incr_value = new LIR_Address(data_reg, DataLayout::counter_increment, T_INT);
    __ leal(LIR_OprFact::address(fake_incr_value), data_reg);
    __ move(data_reg, data_addr);
  }
}

// Phi technique:
// This is about passing live values from one basic block to the other.
// In code generated with Java it is rather rare that more than one
// value is on the stack from one basic block to the other.
// We optimize our technique for efficient passing of one value
// (of type long, int, double..) but it can be extended.
// When entering or leaving a basic block, all registers and all spill
// slots are release and empty. We use the released registers
// and spill slots to pass the live values from one block
// to the other. The topmost value, i.e., the value on TOS of expression
// stack is passed in registers. All other values are stored in spilling
// area. Every Phi has an index which designates its spill slot
// At exit of a basic block, we fill the register(s) and spill slots.
// At entry of a basic block, the block_prolog sets up the content of phi nodes
// and locks necessary registers and spilling slots.


// move current value to referenced phi function
void LIRGenerator::move_to_phi(PhiResolver* resolver, Value cur_val, Value sux_val) {
  Phi* phi = sux_val->as_Phi();
  // cur_val can be null without phi being null in conjunction with inlining
  if (phi != NULL && cur_val != NULL && cur_val != phi && !phi->is_illegal()) {
    Phi* cur_phi = cur_val->as_Phi();
    if (cur_phi != NULL && cur_phi->is_illegal()) {
      // Phi and local would need to get invalidated
      // (which is unexpected for Linear Scan).
      // But this case is very rare so we simply bail out.
      bailout("propagation of illegal phi");
      return;
    }
    LIR_Opr operand = cur_val->operand();
    if (operand->is_illegal()) {
      assert(cur_val->as_Constant() != NULL || cur_val->as_Local() != NULL,
             "these can be produced lazily");
      operand = operand_for_instruction(cur_val);
    }
    resolver->move(operand, operand_for_instruction(phi));
  }
}


// Moves all stack values into their PHI position
void LIRGenerator::move_to_phi(ValueStack* cur_state) {
  BlockBegin* bb = block();
  if (bb->number_of_sux() == 1) {
    BlockBegin* sux = bb->sux_at(0);
    assert(sux->number_of_preds() > 0, "invalid CFG");

    // a block with only one predecessor never has phi functions
    if (sux->number_of_preds() > 1) {
      PhiResolver resolver(this);

      ValueStack* sux_state = sux->state();
      Value sux_value;
      int index;

      assert(cur_state->scope() == sux_state->scope(), "not matching");
      assert(cur_state->locals_size() == sux_state->locals_size(), "not matching");
      assert(cur_state->stack_size() == sux_state->stack_size(), "not matching");

      for_each_stack_value(sux_state, index, sux_value) {
        move_to_phi(&resolver, cur_state->stack_at(index), sux_value);
      }

      for_each_local_value(sux_state, index, sux_value) {
        move_to_phi(&resolver, cur_state->local_at(index), sux_value);
      }

      assert(cur_state->caller_state() == sux_state->caller_state(), "caller states must be equal");
    }
  }
}


LIR_Opr LIRGenerator::new_register(BasicType type) {
  int vreg_num = _virtual_register_number;
  // Add a little fudge factor for the bailout since the bailout is only checked periodically. This allows us to hand out
  // a few extra registers before we really run out which helps to avoid to trip over assertions.
  if (vreg_num + 20 >= LIR_OprDesc::vreg_max) {
    bailout("out of virtual registers in LIR generator");
    if (vreg_num + 2 >= LIR_OprDesc::vreg_max) {
      // Wrap it around and continue until bailout really happens to avoid hitting assertions.
      _virtual_register_number = LIR_OprDesc::vreg_base;
      vreg_num = LIR_OprDesc::vreg_base;
    }
  }
  _virtual_register_number += 1;
  LIR_Opr vreg = LIR_OprFact::virtual_register(vreg_num, type);
  assert(vreg != LIR_OprFact::illegal(), "ran out of virtual registers");
  return vreg;
}


// Try to lock using register in hint
LIR_Opr LIRGenerator::rlock(Value instr) {
  return new_register(instr->type());
}


// does an rlock and sets result
LIR_Opr LIRGenerator::rlock_result(Value x) {
  LIR_Opr reg = rlock(x);
  set_result(x, reg);
  return reg;
}


// does an rlock and sets result
LIR_Opr LIRGenerator::rlock_result(Value x, BasicType type) {
  LIR_Opr reg;
  switch (type) {
  case T_BYTE:
  case T_BOOLEAN:
    reg = rlock_byte(type);
    break;
  default:
    reg = rlock(x);
    break;
  }

  set_result(x, reg);
  return reg;
}


//---------------------------------------------------------------------
ciObject* LIRGenerator::get_jobject_constant(Value value) {
  ObjectType* oc = value->type()->as_ObjectType();
  if (oc) {
    return oc->constant_value();
  }
  return NULL;
}


void LIRGenerator::do_ExceptionObject(ExceptionObject* x) {
  assert(block()->is_set(BlockBegin::exception_entry_flag), "ExceptionObject only allowed in exception handler block");
  assert(block()->next() == x, "ExceptionObject must be first instruction of block");

  // no moves are created for phi functions at the begin of exception
  // handlers, so assign operands manually here
  for_each_phi_fun(block(), phi,
                   if (!phi->is_illegal()) { operand_for_instruction(phi); });

  LIR_Opr thread_reg = getThreadPointer();
  __ move_wide(new LIR_Address(thread_reg, in_bytes(JavaThread::exception_oop_offset()), T_OBJECT),
               exceptionOopOpr());
  __ move_wide(LIR_OprFact::oopConst(NULL),
               new LIR_Address(thread_reg, in_bytes(JavaThread::exception_oop_offset()), T_OBJECT));
  __ move_wide(LIR_OprFact::oopConst(NULL),
               new LIR_Address(thread_reg, in_bytes(JavaThread::exception_pc_offset()), T_OBJECT));

  LIR_Opr result = new_register(T_OBJECT);
  __ move(exceptionOopOpr(), result);
  set_result(x, result);
}


//----------------------------------------------------------------------
//----------------------------------------------------------------------
//----------------------------------------------------------------------
//----------------------------------------------------------------------
//                        visitor functions
//----------------------------------------------------------------------
//----------------------------------------------------------------------
//----------------------------------------------------------------------
//----------------------------------------------------------------------

void LIRGenerator::do_Phi(Phi* x) {
  // phi functions are never visited directly
  ShouldNotReachHere();
}


// Code for a constant is generated lazily unless the constant is frequently used and can't be inlined.
void LIRGenerator::do_Constant(Constant* x) {
  if (x->state_before() != NULL) {
    // Any constant with a ValueStack requires patching so emit the patch here
    LIR_Opr reg = rlock_result(x);
    CodeEmitInfo* info = state_for(x, x->state_before());
    __ oop2reg_patch(NULL, reg, info);
  } else if (x->use_count() > 1 && !can_inline_as_constant(x)) {
    if (!x->is_pinned()) {
      // unpinned constants are handled specially so that they can be
      // put into registers when they are used multiple times within a
      // block.  After the block completes their operand will be
      // cleared so that other blocks can't refer to that register.
      set_result(x, load_constant(x));
    } else {
      LIR_Opr res = x->operand();
      if (!res->is_valid()) {
        res = LIR_OprFact::value_type(x->type());
      }
      if (res->is_constant()) {
        LIR_Opr reg = rlock_result(x);
        __ move(res, reg);
      } else {
        set_result(x, res);
      }
    }
  } else {
    set_result(x, LIR_OprFact::value_type(x->type()));
  }
}


void LIRGenerator::do_Local(Local* x) {
  // operand_for_instruction has the side effect of setting the result
  // so there's no need to do it here.
  operand_for_instruction(x);
}


void LIRGenerator::do_IfInstanceOf(IfInstanceOf* x) {
  Unimplemented();
}


void LIRGenerator::do_Return(Return* x) {
  if (compilation()->env()->dtrace_method_probes()) {
    BasicTypeList signature;
    signature.append(LP64_ONLY(T_LONG) NOT_LP64(T_INT));    // thread
    signature.append(T_METADATA); // Method*
    LIR_OprList* args = new LIR_OprList();
    args->append(getThreadPointer());
    LIR_Opr meth = new_register(T_METADATA);
    __ metadata2reg(method()->constant_encoding(), meth);
    args->append(meth);
    call_runtime(&signature, args, CAST_FROM_FN_PTR(address, SharedRuntime::dtrace_method_exit), voidType, NULL);
  }

  if (x->type()->is_void()) {
    __ return_op(LIR_OprFact::illegalOpr);
  } else {
    LIR_Opr reg = result_register_for(x->type(), /*callee=*/true);
    LIRItem result(x->result(), this);

    result.load_item_force(reg);
    __ return_op(result.result());
  }
  set_no_result(x);
}

// Examble: ref.get()
// Combination of LoadField and g1 pre-write barrier
void LIRGenerator::do_Reference_get(Intrinsic* x) {

  const int referent_offset = java_lang_ref_Reference::referent_offset();

  assert(x->number_of_arguments() == 1, "wrong type");

  LIRItem reference(x->argument_at(0), this);
  reference.load_item();

  // need to perform the null check on the reference objecy
  CodeEmitInfo* info = NULL;
  if (x->needs_null_check()) {
    info = state_for(x);
  }

  LIR_Opr result = rlock_result(x, T_OBJECT);
  access_load_at(IN_HEAP | ON_WEAK_OOP_REF, T_OBJECT,
                 reference, LIR_OprFact::intConst(referent_offset), result);
}

// Example: clazz.isInstance(object)
void LIRGenerator::do_isInstance(Intrinsic* x) {
  assert(x->number_of_arguments() == 2, "wrong type");

  // TODO could try to substitute this node with an equivalent InstanceOf
  // if clazz is known to be a constant Class. This will pick up newly found
  // constants after HIR construction. I'll leave this to a future change.

  // as a first cut, make a simple leaf call to runtime to stay platform independent.
  // could follow the aastore example in a future change.

  LIRItem clazz(x->argument_at(0), this);
  LIRItem object(x->argument_at(1), this);
  clazz.load_item();
  object.load_item();
  LIR_Opr result = rlock_result(x);

  // need to perform null check on clazz
  if (x->needs_null_check()) {
    CodeEmitInfo* info = state_for(x);
    __ null_check(clazz.result(), info);
  }

  LIR_Opr call_result = call_runtime(clazz.value(), object.value(),
                                     CAST_FROM_FN_PTR(address, Runtime1::is_instance_of),
                                     x->type(),
                                     NULL); // NULL CodeEmitInfo results in a leaf call
  __ move(call_result, result);
}

// Example: object.getClass ()
void LIRGenerator::do_getClass(Intrinsic* x) {
  assert(x->number_of_arguments() == 1, "wrong type");

  LIRItem rcvr(x->argument_at(0), this);
  rcvr.load_item();
  LIR_Opr temp = new_register(T_METADATA);
  LIR_Opr result = rlock_result(x);

  // need to perform the null check on the rcvr
  CodeEmitInfo* info = NULL;
  if (x->needs_null_check()) {
    info = state_for(x);
  }

  // FIXME T_ADDRESS should actually be T_METADATA but it can't because the
  // meaning of these two is mixed up (see JDK-8026837).
  __ move(new LIR_Address(rcvr.result(), oopDesc::klass_offset_in_bytes(), T_ADDRESS), temp, info);
  __ move_wide(new LIR_Address(temp, in_bytes(Klass::java_mirror_offset()), T_ADDRESS), temp);
  // mirror = ((OopHandle)mirror)->resolve();
  access_load(IN_NATIVE, T_OBJECT,
              LIR_OprFact::address(new LIR_Address(temp, T_OBJECT)), result);
}

// java.lang.Class::isPrimitive()
void LIRGenerator::do_isPrimitive(Intrinsic* x) {
  assert(x->number_of_arguments() == 1, "wrong type");

  LIRItem rcvr(x->argument_at(0), this);
  rcvr.load_item();
  LIR_Opr temp = new_register(T_METADATA);
  LIR_Opr result = rlock_result(x);

  CodeEmitInfo* info = NULL;
  if (x->needs_null_check()) {
    info = state_for(x);
  }

  __ move(new LIR_Address(rcvr.result(), java_lang_Class::klass_offset(), T_ADDRESS), temp, info);
  __ cmp(lir_cond_notEqual, temp, LIR_OprFact::metadataConst(0));
  __ cmove(lir_cond_notEqual, LIR_OprFact::intConst(0), LIR_OprFact::intConst(1), result, T_BOOLEAN);
}


// Example: Thread.currentThread()
void LIRGenerator::do_currentThread(Intrinsic* x) {
  assert(x->number_of_arguments() == 0, "wrong type");
  LIR_Opr temp = new_register(T_ADDRESS);
  LIR_Opr reg = rlock_result(x);
  __ move(new LIR_Address(getThreadPointer(), in_bytes(JavaThread::threadObj_offset()), T_ADDRESS), temp);
  // threadObj = ((OopHandle)_threadObj)->resolve();
  access_load(IN_NATIVE, T_OBJECT,
              LIR_OprFact::address(new LIR_Address(temp, T_OBJECT)), reg);
}

void LIRGenerator::do_getObjectSize(Intrinsic* x) {
  assert(x->number_of_arguments() == 3, "wrong type");
  LIR_Opr result_reg = rlock_result(x);

  LIRItem value(x->argument_at(2), this);
  value.load_item();

  LIR_Opr klass = new_register(T_METADATA);
  __ move(new LIR_Address(value.result(), oopDesc::klass_offset_in_bytes(), T_ADDRESS), klass, NULL);
  LIR_Opr layout = new_register(T_INT);
  __ move(new LIR_Address(klass, in_bytes(Klass::layout_helper_offset()), T_INT), layout);

  LabelObj* L_done = new LabelObj();
  LabelObj* L_array = new LabelObj();

  __ cmp(lir_cond_lessEqual, layout, 0);
  __ branch(lir_cond_lessEqual, L_array->label());

  // Instance case: the layout helper gives us instance size almost directly,
  // but we need to mask out the _lh_instance_slow_path_bit.
  __ convert(Bytecodes::_i2l, layout, result_reg);

  assert((int) Klass::_lh_instance_slow_path_bit < BytesPerLong, "clear bit");
  jlong mask = ~(jlong) right_n_bits(LogBytesPerLong);
  __ logical_and(result_reg, LIR_OprFact::longConst(mask), result_reg);

  __ branch(lir_cond_always, L_done->label());

  // Array case: size is round(header + element_size*arraylength).
  // Since arraylength is different for every array instance, we have to
  // compute the whole thing at runtime.

  __ branch_destination(L_array->label());

  int round_mask = MinObjAlignmentInBytes - 1;

  // Figure out header sizes first.
  LIR_Opr hss = LIR_OprFact::intConst(Klass::_lh_header_size_shift);
  LIR_Opr hsm = LIR_OprFact::intConst(Klass::_lh_header_size_mask);

  LIR_Opr header_size = new_register(T_INT);
  __ move(layout, header_size);
  LIR_Opr tmp = new_register(T_INT);
  __ unsigned_shift_right(header_size, hss, header_size, tmp);
  __ logical_and(header_size, hsm, header_size);
  __ add(header_size, LIR_OprFact::intConst(round_mask), header_size);

  // Figure out the array length in bytes
  assert(Klass::_lh_log2_element_size_shift == 0, "use shift in place");
  LIR_Opr l2esm = LIR_OprFact::intConst(Klass::_lh_log2_element_size_mask);
  __ logical_and(layout, l2esm, layout);

  LIR_Opr length_int = new_register(T_INT);
  __ move(new LIR_Address(value.result(), arrayOopDesc::length_offset_in_bytes(), T_INT), length_int);

#ifdef _LP64
  LIR_Opr length = new_register(T_LONG);
  __ convert(Bytecodes::_i2l, length_int, length);
#endif

  // Shift-left awkwardness. Normally it is just:
  //   __ shift_left(length, layout, length);
  // But C1 cannot perform shift_left with non-constant count, so we end up
  // doing the per-bit loop dance here. x86_32 also does not know how to shift
  // longs, so we have to act on ints.
  LabelObj* L_shift_loop = new LabelObj();
  LabelObj* L_shift_exit = new LabelObj();

  __ branch_destination(L_shift_loop->label());
  __ cmp(lir_cond_equal, layout, 0);
  __ branch(lir_cond_equal, L_shift_exit->label());

#ifdef _LP64
  __ shift_left(length, 1, length);
#else
  __ shift_left(length_int, 1, length_int);
#endif

  __ sub(layout, LIR_OprFact::intConst(1), layout);

  __ branch(lir_cond_always, L_shift_loop->label());
  __ branch_destination(L_shift_exit->label());

  // Mix all up, round, and push to the result.
#ifdef _LP64
  LIR_Opr header_size_long = new_register(T_LONG);
  __ convert(Bytecodes::_i2l, header_size, header_size_long);
  __ add(length, header_size_long, length);
  if (round_mask != 0) {
    __ logical_and(length, LIR_OprFact::longConst(~round_mask), length);
  }
  __ move(length, result_reg);
#else
  __ add(length_int, header_size, length_int);
  if (round_mask != 0) {
    __ logical_and(length_int, LIR_OprFact::intConst(~round_mask), length_int);
  }
  __ convert(Bytecodes::_i2l, length_int, result_reg);
#endif

  __ branch_destination(L_done->label());
}

void LIRGenerator::do_RegisterFinalizer(Intrinsic* x) {
  assert(x->number_of_arguments() == 1, "wrong type");
  LIRItem receiver(x->argument_at(0), this);

  receiver.load_item();
  BasicTypeList signature;
  signature.append(T_OBJECT); // receiver
  LIR_OprList* args = new LIR_OprList();
  args->append(receiver.result());
  CodeEmitInfo* info = state_for(x, x->state());
  call_runtime(&signature, args,
               CAST_FROM_FN_PTR(address, Runtime1::entry_for(Runtime1::register_finalizer_id)),
               voidType, info);

  set_no_result(x);
}


//------------------------local access--------------------------------------

LIR_Opr LIRGenerator::operand_for_instruction(Instruction* x) {
  if (x->operand()->is_illegal()) {
    Constant* c = x->as_Constant();
    if (c != NULL) {
      x->set_operand(LIR_OprFact::value_type(c->type()));
    } else {
      assert(x->as_Phi() || x->as_Local() != NULL, "only for Phi and Local");
      // allocate a virtual register for this local or phi
      x->set_operand(rlock(x));
      _instruction_for_operand.at_put_grow(x->operand()->vreg_number(), x, NULL);
    }
  }
  return x->operand();
}


Instruction* LIRGenerator::instruction_for_opr(LIR_Opr opr) {
  if (opr->is_virtual()) {
    return instruction_for_vreg(opr->vreg_number());
  }
  return NULL;
}


Instruction* LIRGenerator::instruction_for_vreg(int reg_num) {
  if (reg_num < _instruction_for_operand.length()) {
    return _instruction_for_operand.at(reg_num);
  }
  return NULL;
}


void LIRGenerator::set_vreg_flag(int vreg_num, VregFlag f) {
  if (_vreg_flags.size_in_bits() == 0) {
    BitMap2D temp(100, num_vreg_flags);
    _vreg_flags = temp;
  }
  _vreg_flags.at_put_grow(vreg_num, f, true);
}

bool LIRGenerator::is_vreg_flag_set(int vreg_num, VregFlag f) {
  if (!_vreg_flags.is_valid_index(vreg_num, f)) {
    return false;
  }
  return _vreg_flags.at(vreg_num, f);
}


// Block local constant handling.  This code is useful for keeping
// unpinned constants and constants which aren't exposed in the IR in
// registers.  Unpinned Constant instructions have their operands
// cleared when the block is finished so that other blocks can't end
// up referring to their registers.

LIR_Opr LIRGenerator::load_constant(Constant* x) {
  assert(!x->is_pinned(), "only for unpinned constants");
  _unpinned_constants.append(x);
  return load_constant(LIR_OprFact::value_type(x->type())->as_constant_ptr());
}


LIR_Opr LIRGenerator::load_constant(LIR_Const* c) {
  BasicType t = c->type();
  for (int i = 0; i < _constants.length(); i++) {
    LIR_Const* other = _constants.at(i);
    if (t == other->type()) {
      switch (t) {
      case T_INT:
      case T_FLOAT:
        if (c->as_jint_bits() != other->as_jint_bits()) continue;
        break;
      case T_LONG:
      case T_DOUBLE:
        if (c->as_jint_hi_bits() != other->as_jint_hi_bits()) continue;
        if (c->as_jint_lo_bits() != other->as_jint_lo_bits()) continue;
        break;
      case T_OBJECT:
        if (c->as_jobject() != other->as_jobject()) continue;
        break;
      default:
        break;
      }
      return _reg_for_constants.at(i);
    }
  }

  LIR_Opr result = new_register(t);
  __ move((LIR_Opr)c, result);
  if (!in_conditional_code()) {
    _constants.append(c);
    _reg_for_constants.append(result);
  }
  return result;
}

void LIRGenerator::set_in_conditional_code(bool v) {
  assert(v != _in_conditional_code, "must change state");
  _in_conditional_code = v;
}


//------------------------field access--------------------------------------

void LIRGenerator::do_CompareAndSwap(Intrinsic* x, ValueType* type) {
  assert(x->number_of_arguments() == 4, "wrong type");
  LIRItem obj   (x->argument_at(0), this);  // object
  LIRItem offset(x->argument_at(1), this);  // offset of field
  LIRItem cmp   (x->argument_at(2), this);  // value to compare with field
  LIRItem val   (x->argument_at(3), this);  // replace field with val if matches cmp
  assert(obj.type()->tag() == objectTag, "invalid type");
  assert(cmp.type()->tag() == type->tag(), "invalid type");
  assert(val.type()->tag() == type->tag(), "invalid type");

  LIR_Opr result = access_atomic_cmpxchg_at(IN_HEAP, as_BasicType(type),
                                            obj, offset, cmp, val);
  set_result(x, result);
}

// Comment copied form templateTable_i486.cpp
// ----------------------------------------------------------------------------
// Volatile variables demand their effects be made known to all CPU's in
// order.  Store buffers on most chips allow reads & writes to reorder; the
// JMM's ReadAfterWrite.java test fails in -Xint mode without some kind of
// memory barrier (i.e., it's not sufficient that the interpreter does not
// reorder volatile references, the hardware also must not reorder them).
//
// According to the new Java Memory Model (JMM):
// (1) All volatiles are serialized wrt to each other.
// ALSO reads & writes act as aquire & release, so:
// (2) A read cannot let unrelated NON-volatile memory refs that happen after
// the read float up to before the read.  It's OK for non-volatile memory refs
// that happen before the volatile read to float down below it.
// (3) Similar a volatile write cannot let unrelated NON-volatile memory refs
// that happen BEFORE the write float down to after the write.  It's OK for
// non-volatile memory refs that happen after the volatile write to float up
// before it.
//
// We only put in barriers around volatile refs (they are expensive), not
// _between_ memory refs (that would require us to track the flavor of the
// previous memory refs).  Requirements (2) and (3) require some barriers
// before volatile stores and after volatile loads.  These nearly cover
// requirement (1) but miss the volatile-store-volatile-load case.  This final
// case is placed after volatile-stores although it could just as well go
// before volatile-loads.


void LIRGenerator::do_StoreField(StoreField* x) {
  bool needs_patching = x->needs_patching();
  bool is_volatile = x->field()->is_volatile();
  BasicType field_type = x->field_type();

  CodeEmitInfo* info = NULL;
  if (needs_patching) {
    assert(x->explicit_null_check() == NULL, "can't fold null check into patching field access");
    info = state_for(x, x->state_before());
  } else if (x->needs_null_check()) {
    NullCheck* nc = x->explicit_null_check();
    if (nc == NULL) {
      info = state_for(x);
    } else {
      info = state_for(nc);
    }
  }

  LIRItem object(x->obj(), this);
  LIRItem value(x->value(),  this);

  object.load_item();

  if (is_volatile || needs_patching) {
    // load item if field is volatile (fewer special cases for volatiles)
    // load item if field not initialized
    // load item if field not constant
    // because of code patching we cannot inline constants
    if (field_type == T_BYTE || field_type == T_BOOLEAN) {
      value.load_byte_item();
    } else  {
      value.load_item();
    }
  } else {
    value.load_for_store(field_type);
  }

  set_no_result(x);

#ifndef PRODUCT
  if (PrintNotLoaded && needs_patching) {
    tty->print_cr("   ###class not loaded at store_%s bci %d",
                  x->is_static() ?  "static" : "field", x->printable_bci());
  }
#endif

  if (!inline_type_field_access_prolog(x, info)) {
    // Field store will always deopt due to unloaded field or holder klass
    return;
  }

  if (x->needs_null_check() &&
      (needs_patching ||
       MacroAssembler::needs_explicit_null_check(x->offset()))) {
    // Emit an explicit null check because the offset is too large.
    // If the class is not loaded and the object is NULL, we need to deoptimize to throw a
    // NoClassDefFoundError in the interpreter instead of an implicit NPE from compiled code.
    __ null_check(object.result(), new CodeEmitInfo(info), /* deoptimize */ needs_patching);
  }

  DecoratorSet decorators = IN_HEAP;
  if (is_volatile) {
    decorators |= MO_SEQ_CST;
  }
  if (needs_patching) {
    decorators |= C1_NEEDS_PATCHING;
  }

  access_store_at(decorators, field_type, object, LIR_OprFact::intConst(x->offset()),
                  value.result(), info != NULL ? new CodeEmitInfo(info) : NULL, info);
}

// FIXME -- I can't find any other way to pass an address to access_load_at().
class TempResolvedAddress: public Instruction {
 public:
  TempResolvedAddress(ValueType* type, LIR_Opr addr) : Instruction(type) {
    set_operand(addr);
  }
  virtual void input_values_do(ValueVisitor*) {}
  virtual void visit(InstructionVisitor* v)   {}
  virtual const char* name() const  { return "TempResolvedAddress"; }
};

LIR_Opr LIRGenerator::get_and_load_element_address(LIRItem& array, LIRItem& index) {
  ciType* array_type = array.value()->declared_type();
  ciFlatArrayKlass* flat_array_klass = array_type->as_flat_array_klass();
  assert(flat_array_klass->is_loaded(), "must be");

  int array_header_size = flat_array_klass->array_header_in_bytes();
  int shift = flat_array_klass->log2_element_size();

#ifndef _LP64
  LIR_Opr index_op = new_register(T_INT);
  // FIXME -- on 32-bit, the shift below can overflow, so we need to check that
  // the top (shift+1) bits of index_op must be zero, or
  // else throw ArrayIndexOutOfBoundsException
  if (index.result()->is_constant()) {
    jint const_index = index.result()->as_jint();
    __ move(LIR_OprFact::intConst(const_index << shift), index_op);
  } else {
    __ shift_left(index_op, shift, index.result());
  }
#else
  LIR_Opr index_op = new_register(T_LONG);
  if (index.result()->is_constant()) {
    jint const_index = index.result()->as_jint();
    __ move(LIR_OprFact::longConst(const_index << shift), index_op);
  } else {
    __ convert(Bytecodes::_i2l, index.result(), index_op);
    // Need to shift manually, as LIR_Address can scale only up to 3.
    __ shift_left(index_op, shift, index_op);
  }
#endif

  LIR_Opr elm_op = new_pointer_register();
  LIR_Address* elm_address = generate_address(array.result(), index_op, 0, array_header_size, T_ADDRESS);
  __ leal(LIR_OprFact::address(elm_address), elm_op);
  return elm_op;
}

void LIRGenerator::access_sub_element(LIRItem& array, LIRItem& index, LIR_Opr& result, ciField* field, int sub_offset) {
  assert(field != NULL, "Need a subelement type specified");

  // Find the starting address of the source (inside the array)
  LIR_Opr elm_op = get_and_load_element_address(array, index);

  BasicType subelt_type = field->type()->basic_type();
  TempResolvedAddress* elm_resolved_addr = new TempResolvedAddress(as_ValueType(subelt_type), elm_op);
  LIRItem elm_item(elm_resolved_addr, this);

  DecoratorSet decorators = IN_HEAP;
  access_load_at(decorators, subelt_type,
                     elm_item, LIR_OprFact::intConst(sub_offset), result,
                     NULL, NULL);

  if (field->signature()->is_Q_signature()) {
    assert(field->type()->as_inline_klass()->is_loaded(), "Must be");
    LabelObj* L_end = new LabelObj();
    __ cmp(lir_cond_notEqual, result, LIR_OprFact::oopConst(NULL));
    __ branch(lir_cond_notEqual, L_end->label());
    set_in_conditional_code(true);
    Constant* default_value = new Constant(new InstanceConstant(field->type()->as_inline_klass()->default_instance()));
    if (default_value->is_pinned()) {
      __ move(LIR_OprFact::value_type(default_value->type()), result);
    } else {
      __ move(load_constant(default_value), result);
    }
    __ branch_destination(L_end->label());
    set_in_conditional_code(false);
  }
}

void LIRGenerator::access_flattened_array(bool is_load, LIRItem& array, LIRItem& index, LIRItem& obj_item,
                                          ciField* field, int sub_offset) {
  assert(sub_offset == 0 || field != NULL, "Sanity check");

  // Find the starting address of the source (inside the array)
  LIR_Opr elm_op = get_and_load_element_address(array, index);

  ciInlineKlass* elem_klass = NULL;
  if (field != NULL) {
    elem_klass = field->type()->as_inline_klass();
  } else {
    elem_klass = array.value()->declared_type()->as_flat_array_klass()->element_klass()->as_inline_klass();
  }
  for (int i = 0; i < elem_klass->nof_nonstatic_fields(); i++) {
    ciField* inner_field = elem_klass->nonstatic_field_at(i);
    assert(!inner_field->is_flattened(), "flattened fields must have been expanded");
    int obj_offset = inner_field->offset();
    int elm_offset = obj_offset - elem_klass->first_field_offset() + sub_offset; // object header is not stored in array.
    BasicType field_type = inner_field->type()->basic_type();

    // Types which are smaller than int are still passed in an int register.
    BasicType reg_type = field_type;
    switch (reg_type) {
    case T_BYTE:
    case T_BOOLEAN:
    case T_SHORT:
    case T_CHAR:
      reg_type = T_INT;
      break;
    default:
      break;
    }

    LIR_Opr temp = new_register(reg_type);
    TempResolvedAddress* elm_resolved_addr = new TempResolvedAddress(as_ValueType(field_type), elm_op);
    LIRItem elm_item(elm_resolved_addr, this);

    DecoratorSet decorators = IN_HEAP;
    if (is_load) {
      access_load_at(decorators, field_type,
                     elm_item, LIR_OprFact::intConst(elm_offset), temp,
                     NULL, NULL);
      access_store_at(decorators, field_type,
                      obj_item, LIR_OprFact::intConst(obj_offset), temp,
                      NULL, NULL);
    } else {
      access_load_at(decorators, field_type,
                     obj_item, LIR_OprFact::intConst(obj_offset), temp,
                     NULL, NULL);
      access_store_at(decorators, field_type,
                      elm_item, LIR_OprFact::intConst(elm_offset), temp,
                      NULL, NULL);
    }
  }
}

void LIRGenerator::check_flattened_array(LIR_Opr array, LIR_Opr value, CodeStub* slow_path) {
  LIR_Opr tmp = new_register(T_METADATA);
  __ check_flattened_array(array, value, tmp, slow_path);
}

void LIRGenerator::check_null_free_array(LIRItem& array, LIRItem& value, CodeEmitInfo* info) {
  LabelObj* L_end = new LabelObj();
  LIR_Opr tmp = new_register(T_METADATA);
  __ check_null_free_array(array.result(), tmp);
  __ branch(lir_cond_equal, L_end->label());
  __ null_check(value.result(), info);
  __ branch_destination(L_end->label());
}

bool LIRGenerator::needs_flattened_array_store_check(StoreIndexed* x) {
  if (x->elt_type() == T_OBJECT && x->array()->maybe_flattened_array()) {
    ciType* type = x->value()->declared_type();
    if (type != NULL && type->is_klass()) {
      ciKlass* klass = type->as_klass();
      if (!klass->can_be_inline_klass() || (klass->is_inlinetype() && !klass->as_inline_klass()->flatten_array())) {
        // This is known to be a non-flattened object. If the array is flattened,
        // it will be caught by the code generated by array_store_check().
        return false;
      }
    }
    // We're not 100% sure, so let's do the flattened_array_store_check.
    return true;
  }
  return false;
}

bool LIRGenerator::needs_null_free_array_store_check(StoreIndexed* x) {
  return x->elt_type() == T_OBJECT && x->array()->maybe_null_free_array();
}

void LIRGenerator::do_StoreIndexed(StoreIndexed* x) {
  assert(x->is_pinned(),"");
  assert(x->elt_type() != T_ARRAY, "never used");
  bool is_loaded_flattened_array = x->array()->is_loaded_flattened_array();
  bool needs_range_check = x->compute_needs_range_check();
  bool use_length = x->length() != NULL;
  bool obj_store = is_reference_type(x->elt_type());
  bool needs_store_check = obj_store && !(is_loaded_flattened_array && x->is_exact_flattened_array_store()) &&
                                        (x->value()->as_Constant() == NULL ||
                                         !get_jobject_constant(x->value())->is_null_object());

  LIRItem array(x->array(), this);
  LIRItem index(x->index(), this);
  LIRItem value(x->value(), this);
  LIRItem length(this);

  array.load_item();
  index.load_nonconstant();

  if (use_length && needs_range_check) {
    length.set_instruction(x->length());
    length.load_item();
  }

  if (needs_store_check || x->check_boolean()
      || is_loaded_flattened_array || needs_flattened_array_store_check(x) || needs_null_free_array_store_check(x)) {
    value.load_item();
  } else {
    value.load_for_store(x->elt_type());
  }

  set_no_result(x);

  // the CodeEmitInfo must be duplicated for each different
  // LIR-instruction because spilling can occur anywhere between two
  // instructions and so the debug information must be different
  CodeEmitInfo* range_check_info = state_for(x);
  CodeEmitInfo* null_check_info = NULL;
  if (x->needs_null_check()) {
    null_check_info = new CodeEmitInfo(range_check_info);
  }

  if (GenerateRangeChecks && needs_range_check) {
    if (use_length) {
      __ cmp(lir_cond_belowEqual, length.result(), index.result());
      __ branch(lir_cond_belowEqual, new RangeCheckStub(range_check_info, index.result(), array.result()));
    } else {
      array_range_check(array.result(), index.result(), null_check_info, range_check_info);
      // range_check also does the null check
      null_check_info = NULL;
    }
  }

  if (x->should_profile()) {
    if (x->array()->is_loaded_flattened_array()) {
      // No need to profile a store to a flattened array of known type. This can happen if
      // the type only became known after optimizations (for example, after the PhiSimplifier).
      x->set_should_profile(false);
    } else {
      ciMethodData* md = NULL;
      ciArrayLoadStoreData* load_store = NULL;
      profile_array_type(x, md, load_store);
      if (x->array()->maybe_null_free_array()) {
        profile_null_free_array(array, md, load_store);
      }
      profile_element_type(x->value(), md, load_store);
    }
  }

  if (GenerateArrayStoreCheck && needs_store_check) {
    CodeEmitInfo* store_check_info = new CodeEmitInfo(range_check_info);
    array_store_check(value.result(), array.result(), store_check_info, NULL, -1);
  }

  if (is_loaded_flattened_array) {
    if (!x->value()->is_null_free()) {
      __ null_check(value.result(), new CodeEmitInfo(range_check_info));
    }
    // If array element is an empty inline type, no need to copy anything
    if (!x->array()->declared_type()->as_flat_array_klass()->element_klass()->as_inline_klass()->is_empty()) {
      access_flattened_array(false, array, index, value);
    }
  } else {
    StoreFlattenedArrayStub* slow_path = NULL;

    if (needs_flattened_array_store_check(x)) {
      // Check if we indeed have a flattened array
      index.load_item();
      slow_path = new StoreFlattenedArrayStub(array.result(), index.result(), value.result(), state_for(x, x->state_before()));
      check_flattened_array(array.result(), value.result(), slow_path);
      set_in_conditional_code(true);
    } else if (needs_null_free_array_store_check(x)) {
      CodeEmitInfo* info = new CodeEmitInfo(range_check_info);
      check_null_free_array(array, value, info);
    }

    DecoratorSet decorators = IN_HEAP | IS_ARRAY;
    if (x->check_boolean()) {
      decorators |= C1_MASK_BOOLEAN;
    }

    access_store_at(decorators, x->elt_type(), array, index.result(), value.result(),
                    NULL, null_check_info);
    if (slow_path != NULL) {
      __ branch_destination(slow_path->continuation());
      set_in_conditional_code(false);
    }
  }
}

void LIRGenerator::access_load_at(DecoratorSet decorators, BasicType type,
                                  LIRItem& base, LIR_Opr offset, LIR_Opr result,
                                  CodeEmitInfo* patch_info, CodeEmitInfo* load_emit_info) {
  decorators |= ACCESS_READ;
  LIRAccess access(this, decorators, base, offset, type, patch_info, load_emit_info);
  if (access.is_raw()) {
    _barrier_set->BarrierSetC1::load_at(access, result);
  } else {
    _barrier_set->load_at(access, result);
  }
}

void LIRGenerator::access_load(DecoratorSet decorators, BasicType type,
                               LIR_Opr addr, LIR_Opr result) {
  decorators |= ACCESS_READ;
  LIRAccess access(this, decorators, LIR_OprFact::illegalOpr, LIR_OprFact::illegalOpr, type);
  access.set_resolved_addr(addr);
  if (access.is_raw()) {
    _barrier_set->BarrierSetC1::load(access, result);
  } else {
    _barrier_set->load(access, result);
  }
}

void LIRGenerator::access_store_at(DecoratorSet decorators, BasicType type,
                                   LIRItem& base, LIR_Opr offset, LIR_Opr value,
                                   CodeEmitInfo* patch_info, CodeEmitInfo* store_emit_info) {
  decorators |= ACCESS_WRITE;
  LIRAccess access(this, decorators, base, offset, type, patch_info, store_emit_info);
  if (access.is_raw()) {
    _barrier_set->BarrierSetC1::store_at(access, value);
  } else {
    _barrier_set->store_at(access, value);
  }
}

LIR_Opr LIRGenerator::access_atomic_cmpxchg_at(DecoratorSet decorators, BasicType type,
                                               LIRItem& base, LIRItem& offset, LIRItem& cmp_value, LIRItem& new_value) {
  decorators |= ACCESS_READ;
  decorators |= ACCESS_WRITE;
  // Atomic operations are SEQ_CST by default
  decorators |= ((decorators & MO_DECORATOR_MASK) == 0) ? MO_SEQ_CST : 0;
  LIRAccess access(this, decorators, base, offset, type);
  if (access.is_raw()) {
    return _barrier_set->BarrierSetC1::atomic_cmpxchg_at(access, cmp_value, new_value);
  } else {
    return _barrier_set->atomic_cmpxchg_at(access, cmp_value, new_value);
  }
}

LIR_Opr LIRGenerator::access_atomic_xchg_at(DecoratorSet decorators, BasicType type,
                                            LIRItem& base, LIRItem& offset, LIRItem& value) {
  decorators |= ACCESS_READ;
  decorators |= ACCESS_WRITE;
  // Atomic operations are SEQ_CST by default
  decorators |= ((decorators & MO_DECORATOR_MASK) == 0) ? MO_SEQ_CST : 0;
  LIRAccess access(this, decorators, base, offset, type);
  if (access.is_raw()) {
    return _barrier_set->BarrierSetC1::atomic_xchg_at(access, value);
  } else {
    return _barrier_set->atomic_xchg_at(access, value);
  }
}

LIR_Opr LIRGenerator::access_atomic_add_at(DecoratorSet decorators, BasicType type,
                                           LIRItem& base, LIRItem& offset, LIRItem& value) {
  decorators |= ACCESS_READ;
  decorators |= ACCESS_WRITE;
  // Atomic operations are SEQ_CST by default
  decorators |= ((decorators & MO_DECORATOR_MASK) == 0) ? MO_SEQ_CST : 0;
  LIRAccess access(this, decorators, base, offset, type);
  if (access.is_raw()) {
    return _barrier_set->BarrierSetC1::atomic_add_at(access, value);
  } else {
    return _barrier_set->atomic_add_at(access, value);
  }
}

<<<<<<< HEAD
LIR_Opr LIRGenerator::access_resolve(DecoratorSet decorators, LIR_Opr obj) {
  // Use stronger ACCESS_WRITE|ACCESS_READ by default.
  if ((decorators & (ACCESS_READ | ACCESS_WRITE)) == 0) {
    decorators |= ACCESS_READ | ACCESS_WRITE;
  }

  return _barrier_set->resolve(this, decorators, obj);
}

bool LIRGenerator::inline_type_field_access_prolog(AccessField* x, CodeEmitInfo* info) {
  ciField* field = x->field();
  assert(!field->is_flattened(), "Flattened field access should have been expanded");
  if (!field->signature()->is_Q_signature()) {
    return true; // Not an inline type field
  }
  // Deoptimize if the access is non-static and requires patching (holder not loaded
  // or not accessible) because then we only have partial field information and the
  // field could be flattened (see ciField constructor).
  bool could_be_flat = !x->is_static() && x->needs_patching();
  // Deoptimize if we load from a static field with an unloaded type because we need
  // the default value if the field is null.
  bool could_be_null = x->is_static() && x->as_LoadField() != NULL && !field->type()->is_loaded();
  assert(!could_be_null || !field->holder()->is_loaded(), "inline type field should be loaded");
  if (could_be_flat || could_be_null) {
    assert(x->needs_patching(), "no deopt required");
    CodeStub* stub = new DeoptimizeStub(new CodeEmitInfo(info),
                                        Deoptimization::Reason_unloaded,
                                        Deoptimization::Action_make_not_entrant);
    __ jump(stub);
    return false;
  }
  return true;
}

=======
>>>>>>> 138d573c
void LIRGenerator::do_LoadField(LoadField* x) {
  bool needs_patching = x->needs_patching();
  bool is_volatile = x->field()->is_volatile();
  BasicType field_type = x->field_type();

  CodeEmitInfo* info = NULL;
  if (needs_patching) {
    assert(x->explicit_null_check() == NULL, "can't fold null check into patching field access");
    info = state_for(x, x->state_before());
  } else if (x->needs_null_check()) {
    NullCheck* nc = x->explicit_null_check();
    if (nc == NULL) {
      info = state_for(x);
    } else {
      info = state_for(nc);
    }
  }

  LIRItem object(x->obj(), this);

  object.load_item();

#ifndef PRODUCT
  if (PrintNotLoaded && needs_patching) {
    tty->print_cr("   ###class not loaded at load_%s bci %d",
                  x->is_static() ?  "static" : "field", x->printable_bci());
  }
#endif

  if (!inline_type_field_access_prolog(x, info)) {
    // Field load will always deopt due to unloaded field or holder klass
    LIR_Opr result = rlock_result(x, field_type);
    __ move(LIR_OprFact::oopConst(NULL), result);
    return;
  }

  bool stress_deopt = StressLoopInvariantCodeMotion && info && info->deoptimize_on_exception();
  if (x->needs_null_check() &&
      (needs_patching ||
       MacroAssembler::needs_explicit_null_check(x->offset()) ||
       stress_deopt)) {
    LIR_Opr obj = object.result();
    if (stress_deopt) {
      obj = new_register(T_OBJECT);
      __ move(LIR_OprFact::oopConst(NULL), obj);
    }
    // Emit an explicit null check because the offset is too large.
    // If the class is not loaded and the object is NULL, we need to deoptimize to throw a
    // NoClassDefFoundError in the interpreter instead of an implicit NPE from compiled code.
    __ null_check(obj, new CodeEmitInfo(info), /* deoptimize */ needs_patching);
  }

  DecoratorSet decorators = IN_HEAP;
  if (is_volatile) {
    decorators |= MO_SEQ_CST;
  }
  if (needs_patching) {
    decorators |= C1_NEEDS_PATCHING;
  }

  LIR_Opr result = rlock_result(x, field_type);
  access_load_at(decorators, field_type,
                 object, LIR_OprFact::intConst(x->offset()), result,
                 info ? new CodeEmitInfo(info) : NULL, info);

  ciField* field = x->field();
  if (field->signature()->is_Q_signature()) {
    // Load from non-flattened inline type field requires
    // a null check to replace null with the default value.
    ciInlineKlass* inline_klass = field->type()->as_inline_klass();
    assert(inline_klass->is_loaded(), "field klass must be loaded");

    ciInstanceKlass* holder = field->holder();
    if (field->is_static() && holder->is_loaded()) {
      ciObject* val = holder->java_mirror()->field_value(field).as_object();
      if (!val->is_null_object()) {
        // Static field is initialized, we don need to perform a null check.
        return;
      }
    }
    LabelObj* L_end = new LabelObj();
    __ cmp(lir_cond_notEqual, result, LIR_OprFact::oopConst(NULL));
    __ branch(lir_cond_notEqual, L_end->label());
    set_in_conditional_code(true);
    Constant* default_value = new Constant(new InstanceConstant(inline_klass->default_instance()));
    if (default_value->is_pinned()) {
      __ move(LIR_OprFact::value_type(default_value->type()), result);
    } else {
      __ move(load_constant(default_value), result);
    }
    __ branch_destination(L_end->label());
    set_in_conditional_code(false);
  }
}


//------------------------java.nio.Buffer.checkIndex------------------------

// int java.nio.Buffer.checkIndex(int)
void LIRGenerator::do_NIOCheckIndex(Intrinsic* x) {
  // NOTE: by the time we are in checkIndex() we are guaranteed that
  // the buffer is non-null (because checkIndex is package-private and
  // only called from within other methods in the buffer).
  assert(x->number_of_arguments() == 2, "wrong type");
  LIRItem buf  (x->argument_at(0), this);
  LIRItem index(x->argument_at(1), this);
  buf.load_item();
  index.load_item();

  LIR_Opr result = rlock_result(x);
  if (GenerateRangeChecks) {
    CodeEmitInfo* info = state_for(x);
    CodeStub* stub = new RangeCheckStub(info, index.result());
    if (index.result()->is_constant()) {
      cmp_mem_int(lir_cond_belowEqual, buf.result(), java_nio_Buffer::limit_offset(), index.result()->as_jint(), info);
      __ branch(lir_cond_belowEqual, stub);
    } else {
      cmp_reg_mem(lir_cond_aboveEqual, index.result(), buf.result(),
                  java_nio_Buffer::limit_offset(), T_INT, info);
      __ branch(lir_cond_aboveEqual, stub);
    }
    __ move(index.result(), result);
  } else {
    // Just load the index into the result register
    __ move(index.result(), result);
  }
}


//------------------------array access--------------------------------------


void LIRGenerator::do_ArrayLength(ArrayLength* x) {
  LIRItem array(x->array(), this);
  array.load_item();
  LIR_Opr reg = rlock_result(x);

  CodeEmitInfo* info = NULL;
  if (x->needs_null_check()) {
    NullCheck* nc = x->explicit_null_check();
    if (nc == NULL) {
      info = state_for(x);
    } else {
      info = state_for(nc);
    }
    if (StressLoopInvariantCodeMotion && info->deoptimize_on_exception()) {
      LIR_Opr obj = new_register(T_OBJECT);
      __ move(LIR_OprFact::oopConst(NULL), obj);
      __ null_check(obj, new CodeEmitInfo(info));
    }
  }
  __ load(new LIR_Address(array.result(), arrayOopDesc::length_offset_in_bytes(), T_INT), reg, info, lir_patch_none);
}


void LIRGenerator::do_LoadIndexed(LoadIndexed* x) {
  bool use_length = x->length() != NULL;
  LIRItem array(x->array(), this);
  LIRItem index(x->index(), this);
  LIRItem length(this);
  bool needs_range_check = x->compute_needs_range_check();

  if (use_length && needs_range_check) {
    length.set_instruction(x->length());
    length.load_item();
  }

  array.load_item();
  if (index.is_constant() && can_inline_as_constant(x->index())) {
    // let it be a constant
    index.dont_load_item();
  } else {
    index.load_item();
  }

  CodeEmitInfo* range_check_info = state_for(x);
  CodeEmitInfo* null_check_info = NULL;
  if (x->needs_null_check()) {
    NullCheck* nc = x->explicit_null_check();
    if (nc != NULL) {
      null_check_info = state_for(nc);
    } else {
      null_check_info = range_check_info;
    }
    if (StressLoopInvariantCodeMotion && null_check_info->deoptimize_on_exception()) {
      LIR_Opr obj = new_register(T_OBJECT);
      __ move(LIR_OprFact::oopConst(NULL), obj);
      __ null_check(obj, new CodeEmitInfo(null_check_info));
    }
  }

  if (GenerateRangeChecks && needs_range_check) {
    if (StressLoopInvariantCodeMotion && range_check_info->deoptimize_on_exception()) {
      __ branch(lir_cond_always, new RangeCheckStub(range_check_info, index.result(), array.result()));
    } else if (use_length) {
      // TODO: use a (modified) version of array_range_check that does not require a
      //       constant length to be loaded to a register
      __ cmp(lir_cond_belowEqual, length.result(), index.result());
      __ branch(lir_cond_belowEqual, new RangeCheckStub(range_check_info, index.result(), array.result()));
    } else {
      array_range_check(array.result(), index.result(), null_check_info, range_check_info);
      // The range check performs the null check, so clear it out for the load
      null_check_info = NULL;
    }
  }

  ciMethodData* md = NULL;
  ciArrayLoadStoreData* load_store = NULL;
  if (x->should_profile()) {
    if (x->array()->is_loaded_flattened_array()) {
      // No need to profile a load from a flattened array of known type. This can happen if
      // the type only became known after optimizations (for example, after the PhiSimplifier).
      x->set_should_profile(false);
    } else {
      profile_array_type(x, md, load_store);
    }
  }

  Value element;
  if (x->vt() != NULL) {
    assert(x->array()->is_loaded_flattened_array(), "must be");
    // Find the destination address (of the NewInlineTypeInstance).
    LIRItem obj_item(x->vt(), this);

    access_flattened_array(true, array, index, obj_item,
                           x->delayed() == NULL ? 0 : x->delayed()->field(),
                           x->delayed() == NULL ? 0 : x->delayed()->offset());
    set_no_result(x);
  } else if (x->delayed() != NULL) {
    assert(x->array()->is_loaded_flattened_array(), "must be");
    LIR_Opr result = rlock_result(x, x->delayed()->field()->type()->basic_type());
    access_sub_element(array, index, result, x->delayed()->field(), x->delayed()->offset());
  } else if (x->array() != NULL && x->array()->is_loaded_flattened_array() &&
             x->array()->declared_type()->as_flat_array_klass()->element_klass()->as_inline_klass()->is_empty()) {
    // Load the default instance instead of reading the element
    ciInlineKlass* elem_klass = x->array()->declared_type()->as_flat_array_klass()->element_klass()->as_inline_klass();
    LIR_Opr result = rlock_result(x, x->elt_type());
    Constant* default_value = new Constant(new InstanceConstant(elem_klass->default_instance()));
    if (default_value->is_pinned()) {
      __ move(LIR_OprFact::value_type(default_value->type()), result);
    } else {
      __ move(load_constant(default_value), result);
    }
  } else {
    LIR_Opr result = rlock_result(x, x->elt_type());
    LoadFlattenedArrayStub* slow_path = NULL;

    if (x->should_profile() && x->array()->maybe_null_free_array()) {
      profile_null_free_array(array, md, load_store);
    }

    if (x->elt_type() == T_OBJECT && x->array()->maybe_flattened_array()) {
      assert(x->delayed() == NULL, "Delayed LoadIndexed only apply to loaded_flattened_arrays");
      index.load_item();
      // if we are loading from flattened array, load it using a runtime call
      slow_path = new LoadFlattenedArrayStub(array.result(), index.result(), result, state_for(x, x->state_before()));
      check_flattened_array(array.result(), LIR_OprFact::illegalOpr, slow_path);
      set_in_conditional_code(true);
    }

    DecoratorSet decorators = IN_HEAP | IS_ARRAY;
    access_load_at(decorators, x->elt_type(),
                   array, index.result(), result,
                   NULL, null_check_info);

    if (slow_path != NULL) {
      __ branch_destination(slow_path->continuation());
      set_in_conditional_code(false);
    }

    element = x;
  }

  if (x->should_profile()) {
    profile_element_type(element, md, load_store);
  }
}

void LIRGenerator::do_Deoptimize(Deoptimize* x) {
  // This happens only when a class X uses the withfield/defaultvalue bytecode
  // to refer to an inline class V, where V has not yet been loaded/resolved.
  // This is not a common case. Let's just deoptimize.
  CodeEmitInfo* info = state_for(x, x->state_before());
  CodeStub* stub = new DeoptimizeStub(new CodeEmitInfo(info),
                                      Deoptimization::Reason_unloaded,
                                      Deoptimization::Action_make_not_entrant);
  __ jump(stub);
  LIR_Opr reg = rlock_result(x, T_OBJECT);
  __ move(LIR_OprFact::oopConst(NULL), reg);
}

void LIRGenerator::do_NullCheck(NullCheck* x) {
  if (x->can_trap()) {
    LIRItem value(x->obj(), this);
    value.load_item();
    CodeEmitInfo* info = state_for(x);
    __ null_check(value.result(), info);
  }
}


void LIRGenerator::do_TypeCast(TypeCast* x) {
  LIRItem value(x->obj(), this);
  value.load_item();
  // the result is the same as from the node we are casting
  set_result(x, value.result());
}


void LIRGenerator::do_Throw(Throw* x) {
  LIRItem exception(x->exception(), this);
  exception.load_item();
  set_no_result(x);
  LIR_Opr exception_opr = exception.result();
  CodeEmitInfo* info = state_for(x, x->state());

#ifndef PRODUCT
  if (PrintC1Statistics) {
    increment_counter(Runtime1::throw_count_address(), T_INT);
  }
#endif

  // check if the instruction has an xhandler in any of the nested scopes
  bool unwind = false;
  if (info->exception_handlers()->length() == 0) {
    // this throw is not inside an xhandler
    unwind = true;
  } else {
    // get some idea of the throw type
    bool type_is_exact = true;
    ciType* throw_type = x->exception()->exact_type();
    if (throw_type == NULL) {
      type_is_exact = false;
      throw_type = x->exception()->declared_type();
    }
    if (throw_type != NULL && throw_type->is_instance_klass()) {
      ciInstanceKlass* throw_klass = (ciInstanceKlass*)throw_type;
      unwind = !x->exception_handlers()->could_catch(throw_klass, type_is_exact);
    }
  }

  // do null check before moving exception oop into fixed register
  // to avoid a fixed interval with an oop during the null check.
  // Use a copy of the CodeEmitInfo because debug information is
  // different for null_check and throw.
  if (x->exception()->as_NewInstance() == NULL && x->exception()->as_ExceptionObject() == NULL) {
    // if the exception object wasn't created using new then it might be null.
    __ null_check(exception_opr, new CodeEmitInfo(info, x->state()->copy(ValueStack::ExceptionState, x->state()->bci())));
  }

  if (compilation()->env()->jvmti_can_post_on_exceptions()) {
    // we need to go through the exception lookup path to get JVMTI
    // notification done
    unwind = false;
  }

  // move exception oop into fixed register
  __ move(exception_opr, exceptionOopOpr());

  if (unwind) {
    __ unwind_exception(exceptionOopOpr());
  } else {
    __ throw_exception(exceptionPcOpr(), exceptionOopOpr(), info);
  }
}


void LIRGenerator::do_RoundFP(RoundFP* x) {
  assert(strict_fp_requires_explicit_rounding, "not required");

  LIRItem input(x->input(), this);
  input.load_item();
  LIR_Opr input_opr = input.result();
  assert(input_opr->is_register(), "why round if value is not in a register?");
  assert(input_opr->is_single_fpu() || input_opr->is_double_fpu(), "input should be floating-point value");
  if (input_opr->is_single_fpu()) {
    set_result(x, round_item(input_opr)); // This code path not currently taken
  } else {
    LIR_Opr result = new_register(T_DOUBLE);
    set_vreg_flag(result, must_start_in_memory);
    __ roundfp(input_opr, LIR_OprFact::illegalOpr, result);
    set_result(x, result);
  }
}

// Here UnsafeGetRaw may have x->base() and x->index() be int or long
// on both 64 and 32 bits. Expecting x->base() to be always long on 64bit.
void LIRGenerator::do_UnsafeGetRaw(UnsafeGetRaw* x) {
  LIRItem base(x->base(), this);
  LIRItem idx(this);

  base.load_item();
  if (x->has_index()) {
    idx.set_instruction(x->index());
    idx.load_nonconstant();
  }

  LIR_Opr reg = rlock_result(x, x->basic_type());

  int   log2_scale = 0;
  if (x->has_index()) {
    log2_scale = x->log2_scale();
  }

  assert(!x->has_index() || idx.value() == x->index(), "should match");

  LIR_Opr base_op = base.result();
  LIR_Opr index_op = idx.result();
#ifndef _LP64
  if (base_op->type() == T_LONG) {
    base_op = new_register(T_INT);
    __ convert(Bytecodes::_l2i, base.result(), base_op);
  }
  if (x->has_index()) {
    if (index_op->type() == T_LONG) {
      LIR_Opr long_index_op = index_op;
      if (index_op->is_constant()) {
        long_index_op = new_register(T_LONG);
        __ move(index_op, long_index_op);
      }
      index_op = new_register(T_INT);
      __ convert(Bytecodes::_l2i, long_index_op, index_op);
    } else {
      assert(x->index()->type()->tag() == intTag, "must be");
    }
  }
  // At this point base and index should be all ints.
  assert(base_op->type() == T_INT && !base_op->is_constant(), "base should be an non-constant int");
  assert(!x->has_index() || index_op->type() == T_INT, "index should be an int");
#else
  if (x->has_index()) {
    if (index_op->type() == T_INT) {
      if (!index_op->is_constant()) {
        index_op = new_register(T_LONG);
        __ convert(Bytecodes::_i2l, idx.result(), index_op);
      }
    } else {
      assert(index_op->type() == T_LONG, "must be");
      if (index_op->is_constant()) {
        index_op = new_register(T_LONG);
        __ move(idx.result(), index_op);
      }
    }
  }
  // At this point base is a long non-constant
  // Index is a long register or a int constant.
  // We allow the constant to stay an int because that would allow us a more compact encoding by
  // embedding an immediate offset in the address expression. If we have a long constant, we have to
  // move it into a register first.
  assert(base_op->type() == T_LONG && !base_op->is_constant(), "base must be a long non-constant");
  assert(!x->has_index() || (index_op->type() == T_INT && index_op->is_constant()) ||
                            (index_op->type() == T_LONG && !index_op->is_constant()), "unexpected index type");
#endif

  BasicType dst_type = x->basic_type();

  LIR_Address* addr;
  if (index_op->is_constant()) {
    assert(log2_scale == 0, "must not have a scale");
    assert(index_op->type() == T_INT, "only int constants supported");
    addr = new LIR_Address(base_op, index_op->as_jint(), dst_type);
  } else {
#ifdef X86
    addr = new LIR_Address(base_op, index_op, LIR_Address::Scale(log2_scale), 0, dst_type);
#elif defined(GENERATE_ADDRESS_IS_PREFERRED)
    addr = generate_address(base_op, index_op, log2_scale, 0, dst_type);
#else
    if (index_op->is_illegal() || log2_scale == 0) {
      addr = new LIR_Address(base_op, index_op, dst_type);
    } else {
      LIR_Opr tmp = new_pointer_register();
      __ shift_left(index_op, log2_scale, tmp);
      addr = new LIR_Address(base_op, tmp, dst_type);
    }
#endif
  }

  if (x->may_be_unaligned() && (dst_type == T_LONG || dst_type == T_DOUBLE)) {
    __ unaligned_move(addr, reg);
  } else {
    if (dst_type == T_OBJECT && x->is_wide()) {
      __ move_wide(addr, reg);
    } else {
      __ move(addr, reg);
    }
  }
}


void LIRGenerator::do_UnsafePutRaw(UnsafePutRaw* x) {
  int  log2_scale = 0;
  BasicType type = x->basic_type();

  if (x->has_index()) {
    log2_scale = x->log2_scale();
  }

  LIRItem base(x->base(), this);
  LIRItem value(x->value(), this);
  LIRItem idx(this);

  base.load_item();
  if (x->has_index()) {
    idx.set_instruction(x->index());
    idx.load_item();
  }

  if (type == T_BYTE || type == T_BOOLEAN) {
    value.load_byte_item();
  } else {
    value.load_item();
  }

  set_no_result(x);

  LIR_Opr base_op = base.result();
  LIR_Opr index_op = idx.result();

#ifdef GENERATE_ADDRESS_IS_PREFERRED
  LIR_Address* addr = generate_address(base_op, index_op, log2_scale, 0, x->basic_type());
#else
#ifndef _LP64
  if (base_op->type() == T_LONG) {
    base_op = new_register(T_INT);
    __ convert(Bytecodes::_l2i, base.result(), base_op);
  }
  if (x->has_index()) {
    if (index_op->type() == T_LONG) {
      index_op = new_register(T_INT);
      __ convert(Bytecodes::_l2i, idx.result(), index_op);
    }
  }
  // At this point base and index should be all ints and not constants
  assert(base_op->type() == T_INT && !base_op->is_constant(), "base should be an non-constant int");
  assert(!x->has_index() || (index_op->type() == T_INT && !index_op->is_constant()), "index should be an non-constant int");
#else
  if (x->has_index()) {
    if (index_op->type() == T_INT) {
      index_op = new_register(T_LONG);
      __ convert(Bytecodes::_i2l, idx.result(), index_op);
    }
  }
  // At this point base and index are long and non-constant
  assert(base_op->type() == T_LONG && !base_op->is_constant(), "base must be a non-constant long");
  assert(!x->has_index() || (index_op->type() == T_LONG && !index_op->is_constant()), "index must be a non-constant long");
#endif

  if (log2_scale != 0) {
    // temporary fix (platform dependent code without shift on Intel would be better)
    // TODO: ARM also allows embedded shift in the address
    LIR_Opr tmp = new_pointer_register();
    if (TwoOperandLIRForm) {
      __ move(index_op, tmp);
      index_op = tmp;
    }
    __ shift_left(index_op, log2_scale, tmp);
    if (!TwoOperandLIRForm) {
      index_op = tmp;
    }
  }

  LIR_Address* addr = new LIR_Address(base_op, index_op, x->basic_type());
#endif // !GENERATE_ADDRESS_IS_PREFERRED
  __ move(value.result(), addr);
}


void LIRGenerator::do_UnsafeGetObject(UnsafeGetObject* x) {
  BasicType type = x->basic_type();
  LIRItem src(x->object(), this);
  LIRItem off(x->offset(), this);

  off.load_item();
  src.load_item();

  DecoratorSet decorators = IN_HEAP | C1_UNSAFE_ACCESS;

  if (x->is_volatile()) {
    decorators |= MO_SEQ_CST;
  }
  if (type == T_BOOLEAN) {
    decorators |= C1_MASK_BOOLEAN;
  }
  if (is_reference_type(type)) {
    decorators |= ON_UNKNOWN_OOP_REF;
  }

  LIR_Opr result = rlock_result(x, type);
  access_load_at(decorators, type,
                 src, off.result(), result);
}


void LIRGenerator::do_UnsafePutObject(UnsafePutObject* x) {
  BasicType type = x->basic_type();
  LIRItem src(x->object(), this);
  LIRItem off(x->offset(), this);
  LIRItem data(x->value(), this);

  src.load_item();
  if (type == T_BOOLEAN || type == T_BYTE) {
    data.load_byte_item();
  } else {
    data.load_item();
  }
  off.load_item();

  set_no_result(x);

  DecoratorSet decorators = IN_HEAP | C1_UNSAFE_ACCESS;
  if (is_reference_type(type)) {
    decorators |= ON_UNKNOWN_OOP_REF;
  }
  if (x->is_volatile()) {
    decorators |= MO_SEQ_CST;
  }
  access_store_at(decorators, type, src, off.result(), data.result());
}

void LIRGenerator::do_UnsafeGetAndSetObject(UnsafeGetAndSetObject* x) {
  BasicType type = x->basic_type();
  LIRItem src(x->object(), this);
  LIRItem off(x->offset(), this);
  LIRItem value(x->value(), this);

  DecoratorSet decorators = IN_HEAP | C1_UNSAFE_ACCESS | MO_SEQ_CST;

  if (is_reference_type(type)) {
    decorators |= ON_UNKNOWN_OOP_REF;
  }

  LIR_Opr result;
  if (x->is_add()) {
    result = access_atomic_add_at(decorators, type, src, off, value);
  } else {
    result = access_atomic_xchg_at(decorators, type, src, off, value);
  }
  set_result(x, result);
}

void LIRGenerator::do_SwitchRanges(SwitchRangeArray* x, LIR_Opr value, BlockBegin* default_sux) {
  int lng = x->length();

  for (int i = 0; i < lng; i++) {
    C1SwitchRange* one_range = x->at(i);
    int low_key = one_range->low_key();
    int high_key = one_range->high_key();
    BlockBegin* dest = one_range->sux();
    if (low_key == high_key) {
      __ cmp(lir_cond_equal, value, low_key);
      __ branch(lir_cond_equal, dest);
    } else if (high_key - low_key == 1) {
      __ cmp(lir_cond_equal, value, low_key);
      __ branch(lir_cond_equal, dest);
      __ cmp(lir_cond_equal, value, high_key);
      __ branch(lir_cond_equal, dest);
    } else {
      LabelObj* L = new LabelObj();
      __ cmp(lir_cond_less, value, low_key);
      __ branch(lir_cond_less, L->label());
      __ cmp(lir_cond_lessEqual, value, high_key);
      __ branch(lir_cond_lessEqual, dest);
      __ branch_destination(L->label());
    }
  }
  __ jump(default_sux);
}


SwitchRangeArray* LIRGenerator::create_lookup_ranges(TableSwitch* x) {
  SwitchRangeList* res = new SwitchRangeList();
  int len = x->length();
  if (len > 0) {
    BlockBegin* sux = x->sux_at(0);
    int key = x->lo_key();
    BlockBegin* default_sux = x->default_sux();
    C1SwitchRange* range = new C1SwitchRange(key, sux);
    for (int i = 0; i < len; i++, key++) {
      BlockBegin* new_sux = x->sux_at(i);
      if (sux == new_sux) {
        // still in same range
        range->set_high_key(key);
      } else {
        // skip tests which explicitly dispatch to the default
        if (sux != default_sux) {
          res->append(range);
        }
        range = new C1SwitchRange(key, new_sux);
      }
      sux = new_sux;
    }
    if (res->length() == 0 || res->last() != range)  res->append(range);
  }
  return res;
}


// we expect the keys to be sorted by increasing value
SwitchRangeArray* LIRGenerator::create_lookup_ranges(LookupSwitch* x) {
  SwitchRangeList* res = new SwitchRangeList();
  int len = x->length();
  if (len > 0) {
    BlockBegin* default_sux = x->default_sux();
    int key = x->key_at(0);
    BlockBegin* sux = x->sux_at(0);
    C1SwitchRange* range = new C1SwitchRange(key, sux);
    for (int i = 1; i < len; i++) {
      int new_key = x->key_at(i);
      BlockBegin* new_sux = x->sux_at(i);
      if (key+1 == new_key && sux == new_sux) {
        // still in same range
        range->set_high_key(new_key);
      } else {
        // skip tests which explicitly dispatch to the default
        if (range->sux() != default_sux) {
          res->append(range);
        }
        range = new C1SwitchRange(new_key, new_sux);
      }
      key = new_key;
      sux = new_sux;
    }
    if (res->length() == 0 || res->last() != range)  res->append(range);
  }
  return res;
}


void LIRGenerator::do_TableSwitch(TableSwitch* x) {
  LIRItem tag(x->tag(), this);
  tag.load_item();
  set_no_result(x);

  if (x->is_safepoint()) {
    __ safepoint(safepoint_poll_register(), state_for(x, x->state_before()));
  }

  // move values into phi locations
  move_to_phi(x->state());

  int lo_key = x->lo_key();
  int len = x->length();
  assert(lo_key <= (lo_key + (len - 1)), "integer overflow");
  LIR_Opr value = tag.result();

  if (compilation()->env()->comp_level() == CompLevel_full_profile && UseSwitchProfiling) {
    ciMethod* method = x->state()->scope()->method();
    ciMethodData* md = method->method_data_or_null();
    assert(md != NULL, "Sanity");
    ciProfileData* data = md->bci_to_data(x->state()->bci());
    assert(data != NULL, "must have profiling data");
    assert(data->is_MultiBranchData(), "bad profile data?");
    int default_count_offset = md->byte_offset_of_slot(data, MultiBranchData::default_count_offset());
    LIR_Opr md_reg = new_register(T_METADATA);
    __ metadata2reg(md->constant_encoding(), md_reg);
    LIR_Opr data_offset_reg = new_pointer_register();
    LIR_Opr tmp_reg = new_pointer_register();

    __ move(LIR_OprFact::intptrConst(default_count_offset), data_offset_reg);
    for (int i = 0; i < len; i++) {
      int count_offset = md->byte_offset_of_slot(data, MultiBranchData::case_count_offset(i));
      __ cmp(lir_cond_equal, value, i + lo_key);
      __ move(data_offset_reg, tmp_reg);
      __ cmove(lir_cond_equal,
               LIR_OprFact::intptrConst(count_offset),
               tmp_reg,
               data_offset_reg, T_INT);
    }

    LIR_Opr data_reg = new_pointer_register();
    LIR_Address* data_addr = new LIR_Address(md_reg, data_offset_reg, data_reg->type());
    __ move(data_addr, data_reg);
    __ add(data_reg, LIR_OprFact::intptrConst(1), data_reg);
    __ move(data_reg, data_addr);
  }

  if (UseTableRanges) {
    do_SwitchRanges(create_lookup_ranges(x), value, x->default_sux());
  } else {
    for (int i = 0; i < len; i++) {
      __ cmp(lir_cond_equal, value, i + lo_key);
      __ branch(lir_cond_equal, x->sux_at(i));
    }
    __ jump(x->default_sux());
  }
}


void LIRGenerator::do_LookupSwitch(LookupSwitch* x) {
  LIRItem tag(x->tag(), this);
  tag.load_item();
  set_no_result(x);

  if (x->is_safepoint()) {
    __ safepoint(safepoint_poll_register(), state_for(x, x->state_before()));
  }

  // move values into phi locations
  move_to_phi(x->state());

  LIR_Opr value = tag.result();
  int len = x->length();

  if (compilation()->env()->comp_level() == CompLevel_full_profile && UseSwitchProfiling) {
    ciMethod* method = x->state()->scope()->method();
    ciMethodData* md = method->method_data_or_null();
    assert(md != NULL, "Sanity");
    ciProfileData* data = md->bci_to_data(x->state()->bci());
    assert(data != NULL, "must have profiling data");
    assert(data->is_MultiBranchData(), "bad profile data?");
    int default_count_offset = md->byte_offset_of_slot(data, MultiBranchData::default_count_offset());
    LIR_Opr md_reg = new_register(T_METADATA);
    __ metadata2reg(md->constant_encoding(), md_reg);
    LIR_Opr data_offset_reg = new_pointer_register();
    LIR_Opr tmp_reg = new_pointer_register();

    __ move(LIR_OprFact::intptrConst(default_count_offset), data_offset_reg);
    for (int i = 0; i < len; i++) {
      int count_offset = md->byte_offset_of_slot(data, MultiBranchData::case_count_offset(i));
      __ cmp(lir_cond_equal, value, x->key_at(i));
      __ move(data_offset_reg, tmp_reg);
      __ cmove(lir_cond_equal,
               LIR_OprFact::intptrConst(count_offset),
               tmp_reg,
               data_offset_reg, T_INT);
    }

    LIR_Opr data_reg = new_pointer_register();
    LIR_Address* data_addr = new LIR_Address(md_reg, data_offset_reg, data_reg->type());
    __ move(data_addr, data_reg);
    __ add(data_reg, LIR_OprFact::intptrConst(1), data_reg);
    __ move(data_reg, data_addr);
  }

  if (UseTableRanges) {
    do_SwitchRanges(create_lookup_ranges(x), value, x->default_sux());
  } else {
    int len = x->length();
    for (int i = 0; i < len; i++) {
      __ cmp(lir_cond_equal, value, x->key_at(i));
      __ branch(lir_cond_equal, x->sux_at(i));
    }
    __ jump(x->default_sux());
  }
}


void LIRGenerator::do_Goto(Goto* x) {
  set_no_result(x);

  if (block()->next()->as_OsrEntry()) {
    // need to free up storage used for OSR entry point
    LIR_Opr osrBuffer = block()->next()->operand();
    BasicTypeList signature;
    signature.append(NOT_LP64(T_INT) LP64_ONLY(T_LONG)); // pass a pointer to osrBuffer
    CallingConvention* cc = frame_map()->c_calling_convention(&signature);
    __ move(osrBuffer, cc->args()->at(0));
    __ call_runtime_leaf(CAST_FROM_FN_PTR(address, SharedRuntime::OSR_migration_end),
                         getThreadTemp(), LIR_OprFact::illegalOpr, cc->args());
  }

  if (x->is_safepoint()) {
    ValueStack* state = x->state_before() ? x->state_before() : x->state();

    // increment backedge counter if needed
    CodeEmitInfo* info = state_for(x, state);
    increment_backedge_counter(info, x->profiled_bci());
    CodeEmitInfo* safepoint_info = state_for(x, state);
    __ safepoint(safepoint_poll_register(), safepoint_info);
  }

  // Gotos can be folded Ifs, handle this case.
  if (x->should_profile()) {
    ciMethod* method = x->profiled_method();
    assert(method != NULL, "method should be set if branch is profiled");
    ciMethodData* md = method->method_data_or_null();
    assert(md != NULL, "Sanity");
    ciProfileData* data = md->bci_to_data(x->profiled_bci());
    assert(data != NULL, "must have profiling data");
    int offset;
    if (x->direction() == Goto::taken) {
      assert(data->is_BranchData(), "need BranchData for two-way branches");
      offset = md->byte_offset_of_slot(data, BranchData::taken_offset());
    } else if (x->direction() == Goto::not_taken) {
      assert(data->is_BranchData(), "need BranchData for two-way branches");
      offset = md->byte_offset_of_slot(data, BranchData::not_taken_offset());
    } else {
      assert(data->is_JumpData(), "need JumpData for branches");
      offset = md->byte_offset_of_slot(data, JumpData::taken_offset());
    }
    LIR_Opr md_reg = new_register(T_METADATA);
    __ metadata2reg(md->constant_encoding(), md_reg);

    increment_counter(new LIR_Address(md_reg, offset,
                                      NOT_LP64(T_INT) LP64_ONLY(T_LONG)), DataLayout::counter_increment);
  }

  // emit phi-instruction move after safepoint since this simplifies
  // describing the state as the safepoint.
  move_to_phi(x->state());

  __ jump(x->default_sux());
}

/**
 * Emit profiling code if needed for arguments, parameters, return value types
 *
 * @param md                    MDO the code will update at runtime
 * @param md_base_offset        common offset in the MDO for this profile and subsequent ones
 * @param md_offset             offset in the MDO (on top of md_base_offset) for this profile
 * @param profiled_k            current profile
 * @param obj                   IR node for the object to be profiled
 * @param mdp                   register to hold the pointer inside the MDO (md + md_base_offset).
 *                              Set once we find an update to make and use for next ones.
 * @param not_null              true if we know obj cannot be null
 * @param signature_at_call_k   signature at call for obj
 * @param callee_signature_k    signature of callee for obj
 *                              at call and callee signatures differ at method handle call
 * @return                      the only klass we know will ever be seen at this profile point
 */
ciKlass* LIRGenerator::profile_type(ciMethodData* md, int md_base_offset, int md_offset, intptr_t profiled_k,
                                    Value obj, LIR_Opr& mdp, bool not_null, ciKlass* signature_at_call_k,
                                    ciKlass* callee_signature_k) {
  ciKlass* result = NULL;
  bool do_null = !not_null && !TypeEntries::was_null_seen(profiled_k);
  bool do_update = !TypeEntries::is_type_unknown(profiled_k);
  // known not to be null or null bit already set and already set to
  // unknown: nothing we can do to improve profiling
  if (!do_null && !do_update) {
    return result;
  }

  ciKlass* exact_klass = NULL;
  Compilation* comp = Compilation::current();
  if (do_update) {
    // try to find exact type, using CHA if possible, so that loading
    // the klass from the object can be avoided
    ciType* type = obj->exact_type();
    if (type == NULL) {
      type = obj->declared_type();
      type = comp->cha_exact_type(type);
    }
    assert(type == NULL || type->is_klass(), "type should be class");
    exact_klass = (type != NULL && type->is_loaded()) ? (ciKlass*)type : NULL;

    do_update = exact_klass == NULL || ciTypeEntries::valid_ciklass(profiled_k) != exact_klass;
  }

  if (!do_null && !do_update) {
    return result;
  }

  ciKlass* exact_signature_k = NULL;
  if (do_update && signature_at_call_k != NULL) {
    // Is the type from the signature exact (the only one possible)?
    exact_signature_k = signature_at_call_k->exact_klass();
    if (exact_signature_k == NULL) {
      exact_signature_k = comp->cha_exact_type(signature_at_call_k);
    } else {
      result = exact_signature_k;
      // Known statically. No need to emit any code: prevent
      // LIR_Assembler::emit_profile_type() from emitting useless code
      profiled_k = ciTypeEntries::with_status(result, profiled_k);
    }
    // exact_klass and exact_signature_k can be both non NULL but
    // different if exact_klass is loaded after the ciObject for
    // exact_signature_k is created.
    if (exact_klass == NULL && exact_signature_k != NULL && exact_klass != exact_signature_k) {
      // sometimes the type of the signature is better than the best type
      // the compiler has
      exact_klass = exact_signature_k;
    }
    if (callee_signature_k != NULL &&
        callee_signature_k != signature_at_call_k) {
      ciKlass* improved_klass = callee_signature_k->exact_klass();
      if (improved_klass == NULL) {
        improved_klass = comp->cha_exact_type(callee_signature_k);
      }
      if (exact_klass == NULL && improved_klass != NULL && exact_klass != improved_klass) {
        exact_klass = exact_signature_k;
      }
    }
    do_update = exact_klass == NULL || ciTypeEntries::valid_ciklass(profiled_k) != exact_klass;
  }

  // Inline types can't be null
  if (exact_klass != NULL && exact_klass->is_inlinetype()) {
    do_null = false;
  }

  if (!do_null && !do_update) {
    return result;
  }

  if (mdp == LIR_OprFact::illegalOpr) {
    mdp = new_register(T_METADATA);
    __ metadata2reg(md->constant_encoding(), mdp);
    if (md_base_offset != 0) {
      LIR_Address* base_type_address = new LIR_Address(mdp, md_base_offset, T_ADDRESS);
      mdp = new_pointer_register();
      __ leal(LIR_OprFact::address(base_type_address), mdp);
    }
  }
  LIRItem value(obj, this);
  value.load_item();
  __ profile_type(new LIR_Address(mdp, md_offset, T_METADATA),
                  value.result(), exact_klass, profiled_k, new_pointer_register(), not_null, exact_signature_k != NULL);
  return result;
}

// profile parameters on entry to the root of the compilation
void LIRGenerator::profile_parameters(Base* x) {
  if (compilation()->profile_parameters()) {
    CallingConvention* args = compilation()->frame_map()->incoming_arguments();
    ciMethodData* md = scope()->method()->method_data_or_null();
    assert(md != NULL, "Sanity");

    if (md->parameters_type_data() != NULL) {
      ciParametersTypeData* parameters_type_data = md->parameters_type_data();
      ciTypeStackSlotEntries* parameters =  parameters_type_data->parameters();
      LIR_Opr mdp = LIR_OprFact::illegalOpr;
      for (int java_index = 0, i = 0, j = 0; j < parameters_type_data->number_of_parameters(); i++) {
        LIR_Opr src = args->at(i);
        assert(!src->is_illegal(), "check");
        BasicType t = src->type();
        if (is_reference_type(t)) {
          intptr_t profiled_k = parameters->type(j);
          Local* local = x->state()->local_at(java_index)->as_Local();
          ciKlass* exact = profile_type(md, md->byte_offset_of_slot(parameters_type_data, ParametersTypeData::type_offset(0)),
                                        in_bytes(ParametersTypeData::type_offset(j)) - in_bytes(ParametersTypeData::type_offset(0)),
                                        profiled_k, local, mdp, false, local->declared_type()->as_klass(), NULL);
          // If the profile is known statically set it once for all and do not emit any code
          if (exact != NULL) {
            md->set_parameter_type(j, exact);
          }
          j++;
        }
        java_index += type2size[t];
      }
    }
  }
}

void LIRGenerator::profile_flags(ciMethodData* md, ciProfileData* data, int flag, LIR_Condition condition) {
  assert(md != NULL && data != NULL, "should have been initialized");
  LIR_Opr mdp = new_register(T_METADATA);
  __ metadata2reg(md->constant_encoding(), mdp);
  LIR_Address* addr = new LIR_Address(mdp, md->byte_offset_of_slot(data, DataLayout::flags_offset()), T_BYTE);
  LIR_Opr flags = new_register(T_INT);
  __ move(addr, flags);
  if (condition != lir_cond_always) {
    LIR_Opr update = new_register(T_INT);
    __ cmove(condition, LIR_OprFact::intConst(0), LIR_OprFact::intConst(flag), update, T_INT);
  } else {
    __ logical_or(flags, LIR_OprFact::intConst(flag), flags);
  }
  __ store(flags, addr);
}

void LIRGenerator::profile_null_free_array(LIRItem array, ciMethodData* md, ciArrayLoadStoreData* load_store) {
  assert(compilation()->profile_array_accesses(), "array access profiling is disabled");
  LabelObj* L_end = new LabelObj();
  LIR_Opr tmp = new_register(T_METADATA);
  __ check_null_free_array(array.result(), tmp);

  profile_flags(md, load_store, ArrayLoadStoreData::null_free_array_byte_constant(), lir_cond_equal);
}

void LIRGenerator::profile_array_type(AccessIndexed* x, ciMethodData*& md, ciArrayLoadStoreData*& load_store) {
  assert(compilation()->profile_array_accesses(), "array access profiling is disabled");
  int bci = x->profiled_bci();
  md = x->profiled_method()->method_data();
  assert(md != NULL, "Sanity");
  ciProfileData* data = md->bci_to_data(bci);
  assert(data != NULL && data->is_ArrayLoadStoreData(), "incorrect profiling entry");
  load_store = (ciArrayLoadStoreData*)data;
  LIR_Opr mdp = LIR_OprFact::illegalOpr;
  profile_type(md, md->byte_offset_of_slot(load_store, ArrayLoadStoreData::array_offset()), 0,
               load_store->array()->type(), x->array(), mdp, true, NULL, NULL);
}

void LIRGenerator::profile_element_type(Value element, ciMethodData* md, ciArrayLoadStoreData* load_store) {
  assert(compilation()->profile_array_accesses(), "array access profiling is disabled");
  assert(md != NULL && load_store != NULL, "should have been initialized");
  LIR_Opr mdp = LIR_OprFact::illegalOpr;
  profile_type(md, md->byte_offset_of_slot(load_store, ArrayLoadStoreData::element_offset()), 0,
               load_store->element()->type(), element, mdp, false, NULL, NULL);
}

void LIRGenerator::do_Base(Base* x) {
  __ std_entry(LIR_OprFact::illegalOpr);
  // Emit moves from physical registers / stack slots to virtual registers
  CallingConvention* args = compilation()->frame_map()->incoming_arguments();
  IRScope* irScope = compilation()->hir()->top_scope();
  int java_index = 0;
  for (int i = 0; i < args->length(); i++) {
    LIR_Opr src = args->at(i);
    assert(!src->is_illegal(), "check");
    BasicType t = src->type();

    // Types which are smaller than int are passed as int, so
    // correct the type which passed.
    switch (t) {
    case T_BYTE:
    case T_BOOLEAN:
    case T_SHORT:
    case T_CHAR:
      t = T_INT;
      break;
    default:
      break;
    }

    LIR_Opr dest = new_register(t);
    __ move(src, dest);

    // Assign new location to Local instruction for this local
    Local* local = x->state()->local_at(java_index)->as_Local();
    assert(local != NULL, "Locals for incoming arguments must have been created");
#ifndef __SOFTFP__
    // The java calling convention passes double as long and float as int.
    assert(as_ValueType(t)->tag() == local->type()->tag(), "check");
#endif // __SOFTFP__
    local->set_operand(dest);
    _instruction_for_operand.at_put_grow(dest->vreg_number(), local, NULL);
    java_index += type2size[t];
  }

  if (compilation()->env()->dtrace_method_probes()) {
    BasicTypeList signature;
    signature.append(LP64_ONLY(T_LONG) NOT_LP64(T_INT));    // thread
    signature.append(T_METADATA); // Method*
    LIR_OprList* args = new LIR_OprList();
    args->append(getThreadPointer());
    LIR_Opr meth = new_register(T_METADATA);
    __ metadata2reg(method()->constant_encoding(), meth);
    args->append(meth);
    call_runtime(&signature, args, CAST_FROM_FN_PTR(address, SharedRuntime::dtrace_method_entry), voidType, NULL);
  }

  if (method()->is_synchronized()) {
    LIR_Opr obj;
    if (method()->is_static()) {
      obj = new_register(T_OBJECT);
      __ oop2reg(method()->holder()->java_mirror()->constant_encoding(), obj);
    } else {
      Local* receiver = x->state()->local_at(0)->as_Local();
      assert(receiver != NULL, "must already exist");
      obj = receiver->operand();
    }
    assert(obj->is_valid(), "must be valid");

    if (method()->is_synchronized() && GenerateSynchronizationCode) {
      LIR_Opr lock = syncLockOpr();
      __ load_stack_address_monitor(0, lock);

      CodeEmitInfo* info = new CodeEmitInfo(scope()->start()->state()->copy(ValueStack::StateBefore, SynchronizationEntryBCI), NULL, x->check_flag(Instruction::DeoptimizeOnException));
      CodeStub* slow_path = new MonitorEnterStub(obj, lock, info);

      // receiver is guaranteed non-NULL so don't need CodeEmitInfo
      __ lock_object(syncTempOpr(), obj, lock, new_register(T_OBJECT), slow_path, NULL);
    }
  }
  if (compilation()->age_code()) {
    CodeEmitInfo* info = new CodeEmitInfo(scope()->start()->state()->copy(ValueStack::StateBefore, 0), NULL, false);
    decrement_age(info);
  }
  // increment invocation counters if needed
  if (!method()->is_accessor()) { // Accessors do not have MDOs, so no counting.
    profile_parameters(x);
    CodeEmitInfo* info = new CodeEmitInfo(scope()->start()->state()->copy(ValueStack::StateBefore, SynchronizationEntryBCI), NULL, false);
    increment_invocation_counter(info);
  }
  if (method()->has_scalarized_args()) {
    // Check if deoptimization was triggered (i.e. orig_pc was set) while buffering scalarized inline type arguments
    // in the entry point (see comments in frame::deoptimize). If so, deoptimize only now that we have the right state.
    CodeEmitInfo* info = new CodeEmitInfo(scope()->start()->state()->copy(ValueStack::StateBefore, 0), NULL, false);
    CodeStub* deopt_stub = new DeoptimizeStub(info, Deoptimization::Reason_none, Deoptimization::Action_none);
    __ append(new LIR_Op0(lir_check_orig_pc));
    __ branch(lir_cond_notEqual, deopt_stub);
  }

  // all blocks with a successor must end with an unconditional jump
  // to the successor even if they are consecutive
  __ jump(x->default_sux());
}


void LIRGenerator::do_OsrEntry(OsrEntry* x) {
  // construct our frame and model the production of incoming pointer
  // to the OSR buffer.
  __ osr_entry(LIR_Assembler::osrBufferPointer());
  LIR_Opr result = rlock_result(x);
  __ move(LIR_Assembler::osrBufferPointer(), result);
}

void LIRGenerator::invoke_load_one_argument(LIRItem* param, LIR_Opr loc) {
  if (loc->is_register()) {
    param->load_item_force(loc);
  } else {
    LIR_Address* addr = loc->as_address_ptr();
    param->load_for_store(addr->type());
    assert(addr->type() != T_INLINE_TYPE, "not supported yet");
    if (addr->type() == T_OBJECT) {
      __ move_wide(param->result(), addr);
    } else {
      if (addr->type() == T_LONG || addr->type() == T_DOUBLE) {
        __ unaligned_move(param->result(), addr);
      } else {
        __ move(param->result(), addr);
      }
    }
  }
}

void LIRGenerator::invoke_load_arguments(Invoke* x, LIRItemList* args, const LIR_OprList* arg_list) {
  assert(args->length() == arg_list->length(),
         "args=%d, arg_list=%d", args->length(), arg_list->length());
  for (int i = x->has_receiver() ? 1 : 0; i < args->length(); i++) {
    LIRItem* param = args->at(i);
    LIR_Opr loc = arg_list->at(i);
    invoke_load_one_argument(param, loc);
  }

  if (x->has_receiver()) {
    LIRItem* receiver = args->at(0);
    LIR_Opr loc = arg_list->at(0);
    if (loc->is_register()) {
      receiver->load_item_force(loc);
    } else {
      assert(loc->is_address(), "just checking");
      receiver->load_for_store(T_OBJECT);
      __ move_wide(receiver->result(), loc->as_address_ptr());
    }
  }
}


// Visits all arguments, returns appropriate items without loading them
LIRItemList* LIRGenerator::invoke_visit_arguments(Invoke* x) {
  LIRItemList* argument_items = new LIRItemList();
  if (x->has_receiver()) {
    LIRItem* receiver = new LIRItem(x->receiver(), this);
    argument_items->append(receiver);
  }
  for (int i = 0; i < x->number_of_arguments(); i++) {
    LIRItem* param = new LIRItem(x->argument_at(i), this);
    argument_items->append(param);
  }
  return argument_items;
}


// The invoke with receiver has following phases:
//   a) traverse and load/lock receiver;
//   b) traverse all arguments -> item-array (invoke_visit_argument)
//   c) push receiver on stack
//   d) load each of the items and push on stack
//   e) unlock receiver
//   f) move receiver into receiver-register %o0
//   g) lock result registers and emit call operation
//
// Before issuing a call, we must spill-save all values on stack
// that are in caller-save register. "spill-save" moves those registers
// either in a free callee-save register or spills them if no free
// callee save register is available.
//
// The problem is where to invoke spill-save.
// - if invoked between e) and f), we may lock callee save
//   register in "spill-save" that destroys the receiver register
//   before f) is executed
// - if we rearrange f) to be earlier (by loading %o0) it
//   may destroy a value on the stack that is currently in %o0
//   and is waiting to be spilled
// - if we keep the receiver locked while doing spill-save,
//   we cannot spill it as it is spill-locked
//
void LIRGenerator::do_Invoke(Invoke* x) {
  CallingConvention* cc = frame_map()->java_calling_convention(x->signature(), true);

  LIR_OprList* arg_list = cc->args();
  LIRItemList* args = invoke_visit_arguments(x);
  LIR_Opr receiver = LIR_OprFact::illegalOpr;

  // setup result register
  LIR_Opr result_register = LIR_OprFact::illegalOpr;
  if (x->type() != voidType) {
    result_register = result_register_for(x->type());
  }

  CodeEmitInfo* info = state_for(x, x->state());

  invoke_load_arguments(x, args, arg_list);

  if (x->has_receiver()) {
    args->at(0)->load_item_force(LIR_Assembler::receiverOpr());
    receiver = args->at(0)->result();
  }

  // emit invoke code
  assert(receiver->is_illegal() || receiver->is_equal(LIR_Assembler::receiverOpr()), "must match");

  // JSR 292
  // Preserve the SP over MethodHandle call sites, if needed.
  ciMethod* target = x->target();
  bool is_method_handle_invoke = (// %%% FIXME: Are both of these relevant?
                                  target->is_method_handle_intrinsic() ||
                                  target->is_compiled_lambda_form());
  if (is_method_handle_invoke) {
    info->set_is_method_handle_invoke(true);
    if(FrameMap::method_handle_invoke_SP_save_opr() != LIR_OprFact::illegalOpr) {
        __ move(FrameMap::stack_pointer(), FrameMap::method_handle_invoke_SP_save_opr());
    }
  }

  switch (x->code()) {
    case Bytecodes::_invokestatic:
      __ call_static(target, result_register,
                     SharedRuntime::get_resolve_static_call_stub(),
                     arg_list, info);
      break;
    case Bytecodes::_invokespecial:
    case Bytecodes::_invokevirtual:
    case Bytecodes::_invokeinterface:
      // for loaded and final (method or class) target we still produce an inline cache,
      // in order to be able to call mixed mode
      if (x->code() == Bytecodes::_invokespecial || x->target_is_final()) {
        __ call_opt_virtual(target, receiver, result_register,
                            SharedRuntime::get_resolve_opt_virtual_call_stub(),
                            arg_list, info);
      } else {
        __ call_icvirtual(target, receiver, result_register,
                          SharedRuntime::get_resolve_virtual_call_stub(),
                          arg_list, info);
      }
      break;
    case Bytecodes::_invokedynamic: {
      __ call_dynamic(target, receiver, result_register,
                      SharedRuntime::get_resolve_static_call_stub(),
                      arg_list, info);
      break;
    }
    default:
      fatal("unexpected bytecode: %s", Bytecodes::name(x->code()));
      break;
  }

  // JSR 292
  // Restore the SP after MethodHandle call sites, if needed.
  if (is_method_handle_invoke
      && FrameMap::method_handle_invoke_SP_save_opr() != LIR_OprFact::illegalOpr) {
    __ move(FrameMap::method_handle_invoke_SP_save_opr(), FrameMap::stack_pointer());
  }

  if (x->type()->is_float() || x->type()->is_double()) {
    // Force rounding of results from non-strictfp when in strictfp
    // scope (or when we don't know the strictness of the callee, to
    // be safe.)
    if (method()->is_strict()) {
      if (!x->target_is_loaded() || !x->target_is_strictfp()) {
        result_register = round_item(result_register);
      }
    }
  }

  if (result_register->is_valid()) {
    LIR_Opr result = rlock_result(x);
    __ move(result_register, result);
  }
}


void LIRGenerator::do_FPIntrinsics(Intrinsic* x) {
  assert(x->number_of_arguments() == 1, "wrong type");
  LIRItem value       (x->argument_at(0), this);
  LIR_Opr reg = rlock_result(x);
  value.load_item();
  LIR_Opr tmp = force_to_spill(value.result(), as_BasicType(x->type()));
  __ move(tmp, reg);
}



// Code for  :  x->x() {x->cond()} x->y() ? x->tval() : x->fval()
void LIRGenerator::do_IfOp(IfOp* x) {
#ifdef ASSERT
  {
    ValueTag xtag = x->x()->type()->tag();
    ValueTag ttag = x->tval()->type()->tag();
    assert(xtag == intTag || xtag == objectTag, "cannot handle others");
    assert(ttag == addressTag || ttag == intTag || ttag == objectTag || ttag == longTag, "cannot handle others");
    assert(ttag == x->fval()->type()->tag(), "cannot handle others");
  }
#endif

  LIRItem left(x->x(), this);
  LIRItem right(x->y(), this);
  left.load_item();
  if (can_inline_as_constant(right.value()) && !x->substitutability_check()) {
    right.dont_load_item();
  } else {
    // substitutability_check() needs to use right as a base register.
    right.load_item();
  }

  LIRItem t_val(x->tval(), this);
  LIRItem f_val(x->fval(), this);
  t_val.dont_load_item();
  f_val.dont_load_item();

  if (x->substitutability_check()) {
    substitutability_check(x, left, right, t_val, f_val);
  } else {
    LIR_Opr reg = rlock_result(x);
    __ cmp(lir_cond(x->cond()), left.result(), right.result());
    __ cmove(lir_cond(x->cond()), t_val.result(), f_val.result(), reg, as_BasicType(x->x()->type()));
  }
}

void LIRGenerator::substitutability_check(IfOp* x, LIRItem& left, LIRItem& right, LIRItem& t_val, LIRItem& f_val) {
  assert(x->cond() == If::eql || x->cond() == If::neq, "must be");
  bool is_acmpeq = (x->cond() == If::eql);
  LIR_Opr equal_result     = is_acmpeq ? t_val.result() : f_val.result();
  LIR_Opr not_equal_result = is_acmpeq ? f_val.result() : t_val.result();
  LIR_Opr result = rlock_result(x);
  CodeEmitInfo* info = state_for(x, x->state_before());

  substitutability_check_common(x->x(), x->y(), left, right, equal_result, not_equal_result, result, info);
}

void LIRGenerator::substitutability_check(If* x, LIRItem& left, LIRItem& right) {
  LIR_Opr equal_result     = LIR_OprFact::intConst(1);
  LIR_Opr not_equal_result = LIR_OprFact::intConst(0);
  LIR_Opr result = new_register(T_INT);
  CodeEmitInfo* info = state_for(x, x->state_before());

  substitutability_check_common(x->x(), x->y(), left, right, equal_result, not_equal_result, result, info);

  assert(x->cond() == If::eql || x->cond() == If::neq, "must be");
  __ cmp(lir_cond(x->cond()), result, equal_result);
}

void LIRGenerator::substitutability_check_common(Value left_val, Value right_val, LIRItem& left, LIRItem& right,
                                                 LIR_Opr equal_result, LIR_Opr not_equal_result, LIR_Opr result,
                                                 CodeEmitInfo* info) {
  LIR_Opr tmp1 = LIR_OprFact::illegalOpr;
  LIR_Opr tmp2 = LIR_OprFact::illegalOpr;
  LIR_Opr left_klass_op = LIR_OprFact::illegalOpr;
  LIR_Opr right_klass_op = LIR_OprFact::illegalOpr;

  ciKlass* left_klass  = left_val ->as_loaded_klass_or_null();
  ciKlass* right_klass = right_val->as_loaded_klass_or_null();

  if ((left_klass == NULL || right_klass == NULL) ||// The klass is still unloaded, or came from a Phi node.
      !left_klass->is_inlinetype() || !right_klass->is_inlinetype()) {
    init_temps_for_substitutability_check(tmp1, tmp2);
  }

  if (left_klass != NULL && left_klass->is_inlinetype() && left_klass == right_klass) {
    // No need to load klass -- the operands are statically known to be the same inline klass.
  } else {
    BasicType t_klass = UseCompressedOops ? T_INT : T_METADATA;
    left_klass_op = new_register(t_klass);
    right_klass_op = new_register(t_klass);
  }

  CodeStub* slow_path = new SubstitutabilityCheckStub(left.result(), right.result(), info);
  __ substitutability_check(result, left.result(), right.result(), equal_result, not_equal_result,
                            tmp1, tmp2,
                            left_klass, right_klass, left_klass_op, right_klass_op, info, slow_path);
}

#ifdef JFR_HAVE_INTRINSICS
void LIRGenerator::do_ClassIDIntrinsic(Intrinsic* x) {
  CodeEmitInfo* info = state_for(x);
  CodeEmitInfo* info2 = new CodeEmitInfo(info); // Clone for the second null check

  assert(info != NULL, "must have info");
  LIRItem arg(x->argument_at(0), this);

  arg.load_item();
  LIR_Opr klass = new_register(T_METADATA);
  __ move(new LIR_Address(arg.result(), java_lang_Class::klass_offset(), T_ADDRESS), klass, info);
  LIR_Opr id = new_register(T_LONG);
  ByteSize offset = KLASS_TRACE_ID_OFFSET;
  LIR_Address* trace_id_addr = new LIR_Address(klass, in_bytes(offset), T_LONG);

  __ move(trace_id_addr, id);
  __ logical_or(id, LIR_OprFact::longConst(0x01l), id);
  __ store(id, trace_id_addr);

#ifdef TRACE_ID_META_BITS
  __ logical_and(id, LIR_OprFact::longConst(~TRACE_ID_META_BITS), id);
#endif
#ifdef TRACE_ID_SHIFT
  __ unsigned_shift_right(id, TRACE_ID_SHIFT, id);
#endif

  __ move(id, rlock_result(x));
}

void LIRGenerator::do_getEventWriter(Intrinsic* x) {
  LabelObj* L_end = new LabelObj();

  // FIXME T_ADDRESS should actually be T_METADATA but it can't because the
  // meaning of these two is mixed up (see JDK-8026837).
  LIR_Address* jobj_addr = new LIR_Address(getThreadPointer(),
                                           in_bytes(THREAD_LOCAL_WRITER_OFFSET_JFR),
                                           T_ADDRESS);
  LIR_Opr result = rlock_result(x);
  __ move(LIR_OprFact::oopConst(NULL), result);
  LIR_Opr jobj = new_register(T_METADATA);
  __ move_wide(jobj_addr, jobj);
  __ cmp(lir_cond_equal, jobj, LIR_OprFact::metadataConst(0));
  __ branch(lir_cond_equal, L_end->label());

  access_load(IN_NATIVE, T_OBJECT, LIR_OprFact::address(new LIR_Address(jobj, T_OBJECT)), result);

  __ branch_destination(L_end->label());
}

#endif


void LIRGenerator::do_RuntimeCall(address routine, Intrinsic* x) {
  assert(x->number_of_arguments() == 0, "wrong type");
  // Enforce computation of _reserved_argument_area_size which is required on some platforms.
  BasicTypeList signature;
  CallingConvention* cc = frame_map()->c_calling_convention(&signature);
  LIR_Opr reg = result_register_for(x->type());
  __ call_runtime_leaf(routine, getThreadTemp(),
                       reg, new LIR_OprList());
  LIR_Opr result = rlock_result(x);
  __ move(reg, result);
}



void LIRGenerator::do_Intrinsic(Intrinsic* x) {
  switch (x->id()) {
  case vmIntrinsics::_intBitsToFloat      :
  case vmIntrinsics::_doubleToRawLongBits :
  case vmIntrinsics::_longBitsToDouble    :
  case vmIntrinsics::_floatToRawIntBits   : {
    do_FPIntrinsics(x);
    break;
  }

#ifdef JFR_HAVE_INTRINSICS
  case vmIntrinsics::_getClassId:
    do_ClassIDIntrinsic(x);
    break;
  case vmIntrinsics::_getEventWriter:
    do_getEventWriter(x);
    break;
  case vmIntrinsics::_counterTime:
    do_RuntimeCall(CAST_FROM_FN_PTR(address, JFR_TIME_FUNCTION), x);
    break;
#endif

  case vmIntrinsics::_currentTimeMillis:
    do_RuntimeCall(CAST_FROM_FN_PTR(address, os::javaTimeMillis), x);
    break;

  case vmIntrinsics::_nanoTime:
    do_RuntimeCall(CAST_FROM_FN_PTR(address, os::javaTimeNanos), x);
    break;

  case vmIntrinsics::_Object_init:    do_RegisterFinalizer(x); break;
  case vmIntrinsics::_isInstance:     do_isInstance(x);    break;
  case vmIntrinsics::_isPrimitive:    do_isPrimitive(x);   break;
  case vmIntrinsics::_getClass:       do_getClass(x);      break;
  case vmIntrinsics::_currentThread:  do_currentThread(x); break;
  case vmIntrinsics::_getObjectSize:  do_getObjectSize(x); break;

  case vmIntrinsics::_dlog:           // fall through
  case vmIntrinsics::_dlog10:         // fall through
  case vmIntrinsics::_dabs:           // fall through
  case vmIntrinsics::_dsqrt:          // fall through
  case vmIntrinsics::_dtan:           // fall through
  case vmIntrinsics::_dsin :          // fall through
  case vmIntrinsics::_dcos :          // fall through
  case vmIntrinsics::_dexp :          // fall through
  case vmIntrinsics::_dpow :          do_MathIntrinsic(x); break;
  case vmIntrinsics::_arraycopy:      do_ArrayCopy(x);     break;

  case vmIntrinsics::_fmaD:           do_FmaIntrinsic(x); break;
  case vmIntrinsics::_fmaF:           do_FmaIntrinsic(x); break;

  // java.nio.Buffer.checkIndex
  case vmIntrinsics::_checkIndex:     do_NIOCheckIndex(x); break;

  case vmIntrinsics::_compareAndSetReference:
    do_CompareAndSwap(x, objectType);
    break;
  case vmIntrinsics::_compareAndSetInt:
    do_CompareAndSwap(x, intType);
    break;
  case vmIntrinsics::_compareAndSetLong:
    do_CompareAndSwap(x, longType);
    break;

  case vmIntrinsics::_loadFence :
    __ membar_acquire();
    break;
  case vmIntrinsics::_storeFence:
    __ membar_release();
    break;
  case vmIntrinsics::_fullFence :
    __ membar();
    break;
  case vmIntrinsics::_onSpinWait:
    __ on_spin_wait();
    break;
  case vmIntrinsics::_Reference_get:
    do_Reference_get(x);
    break;

  case vmIntrinsics::_updateCRC32:
  case vmIntrinsics::_updateBytesCRC32:
  case vmIntrinsics::_updateByteBufferCRC32:
    do_update_CRC32(x);
    break;

  case vmIntrinsics::_updateBytesCRC32C:
  case vmIntrinsics::_updateDirectByteBufferCRC32C:
    do_update_CRC32C(x);
    break;

  case vmIntrinsics::_vectorizedMismatch:
    do_vectorizedMismatch(x);
    break;

  case vmIntrinsics::_blackhole:
    do_blackhole(x);
    break;

  default: ShouldNotReachHere(); break;
  }
}

void LIRGenerator::profile_arguments(ProfileCall* x) {
  if (compilation()->profile_arguments()) {
    int bci = x->bci_of_invoke();
    ciMethodData* md = x->method()->method_data_or_null();
    assert(md != NULL, "Sanity");
    ciProfileData* data = md->bci_to_data(bci);
    if (data != NULL) {
      if ((data->is_CallTypeData() && data->as_CallTypeData()->has_arguments()) ||
          (data->is_VirtualCallTypeData() && data->as_VirtualCallTypeData()->has_arguments())) {
        ByteSize extra = data->is_CallTypeData() ? CallTypeData::args_data_offset() : VirtualCallTypeData::args_data_offset();
        int base_offset = md->byte_offset_of_slot(data, extra);
        LIR_Opr mdp = LIR_OprFact::illegalOpr;
        ciTypeStackSlotEntries* args = data->is_CallTypeData() ? ((ciCallTypeData*)data)->args() : ((ciVirtualCallTypeData*)data)->args();

        Bytecodes::Code bc = x->method()->java_code_at_bci(bci);
        int start = 0;
        int stop = data->is_CallTypeData() ? ((ciCallTypeData*)data)->number_of_arguments() : ((ciVirtualCallTypeData*)data)->number_of_arguments();
        if (x->callee()->is_loaded() && x->callee()->is_static() && Bytecodes::has_receiver(bc)) {
          // first argument is not profiled at call (method handle invoke)
          assert(x->method()->raw_code_at_bci(bci) == Bytecodes::_invokehandle, "invokehandle expected");
          start = 1;
        }
        ciSignature* callee_signature = x->callee()->signature();
        // method handle call to virtual method
        bool has_receiver = x->callee()->is_loaded() && !x->callee()->is_static() && !Bytecodes::has_receiver(bc);
        ciSignatureStream callee_signature_stream(callee_signature, has_receiver ? x->callee()->holder() : NULL);

        bool ignored_will_link;
        ciSignature* signature_at_call = NULL;
        x->method()->get_method_at_bci(bci, ignored_will_link, &signature_at_call);
        ciSignatureStream signature_at_call_stream(signature_at_call);

        // if called through method handle invoke, some arguments may have been popped
        for (int i = 0; i < stop && i+start < x->nb_profiled_args(); i++) {
          int off = in_bytes(TypeEntriesAtCall::argument_type_offset(i)) - in_bytes(TypeEntriesAtCall::args_data_offset());
          ciKlass* exact = profile_type(md, base_offset, off,
              args->type(i), x->profiled_arg_at(i+start), mdp,
              !x->arg_needs_null_check(i+start),
              signature_at_call_stream.next_klass(), callee_signature_stream.next_klass());
          if (exact != NULL) {
            md->set_argument_type(bci, i, exact);
          }
        }
      } else {
#ifdef ASSERT
        Bytecodes::Code code = x->method()->raw_code_at_bci(x->bci_of_invoke());
        int n = x->nb_profiled_args();
        assert(MethodData::profile_parameters() && (MethodData::profile_arguments_jsr292_only() ||
            (x->inlined() && ((code == Bytecodes::_invokedynamic && n <= 1) || (code == Bytecodes::_invokehandle && n <= 2)))),
            "only at JSR292 bytecodes");
#endif
      }
    }
  }
}

// profile parameters on entry to an inlined method
void LIRGenerator::profile_parameters_at_call(ProfileCall* x) {
  if (compilation()->profile_parameters() && x->inlined()) {
    ciMethodData* md = x->callee()->method_data_or_null();
    if (md != NULL) {
      ciParametersTypeData* parameters_type_data = md->parameters_type_data();
      if (parameters_type_data != NULL) {
        ciTypeStackSlotEntries* parameters =  parameters_type_data->parameters();
        LIR_Opr mdp = LIR_OprFact::illegalOpr;
        bool has_receiver = !x->callee()->is_static();
        ciSignature* sig = x->callee()->signature();
        ciSignatureStream sig_stream(sig, has_receiver ? x->callee()->holder() : NULL);
        int i = 0; // to iterate on the Instructions
        Value arg = x->recv();
        bool not_null = false;
        int bci = x->bci_of_invoke();
        Bytecodes::Code bc = x->method()->java_code_at_bci(bci);
        // The first parameter is the receiver so that's what we start
        // with if it exists. One exception is method handle call to
        // virtual method: the receiver is in the args list
        if (arg == NULL || !Bytecodes::has_receiver(bc)) {
          i = 1;
          arg = x->profiled_arg_at(0);
          not_null = !x->arg_needs_null_check(0);
        }
        int k = 0; // to iterate on the profile data
        for (;;) {
          intptr_t profiled_k = parameters->type(k);
          ciKlass* exact = profile_type(md, md->byte_offset_of_slot(parameters_type_data, ParametersTypeData::type_offset(0)),
                                        in_bytes(ParametersTypeData::type_offset(k)) - in_bytes(ParametersTypeData::type_offset(0)),
                                        profiled_k, arg, mdp, not_null, sig_stream.next_klass(), NULL);
          // If the profile is known statically set it once for all and do not emit any code
          if (exact != NULL) {
            md->set_parameter_type(k, exact);
          }
          k++;
          if (k >= parameters_type_data->number_of_parameters()) {
#ifdef ASSERT
            int extra = 0;
            if (MethodData::profile_arguments() && TypeProfileParmsLimit != -1 &&
                x->nb_profiled_args() >= TypeProfileParmsLimit &&
                x->recv() != NULL && Bytecodes::has_receiver(bc)) {
              extra += 1;
            }
            assert(i == x->nb_profiled_args() - extra || (TypeProfileParmsLimit != -1 && TypeProfileArgsLimit > TypeProfileParmsLimit), "unused parameters?");
#endif
            break;
          }
          arg = x->profiled_arg_at(i);
          not_null = !x->arg_needs_null_check(i);
          i++;
        }
      }
    }
  }
}

void LIRGenerator::do_ProfileCall(ProfileCall* x) {
  // Need recv in a temporary register so it interferes with the other temporaries
  LIR_Opr recv = LIR_OprFact::illegalOpr;
  LIR_Opr mdo = new_register(T_METADATA);
  // tmp is used to hold the counters on SPARC
  LIR_Opr tmp = new_pointer_register();

  if (x->nb_profiled_args() > 0) {
    profile_arguments(x);
  }

  // profile parameters on inlined method entry including receiver
  if (x->recv() != NULL || x->nb_profiled_args() > 0) {
    profile_parameters_at_call(x);
  }

  if (x->recv() != NULL) {
    LIRItem value(x->recv(), this);
    value.load_item();
    recv = new_register(T_OBJECT);
    __ move(value.result(), recv);
  }
  __ profile_call(x->method(), x->bci_of_invoke(), x->callee(), mdo, recv, tmp, x->known_holder());
}

void LIRGenerator::do_ProfileReturnType(ProfileReturnType* x) {
  int bci = x->bci_of_invoke();
  ciMethodData* md = x->method()->method_data_or_null();
  assert(md != NULL, "Sanity");
  ciProfileData* data = md->bci_to_data(bci);
  if (data != NULL) {
    assert(data->is_CallTypeData() || data->is_VirtualCallTypeData(), "wrong profile data type");
    ciSingleTypeEntry* ret = data->is_CallTypeData() ? ((ciCallTypeData*)data)->ret() : ((ciVirtualCallTypeData*)data)->ret();
    LIR_Opr mdp = LIR_OprFact::illegalOpr;

    bool ignored_will_link;
    ciSignature* signature_at_call = NULL;
    x->method()->get_method_at_bci(bci, ignored_will_link, &signature_at_call);

    // The offset within the MDO of the entry to update may be too large
    // to be used in load/store instructions on some platforms. So have
    // profile_type() compute the address of the profile in a register.
    ciKlass* exact = profile_type(md, md->byte_offset_of_slot(data, ret->type_offset()), 0,
        ret->type(), x->ret(), mdp,
        !x->needs_null_check(),
        signature_at_call->return_type()->as_klass(),
        x->callee()->signature()->return_type()->as_klass());
    if (exact != NULL) {
      md->set_return_type(bci, exact);
    }
  }
}

bool LIRGenerator::profile_inline_klass(ciMethodData* md, ciProfileData* data, Value value, int flag) {
  ciKlass* klass = value->as_loaded_klass_or_null();
  if (klass != NULL) {
    if (klass->is_inlinetype()) {
      profile_flags(md, data, flag, lir_cond_always);
    } else if (klass->can_be_inline_klass()) {
      return false;
    }
  } else {
    return false;
  }
  return true;
}


void LIRGenerator::do_ProfileACmpTypes(ProfileACmpTypes* x) {
  ciMethod* method = x->method();
  assert(method != NULL, "method should be set if branch is profiled");
  ciMethodData* md = method->method_data_or_null();
  assert(md != NULL, "Sanity");
  ciProfileData* data = md->bci_to_data(x->bci());
  assert(data != NULL, "must have profiling data");
  assert(data->is_ACmpData(), "need BranchData for two-way branches");
  ciACmpData* acmp = (ciACmpData*)data;
  LIR_Opr mdp = LIR_OprFact::illegalOpr;
  profile_type(md, md->byte_offset_of_slot(acmp, ACmpData::left_offset()), 0,
               acmp->left()->type(), x->left(), mdp, !x->left_maybe_null(), NULL, NULL);
  int flags_offset = md->byte_offset_of_slot(data, DataLayout::flags_offset());
  if (!profile_inline_klass(md, acmp, x->left(), ACmpData::left_inline_type_byte_constant())) {
    LIR_Opr mdp = new_register(T_METADATA);
    __ metadata2reg(md->constant_encoding(), mdp);
    LIRItem value(x->left(), this);
    value.load_item();
    __ profile_inline_type(new LIR_Address(mdp, flags_offset, T_INT), value.result(), ACmpData::left_inline_type_byte_constant(), new_register(T_INT), !x->left_maybe_null());
  }
  profile_type(md, md->byte_offset_of_slot(acmp, ACmpData::left_offset()),
               in_bytes(ACmpData::right_offset()) - in_bytes(ACmpData::left_offset()),
               acmp->right()->type(), x->right(), mdp, !x->right_maybe_null(), NULL, NULL);
  if (!profile_inline_klass(md, acmp, x->right(), ACmpData::right_inline_type_byte_constant())) {
    LIR_Opr mdp = new_register(T_METADATA);
    __ metadata2reg(md->constant_encoding(), mdp);
    LIRItem value(x->right(), this);
    value.load_item();
    __ profile_inline_type(new LIR_Address(mdp, flags_offset, T_INT), value.result(), ACmpData::right_inline_type_byte_constant(), new_register(T_INT), !x->left_maybe_null());
  }
}

void LIRGenerator::do_ProfileInvoke(ProfileInvoke* x) {
  // We can safely ignore accessors here, since c2 will inline them anyway,
  // accessors are also always mature.
  if (!x->inlinee()->is_accessor()) {
    CodeEmitInfo* info = state_for(x, x->state(), true);
    // Notify the runtime very infrequently only to take care of counter overflows
    int freq_log = Tier23InlineeNotifyFreqLog;
    double scale;
    if (_method->has_option_value(CompileCommand::CompileThresholdScaling, scale)) {
      freq_log = CompilerConfig::scaled_freq_log(freq_log, scale);
    }
    increment_event_counter_impl(info, x->inlinee(), LIR_OprFact::intConst(InvocationCounter::count_increment), right_n_bits(freq_log), InvocationEntryBci, false, true);
  }
}

void LIRGenerator::increment_backedge_counter_conditionally(LIR_Condition cond, LIR_Opr left, LIR_Opr right, CodeEmitInfo* info, int left_bci, int right_bci, int bci) {
  if (compilation()->count_backedges()) {
#if defined(X86) && !defined(_LP64)
    // BEWARE! On 32-bit x86 cmp clobbers its left argument so we need a temp copy.
    LIR_Opr left_copy = new_register(left->type());
    __ move(left, left_copy);
    __ cmp(cond, left_copy, right);
#else
    __ cmp(cond, left, right);
#endif
    LIR_Opr step = new_register(T_INT);
    LIR_Opr plus_one = LIR_OprFact::intConst(InvocationCounter::count_increment);
    LIR_Opr zero = LIR_OprFact::intConst(0);
    __ cmove(cond,
        (left_bci < bci) ? plus_one : zero,
        (right_bci < bci) ? plus_one : zero,
        step, left->type());
    increment_backedge_counter(info, step, bci);
  }
}


void LIRGenerator::increment_event_counter(CodeEmitInfo* info, LIR_Opr step, int bci, bool backedge) {
  int freq_log = 0;
  int level = compilation()->env()->comp_level();
  if (level == CompLevel_limited_profile) {
    freq_log = (backedge ? Tier2BackedgeNotifyFreqLog : Tier2InvokeNotifyFreqLog);
  } else if (level == CompLevel_full_profile) {
    freq_log = (backedge ? Tier3BackedgeNotifyFreqLog : Tier3InvokeNotifyFreqLog);
  } else {
    ShouldNotReachHere();
  }
  // Increment the appropriate invocation/backedge counter and notify the runtime.
  double scale;
  if (_method->has_option_value(CompileCommand::CompileThresholdScaling, scale)) {
    freq_log = CompilerConfig::scaled_freq_log(freq_log, scale);
  }
  increment_event_counter_impl(info, info->scope()->method(), step, right_n_bits(freq_log), bci, backedge, true);
}

void LIRGenerator::decrement_age(CodeEmitInfo* info) {
  ciMethod* method = info->scope()->method();
  MethodCounters* mc_adr = method->ensure_method_counters();
  if (mc_adr != NULL) {
    LIR_Opr mc = new_pointer_register();
    __ move(LIR_OprFact::intptrConst(mc_adr), mc);
    int offset = in_bytes(MethodCounters::nmethod_age_offset());
    LIR_Address* counter = new LIR_Address(mc, offset, T_INT);
    LIR_Opr result = new_register(T_INT);
    __ load(counter, result);
    __ sub(result, LIR_OprFact::intConst(1), result);
    __ store(result, counter);
    // DeoptimizeStub will reexecute from the current state in code info.
    CodeStub* deopt = new DeoptimizeStub(info, Deoptimization::Reason_tenured,
                                         Deoptimization::Action_make_not_entrant);
    __ cmp(lir_cond_lessEqual, result, LIR_OprFact::intConst(0));
    __ branch(lir_cond_lessEqual, deopt);
  }
}


void LIRGenerator::increment_event_counter_impl(CodeEmitInfo* info,
                                                ciMethod *method, LIR_Opr step, int frequency,
                                                int bci, bool backedge, bool notify) {
  assert(frequency == 0 || is_power_of_2(frequency + 1), "Frequency must be x^2 - 1 or 0");
  int level = _compilation->env()->comp_level();
  assert(level > CompLevel_simple, "Shouldn't be here");

  int offset = -1;
  LIR_Opr counter_holder = NULL;
  if (level == CompLevel_limited_profile) {
    MethodCounters* counters_adr = method->ensure_method_counters();
    if (counters_adr == NULL) {
      bailout("method counters allocation failed");
      return;
    }
    counter_holder = new_pointer_register();
    __ move(LIR_OprFact::intptrConst(counters_adr), counter_holder);
    offset = in_bytes(backedge ? MethodCounters::backedge_counter_offset() :
                                 MethodCounters::invocation_counter_offset());
  } else if (level == CompLevel_full_profile) {
    counter_holder = new_register(T_METADATA);
    offset = in_bytes(backedge ? MethodData::backedge_counter_offset() :
                                 MethodData::invocation_counter_offset());
    ciMethodData* md = method->method_data_or_null();
    assert(md != NULL, "Sanity");
    __ metadata2reg(md->constant_encoding(), counter_holder);
  } else {
    ShouldNotReachHere();
  }
  LIR_Address* counter = new LIR_Address(counter_holder, offset, T_INT);
  LIR_Opr result = new_register(T_INT);
  __ load(counter, result);
  __ add(result, step, result);
  __ store(result, counter);
  if (notify && (!backedge || UseOnStackReplacement)) {
    LIR_Opr meth = LIR_OprFact::metadataConst(method->constant_encoding());
    // The bci for info can point to cmp for if's we want the if bci
    CodeStub* overflow = new CounterOverflowStub(info, bci, meth);
    int freq = frequency << InvocationCounter::count_shift;
    if (freq == 0) {
      if (!step->is_constant()) {
        __ cmp(lir_cond_notEqual, step, LIR_OprFact::intConst(0));
        __ branch(lir_cond_notEqual, overflow);
      } else {
        __ branch(lir_cond_always, overflow);
      }
    } else {
      LIR_Opr mask = load_immediate(freq, T_INT);
      if (!step->is_constant()) {
        // If step is 0, make sure the overflow check below always fails
        __ cmp(lir_cond_notEqual, step, LIR_OprFact::intConst(0));
        __ cmove(lir_cond_notEqual, result, LIR_OprFact::intConst(InvocationCounter::count_increment), result, T_INT);
      }
      __ logical_and(result, mask, result);
      __ cmp(lir_cond_equal, result, LIR_OprFact::intConst(0));
      __ branch(lir_cond_equal, overflow);
    }
    __ branch_destination(overflow->continuation());
  }
}

void LIRGenerator::do_RuntimeCall(RuntimeCall* x) {
  LIR_OprList* args = new LIR_OprList(x->number_of_arguments());
  BasicTypeList* signature = new BasicTypeList(x->number_of_arguments());

  if (x->pass_thread()) {
    signature->append(LP64_ONLY(T_LONG) NOT_LP64(T_INT));    // thread
    args->append(getThreadPointer());
  }

  for (int i = 0; i < x->number_of_arguments(); i++) {
    Value a = x->argument_at(i);
    LIRItem* item = new LIRItem(a, this);
    item->load_item();
    args->append(item->result());
    signature->append(as_BasicType(a->type()));
  }

  LIR_Opr result = call_runtime(signature, args, x->entry(), x->type(), NULL);
  if (x->type() == voidType) {
    set_no_result(x);
  } else {
    __ move(result, rlock_result(x));
  }
}

#ifdef ASSERT
void LIRGenerator::do_Assert(Assert *x) {
  ValueTag tag = x->x()->type()->tag();
  If::Condition cond = x->cond();

  LIRItem xitem(x->x(), this);
  LIRItem yitem(x->y(), this);
  LIRItem* xin = &xitem;
  LIRItem* yin = &yitem;

  assert(tag == intTag, "Only integer assertions are valid!");

  xin->load_item();
  yin->dont_load_item();

  set_no_result(x);

  LIR_Opr left = xin->result();
  LIR_Opr right = yin->result();

  __ lir_assert(lir_cond(x->cond()), left, right, x->message(), true);
}
#endif

void LIRGenerator::do_RangeCheckPredicate(RangeCheckPredicate *x) {


  Instruction *a = x->x();
  Instruction *b = x->y();
  if (!a || StressRangeCheckElimination) {
    assert(!b || StressRangeCheckElimination, "B must also be null");

    CodeEmitInfo *info = state_for(x, x->state());
    CodeStub* stub = new PredicateFailedStub(info);

    __ jump(stub);
  } else if (a->type()->as_IntConstant() && b->type()->as_IntConstant()) {
    int a_int = a->type()->as_IntConstant()->value();
    int b_int = b->type()->as_IntConstant()->value();

    bool ok = false;

    switch(x->cond()) {
      case Instruction::eql: ok = (a_int == b_int); break;
      case Instruction::neq: ok = (a_int != b_int); break;
      case Instruction::lss: ok = (a_int < b_int); break;
      case Instruction::leq: ok = (a_int <= b_int); break;
      case Instruction::gtr: ok = (a_int > b_int); break;
      case Instruction::geq: ok = (a_int >= b_int); break;
      case Instruction::aeq: ok = ((unsigned int)a_int >= (unsigned int)b_int); break;
      case Instruction::beq: ok = ((unsigned int)a_int <= (unsigned int)b_int); break;
      default: ShouldNotReachHere();
    }

    if (ok) {

      CodeEmitInfo *info = state_for(x, x->state());
      CodeStub* stub = new PredicateFailedStub(info);

      __ jump(stub);
    }
  } else {

    ValueTag tag = x->x()->type()->tag();
    If::Condition cond = x->cond();
    LIRItem xitem(x->x(), this);
    LIRItem yitem(x->y(), this);
    LIRItem* xin = &xitem;
    LIRItem* yin = &yitem;

    assert(tag == intTag, "Only integer deoptimizations are valid!");

    xin->load_item();
    yin->dont_load_item();
    set_no_result(x);

    LIR_Opr left = xin->result();
    LIR_Opr right = yin->result();

    CodeEmitInfo *info = state_for(x, x->state());
    CodeStub* stub = new PredicateFailedStub(info);

    __ cmp(lir_cond(cond), left, right);
    __ branch(lir_cond(cond), stub);
  }
}

void LIRGenerator::do_blackhole(Intrinsic *x) {
  assert(!x->has_receiver(), "Should have been checked before: only static methods here");
  for (int c = 0; c < x->number_of_arguments(); c++) {
    // Load the argument
    LIRItem vitem(x->argument_at(c), this);
    vitem.load_item();
    // ...and leave it unused.
  }
}

LIR_Opr LIRGenerator::call_runtime(Value arg1, address entry, ValueType* result_type, CodeEmitInfo* info) {
  LIRItemList args(1);
  LIRItem value(arg1, this);
  args.append(&value);
  BasicTypeList signature;
  signature.append(as_BasicType(arg1->type()));

  return call_runtime(&signature, &args, entry, result_type, info);
}


LIR_Opr LIRGenerator::call_runtime(Value arg1, Value arg2, address entry, ValueType* result_type, CodeEmitInfo* info) {
  LIRItemList args(2);
  LIRItem value1(arg1, this);
  LIRItem value2(arg2, this);
  args.append(&value1);
  args.append(&value2);
  BasicTypeList signature;
  signature.append(as_BasicType(arg1->type()));
  signature.append(as_BasicType(arg2->type()));

  return call_runtime(&signature, &args, entry, result_type, info);
}


LIR_Opr LIRGenerator::call_runtime(BasicTypeArray* signature, LIR_OprList* args,
                                   address entry, ValueType* result_type, CodeEmitInfo* info) {
  // get a result register
  LIR_Opr phys_reg = LIR_OprFact::illegalOpr;
  LIR_Opr result = LIR_OprFact::illegalOpr;
  if (result_type->tag() != voidTag) {
    result = new_register(result_type);
    phys_reg = result_register_for(result_type);
  }

  // move the arguments into the correct location
  CallingConvention* cc = frame_map()->c_calling_convention(signature);
  assert(cc->length() == args->length(), "argument mismatch");
  for (int i = 0; i < args->length(); i++) {
    LIR_Opr arg = args->at(i);
    LIR_Opr loc = cc->at(i);
    if (loc->is_register()) {
      __ move(arg, loc);
    } else {
      LIR_Address* addr = loc->as_address_ptr();
//           if (!can_store_as_constant(arg)) {
//             LIR_Opr tmp = new_register(arg->type());
//             __ move(arg, tmp);
//             arg = tmp;
//           }
      if (addr->type() == T_LONG || addr->type() == T_DOUBLE) {
        __ unaligned_move(arg, addr);
      } else {
        __ move(arg, addr);
      }
    }
  }

  if (info) {
    __ call_runtime(entry, getThreadTemp(), phys_reg, cc->args(), info);
  } else {
    __ call_runtime_leaf(entry, getThreadTemp(), phys_reg, cc->args());
  }
  if (result->is_valid()) {
    __ move(phys_reg, result);
  }
  return result;
}


LIR_Opr LIRGenerator::call_runtime(BasicTypeArray* signature, LIRItemList* args,
                                   address entry, ValueType* result_type, CodeEmitInfo* info) {
  // get a result register
  LIR_Opr phys_reg = LIR_OprFact::illegalOpr;
  LIR_Opr result = LIR_OprFact::illegalOpr;
  if (result_type->tag() != voidTag) {
    result = new_register(result_type);
    phys_reg = result_register_for(result_type);
  }

  // move the arguments into the correct location
  CallingConvention* cc = frame_map()->c_calling_convention(signature);

  assert(cc->length() == args->length(), "argument mismatch");
  for (int i = 0; i < args->length(); i++) {
    LIRItem* arg = args->at(i);
    LIR_Opr loc = cc->at(i);
    if (loc->is_register()) {
      arg->load_item_force(loc);
    } else {
      LIR_Address* addr = loc->as_address_ptr();
      arg->load_for_store(addr->type());
      if (addr->type() == T_LONG || addr->type() == T_DOUBLE) {
        __ unaligned_move(arg->result(), addr);
      } else {
        __ move(arg->result(), addr);
      }
    }
  }

  if (info) {
    __ call_runtime(entry, getThreadTemp(), phys_reg, cc->args(), info);
  } else {
    __ call_runtime_leaf(entry, getThreadTemp(), phys_reg, cc->args());
  }
  if (result->is_valid()) {
    __ move(phys_reg, result);
  }
  return result;
}

void LIRGenerator::do_MemBar(MemBar* x) {
  LIR_Code code = x->code();
  switch(code) {
  case lir_membar_acquire   : __ membar_acquire(); break;
  case lir_membar_release   : __ membar_release(); break;
  case lir_membar           : __ membar(); break;
  case lir_membar_loadload  : __ membar_loadload(); break;
  case lir_membar_storestore: __ membar_storestore(); break;
  case lir_membar_loadstore : __ membar_loadstore(); break;
  case lir_membar_storeload : __ membar_storeload(); break;
  default                   : ShouldNotReachHere(); break;
  }
}

LIR_Opr LIRGenerator::mask_boolean(LIR_Opr array, LIR_Opr value, CodeEmitInfo*& null_check_info) {
  LIR_Opr value_fixed = rlock_byte(T_BYTE);
  if (TwoOperandLIRForm) {
    __ move(value, value_fixed);
    __ logical_and(value_fixed, LIR_OprFact::intConst(1), value_fixed);
  } else {
    __ logical_and(value, LIR_OprFact::intConst(1), value_fixed);
  }
  LIR_Opr klass = new_register(T_METADATA);
  __ move(new LIR_Address(array, oopDesc::klass_offset_in_bytes(), T_ADDRESS), klass, null_check_info);
  null_check_info = NULL;
  LIR_Opr layout = new_register(T_INT);
  __ move(new LIR_Address(klass, in_bytes(Klass::layout_helper_offset()), T_INT), layout);
  int diffbit = Klass::layout_helper_boolean_diffbit();
  __ logical_and(layout, LIR_OprFact::intConst(diffbit), layout);
  __ cmp(lir_cond_notEqual, layout, LIR_OprFact::intConst(0));
  __ cmove(lir_cond_notEqual, value_fixed, value, value_fixed, T_BYTE);
  value = value_fixed;
  return value;
}

LIR_Opr LIRGenerator::maybe_mask_boolean(StoreIndexed* x, LIR_Opr array, LIR_Opr value, CodeEmitInfo*& null_check_info) {
  if (x->check_boolean()) {
    value = mask_boolean(array, value, null_check_info);
  }
  return value;
}<|MERGE_RESOLUTION|>--- conflicted
+++ resolved
@@ -2043,16 +2043,6 @@
   }
 }
 
-<<<<<<< HEAD
-LIR_Opr LIRGenerator::access_resolve(DecoratorSet decorators, LIR_Opr obj) {
-  // Use stronger ACCESS_WRITE|ACCESS_READ by default.
-  if ((decorators & (ACCESS_READ | ACCESS_WRITE)) == 0) {
-    decorators |= ACCESS_READ | ACCESS_WRITE;
-  }
-
-  return _barrier_set->resolve(this, decorators, obj);
-}
-
 bool LIRGenerator::inline_type_field_access_prolog(AccessField* x, CodeEmitInfo* info) {
   ciField* field = x->field();
   assert(!field->is_flattened(), "Flattened field access should have been expanded");
@@ -2078,8 +2068,6 @@
   return true;
 }
 
-=======
->>>>>>> 138d573c
 void LIRGenerator::do_LoadField(LoadField* x) {
   bool needs_patching = x->needs_patching();
   bool is_volatile = x->field()->is_volatile();
