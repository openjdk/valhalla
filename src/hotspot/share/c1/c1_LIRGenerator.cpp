--- conflicted
+++ resolved
@@ -627,13 +627,8 @@
 }
 
 
-<<<<<<< HEAD
 void LIRGenerator::monitor_enter(LIR_Opr object, LIR_Opr lock, LIR_Opr hdr, LIR_Opr scratch, int monitor_no,
                                  CodeEmitInfo* info_for_exception, CodeEmitInfo* info, CodeStub* throw_ie_stub) {
-  if (!GenerateSynchronizationCode) return;
-=======
-void LIRGenerator::monitor_enter(LIR_Opr object, LIR_Opr lock, LIR_Opr hdr, LIR_Opr scratch, int monitor_no, CodeEmitInfo* info_for_exception, CodeEmitInfo* info) {
->>>>>>> bf3cfbef
   // for slow path, use debug info for state after successful locking
   CodeStub* slow_path = new MonitorEnterStub(object, lock, info, throw_ie_stub, scratch);
   __ load_stack_address_monitor(monitor_no, lock);
@@ -683,13 +678,8 @@
     __ allocate_object(dst, scratch1, scratch2, scratch3, scratch4,
                        oopDesc::header_size(), instance_size, klass_reg, !klass->is_initialized(), slow_path);
   } else {
-<<<<<<< HEAD
-    CodeStub* slow_path = new NewInstanceStub(klass_reg, dst, klass, info, C1StubId::new_instance_id);
+    CodeStub* slow_path = new NewInstanceStub(klass_reg, dst, klass, info, StubId::c1_new_instance_id);
     __ jump(slow_path);
-=======
-    CodeStub* slow_path = new NewInstanceStub(klass_reg, dst, klass, info, StubId::c1_new_instance_id);
-    __ branch(lir_cond_always, slow_path);
->>>>>>> bf3cfbef
     __ branch_destination(slow_path->continuation());
   }
 }
