--- conflicted
+++ resolved
@@ -1757,7 +1757,7 @@
 }
 
 void LIRGenerator::access_sub_element(LIRItem& array, LIRItem& index, LIR_Opr& result, ciField* field, int sub_offset) {
-  assert(field != NULL, "Need a subelement type specified");
+  assert(field != nullptr, "Need a subelement type specified");
 
   // Find the starting address of the source (inside the array)
   LIR_Opr elm_op = get_and_load_element_address(array, index);
@@ -1769,14 +1769,14 @@
   DecoratorSet decorators = IN_HEAP;
   access_load_at(decorators, subelt_type,
                      elm_item, LIR_OprFact::intConst(sub_offset), result,
-                     NULL, NULL);
+                     nullptr, nullptr);
 
   if (field->is_null_free()) {
     assert(field->type()->is_loaded(), "Must be");
     assert(field->type()->is_inlinetype(), "Must be if loaded");
     assert(field->type()->as_inline_klass()->is_initialized(), "Must be");
     LabelObj* L_end = new LabelObj();
-    __ cmp(lir_cond_notEqual, result, LIR_OprFact::oopConst(NULL));
+    __ cmp(lir_cond_notEqual, result, LIR_OprFact::oopConst(nullptr));
     __ branch(lir_cond_notEqual, L_end->label());
     set_in_conditional_code(true);
     Constant* default_value = new Constant(new InstanceConstant(field->type()->as_inline_klass()->default_instance()));
@@ -1792,13 +1792,13 @@
 
 void LIRGenerator::access_flattened_array(bool is_load, LIRItem& array, LIRItem& index, LIRItem& obj_item,
                                           ciField* field, int sub_offset) {
-  assert(sub_offset == 0 || field != NULL, "Sanity check");
+  assert(sub_offset == 0 || field != nullptr, "Sanity check");
 
   // Find the starting address of the source (inside the array)
   LIR_Opr elm_op = get_and_load_element_address(array, index);
 
-  ciInlineKlass* elem_klass = NULL;
-  if (field != NULL) {
+  ciInlineKlass* elem_klass = nullptr;
+  if (field != nullptr) {
     elem_klass = field->type()->as_inline_klass();
   } else {
     elem_klass = array.value()->declared_type()->as_flat_array_klass()->element_klass()->as_inline_klass();
@@ -1831,17 +1831,17 @@
     if (is_load) {
       access_load_at(decorators, field_type,
                      elm_item, LIR_OprFact::intConst(elm_offset), temp,
-                     NULL, NULL);
+                     nullptr, nullptr);
       access_store_at(decorators, field_type,
                       obj_item, LIR_OprFact::intConst(obj_offset), temp,
-                      NULL, NULL);
+                      nullptr, nullptr);
     } else {
       access_load_at(decorators, field_type,
                      obj_item, LIR_OprFact::intConst(obj_offset), temp,
-                     NULL, NULL);
+                     nullptr, nullptr);
       access_store_at(decorators, field_type,
                       elm_item, LIR_OprFact::intConst(elm_offset), temp,
-                      NULL, NULL);
+                      nullptr, nullptr);
     }
   }
 }
@@ -1863,7 +1863,7 @@
 bool LIRGenerator::needs_flattened_array_store_check(StoreIndexed* x) {
   if (x->elt_type() == T_OBJECT && x->array()->maybe_flattened_array()) {
     ciType* type = x->value()->declared_type();
-    if (type != NULL && type->is_klass()) {
+    if (type != nullptr && type->is_klass()) {
       ciKlass* klass = type->as_klass();
       if (!klass->can_be_inline_klass() || (klass->is_inlinetype() && !klass->as_inline_klass()->flatten_array())) {
         // This is known to be a non-flattened object. If the array is flattened,
@@ -1888,15 +1888,9 @@
   bool needs_range_check = x->compute_needs_range_check();
   bool use_length = x->length() != nullptr;
   bool obj_store = is_reference_type(x->elt_type());
-<<<<<<< HEAD
   bool needs_store_check = obj_store && !(is_loaded_flattened_array && x->is_exact_flattened_array_store()) &&
-                                        (x->value()->as_Constant() == NULL ||
+                                        (x->value()->as_Constant() == nullptr ||
                                          !get_jobject_constant(x->value())->is_null_object());
-=======
-  bool needs_store_check = obj_store && (x->value()->as_Constant() == nullptr ||
-                                         !get_jobject_constant(x->value())->is_null_object() ||
-                                         x->should_profile());
->>>>>>> 2836c34b
 
   LIRItem array(x->array(), this);
   LIRItem index(x->index(), this);
@@ -1946,8 +1940,8 @@
       // the type only became known after optimizations (for example, after the PhiSimplifier).
       x->set_should_profile(false);
     } else {
-      ciMethodData* md = NULL;
-      ciArrayLoadStoreData* load_store = NULL;
+      ciMethodData* md = nullptr;
+      ciArrayLoadStoreData* load_store = nullptr;
       profile_array_type(x, md, load_store);
       if (x->array()->maybe_null_free_array()) {
         profile_null_free_array(array, md, load_store);
@@ -1958,7 +1952,7 @@
 
   if (GenerateArrayStoreCheck && needs_store_check) {
     CodeEmitInfo* store_check_info = new CodeEmitInfo(range_check_info);
-    array_store_check(value.result(), array.result(), store_check_info, NULL, -1);
+    array_store_check(value.result(), array.result(), store_check_info, nullptr, -1);
   }
 
   if (is_loaded_flattened_array) {
@@ -1970,7 +1964,7 @@
       access_flattened_array(false, array, index, value);
     }
   } else {
-    StoreFlattenedArrayStub* slow_path = NULL;
+    StoreFlattenedArrayStub* slow_path = nullptr;
 
     if (needs_flattened_array_store_check(x)) {
       // Check if we indeed have a flattened array
@@ -1983,23 +1977,18 @@
       check_null_free_array(array, value, info);
     }
 
-<<<<<<< HEAD
     DecoratorSet decorators = IN_HEAP | IS_ARRAY;
     if (x->check_boolean()) {
       decorators |= C1_MASK_BOOLEAN;
     }
 
     access_store_at(decorators, x->elt_type(), array, index.result(), value.result(),
-                    NULL, null_check_info);
-    if (slow_path != NULL) {
+                    nullptr, null_check_info);
+    if (slow_path != nullptr) {
       __ branch_destination(slow_path->continuation());
       set_in_conditional_code(false);
     }
   }
-=======
-  access_store_at(decorators, x->elt_type(), array, index.result(), value.result(),
-                  nullptr, null_check_info);
->>>>>>> 2836c34b
 }
 
 void LIRGenerator::access_load_at(DecoratorSet decorators, BasicType type,
@@ -2092,7 +2081,7 @@
   bool could_be_flat = !x->is_static() && x->needs_patching();
   // Deoptimize if we load from a static field with an uninitialized type because we
   // need to throw an exception if initialization of the type failed.
-  bool not_initialized = x->is_static() && x->as_LoadField() != NULL &&
+  bool not_initialized = x->is_static() && x->as_LoadField() != nullptr &&
       !field->type()->as_instance_klass()->is_initialized();
   if (could_be_flat || not_initialized) {
     CodeEmitInfo* info = state_for(x, x->state_before());
@@ -2137,7 +2126,7 @@
   if (!inline_type_field_access_prolog(x)) {
     // Field load will always deopt due to unloaded field or holder klass
     LIR_Opr result = rlock_result(x, field_type);
-    __ move(LIR_OprFact::oopConst(NULL), result);
+    __ move(LIR_OprFact::oopConst(nullptr), result);
     return;
   }
 
@@ -2168,8 +2157,7 @@
   LIR_Opr result = rlock_result(x, field_type);
   access_load_at(decorators, field_type,
                  object, LIR_OprFact::intConst(x->offset()), result,
-<<<<<<< HEAD
-                 info ? new CodeEmitInfo(info) : NULL, info);
+                 info ? new CodeEmitInfo(info) : nullptr, info);
 
   ciField* field = x->field();
   if (field->is_null_free()) {
@@ -2186,7 +2174,7 @@
     ciInlineKlass* inline_klass = field->type()->as_inline_klass();
     if (inline_klass->is_initialized()) {
       LabelObj* L_end = new LabelObj();
-      __ cmp(lir_cond_notEqual, result, LIR_OprFact::oopConst(NULL));
+      __ cmp(lir_cond_notEqual, result, LIR_OprFact::oopConst(nullptr));
       __ branch(lir_cond_notEqual, L_end->label());
       set_in_conditional_code(true);
       Constant* default_value = new Constant(new InstanceConstant(inline_klass->default_instance()));
@@ -2199,14 +2187,11 @@
       set_in_conditional_code(false);
     } else {
       info = state_for(x, x->state_before());
-      __ cmp(lir_cond_equal, result, LIR_OprFact::oopConst(NULL));
+      __ cmp(lir_cond_equal, result, LIR_OprFact::oopConst(nullptr));
       __ branch(lir_cond_equal, new DeoptimizeStub(info, Deoptimization::Reason_uninitialized,
                                                          Deoptimization::Action_make_not_entrant));
     }
   }
-=======
-                 info ? new CodeEmitInfo(info) : nullptr, info);
->>>>>>> 2836c34b
 }
 
 // int/long jdk.internal.util.Preconditions.checkIndex
@@ -2351,8 +2336,8 @@
     }
   }
 
-  ciMethodData* md = NULL;
-  ciArrayLoadStoreData* load_store = NULL;
+  ciMethodData* md = nullptr;
+  ciArrayLoadStoreData* load_store = nullptr;
   if (x->should_profile()) {
     if (x->array()->is_loaded_flattened_array()) {
       // No need to profile a load from a flattened array of known type. This can happen if
@@ -2364,20 +2349,20 @@
   }
 
   Value element;
-  if (x->vt() != NULL) {
+  if (x->vt() != nullptr) {
     assert(x->array()->is_loaded_flattened_array(), "must be");
     // Find the destination address (of the NewInlineTypeInstance).
     LIRItem obj_item(x->vt(), this);
 
     access_flattened_array(true, array, index, obj_item,
-                           x->delayed() == NULL ? 0 : x->delayed()->field(),
-                           x->delayed() == NULL ? 0 : x->delayed()->offset());
+                           x->delayed() == nullptr ? 0 : x->delayed()->field(),
+                           x->delayed() == nullptr ? 0 : x->delayed()->offset());
     set_no_result(x);
-  } else if (x->delayed() != NULL) {
+  } else if (x->delayed() != nullptr) {
     assert(x->array()->is_loaded_flattened_array(), "must be");
     LIR_Opr result = rlock_result(x, x->delayed()->field()->type()->basic_type());
     access_sub_element(array, index, result, x->delayed()->field(), x->delayed()->offset());
-  } else if (x->array() != NULL && x->array()->is_loaded_flattened_array() &&
+  } else if (x->array() != nullptr && x->array()->is_loaded_flattened_array() &&
              x->array()->declared_type()->as_flat_array_klass()->element_klass()->as_inline_klass()->is_initialized() &&
              x->array()->declared_type()->as_flat_array_klass()->element_klass()->as_inline_klass()->is_empty()) {
     // Load the default instance instead of reading the element
@@ -2392,14 +2377,14 @@
     }
   } else {
     LIR_Opr result = rlock_result(x, x->elt_type());
-    LoadFlattenedArrayStub* slow_path = NULL;
+    LoadFlattenedArrayStub* slow_path = nullptr;
 
     if (x->should_profile() && x->array()->maybe_null_free_array()) {
       profile_null_free_array(array, md, load_store);
     }
 
     if (x->elt_type() == T_OBJECT && x->array()->maybe_flattened_array()) {
-      assert(x->delayed() == NULL, "Delayed LoadIndexed only apply to loaded_flattened_arrays");
+      assert(x->delayed() == nullptr, "Delayed LoadIndexed only apply to loaded_flattened_arrays");
       index.load_item();
       // if we are loading from flattened array, load it using a runtime call
       slow_path = new LoadFlattenedArrayStub(array.result(), index.result(), result, state_for(x, x->state_before()));
@@ -2410,26 +2395,19 @@
     DecoratorSet decorators = IN_HEAP | IS_ARRAY;
     access_load_at(decorators, x->elt_type(),
                    array, index.result(), result,
-                   NULL, null_check_info);
-
-    if (slow_path != NULL) {
+                   nullptr, null_check_info);
+
+    if (slow_path != nullptr) {
       __ branch_destination(slow_path->continuation());
       set_in_conditional_code(false);
     }
 
-<<<<<<< HEAD
     element = x;
   }
 
   if (x->should_profile()) {
     profile_element_type(element, md, load_store);
   }
-=======
-  LIR_Opr result = rlock_result(x, x->elt_type());
-  access_load_at(decorators, x->elt_type(),
-                 array, index.result(), result,
-                 nullptr, null_check_info);
->>>>>>> 2836c34b
 }
 
 void LIRGenerator::do_Deoptimize(Deoptimize* x) {
@@ -2442,7 +2420,7 @@
                                       Deoptimization::Action_make_not_entrant);
   __ jump(stub);
   LIR_Opr reg = rlock_result(x, T_OBJECT);
-  __ move(LIR_OprFact::oopConst(NULL), reg);
+  __ move(LIR_OprFact::oopConst(nullptr), reg);
 }
 
 void LIRGenerator::do_NullCheck(NullCheck* x) {
@@ -2941,13 +2919,8 @@
     return result;
   }
 
-<<<<<<< HEAD
-  ciKlass* exact_signature_k = NULL;
-  if (do_update && signature_at_call_k != NULL) {
-=======
   ciKlass* exact_signature_k = nullptr;
-  if (do_update) {
->>>>>>> 2836c34b
+  if (do_update && signature_at_call_k != nullptr) {
     // Is the type from the signature exact (the only one possible)?
     exact_signature_k = signature_at_call_k->exact_klass();
     if (exact_signature_k == nullptr) {
@@ -3033,7 +3006,7 @@
 }
 
 void LIRGenerator::profile_flags(ciMethodData* md, ciProfileData* data, int flag, LIR_Condition condition) {
-  assert(md != NULL && data != NULL, "should have been initialized");
+  assert(md != nullptr && data != nullptr, "should have been initialized");
   LIR_Opr mdp = new_register(T_METADATA);
   __ metadata2reg(md->constant_encoding(), mdp);
   LIR_Address* addr = new LIR_Address(mdp, md->byte_offset_of_slot(data, DataLayout::flags_offset()), T_BYTE);
@@ -3061,21 +3034,21 @@
   assert(compilation()->profile_array_accesses(), "array access profiling is disabled");
   int bci = x->profiled_bci();
   md = x->profiled_method()->method_data();
-  assert(md != NULL, "Sanity");
+  assert(md != nullptr, "Sanity");
   ciProfileData* data = md->bci_to_data(bci);
-  assert(data != NULL && data->is_ArrayLoadStoreData(), "incorrect profiling entry");
+  assert(data != nullptr && data->is_ArrayLoadStoreData(), "incorrect profiling entry");
   load_store = (ciArrayLoadStoreData*)data;
   LIR_Opr mdp = LIR_OprFact::illegalOpr;
   profile_type(md, md->byte_offset_of_slot(load_store, ArrayLoadStoreData::array_offset()), 0,
-               load_store->array()->type(), x->array(), mdp, true, NULL, NULL);
+               load_store->array()->type(), x->array(), mdp, true, nullptr, nullptr);
 }
 
 void LIRGenerator::profile_element_type(Value element, ciMethodData* md, ciArrayLoadStoreData* load_store) {
   assert(compilation()->profile_array_accesses(), "array access profiling is disabled");
-  assert(md != NULL && load_store != NULL, "should have been initialized");
+  assert(md != nullptr && load_store != nullptr, "should have been initialized");
   LIR_Opr mdp = LIR_OprFact::illegalOpr;
   profile_type(md, md->byte_offset_of_slot(load_store, ArrayLoadStoreData::element_offset()), 0,
-               load_store->element()->type(), element, mdp, false, NULL, NULL);
+               load_store->element()->type(), element, mdp, false, nullptr, nullptr);
 }
 
 void LIRGenerator::do_Base(Base* x) {
@@ -3161,7 +3134,7 @@
   if (method()->has_scalarized_args()) {
     // Check if deoptimization was triggered (i.e. orig_pc was set) while buffering scalarized inline type arguments
     // in the entry point (see comments in frame::deoptimize). If so, deoptimize only now that we have the right state.
-    CodeEmitInfo* info = new CodeEmitInfo(scope()->start()->state()->copy(ValueStack::StateBefore, 0), NULL, false);
+    CodeEmitInfo* info = new CodeEmitInfo(scope()->start()->state()->copy(ValueStack::StateBefore, 0), nullptr, false);
     CodeStub* deopt_stub = new DeoptimizeStub(info, Deoptimization::Reason_none, Deoptimization::Action_none);
     __ append(new LIR_Op0(lir_check_orig_pc));
     __ branch(lir_cond_notEqual, deopt_stub);
@@ -3423,12 +3396,12 @@
   ciKlass* left_klass  = left_val ->as_loaded_klass_or_null();
   ciKlass* right_klass = right_val->as_loaded_klass_or_null();
 
-  if ((left_klass == NULL || right_klass == NULL) ||// The klass is still unloaded, or came from a Phi node.
+  if ((left_klass == nullptr || right_klass == nullptr) ||// The klass is still unloaded, or came from a Phi node.
       !left_klass->is_inlinetype() || !right_klass->is_inlinetype()) {
     init_temps_for_substitutability_check(tmp1, tmp2);
   }
 
-  if (left_klass != NULL && left_klass->is_inlinetype() && left_klass == right_klass) {
+  if (left_klass != nullptr && left_klass->is_inlinetype() && left_klass == right_klass) {
     // No need to load klass -- the operands are statically known to be the same inline klass.
   } else {
     BasicType t_klass = UseCompressedOops ? T_INT : T_METADATA;
@@ -3736,7 +3709,7 @@
 
 bool LIRGenerator::profile_inline_klass(ciMethodData* md, ciProfileData* data, Value value, int flag) {
   ciKlass* klass = value->as_loaded_klass_or_null();
-  if (klass != NULL) {
+  if (klass != nullptr) {
     if (klass->is_inlinetype()) {
       profile_flags(md, data, flag, lir_cond_always);
     } else if (klass->can_be_inline_klass()) {
@@ -3751,16 +3724,16 @@
 
 void LIRGenerator::do_ProfileACmpTypes(ProfileACmpTypes* x) {
   ciMethod* method = x->method();
-  assert(method != NULL, "method should be set if branch is profiled");
+  assert(method != nullptr, "method should be set if branch is profiled");
   ciMethodData* md = method->method_data_or_null();
-  assert(md != NULL, "Sanity");
+  assert(md != nullptr, "Sanity");
   ciProfileData* data = md->bci_to_data(x->bci());
-  assert(data != NULL, "must have profiling data");
+  assert(data != nullptr, "must have profiling data");
   assert(data->is_ACmpData(), "need BranchData for two-way branches");
   ciACmpData* acmp = (ciACmpData*)data;
   LIR_Opr mdp = LIR_OprFact::illegalOpr;
   profile_type(md, md->byte_offset_of_slot(acmp, ACmpData::left_offset()), 0,
-               acmp->left()->type(), x->left(), mdp, !x->left_maybe_null(), NULL, NULL);
+               acmp->left()->type(), x->left(), mdp, !x->left_maybe_null(), nullptr, nullptr);
   int flags_offset = md->byte_offset_of_slot(data, DataLayout::flags_offset());
   if (!profile_inline_klass(md, acmp, x->left(), ACmpData::left_inline_type_byte_constant())) {
     LIR_Opr mdp = new_register(T_METADATA);
@@ -3771,7 +3744,7 @@
   }
   profile_type(md, md->byte_offset_of_slot(acmp, ACmpData::left_offset()),
                in_bytes(ACmpData::right_offset()) - in_bytes(ACmpData::left_offset()),
-               acmp->right()->type(), x->right(), mdp, !x->right_maybe_null(), NULL, NULL);
+               acmp->right()->type(), x->right(), mdp, !x->right_maybe_null(), nullptr, nullptr);
   if (!profile_inline_klass(md, acmp, x->right(), ACmpData::right_inline_type_byte_constant())) {
     LIR_Opr mdp = new_register(T_METADATA);
     __ metadata2reg(md->constant_encoding(), mdp);
