--- conflicted
+++ resolved
@@ -484,7 +484,6 @@
 JRT_END
 
 
-<<<<<<< HEAD
 static void profile_flat_array(JavaThread* current, bool load, bool null_free) {
   ResourceMark rm(current);
   vframeStream vfst(current, true);
@@ -581,10 +580,7 @@
   buffer_inline_args_impl(current, method, false);
 JRT_END
 
-JRT_ENTRY(void, Runtime1::unimplemented_entry(JavaThread* current, C1StubId id))
-=======
 JRT_ENTRY(void, Runtime1::unimplemented_entry(JavaThread* current, StubId id))
->>>>>>> bf3cfbef
   tty->print_cr("Runtime1::entry_for(%d) returned unimplemented entry point", (int)id);
 JRT_END
 
