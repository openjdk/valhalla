--- conflicted
+++ resolved
@@ -118,47 +118,20 @@
 
 #ifndef PRODUCT
 // statistics
-<<<<<<< HEAD
-int Runtime1::_generic_arraycopystub_cnt = 0;
-int Runtime1::_arraycopy_slowcase_cnt = 0;
-int Runtime1::_arraycopy_checkcast_cnt = 0;
-int Runtime1::_arraycopy_checkcast_attempt_cnt = 0;
-int Runtime1::_new_type_array_slowcase_cnt = 0;
-int Runtime1::_new_object_array_slowcase_cnt = 0;
-int Runtime1::_new_flat_array_slowcase_cnt = 0;
-int Runtime1::_new_instance_slowcase_cnt = 0;
-int Runtime1::_new_multi_array_slowcase_cnt = 0;
-int Runtime1::_load_flattened_array_slowcase_cnt = 0;
-int Runtime1::_store_flattened_array_slowcase_cnt = 0;
-int Runtime1::_substitutability_check_slowcase_cnt = 0;
-int Runtime1::_buffer_inline_args_slowcase_cnt = 0;
-int Runtime1::_buffer_inline_args_no_receiver_slowcase_cnt = 0;
-int Runtime1::_monitorenter_slowcase_cnt = 0;
-int Runtime1::_monitorexit_slowcase_cnt = 0;
-int Runtime1::_patch_code_slowcase_cnt = 0;
-int Runtime1::_throw_range_check_exception_count = 0;
-int Runtime1::_throw_index_exception_count = 0;
-int Runtime1::_throw_div0_exception_count = 0;
-int Runtime1::_throw_null_pointer_exception_count = 0;
-int Runtime1::_throw_class_cast_exception_count = 0;
-int Runtime1::_throw_incompatible_class_change_error_count = 0;
-int Runtime1::_throw_illegal_monitor_state_exception_count = 0;
-int Runtime1::_throw_count = 0;
-
-static int _byte_arraycopy_stub_cnt = 0;
-static int _short_arraycopy_stub_cnt = 0;
-static int _int_arraycopy_stub_cnt = 0;
-static int _long_arraycopy_stub_cnt = 0;
-static int _oop_arraycopy_stub_cnt = 0;
-=======
 uint Runtime1::_generic_arraycopystub_cnt = 0;
 uint Runtime1::_arraycopy_slowcase_cnt = 0;
 uint Runtime1::_arraycopy_checkcast_cnt = 0;
 uint Runtime1::_arraycopy_checkcast_attempt_cnt = 0;
 uint Runtime1::_new_type_array_slowcase_cnt = 0;
 uint Runtime1::_new_object_array_slowcase_cnt = 0;
+uint Runtime1::_new_flat_array_slowcase_cnt = 0;
 uint Runtime1::_new_instance_slowcase_cnt = 0;
 uint Runtime1::_new_multi_array_slowcase_cnt = 0;
+uint Runtime1::_load_flattened_array_slowcase_cnt = 0;
+uint Runtime1::_store_flattened_array_slowcase_cnt = 0;
+uint Runtime1::_substitutability_check_slowcase_cnt = 0;
+uint Runtime1::_buffer_inline_args_slowcase_cnt = 0;
+uint Runtime1::_buffer_inline_args_no_receiver_slowcase_cnt = 0;
 uint Runtime1::_monitorenter_slowcase_cnt = 0;
 uint Runtime1::_monitorexit_slowcase_cnt = 0;
 uint Runtime1::_patch_code_slowcase_cnt = 0;
@@ -168,6 +141,7 @@
 uint Runtime1::_throw_null_pointer_exception_count = 0;
 uint Runtime1::_throw_class_cast_exception_count = 0;
 uint Runtime1::_throw_incompatible_class_change_error_count = 0;
+uint Runtime1::_throw_illegal_monitor_state_exception_count = 0;
 uint Runtime1::_throw_count = 0;
 
 static uint _byte_arraycopy_stub_cnt = 0;
@@ -175,7 +149,6 @@
 static uint _int_arraycopy_stub_cnt = 0;
 static uint _long_arraycopy_stub_cnt = 0;
 static uint _oop_arraycopy_stub_cnt = 0;
->>>>>>> a9d21c61
 
 address Runtime1::arraycopy_count_address(BasicType type) {
   switch (type) {
@@ -1686,46 +1659,6 @@
 #ifndef PRODUCT
 void Runtime1::print_statistics() {
   tty->print_cr("C1 Runtime statistics:");
-<<<<<<< HEAD
-  tty->print_cr(" _resolve_invoke_virtual_cnt:     %d", SharedRuntime::_resolve_virtual_ctr);
-  tty->print_cr(" _resolve_invoke_opt_virtual_cnt: %d", SharedRuntime::_resolve_opt_virtual_ctr);
-  tty->print_cr(" _resolve_invoke_static_cnt:      %d", SharedRuntime::_resolve_static_ctr);
-  tty->print_cr(" _handle_wrong_method_cnt:        %d", SharedRuntime::_wrong_method_ctr);
-  tty->print_cr(" _ic_miss_cnt:                    %d", SharedRuntime::_ic_miss_ctr);
-  tty->print_cr(" _generic_arraycopystub_cnt:      %d", _generic_arraycopystub_cnt);
-  tty->print_cr(" _byte_arraycopy_cnt:             %d", _byte_arraycopy_stub_cnt);
-  tty->print_cr(" _short_arraycopy_cnt:            %d", _short_arraycopy_stub_cnt);
-  tty->print_cr(" _int_arraycopy_cnt:              %d", _int_arraycopy_stub_cnt);
-  tty->print_cr(" _long_arraycopy_cnt:             %d", _long_arraycopy_stub_cnt);
-  tty->print_cr(" _oop_arraycopy_cnt:              %d", _oop_arraycopy_stub_cnt);
-  tty->print_cr(" _arraycopy_slowcase_cnt:         %d", _arraycopy_slowcase_cnt);
-  tty->print_cr(" _arraycopy_checkcast_cnt:        %d", _arraycopy_checkcast_cnt);
-  tty->print_cr(" _arraycopy_checkcast_attempt_cnt:%d", _arraycopy_checkcast_attempt_cnt);
-
-  tty->print_cr(" _new_type_array_slowcase_cnt:    %d", _new_type_array_slowcase_cnt);
-  tty->print_cr(" _new_object_array_slowcase_cnt:  %d", _new_object_array_slowcase_cnt);
-  tty->print_cr(" _new_flat_array_slowcase_cnt:    %d", _new_flat_array_slowcase_cnt);
-  tty->print_cr(" _new_instance_slowcase_cnt:      %d", _new_instance_slowcase_cnt);
-  tty->print_cr(" _new_multi_array_slowcase_cnt:   %d", _new_multi_array_slowcase_cnt);
-  tty->print_cr(" _load_flattened_array_slowcase_cnt:   %d", _load_flattened_array_slowcase_cnt);
-  tty->print_cr(" _store_flattened_array_slowcase_cnt:  %d", _store_flattened_array_slowcase_cnt);
-  tty->print_cr(" _substitutability_check_slowcase_cnt: %d", _substitutability_check_slowcase_cnt);
-  tty->print_cr(" _buffer_inline_args_slowcase_cnt:%d", _buffer_inline_args_slowcase_cnt);
-  tty->print_cr(" _buffer_inline_args_no_receiver_slowcase_cnt:%d", _buffer_inline_args_no_receiver_slowcase_cnt);
-
-  tty->print_cr(" _monitorenter_slowcase_cnt:      %d", _monitorenter_slowcase_cnt);
-  tty->print_cr(" _monitorexit_slowcase_cnt:       %d", _monitorexit_slowcase_cnt);
-  tty->print_cr(" _patch_code_slowcase_cnt:        %d", _patch_code_slowcase_cnt);
-
-  tty->print_cr(" _throw_range_check_exception_count:            %d:", _throw_range_check_exception_count);
-  tty->print_cr(" _throw_index_exception_count:                  %d:", _throw_index_exception_count);
-  tty->print_cr(" _throw_div0_exception_count:                   %d:", _throw_div0_exception_count);
-  tty->print_cr(" _throw_null_pointer_exception_count:           %d:", _throw_null_pointer_exception_count);
-  tty->print_cr(" _throw_class_cast_exception_count:             %d:", _throw_class_cast_exception_count);
-  tty->print_cr(" _throw_incompatible_class_change_error_count:  %d:", _throw_incompatible_class_change_error_count);
-  tty->print_cr(" _throw_illegal_monitor_state_exception_count:  %d:", _throw_illegal_monitor_state_exception_count);
-  tty->print_cr(" _throw_count:                                  %d:", _throw_count);
-=======
   tty->print_cr(" _resolve_invoke_virtual_cnt:     %u", SharedRuntime::_resolve_virtual_ctr);
   tty->print_cr(" _resolve_invoke_opt_virtual_cnt: %u", SharedRuntime::_resolve_opt_virtual_ctr);
   tty->print_cr(" _resolve_invoke_static_cnt:      %u", SharedRuntime::_resolve_static_ctr);
@@ -1743,8 +1676,15 @@
 
   tty->print_cr(" _new_type_array_slowcase_cnt:    %u", _new_type_array_slowcase_cnt);
   tty->print_cr(" _new_object_array_slowcase_cnt:  %u", _new_object_array_slowcase_cnt);
+  tty->print_cr(" _new_flat_array_slowcase_cnt:    %u", _new_flat_array_slowcase_cnt);
   tty->print_cr(" _new_instance_slowcase_cnt:      %u", _new_instance_slowcase_cnt);
   tty->print_cr(" _new_multi_array_slowcase_cnt:   %u", _new_multi_array_slowcase_cnt);
+  tty->print_cr(" _load_flattened_array_slowcase_cnt:   %u", _load_flattened_array_slowcase_cnt);
+  tty->print_cr(" _store_flattened_array_slowcase_cnt:  %u", _store_flattened_array_slowcase_cnt);
+  tty->print_cr(" _substitutability_check_slowcase_cnt: %u", _substitutability_check_slowcase_cnt);
+  tty->print_cr(" _buffer_inline_args_slowcase_cnt:%u", _buffer_inline_args_slowcase_cnt);
+  tty->print_cr(" _buffer_inline_args_no_receiver_slowcase_cnt:%u", _buffer_inline_args_no_receiver_slowcase_cnt);
+
   tty->print_cr(" _monitorenter_slowcase_cnt:      %u", _monitorenter_slowcase_cnt);
   tty->print_cr(" _monitorexit_slowcase_cnt:       %u", _monitorexit_slowcase_cnt);
   tty->print_cr(" _patch_code_slowcase_cnt:        %u", _patch_code_slowcase_cnt);
@@ -1755,8 +1695,8 @@
   tty->print_cr(" _throw_null_pointer_exception_count:           %u:", _throw_null_pointer_exception_count);
   tty->print_cr(" _throw_class_cast_exception_count:             %u:", _throw_class_cast_exception_count);
   tty->print_cr(" _throw_incompatible_class_change_error_count:  %u:", _throw_incompatible_class_change_error_count);
+  tty->print_cr(" _throw_illegal_monitor_state_exception_count:  %u:", _throw_illegal_monitor_state_exception_count);
   tty->print_cr(" _throw_count:                                  %u:", _throw_count);
->>>>>>> a9d21c61
 
   SharedRuntime::print_ic_miss_histogram();
   tty->cr();
