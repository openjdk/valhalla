--- conflicted
+++ resolved
@@ -354,17 +354,12 @@
   return pd_name_for_address(entry);
 }
 
-<<<<<<< HEAD
 static void allocate_instance(JavaThread* current, Klass* klass, TRAPS) {
-=======
-
-JRT_ENTRY(void, Runtime1::new_instance(JavaThread* current, Klass* klass))
 #ifndef PRODUCT
   if (PrintC1Statistics) {
     _new_instance_slowcase_cnt++;
   }
 #endif
->>>>>>> c0d4efff
   assert(klass->is_klass(), "not a class");
   Handle holder(current, klass->klass_holder()); // keep the klass alive
   InstanceKlass* h = InstanceKlass::cast(klass);
@@ -377,7 +372,6 @@
 JRT_END
 
 JRT_ENTRY(void, Runtime1::new_instance(JavaThread* current, Klass* klass))
-  NOT_PRODUCT(_new_instance_slowcase_cnt++;)
   allocate_instance(current, klass, CHECK);
 JRT_END
 
