--- conflicted
+++ resolved
@@ -471,7 +471,6 @@
 JRT_END
 
 
-<<<<<<< HEAD
 static void profile_flat_array(JavaThread* current, bool load) {
   ResourceMark rm(current);
   vframeStream vfst(current, true);
@@ -564,12 +563,8 @@
   buffer_inline_args_impl(current, method, false);
 JRT_END
 
-JRT_ENTRY(void, Runtime1::unimplemented_entry(JavaThread* current, StubID id))
-  tty->print_cr("Runtime1::entry_for(%d) returned unimplemented entry point", id);
-=======
 JRT_ENTRY(void, Runtime1::unimplemented_entry(JavaThread* current, C1StubId id))
   tty->print_cr("Runtime1::entry_for(%d) returned unimplemented entry point", (int)id);
->>>>>>> c58fbef0
 JRT_END
 
 
