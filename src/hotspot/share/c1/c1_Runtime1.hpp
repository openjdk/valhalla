/*
 * Copyright (c) 1999, 2024, Oracle and/or its affiliates. All rights reserved.
 * DO NOT ALTER OR REMOVE COPYRIGHT NOTICES OR THIS FILE HEADER.
 *
 * This code is free software; you can redistribute it and/or modify it
 * under the terms of the GNU General Public License version 2 only, as
 * published by the Free Software Foundation.
 *
 * This code is distributed in the hope that it will be useful, but WITHOUT
 * ANY WARRANTY; without even the implied warranty of MERCHANTABILITY or
 * FITNESS FOR A PARTICULAR PURPOSE.  See the GNU General Public License
 * version 2 for more details (a copy is included in the LICENSE file that
 * accompanied this code).
 *
 * You should have received a copy of the GNU General Public License version
 * 2 along with this work; if not, write to the Free Software Foundation,
 * Inc., 51 Franklin St, Fifth Floor, Boston, MA 02110-1301 USA.
 *
 * Please contact Oracle, 500 Oracle Parkway, Redwood Shores, CA 94065 USA
 * or visit www.oracle.com if you need additional information or have any
 * questions.
 *
 */

#ifndef SHARE_C1_C1_RUNTIME1_HPP
#define SHARE_C1_C1_RUNTIME1_HPP

#include "c1/c1_FrameMap.hpp"
#include "code/stubs.hpp"
#include "interpreter/interpreter.hpp"
#include "memory/allStatic.hpp"
#include "runtime/deoptimization.hpp"
#include "runtime/stubDeclarations.hpp"

class StubAssembler;

// The Runtime1 holds all assembly stubs and VM
// runtime routines needed by code code generated
// by the Compiler1.

<<<<<<< HEAD
#define RUNTIME1_STUBS(stub, last_entry) \
  stub(dtrace_object_alloc)          \
  stub(unwind_exception)             \
  stub(forward_exception)            \
  stub(throw_range_check_failed)       /* throws ArrayIndexOutOfBoundsException */ \
  stub(throw_index_exception)          /* throws IndexOutOfBoundsException */ \
  stub(throw_div0_exception)         \
  stub(throw_null_pointer_exception) \
  stub(register_finalizer)           \
  stub(new_instance)                 \
  stub(fast_new_instance)            \
  stub(fast_new_instance_init_check) \
  stub(new_type_array)               \
  stub(new_object_array)             \
  stub(new_null_free_array)          \
  stub(new_multi_array)              \
  stub(load_flat_array)              \
  stub(store_flat_array)             \
  stub(substitutability_check)       \
  stub(buffer_inline_args)           \
  stub(buffer_inline_args_no_receiver)\
  stub(handle_exception_nofpu)         /* optimized version that does not preserve fpu registers */ \
  stub(handle_exception)             \
  stub(handle_exception_from_callee) \
  stub(throw_array_store_exception)  \
  stub(throw_class_cast_exception)   \
  stub(throw_incompatible_class_change_error)   \
  stub(throw_illegal_monitor_state_exception)   \
  stub(throw_identity_exception)     \
  stub(slow_subtype_check)           \
  stub(monitorenter)                 \
  stub(monitorenter_nofpu)             /* optimized version that does not preserve fpu registers */ \
  stub(monitorexit)                  \
  stub(monitorexit_nofpu)              /* optimized version that does not preserve fpu registers */ \
  stub(deoptimize)                   \
  stub(access_field_patching)        \
  stub(load_klass_patching)          \
  stub(load_mirror_patching)         \
  stub(load_appendix_patching)       \
  stub(fpu2long_stub)                \
  stub(counter_overflow)             \
  stub(predicate_failed_trap)        \
  last_entry(number_of_ids)

#define DECLARE_STUB_ID(x)       x ## _id ,
#define DECLARE_LAST_STUB_ID(x)  x
#define STUB_NAME(x)             #x " Runtime1 stub",
#define LAST_STUB_NAME(x)        #x " Runtime1 stub"

=======
>>>>>>> c58fbef0
class StubAssemblerCodeGenClosure: public Closure {
 public:
  virtual OopMapSet* generate_code(StubAssembler* sasm) = 0;
};

// define C1StubId enum tags: unwind_exception_id etc

#define C1_STUB_ID_ENUM_DECLARE(name) STUB_ID_NAME(name),
enum class C1StubId :int {
  NO_STUBID = -1,
  C1_STUBS_DO(C1_STUB_ID_ENUM_DECLARE)
  NUM_STUBIDS
};
#undef C1_STUB_ID_ENUM_DECLARE

class Runtime1: public AllStatic {
  friend class VMStructs;
  friend class ArrayCopyStub;

public:
  // statistics
#ifndef PRODUCT
  static uint _generic_arraycopystub_cnt;
  static uint _arraycopy_slowcase_cnt;
  static uint _arraycopy_checkcast_cnt;
  static uint _arraycopy_checkcast_attempt_cnt;
  static uint _new_type_array_slowcase_cnt;
  static uint _new_object_array_slowcase_cnt;
  static uint _new_null_free_array_slowcase_cnt;
  static uint _new_instance_slowcase_cnt;
  static uint _new_multi_array_slowcase_cnt;
  static uint _load_flat_array_slowcase_cnt;
  static uint _store_flat_array_slowcase_cnt;
  static uint _substitutability_check_slowcase_cnt;
  static uint _buffer_inline_args_slowcase_cnt;
  static uint _buffer_inline_args_no_receiver_slowcase_cnt;
  static uint _monitorenter_slowcase_cnt;
  static uint _monitorexit_slowcase_cnt;
  static uint _patch_code_slowcase_cnt;
  static uint _throw_range_check_exception_count;
  static uint _throw_index_exception_count;
  static uint _throw_div0_exception_count;
  static uint _throw_null_pointer_exception_count;
  static uint _throw_class_cast_exception_count;
  static uint _throw_incompatible_class_change_error_count;
  static uint _throw_illegal_monitor_state_exception_count;
  static uint _throw_identity_exception_count;
  static uint _throw_count;
#endif

 private:
  static CodeBlob* _blobs[(int)C1StubId::NUM_STUBIDS];
  static const char* _blob_names[];
  static void buffer_inline_args_impl(JavaThread* current, Method* m, bool allocate_receiver);

  // stub generation
 public:
  static CodeBlob*  generate_blob(BufferBlob* buffer_blob, C1StubId id, const char* name, bool expect_oop_map, StubAssemblerCodeGenClosure *cl);
  static void       generate_blob_for(BufferBlob* blob, C1StubId id);
  static OopMapSet* generate_code_for(C1StubId id, StubAssembler* sasm);
 private:
  static OopMapSet* generate_exception_throw(StubAssembler* sasm, address target, bool has_argument);
  static OopMapSet* generate_handle_exception(C1StubId id, StubAssembler* sasm);
  static void       generate_unwind_exception(StubAssembler *sasm);
  static OopMapSet* generate_patching(StubAssembler* sasm, address target);

  static OopMapSet* generate_stub_call(StubAssembler* sasm, Register result, address entry,
                                       Register arg1 = noreg, Register arg2 = noreg, Register arg3 = noreg);

  // runtime entry points
  static void new_instance    (JavaThread* current, Klass* klass);
  static void new_instance_no_inline(JavaThread* current, Klass* klass);
  static void new_type_array  (JavaThread* current, Klass* klass, jint length);
  static void new_object_array(JavaThread* current, Klass* klass, jint length);
  static void new_null_free_array(JavaThread* current, Klass* klass, jint length);
  static void new_multi_array (JavaThread* current, Klass* klass, int rank, jint* dims);
  static void load_flat_array(JavaThread* current, flatArrayOopDesc* array, int index);
  static void store_flat_array(JavaThread* current, flatArrayOopDesc* array, int index, oopDesc* value);
  static int  substitutability_check(JavaThread* current, oopDesc* left, oopDesc* right);
  static void buffer_inline_args(JavaThread* current, Method* method);
  static void buffer_inline_args_no_receiver(JavaThread* current, Method* method);

  static address counter_overflow(JavaThread* current, int bci, Method* method);

  static void unimplemented_entry(JavaThread* current, C1StubId id);

  static address exception_handler_for_pc(JavaThread* current);

  static void throw_range_check_exception(JavaThread* current, int index, arrayOopDesc* a);
  static void throw_index_exception(JavaThread* current, int index);
  static void throw_div0_exception(JavaThread* current);
  static void throw_null_pointer_exception(JavaThread* current);
  static void throw_class_cast_exception(JavaThread* current, oopDesc* object);
  static void throw_incompatible_class_change_error(JavaThread* current);
  static void throw_illegal_monitor_state_exception(JavaThread* current);
  static void throw_identity_exception(JavaThread* current, oopDesc* object);
  static void throw_array_store_exception(JavaThread* current, oopDesc* object);

  static void monitorenter(JavaThread* current, oopDesc* obj, BasicObjectLock* lock);
  static void monitorexit (JavaThread* current, BasicObjectLock* lock);

  static void deoptimize(JavaThread* current, jint trap_request);

  static int access_field_patching(JavaThread* current);
  static int move_klass_patching(JavaThread* current);
  static int move_mirror_patching(JavaThread* current);
  static int move_appendix_patching(JavaThread* current);

  static void patch_code(JavaThread* current, C1StubId stub_id);

 public:
  // initialization
  static void initialize(BufferBlob* blob);
  static void initialize_pd();

  // stubs
  static CodeBlob* blob_for (C1StubId id);
  static address   entry_for(C1StubId id)          { return blob_for(id)->code_begin(); }
  static const char* name_for (C1StubId id);
  static const char* name_for_address(address entry);

  // platform might add runtime names.
  static const char* pd_name_for_address(address entry);

  // method tracing
  static void trace_block_entry(jint block_id);

#ifndef PRODUCT
  static address throw_count_address()               { return (address)&_throw_count;             }
  static address arraycopy_count_address(BasicType type);
#endif

  // directly accessible leaf routine
  static int  is_instance_of(oopDesc* mirror, oopDesc* obj);

  static void predicate_failed_trap(JavaThread* current);

  static void check_abort_on_vm_exception(oopDesc* ex);

  static void print_statistics()                 PRODUCT_RETURN;
};

#endif // SHARE_C1_C1_RUNTIME1_HPP<|MERGE_RESOLUTION|>--- conflicted
+++ resolved
@@ -38,58 +38,6 @@
 // runtime routines needed by code code generated
 // by the Compiler1.
 
-<<<<<<< HEAD
-#define RUNTIME1_STUBS(stub, last_entry) \
-  stub(dtrace_object_alloc)          \
-  stub(unwind_exception)             \
-  stub(forward_exception)            \
-  stub(throw_range_check_failed)       /* throws ArrayIndexOutOfBoundsException */ \
-  stub(throw_index_exception)          /* throws IndexOutOfBoundsException */ \
-  stub(throw_div0_exception)         \
-  stub(throw_null_pointer_exception) \
-  stub(register_finalizer)           \
-  stub(new_instance)                 \
-  stub(fast_new_instance)            \
-  stub(fast_new_instance_init_check) \
-  stub(new_type_array)               \
-  stub(new_object_array)             \
-  stub(new_null_free_array)          \
-  stub(new_multi_array)              \
-  stub(load_flat_array)              \
-  stub(store_flat_array)             \
-  stub(substitutability_check)       \
-  stub(buffer_inline_args)           \
-  stub(buffer_inline_args_no_receiver)\
-  stub(handle_exception_nofpu)         /* optimized version that does not preserve fpu registers */ \
-  stub(handle_exception)             \
-  stub(handle_exception_from_callee) \
-  stub(throw_array_store_exception)  \
-  stub(throw_class_cast_exception)   \
-  stub(throw_incompatible_class_change_error)   \
-  stub(throw_illegal_monitor_state_exception)   \
-  stub(throw_identity_exception)     \
-  stub(slow_subtype_check)           \
-  stub(monitorenter)                 \
-  stub(monitorenter_nofpu)             /* optimized version that does not preserve fpu registers */ \
-  stub(monitorexit)                  \
-  stub(monitorexit_nofpu)              /* optimized version that does not preserve fpu registers */ \
-  stub(deoptimize)                   \
-  stub(access_field_patching)        \
-  stub(load_klass_patching)          \
-  stub(load_mirror_patching)         \
-  stub(load_appendix_patching)       \
-  stub(fpu2long_stub)                \
-  stub(counter_overflow)             \
-  stub(predicate_failed_trap)        \
-  last_entry(number_of_ids)
-
-#define DECLARE_STUB_ID(x)       x ## _id ,
-#define DECLARE_LAST_STUB_ID(x)  x
-#define STUB_NAME(x)             #x " Runtime1 stub",
-#define LAST_STUB_NAME(x)        #x " Runtime1 stub"
-
-=======
->>>>>>> c58fbef0
 class StubAssemblerCodeGenClosure: public Closure {
  public:
   virtual OopMapSet* generate_code(StubAssembler* sasm) = 0;
