--- conflicted
+++ resolved
@@ -1810,19 +1810,6 @@
 }
 
 void GraphBuilder::copy_inline_content(ciInlineKlass* vk, Value src, int src_off, Value dest, int dest_off, ValueStack* state_before, ciField* enclosing_field) {
-<<<<<<< HEAD
-  for (int i = 0; i < vk->nof_nonstatic_fields(); i++) {
-    ciField* inner_field = vk->nonstatic_field_at(i);
-    for (int j = 0, sec_offset = 0; j < inner_field->secondary_fields_count(); j++) {
-      assert(!inner_field->is_flat(), "the iteration over nested fields is handled by the loop itself");
-      int off = inner_field->offset_in_bytes() + sec_offset - vk->first_field_offset();
-      LoadField* load = new LoadField(src, src_off + off, inner_field, false, state_before, false);
-      Value replacement = append(load);
-      StoreField* store = new StoreField(dest, dest_off + off, inner_field, replacement, false, state_before, false);
-      store->set_enclosing_field(enclosing_field);
-      append(store);
-      sec_offset += type2aelembytes(inner_field->type()->basic_type());
-=======
   for (int i = 0; i < vk->nof_declared_nonstatic_fields(); i++) {
     ciField* field = vk->declared_nonstatic_field_at(i);
     int offset = field->offset_in_bytes() - vk->payload_offset();
@@ -1839,11 +1826,13 @@
         append(new UnsafePut(T_BOOLEAN, dest, offset, nm, false));
       }
     } else {
-      Value value = append(new LoadField(src, src_off + offset, field, false, state_before, false));
-      StoreField* store = new StoreField(dest, dest_off + offset, field, value, false, state_before, false);
-      store->set_enclosing_field(enclosing_field);
-      append(store);
->>>>>>> 0e899b25
+      for (int j = 0, sec_offset = 0; j < field->secondary_fields_count(); j++) {
+        Value value = append(new LoadField(src, src_off + offset + sec_offset, field, false, state_before, false));
+        StoreField* store = new StoreField(dest, dest_off + offset + sec_offset, field, value, false, state_before, false);
+        store->set_enclosing_field(enclosing_field);
+        append(store);
+        sec_offset += type2aelembytes(field->type()->basic_type());
+      }
     }
   }
 }
