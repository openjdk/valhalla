/*
 * Copyright (c) 1999, 2023, Oracle and/or its affiliates. All rights reserved.
 * DO NOT ALTER OR REMOVE COPYRIGHT NOTICES OR THIS FILE HEADER.
 *
 * This code is free software; you can redistribute it and/or modify it
 * under the terms of the GNU General Public License version 2 only, as
 * published by the Free Software Foundation.
 *
 * This code is distributed in the hope that it will be useful, but WITHOUT
 * ANY WARRANTY; without even the implied warranty of MERCHANTABILITY or
 * FITNESS FOR A PARTICULAR PURPOSE.  See the GNU General Public License
 * version 2 for more details (a copy is included in the LICENSE file that
 * accompanied this code).
 *
 * You should have received a copy of the GNU General Public License version
 * 2 along with this work; if not, write to the Free Software Foundation,
 * Inc., 51 Franklin St, Fifth Floor, Boston, MA 02110-1301 USA.
 *
 * Please contact Oracle, 500 Oracle Parkway, Redwood Shores, CA 94065 USA
 * or visit www.oracle.com if you need additional information or have any
 * questions.
 *
 */

#include "precompiled.hpp"
#include "c1/c1_CFGPrinter.hpp"
#include "c1/c1_Canonicalizer.hpp"
#include "c1/c1_Compilation.hpp"
#include "c1/c1_GraphBuilder.hpp"
#include "c1/c1_InstructionPrinter.hpp"
#include "ci/ciCallSite.hpp"
#include "ci/ciField.hpp"
#include "ci/ciFlatArrayKlass.hpp"
#include "ci/ciInlineKlass.hpp"
#include "ci/ciKlass.hpp"
#include "ci/ciMemberName.hpp"
#include "ci/ciSymbols.hpp"
#include "ci/ciUtilities.inline.hpp"
#include "classfile/javaClasses.hpp"
#include "compiler/compilationPolicy.hpp"
#include "compiler/compileBroker.hpp"
#include "compiler/compilerEvent.hpp"
#include "interpreter/bytecode.hpp"
#include "jfr/jfrEvents.hpp"
#include "memory/resourceArea.hpp"
#include "oops/oop.inline.hpp"
#include "runtime/sharedRuntime.hpp"
#include "runtime/vm_version.hpp"
#include "utilities/bitMap.inline.hpp"
#include "utilities/powerOfTwo.hpp"
#include "utilities/macros.hpp"
#if INCLUDE_JFR
#include "jfr/jfr.hpp"
#endif

class BlockListBuilder {
 private:
  Compilation* _compilation;
  IRScope*     _scope;

  BlockList    _blocks;                // internal list of all blocks
  BlockList*   _bci2block;             // mapping from bci to blocks for GraphBuilder
  GrowableArray<BlockList> _bci2block_successors; // Mapping bcis to their blocks successors while we dont have a blockend

  // fields used by mark_loops
  ResourceBitMap _active;              // for iteration of control flow graph
  ResourceBitMap _visited;             // for iteration of control flow graph
  GrowableArray<ResourceBitMap> _loop_map; // caches the information if a block is contained in a loop
  int            _next_loop_index;     // next free loop number
  int            _next_block_number;   // for reverse postorder numbering of blocks
  int            _block_id_start;

  int           bit_number(int block_id) const   { return block_id - _block_id_start; }
  // accessors
  Compilation*  compilation() const              { return _compilation; }
  IRScope*      scope() const                    { return _scope; }
  ciMethod*     method() const                   { return scope()->method(); }
  XHandlers*    xhandlers() const                { return scope()->xhandlers(); }

  // unified bailout support
  void          bailout(const char* msg) const   { compilation()->bailout(msg); }
  bool          bailed_out() const               { return compilation()->bailed_out(); }

  // helper functions
  BlockBegin* make_block_at(int bci, BlockBegin* predecessor);
  void handle_exceptions(BlockBegin* current, int cur_bci);
  void handle_jsr(BlockBegin* current, int sr_bci, int next_bci);
  void store_one(BlockBegin* current, int local);
  void store_two(BlockBegin* current, int local);
  void set_entries(int osr_bci);
  void set_leaders();

  void make_loop_header(BlockBegin* block);
  void mark_loops();
  BitMap& mark_loops(BlockBegin* b, bool in_subroutine);

  // debugging
#ifndef PRODUCT
  void print();
#endif

  int number_of_successors(BlockBegin* block);
  BlockBegin* successor_at(BlockBegin* block, int i);
  void add_successor(BlockBegin* block, BlockBegin* sux);
  bool is_successor(BlockBegin* block, BlockBegin* sux);

 public:
  // creation
  BlockListBuilder(Compilation* compilation, IRScope* scope, int osr_bci);

  // accessors for GraphBuilder
  BlockList*    bci2block() const                { return _bci2block; }
};


// Implementation of BlockListBuilder

BlockListBuilder::BlockListBuilder(Compilation* compilation, IRScope* scope, int osr_bci)
 : _compilation(compilation)
 , _scope(scope)
 , _blocks(16)
 , _bci2block(new BlockList(scope->method()->code_size(), nullptr))
 , _bci2block_successors(scope->method()->code_size())
 , _active()         // size not known yet
 , _visited()        // size not known yet
 , _loop_map() // size not known yet
 , _next_loop_index(0)
 , _next_block_number(0)
 , _block_id_start(0)
{
  set_entries(osr_bci);
  set_leaders();
  CHECK_BAILOUT();

  mark_loops();
  NOT_PRODUCT(if (PrintInitialBlockList) print());

  // _bci2block still contains blocks with _end == null and > 0 sux in _bci2block_successors.

#ifndef PRODUCT
  if (PrintCFGToFile) {
    stringStream title;
    title.print("BlockListBuilder ");
    scope->method()->print_name(&title);
    CFGPrinter::print_cfg(_bci2block, title.freeze(), false, false);
  }
#endif
}


void BlockListBuilder::set_entries(int osr_bci) {
  // generate start blocks
  BlockBegin* std_entry = make_block_at(0, nullptr);
  if (scope()->caller() == nullptr) {
    std_entry->set(BlockBegin::std_entry_flag);
  }
  if (osr_bci != -1) {
    BlockBegin* osr_entry = make_block_at(osr_bci, nullptr);
    osr_entry->set(BlockBegin::osr_entry_flag);
  }

  // generate exception entry blocks
  XHandlers* list = xhandlers();
  const int n = list->length();
  for (int i = 0; i < n; i++) {
    XHandler* h = list->handler_at(i);
    BlockBegin* entry = make_block_at(h->handler_bci(), nullptr);
    entry->set(BlockBegin::exception_entry_flag);
    h->set_entry_block(entry);
  }
}


BlockBegin* BlockListBuilder::make_block_at(int cur_bci, BlockBegin* predecessor) {
  assert(method()->bci_block_start().at(cur_bci), "wrong block starts of MethodLivenessAnalyzer");

  BlockBegin* block = _bci2block->at(cur_bci);
  if (block == nullptr) {
    block = new BlockBegin(cur_bci);
    block->init_stores_to_locals(method()->max_locals());
    _bci2block->at_put(cur_bci, block);
    _bci2block_successors.at_put_grow(cur_bci, BlockList());
    _blocks.append(block);

    assert(predecessor == nullptr || predecessor->bci() < cur_bci, "targets for backward branches must already exist");
  }

  if (predecessor != nullptr) {
    if (block->is_set(BlockBegin::exception_entry_flag)) {
      BAILOUT_("Exception handler can be reached by both normal and exceptional control flow", block);
    }

    add_successor(predecessor, block);
    block->increment_total_preds();
  }

  return block;
}


inline void BlockListBuilder::store_one(BlockBegin* current, int local) {
  current->stores_to_locals().set_bit(local);
}
inline void BlockListBuilder::store_two(BlockBegin* current, int local) {
  store_one(current, local);
  store_one(current, local + 1);
}


void BlockListBuilder::handle_exceptions(BlockBegin* current, int cur_bci) {
  // Draws edges from a block to its exception handlers
  XHandlers* list = xhandlers();
  const int n = list->length();

  for (int i = 0; i < n; i++) {
    XHandler* h = list->handler_at(i);

    if (h->covers(cur_bci)) {
      BlockBegin* entry = h->entry_block();
      assert(entry != nullptr && entry == _bci2block->at(h->handler_bci()), "entry must be set");
      assert(entry->is_set(BlockBegin::exception_entry_flag), "flag must be set");

      // add each exception handler only once
      if(!is_successor(current, entry)) {
        add_successor(current, entry);
        entry->increment_total_preds();
      }

      // stop when reaching catchall
      if (h->catch_type() == 0) break;
    }
  }
}

void BlockListBuilder::handle_jsr(BlockBegin* current, int sr_bci, int next_bci) {
  if (next_bci < method()->code_size()) {
    // start a new block after jsr-bytecode and link this block into cfg
    make_block_at(next_bci, current);
  }

  // start a new block at the subroutine entry at mark it with special flag
  BlockBegin* sr_block = make_block_at(sr_bci, current);
  if (!sr_block->is_set(BlockBegin::subroutine_entry_flag)) {
    sr_block->set(BlockBegin::subroutine_entry_flag);
  }
}


void BlockListBuilder::set_leaders() {
  bool has_xhandlers = xhandlers()->has_handlers();
  BlockBegin* current = nullptr;

  // The information which bci starts a new block simplifies the analysis
  // Without it, backward branches could jump to a bci where no block was created
  // during bytecode iteration. This would require the creation of a new block at the
  // branch target and a modification of the successor lists.
  const BitMap& bci_block_start = method()->bci_block_start();

  int end_bci = method()->code_size();

  ciBytecodeStream s(method());
  while (s.next() != ciBytecodeStream::EOBC()) {
    int cur_bci = s.cur_bci();

    if (bci_block_start.at(cur_bci)) {
      current = make_block_at(cur_bci, current);
    }
    assert(current != nullptr, "must have current block");

    if (has_xhandlers && GraphBuilder::can_trap(method(), s.cur_bc())) {
      handle_exceptions(current, cur_bci);
    }

    switch (s.cur_bc()) {
      // track stores to local variables for selective creation of phi functions
      case Bytecodes::_iinc:     store_one(current, s.get_index()); break;
      case Bytecodes::_istore:   store_one(current, s.get_index()); break;
      case Bytecodes::_lstore:   store_two(current, s.get_index()); break;
      case Bytecodes::_fstore:   store_one(current, s.get_index()); break;
      case Bytecodes::_dstore:   store_two(current, s.get_index()); break;
      case Bytecodes::_astore:   store_one(current, s.get_index()); break;
      case Bytecodes::_istore_0: store_one(current, 0); break;
      case Bytecodes::_istore_1: store_one(current, 1); break;
      case Bytecodes::_istore_2: store_one(current, 2); break;
      case Bytecodes::_istore_3: store_one(current, 3); break;
      case Bytecodes::_lstore_0: store_two(current, 0); break;
      case Bytecodes::_lstore_1: store_two(current, 1); break;
      case Bytecodes::_lstore_2: store_two(current, 2); break;
      case Bytecodes::_lstore_3: store_two(current, 3); break;
      case Bytecodes::_fstore_0: store_one(current, 0); break;
      case Bytecodes::_fstore_1: store_one(current, 1); break;
      case Bytecodes::_fstore_2: store_one(current, 2); break;
      case Bytecodes::_fstore_3: store_one(current, 3); break;
      case Bytecodes::_dstore_0: store_two(current, 0); break;
      case Bytecodes::_dstore_1: store_two(current, 1); break;
      case Bytecodes::_dstore_2: store_two(current, 2); break;
      case Bytecodes::_dstore_3: store_two(current, 3); break;
      case Bytecodes::_astore_0: store_one(current, 0); break;
      case Bytecodes::_astore_1: store_one(current, 1); break;
      case Bytecodes::_astore_2: store_one(current, 2); break;
      case Bytecodes::_astore_3: store_one(current, 3); break;

      // track bytecodes that affect the control flow
      case Bytecodes::_athrow:  // fall through
      case Bytecodes::_ret:     // fall through
      case Bytecodes::_ireturn: // fall through
      case Bytecodes::_lreturn: // fall through
      case Bytecodes::_freturn: // fall through
      case Bytecodes::_dreturn: // fall through
      case Bytecodes::_areturn: // fall through
      case Bytecodes::_return:
        current = nullptr;
        break;

      case Bytecodes::_ifeq:      // fall through
      case Bytecodes::_ifne:      // fall through
      case Bytecodes::_iflt:      // fall through
      case Bytecodes::_ifge:      // fall through
      case Bytecodes::_ifgt:      // fall through
      case Bytecodes::_ifle:      // fall through
      case Bytecodes::_if_icmpeq: // fall through
      case Bytecodes::_if_icmpne: // fall through
      case Bytecodes::_if_icmplt: // fall through
      case Bytecodes::_if_icmpge: // fall through
      case Bytecodes::_if_icmpgt: // fall through
      case Bytecodes::_if_icmple: // fall through
      case Bytecodes::_if_acmpeq: // fall through
      case Bytecodes::_if_acmpne: // fall through
      case Bytecodes::_ifnull:    // fall through
      case Bytecodes::_ifnonnull:
        if (s.next_bci() < end_bci) {
          make_block_at(s.next_bci(), current);
        }
        make_block_at(s.get_dest(), current);
        current = nullptr;
        break;

      case Bytecodes::_goto:
        make_block_at(s.get_dest(), current);
        current = nullptr;
        break;

      case Bytecodes::_goto_w:
        make_block_at(s.get_far_dest(), current);
        current = nullptr;
        break;

      case Bytecodes::_jsr:
        handle_jsr(current, s.get_dest(), s.next_bci());
        current = nullptr;
        break;

      case Bytecodes::_jsr_w:
        handle_jsr(current, s.get_far_dest(), s.next_bci());
        current = nullptr;
        break;

      case Bytecodes::_tableswitch: {
        // set block for each case
        Bytecode_tableswitch sw(&s);
        int l = sw.length();
        for (int i = 0; i < l; i++) {
          make_block_at(cur_bci + sw.dest_offset_at(i), current);
        }
        make_block_at(cur_bci + sw.default_offset(), current);
        current = nullptr;
        break;
      }

      case Bytecodes::_lookupswitch: {
        // set block for each case
        Bytecode_lookupswitch sw(&s);
        int l = sw.number_of_pairs();
        for (int i = 0; i < l; i++) {
          make_block_at(cur_bci + sw.pair_at(i).offset(), current);
        }
        make_block_at(cur_bci + sw.default_offset(), current);
        current = nullptr;
        break;
      }

      default:
        break;
    }
  }
}


void BlockListBuilder::mark_loops() {
  ResourceMark rm;

  const int number_of_blocks = _blocks.length();
  _active.initialize(number_of_blocks);
  _visited.initialize(number_of_blocks);
  _loop_map = GrowableArray<ResourceBitMap>(number_of_blocks, number_of_blocks, ResourceBitMap());
  for (int i = 0; i < number_of_blocks; i++) {
    _loop_map.at(i).initialize(number_of_blocks);
  }
  _next_loop_index = 0;
  _next_block_number = _blocks.length();

  // The loop detection algorithm works as follows:
  // - We maintain the _loop_map, where for each block we have a bitmap indicating which loops contain this block.
  // - The CFG is recursively traversed (depth-first) and if we detect a loop, we assign the loop a unique number that is stored
  // in the bitmap associated with the loop header block. Until we return back through that loop header the bitmap contains
  // only a single bit corresponding to the loop number.
  // -  The bit is then propagated for all the blocks in the loop after we exit them (post-order). There could be multiple bits
  // of course in case of nested loops.
  // -  When we exit the loop header we remove that single bit and assign the real loop state for it.
  // -  Now, the tricky part here is how we detect irreducible loops. In the algorithm above the loop state bits
  // are propagated to the predecessors. If we encounter an irreducible loop (a loop with multiple heads) we would see
  // a node with some loop bit set that would then propagate back and be never cleared because we would
  // never go back through the original loop header. Therefore if there are any irreducible loops the bits in the states
  // for these loops are going to propagate back to the root.
  BlockBegin* start = _bci2block->at(0);
  _block_id_start = start->block_id();
  BitMap& loop_state = mark_loops(start, false);
  if (!loop_state.is_empty()) {
    compilation()->set_has_irreducible_loops(true);
  }
  assert(_next_block_number >= 0, "invalid block numbers");

  // Remove dangling Resource pointers before the ResourceMark goes out-of-scope.
  _active.resize(0);
  _visited.resize(0);
  _loop_map.clear();
}

void BlockListBuilder::make_loop_header(BlockBegin* block) {
  int block_id = block->block_id();
  int block_bit = bit_number(block_id);
  if (block->is_set(BlockBegin::exception_entry_flag)) {
    // exception edges may look like loops but don't mark them as such
    // since it screws up block ordering.
    return;
  }
  if (!block->is_set(BlockBegin::parser_loop_header_flag)) {
    block->set(BlockBegin::parser_loop_header_flag);

    assert(_loop_map.at(block_bit).is_empty(), "must not be set yet");
    assert(0 <= _next_loop_index && _next_loop_index < _loop_map.length(), "_next_loop_index is too large");
    _loop_map.at(block_bit).set_bit(_next_loop_index++);
  } else {
    // block already marked as loop header
    assert(_loop_map.at(block_bit).count_one_bits() == 1, "exactly one bit must be set");
  }
}

BitMap& BlockListBuilder::mark_loops(BlockBegin* block, bool in_subroutine) {
  int block_id = block->block_id();
  int block_bit = bit_number(block_id);
  if (_visited.at(block_bit)) {
    if (_active.at(block_bit)) {
      // reached block via backward branch
      make_loop_header(block);
    }
    // return cached loop information for this block
    return _loop_map.at(block_bit);
  }

  if (block->is_set(BlockBegin::subroutine_entry_flag)) {
    in_subroutine = true;
  }

  // set active and visited bits before successors are processed
  _visited.set_bit(block_bit);
  _active.set_bit(block_bit);

  ResourceMark rm;
  ResourceBitMap loop_state(_loop_map.length());
  for (int i = number_of_successors(block) - 1; i >= 0; i--) {
    BlockBegin* sux = successor_at(block, i);
    // recursively process all successors
    loop_state.set_union(mark_loops(sux, in_subroutine));
  }

  // clear active-bit after all successors are processed
  _active.clear_bit(block_bit);

  // reverse-post-order numbering of all blocks
  block->set_depth_first_number(_next_block_number);
  _next_block_number--;

  if (!loop_state.is_empty() || in_subroutine ) {
    // block is contained at least in one loop, so phi functions are necessary
    // phi functions are also necessary for all locals stored in a subroutine
    scope()->requires_phi_function().set_union(block->stores_to_locals());
  }

  if (block->is_set(BlockBegin::parser_loop_header_flag)) {
    BitMap& header_loop_state = _loop_map.at(block_bit);
    assert(header_loop_state.count_one_bits() == 1, "exactly one bit must be set");
    // remove the bit with the loop number for the state (header is outside of the loop)
    loop_state.set_difference(header_loop_state);
  }

  // cache and return loop information for this block
  _loop_map.at(block_bit).set_from(loop_state);
  return _loop_map.at(block_bit);
}

inline int BlockListBuilder::number_of_successors(BlockBegin* block)
{
  assert(_bci2block_successors.length() > block->bci(), "sux must exist");
  return _bci2block_successors.at(block->bci()).length();
}

inline BlockBegin* BlockListBuilder::successor_at(BlockBegin* block, int i)
{
  assert(_bci2block_successors.length() > block->bci(), "sux must exist");
  return _bci2block_successors.at(block->bci()).at(i);
}

inline void BlockListBuilder::add_successor(BlockBegin* block, BlockBegin* sux)
{
  assert(_bci2block_successors.length() > block->bci(), "sux must exist");
  _bci2block_successors.at(block->bci()).append(sux);
}

inline bool BlockListBuilder::is_successor(BlockBegin* block, BlockBegin* sux) {
  assert(_bci2block_successors.length() > block->bci(), "sux must exist");
  return _bci2block_successors.at(block->bci()).contains(sux);
}

#ifndef PRODUCT

int compare_depth_first(BlockBegin** a, BlockBegin** b) {
  return (*a)->depth_first_number() - (*b)->depth_first_number();
}

void BlockListBuilder::print() {
  tty->print("----- initial block list of BlockListBuilder for method ");
  method()->print_short_name();
  tty->cr();

  // better readability if blocks are sorted in processing order
  _blocks.sort(compare_depth_first);

  for (int i = 0; i < _blocks.length(); i++) {
    BlockBegin* cur = _blocks.at(i);
    tty->print("%4d: B%-4d bci: %-4d  preds: %-4d ", cur->depth_first_number(), cur->block_id(), cur->bci(), cur->total_preds());

    tty->print(cur->is_set(BlockBegin::std_entry_flag)               ? " std" : "    ");
    tty->print(cur->is_set(BlockBegin::osr_entry_flag)               ? " osr" : "    ");
    tty->print(cur->is_set(BlockBegin::exception_entry_flag)         ? " ex" : "   ");
    tty->print(cur->is_set(BlockBegin::subroutine_entry_flag)        ? " sr" : "   ");
    tty->print(cur->is_set(BlockBegin::parser_loop_header_flag)      ? " lh" : "   ");

    if (number_of_successors(cur) > 0) {
      tty->print("    sux: ");
      for (int j = 0; j < number_of_successors(cur); j++) {
        BlockBegin* sux = successor_at(cur, j);
        tty->print("B%d ", sux->block_id());
      }
    }
    tty->cr();
  }
}

#endif


// A simple growable array of Values indexed by ciFields
class FieldBuffer: public CompilationResourceObj {
 private:
  GrowableArray<Value> _values;

 public:
  FieldBuffer() {}

  void kill() {
    _values.trunc_to(0);
  }

  Value at(ciField* field) {
    assert(field->holder()->is_loaded(), "must be a loaded field");
    int offset = field->offset_in_bytes();
    if (offset < _values.length()) {
      return _values.at(offset);
    } else {
      return nullptr;
    }
  }

  void at_put(ciField* field, Value value) {
    assert(field->holder()->is_loaded(), "must be a loaded field");
    int offset = field->offset_in_bytes();
    _values.at_put_grow(offset, value, nullptr);
  }

};


// MemoryBuffer is fairly simple model of the current state of memory.
// It partitions memory into several pieces.  The first piece is
// generic memory where little is known about the owner of the memory.
// This is conceptually represented by the tuple <O, F, V> which says
// that the field F of object O has value V.  This is flattened so
// that F is represented by the offset of the field and the parallel
// arrays _objects and _values are used for O and V.  Loads of O.F can
// simply use V.  Newly allocated objects are kept in a separate list
// along with a parallel array for each object which represents the
// current value of its fields.  Stores of the default value to fields
// which have never been stored to before are eliminated since they
// are redundant.  Once newly allocated objects are stored into
// another object or they are passed out of the current compile they
// are treated like generic memory.

class MemoryBuffer: public CompilationResourceObj {
 private:
  FieldBuffer                 _values;
  GrowableArray<Value>        _objects;
  GrowableArray<Value>        _newobjects;
  GrowableArray<FieldBuffer*> _fields;

 public:
  MemoryBuffer() {}

  StoreField* store(StoreField* st) {
    if (!EliminateFieldAccess) {
      return st;
    }

    Value object = st->obj();
    Value value = st->value();
    ciField* field = st->field();
    if (field->holder()->is_loaded()) {
      int offset = field->offset_in_bytes();
      int index = _newobjects.find(object);
      if (index != -1) {
        // newly allocated object with no other stores performed on this field
        FieldBuffer* buf = _fields.at(index);
        if (buf->at(field) == nullptr && is_default_value(value)) {
#ifndef PRODUCT
          if (PrintIRDuringConstruction && Verbose) {
            tty->print_cr("Eliminated store for object %d:", index);
            st->print_line();
          }
#endif
          return nullptr;
        } else {
          buf->at_put(field, value);
        }
      } else {
        _objects.at_put_grow(offset, object, nullptr);
        _values.at_put(field, value);
      }

      store_value(value);
    } else {
      // if we held onto field names we could alias based on names but
      // we don't know what's being stored to so kill it all.
      kill();
    }
    return st;
  }


  // return true if this value correspond to the default value of a field.
  bool is_default_value(Value value) {
    Constant* con = value->as_Constant();
    if (con) {
      switch (con->type()->tag()) {
        case intTag:    return con->type()->as_IntConstant()->value() == 0;
        case longTag:   return con->type()->as_LongConstant()->value() == 0;
        case floatTag:  return jint_cast(con->type()->as_FloatConstant()->value()) == 0;
        case doubleTag: return jlong_cast(con->type()->as_DoubleConstant()->value()) == jlong_cast(0);
        case objectTag: return con->type() == objectNull;
        default:  ShouldNotReachHere();
      }
    }
    return false;
  }


  // return either the actual value of a load or the load itself
  Value load(LoadField* load) {
    if (!EliminateFieldAccess) {
      return load;
    }

    if (strict_fp_requires_explicit_rounding && load->type()->is_float_kind()) {
#ifdef IA32
      if (UseSSE < 2) {
        // can't skip load since value might get rounded as a side effect
        return load;
      }
#else
      Unimplemented();
#endif // IA32
    }

    ciField* field = load->field();
    Value object   = load->obj();
    if (field->holder()->is_loaded() && !field->is_volatile()) {
      int offset = field->offset_in_bytes();
      Value result = nullptr;
      int index = _newobjects.find(object);
      if (index != -1) {
        result = _fields.at(index)->at(field);
      } else if (_objects.at_grow(offset, nullptr) == object) {
        result = _values.at(field);
      }
      if (result != nullptr) {
#ifndef PRODUCT
        if (PrintIRDuringConstruction && Verbose) {
          tty->print_cr("Eliminated load: ");
          load->print_line();
        }
#endif
        assert(result->type()->tag() == load->type()->tag(), "wrong types");
        return result;
      }
    }
    return load;
  }

  // Record this newly allocated object
  void new_instance(NewInstance* object) {
    int index = _newobjects.length();
    _newobjects.append(object);
    if (_fields.at_grow(index, nullptr) == nullptr) {
      _fields.at_put(index, new FieldBuffer());
    } else {
      _fields.at(index)->kill();
    }
  }

  // Record this newly allocated object
  void new_instance(NewInlineTypeInstance* object) {
    int index = _newobjects.length();
    _newobjects.append(object);
    if (_fields.at_grow(index, NULL) == NULL) {
      _fields.at_put(index, new FieldBuffer());
    } else {
      _fields.at(index)->kill();
    }
  }

  void store_value(Value value) {
    int index = _newobjects.find(value);
    if (index != -1) {
      // stored a newly allocated object into another object.
      // Assume we've lost track of it as separate slice of memory.
      // We could do better by keeping track of whether individual
      // fields could alias each other.
      _newobjects.remove_at(index);
      // pull out the field info and store it at the end up the list
      // of field info list to be reused later.
      _fields.append(_fields.at(index));
      _fields.remove_at(index);
    }
  }

  void kill() {
    _newobjects.trunc_to(0);
    _objects.trunc_to(0);
    _values.kill();
  }
};


// Implementation of GraphBuilder's ScopeData

GraphBuilder::ScopeData::ScopeData(ScopeData* parent)
  : _parent(parent)
  , _bci2block(nullptr)
  , _scope(nullptr)
  , _has_handler(false)
  , _stream(nullptr)
  , _work_list(nullptr)
  , _caller_stack_size(-1)
  , _continuation(nullptr)
  , _parsing_jsr(false)
  , _jsr_xhandlers(nullptr)
  , _num_returns(0)
  , _cleanup_block(nullptr)
  , _cleanup_return_prev(nullptr)
  , _cleanup_state(nullptr)
  , _ignore_return(false)
{
  if (parent != nullptr) {
    _max_inline_size = (intx) ((float) NestedInliningSizeRatio * (float) parent->max_inline_size() / 100.0f);
  } else {
    _max_inline_size = C1MaxInlineSize;
  }
  if (_max_inline_size < C1MaxTrivialSize) {
    _max_inline_size = C1MaxTrivialSize;
  }
}


void GraphBuilder::kill_all() {
  if (UseLocalValueNumbering) {
    vmap()->kill_all();
  }
  _memory->kill();
}


BlockBegin* GraphBuilder::ScopeData::block_at(int bci) {
  if (parsing_jsr()) {
    // It is necessary to clone all blocks associated with a
    // subroutine, including those for exception handlers in the scope
    // of the method containing the jsr (because those exception
    // handlers may contain ret instructions in some cases).
    BlockBegin* block = bci2block()->at(bci);
    if (block != nullptr && block == parent()->bci2block()->at(bci)) {
      BlockBegin* new_block = new BlockBegin(block->bci());
      if (PrintInitialBlockList) {
        tty->print_cr("CFG: cloned block %d (bci %d) as block %d for jsr",
                      block->block_id(), block->bci(), new_block->block_id());
      }
      // copy data from cloned blocked
      new_block->set_depth_first_number(block->depth_first_number());
      if (block->is_set(BlockBegin::parser_loop_header_flag)) new_block->set(BlockBegin::parser_loop_header_flag);
      // Preserve certain flags for assertion checking
      if (block->is_set(BlockBegin::subroutine_entry_flag)) new_block->set(BlockBegin::subroutine_entry_flag);
      if (block->is_set(BlockBegin::exception_entry_flag))  new_block->set(BlockBegin::exception_entry_flag);

      // copy was_visited_flag to allow early detection of bailouts
      // if a block that is used in a jsr has already been visited before,
      // it is shared between the normal control flow and a subroutine
      // BlockBegin::try_merge returns false when the flag is set, this leads
      // to a compilation bailout
      if (block->is_set(BlockBegin::was_visited_flag))  new_block->set(BlockBegin::was_visited_flag);

      bci2block()->at_put(bci, new_block);
      block = new_block;
    }
    return block;
  } else {
    return bci2block()->at(bci);
  }
}


XHandlers* GraphBuilder::ScopeData::xhandlers() const {
  if (_jsr_xhandlers == nullptr) {
    assert(!parsing_jsr(), "");
    return scope()->xhandlers();
  }
  assert(parsing_jsr(), "");
  return _jsr_xhandlers;
}


void GraphBuilder::ScopeData::set_scope(IRScope* scope) {
  _scope = scope;
  bool parent_has_handler = false;
  if (parent() != nullptr) {
    parent_has_handler = parent()->has_handler();
  }
  _has_handler = parent_has_handler || scope->xhandlers()->has_handlers();
}


void GraphBuilder::ScopeData::set_inline_cleanup_info(BlockBegin* block,
                                                      Instruction* return_prev,
                                                      ValueStack* return_state) {
  _cleanup_block       = block;
  _cleanup_return_prev = return_prev;
  _cleanup_state       = return_state;
}


void GraphBuilder::ScopeData::add_to_work_list(BlockBegin* block) {
  if (_work_list == nullptr) {
    _work_list = new BlockList();
  }

  if (!block->is_set(BlockBegin::is_on_work_list_flag)) {
    // Do not start parsing the continuation block while in a
    // sub-scope
    if (parsing_jsr()) {
      if (block == jsr_continuation()) {
        return;
      }
    } else {
      if (block == continuation()) {
        return;
      }
    }
    block->set(BlockBegin::is_on_work_list_flag);
    _work_list->push(block);

    sort_top_into_worklist(_work_list, block);
  }
}


void GraphBuilder::sort_top_into_worklist(BlockList* worklist, BlockBegin* top) {
  assert(worklist->top() == top, "");
  // sort block descending into work list
  const int dfn = top->depth_first_number();
  assert(dfn != -1, "unknown depth first number");
  int i = worklist->length()-2;
  while (i >= 0) {
    BlockBegin* b = worklist->at(i);
    if (b->depth_first_number() < dfn) {
      worklist->at_put(i+1, b);
    } else {
      break;
    }
    i --;
  }
  if (i >= -1) worklist->at_put(i + 1, top);
}


BlockBegin* GraphBuilder::ScopeData::remove_from_work_list() {
  if (is_work_list_empty()) {
    return nullptr;
  }
  return _work_list->pop();
}


bool GraphBuilder::ScopeData::is_work_list_empty() const {
  return (_work_list == nullptr || _work_list->length() == 0);
}


void GraphBuilder::ScopeData::setup_jsr_xhandlers() {
  assert(parsing_jsr(), "");
  // clone all the exception handlers from the scope
  XHandlers* handlers = new XHandlers(scope()->xhandlers());
  const int n = handlers->length();
  for (int i = 0; i < n; i++) {
    // The XHandlers need to be adjusted to dispatch to the cloned
    // handler block instead of the default one but the synthetic
    // unlocker needs to be handled specially.  The synthetic unlocker
    // should be left alone since there can be only one and all code
    // should dispatch to the same one.
    XHandler* h = handlers->handler_at(i);
    assert(h->handler_bci() != SynchronizationEntryBCI, "must be real");
    h->set_entry_block(block_at(h->handler_bci()));
  }
  _jsr_xhandlers = handlers;
}


int GraphBuilder::ScopeData::num_returns() {
  if (parsing_jsr()) {
    return parent()->num_returns();
  }
  return _num_returns;
}


void GraphBuilder::ScopeData::incr_num_returns() {
  if (parsing_jsr()) {
    parent()->incr_num_returns();
  } else {
    ++_num_returns;
  }
}


// Implementation of GraphBuilder

#define INLINE_BAILOUT(msg)        { inline_bailout(msg); return false; }


void GraphBuilder::load_constant() {
  ciConstant con = stream()->get_constant();
  if (con.is_valid()) {
    ValueType* t = illegalType;
    ValueStack* patch_state = nullptr;
    switch (con.basic_type()) {
      case T_BOOLEAN: t = new IntConstant   (con.as_boolean()); break;
      case T_BYTE   : t = new IntConstant   (con.as_byte   ()); break;
      case T_CHAR   : t = new IntConstant   (con.as_char   ()); break;
      case T_SHORT  : t = new IntConstant   (con.as_short  ()); break;
      case T_INT    : t = new IntConstant   (con.as_int    ()); break;
      case T_LONG   : t = new LongConstant  (con.as_long   ()); break;
      case T_FLOAT  : t = new FloatConstant (con.as_float  ()); break;
      case T_DOUBLE : t = new DoubleConstant(con.as_double ()); break;
      case T_ARRAY  : // fall-through
      case T_OBJECT : {
        ciObject* obj = con.as_object();
        if (!obj->is_loaded() || (PatchALot && !stream()->is_string_constant())) {
          // A Class, MethodType, MethodHandle, Dynamic, or String.
          patch_state = copy_state_before();
          t = new ObjectConstant(obj);
        } else {
          // Might be a Class, MethodType, MethodHandle, or Dynamic constant
          // result, which might turn out to be an array.
          if (obj->is_null_object()) {
            t = objectNull;
          } else if (obj->is_array()) {
            t = new ArrayConstant(obj->as_array());
          } else {
            t = new InstanceConstant(obj->as_instance());
          }
        }
        break;
      }
      default: ShouldNotReachHere();
    }
    Value x;
    if (patch_state != nullptr) {
      // Arbitrary memory effects from running BSM or class loading (using custom loader) during linkage.
      bool kills_memory = stream()->is_dynamic_constant() ||
                          (!stream()->is_string_constant() && !method()->holder()->has_trusted_loader());
      x = new Constant(t, patch_state, kills_memory);
    } else {
      x = new Constant(t);
    }

    // Unbox the value at runtime, if needed.
    // ConstantDynamic entry can be of a primitive type, but it is cached in boxed form.
    if (patch_state != nullptr) {
      int index = stream()->get_constant_pool_index();
      BasicType type = stream()->get_basic_type_for_constant_at(index);
      if (is_java_primitive(type)) {
        ciInstanceKlass* box_klass = ciEnv::current()->get_box_klass_for_primitive_type(type);
        assert(box_klass->is_loaded(), "sanity");
        int offset = java_lang_boxing_object::value_offset(type);
        ciField* value_field = box_klass->get_field_by_offset(offset, false /*is_static*/);
        x = new LoadField(append(x), offset, value_field, false /*is_static*/, patch_state, false /*needs_patching*/);
        t = as_ValueType(type);
      } else {
        assert(is_reference_type(type), "not a reference: %s", type2name(type));
      }
    }

    push(t, append(x));
  } else {
    BAILOUT("could not resolve a constant");
  }
}


void GraphBuilder::load_local(ValueType* type, int index) {
  Value x = state()->local_at(index);
  assert(x != nullptr && !x->type()->is_illegal(), "access of illegal local variable");
  push(type, x);
  if (x->as_NewInlineTypeInstance() != NULL && x->as_NewInlineTypeInstance()->in_larval_state()) {
    if (x->as_NewInlineTypeInstance()->on_stack_count() == 1) {
      x->as_NewInlineTypeInstance()->set_not_larva_anymore();
    } else {
      x->as_NewInlineTypeInstance()->increment_on_stack_count();
    }
  }
}


void GraphBuilder::store_local(ValueType* type, int index) {
  Value x = pop(type);
  store_local(state(), x, index);
  if (x->as_NewInlineTypeInstance() != NULL) {
    x->as_NewInlineTypeInstance()->set_local_index(index);
  }
}


void GraphBuilder::store_local(ValueStack* state, Value x, int index) {
  if (parsing_jsr()) {
    // We need to do additional tracking of the location of the return
    // address for jsrs since we don't handle arbitrary jsr/ret
    // constructs. Here we are figuring out in which circumstances we
    // need to bail out.
    if (x->type()->is_address()) {
      scope_data()->set_jsr_return_address_local(index);

      // Also check parent jsrs (if any) at this time to see whether
      // they are using this local. We don't handle skipping over a
      // ret.
      for (ScopeData* cur_scope_data = scope_data()->parent();
           cur_scope_data != nullptr && cur_scope_data->parsing_jsr() && cur_scope_data->scope() == scope();
           cur_scope_data = cur_scope_data->parent()) {
        if (cur_scope_data->jsr_return_address_local() == index) {
          BAILOUT("subroutine overwrites return address from previous subroutine");
        }
      }
    } else if (index == scope_data()->jsr_return_address_local()) {
      scope_data()->set_jsr_return_address_local(-1);
    }
  }

  state->store_local(index, round_fp(x));
  if (x->as_NewInlineTypeInstance() != NULL) {
    x->as_NewInlineTypeInstance()->set_local_index(index);
  }
}


void GraphBuilder::load_indexed(BasicType type) {
  // In case of in block code motion in range check elimination
  ValueStack* state_before = NULL;
  int array_idx = state()->stack_size() - 2;
  if (type == T_OBJECT && state()->stack_at(array_idx)->maybe_flattened_array()) {
    // Save the entire state and re-execute on deopt when accessing flattened arrays
    state_before = copy_state_before();
    state_before->set_should_reexecute(true);
  } else {
    state_before = copy_state_indexed_access();
  }
  compilation()->set_has_access_indexed(true);
  Value index = ipop();
  Value array = apop();
  Value length = nullptr;
  if (CSEArrayLength ||
      (array->as_Constant() != nullptr) ||
      (array->as_AccessField() && array->as_AccessField()->field()->is_constant()) ||
      (array->as_NewArray() && array->as_NewArray()->length() && array->as_NewArray()->length()->type()->is_constant()) ||
      (array->as_NewMultiArray() && array->as_NewMultiArray()->dims()->at(0)->type()->is_constant())) {
    length = append(new ArrayLength(array, state_before));
  }

  bool need_membar = false;
  LoadIndexed* load_indexed = NULL;
  Instruction* result = NULL;
  if (array->is_loaded_flattened_array()) {
    ciType* array_type = array->declared_type();
    ciInlineKlass* elem_klass = array_type->as_flat_array_klass()->element_klass()->as_inline_klass();

    bool can_delay_access = false;
    ciBytecodeStream s(method());
    s.force_bci(bci());
    s.next();
    if (s.cur_bc() == Bytecodes::_getfield) {
      bool will_link;
      ciField* next_field = s.get_field(will_link);
      bool next_needs_patching = !next_field->holder()->is_loaded() ||
                                 !next_field->will_link(method(), Bytecodes::_getfield) ||
                                 PatchALot;
      can_delay_access = C1UseDelayedFlattenedFieldReads && !next_needs_patching;
    }
    if (can_delay_access) {
      // potentially optimizable array access, storing information for delayed decision
      LoadIndexed* li = new LoadIndexed(array, index, length, type, state_before);
      DelayedLoadIndexed* dli = new DelayedLoadIndexed(li, state_before);
      li->set_delayed(dli);
      set_pending_load_indexed(dli);
      return; // Nothing else to do for now
    } else {
      if (elem_klass->is_empty()) {
        // No need to create a new instance, the default instance will be used instead
        load_indexed = new LoadIndexed(array, index, length, type, state_before);
        apush(append(load_indexed));
      } else {
        NewInlineTypeInstance* new_instance = new NewInlineTypeInstance(elem_klass, state_before);
        _memory->new_instance(new_instance);
        apush(append_split(new_instance));
        load_indexed = new LoadIndexed(array, index, length, type, state_before);
        load_indexed->set_vt(new_instance);
        // The LoadIndexed node will initialise this instance by copying from
        // the flattened field.  Ensure these stores are visible before any
        // subsequent store that publishes this reference.
        need_membar = true;
      }
    }
  } else {
    load_indexed = new LoadIndexed(array, index, length, type, state_before);
    if (profile_array_accesses() && is_reference_type(type)) {
      compilation()->set_would_profile(true);
      load_indexed->set_should_profile(true);
      load_indexed->set_profiled_method(method());
      load_indexed->set_profiled_bci(bci());
    }
  }
  result = append(load_indexed);
  if (need_membar) {
    append(new MemBar(lir_membar_storestore));
  }
  assert(!load_indexed->should_profile() || load_indexed == result, "should not be optimized out");
  if (!array->is_loaded_flattened_array()) {
    push(as_ValueType(type), result);
  }
}


void GraphBuilder::store_indexed(BasicType type) {
  // In case of in block code motion in range check elimination
  ValueStack* state_before = NULL;
  int array_idx = state()->stack_size() - 3;
  if (type == T_OBJECT && state()->stack_at(array_idx)->maybe_flattened_array()) {
    // Save the entire state and re-execute on deopt when accessing flattened arrays
    state_before = copy_state_before();
    state_before->set_should_reexecute(true);
  } else {
    state_before = copy_state_indexed_access();
  }
  compilation()->set_has_access_indexed(true);
  Value value = pop(as_ValueType(type));
  Value index = ipop();
  Value array = apop();
  Value length = nullptr;
  if (CSEArrayLength ||
      (array->as_Constant() != nullptr) ||
      (array->as_AccessField() && array->as_AccessField()->field()->is_constant()) ||
      (array->as_NewArray() && array->as_NewArray()->length() && array->as_NewArray()->length()->type()->is_constant()) ||
      (array->as_NewMultiArray() && array->as_NewMultiArray()->dims()->at(0)->type()->is_constant())) {
    length = append(new ArrayLength(array, state_before));
  }
  ciType* array_type = array->declared_type();
  bool check_boolean = false;
  if (array_type != nullptr) {
    if (array_type->is_loaded() &&
      array_type->as_array_klass()->element_type()->basic_type() == T_BOOLEAN) {
      assert(type == T_BYTE, "boolean store uses bastore");
      Value mask = append(new Constant(new IntConstant(1)));
      value = append(new LogicOp(Bytecodes::_iand, value, mask));
    }
  } else if (type == T_BYTE) {
    check_boolean = true;
  }

  StoreIndexed* store_indexed = new StoreIndexed(array, index, length, type, value, state_before, check_boolean);
  if (profile_array_accesses() && is_reference_type(type) && !array->is_loaded_flattened_array()) {
    compilation()->set_would_profile(true);
    store_indexed->set_should_profile(true);
    store_indexed->set_profiled_method(method());
    store_indexed->set_profiled_bci(bci());
  }
  Instruction* result = append(store_indexed);
  assert(!store_indexed->should_profile() || store_indexed == result, "should not be optimized out");
  _memory->store_value(value);
}

void GraphBuilder::stack_op(Bytecodes::Code code) {
  switch (code) {
    case Bytecodes::_pop:
      { Value w = state()->raw_pop();
        update_larva_stack_count(w);
      }
      break;
    case Bytecodes::_pop2:
      { Value w1 = state()->raw_pop();
        Value w2 = state()->raw_pop();
        update_larva_stack_count(w1);
        update_larva_stack_count(w2);
      }
      break;
    case Bytecodes::_dup:
      { Value w = state()->raw_pop();
        update_larval_state(w);
        state()->raw_push(w);
        state()->raw_push(w);
      }
      break;
    case Bytecodes::_dup_x1:
      { Value w1 = state()->raw_pop();
        Value w2 = state()->raw_pop();
        update_larval_state(w1);
        state()->raw_push(w1);
        state()->raw_push(w2);
        state()->raw_push(w1);
      }
      break;
    case Bytecodes::_dup_x2:
      { Value w1 = state()->raw_pop();
        Value w2 = state()->raw_pop();
        Value w3 = state()->raw_pop();
        // special handling for the dup_x2/pop sequence (see JDK-8251046)
        if (w1 != NULL && w1->as_NewInlineTypeInstance() != NULL) {
          ciBytecodeStream s(method());
          s.force_bci(bci());
          s.next();
          if (s.cur_bc() != Bytecodes::_pop) {
            w1->as_NewInlineTypeInstance()->set_not_larva_anymore();
          } else {
            w1->as_NewInlineTypeInstance()->increment_on_stack_count();
          }
        }
        state()->raw_push(w1);
        state()->raw_push(w3);
        state()->raw_push(w2);
        state()->raw_push(w1);
      }
      break;
    case Bytecodes::_dup2:
      { Value w1 = state()->raw_pop();
        Value w2 = state()->raw_pop();
        update_larval_state(w1);
        update_larval_state(w2);
        state()->raw_push(w2);
        state()->raw_push(w1);
        state()->raw_push(w2);
        state()->raw_push(w1);
      }
      break;
    case Bytecodes::_dup2_x1:
      { Value w1 = state()->raw_pop();
        Value w2 = state()->raw_pop();
        Value w3 = state()->raw_pop();
        update_larval_state(w1);
        update_larval_state(w2);
        state()->raw_push(w2);
        state()->raw_push(w1);
        state()->raw_push(w3);
        state()->raw_push(w2);
        state()->raw_push(w1);
      }
      break;
    case Bytecodes::_dup2_x2:
      { Value w1 = state()->raw_pop();
        Value w2 = state()->raw_pop();
        Value w3 = state()->raw_pop();
        Value w4 = state()->raw_pop();
        update_larval_state(w1);
        update_larval_state(w2);
        state()->raw_push(w2);
        state()->raw_push(w1);
        state()->raw_push(w4);
        state()->raw_push(w3);
        state()->raw_push(w2);
        state()->raw_push(w1);
      }
      break;
    case Bytecodes::_swap:
      { Value w1 = state()->raw_pop();
        Value w2 = state()->raw_pop();
        state()->raw_push(w1);
        state()->raw_push(w2);
      }
      break;
    default:
      ShouldNotReachHere();
      break;
  }
}


void GraphBuilder::arithmetic_op(ValueType* type, Bytecodes::Code code, ValueStack* state_before) {
  Value y = pop(type);
  Value x = pop(type);
  Value res = new ArithmeticOp(code, x, y, state_before);
  // Note: currently single-precision floating-point rounding on Intel is handled at the LIRGenerator level
  res = append(res);
  res = round_fp(res);
  push(type, res);
}


void GraphBuilder::negate_op(ValueType* type) {
  push(type, append(new NegateOp(pop(type))));
}


void GraphBuilder::shift_op(ValueType* type, Bytecodes::Code code) {
  Value s = ipop();
  Value x = pop(type);
  // try to simplify
  // Note: This code should go into the canonicalizer as soon as it can
  //       can handle canonicalized forms that contain more than one node.
  if (CanonicalizeNodes && code == Bytecodes::_iushr) {
    // pattern: x >>> s
    IntConstant* s1 = s->type()->as_IntConstant();
    if (s1 != nullptr) {
      // pattern: x >>> s1, with s1 constant
      ShiftOp* l = x->as_ShiftOp();
      if (l != nullptr && l->op() == Bytecodes::_ishl) {
        // pattern: (a << b) >>> s1
        IntConstant* s0 = l->y()->type()->as_IntConstant();
        if (s0 != nullptr) {
          // pattern: (a << s0) >>> s1
          const int s0c = s0->value() & 0x1F; // only the low 5 bits are significant for shifts
          const int s1c = s1->value() & 0x1F; // only the low 5 bits are significant for shifts
          if (s0c == s1c) {
            if (s0c == 0) {
              // pattern: (a << 0) >>> 0 => simplify to: a
              ipush(l->x());
            } else {
              // pattern: (a << s0c) >>> s0c => simplify to: a & m, with m constant
              assert(0 < s0c && s0c < BitsPerInt, "adjust code below to handle corner cases");
              const int m = (1 << (BitsPerInt - s0c)) - 1;
              Value s = append(new Constant(new IntConstant(m)));
              ipush(append(new LogicOp(Bytecodes::_iand, l->x(), s)));
            }
            return;
          }
        }
      }
    }
  }
  // could not simplify
  push(type, append(new ShiftOp(code, x, s)));
}


void GraphBuilder::logic_op(ValueType* type, Bytecodes::Code code) {
  Value y = pop(type);
  Value x = pop(type);
  push(type, append(new LogicOp(code, x, y)));
}


void GraphBuilder::compare_op(ValueType* type, Bytecodes::Code code) {
  ValueStack* state_before = copy_state_before();
  Value y = pop(type);
  Value x = pop(type);
  ipush(append(new CompareOp(code, x, y, state_before)));
}


void GraphBuilder::convert(Bytecodes::Code op, BasicType from, BasicType to) {
  push(as_ValueType(to), append(new Convert(op, pop(as_ValueType(from)), as_ValueType(to))));
}


void GraphBuilder::increment() {
  int index = stream()->get_index();
  int delta = stream()->is_wide() ? (signed short)Bytes::get_Java_u2(stream()->cur_bcp() + 4) : (signed char)(stream()->cur_bcp()[2]);
  load_local(intType, index);
  ipush(append(new Constant(new IntConstant(delta))));
  arithmetic_op(intType, Bytecodes::_iadd);
  store_local(intType, index);
}


void GraphBuilder::_goto(int from_bci, int to_bci) {
  Goto *x = new Goto(block_at(to_bci), to_bci <= from_bci);
  if (is_profiling()) {
    compilation()->set_would_profile(true);
    x->set_profiled_bci(bci());
    if (profile_branches()) {
      x->set_profiled_method(method());
      x->set_should_profile(true);
    }
  }
  append(x);
}


void GraphBuilder::if_node(Value x, If::Condition cond, Value y, ValueStack* state_before) {
  BlockBegin* tsux = block_at(stream()->get_dest());
  BlockBegin* fsux = block_at(stream()->next_bci());
  bool is_bb = tsux->bci() < stream()->cur_bci() || fsux->bci() < stream()->cur_bci();

  bool subst_check = false;
  if (EnableValhalla && (stream()->cur_bc() == Bytecodes::_if_acmpeq || stream()->cur_bc() == Bytecodes::_if_acmpne)) {
    ValueType* left_vt = x->type();
    ValueType* right_vt = y->type();
    if (left_vt->is_object()) {
      assert(right_vt->is_object(), "must be");
      ciKlass* left_klass = x->as_loaded_klass_or_null();
      ciKlass* right_klass = y->as_loaded_klass_or_null();

      if (left_klass == NULL || right_klass == NULL) {
        // The klass is still unloaded, or came from a Phi node. Go slow case;
        subst_check = true;
      } else if (left_klass->can_be_inline_klass() || right_klass->can_be_inline_klass()) {
        // Either operand may be a value object, but we're not sure. Go slow case;
        subst_check = true;
      } else {
        // No need to do substitutability check
      }
    }
  }
  if ((stream()->cur_bc() == Bytecodes::_if_acmpeq || stream()->cur_bc() == Bytecodes::_if_acmpne) &&
      is_profiling() && profile_branches()) {
    compilation()->set_would_profile(true);
    append(new ProfileACmpTypes(method(), bci(), x, y));
  }

  // In case of loop invariant code motion or predicate insertion
  // before the body of a loop the state is needed
<<<<<<< HEAD
  Instruction *i = append(new If(x, cond, false, y, tsux, fsux, (is_bb || compilation()->is_optimistic() || subst_check) ? state_before : NULL, is_bb, subst_check));
=======
  Instruction *i = append(new If(x, cond, false, y, tsux, fsux, (is_bb || compilation()->is_optimistic()) ? state_before : nullptr, is_bb));
>>>>>>> 2836c34b

  assert(i->as_Goto() == nullptr ||
         (i->as_Goto()->sux_at(0) == tsux  && i->as_Goto()->is_safepoint() == tsux->bci() < stream()->cur_bci()) ||
         (i->as_Goto()->sux_at(0) == fsux  && i->as_Goto()->is_safepoint() == fsux->bci() < stream()->cur_bci()),
         "safepoint state of Goto returned by canonicalizer incorrect");

  if (is_profiling()) {
    If* if_node = i->as_If();
    if (if_node != nullptr) {
      // Note that we'd collect profile data in this method if we wanted it.
      compilation()->set_would_profile(true);
      // At level 2 we need the proper bci to count backedges
      if_node->set_profiled_bci(bci());
      if (profile_branches()) {
        // Successors can be rotated by the canonicalizer, check for this case.
        if_node->set_profiled_method(method());
        if_node->set_should_profile(true);
        if (if_node->tsux() == fsux) {
          if_node->set_swapped(true);
        }
      }
      return;
    }

    // Check if this If was reduced to Goto.
    Goto *goto_node = i->as_Goto();
    if (goto_node != nullptr) {
      compilation()->set_would_profile(true);
      goto_node->set_profiled_bci(bci());
      if (profile_branches()) {
        goto_node->set_profiled_method(method());
        goto_node->set_should_profile(true);
        // Find out which successor is used.
        if (goto_node->default_sux() == tsux) {
          goto_node->set_direction(Goto::taken);
        } else if (goto_node->default_sux() == fsux) {
          goto_node->set_direction(Goto::not_taken);
        } else {
          ShouldNotReachHere();
        }
      }
      return;
    }
  }
}


void GraphBuilder::if_zero(ValueType* type, If::Condition cond) {
  Value y = append(new Constant(intZero));
  ValueStack* state_before = copy_state_before();
  Value x = ipop();
  if_node(x, cond, y, state_before);
}


void GraphBuilder::if_null(ValueType* type, If::Condition cond) {
  Value y = append(new Constant(objectNull));
  ValueStack* state_before = copy_state_before();
  Value x = apop();
  if_node(x, cond, y, state_before);
}


void GraphBuilder::if_same(ValueType* type, If::Condition cond) {
  ValueStack* state_before = copy_state_before();
  Value y = pop(type);
  Value x = pop(type);
  if_node(x, cond, y, state_before);
}


void GraphBuilder::jsr(int dest) {
  // We only handle well-formed jsrs (those which are "block-structured").
  // If the bytecodes are strange (jumping out of a jsr block) then we
  // might end up trying to re-parse a block containing a jsr which
  // has already been activated. Watch for this case and bail out.
  for (ScopeData* cur_scope_data = scope_data();
       cur_scope_data != nullptr && cur_scope_data->parsing_jsr() && cur_scope_data->scope() == scope();
       cur_scope_data = cur_scope_data->parent()) {
    if (cur_scope_data->jsr_entry_bci() == dest) {
      BAILOUT("too-complicated jsr/ret structure");
    }
  }

  push(addressType, append(new Constant(new AddressConstant(next_bci()))));
  if (!try_inline_jsr(dest)) {
    return; // bailed out while parsing and inlining subroutine
  }
}


void GraphBuilder::ret(int local_index) {
  if (!parsing_jsr()) BAILOUT("ret encountered while not parsing subroutine");

  if (local_index != scope_data()->jsr_return_address_local()) {
    BAILOUT("can not handle complicated jsr/ret constructs");
  }

  // Rets simply become (NON-SAFEPOINT) gotos to the jsr continuation
  append(new Goto(scope_data()->jsr_continuation(), false));
}


void GraphBuilder::table_switch() {
  Bytecode_tableswitch sw(stream());
  const int l = sw.length();
  if (CanonicalizeNodes && l == 1 && compilation()->env()->comp_level() != CompLevel_full_profile) {
    // total of 2 successors => use If instead of switch
    // Note: This code should go into the canonicalizer as soon as it can
    //       can handle canonicalized forms that contain more than one node.
    Value key = append(new Constant(new IntConstant(sw.low_key())));
    BlockBegin* tsux = block_at(bci() + sw.dest_offset_at(0));
    BlockBegin* fsux = block_at(bci() + sw.default_offset());
    bool is_bb = tsux->bci() < bci() || fsux->bci() < bci();
    // In case of loop invariant code motion or predicate insertion
    // before the body of a loop the state is needed
    ValueStack* state_before = copy_state_if_bb(is_bb);
    append(new If(ipop(), If::eql, true, key, tsux, fsux, state_before, is_bb));
  } else {
    // collect successors
    BlockList* sux = new BlockList(l + 1, nullptr);
    int i;
    bool has_bb = false;
    for (i = 0; i < l; i++) {
      sux->at_put(i, block_at(bci() + sw.dest_offset_at(i)));
      if (sw.dest_offset_at(i) < 0) has_bb = true;
    }
    // add default successor
    if (sw.default_offset() < 0) has_bb = true;
    sux->at_put(i, block_at(bci() + sw.default_offset()));
    // In case of loop invariant code motion or predicate insertion
    // before the body of a loop the state is needed
    ValueStack* state_before = copy_state_if_bb(has_bb);
    Instruction* res = append(new TableSwitch(ipop(), sux, sw.low_key(), state_before, has_bb));
#ifdef ASSERT
    if (res->as_Goto()) {
      for (i = 0; i < l; i++) {
        if (sux->at(i) == res->as_Goto()->sux_at(0)) {
          assert(res->as_Goto()->is_safepoint() == sw.dest_offset_at(i) < 0, "safepoint state of Goto returned by canonicalizer incorrect");
        }
      }
    }
#endif
  }
}


void GraphBuilder::lookup_switch() {
  Bytecode_lookupswitch sw(stream());
  const int l = sw.number_of_pairs();
  if (CanonicalizeNodes && l == 1 && compilation()->env()->comp_level() != CompLevel_full_profile) {
    // total of 2 successors => use If instead of switch
    // Note: This code should go into the canonicalizer as soon as it can
    //       can handle canonicalized forms that contain more than one node.
    // simplify to If
    LookupswitchPair pair = sw.pair_at(0);
    Value key = append(new Constant(new IntConstant(pair.match())));
    BlockBegin* tsux = block_at(bci() + pair.offset());
    BlockBegin* fsux = block_at(bci() + sw.default_offset());
    bool is_bb = tsux->bci() < bci() || fsux->bci() < bci();
    // In case of loop invariant code motion or predicate insertion
    // before the body of a loop the state is needed
    ValueStack* state_before = copy_state_if_bb(is_bb);;
    append(new If(ipop(), If::eql, true, key, tsux, fsux, state_before, is_bb));
  } else {
    // collect successors & keys
    BlockList* sux = new BlockList(l + 1, nullptr);
    intArray* keys = new intArray(l, l, 0);
    int i;
    bool has_bb = false;
    for (i = 0; i < l; i++) {
      LookupswitchPair pair = sw.pair_at(i);
      if (pair.offset() < 0) has_bb = true;
      sux->at_put(i, block_at(bci() + pair.offset()));
      keys->at_put(i, pair.match());
    }
    // add default successor
    if (sw.default_offset() < 0) has_bb = true;
    sux->at_put(i, block_at(bci() + sw.default_offset()));
    // In case of loop invariant code motion or predicate insertion
    // before the body of a loop the state is needed
    ValueStack* state_before = copy_state_if_bb(has_bb);
    Instruction* res = append(new LookupSwitch(ipop(), sux, keys, state_before, has_bb));
#ifdef ASSERT
    if (res->as_Goto()) {
      for (i = 0; i < l; i++) {
        if (sux->at(i) == res->as_Goto()->sux_at(0)) {
          assert(res->as_Goto()->is_safepoint() == sw.pair_at(i).offset() < 0, "safepoint state of Goto returned by canonicalizer incorrect");
        }
      }
    }
#endif
  }
}

void GraphBuilder::call_register_finalizer() {
  // If the receiver requires finalization then emit code to perform
  // the registration on return.

  // Gather some type information about the receiver
  Value receiver = state()->local_at(0);
  assert(receiver != nullptr, "must have a receiver");
  ciType* declared_type = receiver->declared_type();
  ciType* exact_type = receiver->exact_type();
  if (exact_type == nullptr &&
      receiver->as_Local() &&
      receiver->as_Local()->java_index() == 0) {
    ciInstanceKlass* ik = compilation()->method()->holder();
    if (ik->is_final()) {
      exact_type = ik;
    } else if (UseCHA && !(ik->has_subklass() || ik->is_interface())) {
      // test class is leaf class
      compilation()->dependency_recorder()->assert_leaf_type(ik);
      exact_type = ik;
    } else {
      declared_type = ik;
    }
  }

  // see if we know statically that registration isn't required
  bool needs_check = true;
  if (exact_type != nullptr) {
    needs_check = exact_type->as_instance_klass()->has_finalizer();
  } else if (declared_type != nullptr) {
    ciInstanceKlass* ik = declared_type->as_instance_klass();
    if (!Dependencies::has_finalizable_subclass(ik)) {
      compilation()->dependency_recorder()->assert_has_no_finalizable_subclasses(ik);
      needs_check = false;
    }
  }

  if (needs_check) {
    // Perform the registration of finalizable objects.
    ValueStack* state_before = copy_state_for_exception();
    load_local(objectType, 0);
    append_split(new Intrinsic(voidType, vmIntrinsics::_Object_init,
                               state()->pop_arguments(1),
                               true, state_before, true));
  }
}


void GraphBuilder::method_return(Value x, bool ignore_return) {
  if (RegisterFinalizersAtInit &&
      method()->intrinsic_id() == vmIntrinsics::_Object_init) {
    call_register_finalizer();
  }

  // The conditions for a memory barrier are described in Parse::do_exits().
  bool need_mem_bar = false;
  if ((method()->is_object_constructor() || method()->is_static_vnew_factory()) &&
       (scope()->wrote_final() ||
         (AlwaysSafeConstructors && scope()->wrote_fields()) ||
         (support_IRIW_for_not_multiple_copy_atomic_cpu && scope()->wrote_volatile()))) {
    need_mem_bar = true;
  }

  BasicType bt = method()->return_type()->basic_type();
  switch (bt) {
    case T_BYTE:
    {
      Value shift = append(new Constant(new IntConstant(24)));
      x = append(new ShiftOp(Bytecodes::_ishl, x, shift));
      x = append(new ShiftOp(Bytecodes::_ishr, x, shift));
      break;
    }
    case T_SHORT:
    {
      Value shift = append(new Constant(new IntConstant(16)));
      x = append(new ShiftOp(Bytecodes::_ishl, x, shift));
      x = append(new ShiftOp(Bytecodes::_ishr, x, shift));
      break;
    }
    case T_CHAR:
    {
      Value mask = append(new Constant(new IntConstant(0xFFFF)));
      x = append(new LogicOp(Bytecodes::_iand, x, mask));
      break;
    }
    case T_BOOLEAN:
    {
      Value mask = append(new Constant(new IntConstant(1)));
      x = append(new LogicOp(Bytecodes::_iand, x, mask));
      break;
    }
    default:
      break;
  }

  // Check to see whether we are inlining. If so, Return
  // instructions become Gotos to the continuation point.
  if (continuation() != nullptr) {

    int invoke_bci = state()->caller_state()->bci();

    if (x != nullptr  && !ignore_return) {
      ciMethod* caller = state()->scope()->caller()->method();
      Bytecodes::Code invoke_raw_bc = caller->raw_code_at_bci(invoke_bci);
      if (invoke_raw_bc == Bytecodes::_invokehandle || invoke_raw_bc == Bytecodes::_invokedynamic) {
        ciType* declared_ret_type = caller->get_declared_signature_at_bci(invoke_bci)->return_type();
        if (declared_ret_type->is_klass() && x->exact_type() == nullptr &&
            x->declared_type() != declared_ret_type && declared_ret_type != compilation()->env()->Object_klass()) {
          x = append(new TypeCast(declared_ret_type->as_klass(), x, copy_state_before()));
        }
      }
    }

    assert(!method()->is_synchronized() || InlineSynchronizedMethods, "can not inline synchronized methods yet");

    if (compilation()->env()->dtrace_method_probes()) {
      // Report exit from inline methods
      Values* args = new Values(1);
      args->push(append(new Constant(new MethodConstant(method()))));
      append(new RuntimeCall(voidType, "dtrace_method_exit", CAST_FROM_FN_PTR(address, SharedRuntime::dtrace_method_exit), args));
    }

    // If the inlined method is synchronized, the monitor must be
    // released before we jump to the continuation block.
    if (method()->is_synchronized()) {
      assert(state()->locks_size() == 1, "receiver must be locked here");
      monitorexit(state()->lock_at(0), SynchronizationEntryBCI);
    }

    if (need_mem_bar) {
      append(new MemBar(lir_membar_storestore));
    }

    // State at end of inlined method is the state of the caller
    // without the method parameters on stack, including the
    // return value, if any, of the inlined method on operand stack.
    set_state(state()->caller_state()->copy_for_parsing());
    if (x != nullptr) {
      if (!ignore_return) {
        state()->push(x->type(), x);
      }
      if (profile_return() && x->type()->is_object_kind()) {
        ciMethod* caller = state()->scope()->method();
        profile_return_type(x, method(), caller, invoke_bci);
      }
    }
    Goto* goto_callee = new Goto(continuation(), false);

    // See whether this is the first return; if so, store off some
    // of the state for later examination
    if (num_returns() == 0) {
      set_inline_cleanup_info();
    }

    // The current bci() is in the wrong scope, so use the bci() of
    // the continuation point.
    append_with_bci(goto_callee, scope_data()->continuation()->bci());
    incr_num_returns();
    return;
  }

  state()->truncate_stack(0);
  if (method()->is_synchronized()) {
    // perform the unlocking before exiting the method
    Value receiver;
    if (!method()->is_static()) {
      receiver = _initial_state->local_at(0);
    } else {
      receiver = append(new Constant(new ClassConstant(method()->holder())));
    }
    append_split(new MonitorExit(receiver, state()->unlock()));
  }

  if (need_mem_bar) {
      append(new MemBar(lir_membar_storestore));
  }

  assert(!ignore_return, "Ignoring return value works only for inlining");
  append(new Return(x));
}

Value GraphBuilder::make_constant(ciConstant field_value, ciField* field) {
  if (!field_value.is_valid())  return nullptr;

  BasicType field_type = field_value.basic_type();
  ValueType* value = as_ValueType(field_value);

  // Attach dimension info to stable arrays.
  if (FoldStableValues &&
      field->is_stable() && field_type == T_ARRAY && !field_value.is_null_or_zero()) {
    ciArray* array = field_value.as_object()->as_array();
    jint dimension = field->type()->as_array_klass()->dimension();
    value = new StableArrayConstant(array, dimension);
  }

  switch (field_type) {
    case T_ARRAY:
    case T_OBJECT:
      if (field_value.as_object()->should_be_constant()) {
        return new Constant(value);
      }
      return nullptr; // Not a constant.
    default:
      return new Constant(value);
  }
}

void GraphBuilder::copy_inline_content(ciInlineKlass* vk, Value src, int src_off, Value dest, int dest_off, ValueStack* state_before, ciField* enclosing_field) {
  for (int i = 0; i < vk->nof_nonstatic_fields(); i++) {
    ciField* inner_field = vk->nonstatic_field_at(i);
    assert(!inner_field->is_flattened(), "the iteration over nested fields is handled by the loop itself");
    int off = inner_field->offset_in_bytes() - vk->first_field_offset();
    LoadField* load = new LoadField(src, src_off + off, inner_field, false, state_before, false);
    Value replacement = append(load);
    StoreField* store = new StoreField(dest, dest_off + off, inner_field, replacement, false, state_before, false);
    store->set_enclosing_field(enclosing_field);
    append(store);
  }
}

void GraphBuilder::access_field(Bytecodes::Code code) {
  bool will_link;
  ciField* field = stream()->get_field(will_link);
  ciInstanceKlass* holder = field->holder();
  BasicType field_type = field->type()->basic_type();
  ValueType* type = as_ValueType(field_type);

  // call will_link again to determine if the field is valid.
  const bool needs_patching = !holder->is_loaded() ||
                              !field->will_link(method(), code) ||
                              (!field->is_flattened() && PatchALot);

  ValueStack* state_before = nullptr;
  if (!holder->is_initialized() || needs_patching) {
    // save state before instruction for debug info when
    // deoptimization happens during patching
    state_before = copy_state_before();
  }

  Value obj = nullptr;
  if (code == Bytecodes::_getstatic || code == Bytecodes::_putstatic) {
    if (state_before != nullptr) {
      // build a patching constant
      obj = new Constant(new InstanceConstant(holder->java_mirror()), state_before);
    } else {
      obj = new Constant(new InstanceConstant(holder->java_mirror()));
    }
  }

  if (field->is_final() && code == Bytecodes::_putfield) {
    scope()->set_wrote_final();
  }

  if (code == Bytecodes::_putfield) {
    scope()->set_wrote_fields();
    if (field->is_volatile()) {
      scope()->set_wrote_volatile();
    }
  }

  int offset = !needs_patching ? field->offset_in_bytes() : -1;
  switch (code) {
    case Bytecodes::_getstatic: {
      // check for compile-time constants, i.e., initialized static final fields
      Value constant = nullptr;
      if (field->is_static_constant() && !PatchALot) {
        ciConstant field_value = field->constant_value();
        assert(!field->is_stable() || !field_value.is_null_or_zero(),
               "stable static w/ default value shouldn't be a constant");
        constant = make_constant(field_value, field);
      } else if (field->is_null_free() && field->type()->as_instance_klass()->is_initialized() &&
                 field->type()->as_inline_klass()->is_empty()) {
        // Loading from a field of an empty inline type. Just return the default instance.
        constant = new Constant(new InstanceConstant(field->type()->as_inline_klass()->default_instance()));
      }
      if (constant != nullptr) {
        push(type, append(constant));
      } else {
        if (state_before == nullptr) {
          state_before = copy_state_for_exception();
        }
        LoadField* load_field = new LoadField(append(obj), offset, field, true,
                                        state_before, needs_patching);
        push(type, append(load_field));
      }
      break;
    }
    case Bytecodes::_putstatic: {
      Value val = pop(type);
      if (state_before == nullptr) {
        state_before = copy_state_for_exception();
      }
      if (field_type == T_BOOLEAN) {
        Value mask = append(new Constant(new IntConstant(1)));
        val = append(new LogicOp(Bytecodes::_iand, val, mask));
      }
      if (field->is_null_free() && field->type()->is_loaded() && field->type()->as_inline_klass()->is_empty()) {
        // Storing to a field of an empty inline type. Ignore.
        break;
      }
      append(new StoreField(append(obj), offset, field, val, true, state_before, needs_patching));
      break;
    }
    case Bytecodes::_getfield: {
      // Check for compile-time constants, i.e., trusted final non-static fields.
<<<<<<< HEAD
      Value constant = NULL;
      if (state_before == NULL && field->is_flattened()) {
        // Save the entire state and re-execute on deopt when accessing flattened fields
        assert(Interpreter::bytecode_should_reexecute(code), "should reexecute");
        state_before = copy_state_before();
      }
      if (!has_pending_field_access() && !has_pending_load_indexed()) {
        obj = apop();
        ObjectType* obj_type = obj->type()->as_ObjectType();
        if (field->is_null_free() && field->type()->as_instance_klass()->is_initialized()
            && field->type()->as_inline_klass()->is_empty()) {
          // Loading from a field of an empty inline type. Just return the default instance.
          null_check(obj);
          constant = new Constant(new InstanceConstant(field->type()->as_inline_klass()->default_instance()));
        } else if (field->is_constant() && !field->is_flattened() && obj_type->is_constant() && !PatchALot) {
          ciObject* const_oop = obj_type->constant_value();
          if (!const_oop->is_null_object() && const_oop->is_loaded()) {
            ciConstant field_value = field->constant_value_of(const_oop);
            if (field_value.is_valid()) {
              if (field->is_null_free() && field_value.is_null_or_zero()) {
                // Non-flattened inline type field. Replace null by the default value.
                constant = new Constant(new InstanceConstant(field->type()->as_inline_klass()->default_instance()));
              } else {
                constant = make_constant(field_value, field);
              }
              // For CallSite objects add a dependency for invalidation of the optimization.
              if (field->is_call_site_target()) {
                ciCallSite* call_site = const_oop->as_call_site();
                if (!call_site->is_fully_initialized_constant_call_site()) {
                  ciMethodHandle* target = field_value.as_object()->as_method_handle();
                  dependency_recorder()->assert_call_site_target_value(call_site, target);
                }
=======
      Value constant = nullptr;
      obj = apop();
      ObjectType* obj_type = obj->type()->as_ObjectType();
      if (field->is_constant() && obj_type->is_constant() && !PatchALot) {
        ciObject* const_oop = obj_type->constant_value();
        if (!const_oop->is_null_object() && const_oop->is_loaded()) {
          ciConstant field_value = field->constant_value_of(const_oop);
          if (field_value.is_valid()) {
            constant = make_constant(field_value, field);
            // For CallSite objects add a dependency for invalidation of the optimization.
            if (field->is_call_site_target()) {
              ciCallSite* call_site = const_oop->as_call_site();
              if (!call_site->is_fully_initialized_constant_call_site()) {
                ciMethodHandle* target = field_value.as_object()->as_method_handle();
                dependency_recorder()->assert_call_site_target_value(call_site, target);
>>>>>>> 2836c34b
              }
            }
          }
        }
      }
      if (constant != nullptr) {
        push(type, append(constant));
      } else {
        if (state_before == nullptr) {
          state_before = copy_state_for_exception();
        }
        if (!field->is_flattened()) {
          if (has_pending_field_access()) {
            assert(!needs_patching, "Can't patch delayed field access");
            obj = pending_field_access()->obj();
            offset += pending_field_access()->offset() - field->holder()->as_inline_klass()->first_field_offset();
            field = pending_field_access()->holder()->get_field_by_offset(offset, false);
            assert(field != NULL, "field not found");
            set_pending_field_access(NULL);
          } else if (has_pending_load_indexed()) {
            assert(!needs_patching, "Can't patch delayed field access");
            pending_load_indexed()->update(field, offset - field->holder()->as_inline_klass()->first_field_offset());
            LoadIndexed* li = pending_load_indexed()->load_instr();
            li->set_type(type);
            push(type, append(li));
            set_pending_load_indexed(NULL);
            break;
          }
          LoadField* load = new LoadField(obj, offset, field, false, state_before, needs_patching);
          Value replacement = !needs_patching ? _memory->load(load) : load;
          if (replacement != load) {
            assert(replacement->is_linked() || !replacement->can_be_linked(), "should already by linked");
            // Writing an (integer) value to a boolean, byte, char or short field includes an implicit narrowing
            // conversion. Emit an explicit conversion here to get the correct field value after the write.
            switch (field_type) {
            case T_BOOLEAN:
            case T_BYTE:
              replacement = append(new Convert(Bytecodes::_i2b, replacement, type));
              break;
            case T_CHAR:
              replacement = append(new Convert(Bytecodes::_i2c, replacement, type));
              break;
            case T_SHORT:
              replacement = append(new Convert(Bytecodes::_i2s, replacement, type));
              break;
            default:
              break;
            }
            push(type, replacement);
          } else {
            push(type, append(load));
          }
        } else {
          // Look at the next bytecode to check if we can delay the field access
          bool can_delay_access = false;
          ciBytecodeStream s(method());
          s.force_bci(bci());
          s.next();
          if (s.cur_bc() == Bytecodes::_getfield && !needs_patching) {
            ciField* next_field = s.get_field(will_link);
            bool next_needs_patching = !next_field->holder()->is_loaded() ||
                                       !next_field->will_link(method(), Bytecodes::_getfield) ||
                                       PatchALot;
            can_delay_access = C1UseDelayedFlattenedFieldReads && !next_needs_patching;
          }
          if (can_delay_access) {
            if (has_pending_load_indexed()) {
              pending_load_indexed()->update(field, offset - field->holder()->as_inline_klass()->first_field_offset());
            } else if (has_pending_field_access()) {
              pending_field_access()->inc_offset(offset - field->holder()->as_inline_klass()->first_field_offset());
            } else {
              null_check(obj);
              DelayedFieldAccess* dfa = new DelayedFieldAccess(obj, field->holder(), field->offset_in_bytes());
              set_pending_field_access(dfa);
            }
          } else {
            ciInlineKlass* inline_klass = field->type()->as_inline_klass();
            scope()->set_wrote_final();
            scope()->set_wrote_fields();
            bool need_membar = false;
            if (inline_klass->is_initialized() && inline_klass->is_empty()) {
              apush(append(new Constant(new InstanceConstant(inline_klass->default_instance()))));
              if (has_pending_field_access()) {
                set_pending_field_access(NULL);
              } else if (has_pending_load_indexed()) {
                set_pending_load_indexed(NULL);
              }
            } else if (has_pending_load_indexed()) {
              assert(!needs_patching, "Can't patch delayed field access");
              pending_load_indexed()->update(field, offset - field->holder()->as_inline_klass()->first_field_offset());
              NewInlineTypeInstance* vt = new NewInlineTypeInstance(inline_klass, pending_load_indexed()->state_before());
              _memory->new_instance(vt);
              pending_load_indexed()->load_instr()->set_vt(vt);
              apush(append_split(vt));
              append(pending_load_indexed()->load_instr());
              set_pending_load_indexed(NULL);
              need_membar = true;
            } else {
              NewInlineTypeInstance* new_instance = new NewInlineTypeInstance(inline_klass, state_before);
              _memory->new_instance(new_instance);
              apush(append_split(new_instance));
              assert(!needs_patching, "Can't patch flattened inline type field access");
              if (has_pending_field_access()) {
                copy_inline_content(inline_klass, pending_field_access()->obj(),
                                    pending_field_access()->offset() + field->offset_in_bytes() - field->holder()->as_inline_klass()->first_field_offset(),
                                    new_instance, inline_klass->first_field_offset(), state_before);
                set_pending_field_access(NULL);
              } else {
                copy_inline_content(inline_klass, obj, field->offset_in_bytes(), new_instance, inline_klass->first_field_offset(), state_before);
              }
              need_membar = true;
            }
            if (need_membar) {
              // If we allocated a new instance ensure the stores to copy the
              // field contents are visible before any subsequent store that
              // publishes this reference.
              append(new MemBar(lir_membar_storestore));
            }
          }
        }
      }
      break;
    }
    case Bytecodes::_putfield: {
      Value val = pop(type);
      obj = apop();
      if (state_before == nullptr) {
        state_before = copy_state_for_exception();
      }
      if (field_type == T_BOOLEAN) {
        Value mask = append(new Constant(new IntConstant(1)));
        val = append(new LogicOp(Bytecodes::_iand, val, mask));
      }
<<<<<<< HEAD
      if (field->is_null_free() && field->type()->is_loaded() && field->type()->as_inline_klass()->is_empty()) {
        // Storing to a field of an empty inline type. Ignore.
        null_check(obj);
      } else if (!field->is_flattened()) {
        StoreField* store = new StoreField(obj, offset, field, val, false, state_before, needs_patching);
        if (!needs_patching) store = _memory->store(store);
        if (store != NULL) {
          append(store);
        }
      } else {
        assert(!needs_patching, "Can't patch flattened inline type field access");
        ciInlineKlass* inline_klass = field->type()->as_inline_klass();
        copy_inline_content(inline_klass, val, inline_klass->first_field_offset(), obj, offset, state_before, field);
=======
      StoreField* store = new StoreField(obj, offset, field, val, false, state_before, needs_patching);
      if (!needs_patching) store = _memory->store(store);
      if (store != nullptr) {
        append(store);
>>>>>>> 2836c34b
      }
      break;
    }
    default:
      ShouldNotReachHere();
      break;
  }
}

// Baseline version of withfield, allocate every time
void GraphBuilder::withfield(int field_index) {
  // Save the entire state and re-execute on deopt
  ValueStack* state_before = copy_state_before();
  state_before->set_should_reexecute(true);

  bool will_link;
  ciField* field_modify = stream()->get_field(will_link);
  ciInstanceKlass* holder = field_modify->holder();
  BasicType field_type = field_modify->type()->basic_type();
  ValueType* type = as_ValueType(field_type);
  Value val = pop(type);
  Value obj = apop();
  null_check(obj);

  if (!holder->is_loaded() || !holder->is_inlinetype() || !will_link) {
    apush(append_split(new Deoptimize(holder, state_before)));
    return;
  }

  // call will_link again to determine if the field is valid.
  const bool needs_patching = !field_modify->will_link(method(), Bytecodes::_withfield) ||
                              (!field_modify->is_flattened() && PatchALot);
  const int offset_modify = !needs_patching ? field_modify->offset_in_bytes() : -1;

  scope()->set_wrote_final();
  scope()->set_wrote_fields();

  NewInlineTypeInstance* new_instance;
  if (obj->as_NewInlineTypeInstance() != NULL && obj->as_NewInlineTypeInstance()->in_larval_state()) {
    new_instance = obj->as_NewInlineTypeInstance();
    apush(append_split(new_instance));
  } else {
    new_instance = new NewInlineTypeInstance(holder->as_inline_klass(), state_before);
    _memory->new_instance(new_instance);
    apush(append_split(new_instance));

    // Initialize fields which are not modified
    for (int i = 0; i < holder->nof_nonstatic_fields(); i++) {
      ciField* field = holder->nonstatic_field_at(i);
      int offset = field->offset_in_bytes();
      // Don't use offset_modify here, it might be set to -1 if needs_patching
      if (offset != field_modify->offset_in_bytes()) {
        if (field->is_flattened()) {
          ciInlineKlass* vk = field->type()->as_inline_klass();
          if (!vk->is_empty()) {
            copy_inline_content(vk, obj, offset, new_instance, vk->first_field_offset(), state_before, field);
          }
        } else {
          LoadField* load = new LoadField(obj, offset, field, false, state_before, false);
          Value replacement = append(load);
          StoreField* store = new StoreField(new_instance, offset, field, replacement, false, state_before, false);
          append(store);
        }
      }
    }
  }

  // Field to modify
  if (field_type == T_BOOLEAN) {
    Value mask = append(new Constant(new IntConstant(1)));
    val = append(new LogicOp(Bytecodes::_iand, val, mask));
  }
  if (field_modify->is_flattened()) {
    assert(!needs_patching, "Can't patch flattened inline type field access");
    ciInlineKlass* vk = field_modify->type()->as_inline_klass();
    if (!vk->is_empty()) {
      copy_inline_content(vk, val, vk->first_field_offset(), new_instance, offset_modify, state_before, field_modify);
    }
  } else {
    StoreField* store = new StoreField(new_instance, offset_modify, field_modify, val, false, state_before, needs_patching);
    append(store);
  }
}

Dependencies* GraphBuilder::dependency_recorder() const {
  assert(DeoptC1, "need debug information");
  return compilation()->dependency_recorder();
}

// How many arguments do we want to profile?
Values* GraphBuilder::args_list_for_profiling(ciMethod* target, int& start, bool may_have_receiver) {
  int n = 0;
  bool has_receiver = may_have_receiver && Bytecodes::has_receiver(method()->java_code_at_bci(bci()));
  start = has_receiver ? 1 : 0;
  if (profile_arguments()) {
    ciProfileData* data = method()->method_data()->bci_to_data(bci());
    if (data != nullptr && (data->is_CallTypeData() || data->is_VirtualCallTypeData())) {
      n = data->is_CallTypeData() ? data->as_CallTypeData()->number_of_arguments() : data->as_VirtualCallTypeData()->number_of_arguments();
    }
  }
  // If we are inlining then we need to collect arguments to profile parameters for the target
  if (profile_parameters() && target != nullptr) {
    if (target->method_data() != nullptr && target->method_data()->parameters_type_data() != nullptr) {
      // The receiver is profiled on method entry so it's included in
      // the number of parameters but here we're only interested in
      // actual arguments.
      n = MAX2(n, target->method_data()->parameters_type_data()->number_of_parameters() - start);
    }
  }
  if (n > 0) {
    return new Values(n);
  }
  return nullptr;
}

void GraphBuilder::check_args_for_profiling(Values* obj_args, int expected) {
#ifdef ASSERT
  bool ignored_will_link;
  ciSignature* declared_signature = nullptr;
  ciMethod* real_target = method()->get_method_at_bci(bci(), ignored_will_link, &declared_signature);
  assert(expected == obj_args->capacity() || real_target->is_method_handle_intrinsic(), "missed on arg?");
#endif
}

// Collect arguments that we want to profile in a list
Values* GraphBuilder::collect_args_for_profiling(Values* args, ciMethod* target, bool may_have_receiver) {
  int start = 0;
  Values* obj_args = args_list_for_profiling(target, start, may_have_receiver);
  if (obj_args == nullptr) {
    return nullptr;
  }
  int s = obj_args->capacity();
  // if called through method handle invoke, some arguments may have been popped
  for (int i = start, j = 0; j < s && i < args->length(); i++) {
    if (args->at(i)->type()->is_object_kind()) {
      obj_args->push(args->at(i));
      j++;
    }
  }
  check_args_for_profiling(obj_args, s);
  return obj_args;
}

void GraphBuilder::invoke(Bytecodes::Code code) {
  bool will_link;
  ciSignature* declared_signature = nullptr;
  ciMethod*             target = stream()->get_method(will_link, &declared_signature);
  ciKlass*              holder = stream()->get_declared_method_holder();
  const Bytecodes::Code bc_raw = stream()->cur_bc_raw();
  assert(declared_signature != nullptr, "cannot be null");
  assert(will_link == target->is_loaded(), "");
  JFR_ONLY(Jfr::on_resolution(this, holder, target); CHECK_BAILOUT();)

  ciInstanceKlass* klass = target->holder();
  assert(!target->is_loaded() || klass->is_loaded(), "loaded target must imply loaded klass");

  // check if CHA possible: if so, change the code to invoke_special
  ciInstanceKlass* calling_klass = method()->holder();
  ciInstanceKlass* callee_holder = ciEnv::get_instance_klass_for_declared_method_holder(holder);
  ciInstanceKlass* actual_recv = callee_holder;

  CompileLog* log = compilation()->log();
  if (log != nullptr)
      log->elem("call method='%d' instr='%s'",
                log->identify(target),
                Bytecodes::name(code));

  // Some methods are obviously bindable without any type checks so
  // convert them directly to an invokespecial or invokestatic.
  if (target->is_loaded() && !target->is_abstract() && target->can_be_statically_bound()) {
    switch (bc_raw) {
    case Bytecodes::_invokeinterface:
      // convert to invokespecial if the target is the private interface method.
      if (target->is_private()) {
        assert(holder->is_interface(), "How did we get a non-interface method here!");
        code = Bytecodes::_invokespecial;
      }
      break;
    case Bytecodes::_invokevirtual:
      code = Bytecodes::_invokespecial;
      break;
    case Bytecodes::_invokehandle:
      code = target->is_static() ? Bytecodes::_invokestatic : Bytecodes::_invokespecial;
      break;
    default:
      break;
    }
  } else {
    if (bc_raw == Bytecodes::_invokehandle) {
      assert(!will_link, "should come here only for unlinked call");
      code = Bytecodes::_invokespecial;
    }
  }

  if (code == Bytecodes::_invokespecial) {
    // Additional receiver subtype checks for interface calls via invokespecial or invokeinterface.
    ciKlass* receiver_constraint = nullptr;

    if (bc_raw == Bytecodes::_invokeinterface) {
      receiver_constraint = holder;
    } else if (bc_raw == Bytecodes::_invokespecial && !target->is_object_constructor() && calling_klass->is_interface()) {
      receiver_constraint = calling_klass;
    }

    if (receiver_constraint != nullptr) {
      int index = state()->stack_size() - (target->arg_size_no_receiver() + 1);
      Value receiver = state()->stack_at(index);
      CheckCast* c = new CheckCast(receiver_constraint, receiver, copy_state_before());
      // go to uncommon_trap when checkcast fails
      c->set_invokespecial_receiver_check();
      state()->stack_at_put(index, append_split(c));
    }
  }

  // Push appendix argument (MethodType, CallSite, etc.), if one.
  bool patch_for_appendix = false;
  int patching_appendix_arg = 0;
  if (Bytecodes::has_optional_appendix(bc_raw) && (!will_link || PatchALot)) {
    Value arg = append(new Constant(new ObjectConstant(compilation()->env()->unloaded_ciinstance()), copy_state_before()));
    apush(arg);
    patch_for_appendix = true;
    patching_appendix_arg = (will_link && stream()->has_appendix()) ? 0 : 1;
  } else if (stream()->has_appendix()) {
    ciObject* appendix = stream()->get_appendix();
    Value arg = append(new Constant(new ObjectConstant(appendix)));
    apush(arg);
  }

  ciMethod* cha_monomorphic_target = nullptr;
  ciMethod* exact_target = nullptr;
  Value better_receiver = nullptr;
  if (UseCHA && DeoptC1 && target->is_loaded() &&
      !(// %%% FIXME: Are both of these relevant?
        target->is_method_handle_intrinsic() ||
        target->is_compiled_lambda_form()) &&
      !patch_for_appendix) {
    Value receiver = nullptr;
    ciInstanceKlass* receiver_klass = nullptr;
    bool type_is_exact = false;
    // try to find a precise receiver type
    if (will_link && !target->is_static()) {
      int index = state()->stack_size() - (target->arg_size_no_receiver() + 1);
      receiver = state()->stack_at(index);
      ciType* type = receiver->exact_type();
      if (type != nullptr && type->is_loaded() &&
          type->is_instance_klass() && !type->as_instance_klass()->is_interface()) {
        receiver_klass = (ciInstanceKlass*) type;
        type_is_exact = true;
      }
      if (type == nullptr) {
        type = receiver->declared_type();
        if (type != nullptr && type->is_loaded() &&
            type->is_instance_klass() && !type->as_instance_klass()->is_interface()) {
          receiver_klass = (ciInstanceKlass*) type;
          if (receiver_klass->is_leaf_type() && !receiver_klass->is_final()) {
            // Insert a dependency on this type since
            // find_monomorphic_target may assume it's already done.
            dependency_recorder()->assert_leaf_type(receiver_klass);
            type_is_exact = true;
          }
        }
      }
    }
    if (receiver_klass != nullptr && type_is_exact &&
        receiver_klass->is_loaded() && code != Bytecodes::_invokespecial) {
      // If we have the exact receiver type we can bind directly to
      // the method to call.
      exact_target = target->resolve_invoke(calling_klass, receiver_klass);
      if (exact_target != nullptr) {
        target = exact_target;
        code = Bytecodes::_invokespecial;
      }
    }
    if (receiver_klass != nullptr &&
        receiver_klass->is_subtype_of(actual_recv) &&
        actual_recv->is_initialized()) {
      actual_recv = receiver_klass;
    }

    if ((code == Bytecodes::_invokevirtual && callee_holder->is_initialized()) ||
        (code == Bytecodes::_invokeinterface && callee_holder->is_initialized() && !actual_recv->is_interface())) {
      // Use CHA on the receiver to select a more precise method.
      cha_monomorphic_target = target->find_monomorphic_target(calling_klass, callee_holder, actual_recv);
    } else if (code == Bytecodes::_invokeinterface && callee_holder->is_loaded() && receiver != nullptr) {
      assert(callee_holder->is_interface(), "invokeinterface to non interface?");
      // If there is only one implementor of this interface then we
      // may be able bind this invoke directly to the implementing
      // klass but we need both a dependence on the single interface
      // and on the method we bind to.  Additionally since all we know
      // about the receiver type is the it's supposed to implement the
      // interface we have to insert a check that it's the class we
      // expect.  Interface types are not checked by the verifier so
      // they are roughly equivalent to Object.
      // The number of implementors for declared_interface is less or
      // equal to the number of implementors for target->holder() so
      // if number of implementors of target->holder() == 1 then
      // number of implementors for decl_interface is 0 or 1. If
      // it's 0 then no class implements decl_interface and there's
      // no point in inlining.
      ciInstanceKlass* declared_interface = callee_holder;
      ciInstanceKlass* singleton = declared_interface->unique_implementor();
      if (singleton != nullptr) {
        assert(singleton != declared_interface, "not a unique implementor");
        cha_monomorphic_target = target->find_monomorphic_target(calling_klass, declared_interface, singleton);
        if (cha_monomorphic_target != nullptr) {
          if (cha_monomorphic_target->holder() != compilation()->env()->Object_klass()) {
            ciInstanceKlass* holder = cha_monomorphic_target->holder();
            ciInstanceKlass* constraint = (holder->is_subtype_of(singleton) ? holder : singleton); // avoid upcasts
            actual_recv = declared_interface;

            // insert a check it's really the expected class.
            CheckCast* c = new CheckCast(constraint, receiver, copy_state_for_exception());
            c->set_incompatible_class_change_check();
            c->set_direct_compare(constraint->is_final());
            // pass the result of the checkcast so that the compiler has
            // more accurate type info in the inlinee
            better_receiver = append_split(c);

            dependency_recorder()->assert_unique_implementor(declared_interface, singleton);
          } else {
            cha_monomorphic_target = nullptr; // subtype check against Object is useless
          }
        }
      }
    }
  }

  if (cha_monomorphic_target != nullptr) {
    assert(!target->can_be_statically_bound() || target == cha_monomorphic_target, "");
    assert(!cha_monomorphic_target->is_abstract(), "");
    if (!cha_monomorphic_target->can_be_statically_bound(actual_recv)) {
      // If we inlined because CHA revealed only a single target method,
      // then we are dependent on that target method not getting overridden
      // by dynamic class loading.  Be sure to test the "static" receiver
      // dest_method here, as opposed to the actual receiver, which may
      // falsely lead us to believe that the receiver is final or private.
      dependency_recorder()->assert_unique_concrete_method(actual_recv, cha_monomorphic_target, callee_holder, target);
    }
    code = Bytecodes::_invokespecial;
  }

  // check if we could do inlining
  if (!PatchALot && Inline && target->is_loaded() && !patch_for_appendix &&
      callee_holder->is_loaded()) { // the effect of symbolic reference resolution

    // callee is known => check if we have static binding
    if ((code == Bytecodes::_invokestatic && klass->is_initialized()) || // invokestatic involves an initialization barrier on declaring class
        code == Bytecodes::_invokespecial ||
        (code == Bytecodes::_invokevirtual && target->is_final_method()) ||
        code == Bytecodes::_invokedynamic) {
      // static binding => check if callee is ok
      ciMethod* inline_target = (cha_monomorphic_target != nullptr) ? cha_monomorphic_target : target;
      bool holder_known = (cha_monomorphic_target != nullptr) || (exact_target != nullptr);
      bool success = try_inline(inline_target, holder_known, false /* ignore_return */, code, better_receiver);

      CHECK_BAILOUT();
      clear_inline_bailout();

      if (success) {
        // Register dependence if JVMTI has either breakpoint
        // setting or hotswapping of methods capabilities since they may
        // cause deoptimization.
        if (compilation()->env()->jvmti_can_hotswap_or_post_breakpoint()) {
          dependency_recorder()->assert_evol_method(inline_target);
        }
        return;
      }
    } else {
      print_inlining(target, "no static binding", /*success*/ false);
    }
  } else {
    print_inlining(target, "not inlineable", /*success*/ false);
  }

  // If we attempted an inline which did not succeed because of a
  // bailout during construction of the callee graph, the entire
  // compilation has to be aborted. This is fairly rare and currently
  // seems to only occur for jasm-generated classes which contain
  // jsr/ret pairs which are not associated with finally clauses and
  // do not have exception handlers in the containing method, and are
  // therefore not caught early enough to abort the inlining without
  // corrupting the graph. (We currently bail out with a non-empty
  // stack at a ret in these situations.)
  CHECK_BAILOUT();

  // inlining not successful => standard invoke
  ValueType* result_type = as_ValueType(declared_signature->return_type());
  ValueStack* state_before = copy_state_exhandling();

  // The bytecode (code) might change in this method so we are checking this very late.
  const bool has_receiver =
    code == Bytecodes::_invokespecial   ||
    code == Bytecodes::_invokevirtual   ||
    code == Bytecodes::_invokeinterface;
  Values* args = state()->pop_arguments(target->arg_size_no_receiver() + patching_appendix_arg);
  Value recv = has_receiver ? apop() : nullptr;

  // A null check is required here (when there is a receiver) for any of the following cases
  // - invokespecial, always need a null check.
  // - invokevirtual, when the target is final and loaded. Calls to final targets will become optimized
  //   and require null checking. If the target is loaded a null check is emitted here.
  //   If the target isn't loaded the null check must happen after the call resolution. We achieve that
  //   by using the target methods unverified entry point (see CompiledIC::compute_monomorphic_entry).
  //   (The JVM specification requires that LinkageError must be thrown before a NPE. An unloaded target may
  //   potentially fail, and can't have the null check before the resolution.)
  // - A call that will be profiled. (But we can't add a null check when the target is unloaded, by the same
  //   reason as above, so calls with a receiver to unloaded targets can't be profiled.)
  //
  // Normal invokevirtual will perform the null check during lookup

  bool need_null_check = (code == Bytecodes::_invokespecial) ||
      (target->is_loaded() && (target->is_final_method() || (is_profiling() && profile_calls())));

  if (need_null_check) {
    if (recv != nullptr) {
      null_check(recv);
    }

    if (is_profiling()) {
      // Note that we'd collect profile data in this method if we wanted it.
      compilation()->set_would_profile(true);

      if (profile_calls()) {
        assert(cha_monomorphic_target == nullptr || exact_target == nullptr, "both can not be set");
        ciKlass* target_klass = nullptr;
        if (cha_monomorphic_target != nullptr) {
          target_klass = cha_monomorphic_target->holder();
        } else if (exact_target != nullptr) {
          target_klass = exact_target->holder();
        }
        profile_call(target, recv, target_klass, collect_args_for_profiling(args, nullptr, false), false);
      }
    }
  }

  Invoke* result = new Invoke(code, result_type, recv, args, target, state_before,
                              declared_signature->returns_null_free_inline_type());
  // push result
  append_split(result);

  if (result_type != voidType) {
    push(result_type, round_fp(result));
  }
  if (profile_return() && result_type->is_object_kind()) {
    profile_return_type(result, target);
  }
}


void GraphBuilder::new_instance(int klass_index) {
  ValueStack* state_before = copy_state_exhandling();
  ciKlass* klass = stream()->get_klass();
  assert(klass->is_instance_klass(), "must be an instance klass");
  NewInstance* new_instance = new NewInstance(klass->as_instance_klass(), state_before, stream()->is_unresolved_klass());
  _memory->new_instance(new_instance);
  apush(append_split(new_instance));
}

void GraphBuilder::default_value(int klass_index) {
  bool will_link;
  ciKlass* klass = stream()->get_klass(will_link);
  if (!stream()->is_unresolved_klass() && klass->is_inlinetype() &&
      klass->as_inline_klass()->is_initialized()) {
    ciInlineKlass* vk = klass->as_inline_klass();
    apush(append(new Constant(new InstanceConstant(vk->default_instance()))));
  } else {
    apush(append_split(new Deoptimize(klass, copy_state_before())));
  }
}

void GraphBuilder::new_type_array() {
  ValueStack* state_before = copy_state_exhandling();
  apush(append_split(new NewTypeArray(ipop(), (BasicType)stream()->get_index(), state_before)));
}


void GraphBuilder::new_object_array() {
  ciKlass* klass = stream()->get_klass();
  bool null_free = stream()->has_Q_signature();
  ValueStack* state_before = !klass->is_loaded() || PatchALot ? copy_state_before() : copy_state_exhandling();
  NewArray* n = new NewObjectArray(klass, ipop(), state_before, null_free);
  apush(append_split(n));
}


bool GraphBuilder::direct_compare(ciKlass* k) {
  if (k->is_loaded() && k->is_instance_klass() && !UseSlowPath) {
    ciInstanceKlass* ik = k->as_instance_klass();
    if (ik->is_final()) {
      return true;
    } else {
      if (DeoptC1 && UseCHA && !(ik->has_subklass() || ik->is_interface())) {
        // test class is leaf class
        dependency_recorder()->assert_leaf_type(ik);
        return true;
      }
    }
  }
  return false;
}


void GraphBuilder::check_cast(int klass_index) {
  ciKlass* klass = stream()->get_klass();
  bool null_free = stream()->has_Q_signature();
  ValueStack* state_before = !klass->is_loaded() || PatchALot ? copy_state_before() : copy_state_for_exception();
  CheckCast* c = new CheckCast(klass, apop(), state_before, null_free);
  apush(append_split(c));
  c->set_direct_compare(direct_compare(klass));

  if (is_profiling()) {
    // Note that we'd collect profile data in this method if we wanted it.
    compilation()->set_would_profile(true);

    if (profile_checkcasts()) {
      c->set_profiled_method(method());
      c->set_profiled_bci(bci());
      c->set_should_profile(true);
    }
  }
}


void GraphBuilder::instance_of(int klass_index) {
  ciKlass* klass = stream()->get_klass();
  ValueStack* state_before = !klass->is_loaded() || PatchALot ? copy_state_before() : copy_state_exhandling();
  InstanceOf* i = new InstanceOf(klass, apop(), state_before);
  ipush(append_split(i));
  i->set_direct_compare(direct_compare(klass));

  if (is_profiling()) {
    // Note that we'd collect profile data in this method if we wanted it.
    compilation()->set_would_profile(true);

    if (profile_checkcasts()) {
      i->set_profiled_method(method());
      i->set_profiled_bci(bci());
      i->set_should_profile(true);
    }
  }
}


void GraphBuilder::monitorenter(Value x, int bci) {
  bool maybe_inlinetype = false;
  if (bci == InvocationEntryBci) {
    // Called by GraphBuilder::inline_sync_entry.
#ifdef ASSERT
    ciType* obj_type = x->declared_type();
    assert(obj_type == NULL || !obj_type->is_inlinetype(), "inline types cannot have synchronized methods");
#endif
  } else {
    // We are compiling a monitorenter bytecode
    if (EnableValhalla) {
      ciType* obj_type = x->declared_type();
      if (obj_type == NULL || obj_type->as_klass()->can_be_inline_klass()) {
        // If we're (possibly) locking on an inline type, check for markWord::always_locked_pattern
        // and throw IMSE. (obj_type is null for Phi nodes, so let's just be conservative).
        maybe_inlinetype = true;
      }
    }
  }

  // save state before locking in case of deoptimization after a NullPointerException
  ValueStack* state_before = copy_state_for_exception_with_bci(bci);
  compilation()->set_has_monitors(true);
  append_with_bci(new MonitorEnter(x, state()->lock(x), state_before, maybe_inlinetype), bci);
  kill_all();
}


void GraphBuilder::monitorexit(Value x, int bci) {
  append_with_bci(new MonitorExit(x, state()->unlock()), bci);
  kill_all();
}


void GraphBuilder::new_multi_array(int dimensions) {
  ciKlass* klass = stream()->get_klass();
  ValueStack* state_before = !klass->is_loaded() || PatchALot ? copy_state_before() : copy_state_exhandling();

  Values* dims = new Values(dimensions, dimensions, nullptr);
  // fill in all dimensions
  int i = dimensions;
  while (i-- > 0) dims->at_put(i, ipop());
  // create array
  NewArray* n = new NewMultiArray(klass, dims, state_before);
  apush(append_split(n));
}


void GraphBuilder::throw_op(int bci) {
  // We require that the debug info for a Throw be the "state before"
  // the Throw (i.e., exception oop is still on TOS)
  ValueStack* state_before = copy_state_before_with_bci(bci);
  Throw* t = new Throw(apop(), state_before);
  // operand stack not needed after a throw
  state()->truncate_stack(0);
  append_with_bci(t, bci);
}


Value GraphBuilder::round_fp(Value fp_value) {
  if (strict_fp_requires_explicit_rounding) {
#ifdef IA32
    // no rounding needed if SSE2 is used
    if (UseSSE < 2) {
      // Must currently insert rounding node for doubleword values that
      // are results of expressions (i.e., not loads from memory or
      // constants)
      if (fp_value->type()->tag() == doubleTag &&
          fp_value->as_Constant() == nullptr &&
          fp_value->as_Local() == nullptr &&       // method parameters need no rounding
          fp_value->as_RoundFP() == nullptr) {
        return append(new RoundFP(fp_value));
      }
    }
#else
    Unimplemented();
#endif // IA32
  }
  return fp_value;
}


Instruction* GraphBuilder::append_with_bci(Instruction* instr, int bci) {
  Canonicalizer canon(compilation(), instr, bci);
  Instruction* i1 = canon.canonical();
  if (i1->is_linked() || !i1->can_be_linked()) {
    // Canonicalizer returned an instruction which was already
    // appended so simply return it.
    return i1;
  }

  if (UseLocalValueNumbering) {
    // Lookup the instruction in the ValueMap and add it to the map if
    // it's not found.
    Instruction* i2 = vmap()->find_insert(i1);
    if (i2 != i1) {
      // found an entry in the value map, so just return it.
      assert(i2->is_linked(), "should already be linked");
      return i2;
    }
    ValueNumberingEffects vne(vmap());
    i1->visit(&vne);
  }

  // i1 was not eliminated => append it
  assert(i1->next() == nullptr, "shouldn't already be linked");
  _last = _last->set_next(i1, canon.bci());

  if (++_instruction_count >= InstructionCountCutoff && !bailed_out()) {
    // set the bailout state but complete normal processing.  We
    // might do a little more work before noticing the bailout so we
    // want processing to continue normally until it's noticed.
    bailout("Method and/or inlining is too large");
  }

#ifndef PRODUCT
  if (PrintIRDuringConstruction) {
    InstructionPrinter ip;
    ip.print_line(i1);
    if (Verbose) {
      state()->print();
    }
  }
#endif

  // save state after modification of operand stack for StateSplit instructions
  StateSplit* s = i1->as_StateSplit();
  if (s != nullptr) {
    if (EliminateFieldAccess) {
      Intrinsic* intrinsic = s->as_Intrinsic();
      if (s->as_Invoke() != nullptr || (intrinsic && !intrinsic->preserves_state())) {
        _memory->kill();
      }
    }
    s->set_state(state()->copy(ValueStack::StateAfter, canon.bci()));
  }

  // set up exception handlers for this instruction if necessary
  if (i1->can_trap()) {
    i1->set_exception_handlers(handle_exception(i1));
    assert(i1->exception_state() != nullptr || !i1->needs_exception_state() || bailed_out(), "handle_exception must set exception state");
  }
  return i1;
}


Instruction* GraphBuilder::append(Instruction* instr) {
  assert(instr->as_StateSplit() == nullptr || instr->as_BlockEnd() != nullptr, "wrong append used");
  return append_with_bci(instr, bci());
}


Instruction* GraphBuilder::append_split(StateSplit* instr) {
  return append_with_bci(instr, bci());
}


void GraphBuilder::null_check(Value value) {
<<<<<<< HEAD
  if (value->as_NewArray() != NULL || value->as_NewInstance() != NULL || value->as_NewInlineTypeInstance() != NULL) {
=======
  if (value->as_NewArray() != nullptr || value->as_NewInstance() != nullptr) {
>>>>>>> 2836c34b
    return;
  } else {
    Constant* con = value->as_Constant();
    if (con) {
      ObjectType* c = con->type()->as_ObjectType();
      if (c && c->is_loaded()) {
        ObjectConstant* oc = c->as_ObjectConstant();
        if (!oc || !oc->value()->is_null_object()) {
          return;
        }
      }
    }
    if (value->is_null_free()) return;
  }
  append(new NullCheck(value, copy_state_for_exception()));
}



XHandlers* GraphBuilder::handle_exception(Instruction* instruction) {
  if (!has_handler() && (!instruction->needs_exception_state() || instruction->exception_state() != nullptr)) {
    assert(instruction->exception_state() == nullptr
           || instruction->exception_state()->kind() == ValueStack::EmptyExceptionState
           || (instruction->exception_state()->kind() == ValueStack::ExceptionState && _compilation->env()->should_retain_local_variables()),
           "exception_state should be of exception kind");
    return new XHandlers();
  }

  XHandlers*  exception_handlers = new XHandlers();
  ScopeData*  cur_scope_data = scope_data();
  ValueStack* cur_state = instruction->state_before();
  ValueStack* prev_state = nullptr;
  int scope_count = 0;

  assert(cur_state != nullptr, "state_before must be set");
  do {
    int cur_bci = cur_state->bci();
    assert(cur_scope_data->scope() == cur_state->scope(), "scopes do not match");
    assert(cur_bci == SynchronizationEntryBCI || cur_bci == cur_scope_data->stream()->cur_bci()
           || has_pending_field_access() || has_pending_load_indexed(), "invalid bci");


    // join with all potential exception handlers
    XHandlers* list = cur_scope_data->xhandlers();
    const int n = list->length();
    for (int i = 0; i < n; i++) {
      XHandler* h = list->handler_at(i);
      if (h->covers(cur_bci)) {
        // h is a potential exception handler => join it
        compilation()->set_has_exception_handlers(true);

        BlockBegin* entry = h->entry_block();
        if (entry == block()) {
          // It's acceptable for an exception handler to cover itself
          // but we don't handle that in the parser currently.  It's
          // very rare so we bailout instead of trying to handle it.
          BAILOUT_("exception handler covers itself", exception_handlers);
        }
        assert(entry->bci() == h->handler_bci(), "must match");
        assert(entry->bci() == -1 || entry == cur_scope_data->block_at(entry->bci()), "blocks must correspond");

        // previously this was a BAILOUT, but this is not necessary
        // now because asynchronous exceptions are not handled this way.
        assert(entry->state() == nullptr || cur_state->total_locks_size() == entry->state()->total_locks_size(), "locks do not match");

        // xhandler start with an empty expression stack
        if (cur_state->stack_size() != 0) {
          cur_state = cur_state->copy(ValueStack::ExceptionState, cur_state->bci());
        }
        if (instruction->exception_state() == nullptr) {
          instruction->set_exception_state(cur_state);
        }

        // Note: Usually this join must work. However, very
        // complicated jsr-ret structures where we don't ret from
        // the subroutine can cause the objects on the monitor
        // stacks to not match because blocks can be parsed twice.
        // The only test case we've seen so far which exhibits this
        // problem is caught by the infinite recursion test in
        // GraphBuilder::jsr() if the join doesn't work.
        if (!entry->try_merge(cur_state, compilation()->has_irreducible_loops())) {
          BAILOUT_("error while joining with exception handler, prob. due to complicated jsr/rets", exception_handlers);
        }

        // add current state for correct handling of phi functions at begin of xhandler
        int phi_operand = entry->add_exception_state(cur_state);

        // add entry to the list of xhandlers of this block
        _block->add_exception_handler(entry);

        // add back-edge from xhandler entry to this block
        if (!entry->is_predecessor(_block)) {
          entry->add_predecessor(_block);
        }

        // clone XHandler because phi_operand and scope_count can not be shared
        XHandler* new_xhandler = new XHandler(h);
        new_xhandler->set_phi_operand(phi_operand);
        new_xhandler->set_scope_count(scope_count);
        exception_handlers->append(new_xhandler);

        // fill in exception handler subgraph lazily
        assert(!entry->is_set(BlockBegin::was_visited_flag), "entry must not be visited yet");
        cur_scope_data->add_to_work_list(entry);

        // stop when reaching catchall
        if (h->catch_type() == 0) {
          return exception_handlers;
        }
      }
    }

    if (exception_handlers->length() == 0) {
      // This scope and all callees do not handle exceptions, so the local
      // variables of this scope are not needed. However, the scope itself is
      // required for a correct exception stack trace -> clear out the locals.
      if (_compilation->env()->should_retain_local_variables()) {
        cur_state = cur_state->copy(ValueStack::ExceptionState, cur_state->bci());
      } else {
        cur_state = cur_state->copy(ValueStack::EmptyExceptionState, cur_state->bci());
      }
      if (prev_state != nullptr) {
        prev_state->set_caller_state(cur_state);
      }
      if (instruction->exception_state() == nullptr) {
        instruction->set_exception_state(cur_state);
      }
    }

    // Set up iteration for next time.
    // If parsing a jsr, do not grab exception handlers from the
    // parent scopes for this method (already got them, and they
    // needed to be cloned)

    while (cur_scope_data->parsing_jsr()) {
      cur_scope_data = cur_scope_data->parent();
    }

    assert(cur_scope_data->scope() == cur_state->scope(), "scopes do not match");
    assert(cur_state->locks_size() == 0 || cur_state->locks_size() == 1, "unlocking must be done in a catchall exception handler");

    prev_state = cur_state;
    cur_state = cur_state->caller_state();
    cur_scope_data = cur_scope_data->parent();
    scope_count++;
  } while (cur_scope_data != nullptr);

  return exception_handlers;
}


// Helper class for simplifying Phis.
class PhiSimplifier : public BlockClosure {
 private:
  bool _has_substitutions;
  Value simplify(Value v);

 public:
  PhiSimplifier(BlockBegin* start) : _has_substitutions(false) {
    start->iterate_preorder(this);
    if (_has_substitutions) {
      SubstitutionResolver sr(start);
    }
  }
  void block_do(BlockBegin* b);
  bool has_substitutions() const { return _has_substitutions; }
};


Value PhiSimplifier::simplify(Value v) {
  Phi* phi = v->as_Phi();

  if (phi == nullptr) {
    // no phi function
    return v;
  } else if (v->has_subst()) {
    // already substituted; subst can be phi itself -> simplify
    return simplify(v->subst());
  } else if (phi->is_set(Phi::cannot_simplify)) {
    // already tried to simplify phi before
    return phi;
  } else if (phi->is_set(Phi::visited)) {
    // break cycles in phi functions
    return phi;
  } else if (phi->type()->is_illegal()) {
    // illegal phi functions are ignored anyway
    return phi;

  } else {
    // mark phi function as processed to break cycles in phi functions
    phi->set(Phi::visited);

    // simplify x = [y, x] and x = [y, y] to y
    Value subst = nullptr;
    int opd_count = phi->operand_count();
    for (int i = 0; i < opd_count; i++) {
      Value opd = phi->operand_at(i);
      assert(opd != nullptr, "Operand must exist!");

      if (opd->type()->is_illegal()) {
        // if one operand is illegal, the entire phi function is illegal
        phi->make_illegal();
        phi->clear(Phi::visited);
        return phi;
      }

      Value new_opd = simplify(opd);
      assert(new_opd != nullptr, "Simplified operand must exist!");

      if (new_opd != phi && new_opd != subst) {
        if (subst == nullptr) {
          subst = new_opd;
        } else {
          // no simplification possible
          phi->set(Phi::cannot_simplify);
          phi->clear(Phi::visited);
          return phi;
        }
      }
    }

    // successfully simplified phi function
    assert(subst != nullptr, "illegal phi function");
    _has_substitutions = true;
    phi->clear(Phi::visited);
    phi->set_subst(subst);

#ifndef PRODUCT
    if (PrintPhiFunctions) {
      tty->print_cr("simplified phi function %c%d to %c%d (Block B%d)", phi->type()->tchar(), phi->id(), subst->type()->tchar(), subst->id(), phi->block()->block_id());
    }
#endif

    return subst;
  }
}


void PhiSimplifier::block_do(BlockBegin* b) {
  for_each_phi_fun(b, phi,
    simplify(phi);
  );

#ifdef ASSERT
  for_each_phi_fun(b, phi,
                   assert(phi->operand_count() != 1 || phi->subst() != phi || phi->is_illegal(), "missed trivial simplification");
  );

  ValueStack* state = b->state()->caller_state();
  for_each_state_value(state, value,
    Phi* phi = value->as_Phi();
    assert(phi == nullptr || phi->block() != b, "must not have phi function to simplify in caller state");
  );
#endif
}

// This method is called after all blocks are filled with HIR instructions
// It eliminates all Phi functions of the form x = [y, y] and x = [y, x]
void GraphBuilder::eliminate_redundant_phis(BlockBegin* start) {
  PhiSimplifier simplifier(start);
}


void GraphBuilder::connect_to_end(BlockBegin* beg) {
  // setup iteration
  kill_all();
  _block = beg;
  _state = beg->state()->copy_for_parsing();
  _last  = beg;
  iterate_bytecodes_for_block(beg->bci());
}


BlockEnd* GraphBuilder::iterate_bytecodes_for_block(int bci) {
#ifndef PRODUCT
  if (PrintIRDuringConstruction) {
    tty->cr();
    InstructionPrinter ip;
    ip.print_instr(_block); tty->cr();
    ip.print_stack(_block->state()); tty->cr();
    ip.print_inline_level(_block);
    ip.print_head();
    tty->print_cr("locals size: %d stack size: %d", state()->locals_size(), state()->stack_size());
  }
#endif
  _skip_block = false;
  assert(state() != nullptr, "ValueStack missing!");
  CompileLog* log = compilation()->log();
  ciBytecodeStream s(method());
  s.reset_to_bci(bci);
  int prev_bci = bci;
  scope_data()->set_stream(&s);
  // iterate
  Bytecodes::Code code = Bytecodes::_illegal;
  bool push_exception = false;

  if (block()->is_set(BlockBegin::exception_entry_flag) && block()->next() == nullptr) {
    // first thing in the exception entry block should be the exception object.
    push_exception = true;
  }

  bool ignore_return = scope_data()->ignore_return();

  while (!bailed_out() && last()->as_BlockEnd() == nullptr &&
         (code = stream()->next()) != ciBytecodeStream::EOBC() &&
         (block_at(s.cur_bci()) == nullptr || block_at(s.cur_bci()) == block())) {
    assert(state()->kind() == ValueStack::Parsing, "invalid state kind");

    if (log != nullptr)
      log->set_context("bc code='%d' bci='%d'", (int)code, s.cur_bci());

    // Check for active jsr during OSR compilation
    if (compilation()->is_osr_compile()
        && scope()->is_top_scope()
        && parsing_jsr()
        && s.cur_bci() == compilation()->osr_bci()) {
      bailout("OSR not supported while a jsr is active");
    }

    if (push_exception) {
      apush(append(new ExceptionObject()));
      push_exception = false;
    }

    // handle bytecode
    switch (code) {
      case Bytecodes::_nop            : /* nothing to do */ break;
      case Bytecodes::_aconst_null    : apush(append(new Constant(objectNull            ))); break;
      case Bytecodes::_iconst_m1      : ipush(append(new Constant(new IntConstant   (-1)))); break;
      case Bytecodes::_iconst_0       : ipush(append(new Constant(intZero               ))); break;
      case Bytecodes::_iconst_1       : ipush(append(new Constant(intOne                ))); break;
      case Bytecodes::_iconst_2       : ipush(append(new Constant(new IntConstant   ( 2)))); break;
      case Bytecodes::_iconst_3       : ipush(append(new Constant(new IntConstant   ( 3)))); break;
      case Bytecodes::_iconst_4       : ipush(append(new Constant(new IntConstant   ( 4)))); break;
      case Bytecodes::_iconst_5       : ipush(append(new Constant(new IntConstant   ( 5)))); break;
      case Bytecodes::_lconst_0       : lpush(append(new Constant(new LongConstant  ( 0)))); break;
      case Bytecodes::_lconst_1       : lpush(append(new Constant(new LongConstant  ( 1)))); break;
      case Bytecodes::_fconst_0       : fpush(append(new Constant(new FloatConstant ( 0)))); break;
      case Bytecodes::_fconst_1       : fpush(append(new Constant(new FloatConstant ( 1)))); break;
      case Bytecodes::_fconst_2       : fpush(append(new Constant(new FloatConstant ( 2)))); break;
      case Bytecodes::_dconst_0       : dpush(append(new Constant(new DoubleConstant( 0)))); break;
      case Bytecodes::_dconst_1       : dpush(append(new Constant(new DoubleConstant( 1)))); break;
      case Bytecodes::_bipush         : ipush(append(new Constant(new IntConstant(((signed char*)s.cur_bcp())[1])))); break;
      case Bytecodes::_sipush         : ipush(append(new Constant(new IntConstant((short)Bytes::get_Java_u2(s.cur_bcp()+1))))); break;
      case Bytecodes::_ldc            : // fall through
      case Bytecodes::_ldc_w          : // fall through
      case Bytecodes::_ldc2_w         : load_constant(); break;
      case Bytecodes::_iload          : load_local(intType     , s.get_index()); break;
      case Bytecodes::_lload          : load_local(longType    , s.get_index()); break;
      case Bytecodes::_fload          : load_local(floatType   , s.get_index()); break;
      case Bytecodes::_dload          : load_local(doubleType  , s.get_index()); break;
      case Bytecodes::_aload          : load_local(instanceType, s.get_index()); break;
      case Bytecodes::_iload_0        : load_local(intType   , 0); break;
      case Bytecodes::_iload_1        : load_local(intType   , 1); break;
      case Bytecodes::_iload_2        : load_local(intType   , 2); break;
      case Bytecodes::_iload_3        : load_local(intType   , 3); break;
      case Bytecodes::_lload_0        : load_local(longType  , 0); break;
      case Bytecodes::_lload_1        : load_local(longType  , 1); break;
      case Bytecodes::_lload_2        : load_local(longType  , 2); break;
      case Bytecodes::_lload_3        : load_local(longType  , 3); break;
      case Bytecodes::_fload_0        : load_local(floatType , 0); break;
      case Bytecodes::_fload_1        : load_local(floatType , 1); break;
      case Bytecodes::_fload_2        : load_local(floatType , 2); break;
      case Bytecodes::_fload_3        : load_local(floatType , 3); break;
      case Bytecodes::_dload_0        : load_local(doubleType, 0); break;
      case Bytecodes::_dload_1        : load_local(doubleType, 1); break;
      case Bytecodes::_dload_2        : load_local(doubleType, 2); break;
      case Bytecodes::_dload_3        : load_local(doubleType, 3); break;
      case Bytecodes::_aload_0        : load_local(objectType, 0); break;
      case Bytecodes::_aload_1        : load_local(objectType, 1); break;
      case Bytecodes::_aload_2        : load_local(objectType, 2); break;
      case Bytecodes::_aload_3        : load_local(objectType, 3); break;
      case Bytecodes::_iaload         : load_indexed(T_INT   ); break;
      case Bytecodes::_laload         : load_indexed(T_LONG  ); break;
      case Bytecodes::_faload         : load_indexed(T_FLOAT ); break;
      case Bytecodes::_daload         : load_indexed(T_DOUBLE); break;
      case Bytecodes::_aaload         : load_indexed(T_OBJECT); break;
      case Bytecodes::_baload         : load_indexed(T_BYTE  ); break;
      case Bytecodes::_caload         : load_indexed(T_CHAR  ); break;
      case Bytecodes::_saload         : load_indexed(T_SHORT ); break;
      case Bytecodes::_istore         : store_local(intType   , s.get_index()); break;
      case Bytecodes::_lstore         : store_local(longType  , s.get_index()); break;
      case Bytecodes::_fstore         : store_local(floatType , s.get_index()); break;
      case Bytecodes::_dstore         : store_local(doubleType, s.get_index()); break;
      case Bytecodes::_astore         : store_local(objectType, s.get_index()); break;
      case Bytecodes::_istore_0       : store_local(intType   , 0); break;
      case Bytecodes::_istore_1       : store_local(intType   , 1); break;
      case Bytecodes::_istore_2       : store_local(intType   , 2); break;
      case Bytecodes::_istore_3       : store_local(intType   , 3); break;
      case Bytecodes::_lstore_0       : store_local(longType  , 0); break;
      case Bytecodes::_lstore_1       : store_local(longType  , 1); break;
      case Bytecodes::_lstore_2       : store_local(longType  , 2); break;
      case Bytecodes::_lstore_3       : store_local(longType  , 3); break;
      case Bytecodes::_fstore_0       : store_local(floatType , 0); break;
      case Bytecodes::_fstore_1       : store_local(floatType , 1); break;
      case Bytecodes::_fstore_2       : store_local(floatType , 2); break;
      case Bytecodes::_fstore_3       : store_local(floatType , 3); break;
      case Bytecodes::_dstore_0       : store_local(doubleType, 0); break;
      case Bytecodes::_dstore_1       : store_local(doubleType, 1); break;
      case Bytecodes::_dstore_2       : store_local(doubleType, 2); break;
      case Bytecodes::_dstore_3       : store_local(doubleType, 3); break;
      case Bytecodes::_astore_0       : store_local(objectType, 0); break;
      case Bytecodes::_astore_1       : store_local(objectType, 1); break;
      case Bytecodes::_astore_2       : store_local(objectType, 2); break;
      case Bytecodes::_astore_3       : store_local(objectType, 3); break;
      case Bytecodes::_iastore        : store_indexed(T_INT   ); break;
      case Bytecodes::_lastore        : store_indexed(T_LONG  ); break;
      case Bytecodes::_fastore        : store_indexed(T_FLOAT ); break;
      case Bytecodes::_dastore        : store_indexed(T_DOUBLE); break;
      case Bytecodes::_aastore        : store_indexed(T_OBJECT); break;
      case Bytecodes::_bastore        : store_indexed(T_BYTE  ); break;
      case Bytecodes::_castore        : store_indexed(T_CHAR  ); break;
      case Bytecodes::_sastore        : store_indexed(T_SHORT ); break;
      case Bytecodes::_pop            : // fall through
      case Bytecodes::_pop2           : // fall through
      case Bytecodes::_dup            : // fall through
      case Bytecodes::_dup_x1         : // fall through
      case Bytecodes::_dup_x2         : // fall through
      case Bytecodes::_dup2           : // fall through
      case Bytecodes::_dup2_x1        : // fall through
      case Bytecodes::_dup2_x2        : // fall through
      case Bytecodes::_swap           : stack_op(code); break;
      case Bytecodes::_iadd           : arithmetic_op(intType   , code); break;
      case Bytecodes::_ladd           : arithmetic_op(longType  , code); break;
      case Bytecodes::_fadd           : arithmetic_op(floatType , code); break;
      case Bytecodes::_dadd           : arithmetic_op(doubleType, code); break;
      case Bytecodes::_isub           : arithmetic_op(intType   , code); break;
      case Bytecodes::_lsub           : arithmetic_op(longType  , code); break;
      case Bytecodes::_fsub           : arithmetic_op(floatType , code); break;
      case Bytecodes::_dsub           : arithmetic_op(doubleType, code); break;
      case Bytecodes::_imul           : arithmetic_op(intType   , code); break;
      case Bytecodes::_lmul           : arithmetic_op(longType  , code); break;
      case Bytecodes::_fmul           : arithmetic_op(floatType , code); break;
      case Bytecodes::_dmul           : arithmetic_op(doubleType, code); break;
      case Bytecodes::_idiv           : arithmetic_op(intType   , code, copy_state_for_exception()); break;
      case Bytecodes::_ldiv           : arithmetic_op(longType  , code, copy_state_for_exception()); break;
      case Bytecodes::_fdiv           : arithmetic_op(floatType , code); break;
      case Bytecodes::_ddiv           : arithmetic_op(doubleType, code); break;
      case Bytecodes::_irem           : arithmetic_op(intType   , code, copy_state_for_exception()); break;
      case Bytecodes::_lrem           : arithmetic_op(longType  , code, copy_state_for_exception()); break;
      case Bytecodes::_frem           : arithmetic_op(floatType , code); break;
      case Bytecodes::_drem           : arithmetic_op(doubleType, code); break;
      case Bytecodes::_ineg           : negate_op(intType   ); break;
      case Bytecodes::_lneg           : negate_op(longType  ); break;
      case Bytecodes::_fneg           : negate_op(floatType ); break;
      case Bytecodes::_dneg           : negate_op(doubleType); break;
      case Bytecodes::_ishl           : shift_op(intType , code); break;
      case Bytecodes::_lshl           : shift_op(longType, code); break;
      case Bytecodes::_ishr           : shift_op(intType , code); break;
      case Bytecodes::_lshr           : shift_op(longType, code); break;
      case Bytecodes::_iushr          : shift_op(intType , code); break;
      case Bytecodes::_lushr          : shift_op(longType, code); break;
      case Bytecodes::_iand           : logic_op(intType , code); break;
      case Bytecodes::_land           : logic_op(longType, code); break;
      case Bytecodes::_ior            : logic_op(intType , code); break;
      case Bytecodes::_lor            : logic_op(longType, code); break;
      case Bytecodes::_ixor           : logic_op(intType , code); break;
      case Bytecodes::_lxor           : logic_op(longType, code); break;
      case Bytecodes::_iinc           : increment(); break;
      case Bytecodes::_i2l            : convert(code, T_INT   , T_LONG  ); break;
      case Bytecodes::_i2f            : convert(code, T_INT   , T_FLOAT ); break;
      case Bytecodes::_i2d            : convert(code, T_INT   , T_DOUBLE); break;
      case Bytecodes::_l2i            : convert(code, T_LONG  , T_INT   ); break;
      case Bytecodes::_l2f            : convert(code, T_LONG  , T_FLOAT ); break;
      case Bytecodes::_l2d            : convert(code, T_LONG  , T_DOUBLE); break;
      case Bytecodes::_f2i            : convert(code, T_FLOAT , T_INT   ); break;
      case Bytecodes::_f2l            : convert(code, T_FLOAT , T_LONG  ); break;
      case Bytecodes::_f2d            : convert(code, T_FLOAT , T_DOUBLE); break;
      case Bytecodes::_d2i            : convert(code, T_DOUBLE, T_INT   ); break;
      case Bytecodes::_d2l            : convert(code, T_DOUBLE, T_LONG  ); break;
      case Bytecodes::_d2f            : convert(code, T_DOUBLE, T_FLOAT ); break;
      case Bytecodes::_i2b            : convert(code, T_INT   , T_BYTE  ); break;
      case Bytecodes::_i2c            : convert(code, T_INT   , T_CHAR  ); break;
      case Bytecodes::_i2s            : convert(code, T_INT   , T_SHORT ); break;
      case Bytecodes::_lcmp           : compare_op(longType  , code); break;
      case Bytecodes::_fcmpl          : compare_op(floatType , code); break;
      case Bytecodes::_fcmpg          : compare_op(floatType , code); break;
      case Bytecodes::_dcmpl          : compare_op(doubleType, code); break;
      case Bytecodes::_dcmpg          : compare_op(doubleType, code); break;
      case Bytecodes::_ifeq           : if_zero(intType   , If::eql); break;
      case Bytecodes::_ifne           : if_zero(intType   , If::neq); break;
      case Bytecodes::_iflt           : if_zero(intType   , If::lss); break;
      case Bytecodes::_ifge           : if_zero(intType   , If::geq); break;
      case Bytecodes::_ifgt           : if_zero(intType   , If::gtr); break;
      case Bytecodes::_ifle           : if_zero(intType   , If::leq); break;
      case Bytecodes::_if_icmpeq      : if_same(intType   , If::eql); break;
      case Bytecodes::_if_icmpne      : if_same(intType   , If::neq); break;
      case Bytecodes::_if_icmplt      : if_same(intType   , If::lss); break;
      case Bytecodes::_if_icmpge      : if_same(intType   , If::geq); break;
      case Bytecodes::_if_icmpgt      : if_same(intType   , If::gtr); break;
      case Bytecodes::_if_icmple      : if_same(intType   , If::leq); break;
      case Bytecodes::_if_acmpeq      : if_same(objectType, If::eql); break;
      case Bytecodes::_if_acmpne      : if_same(objectType, If::neq); break;
      case Bytecodes::_goto           : _goto(s.cur_bci(), s.get_dest()); break;
      case Bytecodes::_jsr            : jsr(s.get_dest()); break;
      case Bytecodes::_ret            : ret(s.get_index()); break;
      case Bytecodes::_tableswitch    : table_switch(); break;
      case Bytecodes::_lookupswitch   : lookup_switch(); break;
      case Bytecodes::_ireturn        : method_return(ipop(), ignore_return); break;
      case Bytecodes::_lreturn        : method_return(lpop(), ignore_return); break;
      case Bytecodes::_freturn        : method_return(fpop(), ignore_return); break;
      case Bytecodes::_dreturn        : method_return(dpop(), ignore_return); break;
      case Bytecodes::_areturn        : method_return(apop(), ignore_return); break;
      case Bytecodes::_return         : method_return(nullptr, ignore_return); break;
      case Bytecodes::_getstatic      : // fall through
      case Bytecodes::_putstatic      : // fall through
      case Bytecodes::_getfield       : // fall through
      case Bytecodes::_putfield       : access_field(code); break;
      case Bytecodes::_invokevirtual  : // fall through
      case Bytecodes::_invokespecial  : // fall through
      case Bytecodes::_invokestatic   : // fall through
      case Bytecodes::_invokedynamic  : // fall through
      case Bytecodes::_invokeinterface: invoke(code); break;
      case Bytecodes::_new            : new_instance(s.get_index_u2()); break;
      case Bytecodes::_newarray       : new_type_array(); break;
      case Bytecodes::_anewarray      : new_object_array(); break;
      case Bytecodes::_arraylength    : { ValueStack* state_before = copy_state_for_exception(); ipush(append(new ArrayLength(apop(), state_before))); break; }
      case Bytecodes::_athrow         : throw_op(s.cur_bci()); break;
      case Bytecodes::_checkcast      : check_cast(s.get_index_u2()); break;
      case Bytecodes::_instanceof     : instance_of(s.get_index_u2()); break;
      case Bytecodes::_monitorenter   : monitorenter(apop(), s.cur_bci()); break;
      case Bytecodes::_monitorexit    : monitorexit (apop(), s.cur_bci()); break;
      case Bytecodes::_wide           : ShouldNotReachHere(); break;
      case Bytecodes::_multianewarray : new_multi_array(s.cur_bcp()[3]); break;
      case Bytecodes::_ifnull         : if_null(objectType, If::eql); break;
      case Bytecodes::_ifnonnull      : if_null(objectType, If::neq); break;
      case Bytecodes::_goto_w         : _goto(s.cur_bci(), s.get_far_dest()); break;
      case Bytecodes::_jsr_w          : jsr(s.get_far_dest()); break;
<<<<<<< HEAD
      case Bytecodes::_aconst_init   : default_value(s.get_index_u2()); break;
      case Bytecodes::_withfield      : withfield(s.get_index_u2()); break;
      case Bytecodes::_breakpoint     : BAILOUT_("concurrent setting of breakpoint", NULL);
=======
      case Bytecodes::_breakpoint     : BAILOUT_("concurrent setting of breakpoint", nullptr);
>>>>>>> 2836c34b
      default                         : ShouldNotReachHere(); break;
    }

    if (log != nullptr)
      log->clear_context(); // skip marker if nothing was printed

    // save current bci to setup Goto at the end
    prev_bci = s.cur_bci();

  }
  CHECK_BAILOUT_(nullptr);
  // stop processing of this block (see try_inline_full)
  if (_skip_block) {
    _skip_block = false;
    assert(_last && _last->as_BlockEnd(), "");
    return _last->as_BlockEnd();
  }
  // if there are any, check if last instruction is a BlockEnd instruction
  BlockEnd* end = last()->as_BlockEnd();
  if (end == nullptr) {
    // all blocks must end with a BlockEnd instruction => add a Goto
    end = new Goto(block_at(s.cur_bci()), false);
    append(end);
  }
  assert(end == last()->as_BlockEnd(), "inconsistency");

  assert(end->state() != nullptr, "state must already be present");
  assert(end->as_Return() == nullptr || end->as_Throw() == nullptr || end->state()->stack_size() == 0, "stack not needed for return and throw");

  // connect to begin & set state
  // NOTE that inlining may have changed the block we are parsing
  block()->set_end(end);
  // propagate state
  for (int i = end->number_of_sux() - 1; i >= 0; i--) {
    BlockBegin* sux = end->sux_at(i);
    assert(sux->is_predecessor(block()), "predecessor missing");
    // be careful, bailout if bytecodes are strange
    if (!sux->try_merge(end->state(), compilation()->has_irreducible_loops())) BAILOUT_("block join failed", nullptr);
    scope_data()->add_to_work_list(end->sux_at(i));
  }

  scope_data()->set_stream(nullptr);

  // done
  return end;
}


void GraphBuilder::iterate_all_blocks(bool start_in_current_block_for_inlining) {
  do {
    if (start_in_current_block_for_inlining && !bailed_out()) {
      iterate_bytecodes_for_block(0);
      start_in_current_block_for_inlining = false;
    } else {
      BlockBegin* b;
      while ((b = scope_data()->remove_from_work_list()) != nullptr) {
        if (!b->is_set(BlockBegin::was_visited_flag)) {
          if (b->is_set(BlockBegin::osr_entry_flag)) {
            // we're about to parse the osr entry block, so make sure
            // we setup the OSR edge leading into this block so that
            // Phis get setup correctly.
            setup_osr_entry_block();
            // this is no longer the osr entry block, so clear it.
            b->clear(BlockBegin::osr_entry_flag);
          }
          b->set(BlockBegin::was_visited_flag);
          connect_to_end(b);
        }
      }
    }
  } while (!bailed_out() && !scope_data()->is_work_list_empty());
}


bool GraphBuilder::_can_trap      [Bytecodes::number_of_java_codes];

void GraphBuilder::initialize() {
  // the following bytecodes are assumed to potentially
  // throw exceptions in compiled code - note that e.g.
  // monitorexit & the return bytecodes do not throw
  // exceptions since monitor pairing proved that they
  // succeed (if monitor pairing succeeded)
  Bytecodes::Code can_trap_list[] =
    { Bytecodes::_ldc
    , Bytecodes::_ldc_w
    , Bytecodes::_ldc2_w
    , Bytecodes::_iaload
    , Bytecodes::_laload
    , Bytecodes::_faload
    , Bytecodes::_daload
    , Bytecodes::_aaload
    , Bytecodes::_baload
    , Bytecodes::_caload
    , Bytecodes::_saload
    , Bytecodes::_iastore
    , Bytecodes::_lastore
    , Bytecodes::_fastore
    , Bytecodes::_dastore
    , Bytecodes::_aastore
    , Bytecodes::_bastore
    , Bytecodes::_castore
    , Bytecodes::_sastore
    , Bytecodes::_idiv
    , Bytecodes::_ldiv
    , Bytecodes::_irem
    , Bytecodes::_lrem
    , Bytecodes::_getstatic
    , Bytecodes::_putstatic
    , Bytecodes::_getfield
    , Bytecodes::_putfield
    , Bytecodes::_invokevirtual
    , Bytecodes::_invokespecial
    , Bytecodes::_invokestatic
    , Bytecodes::_invokedynamic
    , Bytecodes::_invokeinterface
    , Bytecodes::_new
    , Bytecodes::_newarray
    , Bytecodes::_anewarray
    , Bytecodes::_arraylength
    , Bytecodes::_athrow
    , Bytecodes::_checkcast
    , Bytecodes::_instanceof
    , Bytecodes::_monitorenter
    , Bytecodes::_multianewarray
    };

  // inititialize trap tables
  for (int i = 0; i < Bytecodes::number_of_java_codes; i++) {
    _can_trap[i] = false;
  }
  // set standard trap info
  for (uint j = 0; j < ARRAY_SIZE(can_trap_list); j++) {
    _can_trap[can_trap_list[j]] = true;
  }
}


BlockBegin* GraphBuilder::header_block(BlockBegin* entry, BlockBegin::Flag f, ValueStack* state) {
  assert(entry->is_set(f), "entry/flag mismatch");
  // create header block
  BlockBegin* h = new BlockBegin(entry->bci());
  h->set_depth_first_number(0);

  Value l = h;
  BlockEnd* g = new Goto(entry, false);
  l->set_next(g, entry->bci());
  h->set_end(g);
  h->set(f);
  // setup header block end state
  ValueStack* s = state->copy(ValueStack::StateAfter, entry->bci()); // can use copy since stack is empty (=> no phis)
  assert(s->stack_is_empty(), "must have empty stack at entry point");
  g->set_state(s);
  return h;
}



BlockBegin* GraphBuilder::setup_start_block(int osr_bci, BlockBegin* std_entry, BlockBegin* osr_entry, ValueStack* state) {
  BlockBegin* start = new BlockBegin(0);

  // This code eliminates the empty start block at the beginning of
  // each method.  Previously, each method started with the
  // start-block created below, and this block was followed by the
  // header block that was always empty.  This header block is only
  // necessary if std_entry is also a backward branch target because
  // then phi functions may be necessary in the header block.  It's
  // also necessary when profiling so that there's a single block that
  // can increment the counters.
  // In addition, with range check elimination, we may need a valid block
  // that dominates all the rest to insert range predicates.
  BlockBegin* new_header_block;
  if (std_entry->number_of_preds() > 0 || is_profiling() || RangeCheckElimination) {
    new_header_block = header_block(std_entry, BlockBegin::std_entry_flag, state);
  } else {
    new_header_block = std_entry;
  }

  // setup start block (root for the IR graph)
  Base* base =
    new Base(
      new_header_block,
      osr_entry
    );
  start->set_next(base, 0);
  start->set_end(base);
  // create & setup state for start block
  start->set_state(state->copy(ValueStack::StateAfter, std_entry->bci()));
  base->set_state(state->copy(ValueStack::StateAfter, std_entry->bci()));

  if (base->std_entry()->state() == nullptr) {
    // setup states for header blocks
    base->std_entry()->merge(state, compilation()->has_irreducible_loops());
  }

  assert(base->std_entry()->state() != nullptr, "");
  return start;
}


void GraphBuilder::setup_osr_entry_block() {
  assert(compilation()->is_osr_compile(), "only for osrs");

  int osr_bci = compilation()->osr_bci();
  ciBytecodeStream s(method());
  s.reset_to_bci(osr_bci);
  s.next();
  scope_data()->set_stream(&s);

  // create a new block to be the osr setup code
  _osr_entry = new BlockBegin(osr_bci);
  _osr_entry->set(BlockBegin::osr_entry_flag);
  _osr_entry->set_depth_first_number(0);
  BlockBegin* target = bci2block()->at(osr_bci);
  assert(target != nullptr && target->is_set(BlockBegin::osr_entry_flag), "must be there");
  // the osr entry has no values for locals
  ValueStack* state = target->state()->copy();
  _osr_entry->set_state(state);

  kill_all();
  _block = _osr_entry;
  _state = _osr_entry->state()->copy();
  assert(_state->bci() == osr_bci, "mismatch");
  _last  = _osr_entry;
  Value e = append(new OsrEntry());
  e->set_needs_null_check(false);

  // OSR buffer is
  //
  // locals[nlocals-1..0]
  // monitors[number_of_locks-1..0]
  //
  // locals is a direct copy of the interpreter frame so in the osr buffer
  // so first slot in the local array is the last local from the interpreter
  // and last slot is local[0] (receiver) from the interpreter
  //
  // Similarly with locks. The first lock slot in the osr buffer is the nth lock
  // from the interpreter frame, the nth lock slot in the osr buffer is 0th lock
  // in the interpreter frame (the method lock if a sync method)

  // Initialize monitors in the compiled activation.

  int index;
  Value local;

  // find all the locals that the interpreter thinks contain live oops
  const ResourceBitMap live_oops = method()->live_local_oops_at_bci(osr_bci);

  // compute the offset into the locals so that we can treat the buffer
  // as if the locals were still in the interpreter frame
  int locals_offset = BytesPerWord * (method()->max_locals() - 1);
  for_each_local_value(state, index, local) {
    int offset = locals_offset - (index + local->type()->size() - 1) * BytesPerWord;
    Value get;
    if (local->type()->is_object_kind() && !live_oops.at(index)) {
      // The interpreter thinks this local is dead but the compiler
      // doesn't so pretend that the interpreter passed in null.
      get = append(new Constant(objectNull));
    } else {
      Value off_val = append(new Constant(new IntConstant(offset)));
      get = append(new UnsafeGet(as_BasicType(local->type()), e,
                                 off_val,
                                 false/*is_volatile*/,
                                 true/*is_raw*/));
    }
    _state->store_local(index, get);
  }

  // the storage for the OSR buffer is freed manually in the LIRGenerator.

  assert(state->caller_state() == nullptr, "should be top scope");
  state->clear_locals();
  Goto* g = new Goto(target, false);
  append(g);
  _osr_entry->set_end(g);
  target->merge(_osr_entry->end()->state(), compilation()->has_irreducible_loops());

  scope_data()->set_stream(nullptr);
}


ValueStack* GraphBuilder::state_at_entry() {
  ValueStack* state = new ValueStack(scope(), nullptr);

  // Set up locals for receiver
  int idx = 0;
  if (!method()->is_static()) {
    // we should always see the receiver
    state->store_local(idx, new Local(method()->holder(), objectType, idx,
             /*receiver*/ true, /*null_free*/ method()->holder()->is_flat_array_klass()));
    idx = 1;
  }

  // Set up locals for incoming arguments
  ciSignature* sig = method()->signature();
  for (int i = 0; i < sig->count(); i++) {
    ciType* type = sig->type_at(i);
    BasicType basic_type = type->basic_type();
    // don't allow T_ARRAY to propagate into locals types
    if (is_reference_type(basic_type)) basic_type = T_OBJECT;
    ValueType* vt = as_ValueType(basic_type);
    state->store_local(idx, new Local(type, vt, idx, false, sig->is_null_free_at(i)));
    idx += type->size();
  }

  // lock synchronized method
  if (method()->is_synchronized()) {
    state->lock(nullptr);
  }

  return state;
}


GraphBuilder::GraphBuilder(Compilation* compilation, IRScope* scope)
  : _scope_data(nullptr)
  , _compilation(compilation)
  , _memory(new MemoryBuffer())
  , _inline_bailout_msg(nullptr)
  , _instruction_count(0)
<<<<<<< HEAD
  , _osr_entry(NULL)
  , _pending_field_access(NULL)
  , _pending_load_indexed(NULL)
=======
  , _osr_entry(nullptr)
>>>>>>> 2836c34b
{
  int osr_bci = compilation->osr_bci();

  // determine entry points and bci2block mapping
  BlockListBuilder blm(compilation, scope, osr_bci);
  CHECK_BAILOUT();

  BlockList* bci2block = blm.bci2block();
  BlockBegin* start_block = bci2block->at(0);

  push_root_scope(scope, bci2block, start_block);

  // setup state for std entry
  _initial_state = state_at_entry();
  start_block->merge(_initial_state, compilation->has_irreducible_loops());

  // End nulls still exist here

  // complete graph
  _vmap        = new ValueMap();
  switch (scope->method()->intrinsic_id()) {
  case vmIntrinsics::_dabs          : // fall through
  case vmIntrinsics::_dsqrt         : // fall through
  case vmIntrinsics::_dsqrt_strict  : // fall through
  case vmIntrinsics::_dsin          : // fall through
  case vmIntrinsics::_dcos          : // fall through
  case vmIntrinsics::_dtan          : // fall through
  case vmIntrinsics::_dlog          : // fall through
  case vmIntrinsics::_dlog10        : // fall through
  case vmIntrinsics::_dexp          : // fall through
  case vmIntrinsics::_dpow          : // fall through
    {
      // Compiles where the root method is an intrinsic need a special
      // compilation environment because the bytecodes for the method
      // shouldn't be parsed during the compilation, only the special
      // Intrinsic node should be emitted.  If this isn't done the
      // code for the inlined version will be different than the root
      // compiled version which could lead to monotonicity problems on
      // intel.
      if (CheckIntrinsics && !scope->method()->intrinsic_candidate()) {
        BAILOUT("failed to inline intrinsic, method not annotated");
      }

      // Set up a stream so that appending instructions works properly.
      ciBytecodeStream s(scope->method());
      s.reset_to_bci(0);
      scope_data()->set_stream(&s);
      s.next();

      // setup the initial block state
      _block = start_block;
      _state = start_block->state()->copy_for_parsing();
      _last  = start_block;
      load_local(doubleType, 0);
      if (scope->method()->intrinsic_id() == vmIntrinsics::_dpow) {
        load_local(doubleType, 2);
      }

      // Emit the intrinsic node.
      bool result = try_inline_intrinsics(scope->method());
      if (!result) BAILOUT("failed to inline intrinsic");
      method_return(dpop());

      // connect the begin and end blocks and we're all done.
      BlockEnd* end = last()->as_BlockEnd();
      block()->set_end(end);
      break;
    }

  case vmIntrinsics::_Reference_get:
    {
      {
        // With java.lang.ref.reference.get() we must go through the
        // intrinsic - when G1 is enabled - even when get() is the root
        // method of the compile so that, if necessary, the value in
        // the referent field of the reference object gets recorded by
        // the pre-barrier code.
        // Specifically, if G1 is enabled, the value in the referent
        // field is recorded by the G1 SATB pre barrier. This will
        // result in the referent being marked live and the reference
        // object removed from the list of discovered references during
        // reference processing.
        if (CheckIntrinsics && !scope->method()->intrinsic_candidate()) {
          BAILOUT("failed to inline intrinsic, method not annotated");
        }

        // Also we need intrinsic to prevent commoning reads from this field
        // across safepoint since GC can change its value.

        // Set up a stream so that appending instructions works properly.
        ciBytecodeStream s(scope->method());
        s.reset_to_bci(0);
        scope_data()->set_stream(&s);
        s.next();

        // setup the initial block state
        _block = start_block;
        _state = start_block->state()->copy_for_parsing();
        _last  = start_block;
        load_local(objectType, 0);

        // Emit the intrinsic node.
        bool result = try_inline_intrinsics(scope->method());
        if (!result) BAILOUT("failed to inline intrinsic");
        method_return(apop());

        // connect the begin and end blocks and we're all done.
        BlockEnd* end = last()->as_BlockEnd();
        block()->set_end(end);
        break;
      }
      // Otherwise, fall thru
    }

  default:
    scope_data()->add_to_work_list(start_block);
    iterate_all_blocks();
    break;
  }
  CHECK_BAILOUT();

# ifdef ASSERT
  // For all blocks reachable from start_block: _end must be non-null
  {
    BlockList processed;
    BlockList to_go;
    to_go.append(start_block);
    while(to_go.length() > 0) {
      BlockBegin* current = to_go.pop();
      assert(current != nullptr, "Should not happen.");
      assert(current->end() != nullptr, "All blocks reachable from start_block should have end() != nullptr.");
      processed.append(current);
      for(int i = 0; i < current->number_of_sux(); i++) {
        BlockBegin* s = current->sux_at(i);
        if (!processed.contains(s)) {
          to_go.append(s);
        }
      }
    }
  }
#endif // ASSERT

  _start = setup_start_block(osr_bci, start_block, _osr_entry, _initial_state);

  eliminate_redundant_phis(_start);

  NOT_PRODUCT(if (PrintValueNumbering && Verbose) print_stats());
  // for osr compile, bailout if some requirements are not fulfilled
  if (osr_bci != -1) {
    BlockBegin* osr_block = blm.bci2block()->at(osr_bci);
    if (!osr_block->is_set(BlockBegin::was_visited_flag)) {
      BAILOUT("osr entry must have been visited for osr compile");
    }

    // check if osr entry point has empty stack - we cannot handle non-empty stacks at osr entry points
    if (!osr_block->state()->stack_is_empty()) {
      BAILOUT("stack not empty at OSR entry point");
    }
  }
#ifndef PRODUCT
  if (PrintCompilation && Verbose) tty->print_cr("Created %d Instructions", _instruction_count);
#endif
}


ValueStack* GraphBuilder::copy_state_before() {
  return copy_state_before_with_bci(bci());
}

ValueStack* GraphBuilder::copy_state_exhandling() {
  return copy_state_exhandling_with_bci(bci());
}

ValueStack* GraphBuilder::copy_state_for_exception() {
  return copy_state_for_exception_with_bci(bci());
}

ValueStack* GraphBuilder::copy_state_before_with_bci(int bci) {
  return state()->copy(ValueStack::StateBefore, bci);
}

ValueStack* GraphBuilder::copy_state_exhandling_with_bci(int bci) {
  if (!has_handler()) return nullptr;
  return state()->copy(ValueStack::StateBefore, bci);
}

ValueStack* GraphBuilder::copy_state_for_exception_with_bci(int bci) {
  ValueStack* s = copy_state_exhandling_with_bci(bci);
  if (s == nullptr) {
    if (_compilation->env()->should_retain_local_variables()) {
      s = state()->copy(ValueStack::ExceptionState, bci);
    } else {
      s = state()->copy(ValueStack::EmptyExceptionState, bci);
    }
  }
  return s;
}

int GraphBuilder::recursive_inline_level(ciMethod* cur_callee) const {
  int recur_level = 0;
  for (IRScope* s = scope(); s != nullptr; s = s->caller()) {
    if (s->method() == cur_callee) {
      ++recur_level;
    }
  }
  return recur_level;
}


bool GraphBuilder::try_inline(ciMethod* callee, bool holder_known, bool ignore_return, Bytecodes::Code bc, Value receiver) {
  const char* msg = nullptr;

  // clear out any existing inline bailout condition
  clear_inline_bailout();

  // exclude methods we don't want to inline
  msg = should_not_inline(callee);
  if (msg != nullptr) {
    print_inlining(callee, msg, /*success*/ false);
    return false;
  }

  // method handle invokes
  if (callee->is_method_handle_intrinsic()) {
    if (try_method_handle_inline(callee, ignore_return)) {
      if (callee->has_reserved_stack_access()) {
        compilation()->set_has_reserved_stack_access(true);
      }
      return true;
    }
    return false;
  }

  // handle intrinsics
  if (callee->intrinsic_id() != vmIntrinsics::_none &&
      callee->check_intrinsic_candidate()) {
    if (try_inline_intrinsics(callee, ignore_return)) {
      print_inlining(callee, "intrinsic");
      if (callee->has_reserved_stack_access()) {
        compilation()->set_has_reserved_stack_access(true);
      }
      return true;
    }
    // try normal inlining
  }

  // certain methods cannot be parsed at all
  msg = check_can_parse(callee);
  if (msg != nullptr) {
    print_inlining(callee, msg, /*success*/ false);
    return false;
  }

  // If bytecode not set use the current one.
  if (bc == Bytecodes::_illegal) {
    bc = code();
  }
  if (try_inline_full(callee, holder_known, ignore_return, bc, receiver)) {
    if (callee->has_reserved_stack_access()) {
      compilation()->set_has_reserved_stack_access(true);
    }
    return true;
  }

  // Entire compilation could fail during try_inline_full call.
  // In that case printing inlining decision info is useless.
  if (!bailed_out())
    print_inlining(callee, _inline_bailout_msg, /*success*/ false);

  return false;
}


const char* GraphBuilder::check_can_parse(ciMethod* callee) const {
  // Certain methods cannot be parsed at all:
  if ( callee->is_native())            return "native method";
  if ( callee->is_abstract())          return "abstract method";
  if (!callee->can_be_parsed())        return "cannot be parsed";
  return nullptr;
}

// negative filter: should callee NOT be inlined?  returns null, ok to inline, or rejection msg
const char* GraphBuilder::should_not_inline(ciMethod* callee) const {
  if ( compilation()->directive()->should_not_inline(callee)) return "disallowed by CompileCommand";
  if ( callee->dont_inline())          return "don't inline by annotation";
  return nullptr;
}

void GraphBuilder::build_graph_for_intrinsic(ciMethod* callee, bool ignore_return) {
  vmIntrinsics::ID id = callee->intrinsic_id();
  assert(id != vmIntrinsics::_none, "must be a VM intrinsic");

  // Some intrinsics need special IR nodes.
  switch(id) {
  case vmIntrinsics::_getReference           : append_unsafe_get(callee, T_OBJECT,  false); return;
  case vmIntrinsics::_getBoolean             : append_unsafe_get(callee, T_BOOLEAN, false); return;
  case vmIntrinsics::_getByte                : append_unsafe_get(callee, T_BYTE,    false); return;
  case vmIntrinsics::_getShort               : append_unsafe_get(callee, T_SHORT,   false); return;
  case vmIntrinsics::_getChar                : append_unsafe_get(callee, T_CHAR,    false); return;
  case vmIntrinsics::_getInt                 : append_unsafe_get(callee, T_INT,     false); return;
  case vmIntrinsics::_getLong                : append_unsafe_get(callee, T_LONG,    false); return;
  case vmIntrinsics::_getFloat               : append_unsafe_get(callee, T_FLOAT,   false); return;
  case vmIntrinsics::_getDouble              : append_unsafe_get(callee, T_DOUBLE,  false); return;
  case vmIntrinsics::_putReference           : append_unsafe_put(callee, T_OBJECT,  false); return;
  case vmIntrinsics::_putBoolean             : append_unsafe_put(callee, T_BOOLEAN, false); return;
  case vmIntrinsics::_putByte                : append_unsafe_put(callee, T_BYTE,    false); return;
  case vmIntrinsics::_putShort               : append_unsafe_put(callee, T_SHORT,   false); return;
  case vmIntrinsics::_putChar                : append_unsafe_put(callee, T_CHAR,    false); return;
  case vmIntrinsics::_putInt                 : append_unsafe_put(callee, T_INT,     false); return;
  case vmIntrinsics::_putLong                : append_unsafe_put(callee, T_LONG,    false); return;
  case vmIntrinsics::_putFloat               : append_unsafe_put(callee, T_FLOAT,   false); return;
  case vmIntrinsics::_putDouble              : append_unsafe_put(callee, T_DOUBLE,  false); return;
  case vmIntrinsics::_getShortUnaligned      : append_unsafe_get(callee, T_SHORT,   false); return;
  case vmIntrinsics::_getCharUnaligned       : append_unsafe_get(callee, T_CHAR,    false); return;
  case vmIntrinsics::_getIntUnaligned        : append_unsafe_get(callee, T_INT,     false); return;
  case vmIntrinsics::_getLongUnaligned       : append_unsafe_get(callee, T_LONG,    false); return;
  case vmIntrinsics::_putShortUnaligned      : append_unsafe_put(callee, T_SHORT,   false); return;
  case vmIntrinsics::_putCharUnaligned       : append_unsafe_put(callee, T_CHAR,    false); return;
  case vmIntrinsics::_putIntUnaligned        : append_unsafe_put(callee, T_INT,     false); return;
  case vmIntrinsics::_putLongUnaligned       : append_unsafe_put(callee, T_LONG,    false); return;
  case vmIntrinsics::_getReferenceVolatile   : append_unsafe_get(callee, T_OBJECT,  true); return;
  case vmIntrinsics::_getBooleanVolatile     : append_unsafe_get(callee, T_BOOLEAN, true); return;
  case vmIntrinsics::_getByteVolatile        : append_unsafe_get(callee, T_BYTE,    true); return;
  case vmIntrinsics::_getShortVolatile       : append_unsafe_get(callee, T_SHORT,   true); return;
  case vmIntrinsics::_getCharVolatile        : append_unsafe_get(callee, T_CHAR,    true); return;
  case vmIntrinsics::_getIntVolatile         : append_unsafe_get(callee, T_INT,     true); return;
  case vmIntrinsics::_getLongVolatile        : append_unsafe_get(callee, T_LONG,    true); return;
  case vmIntrinsics::_getFloatVolatile       : append_unsafe_get(callee, T_FLOAT,   true); return;
  case vmIntrinsics::_getDoubleVolatile      : append_unsafe_get(callee, T_DOUBLE,  true); return;
  case vmIntrinsics::_putReferenceVolatile   : append_unsafe_put(callee, T_OBJECT,  true); return;
  case vmIntrinsics::_putBooleanVolatile     : append_unsafe_put(callee, T_BOOLEAN, true); return;
  case vmIntrinsics::_putByteVolatile        : append_unsafe_put(callee, T_BYTE,    true); return;
  case vmIntrinsics::_putShortVolatile       : append_unsafe_put(callee, T_SHORT,   true); return;
  case vmIntrinsics::_putCharVolatile        : append_unsafe_put(callee, T_CHAR,    true); return;
  case vmIntrinsics::_putIntVolatile         : append_unsafe_put(callee, T_INT,     true); return;
  case vmIntrinsics::_putLongVolatile        : append_unsafe_put(callee, T_LONG,    true); return;
  case vmIntrinsics::_putFloatVolatile       : append_unsafe_put(callee, T_FLOAT,   true); return;
  case vmIntrinsics::_putDoubleVolatile      : append_unsafe_put(callee, T_DOUBLE,  true); return;
  case vmIntrinsics::_compareAndSetLong:
  case vmIntrinsics::_compareAndSetInt:
  case vmIntrinsics::_compareAndSetReference : append_unsafe_CAS(callee); return;
  case vmIntrinsics::_getAndAddInt:
  case vmIntrinsics::_getAndAddLong          : append_unsafe_get_and_set(callee, true); return;
  case vmIntrinsics::_getAndSetInt           :
  case vmIntrinsics::_getAndSetLong          :
  case vmIntrinsics::_getAndSetReference     : append_unsafe_get_and_set(callee, false); return;
  case vmIntrinsics::_getCharStringU         : append_char_access(callee, false); return;
  case vmIntrinsics::_putCharStringU         : append_char_access(callee, true); return;
  default:
    break;
  }

  // create intrinsic node
  const bool has_receiver = !callee->is_static();
  ValueType* result_type = as_ValueType(callee->return_type());
  ValueStack* state_before = copy_state_for_exception();

  Values* args = state()->pop_arguments(callee->arg_size());

  if (is_profiling()) {
    // Don't profile in the special case where the root method
    // is the intrinsic
    if (callee != method()) {
      // Note that we'd collect profile data in this method if we wanted it.
      compilation()->set_would_profile(true);
      if (profile_calls()) {
        Value recv = nullptr;
        if (has_receiver) {
          recv = args->at(0);
          null_check(recv);
        }
        profile_call(callee, recv, nullptr, collect_args_for_profiling(args, callee, true), true);
      }
    }
  }

  Intrinsic* result = new Intrinsic(result_type, callee->intrinsic_id(),
                                    args, has_receiver, state_before,
                                    vmIntrinsics::preserves_state(id),
                                    vmIntrinsics::can_trap(id));
  // append instruction & push result
  Value value = append_split(result);
  if (result_type != voidType && !ignore_return) {
    push(result_type, value);
  }

  if (callee != method() && profile_return() && result_type->is_object_kind()) {
    profile_return_type(result, callee);
  }
}

bool GraphBuilder::try_inline_intrinsics(ciMethod* callee, bool ignore_return) {
  // For calling is_intrinsic_available we need to transition to
  // the '_thread_in_vm' state because is_intrinsic_available()
  // accesses critical VM-internal data.
  bool is_available = false;
  {
    VM_ENTRY_MARK;
    methodHandle mh(THREAD, callee->get_Method());
    is_available = _compilation->compiler()->is_intrinsic_available(mh, _compilation->directive());
  }

  if (!is_available) {
    if (!InlineNatives) {
      // Return false and also set message that the inlining of
      // intrinsics has been disabled in general.
      INLINE_BAILOUT("intrinsic method inlining disabled");
    } else {
      return false;
    }
  }
  build_graph_for_intrinsic(callee, ignore_return);
  return true;
}


bool GraphBuilder::try_inline_jsr(int jsr_dest_bci) {
  // Introduce a new callee continuation point - all Ret instructions
  // will be replaced with Gotos to this point.
  BlockBegin* cont = block_at(next_bci());
  assert(cont != nullptr, "continuation must exist (BlockListBuilder starts a new block after a jsr");

  // Note: can not assign state to continuation yet, as we have to
  // pick up the state from the Ret instructions.

  // Push callee scope
  push_scope_for_jsr(cont, jsr_dest_bci);

  // Temporarily set up bytecode stream so we can append instructions
  // (only using the bci of this stream)
  scope_data()->set_stream(scope_data()->parent()->stream());

  BlockBegin* jsr_start_block = block_at(jsr_dest_bci);
  assert(jsr_start_block != nullptr, "jsr start block must exist");
  assert(!jsr_start_block->is_set(BlockBegin::was_visited_flag), "should not have visited jsr yet");
  Goto* goto_sub = new Goto(jsr_start_block, false);
  // Must copy state to avoid wrong sharing when parsing bytecodes
  assert(jsr_start_block->state() == nullptr, "should have fresh jsr starting block");
  jsr_start_block->set_state(copy_state_before_with_bci(jsr_dest_bci));
  append(goto_sub);
  _block->set_end(goto_sub);
  _last = _block = jsr_start_block;

  // Clear out bytecode stream
  scope_data()->set_stream(nullptr);

  scope_data()->add_to_work_list(jsr_start_block);

  // Ready to resume parsing in subroutine
  iterate_all_blocks();

  // If we bailed out during parsing, return immediately (this is bad news)
  CHECK_BAILOUT_(false);

  // Detect whether the continuation can actually be reached. If not,
  // it has not had state set by the join() operations in
  // iterate_bytecodes_for_block()/ret() and we should not touch the
  // iteration state. The calling activation of
  // iterate_bytecodes_for_block will then complete normally.
  if (cont->state() != nullptr) {
    if (!cont->is_set(BlockBegin::was_visited_flag)) {
      // add continuation to work list instead of parsing it immediately
      scope_data()->parent()->add_to_work_list(cont);
    }
  }

  assert(jsr_continuation() == cont, "continuation must not have changed");
  assert(!jsr_continuation()->is_set(BlockBegin::was_visited_flag) ||
         jsr_continuation()->is_set(BlockBegin::parser_loop_header_flag),
         "continuation can only be visited in case of backward branches");
  assert(_last && _last->as_BlockEnd(), "block must have end");

  // continuation is in work list, so end iteration of current block
  _skip_block = true;
  pop_scope_for_jsr();

  return true;
}


// Inline the entry of a synchronized method as a monitor enter and
// register the exception handler which releases the monitor if an
// exception is thrown within the callee. Note that the monitor enter
// cannot throw an exception itself, because the receiver is
// guaranteed to be non-null by the explicit null check at the
// beginning of inlining.
void GraphBuilder::inline_sync_entry(Value lock, BlockBegin* sync_handler) {
  assert(lock != nullptr && sync_handler != nullptr, "lock or handler missing");

  monitorenter(lock, SynchronizationEntryBCI);
  assert(_last->as_MonitorEnter() != nullptr, "monitor enter expected");
  _last->set_needs_null_check(false);

  sync_handler->set(BlockBegin::exception_entry_flag);
  sync_handler->set(BlockBegin::is_on_work_list_flag);

  ciExceptionHandler* desc = new ciExceptionHandler(method()->holder(), 0, method()->code_size(), -1, 0);
  XHandler* h = new XHandler(desc);
  h->set_entry_block(sync_handler);
  scope_data()->xhandlers()->append(h);
  scope_data()->set_has_handler();
}


// If an exception is thrown and not handled within an inlined
// synchronized method, the monitor must be released before the
// exception is rethrown in the outer scope. Generate the appropriate
// instructions here.
void GraphBuilder::fill_sync_handler(Value lock, BlockBegin* sync_handler, bool default_handler) {
  BlockBegin* orig_block = _block;
  ValueStack* orig_state = _state;
  Instruction* orig_last = _last;
  _last = _block = sync_handler;
  _state = sync_handler->state()->copy();

  assert(sync_handler != nullptr, "handler missing");
  assert(!sync_handler->is_set(BlockBegin::was_visited_flag), "is visited here");

  assert(lock != nullptr || default_handler, "lock or handler missing");

  XHandler* h = scope_data()->xhandlers()->remove_last();
  assert(h->entry_block() == sync_handler, "corrupt list of handlers");

  block()->set(BlockBegin::was_visited_flag);
  Value exception = append_with_bci(new ExceptionObject(), SynchronizationEntryBCI);
  assert(exception->is_pinned(), "must be");

  int bci = SynchronizationEntryBCI;
  if (compilation()->env()->dtrace_method_probes()) {
    // Report exit from inline methods.  We don't have a stream here
    // so pass an explicit bci of SynchronizationEntryBCI.
    Values* args = new Values(1);
    args->push(append_with_bci(new Constant(new MethodConstant(method())), bci));
    append_with_bci(new RuntimeCall(voidType, "dtrace_method_exit", CAST_FROM_FN_PTR(address, SharedRuntime::dtrace_method_exit), args), bci);
  }

  if (lock) {
    assert(state()->locks_size() > 0 && state()->lock_at(state()->locks_size() - 1) == lock, "lock is missing");
    if (!lock->is_linked()) {
      lock = append_with_bci(lock, bci);
    }

    // exit the monitor in the context of the synchronized method
    monitorexit(lock, bci);

    // exit the context of the synchronized method
    if (!default_handler) {
      pop_scope();
      bci = _state->caller_state()->bci();
      _state = _state->caller_state()->copy_for_parsing();
    }
  }

  // perform the throw as if at the call site
  apush(exception);
  throw_op(bci);

  BlockEnd* end = last()->as_BlockEnd();
  block()->set_end(end);

  _block = orig_block;
  _state = orig_state;
  _last = orig_last;
}


bool GraphBuilder::try_inline_full(ciMethod* callee, bool holder_known, bool ignore_return, Bytecodes::Code bc, Value receiver) {
  assert(!callee->is_native(), "callee must not be native");
  if (CompilationPolicy::should_not_inline(compilation()->env(), callee)) {
    INLINE_BAILOUT("inlining prohibited by policy");
  }
  // first perform tests of things it's not possible to inline
  if (callee->has_exception_handlers() &&
      !InlineMethodsWithExceptionHandlers) INLINE_BAILOUT("callee has exception handlers");
  if (callee->is_synchronized() &&
      !InlineSynchronizedMethods         ) INLINE_BAILOUT("callee is synchronized");
  if (!callee->holder()->is_linked())      INLINE_BAILOUT("callee's klass not linked yet");
  if (bc == Bytecodes::_invokestatic &&
      !callee->holder()->is_initialized()) INLINE_BAILOUT("callee's klass not initialized yet");
  if (!callee->has_balanced_monitors())    INLINE_BAILOUT("callee's monitors do not match");

  // Proper inlining of methods with jsrs requires a little more work.
  if (callee->has_jsrs()                 ) INLINE_BAILOUT("jsrs not handled properly by inliner yet");

  if (is_profiling() && !callee->ensure_method_data()) {
    INLINE_BAILOUT("mdo allocation failed");
  }

  const bool is_invokedynamic = (bc == Bytecodes::_invokedynamic);
  const bool has_receiver = (bc != Bytecodes::_invokestatic && !is_invokedynamic);

  const int args_base = state()->stack_size() - callee->arg_size();
  assert(args_base >= 0, "stack underflow during inlining");

  Value recv = nullptr;
  if (has_receiver) {
    assert(!callee->is_static(), "callee must not be static");
    assert(callee->arg_size() > 0, "must have at least a receiver");

    recv = state()->stack_at(args_base);
    if (recv->is_null_obj()) {
      INLINE_BAILOUT("receiver is always null");
    }
  }

  // now perform tests that are based on flag settings
  bool inlinee_by_directive = compilation()->directive()->should_inline(callee);
  if (callee->force_inline() || inlinee_by_directive) {
    if (inline_level() > MaxForceInlineLevel                      ) INLINE_BAILOUT("MaxForceInlineLevel");
    if (recursive_inline_level(callee) > C1MaxRecursiveInlineLevel) INLINE_BAILOUT("recursive inlining too deep");

    const char* msg = "";
    if (callee->force_inline())  msg = "force inline by annotation";
    if (inlinee_by_directive)    msg = "force inline by CompileCommand";
    print_inlining(callee, msg);
  } else {
    // use heuristic controls on inlining
    if (inline_level() > C1MaxInlineLevel                       ) INLINE_BAILOUT("inlining too deep");
    int callee_recursive_level = recursive_inline_level(callee);
    if (callee_recursive_level > C1MaxRecursiveInlineLevel      ) INLINE_BAILOUT("recursive inlining too deep");
    if (callee->code_size_for_inlining() > max_inline_size()    ) INLINE_BAILOUT("callee is too large");
    // Additional condition to limit stack usage for non-recursive calls.
    if ((callee_recursive_level == 0) &&
        (callee->max_stack() + callee->max_locals() - callee->size_of_parameters() > C1InlineStackLimit)) {
      INLINE_BAILOUT("callee uses too much stack");
    }

    // don't inline throwable methods unless the inlining tree is rooted in a throwable class
    if (callee->name() == ciSymbols::object_initializer_name() &&
        callee->holder()->is_subclass_of(ciEnv::current()->Throwable_klass())) {
      // Throwable constructor call
      IRScope* top = scope();
      while (top->caller() != nullptr) {
        top = top->caller();
      }
      if (!top->method()->holder()->is_subclass_of(ciEnv::current()->Throwable_klass())) {
        INLINE_BAILOUT("don't inline Throwable constructors");
      }
    }

    if (compilation()->env()->num_inlined_bytecodes() > DesiredMethodLimit) {
      INLINE_BAILOUT("total inlining greater than DesiredMethodLimit");
    }
    // printing
    print_inlining(callee, "inline", /*success*/ true);
  }

  assert(bc != Bytecodes::_invokestatic || callee->holder()->is_initialized(), "required");

  // NOTE: Bailouts from this point on, which occur at the
  // GraphBuilder level, do not cause bailout just of the inlining but
  // in fact of the entire compilation.

  BlockBegin* orig_block = block();

  // Insert null check if necessary
  if (has_receiver) {
    // note: null check must happen even if first instruction of callee does
    //       an implicit null check since the callee is in a different scope
    //       and we must make sure exception handling does the right thing
    null_check(recv);
  }

  if (is_profiling()) {
    // Note that we'd collect profile data in this method if we wanted it.
    // this may be redundant here...
    compilation()->set_would_profile(true);

    if (profile_calls()) {
      int start = 0;
      Values* obj_args = args_list_for_profiling(callee, start, has_receiver);
      if (obj_args != nullptr) {
        int s = obj_args->capacity();
        // if called through method handle invoke, some arguments may have been popped
        for (int i = args_base+start, j = 0; j < obj_args->capacity() && i < state()->stack_size(); ) {
          Value v = state()->stack_at_inc(i);
          if (v->type()->is_object_kind()) {
            obj_args->push(v);
            j++;
          }
        }
        check_args_for_profiling(obj_args, s);
      }
      profile_call(callee, recv, holder_known ? callee->holder() : nullptr, obj_args, true);
    }
  }

  // Introduce a new callee continuation point - if the callee has
  // more than one return instruction or the return does not allow
  // fall-through of control flow, all return instructions of the
  // callee will need to be replaced by Goto's pointing to this
  // continuation point.
  BlockBegin* cont = block_at(next_bci());
  bool continuation_existed = true;
  if (cont == nullptr) {
    cont = new BlockBegin(next_bci());
    // low number so that continuation gets parsed as early as possible
    cont->set_depth_first_number(0);
    if (PrintInitialBlockList) {
      tty->print_cr("CFG: created block %d (bci %d) as continuation for inline at bci %d",
                    cont->block_id(), cont->bci(), bci());
    }
    continuation_existed = false;
  }
  // Record number of predecessors of continuation block before
  // inlining, to detect if inlined method has edges to its
  // continuation after inlining.
  int continuation_preds = cont->number_of_preds();

  // Push callee scope
  push_scope(callee, cont);

  // the BlockListBuilder for the callee could have bailed out
  if (bailed_out())
      return false;

  // Temporarily set up bytecode stream so we can append instructions
  // (only using the bci of this stream)
  scope_data()->set_stream(scope_data()->parent()->stream());

  // Pass parameters into callee state: add assignments
  // note: this will also ensure that all arguments are computed before being passed
  ValueStack* callee_state = state();
  ValueStack* caller_state = state()->caller_state();
  for (int i = args_base; i < caller_state->stack_size(); ) {
    const int arg_no = i - args_base;
    Value arg = caller_state->stack_at_inc(i);
    store_local(callee_state, arg, arg_no);
  }

  // Remove args from stack.
  // Note that we preserve locals state in case we can use it later
  // (see use of pop_scope() below)
  caller_state->truncate_stack(args_base);
  assert(callee_state->stack_size() == 0, "callee stack must be empty");

  Value lock = nullptr;
  BlockBegin* sync_handler = nullptr;

  // Inline the locking of the receiver if the callee is synchronized
  if (callee->is_synchronized()) {
    lock = callee->is_static() ? append(new Constant(new InstanceConstant(callee->holder()->java_mirror())))
                               : state()->local_at(0);
    sync_handler = new BlockBegin(SynchronizationEntryBCI);
    inline_sync_entry(lock, sync_handler);
  }

  if (compilation()->env()->dtrace_method_probes()) {
    Values* args = new Values(1);
    args->push(append(new Constant(new MethodConstant(method()))));
    append(new RuntimeCall(voidType, "dtrace_method_entry", CAST_FROM_FN_PTR(address, SharedRuntime::dtrace_method_entry), args));
  }

  if (profile_inlined_calls()) {
    profile_invocation(callee, copy_state_before_with_bci(SynchronizationEntryBCI));
  }

  BlockBegin* callee_start_block = block_at(0);
  if (callee_start_block != nullptr) {
    assert(callee_start_block->is_set(BlockBegin::parser_loop_header_flag), "must be loop header");
    Goto* goto_callee = new Goto(callee_start_block, false);
    // The state for this goto is in the scope of the callee, so use
    // the entry bci for the callee instead of the call site bci.
    append_with_bci(goto_callee, 0);
    _block->set_end(goto_callee);
    callee_start_block->merge(callee_state, compilation()->has_irreducible_loops());

    _last = _block = callee_start_block;

    scope_data()->add_to_work_list(callee_start_block);
  }

  // Clear out bytecode stream
  scope_data()->set_stream(nullptr);
  scope_data()->set_ignore_return(ignore_return);

  CompileLog* log = compilation()->log();
  if (log != nullptr) log->head("parse method='%d'", log->identify(callee));

  // Ready to resume parsing in callee (either in the same block we
  // were in before or in the callee's start block)
  iterate_all_blocks(callee_start_block == nullptr);

  if (log != nullptr) log->done("parse");

  // If we bailed out during parsing, return immediately (this is bad news)
  if (bailed_out())
      return false;

  // iterate_all_blocks theoretically traverses in random order; in
  // practice, we have only traversed the continuation if we are
  // inlining into a subroutine
  assert(continuation_existed ||
         !continuation()->is_set(BlockBegin::was_visited_flag),
         "continuation should not have been parsed yet if we created it");

  // At this point we are almost ready to return and resume parsing of
  // the caller back in the GraphBuilder. The only thing we want to do
  // first is an optimization: during parsing of the callee we
  // generated at least one Goto to the continuation block. If we
  // generated exactly one, and if the inlined method spanned exactly
  // one block (and we didn't have to Goto its entry), then we snip
  // off the Goto to the continuation, allowing control to fall
  // through back into the caller block and effectively performing
  // block merging. This allows load elimination and CSE to take place
  // across multiple callee scopes if they are relatively simple, and
  // is currently essential to making inlining profitable.
  if (num_returns() == 1
      && block() == orig_block
      && block() == inline_cleanup_block()) {
    _last  = inline_cleanup_return_prev();
    _state = inline_cleanup_state();
  } else if (continuation_preds == cont->number_of_preds()) {
    // Inlining caused that the instructions after the invoke in the
    // caller are not reachable any more. So skip filling this block
    // with instructions!
    assert(cont == continuation(), "");
    assert(_last && _last->as_BlockEnd(), "");
    _skip_block = true;
  } else {
    // Resume parsing in continuation block unless it was already parsed.
    // Note that if we don't change _last here, iteration in
    // iterate_bytecodes_for_block will stop when we return.
    if (!continuation()->is_set(BlockBegin::was_visited_flag)) {
      // add continuation to work list instead of parsing it immediately
      assert(_last && _last->as_BlockEnd(), "");
      scope_data()->parent()->add_to_work_list(continuation());
      _skip_block = true;
    }
  }

  // Fill the exception handler for synchronized methods with instructions
  if (callee->is_synchronized() && sync_handler->state() != nullptr) {
    fill_sync_handler(lock, sync_handler);
  } else {
    pop_scope();
  }

  compilation()->notice_inlined_method(callee);

  return true;
}


bool GraphBuilder::try_method_handle_inline(ciMethod* callee, bool ignore_return) {
  ValueStack* state_before = copy_state_before();
  vmIntrinsics::ID iid = callee->intrinsic_id();
  switch (iid) {
  case vmIntrinsics::_invokeBasic:
    {
      // get MethodHandle receiver
      const int args_base = state()->stack_size() - callee->arg_size();
      ValueType* type = state()->stack_at(args_base)->type();
      if (type->is_constant()) {
        ciObject* mh = type->as_ObjectType()->constant_value();
        if (mh->is_method_handle()) {
          ciMethod* target = mh->as_method_handle()->get_vmtarget();

          // We don't do CHA here so only inline static and statically bindable methods.
          if (target->is_static() || target->can_be_statically_bound()) {
            if (ciMethod::is_consistent_info(callee, target)) {
              Bytecodes::Code bc = target->is_static() ? Bytecodes::_invokestatic : Bytecodes::_invokevirtual;
              ignore_return = ignore_return || (callee->return_type()->is_void() && !target->return_type()->is_void());
              if (try_inline(target, /*holder_known*/ !callee->is_static(), ignore_return, bc)) {
                return true;
              }
            } else {
              print_inlining(target, "signatures mismatch", /*success*/ false);
            }
          } else {
            assert(false, "no inlining through MH::invokeBasic"); // missing optimization opportunity due to suboptimal LF shape
            print_inlining(target, "not static or statically bindable", /*success*/ false);
          }
        } else {
          assert(mh->is_null_object(), "not a null");
          print_inlining(callee, "receiver is always null", /*success*/ false);
        }
      } else {
        print_inlining(callee, "receiver not constant", /*success*/ false);
      }
    }
    break;

  case vmIntrinsics::_linkToVirtual:
  case vmIntrinsics::_linkToStatic:
  case vmIntrinsics::_linkToSpecial:
  case vmIntrinsics::_linkToInterface:
    {
      // pop MemberName argument
      const int args_base = state()->stack_size() - callee->arg_size();
      ValueType* type = apop()->type();
      if (type->is_constant()) {
        ciMethod* target = type->as_ObjectType()->constant_value()->as_member_name()->get_vmtarget();
        ignore_return = ignore_return || (callee->return_type()->is_void() && !target->return_type()->is_void());
        // If the target is another method handle invoke, try to recursively get
        // a better target.
        if (target->is_method_handle_intrinsic()) {
          if (try_method_handle_inline(target, ignore_return)) {
            return true;
          }
        } else if (!ciMethod::is_consistent_info(callee, target)) {
          print_inlining(target, "signatures mismatch", /*success*/ false);
        } else {
          ciSignature* signature = target->signature();
          const int receiver_skip = target->is_static() ? 0 : 1;
          // Cast receiver to its type.
          if (!target->is_static()) {
            ciKlass* tk = signature->accessing_klass();
            Value obj = state()->stack_at(args_base);
            if (obj->exact_type() == nullptr &&
                obj->declared_type() != tk && tk != compilation()->env()->Object_klass()) {
              TypeCast* c = new TypeCast(tk, obj, state_before);
              append(c);
              state()->stack_at_put(args_base, c);
            }
          }
          // Cast reference arguments to its type.
          for (int i = 0, j = 0; i < signature->count(); i++) {
            ciType* t = signature->type_at(i);
            if (t->is_klass()) {
              ciKlass* tk = t->as_klass();
              Value obj = state()->stack_at(args_base + receiver_skip + j);
              if (obj->exact_type() == nullptr &&
                  obj->declared_type() != tk && tk != compilation()->env()->Object_klass()) {
                TypeCast* c = new TypeCast(t, obj, state_before);
                append(c);
                state()->stack_at_put(args_base + receiver_skip + j, c);
              }
            }
            j += t->size();  // long and double take two slots
          }
          // We don't do CHA here so only inline static and statically bindable methods.
          if (target->is_static() || target->can_be_statically_bound()) {
            Bytecodes::Code bc = target->is_static() ? Bytecodes::_invokestatic : Bytecodes::_invokevirtual;
            if (try_inline(target, /*holder_known*/ !callee->is_static(), ignore_return, bc)) {
              return true;
            }
          } else {
            print_inlining(target, "not static or statically bindable", /*success*/ false);
          }
        }
      } else {
        print_inlining(callee, "MemberName not constant", /*success*/ false);
      }
    }
    break;

  case vmIntrinsics::_linkToNative:
    print_inlining(callee, "native call", /*success*/ false);
    break;

  default:
    fatal("unexpected intrinsic %d: %s", vmIntrinsics::as_int(iid), vmIntrinsics::name_at(iid));
    break;
  }
  set_state(state_before->copy_for_parsing());
  return false;
}


void GraphBuilder::inline_bailout(const char* msg) {
  assert(msg != nullptr, "inline bailout msg must exist");
  _inline_bailout_msg = msg;
}


void GraphBuilder::clear_inline_bailout() {
  _inline_bailout_msg = nullptr;
}


void GraphBuilder::push_root_scope(IRScope* scope, BlockList* bci2block, BlockBegin* start) {
  ScopeData* data = new ScopeData(nullptr);
  data->set_scope(scope);
  data->set_bci2block(bci2block);
  _scope_data = data;
  _block = start;
}


void GraphBuilder::push_scope(ciMethod* callee, BlockBegin* continuation) {
  IRScope* callee_scope = new IRScope(compilation(), scope(), bci(), callee, -1, false);
  scope()->add_callee(callee_scope);

  BlockListBuilder blb(compilation(), callee_scope, -1);
  CHECK_BAILOUT();

  if (!blb.bci2block()->at(0)->is_set(BlockBegin::parser_loop_header_flag)) {
    // this scope can be inlined directly into the caller so remove
    // the block at bci 0.
    blb.bci2block()->at_put(0, nullptr);
  }

  set_state(new ValueStack(callee_scope, state()->copy(ValueStack::CallerState, bci())));

  ScopeData* data = new ScopeData(scope_data());
  data->set_scope(callee_scope);
  data->set_bci2block(blb.bci2block());
  data->set_continuation(continuation);
  _scope_data = data;
}


void GraphBuilder::push_scope_for_jsr(BlockBegin* jsr_continuation, int jsr_dest_bci) {
  ScopeData* data = new ScopeData(scope_data());
  data->set_parsing_jsr();
  data->set_jsr_entry_bci(jsr_dest_bci);
  data->set_jsr_return_address_local(-1);
  // Must clone bci2block list as we will be mutating it in order to
  // properly clone all blocks in jsr region as well as exception
  // handlers containing rets
  BlockList* new_bci2block = new BlockList(bci2block()->length());
  new_bci2block->appendAll(bci2block());
  data->set_bci2block(new_bci2block);
  data->set_scope(scope());
  data->setup_jsr_xhandlers();
  data->set_continuation(continuation());
  data->set_jsr_continuation(jsr_continuation);
  _scope_data = data;
}


void GraphBuilder::pop_scope() {
  int number_of_locks = scope()->number_of_locks();
  _scope_data = scope_data()->parent();
  // accumulate minimum number of monitor slots to be reserved
  scope()->set_min_number_of_locks(number_of_locks);
}


void GraphBuilder::pop_scope_for_jsr() {
  _scope_data = scope_data()->parent();
}

void GraphBuilder::append_unsafe_get(ciMethod* callee, BasicType t, bool is_volatile) {
  Values* args = state()->pop_arguments(callee->arg_size());
  null_check(args->at(0));
  Instruction* offset = args->at(2);
#ifndef _LP64
  offset = append(new Convert(Bytecodes::_l2i, offset, as_ValueType(T_INT)));
#endif
  Instruction* op = append(new UnsafeGet(t, args->at(1), offset, is_volatile));
  push(op->type(), op);
  compilation()->set_has_unsafe_access(true);
}


void GraphBuilder::append_unsafe_put(ciMethod* callee, BasicType t, bool is_volatile) {
  Values* args = state()->pop_arguments(callee->arg_size());
  null_check(args->at(0));
  Instruction* offset = args->at(2);
#ifndef _LP64
  offset = append(new Convert(Bytecodes::_l2i, offset, as_ValueType(T_INT)));
#endif
  Value val = args->at(3);
  if (t == T_BOOLEAN) {
    Value mask = append(new Constant(new IntConstant(1)));
    val = append(new LogicOp(Bytecodes::_iand, val, mask));
  }
  Instruction* op = append(new UnsafePut(t, args->at(1), offset, val, is_volatile));
  compilation()->set_has_unsafe_access(true);
  kill_all();
}

void GraphBuilder::append_unsafe_CAS(ciMethod* callee) {
  ValueStack* state_before = copy_state_for_exception();
  ValueType* result_type = as_ValueType(callee->return_type());
  assert(result_type->is_int(), "int result");
  Values* args = state()->pop_arguments(callee->arg_size());

  // Pop off some args to specially handle, then push back
  Value newval = args->pop();
  Value cmpval = args->pop();
  Value offset = args->pop();
  Value src = args->pop();
  Value unsafe_obj = args->pop();

  // Separately handle the unsafe arg. It is not needed for code
  // generation, but must be null checked
  null_check(unsafe_obj);

#ifndef _LP64
  offset = append(new Convert(Bytecodes::_l2i, offset, as_ValueType(T_INT)));
#endif

  args->push(src);
  args->push(offset);
  args->push(cmpval);
  args->push(newval);

  // An unsafe CAS can alias with other field accesses, but we don't
  // know which ones so mark the state as no preserved.  This will
  // cause CSE to invalidate memory across it.
  bool preserves_state = false;
  Intrinsic* result = new Intrinsic(result_type, callee->intrinsic_id(), args, false, state_before, preserves_state);
  append_split(result);
  push(result_type, result);
  compilation()->set_has_unsafe_access(true);
}

void GraphBuilder::append_char_access(ciMethod* callee, bool is_store) {
  // This intrinsic accesses byte[] array as char[] array. Computing the offsets
  // correctly requires matched array shapes.
  assert (arrayOopDesc::base_offset_in_bytes(T_CHAR) == arrayOopDesc::base_offset_in_bytes(T_BYTE),
          "sanity: byte[] and char[] bases agree");
  assert (type2aelembytes(T_CHAR) == type2aelembytes(T_BYTE)*2,
          "sanity: byte[] and char[] scales agree");

  ValueStack* state_before = copy_state_indexed_access();
  compilation()->set_has_access_indexed(true);
  Values* args = state()->pop_arguments(callee->arg_size());
  Value array = args->at(0);
  Value index = args->at(1);
  if (is_store) {
    Value value = args->at(2);
    Instruction* store = append(new StoreIndexed(array, index, nullptr, T_CHAR, value, state_before, false, true));
    store->set_flag(Instruction::NeedsRangeCheckFlag, false);
    _memory->store_value(value);
  } else {
    Instruction* load = append(new LoadIndexed(array, index, nullptr, T_CHAR, state_before, true));
    load->set_flag(Instruction::NeedsRangeCheckFlag, false);
    push(load->type(), load);
  }
}

void GraphBuilder::print_inlining(ciMethod* callee, const char* msg, bool success) {
  CompileLog* log = compilation()->log();
  if (log != nullptr) {
    assert(msg != nullptr, "inlining msg should not be null!");
    if (success) {
      log->inline_success(msg);
    } else {
      log->inline_fail(msg);
    }
  }
  EventCompilerInlining event;
  if (event.should_commit()) {
    CompilerEvent::InlineEvent::post(event, compilation()->env()->task()->compile_id(), method()->get_Method(), callee, success, msg, bci());
  }

  CompileTask::print_inlining_ul(callee, scope()->level(), bci(), msg);

  if (!compilation()->directive()->PrintInliningOption) {
    return;
  }
  CompileTask::print_inlining_tty(callee, scope()->level(), bci(), msg);
  if (success && CIPrintMethodCodes) {
    callee->print_codes();
  }
}

void GraphBuilder::append_unsafe_get_and_set(ciMethod* callee, bool is_add) {
  Values* args = state()->pop_arguments(callee->arg_size());
  BasicType t = callee->return_type()->basic_type();
  null_check(args->at(0));
  Instruction* offset = args->at(2);
#ifndef _LP64
  offset = append(new Convert(Bytecodes::_l2i, offset, as_ValueType(T_INT)));
#endif
  Instruction* op = append(new UnsafeGetAndSet(t, args->at(1), offset, args->at(3), is_add));
  compilation()->set_has_unsafe_access(true);
  kill_all();
  push(op->type(), op);
}

#ifndef PRODUCT
void GraphBuilder::print_stats() {
  vmap()->print();
}
#endif // PRODUCT

void GraphBuilder::profile_call(ciMethod* callee, Value recv, ciKlass* known_holder, Values* obj_args, bool inlined) {
  assert(known_holder == nullptr || (known_holder->is_instance_klass() &&
                                  (!known_holder->is_interface() ||
                                   ((ciInstanceKlass*)known_holder)->has_nonstatic_concrete_methods())), "should be non-static concrete method");
  if (known_holder != nullptr) {
    if (known_holder->exact_klass() == nullptr) {
      known_holder = compilation()->cha_exact_type(known_holder);
    }
  }

  append(new ProfileCall(method(), bci(), callee, recv, known_holder, obj_args, inlined));
}

void GraphBuilder::profile_return_type(Value ret, ciMethod* callee, ciMethod* m, int invoke_bci) {
  assert((m == nullptr) == (invoke_bci < 0), "invalid method and invalid bci together");
  if (m == nullptr) {
    m = method();
  }
  if (invoke_bci < 0) {
    invoke_bci = bci();
  }
  ciMethodData* md = m->method_data_or_null();
  ciProfileData* data = md->bci_to_data(invoke_bci);
  if (data != nullptr && (data->is_CallTypeData() || data->is_VirtualCallTypeData())) {
    bool has_return = data->is_CallTypeData() ? ((ciCallTypeData*)data)->has_return() : ((ciVirtualCallTypeData*)data)->has_return();
    if (has_return) {
      append(new ProfileReturnType(m , invoke_bci, callee, ret));
    }
  }
}

void GraphBuilder::profile_invocation(ciMethod* callee, ValueStack* state) {
  append(new ProfileInvoke(callee, state));
}<|MERGE_RESOLUTION|>--- conflicted
+++ resolved
@@ -730,7 +730,7 @@
   void new_instance(NewInlineTypeInstance* object) {
     int index = _newobjects.length();
     _newobjects.append(object);
-    if (_fields.at_grow(index, NULL) == NULL) {
+    if (_fields.at_grow(index, nullptr) == nullptr) {
       _fields.at_put(index, new FieldBuffer());
     } else {
       _fields.at(index)->kill();
@@ -1036,7 +1036,7 @@
   Value x = state()->local_at(index);
   assert(x != nullptr && !x->type()->is_illegal(), "access of illegal local variable");
   push(type, x);
-  if (x->as_NewInlineTypeInstance() != NULL && x->as_NewInlineTypeInstance()->in_larval_state()) {
+  if (x->as_NewInlineTypeInstance() != nullptr && x->as_NewInlineTypeInstance()->in_larval_state()) {
     if (x->as_NewInlineTypeInstance()->on_stack_count() == 1) {
       x->as_NewInlineTypeInstance()->set_not_larva_anymore();
     } else {
@@ -1049,7 +1049,7 @@
 void GraphBuilder::store_local(ValueType* type, int index) {
   Value x = pop(type);
   store_local(state(), x, index);
-  if (x->as_NewInlineTypeInstance() != NULL) {
+  if (x->as_NewInlineTypeInstance() != nullptr) {
     x->as_NewInlineTypeInstance()->set_local_index(index);
   }
 }
@@ -1080,7 +1080,7 @@
   }
 
   state->store_local(index, round_fp(x));
-  if (x->as_NewInlineTypeInstance() != NULL) {
+  if (x->as_NewInlineTypeInstance() != nullptr) {
     x->as_NewInlineTypeInstance()->set_local_index(index);
   }
 }
@@ -1088,7 +1088,7 @@
 
 void GraphBuilder::load_indexed(BasicType type) {
   // In case of in block code motion in range check elimination
-  ValueStack* state_before = NULL;
+  ValueStack* state_before = nullptr;
   int array_idx = state()->stack_size() - 2;
   if (type == T_OBJECT && state()->stack_at(array_idx)->maybe_flattened_array()) {
     // Save the entire state and re-execute on deopt when accessing flattened arrays
@@ -1110,8 +1110,8 @@
   }
 
   bool need_membar = false;
-  LoadIndexed* load_indexed = NULL;
-  Instruction* result = NULL;
+  LoadIndexed* load_indexed = nullptr;
+  Instruction* result = nullptr;
   if (array->is_loaded_flattened_array()) {
     ciType* array_type = array->declared_type();
     ciInlineKlass* elem_klass = array_type->as_flat_array_klass()->element_klass()->as_inline_klass();
@@ -1174,7 +1174,7 @@
 
 void GraphBuilder::store_indexed(BasicType type) {
   // In case of in block code motion in range check elimination
-  ValueStack* state_before = NULL;
+  ValueStack* state_before = nullptr;
   int array_idx = state()->stack_size() - 3;
   if (type == T_OBJECT && state()->stack_at(array_idx)->maybe_flattened_array()) {
     // Save the entire state and re-execute on deopt when accessing flattened arrays
@@ -1255,7 +1255,7 @@
         Value w2 = state()->raw_pop();
         Value w3 = state()->raw_pop();
         // special handling for the dup_x2/pop sequence (see JDK-8251046)
-        if (w1 != NULL && w1->as_NewInlineTypeInstance() != NULL) {
+        if (w1 != nullptr && w1->as_NewInlineTypeInstance() != nullptr) {
           ciBytecodeStream s(method());
           s.force_bci(bci());
           s.next();
@@ -1439,7 +1439,7 @@
       ciKlass* left_klass = x->as_loaded_klass_or_null();
       ciKlass* right_klass = y->as_loaded_klass_or_null();
 
-      if (left_klass == NULL || right_klass == NULL) {
+      if (left_klass == nullptr || right_klass == nullptr) {
         // The klass is still unloaded, or came from a Phi node. Go slow case;
         subst_check = true;
       } else if (left_klass->can_be_inline_klass() || right_klass->can_be_inline_klass()) {
@@ -1458,11 +1458,7 @@
 
   // In case of loop invariant code motion or predicate insertion
   // before the body of a loop the state is needed
-<<<<<<< HEAD
-  Instruction *i = append(new If(x, cond, false, y, tsux, fsux, (is_bb || compilation()->is_optimistic() || subst_check) ? state_before : NULL, is_bb, subst_check));
-=======
-  Instruction *i = append(new If(x, cond, false, y, tsux, fsux, (is_bb || compilation()->is_optimistic()) ? state_before : nullptr, is_bb));
->>>>>>> 2836c34b
+  Instruction *i = append(new If(x, cond, false, y, tsux, fsux, (is_bb || compilation()->is_optimistic() || subst_check) ? state_before : nullptr, is_bb, subst_check));
 
   assert(i->as_Goto() == nullptr ||
          (i->as_Goto()->sux_at(0) == tsux  && i->as_Goto()->is_safepoint() == tsux->bci() < stream()->cur_bci()) ||
@@ -1962,9 +1958,8 @@
     }
     case Bytecodes::_getfield: {
       // Check for compile-time constants, i.e., trusted final non-static fields.
-<<<<<<< HEAD
-      Value constant = NULL;
-      if (state_before == NULL && field->is_flattened()) {
+      Value constant = nullptr;
+      if (state_before == nullptr && field->is_flattened()) {
         // Save the entire state and re-execute on deopt when accessing flattened fields
         assert(Interpreter::bytecode_should_reexecute(code), "should reexecute");
         state_before = copy_state_before();
@@ -1995,23 +1990,6 @@
                   ciMethodHandle* target = field_value.as_object()->as_method_handle();
                   dependency_recorder()->assert_call_site_target_value(call_site, target);
                 }
-=======
-      Value constant = nullptr;
-      obj = apop();
-      ObjectType* obj_type = obj->type()->as_ObjectType();
-      if (field->is_constant() && obj_type->is_constant() && !PatchALot) {
-        ciObject* const_oop = obj_type->constant_value();
-        if (!const_oop->is_null_object() && const_oop->is_loaded()) {
-          ciConstant field_value = field->constant_value_of(const_oop);
-          if (field_value.is_valid()) {
-            constant = make_constant(field_value, field);
-            // For CallSite objects add a dependency for invalidation of the optimization.
-            if (field->is_call_site_target()) {
-              ciCallSite* call_site = const_oop->as_call_site();
-              if (!call_site->is_fully_initialized_constant_call_site()) {
-                ciMethodHandle* target = field_value.as_object()->as_method_handle();
-                dependency_recorder()->assert_call_site_target_value(call_site, target);
->>>>>>> 2836c34b
               }
             }
           }
@@ -2029,15 +2007,15 @@
             obj = pending_field_access()->obj();
             offset += pending_field_access()->offset() - field->holder()->as_inline_klass()->first_field_offset();
             field = pending_field_access()->holder()->get_field_by_offset(offset, false);
-            assert(field != NULL, "field not found");
-            set_pending_field_access(NULL);
+            assert(field != nullptr, "field not found");
+            set_pending_field_access(nullptr);
           } else if (has_pending_load_indexed()) {
             assert(!needs_patching, "Can't patch delayed field access");
             pending_load_indexed()->update(field, offset - field->holder()->as_inline_klass()->first_field_offset());
             LoadIndexed* li = pending_load_indexed()->load_instr();
             li->set_type(type);
             push(type, append(li));
-            set_pending_load_indexed(NULL);
+            set_pending_load_indexed(nullptr);
             break;
           }
           LoadField* load = new LoadField(obj, offset, field, false, state_before, needs_patching);
@@ -2095,9 +2073,9 @@
             if (inline_klass->is_initialized() && inline_klass->is_empty()) {
               apush(append(new Constant(new InstanceConstant(inline_klass->default_instance()))));
               if (has_pending_field_access()) {
-                set_pending_field_access(NULL);
+                set_pending_field_access(nullptr);
               } else if (has_pending_load_indexed()) {
-                set_pending_load_indexed(NULL);
+                set_pending_load_indexed(nullptr);
               }
             } else if (has_pending_load_indexed()) {
               assert(!needs_patching, "Can't patch delayed field access");
@@ -2107,7 +2085,7 @@
               pending_load_indexed()->load_instr()->set_vt(vt);
               apush(append_split(vt));
               append(pending_load_indexed()->load_instr());
-              set_pending_load_indexed(NULL);
+              set_pending_load_indexed(nullptr);
               need_membar = true;
             } else {
               NewInlineTypeInstance* new_instance = new NewInlineTypeInstance(inline_klass, state_before);
@@ -2118,7 +2096,7 @@
                 copy_inline_content(inline_klass, pending_field_access()->obj(),
                                     pending_field_access()->offset() + field->offset_in_bytes() - field->holder()->as_inline_klass()->first_field_offset(),
                                     new_instance, inline_klass->first_field_offset(), state_before);
-                set_pending_field_access(NULL);
+                set_pending_field_access(nullptr);
               } else {
                 copy_inline_content(inline_klass, obj, field->offset_in_bytes(), new_instance, inline_klass->first_field_offset(), state_before);
               }
@@ -2145,26 +2123,19 @@
         Value mask = append(new Constant(new IntConstant(1)));
         val = append(new LogicOp(Bytecodes::_iand, val, mask));
       }
-<<<<<<< HEAD
       if (field->is_null_free() && field->type()->is_loaded() && field->type()->as_inline_klass()->is_empty()) {
         // Storing to a field of an empty inline type. Ignore.
         null_check(obj);
       } else if (!field->is_flattened()) {
         StoreField* store = new StoreField(obj, offset, field, val, false, state_before, needs_patching);
         if (!needs_patching) store = _memory->store(store);
-        if (store != NULL) {
+        if (store != nullptr) {
           append(store);
         }
       } else {
         assert(!needs_patching, "Can't patch flattened inline type field access");
         ciInlineKlass* inline_klass = field->type()->as_inline_klass();
         copy_inline_content(inline_klass, val, inline_klass->first_field_offset(), obj, offset, state_before, field);
-=======
-      StoreField* store = new StoreField(obj, offset, field, val, false, state_before, needs_patching);
-      if (!needs_patching) store = _memory->store(store);
-      if (store != nullptr) {
-        append(store);
->>>>>>> 2836c34b
       }
       break;
     }
@@ -2203,7 +2174,7 @@
   scope()->set_wrote_fields();
 
   NewInlineTypeInstance* new_instance;
-  if (obj->as_NewInlineTypeInstance() != NULL && obj->as_NewInlineTypeInstance()->in_larval_state()) {
+  if (obj->as_NewInlineTypeInstance() != nullptr && obj->as_NewInlineTypeInstance()->in_larval_state()) {
     new_instance = obj->as_NewInlineTypeInstance();
     apush(append_split(new_instance));
   } else {
@@ -2714,13 +2685,13 @@
     // Called by GraphBuilder::inline_sync_entry.
 #ifdef ASSERT
     ciType* obj_type = x->declared_type();
-    assert(obj_type == NULL || !obj_type->is_inlinetype(), "inline types cannot have synchronized methods");
+    assert(obj_type == nullptr || !obj_type->is_inlinetype(), "inline types cannot have synchronized methods");
 #endif
   } else {
     // We are compiling a monitorenter bytecode
     if (EnableValhalla) {
       ciType* obj_type = x->declared_type();
-      if (obj_type == NULL || obj_type->as_klass()->can_be_inline_klass()) {
+      if (obj_type == nullptr || obj_type->as_klass()->can_be_inline_klass()) {
         // If we're (possibly) locking on an inline type, check for markWord::always_locked_pattern
         // and throw IMSE. (obj_type is null for Phi nodes, so let's just be conservative).
         maybe_inlinetype = true;
@@ -2866,11 +2837,7 @@
 
 
 void GraphBuilder::null_check(Value value) {
-<<<<<<< HEAD
-  if (value->as_NewArray() != NULL || value->as_NewInstance() != NULL || value->as_NewInlineTypeInstance() != NULL) {
-=======
-  if (value->as_NewArray() != nullptr || value->as_NewInstance() != nullptr) {
->>>>>>> 2836c34b
+  if (value->as_NewArray() != nullptr || value->as_NewInstance() != nullptr || value->as_NewInlineTypeInstance() != nullptr) {
     return;
   } else {
     Constant* con = value->as_Constant();
@@ -3399,13 +3366,9 @@
       case Bytecodes::_ifnonnull      : if_null(objectType, If::neq); break;
       case Bytecodes::_goto_w         : _goto(s.cur_bci(), s.get_far_dest()); break;
       case Bytecodes::_jsr_w          : jsr(s.get_far_dest()); break;
-<<<<<<< HEAD
       case Bytecodes::_aconst_init   : default_value(s.get_index_u2()); break;
       case Bytecodes::_withfield      : withfield(s.get_index_u2()); break;
-      case Bytecodes::_breakpoint     : BAILOUT_("concurrent setting of breakpoint", NULL);
-=======
       case Bytecodes::_breakpoint     : BAILOUT_("concurrent setting of breakpoint", nullptr);
->>>>>>> 2836c34b
       default                         : ShouldNotReachHere(); break;
     }
 
@@ -3725,13 +3688,9 @@
   , _memory(new MemoryBuffer())
   , _inline_bailout_msg(nullptr)
   , _instruction_count(0)
-<<<<<<< HEAD
-  , _osr_entry(NULL)
-  , _pending_field_access(NULL)
-  , _pending_load_indexed(NULL)
-=======
   , _osr_entry(nullptr)
->>>>>>> 2836c34b
+  , _pending_field_access(nullptr)
+  , _pending_load_indexed(nullptr)
 {
   int osr_bci = compilation->osr_bci();
 
