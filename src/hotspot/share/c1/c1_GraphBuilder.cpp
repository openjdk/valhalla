/*
 * Copyright (c) 1999, 2023, Oracle and/or its affiliates. All rights reserved.
 * DO NOT ALTER OR REMOVE COPYRIGHT NOTICES OR THIS FILE HEADER.
 *
 * This code is free software; you can redistribute it and/or modify it
 * under the terms of the GNU General Public License version 2 only, as
 * published by the Free Software Foundation.
 *
 * This code is distributed in the hope that it will be useful, but WITHOUT
 * ANY WARRANTY; without even the implied warranty of MERCHANTABILITY or
 * FITNESS FOR A PARTICULAR PURPOSE.  See the GNU General Public License
 * version 2 for more details (a copy is included in the LICENSE file that
 * accompanied this code).
 *
 * You should have received a copy of the GNU General Public License version
 * 2 along with this work; if not, write to the Free Software Foundation,
 * Inc., 51 Franklin St, Fifth Floor, Boston, MA 02110-1301 USA.
 *
 * Please contact Oracle, 500 Oracle Parkway, Redwood Shores, CA 94065 USA
 * or visit www.oracle.com if you need additional information or have any
 * questions.
 *
 */

#include "precompiled.hpp"
#include "c1/c1_CFGPrinter.hpp"
#include "c1/c1_Canonicalizer.hpp"
#include "c1/c1_Compilation.hpp"
#include "c1/c1_GraphBuilder.hpp"
#include "c1/c1_InstructionPrinter.hpp"
#include "ci/ciCallSite.hpp"
#include "ci/ciField.hpp"
#include "ci/ciFlatArrayKlass.hpp"
#include "ci/ciInlineKlass.hpp"
#include "ci/ciKlass.hpp"
#include "ci/ciMemberName.hpp"
#include "ci/ciSymbols.hpp"
#include "ci/ciUtilities.inline.hpp"
#include "classfile/javaClasses.hpp"
#include "compiler/compilationPolicy.hpp"
#include "compiler/compileBroker.hpp"
#include "compiler/compilerEvent.hpp"
#include "interpreter/bytecode.hpp"
#include "jfr/jfrEvents.hpp"
#include "memory/resourceArea.hpp"
#include "oops/oop.inline.hpp"
#include "runtime/sharedRuntime.hpp"
#include "runtime/vm_version.hpp"
#include "utilities/bitMap.inline.hpp"
#include "utilities/powerOfTwo.hpp"
#include "utilities/macros.hpp"
#if INCLUDE_JFR
#include "jfr/jfr.hpp"
#endif

class BlockListBuilder {
 private:
  Compilation* _compilation;
  IRScope*     _scope;

  BlockList    _blocks;                // internal list of all blocks
  BlockList*   _bci2block;             // mapping from bci to blocks for GraphBuilder
  GrowableArray<BlockList> _bci2block_successors; // Mapping bcis to their blocks successors while we dont have a blockend

  // fields used by mark_loops
  ResourceBitMap _active;              // for iteration of control flow graph
  ResourceBitMap _visited;             // for iteration of control flow graph
  GrowableArray<ResourceBitMap> _loop_map; // caches the information if a block is contained in a loop
  int            _next_loop_index;     // next free loop number
  int            _next_block_number;   // for reverse postorder numbering of blocks
  int            _block_id_start;

  int           bit_number(int block_id) const   { return block_id - _block_id_start; }
  // accessors
  Compilation*  compilation() const              { return _compilation; }
  IRScope*      scope() const                    { return _scope; }
  ciMethod*     method() const                   { return scope()->method(); }
  XHandlers*    xhandlers() const                { return scope()->xhandlers(); }

  // unified bailout support
  void          bailout(const char* msg) const   { compilation()->bailout(msg); }
  bool          bailed_out() const               { return compilation()->bailed_out(); }

  // helper functions
  BlockBegin* make_block_at(int bci, BlockBegin* predecessor);
  void handle_exceptions(BlockBegin* current, int cur_bci);
  void handle_jsr(BlockBegin* current, int sr_bci, int next_bci);
  void store_one(BlockBegin* current, int local);
  void store_two(BlockBegin* current, int local);
  void set_entries(int osr_bci);
  void set_leaders();

  void make_loop_header(BlockBegin* block);
  void mark_loops();
  BitMap& mark_loops(BlockBegin* b, bool in_subroutine);

  // debugging
#ifndef PRODUCT
  void print();
#endif

  int number_of_successors(BlockBegin* block);
  BlockBegin* successor_at(BlockBegin* block, int i);
  void add_successor(BlockBegin* block, BlockBegin* sux);
  bool is_successor(BlockBegin* block, BlockBegin* sux);

 public:
  // creation
  BlockListBuilder(Compilation* compilation, IRScope* scope, int osr_bci);

  // accessors for GraphBuilder
  BlockList*    bci2block() const                { return _bci2block; }
};


// Implementation of BlockListBuilder

BlockListBuilder::BlockListBuilder(Compilation* compilation, IRScope* scope, int osr_bci)
 : _compilation(compilation)
 , _scope(scope)
 , _blocks(16)
 , _bci2block(new BlockList(scope->method()->code_size(), NULL))
 , _bci2block_successors(scope->method()->code_size())
 , _active()         // size not known yet
 , _visited()        // size not known yet
 , _loop_map() // size not known yet
 , _next_loop_index(0)
 , _next_block_number(0)
 , _block_id_start(0)
{
  set_entries(osr_bci);
  set_leaders();
  CHECK_BAILOUT();

  mark_loops();
  NOT_PRODUCT(if (PrintInitialBlockList) print());

  // _bci2block still contains blocks with _end == null and > 0 sux in _bci2block_successors.

#ifndef PRODUCT
  if (PrintCFGToFile) {
    stringStream title;
    title.print("BlockListBuilder ");
    scope->method()->print_name(&title);
    CFGPrinter::print_cfg(_bci2block, title.freeze(), false, false);
  }
#endif
}


void BlockListBuilder::set_entries(int osr_bci) {
  // generate start blocks
  BlockBegin* std_entry = make_block_at(0, NULL);
  if (scope()->caller() == NULL) {
    std_entry->set(BlockBegin::std_entry_flag);
  }
  if (osr_bci != -1) {
    BlockBegin* osr_entry = make_block_at(osr_bci, NULL);
    osr_entry->set(BlockBegin::osr_entry_flag);
  }

  // generate exception entry blocks
  XHandlers* list = xhandlers();
  const int n = list->length();
  for (int i = 0; i < n; i++) {
    XHandler* h = list->handler_at(i);
    BlockBegin* entry = make_block_at(h->handler_bci(), NULL);
    entry->set(BlockBegin::exception_entry_flag);
    h->set_entry_block(entry);
  }
}


BlockBegin* BlockListBuilder::make_block_at(int cur_bci, BlockBegin* predecessor) {
  assert(method()->bci_block_start().at(cur_bci), "wrong block starts of MethodLivenessAnalyzer");

  BlockBegin* block = _bci2block->at(cur_bci);
  if (block == NULL) {
    block = new BlockBegin(cur_bci);
    block->init_stores_to_locals(method()->max_locals());
    _bci2block->at_put(cur_bci, block);
    _bci2block_successors.at_put_grow(cur_bci, BlockList());
    _blocks.append(block);

    assert(predecessor == NULL || predecessor->bci() < cur_bci, "targets for backward branches must already exist");
  }

  if (predecessor != NULL) {
    if (block->is_set(BlockBegin::exception_entry_flag)) {
      BAILOUT_("Exception handler can be reached by both normal and exceptional control flow", block);
    }

    add_successor(predecessor, block);
    block->increment_total_preds();
  }

  return block;
}


inline void BlockListBuilder::store_one(BlockBegin* current, int local) {
  current->stores_to_locals().set_bit(local);
}
inline void BlockListBuilder::store_two(BlockBegin* current, int local) {
  store_one(current, local);
  store_one(current, local + 1);
}


void BlockListBuilder::handle_exceptions(BlockBegin* current, int cur_bci) {
  // Draws edges from a block to its exception handlers
  XHandlers* list = xhandlers();
  const int n = list->length();

  for (int i = 0; i < n; i++) {
    XHandler* h = list->handler_at(i);

    if (h->covers(cur_bci)) {
      BlockBegin* entry = h->entry_block();
      assert(entry != NULL && entry == _bci2block->at(h->handler_bci()), "entry must be set");
      assert(entry->is_set(BlockBegin::exception_entry_flag), "flag must be set");

      // add each exception handler only once
      if(!is_successor(current, entry)) {
        add_successor(current, entry);
        entry->increment_total_preds();
      }

      // stop when reaching catchall
      if (h->catch_type() == 0) break;
    }
  }
}

void BlockListBuilder::handle_jsr(BlockBegin* current, int sr_bci, int next_bci) {
  if (next_bci < method()->code_size()) {
    // start a new block after jsr-bytecode and link this block into cfg
    make_block_at(next_bci, current);
  }

  // start a new block at the subroutine entry at mark it with special flag
  BlockBegin* sr_block = make_block_at(sr_bci, current);
  if (!sr_block->is_set(BlockBegin::subroutine_entry_flag)) {
    sr_block->set(BlockBegin::subroutine_entry_flag);
  }
}


void BlockListBuilder::set_leaders() {
  bool has_xhandlers = xhandlers()->has_handlers();
  BlockBegin* current = NULL;

  // The information which bci starts a new block simplifies the analysis
  // Without it, backward branches could jump to a bci where no block was created
  // during bytecode iteration. This would require the creation of a new block at the
  // branch target and a modification of the successor lists.
  const BitMap& bci_block_start = method()->bci_block_start();

  int end_bci = method()->code_size();

  ciBytecodeStream s(method());
  while (s.next() != ciBytecodeStream::EOBC()) {
    int cur_bci = s.cur_bci();

    if (bci_block_start.at(cur_bci)) {
      current = make_block_at(cur_bci, current);
    }
    assert(current != NULL, "must have current block");

    if (has_xhandlers && GraphBuilder::can_trap(method(), s.cur_bc())) {
      handle_exceptions(current, cur_bci);
    }

    switch (s.cur_bc()) {
      // track stores to local variables for selective creation of phi functions
      case Bytecodes::_iinc:     store_one(current, s.get_index()); break;
      case Bytecodes::_istore:   store_one(current, s.get_index()); break;
      case Bytecodes::_lstore:   store_two(current, s.get_index()); break;
      case Bytecodes::_fstore:   store_one(current, s.get_index()); break;
      case Bytecodes::_dstore:   store_two(current, s.get_index()); break;
      case Bytecodes::_astore:   store_one(current, s.get_index()); break;
      case Bytecodes::_istore_0: store_one(current, 0); break;
      case Bytecodes::_istore_1: store_one(current, 1); break;
      case Bytecodes::_istore_2: store_one(current, 2); break;
      case Bytecodes::_istore_3: store_one(current, 3); break;
      case Bytecodes::_lstore_0: store_two(current, 0); break;
      case Bytecodes::_lstore_1: store_two(current, 1); break;
      case Bytecodes::_lstore_2: store_two(current, 2); break;
      case Bytecodes::_lstore_3: store_two(current, 3); break;
      case Bytecodes::_fstore_0: store_one(current, 0); break;
      case Bytecodes::_fstore_1: store_one(current, 1); break;
      case Bytecodes::_fstore_2: store_one(current, 2); break;
      case Bytecodes::_fstore_3: store_one(current, 3); break;
      case Bytecodes::_dstore_0: store_two(current, 0); break;
      case Bytecodes::_dstore_1: store_two(current, 1); break;
      case Bytecodes::_dstore_2: store_two(current, 2); break;
      case Bytecodes::_dstore_3: store_two(current, 3); break;
      case Bytecodes::_astore_0: store_one(current, 0); break;
      case Bytecodes::_astore_1: store_one(current, 1); break;
      case Bytecodes::_astore_2: store_one(current, 2); break;
      case Bytecodes::_astore_3: store_one(current, 3); break;

      // track bytecodes that affect the control flow
      case Bytecodes::_athrow:  // fall through
      case Bytecodes::_ret:     // fall through
      case Bytecodes::_ireturn: // fall through
      case Bytecodes::_lreturn: // fall through
      case Bytecodes::_freturn: // fall through
      case Bytecodes::_dreturn: // fall through
      case Bytecodes::_areturn: // fall through
      case Bytecodes::_return:
        current = NULL;
        break;

      case Bytecodes::_ifeq:      // fall through
      case Bytecodes::_ifne:      // fall through
      case Bytecodes::_iflt:      // fall through
      case Bytecodes::_ifge:      // fall through
      case Bytecodes::_ifgt:      // fall through
      case Bytecodes::_ifle:      // fall through
      case Bytecodes::_if_icmpeq: // fall through
      case Bytecodes::_if_icmpne: // fall through
      case Bytecodes::_if_icmplt: // fall through
      case Bytecodes::_if_icmpge: // fall through
      case Bytecodes::_if_icmpgt: // fall through
      case Bytecodes::_if_icmple: // fall through
      case Bytecodes::_if_acmpeq: // fall through
      case Bytecodes::_if_acmpne: // fall through
      case Bytecodes::_ifnull:    // fall through
      case Bytecodes::_ifnonnull:
        if (s.next_bci() < end_bci) {
          make_block_at(s.next_bci(), current);
        }
        make_block_at(s.get_dest(), current);
        current = NULL;
        break;

      case Bytecodes::_goto:
        make_block_at(s.get_dest(), current);
        current = NULL;
        break;

      case Bytecodes::_goto_w:
        make_block_at(s.get_far_dest(), current);
        current = NULL;
        break;

      case Bytecodes::_jsr:
        handle_jsr(current, s.get_dest(), s.next_bci());
        current = NULL;
        break;

      case Bytecodes::_jsr_w:
        handle_jsr(current, s.get_far_dest(), s.next_bci());
        current = NULL;
        break;

      case Bytecodes::_tableswitch: {
        // set block for each case
        Bytecode_tableswitch sw(&s);
        int l = sw.length();
        for (int i = 0; i < l; i++) {
          make_block_at(cur_bci + sw.dest_offset_at(i), current);
        }
        make_block_at(cur_bci + sw.default_offset(), current);
        current = NULL;
        break;
      }

      case Bytecodes::_lookupswitch: {
        // set block for each case
        Bytecode_lookupswitch sw(&s);
        int l = sw.number_of_pairs();
        for (int i = 0; i < l; i++) {
          make_block_at(cur_bci + sw.pair_at(i).offset(), current);
        }
        make_block_at(cur_bci + sw.default_offset(), current);
        current = NULL;
        break;
      }

      default:
        break;
    }
  }
}


void BlockListBuilder::mark_loops() {
  ResourceMark rm;

  const int number_of_blocks = _blocks.length();
  _active.initialize(number_of_blocks);
  _visited.initialize(number_of_blocks);
  _loop_map = GrowableArray<ResourceBitMap>(number_of_blocks, number_of_blocks, ResourceBitMap());
  for (int i = 0; i < number_of_blocks; i++) {
    _loop_map.at(i).initialize(number_of_blocks);
  }
  _next_loop_index = 0;
  _next_block_number = _blocks.length();

  // The loop detection algorithm works as follows:
  // - We maintain the _loop_map, where for each block we have a bitmap indicating which loops contain this block.
  // - The CFG is recursively traversed (depth-first) and if we detect a loop, we assign the loop a unique number that is stored
  // in the bitmap associated with the loop header block. Until we return back through that loop header the bitmap contains
  // only a single bit corresponding to the loop number.
  // -  The bit is then propagated for all the blocks in the loop after we exit them (post-order). There could be multiple bits
  // of course in case of nested loops.
  // -  When we exit the loop header we remove that single bit and assign the real loop state for it.
  // -  Now, the tricky part here is how we detect irreducible loops. In the algorithm above the loop state bits
  // are propagated to the predecessors. If we encounter an irreducible loop (a loop with multiple heads) we would see
  // a node with some loop bit set that would then propagate back and be never cleared because we would
  // never go back through the original loop header. Therefore if there are any irreducible loops the bits in the states
  // for these loops are going to propagate back to the root.
  BlockBegin* start = _bci2block->at(0);
  _block_id_start = start->block_id();
  BitMap& loop_state = mark_loops(start, false);
  if (!loop_state.is_empty()) {
    compilation()->set_has_irreducible_loops(true);
  }
  assert(_next_block_number >= 0, "invalid block numbers");

  // Remove dangling Resource pointers before the ResourceMark goes out-of-scope.
  _active.resize(0);
  _visited.resize(0);
  _loop_map.clear();
}

void BlockListBuilder::make_loop_header(BlockBegin* block) {
  int block_id = block->block_id();
  int block_bit = bit_number(block_id);
  if (block->is_set(BlockBegin::exception_entry_flag)) {
    // exception edges may look like loops but don't mark them as such
    // since it screws up block ordering.
    return;
  }
  if (!block->is_set(BlockBegin::parser_loop_header_flag)) {
    block->set(BlockBegin::parser_loop_header_flag);

    assert(_loop_map.at(block_bit).is_empty(), "must not be set yet");
    assert(0 <= _next_loop_index && _next_loop_index < _loop_map.length(), "_next_loop_index is too large");
    _loop_map.at(block_bit).set_bit(_next_loop_index++);
  } else {
    // block already marked as loop header
    assert(_loop_map.at(block_bit).count_one_bits() == 1, "exactly one bit must be set");
  }
}

BitMap& BlockListBuilder::mark_loops(BlockBegin* block, bool in_subroutine) {
  int block_id = block->block_id();
  int block_bit = bit_number(block_id);
  if (_visited.at(block_bit)) {
    if (_active.at(block_bit)) {
      // reached block via backward branch
      make_loop_header(block);
    }
    // return cached loop information for this block
    return _loop_map.at(block_bit);
  }

  if (block->is_set(BlockBegin::subroutine_entry_flag)) {
    in_subroutine = true;
  }

  // set active and visited bits before successors are processed
  _visited.set_bit(block_bit);
  _active.set_bit(block_bit);

  ResourceMark rm;
  ResourceBitMap loop_state(_loop_map.length());
  for (int i = number_of_successors(block) - 1; i >= 0; i--) {
    BlockBegin* sux = successor_at(block, i);
    // recursively process all successors
    loop_state.set_union(mark_loops(sux, in_subroutine));
  }

  // clear active-bit after all successors are processed
  _active.clear_bit(block_bit);

  // reverse-post-order numbering of all blocks
  block->set_depth_first_number(_next_block_number);
  _next_block_number--;

  if (!loop_state.is_empty() || in_subroutine ) {
    // block is contained at least in one loop, so phi functions are necessary
    // phi functions are also necessary for all locals stored in a subroutine
    scope()->requires_phi_function().set_union(block->stores_to_locals());
  }

  if (block->is_set(BlockBegin::parser_loop_header_flag)) {
    BitMap& header_loop_state = _loop_map.at(block_bit);
    assert(header_loop_state.count_one_bits() == 1, "exactly one bit must be set");
    // remove the bit with the loop number for the state (header is outside of the loop)
    loop_state.set_difference(header_loop_state);
  }

  // cache and return loop information for this block
  _loop_map.at(block_bit).set_from(loop_state);
  return _loop_map.at(block_bit);
}

inline int BlockListBuilder::number_of_successors(BlockBegin* block)
{
  assert(_bci2block_successors.length() > block->bci(), "sux must exist");
  return _bci2block_successors.at(block->bci()).length();
}

inline BlockBegin* BlockListBuilder::successor_at(BlockBegin* block, int i)
{
  assert(_bci2block_successors.length() > block->bci(), "sux must exist");
  return _bci2block_successors.at(block->bci()).at(i);
}

inline void BlockListBuilder::add_successor(BlockBegin* block, BlockBegin* sux)
{
  assert(_bci2block_successors.length() > block->bci(), "sux must exist");
  _bci2block_successors.at(block->bci()).append(sux);
}

inline bool BlockListBuilder::is_successor(BlockBegin* block, BlockBegin* sux) {
  assert(_bci2block_successors.length() > block->bci(), "sux must exist");
  return _bci2block_successors.at(block->bci()).contains(sux);
}

#ifndef PRODUCT

int compare_depth_first(BlockBegin** a, BlockBegin** b) {
  return (*a)->depth_first_number() - (*b)->depth_first_number();
}

void BlockListBuilder::print() {
  tty->print("----- initial block list of BlockListBuilder for method ");
  method()->print_short_name();
  tty->cr();

  // better readability if blocks are sorted in processing order
  _blocks.sort(compare_depth_first);

  for (int i = 0; i < _blocks.length(); i++) {
    BlockBegin* cur = _blocks.at(i);
    tty->print("%4d: B%-4d bci: %-4d  preds: %-4d ", cur->depth_first_number(), cur->block_id(), cur->bci(), cur->total_preds());

    tty->print(cur->is_set(BlockBegin::std_entry_flag)               ? " std" : "    ");
    tty->print(cur->is_set(BlockBegin::osr_entry_flag)               ? " osr" : "    ");
    tty->print(cur->is_set(BlockBegin::exception_entry_flag)         ? " ex" : "   ");
    tty->print(cur->is_set(BlockBegin::subroutine_entry_flag)        ? " sr" : "   ");
    tty->print(cur->is_set(BlockBegin::parser_loop_header_flag)      ? " lh" : "   ");

    if (number_of_successors(cur) > 0) {
      tty->print("    sux: ");
      for (int j = 0; j < number_of_successors(cur); j++) {
        BlockBegin* sux = successor_at(cur, j);
        tty->print("B%d ", sux->block_id());
      }
    }
    tty->cr();
  }
}

#endif


// A simple growable array of Values indexed by ciFields
class FieldBuffer: public CompilationResourceObj {
 private:
  GrowableArray<Value> _values;

 public:
  FieldBuffer() {}

  void kill() {
    _values.trunc_to(0);
  }

  Value at(ciField* field) {
    assert(field->holder()->is_loaded(), "must be a loaded field");
    int offset = field->offset_in_bytes();
    if (offset < _values.length()) {
      return _values.at(offset);
    } else {
      return NULL;
    }
  }

  void at_put(ciField* field, Value value) {
    assert(field->holder()->is_loaded(), "must be a loaded field");
    int offset = field->offset_in_bytes();
    _values.at_put_grow(offset, value, NULL);
  }

};


// MemoryBuffer is fairly simple model of the current state of memory.
// It partitions memory into several pieces.  The first piece is
// generic memory where little is known about the owner of the memory.
// This is conceptually represented by the tuple <O, F, V> which says
// that the field F of object O has value V.  This is flattened so
// that F is represented by the offset of the field and the parallel
// arrays _objects and _values are used for O and V.  Loads of O.F can
// simply use V.  Newly allocated objects are kept in a separate list
// along with a parallel array for each object which represents the
// current value of its fields.  Stores of the default value to fields
// which have never been stored to before are eliminated since they
// are redundant.  Once newly allocated objects are stored into
// another object or they are passed out of the current compile they
// are treated like generic memory.

class MemoryBuffer: public CompilationResourceObj {
 private:
  FieldBuffer                 _values;
  GrowableArray<Value>        _objects;
  GrowableArray<Value>        _newobjects;
  GrowableArray<FieldBuffer*> _fields;

 public:
  MemoryBuffer() {}

  StoreField* store(StoreField* st) {
    if (!EliminateFieldAccess) {
      return st;
    }

    Value object = st->obj();
    Value value = st->value();
    ciField* field = st->field();
    if (field->holder()->is_loaded()) {
      int offset = field->offset_in_bytes();
      int index = _newobjects.find(object);
      if (index != -1) {
        // newly allocated object with no other stores performed on this field
        FieldBuffer* buf = _fields.at(index);
        if (buf->at(field) == NULL && is_default_value(value)) {
#ifndef PRODUCT
          if (PrintIRDuringConstruction && Verbose) {
            tty->print_cr("Eliminated store for object %d:", index);
            st->print_line();
          }
#endif
          return NULL;
        } else {
          buf->at_put(field, value);
        }
      } else {
        _objects.at_put_grow(offset, object, NULL);
        _values.at_put(field, value);
      }

      store_value(value);
    } else {
      // if we held onto field names we could alias based on names but
      // we don't know what's being stored to so kill it all.
      kill();
    }
    return st;
  }


  // return true if this value correspond to the default value of a field.
  bool is_default_value(Value value) {
    Constant* con = value->as_Constant();
    if (con) {
      switch (con->type()->tag()) {
        case intTag:    return con->type()->as_IntConstant()->value() == 0;
        case longTag:   return con->type()->as_LongConstant()->value() == 0;
        case floatTag:  return jint_cast(con->type()->as_FloatConstant()->value()) == 0;
        case doubleTag: return jlong_cast(con->type()->as_DoubleConstant()->value()) == jlong_cast(0);
        case objectTag: return con->type() == objectNull;
        default:  ShouldNotReachHere();
      }
    }
    return false;
  }


  // return either the actual value of a load or the load itself
  Value load(LoadField* load) {
    if (!EliminateFieldAccess) {
      return load;
    }

    if (strict_fp_requires_explicit_rounding && load->type()->is_float_kind()) {
#ifdef IA32
      if (UseSSE < 2) {
        // can't skip load since value might get rounded as a side effect
        return load;
      }
#else
      Unimplemented();
#endif // IA32
    }

    ciField* field = load->field();
    Value object   = load->obj();
    if (field->holder()->is_loaded() && !field->is_volatile()) {
      int offset = field->offset_in_bytes();
      Value result = NULL;
      int index = _newobjects.find(object);
      if (index != -1) {
        result = _fields.at(index)->at(field);
      } else if (_objects.at_grow(offset, NULL) == object) {
        result = _values.at(field);
      }
      if (result != NULL) {
#ifndef PRODUCT
        if (PrintIRDuringConstruction && Verbose) {
          tty->print_cr("Eliminated load: ");
          load->print_line();
        }
#endif
        assert(result->type()->tag() == load->type()->tag(), "wrong types");
        return result;
      }
    }
    return load;
  }

  // Record this newly allocated object
  void new_instance(NewInstance* object) {
    int index = _newobjects.length();
    _newobjects.append(object);
    if (_fields.at_grow(index, NULL) == NULL) {
      _fields.at_put(index, new FieldBuffer());
    } else {
      _fields.at(index)->kill();
    }
  }

  // Record this newly allocated object
  void new_instance(NewInlineTypeInstance* object) {
    int index = _newobjects.length();
    _newobjects.append(object);
    if (_fields.at_grow(index, NULL) == NULL) {
      _fields.at_put(index, new FieldBuffer());
    } else {
      _fields.at(index)->kill();
    }
  }

  void store_value(Value value) {
    int index = _newobjects.find(value);
    if (index != -1) {
      // stored a newly allocated object into another object.
      // Assume we've lost track of it as separate slice of memory.
      // We could do better by keeping track of whether individual
      // fields could alias each other.
      _newobjects.remove_at(index);
      // pull out the field info and store it at the end up the list
      // of field info list to be reused later.
      _fields.append(_fields.at(index));
      _fields.remove_at(index);
    }
  }

  void kill() {
    _newobjects.trunc_to(0);
    _objects.trunc_to(0);
    _values.kill();
  }
};


// Implementation of GraphBuilder's ScopeData

GraphBuilder::ScopeData::ScopeData(ScopeData* parent)
  : _parent(parent)
  , _bci2block(NULL)
  , _scope(NULL)
  , _has_handler(false)
  , _stream(NULL)
  , _work_list(NULL)
  , _caller_stack_size(-1)
  , _continuation(NULL)
  , _parsing_jsr(false)
  , _jsr_xhandlers(NULL)
  , _num_returns(0)
  , _cleanup_block(NULL)
  , _cleanup_return_prev(NULL)
  , _cleanup_state(NULL)
  , _ignore_return(false)
{
  if (parent != NULL) {
    _max_inline_size = (intx) ((float) NestedInliningSizeRatio * (float) parent->max_inline_size() / 100.0f);
  } else {
    _max_inline_size = C1MaxInlineSize;
  }
  if (_max_inline_size < C1MaxTrivialSize) {
    _max_inline_size = C1MaxTrivialSize;
  }
}


void GraphBuilder::kill_all() {
  if (UseLocalValueNumbering) {
    vmap()->kill_all();
  }
  _memory->kill();
}


BlockBegin* GraphBuilder::ScopeData::block_at(int bci) {
  if (parsing_jsr()) {
    // It is necessary to clone all blocks associated with a
    // subroutine, including those for exception handlers in the scope
    // of the method containing the jsr (because those exception
    // handlers may contain ret instructions in some cases).
    BlockBegin* block = bci2block()->at(bci);
    if (block != NULL && block == parent()->bci2block()->at(bci)) {
      BlockBegin* new_block = new BlockBegin(block->bci());
      if (PrintInitialBlockList) {
        tty->print_cr("CFG: cloned block %d (bci %d) as block %d for jsr",
                      block->block_id(), block->bci(), new_block->block_id());
      }
      // copy data from cloned blocked
      new_block->set_depth_first_number(block->depth_first_number());
      if (block->is_set(BlockBegin::parser_loop_header_flag)) new_block->set(BlockBegin::parser_loop_header_flag);
      // Preserve certain flags for assertion checking
      if (block->is_set(BlockBegin::subroutine_entry_flag)) new_block->set(BlockBegin::subroutine_entry_flag);
      if (block->is_set(BlockBegin::exception_entry_flag))  new_block->set(BlockBegin::exception_entry_flag);

      // copy was_visited_flag to allow early detection of bailouts
      // if a block that is used in a jsr has already been visited before,
      // it is shared between the normal control flow and a subroutine
      // BlockBegin::try_merge returns false when the flag is set, this leads
      // to a compilation bailout
      if (block->is_set(BlockBegin::was_visited_flag))  new_block->set(BlockBegin::was_visited_flag);

      bci2block()->at_put(bci, new_block);
      block = new_block;
    }
    return block;
  } else {
    return bci2block()->at(bci);
  }
}


XHandlers* GraphBuilder::ScopeData::xhandlers() const {
  if (_jsr_xhandlers == NULL) {
    assert(!parsing_jsr(), "");
    return scope()->xhandlers();
  }
  assert(parsing_jsr(), "");
  return _jsr_xhandlers;
}


void GraphBuilder::ScopeData::set_scope(IRScope* scope) {
  _scope = scope;
  bool parent_has_handler = false;
  if (parent() != NULL) {
    parent_has_handler = parent()->has_handler();
  }
  _has_handler = parent_has_handler || scope->xhandlers()->has_handlers();
}


void GraphBuilder::ScopeData::set_inline_cleanup_info(BlockBegin* block,
                                                      Instruction* return_prev,
                                                      ValueStack* return_state) {
  _cleanup_block       = block;
  _cleanup_return_prev = return_prev;
  _cleanup_state       = return_state;
}


void GraphBuilder::ScopeData::add_to_work_list(BlockBegin* block) {
  if (_work_list == NULL) {
    _work_list = new BlockList();
  }

  if (!block->is_set(BlockBegin::is_on_work_list_flag)) {
    // Do not start parsing the continuation block while in a
    // sub-scope
    if (parsing_jsr()) {
      if (block == jsr_continuation()) {
        return;
      }
    } else {
      if (block == continuation()) {
        return;
      }
    }
    block->set(BlockBegin::is_on_work_list_flag);
    _work_list->push(block);

    sort_top_into_worklist(_work_list, block);
  }
}


void GraphBuilder::sort_top_into_worklist(BlockList* worklist, BlockBegin* top) {
  assert(worklist->top() == top, "");
  // sort block descending into work list
  const int dfn = top->depth_first_number();
  assert(dfn != -1, "unknown depth first number");
  int i = worklist->length()-2;
  while (i >= 0) {
    BlockBegin* b = worklist->at(i);
    if (b->depth_first_number() < dfn) {
      worklist->at_put(i+1, b);
    } else {
      break;
    }
    i --;
  }
  if (i >= -1) worklist->at_put(i + 1, top);
}


BlockBegin* GraphBuilder::ScopeData::remove_from_work_list() {
  if (is_work_list_empty()) {
    return NULL;
  }
  return _work_list->pop();
}


bool GraphBuilder::ScopeData::is_work_list_empty() const {
  return (_work_list == NULL || _work_list->length() == 0);
}


void GraphBuilder::ScopeData::setup_jsr_xhandlers() {
  assert(parsing_jsr(), "");
  // clone all the exception handlers from the scope
  XHandlers* handlers = new XHandlers(scope()->xhandlers());
  const int n = handlers->length();
  for (int i = 0; i < n; i++) {
    // The XHandlers need to be adjusted to dispatch to the cloned
    // handler block instead of the default one but the synthetic
    // unlocker needs to be handled specially.  The synthetic unlocker
    // should be left alone since there can be only one and all code
    // should dispatch to the same one.
    XHandler* h = handlers->handler_at(i);
    assert(h->handler_bci() != SynchronizationEntryBCI, "must be real");
    h->set_entry_block(block_at(h->handler_bci()));
  }
  _jsr_xhandlers = handlers;
}


int GraphBuilder::ScopeData::num_returns() {
  if (parsing_jsr()) {
    return parent()->num_returns();
  }
  return _num_returns;
}


void GraphBuilder::ScopeData::incr_num_returns() {
  if (parsing_jsr()) {
    parent()->incr_num_returns();
  } else {
    ++_num_returns;
  }
}


// Implementation of GraphBuilder

#define INLINE_BAILOUT(msg)        { inline_bailout(msg); return false; }


void GraphBuilder::load_constant() {
  ciConstant con = stream()->get_constant();
  if (con.is_valid()) {
    ValueType* t = illegalType;
    ValueStack* patch_state = NULL;
    switch (con.basic_type()) {
      case T_BOOLEAN: t = new IntConstant   (con.as_boolean()); break;
      case T_BYTE   : t = new IntConstant   (con.as_byte   ()); break;
      case T_CHAR   : t = new IntConstant   (con.as_char   ()); break;
      case T_SHORT  : t = new IntConstant   (con.as_short  ()); break;
      case T_INT    : t = new IntConstant   (con.as_int    ()); break;
      case T_LONG   : t = new LongConstant  (con.as_long   ()); break;
      case T_FLOAT  : t = new FloatConstant (con.as_float  ()); break;
      case T_DOUBLE : t = new DoubleConstant(con.as_double ()); break;
      case T_ARRAY  : // fall-through
      case T_OBJECT : {
        ciObject* obj = con.as_object();
        if (!obj->is_loaded() || (PatchALot && !stream()->is_string_constant())) {
          // A Class, MethodType, MethodHandle, Dynamic, or String.
          patch_state = copy_state_before();
          t = new ObjectConstant(obj);
        } else {
          // Might be a Class, MethodType, MethodHandle, or Dynamic constant
          // result, which might turn out to be an array.
          if (obj->is_null_object()) {
            t = objectNull;
          } else if (obj->is_array()) {
            t = new ArrayConstant(obj->as_array());
          } else {
            t = new InstanceConstant(obj->as_instance());
          }
        }
        break;
      }
      default: ShouldNotReachHere();
    }
    Value x;
    if (patch_state != NULL) {
      // Arbitrary memory effects from running BSM or class loading (using custom loader) during linkage.
      bool kills_memory = stream()->is_dynamic_constant() ||
                          (!stream()->is_string_constant() && !method()->holder()->has_trusted_loader());
      x = new Constant(t, patch_state, kills_memory);
    } else {
      x = new Constant(t);
    }

    // Unbox the value at runtime, if needed.
    // ConstantDynamic entry can be of a primitive type, but it is cached in boxed form.
    if (patch_state != NULL) {
      int index = stream()->get_constant_pool_index();
      BasicType type = stream()->get_basic_type_for_constant_at(index);
      if (is_java_primitive(type)) {
        ciInstanceKlass* box_klass = ciEnv::current()->get_box_klass_for_primitive_type(type);
        assert(box_klass->is_loaded(), "sanity");
        int offset = java_lang_boxing_object::value_offset(type);
        ciField* value_field = box_klass->get_field_by_offset(offset, false /*is_static*/);
        x = new LoadField(append(x), offset, value_field, false /*is_static*/, patch_state, false /*needs_patching*/);
        t = as_ValueType(type);
      } else {
        assert(is_reference_type(type), "not a reference: %s", type2name(type));
      }
    }

    push(t, append(x));
  } else {
    BAILOUT("could not resolve a constant");
  }
}


void GraphBuilder::load_local(ValueType* type, int index) {
  Value x = state()->local_at(index);
  assert(x != NULL && !x->type()->is_illegal(), "access of illegal local variable");
  push(type, x);
  if (x->as_NewInlineTypeInstance() != NULL && x->as_NewInlineTypeInstance()->in_larval_state()) {
    if (x->as_NewInlineTypeInstance()->on_stack_count() == 1) {
      x->as_NewInlineTypeInstance()->set_not_larva_anymore();
    } else {
      x->as_NewInlineTypeInstance()->increment_on_stack_count();
    }
  }
}


void GraphBuilder::store_local(ValueType* type, int index) {
  Value x = pop(type);
  store_local(state(), x, index);
  if (x->as_NewInlineTypeInstance() != NULL) {
    x->as_NewInlineTypeInstance()->set_local_index(index);
  }
}


void GraphBuilder::store_local(ValueStack* state, Value x, int index) {
  if (parsing_jsr()) {
    // We need to do additional tracking of the location of the return
    // address for jsrs since we don't handle arbitrary jsr/ret
    // constructs. Here we are figuring out in which circumstances we
    // need to bail out.
    if (x->type()->is_address()) {
      scope_data()->set_jsr_return_address_local(index);

      // Also check parent jsrs (if any) at this time to see whether
      // they are using this local. We don't handle skipping over a
      // ret.
      for (ScopeData* cur_scope_data = scope_data()->parent();
           cur_scope_data != NULL && cur_scope_data->parsing_jsr() && cur_scope_data->scope() == scope();
           cur_scope_data = cur_scope_data->parent()) {
        if (cur_scope_data->jsr_return_address_local() == index) {
          BAILOUT("subroutine overwrites return address from previous subroutine");
        }
      }
    } else if (index == scope_data()->jsr_return_address_local()) {
      scope_data()->set_jsr_return_address_local(-1);
    }
  }

  state->store_local(index, round_fp(x));
  if (x->as_NewInlineTypeInstance() != NULL) {
    x->as_NewInlineTypeInstance()->set_local_index(index);
  }
}


void GraphBuilder::load_indexed(BasicType type) {
  // In case of in block code motion in range check elimination
  ValueStack* state_before = NULL;
  int array_idx = state()->stack_size() - 2;
  if (type == T_OBJECT && state()->stack_at(array_idx)->maybe_flattened_array()) {
    // Save the entire state and re-execute on deopt when accessing flattened arrays
    state_before = copy_state_before();
    state_before->set_should_reexecute(true);
  } else {
    state_before = copy_state_indexed_access();
  }
  compilation()->set_has_access_indexed(true);
  Value index = ipop();
  Value array = apop();
  Value length = NULL;
  if (CSEArrayLength ||
      (array->as_Constant() != NULL) ||
      (array->as_AccessField() && array->as_AccessField()->field()->is_constant()) ||
      (array->as_NewArray() && array->as_NewArray()->length() && array->as_NewArray()->length()->type()->is_constant()) ||
      (array->as_NewMultiArray() && array->as_NewMultiArray()->dims()->at(0)->type()->is_constant())) {
    length = append(new ArrayLength(array, state_before));
  }

  bool need_membar = false;
  LoadIndexed* load_indexed = NULL;
  Instruction* result = NULL;
  if (array->is_loaded_flattened_array()) {
    ciType* array_type = array->declared_type();
    ciInlineKlass* elem_klass = array_type->as_flat_array_klass()->element_klass()->as_inline_klass();

    bool can_delay_access = false;
    ciBytecodeStream s(method());
    s.force_bci(bci());
    s.next();
    if (s.cur_bc() == Bytecodes::_getfield) {
      bool will_link;
      ciField* next_field = s.get_field(will_link);
      bool next_needs_patching = !next_field->holder()->is_loaded() ||
                                 !next_field->will_link(method(), Bytecodes::_getfield) ||
                                 PatchALot;
      can_delay_access = C1UseDelayedFlattenedFieldReads && !next_needs_patching;
    }
    if (can_delay_access) {
      // potentially optimizable array access, storing information for delayed decision
      LoadIndexed* li = new LoadIndexed(array, index, length, type, state_before);
      DelayedLoadIndexed* dli = new DelayedLoadIndexed(li, state_before);
      li->set_delayed(dli);
      set_pending_load_indexed(dli);
      return; // Nothing else to do for now
    } else {
      if (elem_klass->is_empty()) {
        // No need to create a new instance, the default instance will be used instead
        load_indexed = new LoadIndexed(array, index, length, type, state_before);
        apush(append(load_indexed));
      } else {
        NewInlineTypeInstance* new_instance = new NewInlineTypeInstance(elem_klass, state_before);
        _memory->new_instance(new_instance);
        apush(append_split(new_instance));
        load_indexed = new LoadIndexed(array, index, length, type, state_before);
        load_indexed->set_vt(new_instance);
        // The LoadIndexed node will initialise this instance by copying from
        // the flattened field.  Ensure these stores are visible before any
        // subsequent store that publishes this reference.
        need_membar = true;
      }
    }
  } else {
    load_indexed = new LoadIndexed(array, index, length, type, state_before);
    if (profile_array_accesses() && is_reference_type(type)) {
      compilation()->set_would_profile(true);
      load_indexed->set_should_profile(true);
      load_indexed->set_profiled_method(method());
      load_indexed->set_profiled_bci(bci());
    }
  }
  result = append(load_indexed);
  if (need_membar) {
    append(new MemBar(lir_membar_storestore));
  }
  assert(!load_indexed->should_profile() || load_indexed == result, "should not be optimized out");
  if (!array->is_loaded_flattened_array()) {
    push(as_ValueType(type), result);
  }
}


void GraphBuilder::store_indexed(BasicType type) {
  // In case of in block code motion in range check elimination
  ValueStack* state_before = NULL;
  int array_idx = state()->stack_size() - 3;
  if (type == T_OBJECT && state()->stack_at(array_idx)->maybe_flattened_array()) {
    // Save the entire state and re-execute on deopt when accessing flattened arrays
    state_before = copy_state_before();
    state_before->set_should_reexecute(true);
  } else {
    state_before = copy_state_indexed_access();
  }
  compilation()->set_has_access_indexed(true);
  Value value = pop(as_ValueType(type));
  Value index = ipop();
  Value array = apop();
  Value length = NULL;
  if (CSEArrayLength ||
      (array->as_Constant() != NULL) ||
      (array->as_AccessField() && array->as_AccessField()->field()->is_constant()) ||
      (array->as_NewArray() && array->as_NewArray()->length() && array->as_NewArray()->length()->type()->is_constant()) ||
      (array->as_NewMultiArray() && array->as_NewMultiArray()->dims()->at(0)->type()->is_constant())) {
    length = append(new ArrayLength(array, state_before));
  }
  ciType* array_type = array->declared_type();
  bool check_boolean = false;
  if (array_type != NULL) {
    if (array_type->is_loaded() &&
      array_type->as_array_klass()->element_type()->basic_type() == T_BOOLEAN) {
      assert(type == T_BYTE, "boolean store uses bastore");
      Value mask = append(new Constant(new IntConstant(1)));
      value = append(new LogicOp(Bytecodes::_iand, value, mask));
    }
  } else if (type == T_BYTE) {
    check_boolean = true;
  }

  StoreIndexed* store_indexed = new StoreIndexed(array, index, length, type, value, state_before, check_boolean);
  if (profile_array_accesses() && is_reference_type(type) && !array->is_loaded_flattened_array()) {
    compilation()->set_would_profile(true);
    store_indexed->set_should_profile(true);
    store_indexed->set_profiled_method(method());
    store_indexed->set_profiled_bci(bci());
  }
  Instruction* result = append(store_indexed);
  assert(!store_indexed->should_profile() || store_indexed == result, "should not be optimized out");
  _memory->store_value(value);
}

void GraphBuilder::stack_op(Bytecodes::Code code) {
  switch (code) {
    case Bytecodes::_pop:
      { Value w = state()->raw_pop();
        update_larva_stack_count(w);
      }
      break;
    case Bytecodes::_pop2:
      { Value w1 = state()->raw_pop();
        Value w2 = state()->raw_pop();
        update_larva_stack_count(w1);
        update_larva_stack_count(w2);
      }
      break;
    case Bytecodes::_dup:
      { Value w = state()->raw_pop();
        update_larval_state(w);
        state()->raw_push(w);
        state()->raw_push(w);
      }
      break;
    case Bytecodes::_dup_x1:
      { Value w1 = state()->raw_pop();
        Value w2 = state()->raw_pop();
        update_larval_state(w1);
        state()->raw_push(w1);
        state()->raw_push(w2);
        state()->raw_push(w1);
      }
      break;
    case Bytecodes::_dup_x2:
      { Value w1 = state()->raw_pop();
        Value w2 = state()->raw_pop();
        Value w3 = state()->raw_pop();
        // special handling for the dup_x2/pop sequence (see JDK-8251046)
        if (w1 != NULL && w1->as_NewInlineTypeInstance() != NULL) {
          ciBytecodeStream s(method());
          s.force_bci(bci());
          s.next();
          if (s.cur_bc() != Bytecodes::_pop) {
            w1->as_NewInlineTypeInstance()->set_not_larva_anymore();
          } else {
            w1->as_NewInlineTypeInstance()->increment_on_stack_count();
          }
        }
        state()->raw_push(w1);
        state()->raw_push(w3);
        state()->raw_push(w2);
        state()->raw_push(w1);
      }
      break;
    case Bytecodes::_dup2:
      { Value w1 = state()->raw_pop();
        Value w2 = state()->raw_pop();
        update_larval_state(w1);
        update_larval_state(w2);
        state()->raw_push(w2);
        state()->raw_push(w1);
        state()->raw_push(w2);
        state()->raw_push(w1);
      }
      break;
    case Bytecodes::_dup2_x1:
      { Value w1 = state()->raw_pop();
        Value w2 = state()->raw_pop();
        Value w3 = state()->raw_pop();
        update_larval_state(w1);
        update_larval_state(w2);
        state()->raw_push(w2);
        state()->raw_push(w1);
        state()->raw_push(w3);
        state()->raw_push(w2);
        state()->raw_push(w1);
      }
      break;
    case Bytecodes::_dup2_x2:
      { Value w1 = state()->raw_pop();
        Value w2 = state()->raw_pop();
        Value w3 = state()->raw_pop();
        Value w4 = state()->raw_pop();
        update_larval_state(w1);
        update_larval_state(w2);
        state()->raw_push(w2);
        state()->raw_push(w1);
        state()->raw_push(w4);
        state()->raw_push(w3);
        state()->raw_push(w2);
        state()->raw_push(w1);
      }
      break;
    case Bytecodes::_swap:
      { Value w1 = state()->raw_pop();
        Value w2 = state()->raw_pop();
        state()->raw_push(w1);
        state()->raw_push(w2);
      }
      break;
    default:
      ShouldNotReachHere();
      break;
  }
}


void GraphBuilder::arithmetic_op(ValueType* type, Bytecodes::Code code, ValueStack* state_before) {
  Value y = pop(type);
  Value x = pop(type);
  Value res = new ArithmeticOp(code, x, y, state_before);
  // Note: currently single-precision floating-point rounding on Intel is handled at the LIRGenerator level
  res = append(res);
  res = round_fp(res);
  push(type, res);
}


void GraphBuilder::negate_op(ValueType* type) {
  push(type, append(new NegateOp(pop(type))));
}


void GraphBuilder::shift_op(ValueType* type, Bytecodes::Code code) {
  Value s = ipop();
  Value x = pop(type);
  // try to simplify
  // Note: This code should go into the canonicalizer as soon as it can
  //       can handle canonicalized forms that contain more than one node.
  if (CanonicalizeNodes && code == Bytecodes::_iushr) {
    // pattern: x >>> s
    IntConstant* s1 = s->type()->as_IntConstant();
    if (s1 != NULL) {
      // pattern: x >>> s1, with s1 constant
      ShiftOp* l = x->as_ShiftOp();
      if (l != NULL && l->op() == Bytecodes::_ishl) {
        // pattern: (a << b) >>> s1
        IntConstant* s0 = l->y()->type()->as_IntConstant();
        if (s0 != NULL) {
          // pattern: (a << s0) >>> s1
          const int s0c = s0->value() & 0x1F; // only the low 5 bits are significant for shifts
          const int s1c = s1->value() & 0x1F; // only the low 5 bits are significant for shifts
          if (s0c == s1c) {
            if (s0c == 0) {
              // pattern: (a << 0) >>> 0 => simplify to: a
              ipush(l->x());
            } else {
              // pattern: (a << s0c) >>> s0c => simplify to: a & m, with m constant
              assert(0 < s0c && s0c < BitsPerInt, "adjust code below to handle corner cases");
              const int m = (1 << (BitsPerInt - s0c)) - 1;
              Value s = append(new Constant(new IntConstant(m)));
              ipush(append(new LogicOp(Bytecodes::_iand, l->x(), s)));
            }
            return;
          }
        }
      }
    }
  }
  // could not simplify
  push(type, append(new ShiftOp(code, x, s)));
}


void GraphBuilder::logic_op(ValueType* type, Bytecodes::Code code) {
  Value y = pop(type);
  Value x = pop(type);
  push(type, append(new LogicOp(code, x, y)));
}


void GraphBuilder::compare_op(ValueType* type, Bytecodes::Code code) {
  ValueStack* state_before = copy_state_before();
  Value y = pop(type);
  Value x = pop(type);
  ipush(append(new CompareOp(code, x, y, state_before)));
}


void GraphBuilder::convert(Bytecodes::Code op, BasicType from, BasicType to) {
  push(as_ValueType(to), append(new Convert(op, pop(as_ValueType(from)), as_ValueType(to))));
}


void GraphBuilder::increment() {
  int index = stream()->get_index();
  int delta = stream()->is_wide() ? (signed short)Bytes::get_Java_u2(stream()->cur_bcp() + 4) : (signed char)(stream()->cur_bcp()[2]);
  load_local(intType, index);
  ipush(append(new Constant(new IntConstant(delta))));
  arithmetic_op(intType, Bytecodes::_iadd);
  store_local(intType, index);
}


void GraphBuilder::_goto(int from_bci, int to_bci) {
  Goto *x = new Goto(block_at(to_bci), to_bci <= from_bci);
  if (is_profiling()) {
    compilation()->set_would_profile(true);
    x->set_profiled_bci(bci());
    if (profile_branches()) {
      x->set_profiled_method(method());
      x->set_should_profile(true);
    }
  }
  append(x);
}


void GraphBuilder::if_node(Value x, If::Condition cond, Value y, ValueStack* state_before) {
  BlockBegin* tsux = block_at(stream()->get_dest());
  BlockBegin* fsux = block_at(stream()->next_bci());
  bool is_bb = tsux->bci() < stream()->cur_bci() || fsux->bci() < stream()->cur_bci();

  bool subst_check = false;
  if (EnableValhalla && (stream()->cur_bc() == Bytecodes::_if_acmpeq || stream()->cur_bc() == Bytecodes::_if_acmpne)) {
    ValueType* left_vt = x->type();
    ValueType* right_vt = y->type();
    if (left_vt->is_object()) {
      assert(right_vt->is_object(), "must be");
      ciKlass* left_klass = x->as_loaded_klass_or_null();
      ciKlass* right_klass = y->as_loaded_klass_or_null();

      if (left_klass == NULL || right_klass == NULL) {
        // The klass is still unloaded, or came from a Phi node. Go slow case;
        subst_check = true;
      } else if (left_klass->can_be_inline_klass() || right_klass->can_be_inline_klass()) {
        // Either operand may be a value object, but we're not sure. Go slow case;
        subst_check = true;
      } else {
        // No need to do substitutability check
      }
    }
  }
  if ((stream()->cur_bc() == Bytecodes::_if_acmpeq || stream()->cur_bc() == Bytecodes::_if_acmpne) &&
      is_profiling() && profile_branches()) {
    compilation()->set_would_profile(true);
    append(new ProfileACmpTypes(method(), bci(), x, y));
  }

  // In case of loop invariant code motion or predicate insertion
  // before the body of a loop the state is needed
  Instruction *i = append(new If(x, cond, false, y, tsux, fsux, (is_bb || compilation()->is_optimistic() || subst_check) ? state_before : NULL, is_bb, subst_check));

  assert(i->as_Goto() == NULL ||
         (i->as_Goto()->sux_at(0) == tsux  && i->as_Goto()->is_safepoint() == tsux->bci() < stream()->cur_bci()) ||
         (i->as_Goto()->sux_at(0) == fsux  && i->as_Goto()->is_safepoint() == fsux->bci() < stream()->cur_bci()),
         "safepoint state of Goto returned by canonicalizer incorrect");

  if (is_profiling()) {
    If* if_node = i->as_If();
    if (if_node != NULL) {
      // Note that we'd collect profile data in this method if we wanted it.
      compilation()->set_would_profile(true);
      // At level 2 we need the proper bci to count backedges
      if_node->set_profiled_bci(bci());
      if (profile_branches()) {
        // Successors can be rotated by the canonicalizer, check for this case.
        if_node->set_profiled_method(method());
        if_node->set_should_profile(true);
        if (if_node->tsux() == fsux) {
          if_node->set_swapped(true);
        }
      }
      return;
    }

    // Check if this If was reduced to Goto.
    Goto *goto_node = i->as_Goto();
    if (goto_node != NULL) {
      compilation()->set_would_profile(true);
      goto_node->set_profiled_bci(bci());
      if (profile_branches()) {
        goto_node->set_profiled_method(method());
        goto_node->set_should_profile(true);
        // Find out which successor is used.
        if (goto_node->default_sux() == tsux) {
          goto_node->set_direction(Goto::taken);
        } else if (goto_node->default_sux() == fsux) {
          goto_node->set_direction(Goto::not_taken);
        } else {
          ShouldNotReachHere();
        }
      }
      return;
    }
  }
}


void GraphBuilder::if_zero(ValueType* type, If::Condition cond) {
  Value y = append(new Constant(intZero));
  ValueStack* state_before = copy_state_before();
  Value x = ipop();
  if_node(x, cond, y, state_before);
}


void GraphBuilder::if_null(ValueType* type, If::Condition cond) {
  Value y = append(new Constant(objectNull));
  ValueStack* state_before = copy_state_before();
  Value x = apop();
  if_node(x, cond, y, state_before);
}


void GraphBuilder::if_same(ValueType* type, If::Condition cond) {
  ValueStack* state_before = copy_state_before();
  Value y = pop(type);
  Value x = pop(type);
  if_node(x, cond, y, state_before);
}


void GraphBuilder::jsr(int dest) {
  // We only handle well-formed jsrs (those which are "block-structured").
  // If the bytecodes are strange (jumping out of a jsr block) then we
  // might end up trying to re-parse a block containing a jsr which
  // has already been activated. Watch for this case and bail out.
  for (ScopeData* cur_scope_data = scope_data();
       cur_scope_data != NULL && cur_scope_data->parsing_jsr() && cur_scope_data->scope() == scope();
       cur_scope_data = cur_scope_data->parent()) {
    if (cur_scope_data->jsr_entry_bci() == dest) {
      BAILOUT("too-complicated jsr/ret structure");
    }
  }

  push(addressType, append(new Constant(new AddressConstant(next_bci()))));
  if (!try_inline_jsr(dest)) {
    return; // bailed out while parsing and inlining subroutine
  }
}


void GraphBuilder::ret(int local_index) {
  if (!parsing_jsr()) BAILOUT("ret encountered while not parsing subroutine");

  if (local_index != scope_data()->jsr_return_address_local()) {
    BAILOUT("can not handle complicated jsr/ret constructs");
  }

  // Rets simply become (NON-SAFEPOINT) gotos to the jsr continuation
  append(new Goto(scope_data()->jsr_continuation(), false));
}


void GraphBuilder::table_switch() {
  Bytecode_tableswitch sw(stream());
  const int l = sw.length();
  if (CanonicalizeNodes && l == 1 && compilation()->env()->comp_level() != CompLevel_full_profile) {
    // total of 2 successors => use If instead of switch
    // Note: This code should go into the canonicalizer as soon as it can
    //       can handle canonicalized forms that contain more than one node.
    Value key = append(new Constant(new IntConstant(sw.low_key())));
    BlockBegin* tsux = block_at(bci() + sw.dest_offset_at(0));
    BlockBegin* fsux = block_at(bci() + sw.default_offset());
    bool is_bb = tsux->bci() < bci() || fsux->bci() < bci();
    // In case of loop invariant code motion or predicate insertion
    // before the body of a loop the state is needed
    ValueStack* state_before = copy_state_if_bb(is_bb);
    append(new If(ipop(), If::eql, true, key, tsux, fsux, state_before, is_bb));
  } else {
    // collect successors
    BlockList* sux = new BlockList(l + 1, NULL);
    int i;
    bool has_bb = false;
    for (i = 0; i < l; i++) {
      sux->at_put(i, block_at(bci() + sw.dest_offset_at(i)));
      if (sw.dest_offset_at(i) < 0) has_bb = true;
    }
    // add default successor
    if (sw.default_offset() < 0) has_bb = true;
    sux->at_put(i, block_at(bci() + sw.default_offset()));
    // In case of loop invariant code motion or predicate insertion
    // before the body of a loop the state is needed
    ValueStack* state_before = copy_state_if_bb(has_bb);
    Instruction* res = append(new TableSwitch(ipop(), sux, sw.low_key(), state_before, has_bb));
#ifdef ASSERT
    if (res->as_Goto()) {
      for (i = 0; i < l; i++) {
        if (sux->at(i) == res->as_Goto()->sux_at(0)) {
          assert(res->as_Goto()->is_safepoint() == sw.dest_offset_at(i) < 0, "safepoint state of Goto returned by canonicalizer incorrect");
        }
      }
    }
#endif
  }
}


void GraphBuilder::lookup_switch() {
  Bytecode_lookupswitch sw(stream());
  const int l = sw.number_of_pairs();
  if (CanonicalizeNodes && l == 1 && compilation()->env()->comp_level() != CompLevel_full_profile) {
    // total of 2 successors => use If instead of switch
    // Note: This code should go into the canonicalizer as soon as it can
    //       can handle canonicalized forms that contain more than one node.
    // simplify to If
    LookupswitchPair pair = sw.pair_at(0);
    Value key = append(new Constant(new IntConstant(pair.match())));
    BlockBegin* tsux = block_at(bci() + pair.offset());
    BlockBegin* fsux = block_at(bci() + sw.default_offset());
    bool is_bb = tsux->bci() < bci() || fsux->bci() < bci();
    // In case of loop invariant code motion or predicate insertion
    // before the body of a loop the state is needed
    ValueStack* state_before = copy_state_if_bb(is_bb);;
    append(new If(ipop(), If::eql, true, key, tsux, fsux, state_before, is_bb));
  } else {
    // collect successors & keys
    BlockList* sux = new BlockList(l + 1, NULL);
    intArray* keys = new intArray(l, l, 0);
    int i;
    bool has_bb = false;
    for (i = 0; i < l; i++) {
      LookupswitchPair pair = sw.pair_at(i);
      if (pair.offset() < 0) has_bb = true;
      sux->at_put(i, block_at(bci() + pair.offset()));
      keys->at_put(i, pair.match());
    }
    // add default successor
    if (sw.default_offset() < 0) has_bb = true;
    sux->at_put(i, block_at(bci() + sw.default_offset()));
    // In case of loop invariant code motion or predicate insertion
    // before the body of a loop the state is needed
    ValueStack* state_before = copy_state_if_bb(has_bb);
    Instruction* res = append(new LookupSwitch(ipop(), sux, keys, state_before, has_bb));
#ifdef ASSERT
    if (res->as_Goto()) {
      for (i = 0; i < l; i++) {
        if (sux->at(i) == res->as_Goto()->sux_at(0)) {
          assert(res->as_Goto()->is_safepoint() == sw.pair_at(i).offset() < 0, "safepoint state of Goto returned by canonicalizer incorrect");
        }
      }
    }
#endif
  }
}

void GraphBuilder::call_register_finalizer() {
  // If the receiver requires finalization then emit code to perform
  // the registration on return.

  // Gather some type information about the receiver
  Value receiver = state()->local_at(0);
  assert(receiver != NULL, "must have a receiver");
  ciType* declared_type = receiver->declared_type();
  ciType* exact_type = receiver->exact_type();
  if (exact_type == NULL &&
      receiver->as_Local() &&
      receiver->as_Local()->java_index() == 0) {
    ciInstanceKlass* ik = compilation()->method()->holder();
    if (ik->is_final()) {
      exact_type = ik;
    } else if (UseCHA && !(ik->has_subklass() || ik->is_interface())) {
      // test class is leaf class
      compilation()->dependency_recorder()->assert_leaf_type(ik);
      exact_type = ik;
    } else {
      declared_type = ik;
    }
  }

  // see if we know statically that registration isn't required
  bool needs_check = true;
  if (exact_type != NULL) {
    needs_check = exact_type->as_instance_klass()->has_finalizer();
  } else if (declared_type != NULL) {
    ciInstanceKlass* ik = declared_type->as_instance_klass();
    if (!Dependencies::has_finalizable_subclass(ik)) {
      compilation()->dependency_recorder()->assert_has_no_finalizable_subclasses(ik);
      needs_check = false;
    }
  }

  if (needs_check) {
    // Perform the registration of finalizable objects.
    ValueStack* state_before = copy_state_for_exception();
    load_local(objectType, 0);
    append_split(new Intrinsic(voidType, vmIntrinsics::_Object_init,
                               state()->pop_arguments(1),
                               true, state_before, true));
  }
}


void GraphBuilder::method_return(Value x, bool ignore_return) {
  if (RegisterFinalizersAtInit &&
      method()->intrinsic_id() == vmIntrinsics::_Object_init) {
    call_register_finalizer();
  }

  // The conditions for a memory barrier are described in Parse::do_exits().
  bool need_mem_bar = false;
  if ((method()->is_object_constructor() || method()->is_static_vnew_factory()) &&
       (scope()->wrote_final() ||
         (AlwaysSafeConstructors && scope()->wrote_fields()) ||
         (support_IRIW_for_not_multiple_copy_atomic_cpu && scope()->wrote_volatile()))) {
    need_mem_bar = true;
  }

  BasicType bt = method()->return_type()->basic_type();
  switch (bt) {
    case T_BYTE:
    {
      Value shift = append(new Constant(new IntConstant(24)));
      x = append(new ShiftOp(Bytecodes::_ishl, x, shift));
      x = append(new ShiftOp(Bytecodes::_ishr, x, shift));
      break;
    }
    case T_SHORT:
    {
      Value shift = append(new Constant(new IntConstant(16)));
      x = append(new ShiftOp(Bytecodes::_ishl, x, shift));
      x = append(new ShiftOp(Bytecodes::_ishr, x, shift));
      break;
    }
    case T_CHAR:
    {
      Value mask = append(new Constant(new IntConstant(0xFFFF)));
      x = append(new LogicOp(Bytecodes::_iand, x, mask));
      break;
    }
    case T_BOOLEAN:
    {
      Value mask = append(new Constant(new IntConstant(1)));
      x = append(new LogicOp(Bytecodes::_iand, x, mask));
      break;
    }
    default:
      break;
  }

  // Check to see whether we are inlining. If so, Return
  // instructions become Gotos to the continuation point.
  if (continuation() != NULL) {

    int invoke_bci = state()->caller_state()->bci();

    if (x != NULL  && !ignore_return) {
      ciMethod* caller = state()->scope()->caller()->method();
      Bytecodes::Code invoke_raw_bc = caller->raw_code_at_bci(invoke_bci);
      if (invoke_raw_bc == Bytecodes::_invokehandle || invoke_raw_bc == Bytecodes::_invokedynamic) {
        ciType* declared_ret_type = caller->get_declared_signature_at_bci(invoke_bci)->return_type();
        if (declared_ret_type->is_klass() && x->exact_type() == NULL &&
            x->declared_type() != declared_ret_type && declared_ret_type != compilation()->env()->Object_klass()) {
          x = append(new TypeCast(declared_ret_type->as_klass(), x, copy_state_before()));
        }
      }
    }

    assert(!method()->is_synchronized() || InlineSynchronizedMethods, "can not inline synchronized methods yet");

    if (compilation()->env()->dtrace_method_probes()) {
      // Report exit from inline methods
      Values* args = new Values(1);
      args->push(append(new Constant(new MethodConstant(method()))));
      append(new RuntimeCall(voidType, "dtrace_method_exit", CAST_FROM_FN_PTR(address, SharedRuntime::dtrace_method_exit), args));
    }

    // If the inlined method is synchronized, the monitor must be
    // released before we jump to the continuation block.
    if (method()->is_synchronized()) {
      assert(state()->locks_size() == 1, "receiver must be locked here");
      monitorexit(state()->lock_at(0), SynchronizationEntryBCI);
    }

    if (need_mem_bar) {
      append(new MemBar(lir_membar_storestore));
    }

    // State at end of inlined method is the state of the caller
    // without the method parameters on stack, including the
    // return value, if any, of the inlined method on operand stack.
    set_state(state()->caller_state()->copy_for_parsing());
    if (x != NULL) {
      if (!ignore_return) {
        state()->push(x->type(), x);
      }
      if (profile_return() && x->type()->is_object_kind()) {
        ciMethod* caller = state()->scope()->method();
        profile_return_type(x, method(), caller, invoke_bci);
      }
    }
    Goto* goto_callee = new Goto(continuation(), false);

    // See whether this is the first return; if so, store off some
    // of the state for later examination
    if (num_returns() == 0) {
      set_inline_cleanup_info();
    }

    // The current bci() is in the wrong scope, so use the bci() of
    // the continuation point.
    append_with_bci(goto_callee, scope_data()->continuation()->bci());
    incr_num_returns();
    return;
  }

  state()->truncate_stack(0);
  if (method()->is_synchronized()) {
    // perform the unlocking before exiting the method
    Value receiver;
    if (!method()->is_static()) {
      receiver = _initial_state->local_at(0);
    } else {
      receiver = append(new Constant(new ClassConstant(method()->holder())));
    }
    append_split(new MonitorExit(receiver, state()->unlock()));
  }

  if (need_mem_bar) {
      append(new MemBar(lir_membar_storestore));
  }

  assert(!ignore_return, "Ignoring return value works only for inlining");
  append(new Return(x));
}

Value GraphBuilder::make_constant(ciConstant field_value, ciField* field) {
  if (!field_value.is_valid())  return NULL;

  BasicType field_type = field_value.basic_type();
  ValueType* value = as_ValueType(field_value);

  // Attach dimension info to stable arrays.
  if (FoldStableValues &&
      field->is_stable() && field_type == T_ARRAY && !field_value.is_null_or_zero()) {
    ciArray* array = field_value.as_object()->as_array();
    jint dimension = field->type()->as_array_klass()->dimension();
    value = new StableArrayConstant(array, dimension);
  }

  switch (field_type) {
    case T_ARRAY:
    case T_OBJECT:
      if (field_value.as_object()->should_be_constant()) {
        return new Constant(value);
      }
      return NULL; // Not a constant.
    default:
      return new Constant(value);
  }
}

void GraphBuilder::copy_inline_content(ciInlineKlass* vk, Value src, int src_off, Value dest, int dest_off, ValueStack* state_before, ciField* enclosing_field) {
  for (int i = 0; i < vk->nof_nonstatic_fields(); i++) {
    ciField* inner_field = vk->nonstatic_field_at(i);
    assert(!inner_field->is_flattened(), "the iteration over nested fields is handled by the loop itself");
    int off = inner_field->offset() - vk->first_field_offset();
    LoadField* load = new LoadField(src, src_off + off, inner_field, false, state_before, false);
    Value replacement = append(load);
    StoreField* store = new StoreField(dest, dest_off + off, inner_field, replacement, false, state_before, false);
    store->set_enclosing_field(enclosing_field);
    append(store);
  }
}

void GraphBuilder::access_field(Bytecodes::Code code) {
  bool will_link;
  ciField* field = stream()->get_field(will_link);
  ciInstanceKlass* holder = field->holder();
  BasicType field_type = field->type()->basic_type();
  ValueType* type = as_ValueType(field_type);

  // call will_link again to determine if the field is valid.
  const bool needs_patching = !holder->is_loaded() ||
                              !field->will_link(method(), code) ||
                              (!field->is_flattened() && PatchALot);

  ValueStack* state_before = NULL;
  if (!holder->is_initialized() || needs_patching) {
    // save state before instruction for debug info when
    // deoptimization happens during patching
    state_before = copy_state_before();
  }

  Value obj = NULL;
  if (code == Bytecodes::_getstatic || code == Bytecodes::_putstatic) {
    if (state_before != NULL) {
      // build a patching constant
      obj = new Constant(new InstanceConstant(holder->java_mirror()), state_before);
    } else {
      obj = new Constant(new InstanceConstant(holder->java_mirror()));
    }
  }

  if (field->is_final() && code == Bytecodes::_putfield) {
    scope()->set_wrote_final();
  }

  if (code == Bytecodes::_putfield) {
    scope()->set_wrote_fields();
    if (field->is_volatile()) {
      scope()->set_wrote_volatile();
    }
  }

<<<<<<< HEAD
  int offset = !needs_patching ? field->offset() : -1;
=======
  const int offset = !needs_patching ? field->offset_in_bytes() : -1;
>>>>>>> 75168eac
  switch (code) {
    case Bytecodes::_getstatic: {
      // check for compile-time constants, i.e., initialized static final fields
      Value constant = NULL;
      if (field->is_static_constant() && !PatchALot) {
        ciConstant field_value = field->constant_value();
        assert(!field->is_stable() || !field_value.is_null_or_zero(),
               "stable static w/ default value shouldn't be a constant");
        constant = make_constant(field_value, field);
      } else if (field->is_null_free() && field->type()->as_instance_klass()->is_initialized() &&
                 field->type()->as_inline_klass()->is_empty()) {
        // Loading from a field of an empty inline type. Just return the default instance.
        constant = new Constant(new InstanceConstant(field->type()->as_inline_klass()->default_instance()));
      }
      if (constant != NULL) {
        push(type, append(constant));
      } else {
        if (state_before == NULL) {
          state_before = copy_state_for_exception();
        }
        LoadField* load_field = new LoadField(append(obj), offset, field, true,
                                        state_before, needs_patching);
        push(type, append(load_field));
      }
      break;
    }
    case Bytecodes::_putstatic: {
      Value val = pop(type);
      if (state_before == NULL) {
        state_before = copy_state_for_exception();
      }
      if (field_type == T_BOOLEAN) {
        Value mask = append(new Constant(new IntConstant(1)));
        val = append(new LogicOp(Bytecodes::_iand, val, mask));
      }
      if (field->is_null_free() && field->type()->is_loaded() && field->type()->as_inline_klass()->is_empty()) {
        // Storing to a field of an empty inline type. Ignore.
        break;
      }
      append(new StoreField(append(obj), offset, field, val, true, state_before, needs_patching));
      break;
    }
    case Bytecodes::_getfield: {
      // Check for compile-time constants, i.e., trusted final non-static fields.
      Value constant = NULL;
      if (state_before == NULL && field->is_flattened()) {
        // Save the entire state and re-execute on deopt when accessing flattened fields
        assert(Interpreter::bytecode_should_reexecute(code), "should reexecute");
        state_before = copy_state_before();
      }
      if (!has_pending_field_access() && !has_pending_load_indexed()) {
        obj = apop();
        ObjectType* obj_type = obj->type()->as_ObjectType();
        if (field->is_null_free() && field->type()->as_instance_klass()->is_initialized()
            && field->type()->as_inline_klass()->is_empty()) {
          // Loading from a field of an empty inline type. Just return the default instance.
          null_check(obj);
          constant = new Constant(new InstanceConstant(field->type()->as_inline_klass()->default_instance()));
        } else if (field->is_constant() && !field->is_flattened() && obj_type->is_constant() && !PatchALot) {
          ciObject* const_oop = obj_type->constant_value();
          if (!const_oop->is_null_object() && const_oop->is_loaded()) {
            ciConstant field_value = field->constant_value_of(const_oop);
            if (field_value.is_valid()) {
              if (field->is_null_free() && field_value.is_null_or_zero()) {
                // Non-flattened inline type field. Replace null by the default value.
                constant = new Constant(new InstanceConstant(field->type()->as_inline_klass()->default_instance()));
              } else {
                constant = make_constant(field_value, field);
              }
              // For CallSite objects add a dependency for invalidation of the optimization.
              if (field->is_call_site_target()) {
                ciCallSite* call_site = const_oop->as_call_site();
                if (!call_site->is_fully_initialized_constant_call_site()) {
                  ciMethodHandle* target = field_value.as_object()->as_method_handle();
                  dependency_recorder()->assert_call_site_target_value(call_site, target);
                }
              }
            }
          }
        }
      }
      if (constant != NULL) {
        push(type, append(constant));
      } else {
        if (state_before == NULL) {
          state_before = copy_state_for_exception();
        }
        if (!field->is_flattened()) {
          if (has_pending_field_access()) {
            assert(!needs_patching, "Can't patch delayed field access");
            obj = pending_field_access()->obj();
            offset += pending_field_access()->offset() - field->holder()->as_inline_klass()->first_field_offset();
            field = pending_field_access()->holder()->get_field_by_offset(offset, false);
            assert(field != NULL, "field not found");
            set_pending_field_access(NULL);
          } else if (has_pending_load_indexed()) {
            assert(!needs_patching, "Can't patch delayed field access");
            pending_load_indexed()->update(field, offset - field->holder()->as_inline_klass()->first_field_offset());
            LoadIndexed* li = pending_load_indexed()->load_instr();
            li->set_type(type);
            push(type, append(li));
            set_pending_load_indexed(NULL);
            break;
          }
          LoadField* load = new LoadField(obj, offset, field, false, state_before, needs_patching);
          Value replacement = !needs_patching ? _memory->load(load) : load;
          if (replacement != load) {
            assert(replacement->is_linked() || !replacement->can_be_linked(), "should already by linked");
            // Writing an (integer) value to a boolean, byte, char or short field includes an implicit narrowing
            // conversion. Emit an explicit conversion here to get the correct field value after the write.
            switch (field_type) {
            case T_BOOLEAN:
            case T_BYTE:
              replacement = append(new Convert(Bytecodes::_i2b, replacement, type));
              break;
            case T_CHAR:
              replacement = append(new Convert(Bytecodes::_i2c, replacement, type));
              break;
            case T_SHORT:
              replacement = append(new Convert(Bytecodes::_i2s, replacement, type));
              break;
            default:
              break;
            }
            push(type, replacement);
          } else {
            push(type, append(load));
          }
        } else {
          // Look at the next bytecode to check if we can delay the field access
          bool can_delay_access = false;
          ciBytecodeStream s(method());
          s.force_bci(bci());
          s.next();
          if (s.cur_bc() == Bytecodes::_getfield && !needs_patching) {
            ciField* next_field = s.get_field(will_link);
            bool next_needs_patching = !next_field->holder()->is_loaded() ||
                                       !next_field->will_link(method(), Bytecodes::_getfield) ||
                                       PatchALot;
            can_delay_access = C1UseDelayedFlattenedFieldReads && !next_needs_patching;
          }
          if (can_delay_access) {
            if (has_pending_load_indexed()) {
              pending_load_indexed()->update(field, offset - field->holder()->as_inline_klass()->first_field_offset());
            } else if (has_pending_field_access()) {
              pending_field_access()->inc_offset(offset - field->holder()->as_inline_klass()->first_field_offset());
            } else {
              null_check(obj);
              DelayedFieldAccess* dfa = new DelayedFieldAccess(obj, field->holder(), field->offset());
              set_pending_field_access(dfa);
            }
          } else {
            ciInlineKlass* inline_klass = field->type()->as_inline_klass();
            scope()->set_wrote_final();
            scope()->set_wrote_fields();
            bool need_membar = false;
            if (inline_klass->is_initialized() && inline_klass->is_empty()) {
              apush(append(new Constant(new InstanceConstant(inline_klass->default_instance()))));
              if (has_pending_field_access()) {
                set_pending_field_access(NULL);
              } else if (has_pending_load_indexed()) {
                set_pending_load_indexed(NULL);
              }
            } else if (has_pending_load_indexed()) {
              assert(!needs_patching, "Can't patch delayed field access");
              pending_load_indexed()->update(field, offset - field->holder()->as_inline_klass()->first_field_offset());
              NewInlineTypeInstance* vt = new NewInlineTypeInstance(inline_klass, pending_load_indexed()->state_before());
              _memory->new_instance(vt);
              pending_load_indexed()->load_instr()->set_vt(vt);
              apush(append_split(vt));
              append(pending_load_indexed()->load_instr());
              set_pending_load_indexed(NULL);
              need_membar = true;
            } else {
              NewInlineTypeInstance* new_instance = new NewInlineTypeInstance(inline_klass, state_before);
              _memory->new_instance(new_instance);
              apush(append_split(new_instance));
              assert(!needs_patching, "Can't patch flattened inline type field access");
              if (has_pending_field_access()) {
                copy_inline_content(inline_klass, pending_field_access()->obj(),
                                    pending_field_access()->offset() + field->offset() - field->holder()->as_inline_klass()->first_field_offset(),
                                    new_instance, inline_klass->first_field_offset(), state_before);
                set_pending_field_access(NULL);
              } else {
                copy_inline_content(inline_klass, obj, field->offset(), new_instance, inline_klass->first_field_offset(), state_before);
              }
              need_membar = true;
            }
            if (need_membar) {
              // If we allocated a new instance ensure the stores to copy the
              // field contents are visible before any subsequent store that
              // publishes this reference.
              append(new MemBar(lir_membar_storestore));
            }
          }
        }
      }
      break;
    }
    case Bytecodes::_putfield: {
      Value val = pop(type);
      obj = apop();
      if (state_before == NULL) {
        state_before = copy_state_for_exception();
      }
      if (field_type == T_BOOLEAN) {
        Value mask = append(new Constant(new IntConstant(1)));
        val = append(new LogicOp(Bytecodes::_iand, val, mask));
      }
      if (field->is_null_free() && field->type()->is_loaded() && field->type()->as_inline_klass()->is_empty()) {
        // Storing to a field of an empty inline type. Ignore.
        null_check(obj);
      } else if (!field->is_flattened()) {
        StoreField* store = new StoreField(obj, offset, field, val, false, state_before, needs_patching);
        if (!needs_patching) store = _memory->store(store);
        if (store != NULL) {
          append(store);
        }
      } else {
        assert(!needs_patching, "Can't patch flattened inline type field access");
        ciInlineKlass* inline_klass = field->type()->as_inline_klass();
        copy_inline_content(inline_klass, val, inline_klass->first_field_offset(), obj, offset, state_before, field);
      }
      break;
    }
    default:
      ShouldNotReachHere();
      break;
  }
}

// Baseline version of withfield, allocate every time
void GraphBuilder::withfield(int field_index) {
  // Save the entire state and re-execute on deopt
  ValueStack* state_before = copy_state_before();
  state_before->set_should_reexecute(true);

  bool will_link;
  ciField* field_modify = stream()->get_field(will_link);
  ciInstanceKlass* holder = field_modify->holder();
  BasicType field_type = field_modify->type()->basic_type();
  ValueType* type = as_ValueType(field_type);
  Value val = pop(type);
  Value obj = apop();
  null_check(obj);

  if (!holder->is_loaded() || !holder->is_inlinetype() || !will_link) {
    apush(append_split(new Deoptimize(holder, state_before)));
    return;
  }

  // call will_link again to determine if the field is valid.
  const bool needs_patching = !field_modify->will_link(method(), Bytecodes::_withfield) ||
                              (!field_modify->is_flattened() && PatchALot);
  const int offset_modify = !needs_patching ? field_modify->offset() : -1;

  scope()->set_wrote_final();
  scope()->set_wrote_fields();

  NewInlineTypeInstance* new_instance;
  if (obj->as_NewInlineTypeInstance() != NULL && obj->as_NewInlineTypeInstance()->in_larval_state()) {
    new_instance = obj->as_NewInlineTypeInstance();
    apush(append_split(new_instance));
  } else {
    new_instance = new NewInlineTypeInstance(holder->as_inline_klass(), state_before);
    _memory->new_instance(new_instance);
    apush(append_split(new_instance));

    // Initialize fields which are not modified
    for (int i = 0; i < holder->nof_nonstatic_fields(); i++) {
      ciField* field = holder->nonstatic_field_at(i);
      int offset = field->offset();
      // Don't use offset_modify here, it might be set to -1 if needs_patching
      if (offset != field_modify->offset()) {
        if (field->is_flattened()) {
          ciInlineKlass* vk = field->type()->as_inline_klass();
          if (!vk->is_empty()) {
            copy_inline_content(vk, obj, offset, new_instance, vk->first_field_offset(), state_before, field);
          }
        } else {
          LoadField* load = new LoadField(obj, offset, field, false, state_before, false);
          Value replacement = append(load);
          StoreField* store = new StoreField(new_instance, offset, field, replacement, false, state_before, false);
          append(store);
        }
      }
    }
  }

  // Field to modify
  if (field_type == T_BOOLEAN) {
    Value mask = append(new Constant(new IntConstant(1)));
    val = append(new LogicOp(Bytecodes::_iand, val, mask));
  }
  if (field_modify->is_flattened()) {
    assert(!needs_patching, "Can't patch flattened inline type field access");
    ciInlineKlass* vk = field_modify->type()->as_inline_klass();
    if (!vk->is_empty()) {
      copy_inline_content(vk, val, vk->first_field_offset(), new_instance, offset_modify, state_before, field_modify);
    }
  } else {
    StoreField* store = new StoreField(new_instance, offset_modify, field_modify, val, false, state_before, needs_patching);
    append(store);
  }
}

Dependencies* GraphBuilder::dependency_recorder() const {
  assert(DeoptC1, "need debug information");
  return compilation()->dependency_recorder();
}

// How many arguments do we want to profile?
Values* GraphBuilder::args_list_for_profiling(ciMethod* target, int& start, bool may_have_receiver) {
  int n = 0;
  bool has_receiver = may_have_receiver && Bytecodes::has_receiver(method()->java_code_at_bci(bci()));
  start = has_receiver ? 1 : 0;
  if (profile_arguments()) {
    ciProfileData* data = method()->method_data()->bci_to_data(bci());
    if (data != NULL && (data->is_CallTypeData() || data->is_VirtualCallTypeData())) {
      n = data->is_CallTypeData() ? data->as_CallTypeData()->number_of_arguments() : data->as_VirtualCallTypeData()->number_of_arguments();
    }
  }
  // If we are inlining then we need to collect arguments to profile parameters for the target
  if (profile_parameters() && target != NULL) {
    if (target->method_data() != NULL && target->method_data()->parameters_type_data() != NULL) {
      // The receiver is profiled on method entry so it's included in
      // the number of parameters but here we're only interested in
      // actual arguments.
      n = MAX2(n, target->method_data()->parameters_type_data()->number_of_parameters() - start);
    }
  }
  if (n > 0) {
    return new Values(n);
  }
  return NULL;
}

void GraphBuilder::check_args_for_profiling(Values* obj_args, int expected) {
#ifdef ASSERT
  bool ignored_will_link;
  ciSignature* declared_signature = NULL;
  ciMethod* real_target = method()->get_method_at_bci(bci(), ignored_will_link, &declared_signature);
  assert(expected == obj_args->capacity() || real_target->is_method_handle_intrinsic(), "missed on arg?");
#endif
}

// Collect arguments that we want to profile in a list
Values* GraphBuilder::collect_args_for_profiling(Values* args, ciMethod* target, bool may_have_receiver) {
  int start = 0;
  Values* obj_args = args_list_for_profiling(target, start, may_have_receiver);
  if (obj_args == NULL) {
    return NULL;
  }
  int s = obj_args->capacity();
  // if called through method handle invoke, some arguments may have been popped
  for (int i = start, j = 0; j < s && i < args->length(); i++) {
    if (args->at(i)->type()->is_object_kind()) {
      obj_args->push(args->at(i));
      j++;
    }
  }
  check_args_for_profiling(obj_args, s);
  return obj_args;
}

void GraphBuilder::invoke(Bytecodes::Code code) {
  bool will_link;
  ciSignature* declared_signature = NULL;
  ciMethod*             target = stream()->get_method(will_link, &declared_signature);
  ciKlass*              holder = stream()->get_declared_method_holder();
  const Bytecodes::Code bc_raw = stream()->cur_bc_raw();
  assert(declared_signature != NULL, "cannot be null");
  assert(will_link == target->is_loaded(), "");
  JFR_ONLY(Jfr::on_resolution(this, holder, target); CHECK_BAILOUT();)

  ciInstanceKlass* klass = target->holder();
  assert(!target->is_loaded() || klass->is_loaded(), "loaded target must imply loaded klass");

  // check if CHA possible: if so, change the code to invoke_special
  ciInstanceKlass* calling_klass = method()->holder();
  ciInstanceKlass* callee_holder = ciEnv::get_instance_klass_for_declared_method_holder(holder);
  ciInstanceKlass* actual_recv = callee_holder;

  CompileLog* log = compilation()->log();
  if (log != NULL)
      log->elem("call method='%d' instr='%s'",
                log->identify(target),
                Bytecodes::name(code));

  // Some methods are obviously bindable without any type checks so
  // convert them directly to an invokespecial or invokestatic.
  if (target->is_loaded() && !target->is_abstract() && target->can_be_statically_bound()) {
    switch (bc_raw) {
    case Bytecodes::_invokeinterface:
      // convert to invokespecial if the target is the private interface method.
      if (target->is_private()) {
        assert(holder->is_interface(), "How did we get a non-interface method here!");
        code = Bytecodes::_invokespecial;
      }
      break;
    case Bytecodes::_invokevirtual:
      code = Bytecodes::_invokespecial;
      break;
    case Bytecodes::_invokehandle:
      code = target->is_static() ? Bytecodes::_invokestatic : Bytecodes::_invokespecial;
      break;
    default:
      break;
    }
  } else {
    if (bc_raw == Bytecodes::_invokehandle) {
      assert(!will_link, "should come here only for unlinked call");
      code = Bytecodes::_invokespecial;
    }
  }

  if (code == Bytecodes::_invokespecial) {
    // Additional receiver subtype checks for interface calls via invokespecial or invokeinterface.
    ciKlass* receiver_constraint = nullptr;

    if (bc_raw == Bytecodes::_invokeinterface) {
      receiver_constraint = holder;
    } else if (bc_raw == Bytecodes::_invokespecial && !target->is_object_constructor() && calling_klass->is_interface()) {
      receiver_constraint = calling_klass;
    }

    if (receiver_constraint != nullptr) {
      int index = state()->stack_size() - (target->arg_size_no_receiver() + 1);
      Value receiver = state()->stack_at(index);
      CheckCast* c = new CheckCast(receiver_constraint, receiver, copy_state_before());
      // go to uncommon_trap when checkcast fails
      c->set_invokespecial_receiver_check();
      state()->stack_at_put(index, append_split(c));
    }
  }

  // Push appendix argument (MethodType, CallSite, etc.), if one.
  bool patch_for_appendix = false;
  int patching_appendix_arg = 0;
  if (Bytecodes::has_optional_appendix(bc_raw) && (!will_link || PatchALot)) {
    Value arg = append(new Constant(new ObjectConstant(compilation()->env()->unloaded_ciinstance()), copy_state_before()));
    apush(arg);
    patch_for_appendix = true;
    patching_appendix_arg = (will_link && stream()->has_appendix()) ? 0 : 1;
  } else if (stream()->has_appendix()) {
    ciObject* appendix = stream()->get_appendix();
    Value arg = append(new Constant(new ObjectConstant(appendix)));
    apush(arg);
  }

  ciMethod* cha_monomorphic_target = NULL;
  ciMethod* exact_target = NULL;
  Value better_receiver = NULL;
  if (UseCHA && DeoptC1 && target->is_loaded() &&
      !(// %%% FIXME: Are both of these relevant?
        target->is_method_handle_intrinsic() ||
        target->is_compiled_lambda_form()) &&
      !patch_for_appendix) {
    Value receiver = NULL;
    ciInstanceKlass* receiver_klass = NULL;
    bool type_is_exact = false;
    // try to find a precise receiver type
    if (will_link && !target->is_static()) {
      int index = state()->stack_size() - (target->arg_size_no_receiver() + 1);
      receiver = state()->stack_at(index);
      ciType* type = receiver->exact_type();
      if (type != NULL && type->is_loaded() &&
          type->is_instance_klass() && !type->as_instance_klass()->is_interface()) {
        receiver_klass = (ciInstanceKlass*) type;
        type_is_exact = true;
      }
      if (type == NULL) {
        type = receiver->declared_type();
        if (type != NULL && type->is_loaded() &&
            type->is_instance_klass() && !type->as_instance_klass()->is_interface()) {
          receiver_klass = (ciInstanceKlass*) type;
          if (receiver_klass->is_leaf_type() && !receiver_klass->is_final()) {
            // Insert a dependency on this type since
            // find_monomorphic_target may assume it's already done.
            dependency_recorder()->assert_leaf_type(receiver_klass);
            type_is_exact = true;
          }
        }
      }
    }
    if (receiver_klass != NULL && type_is_exact &&
        receiver_klass->is_loaded() && code != Bytecodes::_invokespecial) {
      // If we have the exact receiver type we can bind directly to
      // the method to call.
      exact_target = target->resolve_invoke(calling_klass, receiver_klass);
      if (exact_target != NULL) {
        target = exact_target;
        code = Bytecodes::_invokespecial;
      }
    }
    if (receiver_klass != NULL &&
        receiver_klass->is_subtype_of(actual_recv) &&
        actual_recv->is_initialized()) {
      actual_recv = receiver_klass;
    }

    if ((code == Bytecodes::_invokevirtual && callee_holder->is_initialized()) ||
        (code == Bytecodes::_invokeinterface && callee_holder->is_initialized() && !actual_recv->is_interface())) {
      // Use CHA on the receiver to select a more precise method.
      cha_monomorphic_target = target->find_monomorphic_target(calling_klass, callee_holder, actual_recv);
    } else if (code == Bytecodes::_invokeinterface && callee_holder->is_loaded() && receiver != NULL) {
      assert(callee_holder->is_interface(), "invokeinterface to non interface?");
      // If there is only one implementor of this interface then we
      // may be able bind this invoke directly to the implementing
      // klass but we need both a dependence on the single interface
      // and on the method we bind to.  Additionally since all we know
      // about the receiver type is the it's supposed to implement the
      // interface we have to insert a check that it's the class we
      // expect.  Interface types are not checked by the verifier so
      // they are roughly equivalent to Object.
      // The number of implementors for declared_interface is less or
      // equal to the number of implementors for target->holder() so
      // if number of implementors of target->holder() == 1 then
      // number of implementors for decl_interface is 0 or 1. If
      // it's 0 then no class implements decl_interface and there's
      // no point in inlining.
      ciInstanceKlass* declared_interface = callee_holder;
      ciInstanceKlass* singleton = declared_interface->unique_implementor();
      if (singleton != NULL) {
        assert(singleton != declared_interface, "not a unique implementor");
        cha_monomorphic_target = target->find_monomorphic_target(calling_klass, declared_interface, singleton);
        if (cha_monomorphic_target != NULL) {
          if (cha_monomorphic_target->holder() != compilation()->env()->Object_klass()) {
            ciInstanceKlass* holder = cha_monomorphic_target->holder();
            ciInstanceKlass* constraint = (holder->is_subtype_of(singleton) ? holder : singleton); // avoid upcasts
            actual_recv = declared_interface;

            // insert a check it's really the expected class.
            CheckCast* c = new CheckCast(constraint, receiver, copy_state_for_exception());
            c->set_incompatible_class_change_check();
            c->set_direct_compare(constraint->is_final());
            // pass the result of the checkcast so that the compiler has
            // more accurate type info in the inlinee
            better_receiver = append_split(c);

            dependency_recorder()->assert_unique_implementor(declared_interface, singleton);
          } else {
            cha_monomorphic_target = NULL; // subtype check against Object is useless
          }
        }
      }
    }
  }

  if (cha_monomorphic_target != NULL) {
    assert(!target->can_be_statically_bound() || target == cha_monomorphic_target, "");
    assert(!cha_monomorphic_target->is_abstract(), "");
    if (!cha_monomorphic_target->can_be_statically_bound(actual_recv)) {
      // If we inlined because CHA revealed only a single target method,
      // then we are dependent on that target method not getting overridden
      // by dynamic class loading.  Be sure to test the "static" receiver
      // dest_method here, as opposed to the actual receiver, which may
      // falsely lead us to believe that the receiver is final or private.
      dependency_recorder()->assert_unique_concrete_method(actual_recv, cha_monomorphic_target, callee_holder, target);
    }
    code = Bytecodes::_invokespecial;
  }

  // check if we could do inlining
  if (!PatchALot && Inline && target->is_loaded() && !patch_for_appendix &&
      callee_holder->is_loaded()) { // the effect of symbolic reference resolution

    // callee is known => check if we have static binding
    if ((code == Bytecodes::_invokestatic && klass->is_initialized()) || // invokestatic involves an initialization barrier on declaring class
        code == Bytecodes::_invokespecial ||
        (code == Bytecodes::_invokevirtual && target->is_final_method()) ||
        code == Bytecodes::_invokedynamic) {
      // static binding => check if callee is ok
      ciMethod* inline_target = (cha_monomorphic_target != NULL) ? cha_monomorphic_target : target;
      bool holder_known = (cha_monomorphic_target != NULL) || (exact_target != NULL);
      bool success = try_inline(inline_target, holder_known, false /* ignore_return */, code, better_receiver);

      CHECK_BAILOUT();
      clear_inline_bailout();

      if (success) {
        // Register dependence if JVMTI has either breakpoint
        // setting or hotswapping of methods capabilities since they may
        // cause deoptimization.
        if (compilation()->env()->jvmti_can_hotswap_or_post_breakpoint()) {
          dependency_recorder()->assert_evol_method(inline_target);
        }
        return;
      }
    } else {
      print_inlining(target, "no static binding", /*success*/ false);
    }
  } else {
    print_inlining(target, "not inlineable", /*success*/ false);
  }

  // If we attempted an inline which did not succeed because of a
  // bailout during construction of the callee graph, the entire
  // compilation has to be aborted. This is fairly rare and currently
  // seems to only occur for jasm-generated classes which contain
  // jsr/ret pairs which are not associated with finally clauses and
  // do not have exception handlers in the containing method, and are
  // therefore not caught early enough to abort the inlining without
  // corrupting the graph. (We currently bail out with a non-empty
  // stack at a ret in these situations.)
  CHECK_BAILOUT();

  // inlining not successful => standard invoke
  ValueType* result_type = as_ValueType(declared_signature->return_type());
  ValueStack* state_before = copy_state_exhandling();

  // The bytecode (code) might change in this method so we are checking this very late.
  const bool has_receiver =
    code == Bytecodes::_invokespecial   ||
    code == Bytecodes::_invokevirtual   ||
    code == Bytecodes::_invokeinterface;
  Values* args = state()->pop_arguments(target->arg_size_no_receiver() + patching_appendix_arg);
  Value recv = has_receiver ? apop() : NULL;

  // A null check is required here (when there is a receiver) for any of the following cases
  // - invokespecial, always need a null check.
  // - invokevirtual, when the target is final and loaded. Calls to final targets will become optimized
  //   and require null checking. If the target is loaded a null check is emitted here.
  //   If the target isn't loaded the null check must happen after the call resolution. We achieve that
  //   by using the target methods unverified entry point (see CompiledIC::compute_monomorphic_entry).
  //   (The JVM specification requires that LinkageError must be thrown before a NPE. An unloaded target may
  //   potentially fail, and can't have the null check before the resolution.)
  // - A call that will be profiled. (But we can't add a null check when the target is unloaded, by the same
  //   reason as above, so calls with a receiver to unloaded targets can't be profiled.)
  //
  // Normal invokevirtual will perform the null check during lookup

  bool need_null_check = (code == Bytecodes::_invokespecial) ||
      (target->is_loaded() && (target->is_final_method() || (is_profiling() && profile_calls())));

  if (need_null_check) {
    if (recv != NULL) {
      null_check(recv);
    }

    if (is_profiling()) {
      // Note that we'd collect profile data in this method if we wanted it.
      compilation()->set_would_profile(true);

      if (profile_calls()) {
        assert(cha_monomorphic_target == NULL || exact_target == NULL, "both can not be set");
        ciKlass* target_klass = NULL;
        if (cha_monomorphic_target != NULL) {
          target_klass = cha_monomorphic_target->holder();
        } else if (exact_target != NULL) {
          target_klass = exact_target->holder();
        }
        profile_call(target, recv, target_klass, collect_args_for_profiling(args, NULL, false), false);
      }
    }
  }

  Invoke* result = new Invoke(code, result_type, recv, args, target, state_before,
                              declared_signature->returns_null_free_inline_type());
  // push result
  append_split(result);

  if (result_type != voidType) {
    push(result_type, round_fp(result));
  }
  if (profile_return() && result_type->is_object_kind()) {
    profile_return_type(result, target);
  }
}


void GraphBuilder::new_instance(int klass_index) {
  ValueStack* state_before = copy_state_exhandling();
  ciKlass* klass = stream()->get_klass();
  assert(klass->is_instance_klass(), "must be an instance klass");
  NewInstance* new_instance = new NewInstance(klass->as_instance_klass(), state_before, stream()->is_unresolved_klass());
  _memory->new_instance(new_instance);
  apush(append_split(new_instance));
}

void GraphBuilder::default_value(int klass_index) {
  bool will_link;
  ciKlass* klass = stream()->get_klass(will_link);
  if (!stream()->is_unresolved_klass() && klass->is_inlinetype() &&
      klass->as_inline_klass()->is_initialized()) {
    ciInlineKlass* vk = klass->as_inline_klass();
    apush(append(new Constant(new InstanceConstant(vk->default_instance()))));
  } else {
    apush(append_split(new Deoptimize(klass, copy_state_before())));
  }
}

void GraphBuilder::new_type_array() {
  ValueStack* state_before = copy_state_exhandling();
  apush(append_split(new NewTypeArray(ipop(), (BasicType)stream()->get_index(), state_before)));
}


void GraphBuilder::new_object_array() {
  ciKlass* klass = stream()->get_klass();
  bool null_free = stream()->has_Q_signature();
  ValueStack* state_before = !klass->is_loaded() || PatchALot ? copy_state_before() : copy_state_exhandling();
  NewArray* n = new NewObjectArray(klass, ipop(), state_before, null_free);
  apush(append_split(n));
}


bool GraphBuilder::direct_compare(ciKlass* k) {
  if (k->is_loaded() && k->is_instance_klass() && !UseSlowPath) {
    ciInstanceKlass* ik = k->as_instance_klass();
    if (ik->is_final()) {
      return true;
    } else {
      if (DeoptC1 && UseCHA && !(ik->has_subklass() || ik->is_interface())) {
        // test class is leaf class
        dependency_recorder()->assert_leaf_type(ik);
        return true;
      }
    }
  }
  return false;
}


void GraphBuilder::check_cast(int klass_index) {
  ciKlass* klass = stream()->get_klass();
  bool null_free = stream()->has_Q_signature();
  ValueStack* state_before = !klass->is_loaded() || PatchALot ? copy_state_before() : copy_state_for_exception();
  CheckCast* c = new CheckCast(klass, apop(), state_before, null_free);
  apush(append_split(c));
  c->set_direct_compare(direct_compare(klass));

  if (is_profiling()) {
    // Note that we'd collect profile data in this method if we wanted it.
    compilation()->set_would_profile(true);

    if (profile_checkcasts()) {
      c->set_profiled_method(method());
      c->set_profiled_bci(bci());
      c->set_should_profile(true);
    }
  }
}


void GraphBuilder::instance_of(int klass_index) {
  ciKlass* klass = stream()->get_klass();
  ValueStack* state_before = !klass->is_loaded() || PatchALot ? copy_state_before() : copy_state_exhandling();
  InstanceOf* i = new InstanceOf(klass, apop(), state_before);
  ipush(append_split(i));
  i->set_direct_compare(direct_compare(klass));

  if (is_profiling()) {
    // Note that we'd collect profile data in this method if we wanted it.
    compilation()->set_would_profile(true);

    if (profile_checkcasts()) {
      i->set_profiled_method(method());
      i->set_profiled_bci(bci());
      i->set_should_profile(true);
    }
  }
}


void GraphBuilder::monitorenter(Value x, int bci) {
  bool maybe_inlinetype = false;
  if (bci == InvocationEntryBci) {
    // Called by GraphBuilder::inline_sync_entry.
#ifdef ASSERT
    ciType* obj_type = x->declared_type();
    assert(obj_type == NULL || !obj_type->is_inlinetype(), "inline types cannot have synchronized methods");
#endif
  } else {
    // We are compiling a monitorenter bytecode
    if (EnableValhalla) {
      ciType* obj_type = x->declared_type();
      if (obj_type == NULL || obj_type->as_klass()->can_be_inline_klass()) {
        // If we're (possibly) locking on an inline type, check for markWord::always_locked_pattern
        // and throw IMSE. (obj_type is null for Phi nodes, so let's just be conservative).
        maybe_inlinetype = true;
      }
    }
  }

  // save state before locking in case of deoptimization after a NullPointerException
  ValueStack* state_before = copy_state_for_exception_with_bci(bci);
  compilation()->set_has_monitors(true);
  append_with_bci(new MonitorEnter(x, state()->lock(x), state_before, maybe_inlinetype), bci);
  kill_all();
}


void GraphBuilder::monitorexit(Value x, int bci) {
  append_with_bci(new MonitorExit(x, state()->unlock()), bci);
  kill_all();
}


void GraphBuilder::new_multi_array(int dimensions) {
  ciKlass* klass = stream()->get_klass();
  ValueStack* state_before = !klass->is_loaded() || PatchALot ? copy_state_before() : copy_state_exhandling();

  Values* dims = new Values(dimensions, dimensions, NULL);
  // fill in all dimensions
  int i = dimensions;
  while (i-- > 0) dims->at_put(i, ipop());
  // create array
  NewArray* n = new NewMultiArray(klass, dims, state_before);
  apush(append_split(n));
}


void GraphBuilder::throw_op(int bci) {
  // We require that the debug info for a Throw be the "state before"
  // the Throw (i.e., exception oop is still on TOS)
  ValueStack* state_before = copy_state_before_with_bci(bci);
  Throw* t = new Throw(apop(), state_before);
  // operand stack not needed after a throw
  state()->truncate_stack(0);
  append_with_bci(t, bci);
}


Value GraphBuilder::round_fp(Value fp_value) {
  if (strict_fp_requires_explicit_rounding) {
#ifdef IA32
    // no rounding needed if SSE2 is used
    if (UseSSE < 2) {
      // Must currently insert rounding node for doubleword values that
      // are results of expressions (i.e., not loads from memory or
      // constants)
      if (fp_value->type()->tag() == doubleTag &&
          fp_value->as_Constant() == NULL &&
          fp_value->as_Local() == NULL &&       // method parameters need no rounding
          fp_value->as_RoundFP() == NULL) {
        return append(new RoundFP(fp_value));
      }
    }
#else
    Unimplemented();
#endif // IA32
  }
  return fp_value;
}


Instruction* GraphBuilder::append_with_bci(Instruction* instr, int bci) {
  Canonicalizer canon(compilation(), instr, bci);
  Instruction* i1 = canon.canonical();
  if (i1->is_linked() || !i1->can_be_linked()) {
    // Canonicalizer returned an instruction which was already
    // appended so simply return it.
    return i1;
  }

  if (UseLocalValueNumbering) {
    // Lookup the instruction in the ValueMap and add it to the map if
    // it's not found.
    Instruction* i2 = vmap()->find_insert(i1);
    if (i2 != i1) {
      // found an entry in the value map, so just return it.
      assert(i2->is_linked(), "should already be linked");
      return i2;
    }
    ValueNumberingEffects vne(vmap());
    i1->visit(&vne);
  }

  // i1 was not eliminated => append it
  assert(i1->next() == NULL, "shouldn't already be linked");
  _last = _last->set_next(i1, canon.bci());

  if (++_instruction_count >= InstructionCountCutoff && !bailed_out()) {
    // set the bailout state but complete normal processing.  We
    // might do a little more work before noticing the bailout so we
    // want processing to continue normally until it's noticed.
    bailout("Method and/or inlining is too large");
  }

#ifndef PRODUCT
  if (PrintIRDuringConstruction) {
    InstructionPrinter ip;
    ip.print_line(i1);
    if (Verbose) {
      state()->print();
    }
  }
#endif

  // save state after modification of operand stack for StateSplit instructions
  StateSplit* s = i1->as_StateSplit();
  if (s != NULL) {
    if (EliminateFieldAccess) {
      Intrinsic* intrinsic = s->as_Intrinsic();
      if (s->as_Invoke() != NULL || (intrinsic && !intrinsic->preserves_state())) {
        _memory->kill();
      }
    }
    s->set_state(state()->copy(ValueStack::StateAfter, canon.bci()));
  }

  // set up exception handlers for this instruction if necessary
  if (i1->can_trap()) {
    i1->set_exception_handlers(handle_exception(i1));
    assert(i1->exception_state() != NULL || !i1->needs_exception_state() || bailed_out(), "handle_exception must set exception state");
  }
  return i1;
}


Instruction* GraphBuilder::append(Instruction* instr) {
  assert(instr->as_StateSplit() == NULL || instr->as_BlockEnd() != NULL, "wrong append used");
  return append_with_bci(instr, bci());
}


Instruction* GraphBuilder::append_split(StateSplit* instr) {
  return append_with_bci(instr, bci());
}


void GraphBuilder::null_check(Value value) {
  if (value->as_NewArray() != NULL || value->as_NewInstance() != NULL || value->as_NewInlineTypeInstance() != NULL) {
    return;
  } else {
    Constant* con = value->as_Constant();
    if (con) {
      ObjectType* c = con->type()->as_ObjectType();
      if (c && c->is_loaded()) {
        ObjectConstant* oc = c->as_ObjectConstant();
        if (!oc || !oc->value()->is_null_object()) {
          return;
        }
      }
    }
    if (value->is_null_free()) return;
  }
  append(new NullCheck(value, copy_state_for_exception()));
}



XHandlers* GraphBuilder::handle_exception(Instruction* instruction) {
  if (!has_handler() && (!instruction->needs_exception_state() || instruction->exception_state() != NULL)) {
    assert(instruction->exception_state() == NULL
           || instruction->exception_state()->kind() == ValueStack::EmptyExceptionState
           || (instruction->exception_state()->kind() == ValueStack::ExceptionState && _compilation->env()->should_retain_local_variables()),
           "exception_state should be of exception kind");
    return new XHandlers();
  }

  XHandlers*  exception_handlers = new XHandlers();
  ScopeData*  cur_scope_data = scope_data();
  ValueStack* cur_state = instruction->state_before();
  ValueStack* prev_state = NULL;
  int scope_count = 0;

  assert(cur_state != NULL, "state_before must be set");
  do {
    int cur_bci = cur_state->bci();
    assert(cur_scope_data->scope() == cur_state->scope(), "scopes do not match");
    assert(cur_bci == SynchronizationEntryBCI || cur_bci == cur_scope_data->stream()->cur_bci()
           || has_pending_field_access() || has_pending_load_indexed(), "invalid bci");


    // join with all potential exception handlers
    XHandlers* list = cur_scope_data->xhandlers();
    const int n = list->length();
    for (int i = 0; i < n; i++) {
      XHandler* h = list->handler_at(i);
      if (h->covers(cur_bci)) {
        // h is a potential exception handler => join it
        compilation()->set_has_exception_handlers(true);

        BlockBegin* entry = h->entry_block();
        if (entry == block()) {
          // It's acceptable for an exception handler to cover itself
          // but we don't handle that in the parser currently.  It's
          // very rare so we bailout instead of trying to handle it.
          BAILOUT_("exception handler covers itself", exception_handlers);
        }
        assert(entry->bci() == h->handler_bci(), "must match");
        assert(entry->bci() == -1 || entry == cur_scope_data->block_at(entry->bci()), "blocks must correspond");

        // previously this was a BAILOUT, but this is not necessary
        // now because asynchronous exceptions are not handled this way.
        assert(entry->state() == NULL || cur_state->total_locks_size() == entry->state()->total_locks_size(), "locks do not match");

        // xhandler start with an empty expression stack
        if (cur_state->stack_size() != 0) {
          cur_state = cur_state->copy(ValueStack::ExceptionState, cur_state->bci());
        }
        if (instruction->exception_state() == NULL) {
          instruction->set_exception_state(cur_state);
        }

        // Note: Usually this join must work. However, very
        // complicated jsr-ret structures where we don't ret from
        // the subroutine can cause the objects on the monitor
        // stacks to not match because blocks can be parsed twice.
        // The only test case we've seen so far which exhibits this
        // problem is caught by the infinite recursion test in
        // GraphBuilder::jsr() if the join doesn't work.
        if (!entry->try_merge(cur_state, compilation()->has_irreducible_loops())) {
          BAILOUT_("error while joining with exception handler, prob. due to complicated jsr/rets", exception_handlers);
        }

        // add current state for correct handling of phi functions at begin of xhandler
        int phi_operand = entry->add_exception_state(cur_state);

        // add entry to the list of xhandlers of this block
        _block->add_exception_handler(entry);

        // add back-edge from xhandler entry to this block
        if (!entry->is_predecessor(_block)) {
          entry->add_predecessor(_block);
        }

        // clone XHandler because phi_operand and scope_count can not be shared
        XHandler* new_xhandler = new XHandler(h);
        new_xhandler->set_phi_operand(phi_operand);
        new_xhandler->set_scope_count(scope_count);
        exception_handlers->append(new_xhandler);

        // fill in exception handler subgraph lazily
        assert(!entry->is_set(BlockBegin::was_visited_flag), "entry must not be visited yet");
        cur_scope_data->add_to_work_list(entry);

        // stop when reaching catchall
        if (h->catch_type() == 0) {
          return exception_handlers;
        }
      }
    }

    if (exception_handlers->length() == 0) {
      // This scope and all callees do not handle exceptions, so the local
      // variables of this scope are not needed. However, the scope itself is
      // required for a correct exception stack trace -> clear out the locals.
      if (_compilation->env()->should_retain_local_variables()) {
        cur_state = cur_state->copy(ValueStack::ExceptionState, cur_state->bci());
      } else {
        cur_state = cur_state->copy(ValueStack::EmptyExceptionState, cur_state->bci());
      }
      if (prev_state != NULL) {
        prev_state->set_caller_state(cur_state);
      }
      if (instruction->exception_state() == NULL) {
        instruction->set_exception_state(cur_state);
      }
    }

    // Set up iteration for next time.
    // If parsing a jsr, do not grab exception handlers from the
    // parent scopes for this method (already got them, and they
    // needed to be cloned)

    while (cur_scope_data->parsing_jsr()) {
      cur_scope_data = cur_scope_data->parent();
    }

    assert(cur_scope_data->scope() == cur_state->scope(), "scopes do not match");
    assert(cur_state->locks_size() == 0 || cur_state->locks_size() == 1, "unlocking must be done in a catchall exception handler");

    prev_state = cur_state;
    cur_state = cur_state->caller_state();
    cur_scope_data = cur_scope_data->parent();
    scope_count++;
  } while (cur_scope_data != NULL);

  return exception_handlers;
}


// Helper class for simplifying Phis.
class PhiSimplifier : public BlockClosure {
 private:
  bool _has_substitutions;
  Value simplify(Value v);

 public:
  PhiSimplifier(BlockBegin* start) : _has_substitutions(false) {
    start->iterate_preorder(this);
    if (_has_substitutions) {
      SubstitutionResolver sr(start);
    }
  }
  void block_do(BlockBegin* b);
  bool has_substitutions() const { return _has_substitutions; }
};


Value PhiSimplifier::simplify(Value v) {
  Phi* phi = v->as_Phi();

  if (phi == NULL) {
    // no phi function
    return v;
  } else if (v->has_subst()) {
    // already substituted; subst can be phi itself -> simplify
    return simplify(v->subst());
  } else if (phi->is_set(Phi::cannot_simplify)) {
    // already tried to simplify phi before
    return phi;
  } else if (phi->is_set(Phi::visited)) {
    // break cycles in phi functions
    return phi;
  } else if (phi->type()->is_illegal()) {
    // illegal phi functions are ignored anyway
    return phi;

  } else {
    // mark phi function as processed to break cycles in phi functions
    phi->set(Phi::visited);

    // simplify x = [y, x] and x = [y, y] to y
    Value subst = NULL;
    int opd_count = phi->operand_count();
    for (int i = 0; i < opd_count; i++) {
      Value opd = phi->operand_at(i);
      assert(opd != NULL, "Operand must exist!");

      if (opd->type()->is_illegal()) {
        // if one operand is illegal, the entire phi function is illegal
        phi->make_illegal();
        phi->clear(Phi::visited);
        return phi;
      }

      Value new_opd = simplify(opd);
      assert(new_opd != NULL, "Simplified operand must exist!");

      if (new_opd != phi && new_opd != subst) {
        if (subst == NULL) {
          subst = new_opd;
        } else {
          // no simplification possible
          phi->set(Phi::cannot_simplify);
          phi->clear(Phi::visited);
          return phi;
        }
      }
    }

    // successfully simplified phi function
    assert(subst != NULL, "illegal phi function");
    _has_substitutions = true;
    phi->clear(Phi::visited);
    phi->set_subst(subst);

#ifndef PRODUCT
    if (PrintPhiFunctions) {
      tty->print_cr("simplified phi function %c%d to %c%d (Block B%d)", phi->type()->tchar(), phi->id(), subst->type()->tchar(), subst->id(), phi->block()->block_id());
    }
#endif

    return subst;
  }
}


void PhiSimplifier::block_do(BlockBegin* b) {
  for_each_phi_fun(b, phi,
    simplify(phi);
  );

#ifdef ASSERT
  for_each_phi_fun(b, phi,
                   assert(phi->operand_count() != 1 || phi->subst() != phi || phi->is_illegal(), "missed trivial simplification");
  );

  ValueStack* state = b->state()->caller_state();
  for_each_state_value(state, value,
    Phi* phi = value->as_Phi();
    assert(phi == NULL || phi->block() != b, "must not have phi function to simplify in caller state");
  );
#endif
}

// This method is called after all blocks are filled with HIR instructions
// It eliminates all Phi functions of the form x = [y, y] and x = [y, x]
void GraphBuilder::eliminate_redundant_phis(BlockBegin* start) {
  PhiSimplifier simplifier(start);
}


void GraphBuilder::connect_to_end(BlockBegin* beg) {
  // setup iteration
  kill_all();
  _block = beg;
  _state = beg->state()->copy_for_parsing();
  _last  = beg;
  iterate_bytecodes_for_block(beg->bci());
}


BlockEnd* GraphBuilder::iterate_bytecodes_for_block(int bci) {
#ifndef PRODUCT
  if (PrintIRDuringConstruction) {
    tty->cr();
    InstructionPrinter ip;
    ip.print_instr(_block); tty->cr();
    ip.print_stack(_block->state()); tty->cr();
    ip.print_inline_level(_block);
    ip.print_head();
    tty->print_cr("locals size: %d stack size: %d", state()->locals_size(), state()->stack_size());
  }
#endif
  _skip_block = false;
  assert(state() != NULL, "ValueStack missing!");
  CompileLog* log = compilation()->log();
  ciBytecodeStream s(method());
  s.reset_to_bci(bci);
  int prev_bci = bci;
  scope_data()->set_stream(&s);
  // iterate
  Bytecodes::Code code = Bytecodes::_illegal;
  bool push_exception = false;

  if (block()->is_set(BlockBegin::exception_entry_flag) && block()->next() == NULL) {
    // first thing in the exception entry block should be the exception object.
    push_exception = true;
  }

  bool ignore_return = scope_data()->ignore_return();

  while (!bailed_out() && last()->as_BlockEnd() == NULL &&
         (code = stream()->next()) != ciBytecodeStream::EOBC() &&
         (block_at(s.cur_bci()) == NULL || block_at(s.cur_bci()) == block())) {
    assert(state()->kind() == ValueStack::Parsing, "invalid state kind");

    if (log != NULL)
      log->set_context("bc code='%d' bci='%d'", (int)code, s.cur_bci());

    // Check for active jsr during OSR compilation
    if (compilation()->is_osr_compile()
        && scope()->is_top_scope()
        && parsing_jsr()
        && s.cur_bci() == compilation()->osr_bci()) {
      bailout("OSR not supported while a jsr is active");
    }

    if (push_exception) {
      apush(append(new ExceptionObject()));
      push_exception = false;
    }

    // handle bytecode
    switch (code) {
      case Bytecodes::_nop            : /* nothing to do */ break;
      case Bytecodes::_aconst_null    : apush(append(new Constant(objectNull            ))); break;
      case Bytecodes::_iconst_m1      : ipush(append(new Constant(new IntConstant   (-1)))); break;
      case Bytecodes::_iconst_0       : ipush(append(new Constant(intZero               ))); break;
      case Bytecodes::_iconst_1       : ipush(append(new Constant(intOne                ))); break;
      case Bytecodes::_iconst_2       : ipush(append(new Constant(new IntConstant   ( 2)))); break;
      case Bytecodes::_iconst_3       : ipush(append(new Constant(new IntConstant   ( 3)))); break;
      case Bytecodes::_iconst_4       : ipush(append(new Constant(new IntConstant   ( 4)))); break;
      case Bytecodes::_iconst_5       : ipush(append(new Constant(new IntConstant   ( 5)))); break;
      case Bytecodes::_lconst_0       : lpush(append(new Constant(new LongConstant  ( 0)))); break;
      case Bytecodes::_lconst_1       : lpush(append(new Constant(new LongConstant  ( 1)))); break;
      case Bytecodes::_fconst_0       : fpush(append(new Constant(new FloatConstant ( 0)))); break;
      case Bytecodes::_fconst_1       : fpush(append(new Constant(new FloatConstant ( 1)))); break;
      case Bytecodes::_fconst_2       : fpush(append(new Constant(new FloatConstant ( 2)))); break;
      case Bytecodes::_dconst_0       : dpush(append(new Constant(new DoubleConstant( 0)))); break;
      case Bytecodes::_dconst_1       : dpush(append(new Constant(new DoubleConstant( 1)))); break;
      case Bytecodes::_bipush         : ipush(append(new Constant(new IntConstant(((signed char*)s.cur_bcp())[1])))); break;
      case Bytecodes::_sipush         : ipush(append(new Constant(new IntConstant((short)Bytes::get_Java_u2(s.cur_bcp()+1))))); break;
      case Bytecodes::_ldc            : // fall through
      case Bytecodes::_ldc_w          : // fall through
      case Bytecodes::_ldc2_w         : load_constant(); break;
      case Bytecodes::_iload          : load_local(intType     , s.get_index()); break;
      case Bytecodes::_lload          : load_local(longType    , s.get_index()); break;
      case Bytecodes::_fload          : load_local(floatType   , s.get_index()); break;
      case Bytecodes::_dload          : load_local(doubleType  , s.get_index()); break;
      case Bytecodes::_aload          : load_local(instanceType, s.get_index()); break;
      case Bytecodes::_iload_0        : load_local(intType   , 0); break;
      case Bytecodes::_iload_1        : load_local(intType   , 1); break;
      case Bytecodes::_iload_2        : load_local(intType   , 2); break;
      case Bytecodes::_iload_3        : load_local(intType   , 3); break;
      case Bytecodes::_lload_0        : load_local(longType  , 0); break;
      case Bytecodes::_lload_1        : load_local(longType  , 1); break;
      case Bytecodes::_lload_2        : load_local(longType  , 2); break;
      case Bytecodes::_lload_3        : load_local(longType  , 3); break;
      case Bytecodes::_fload_0        : load_local(floatType , 0); break;
      case Bytecodes::_fload_1        : load_local(floatType , 1); break;
      case Bytecodes::_fload_2        : load_local(floatType , 2); break;
      case Bytecodes::_fload_3        : load_local(floatType , 3); break;
      case Bytecodes::_dload_0        : load_local(doubleType, 0); break;
      case Bytecodes::_dload_1        : load_local(doubleType, 1); break;
      case Bytecodes::_dload_2        : load_local(doubleType, 2); break;
      case Bytecodes::_dload_3        : load_local(doubleType, 3); break;
      case Bytecodes::_aload_0        : load_local(objectType, 0); break;
      case Bytecodes::_aload_1        : load_local(objectType, 1); break;
      case Bytecodes::_aload_2        : load_local(objectType, 2); break;
      case Bytecodes::_aload_3        : load_local(objectType, 3); break;
      case Bytecodes::_iaload         : load_indexed(T_INT   ); break;
      case Bytecodes::_laload         : load_indexed(T_LONG  ); break;
      case Bytecodes::_faload         : load_indexed(T_FLOAT ); break;
      case Bytecodes::_daload         : load_indexed(T_DOUBLE); break;
      case Bytecodes::_aaload         : load_indexed(T_OBJECT); break;
      case Bytecodes::_baload         : load_indexed(T_BYTE  ); break;
      case Bytecodes::_caload         : load_indexed(T_CHAR  ); break;
      case Bytecodes::_saload         : load_indexed(T_SHORT ); break;
      case Bytecodes::_istore         : store_local(intType   , s.get_index()); break;
      case Bytecodes::_lstore         : store_local(longType  , s.get_index()); break;
      case Bytecodes::_fstore         : store_local(floatType , s.get_index()); break;
      case Bytecodes::_dstore         : store_local(doubleType, s.get_index()); break;
      case Bytecodes::_astore         : store_local(objectType, s.get_index()); break;
      case Bytecodes::_istore_0       : store_local(intType   , 0); break;
      case Bytecodes::_istore_1       : store_local(intType   , 1); break;
      case Bytecodes::_istore_2       : store_local(intType   , 2); break;
      case Bytecodes::_istore_3       : store_local(intType   , 3); break;
      case Bytecodes::_lstore_0       : store_local(longType  , 0); break;
      case Bytecodes::_lstore_1       : store_local(longType  , 1); break;
      case Bytecodes::_lstore_2       : store_local(longType  , 2); break;
      case Bytecodes::_lstore_3       : store_local(longType  , 3); break;
      case Bytecodes::_fstore_0       : store_local(floatType , 0); break;
      case Bytecodes::_fstore_1       : store_local(floatType , 1); break;
      case Bytecodes::_fstore_2       : store_local(floatType , 2); break;
      case Bytecodes::_fstore_3       : store_local(floatType , 3); break;
      case Bytecodes::_dstore_0       : store_local(doubleType, 0); break;
      case Bytecodes::_dstore_1       : store_local(doubleType, 1); break;
      case Bytecodes::_dstore_2       : store_local(doubleType, 2); break;
      case Bytecodes::_dstore_3       : store_local(doubleType, 3); break;
      case Bytecodes::_astore_0       : store_local(objectType, 0); break;
      case Bytecodes::_astore_1       : store_local(objectType, 1); break;
      case Bytecodes::_astore_2       : store_local(objectType, 2); break;
      case Bytecodes::_astore_3       : store_local(objectType, 3); break;
      case Bytecodes::_iastore        : store_indexed(T_INT   ); break;
      case Bytecodes::_lastore        : store_indexed(T_LONG  ); break;
      case Bytecodes::_fastore        : store_indexed(T_FLOAT ); break;
      case Bytecodes::_dastore        : store_indexed(T_DOUBLE); break;
      case Bytecodes::_aastore        : store_indexed(T_OBJECT); break;
      case Bytecodes::_bastore        : store_indexed(T_BYTE  ); break;
      case Bytecodes::_castore        : store_indexed(T_CHAR  ); break;
      case Bytecodes::_sastore        : store_indexed(T_SHORT ); break;
      case Bytecodes::_pop            : // fall through
      case Bytecodes::_pop2           : // fall through
      case Bytecodes::_dup            : // fall through
      case Bytecodes::_dup_x1         : // fall through
      case Bytecodes::_dup_x2         : // fall through
      case Bytecodes::_dup2           : // fall through
      case Bytecodes::_dup2_x1        : // fall through
      case Bytecodes::_dup2_x2        : // fall through
      case Bytecodes::_swap           : stack_op(code); break;
      case Bytecodes::_iadd           : arithmetic_op(intType   , code); break;
      case Bytecodes::_ladd           : arithmetic_op(longType  , code); break;
      case Bytecodes::_fadd           : arithmetic_op(floatType , code); break;
      case Bytecodes::_dadd           : arithmetic_op(doubleType, code); break;
      case Bytecodes::_isub           : arithmetic_op(intType   , code); break;
      case Bytecodes::_lsub           : arithmetic_op(longType  , code); break;
      case Bytecodes::_fsub           : arithmetic_op(floatType , code); break;
      case Bytecodes::_dsub           : arithmetic_op(doubleType, code); break;
      case Bytecodes::_imul           : arithmetic_op(intType   , code); break;
      case Bytecodes::_lmul           : arithmetic_op(longType  , code); break;
      case Bytecodes::_fmul           : arithmetic_op(floatType , code); break;
      case Bytecodes::_dmul           : arithmetic_op(doubleType, code); break;
      case Bytecodes::_idiv           : arithmetic_op(intType   , code, copy_state_for_exception()); break;
      case Bytecodes::_ldiv           : arithmetic_op(longType  , code, copy_state_for_exception()); break;
      case Bytecodes::_fdiv           : arithmetic_op(floatType , code); break;
      case Bytecodes::_ddiv           : arithmetic_op(doubleType, code); break;
      case Bytecodes::_irem           : arithmetic_op(intType   , code, copy_state_for_exception()); break;
      case Bytecodes::_lrem           : arithmetic_op(longType  , code, copy_state_for_exception()); break;
      case Bytecodes::_frem           : arithmetic_op(floatType , code); break;
      case Bytecodes::_drem           : arithmetic_op(doubleType, code); break;
      case Bytecodes::_ineg           : negate_op(intType   ); break;
      case Bytecodes::_lneg           : negate_op(longType  ); break;
      case Bytecodes::_fneg           : negate_op(floatType ); break;
      case Bytecodes::_dneg           : negate_op(doubleType); break;
      case Bytecodes::_ishl           : shift_op(intType , code); break;
      case Bytecodes::_lshl           : shift_op(longType, code); break;
      case Bytecodes::_ishr           : shift_op(intType , code); break;
      case Bytecodes::_lshr           : shift_op(longType, code); break;
      case Bytecodes::_iushr          : shift_op(intType , code); break;
      case Bytecodes::_lushr          : shift_op(longType, code); break;
      case Bytecodes::_iand           : logic_op(intType , code); break;
      case Bytecodes::_land           : logic_op(longType, code); break;
      case Bytecodes::_ior            : logic_op(intType , code); break;
      case Bytecodes::_lor            : logic_op(longType, code); break;
      case Bytecodes::_ixor           : logic_op(intType , code); break;
      case Bytecodes::_lxor           : logic_op(longType, code); break;
      case Bytecodes::_iinc           : increment(); break;
      case Bytecodes::_i2l            : convert(code, T_INT   , T_LONG  ); break;
      case Bytecodes::_i2f            : convert(code, T_INT   , T_FLOAT ); break;
      case Bytecodes::_i2d            : convert(code, T_INT   , T_DOUBLE); break;
      case Bytecodes::_l2i            : convert(code, T_LONG  , T_INT   ); break;
      case Bytecodes::_l2f            : convert(code, T_LONG  , T_FLOAT ); break;
      case Bytecodes::_l2d            : convert(code, T_LONG  , T_DOUBLE); break;
      case Bytecodes::_f2i            : convert(code, T_FLOAT , T_INT   ); break;
      case Bytecodes::_f2l            : convert(code, T_FLOAT , T_LONG  ); break;
      case Bytecodes::_f2d            : convert(code, T_FLOAT , T_DOUBLE); break;
      case Bytecodes::_d2i            : convert(code, T_DOUBLE, T_INT   ); break;
      case Bytecodes::_d2l            : convert(code, T_DOUBLE, T_LONG  ); break;
      case Bytecodes::_d2f            : convert(code, T_DOUBLE, T_FLOAT ); break;
      case Bytecodes::_i2b            : convert(code, T_INT   , T_BYTE  ); break;
      case Bytecodes::_i2c            : convert(code, T_INT   , T_CHAR  ); break;
      case Bytecodes::_i2s            : convert(code, T_INT   , T_SHORT ); break;
      case Bytecodes::_lcmp           : compare_op(longType  , code); break;
      case Bytecodes::_fcmpl          : compare_op(floatType , code); break;
      case Bytecodes::_fcmpg          : compare_op(floatType , code); break;
      case Bytecodes::_dcmpl          : compare_op(doubleType, code); break;
      case Bytecodes::_dcmpg          : compare_op(doubleType, code); break;
      case Bytecodes::_ifeq           : if_zero(intType   , If::eql); break;
      case Bytecodes::_ifne           : if_zero(intType   , If::neq); break;
      case Bytecodes::_iflt           : if_zero(intType   , If::lss); break;
      case Bytecodes::_ifge           : if_zero(intType   , If::geq); break;
      case Bytecodes::_ifgt           : if_zero(intType   , If::gtr); break;
      case Bytecodes::_ifle           : if_zero(intType   , If::leq); break;
      case Bytecodes::_if_icmpeq      : if_same(intType   , If::eql); break;
      case Bytecodes::_if_icmpne      : if_same(intType   , If::neq); break;
      case Bytecodes::_if_icmplt      : if_same(intType   , If::lss); break;
      case Bytecodes::_if_icmpge      : if_same(intType   , If::geq); break;
      case Bytecodes::_if_icmpgt      : if_same(intType   , If::gtr); break;
      case Bytecodes::_if_icmple      : if_same(intType   , If::leq); break;
      case Bytecodes::_if_acmpeq      : if_same(objectType, If::eql); break;
      case Bytecodes::_if_acmpne      : if_same(objectType, If::neq); break;
      case Bytecodes::_goto           : _goto(s.cur_bci(), s.get_dest()); break;
      case Bytecodes::_jsr            : jsr(s.get_dest()); break;
      case Bytecodes::_ret            : ret(s.get_index()); break;
      case Bytecodes::_tableswitch    : table_switch(); break;
      case Bytecodes::_lookupswitch   : lookup_switch(); break;
      case Bytecodes::_ireturn        : method_return(ipop(), ignore_return); break;
      case Bytecodes::_lreturn        : method_return(lpop(), ignore_return); break;
      case Bytecodes::_freturn        : method_return(fpop(), ignore_return); break;
      case Bytecodes::_dreturn        : method_return(dpop(), ignore_return); break;
      case Bytecodes::_areturn        : method_return(apop(), ignore_return); break;
      case Bytecodes::_return         : method_return(NULL  , ignore_return); break;
      case Bytecodes::_getstatic      : // fall through
      case Bytecodes::_putstatic      : // fall through
      case Bytecodes::_getfield       : // fall through
      case Bytecodes::_putfield       : access_field(code); break;
      case Bytecodes::_invokevirtual  : // fall through
      case Bytecodes::_invokespecial  : // fall through
      case Bytecodes::_invokestatic   : // fall through
      case Bytecodes::_invokedynamic  : // fall through
      case Bytecodes::_invokeinterface: invoke(code); break;
      case Bytecodes::_new            : new_instance(s.get_index_u2()); break;
      case Bytecodes::_newarray       : new_type_array(); break;
      case Bytecodes::_anewarray      : new_object_array(); break;
      case Bytecodes::_arraylength    : { ValueStack* state_before = copy_state_for_exception(); ipush(append(new ArrayLength(apop(), state_before))); break; }
      case Bytecodes::_athrow         : throw_op(s.cur_bci()); break;
      case Bytecodes::_checkcast      : check_cast(s.get_index_u2()); break;
      case Bytecodes::_instanceof     : instance_of(s.get_index_u2()); break;
      case Bytecodes::_monitorenter   : monitorenter(apop(), s.cur_bci()); break;
      case Bytecodes::_monitorexit    : monitorexit (apop(), s.cur_bci()); break;
      case Bytecodes::_wide           : ShouldNotReachHere(); break;
      case Bytecodes::_multianewarray : new_multi_array(s.cur_bcp()[3]); break;
      case Bytecodes::_ifnull         : if_null(objectType, If::eql); break;
      case Bytecodes::_ifnonnull      : if_null(objectType, If::neq); break;
      case Bytecodes::_goto_w         : _goto(s.cur_bci(), s.get_far_dest()); break;
      case Bytecodes::_jsr_w          : jsr(s.get_far_dest()); break;
      case Bytecodes::_aconst_init   : default_value(s.get_index_u2()); break;
      case Bytecodes::_withfield      : withfield(s.get_index_u2()); break;
      case Bytecodes::_breakpoint     : BAILOUT_("concurrent setting of breakpoint", NULL);
      default                         : ShouldNotReachHere(); break;
    }

    if (log != NULL)
      log->clear_context(); // skip marker if nothing was printed

    // save current bci to setup Goto at the end
    prev_bci = s.cur_bci();

  }
  CHECK_BAILOUT_(NULL);
  // stop processing of this block (see try_inline_full)
  if (_skip_block) {
    _skip_block = false;
    assert(_last && _last->as_BlockEnd(), "");
    return _last->as_BlockEnd();
  }
  // if there are any, check if last instruction is a BlockEnd instruction
  BlockEnd* end = last()->as_BlockEnd();
  if (end == NULL) {
    // all blocks must end with a BlockEnd instruction => add a Goto
    end = new Goto(block_at(s.cur_bci()), false);
    append(end);
  }
  assert(end == last()->as_BlockEnd(), "inconsistency");

  assert(end->state() != NULL, "state must already be present");
  assert(end->as_Return() == NULL || end->as_Throw() == NULL || end->state()->stack_size() == 0, "stack not needed for return and throw");

  // connect to begin & set state
  // NOTE that inlining may have changed the block we are parsing
  block()->set_end(end);
  // propagate state
  for (int i = end->number_of_sux() - 1; i >= 0; i--) {
    BlockBegin* sux = end->sux_at(i);
    assert(sux->is_predecessor(block()), "predecessor missing");
    // be careful, bailout if bytecodes are strange
    if (!sux->try_merge(end->state(), compilation()->has_irreducible_loops())) BAILOUT_("block join failed", NULL);
    scope_data()->add_to_work_list(end->sux_at(i));
  }

  scope_data()->set_stream(NULL);

  // done
  return end;
}


void GraphBuilder::iterate_all_blocks(bool start_in_current_block_for_inlining) {
  do {
    if (start_in_current_block_for_inlining && !bailed_out()) {
      iterate_bytecodes_for_block(0);
      start_in_current_block_for_inlining = false;
    } else {
      BlockBegin* b;
      while ((b = scope_data()->remove_from_work_list()) != NULL) {
        if (!b->is_set(BlockBegin::was_visited_flag)) {
          if (b->is_set(BlockBegin::osr_entry_flag)) {
            // we're about to parse the osr entry block, so make sure
            // we setup the OSR edge leading into this block so that
            // Phis get setup correctly.
            setup_osr_entry_block();
            // this is no longer the osr entry block, so clear it.
            b->clear(BlockBegin::osr_entry_flag);
          }
          b->set(BlockBegin::was_visited_flag);
          connect_to_end(b);
        }
      }
    }
  } while (!bailed_out() && !scope_data()->is_work_list_empty());
}


bool GraphBuilder::_can_trap      [Bytecodes::number_of_java_codes];

void GraphBuilder::initialize() {
  // the following bytecodes are assumed to potentially
  // throw exceptions in compiled code - note that e.g.
  // monitorexit & the return bytecodes do not throw
  // exceptions since monitor pairing proved that they
  // succeed (if monitor pairing succeeded)
  Bytecodes::Code can_trap_list[] =
    { Bytecodes::_ldc
    , Bytecodes::_ldc_w
    , Bytecodes::_ldc2_w
    , Bytecodes::_iaload
    , Bytecodes::_laload
    , Bytecodes::_faload
    , Bytecodes::_daload
    , Bytecodes::_aaload
    , Bytecodes::_baload
    , Bytecodes::_caload
    , Bytecodes::_saload
    , Bytecodes::_iastore
    , Bytecodes::_lastore
    , Bytecodes::_fastore
    , Bytecodes::_dastore
    , Bytecodes::_aastore
    , Bytecodes::_bastore
    , Bytecodes::_castore
    , Bytecodes::_sastore
    , Bytecodes::_idiv
    , Bytecodes::_ldiv
    , Bytecodes::_irem
    , Bytecodes::_lrem
    , Bytecodes::_getstatic
    , Bytecodes::_putstatic
    , Bytecodes::_getfield
    , Bytecodes::_putfield
    , Bytecodes::_invokevirtual
    , Bytecodes::_invokespecial
    , Bytecodes::_invokestatic
    , Bytecodes::_invokedynamic
    , Bytecodes::_invokeinterface
    , Bytecodes::_new
    , Bytecodes::_newarray
    , Bytecodes::_anewarray
    , Bytecodes::_arraylength
    , Bytecodes::_athrow
    , Bytecodes::_checkcast
    , Bytecodes::_instanceof
    , Bytecodes::_monitorenter
    , Bytecodes::_multianewarray
    };

  // inititialize trap tables
  for (int i = 0; i < Bytecodes::number_of_java_codes; i++) {
    _can_trap[i] = false;
  }
  // set standard trap info
  for (uint j = 0; j < ARRAY_SIZE(can_trap_list); j++) {
    _can_trap[can_trap_list[j]] = true;
  }
}


BlockBegin* GraphBuilder::header_block(BlockBegin* entry, BlockBegin::Flag f, ValueStack* state) {
  assert(entry->is_set(f), "entry/flag mismatch");
  // create header block
  BlockBegin* h = new BlockBegin(entry->bci());
  h->set_depth_first_number(0);

  Value l = h;
  BlockEnd* g = new Goto(entry, false);
  l->set_next(g, entry->bci());
  h->set_end(g);
  h->set(f);
  // setup header block end state
  ValueStack* s = state->copy(ValueStack::StateAfter, entry->bci()); // can use copy since stack is empty (=> no phis)
  assert(s->stack_is_empty(), "must have empty stack at entry point");
  g->set_state(s);
  return h;
}



BlockBegin* GraphBuilder::setup_start_block(int osr_bci, BlockBegin* std_entry, BlockBegin* osr_entry, ValueStack* state) {
  BlockBegin* start = new BlockBegin(0);

  // This code eliminates the empty start block at the beginning of
  // each method.  Previously, each method started with the
  // start-block created below, and this block was followed by the
  // header block that was always empty.  This header block is only
  // necessary if std_entry is also a backward branch target because
  // then phi functions may be necessary in the header block.  It's
  // also necessary when profiling so that there's a single block that
  // can increment the counters.
  // In addition, with range check elimination, we may need a valid block
  // that dominates all the rest to insert range predicates.
  BlockBegin* new_header_block;
  if (std_entry->number_of_preds() > 0 || is_profiling() || RangeCheckElimination) {
    new_header_block = header_block(std_entry, BlockBegin::std_entry_flag, state);
  } else {
    new_header_block = std_entry;
  }

  // setup start block (root for the IR graph)
  Base* base =
    new Base(
      new_header_block,
      osr_entry
    );
  start->set_next(base, 0);
  start->set_end(base);
  // create & setup state for start block
  start->set_state(state->copy(ValueStack::StateAfter, std_entry->bci()));
  base->set_state(state->copy(ValueStack::StateAfter, std_entry->bci()));

  if (base->std_entry()->state() == NULL) {
    // setup states for header blocks
    base->std_entry()->merge(state, compilation()->has_irreducible_loops());
  }

  assert(base->std_entry()->state() != NULL, "");
  return start;
}


void GraphBuilder::setup_osr_entry_block() {
  assert(compilation()->is_osr_compile(), "only for osrs");

  int osr_bci = compilation()->osr_bci();
  ciBytecodeStream s(method());
  s.reset_to_bci(osr_bci);
  s.next();
  scope_data()->set_stream(&s);

  // create a new block to be the osr setup code
  _osr_entry = new BlockBegin(osr_bci);
  _osr_entry->set(BlockBegin::osr_entry_flag);
  _osr_entry->set_depth_first_number(0);
  BlockBegin* target = bci2block()->at(osr_bci);
  assert(target != NULL && target->is_set(BlockBegin::osr_entry_flag), "must be there");
  // the osr entry has no values for locals
  ValueStack* state = target->state()->copy();
  _osr_entry->set_state(state);

  kill_all();
  _block = _osr_entry;
  _state = _osr_entry->state()->copy();
  assert(_state->bci() == osr_bci, "mismatch");
  _last  = _osr_entry;
  Value e = append(new OsrEntry());
  e->set_needs_null_check(false);

  // OSR buffer is
  //
  // locals[nlocals-1..0]
  // monitors[number_of_locks-1..0]
  //
  // locals is a direct copy of the interpreter frame so in the osr buffer
  // so first slot in the local array is the last local from the interpreter
  // and last slot is local[0] (receiver) from the interpreter
  //
  // Similarly with locks. The first lock slot in the osr buffer is the nth lock
  // from the interpreter frame, the nth lock slot in the osr buffer is 0th lock
  // in the interpreter frame (the method lock if a sync method)

  // Initialize monitors in the compiled activation.

  int index;
  Value local;

  // find all the locals that the interpreter thinks contain live oops
  const ResourceBitMap live_oops = method()->live_local_oops_at_bci(osr_bci);

  // compute the offset into the locals so that we can treat the buffer
  // as if the locals were still in the interpreter frame
  int locals_offset = BytesPerWord * (method()->max_locals() - 1);
  for_each_local_value(state, index, local) {
    int offset = locals_offset - (index + local->type()->size() - 1) * BytesPerWord;
    Value get;
    if (local->type()->is_object_kind() && !live_oops.at(index)) {
      // The interpreter thinks this local is dead but the compiler
      // doesn't so pretend that the interpreter passed in null.
      get = append(new Constant(objectNull));
    } else {
      Value off_val = append(new Constant(new IntConstant(offset)));
      get = append(new UnsafeGet(as_BasicType(local->type()), e,
                                 off_val,
                                 false/*is_volatile*/,
                                 true/*is_raw*/));
    }
    _state->store_local(index, get);
  }

  // the storage for the OSR buffer is freed manually in the LIRGenerator.

  assert(state->caller_state() == NULL, "should be top scope");
  state->clear_locals();
  Goto* g = new Goto(target, false);
  append(g);
  _osr_entry->set_end(g);
  target->merge(_osr_entry->end()->state(), compilation()->has_irreducible_loops());

  scope_data()->set_stream(NULL);
}


ValueStack* GraphBuilder::state_at_entry() {
  ValueStack* state = new ValueStack(scope(), NULL);

  // Set up locals for receiver
  int idx = 0;
  if (!method()->is_static()) {
    // we should always see the receiver
    state->store_local(idx, new Local(method()->holder(), objectType, idx,
             /*receiver*/ true, /*null_free*/ method()->holder()->is_flat_array_klass()));
    idx = 1;
  }

  // Set up locals for incoming arguments
  ciSignature* sig = method()->signature();
  for (int i = 0; i < sig->count(); i++) {
    ciType* type = sig->type_at(i);
    BasicType basic_type = type->basic_type();
    // don't allow T_ARRAY to propagate into locals types
    if (is_reference_type(basic_type)) basic_type = T_OBJECT;
    ValueType* vt = as_ValueType(basic_type);
    state->store_local(idx, new Local(type, vt, idx, false, sig->is_null_free_at(i)));
    idx += type->size();
  }

  // lock synchronized method
  if (method()->is_synchronized()) {
    state->lock(NULL);
  }

  return state;
}


GraphBuilder::GraphBuilder(Compilation* compilation, IRScope* scope)
  : _scope_data(NULL)
  , _compilation(compilation)
  , _memory(new MemoryBuffer())
  , _inline_bailout_msg(NULL)
  , _instruction_count(0)
  , _osr_entry(NULL)
  , _pending_field_access(NULL)
  , _pending_load_indexed(NULL)
{
  int osr_bci = compilation->osr_bci();

  // determine entry points and bci2block mapping
  BlockListBuilder blm(compilation, scope, osr_bci);
  CHECK_BAILOUT();

  BlockList* bci2block = blm.bci2block();
  BlockBegin* start_block = bci2block->at(0);

  push_root_scope(scope, bci2block, start_block);

  // setup state for std entry
  _initial_state = state_at_entry();
  start_block->merge(_initial_state, compilation->has_irreducible_loops());

  // End nulls still exist here

  // complete graph
  _vmap        = new ValueMap();
  switch (scope->method()->intrinsic_id()) {
  case vmIntrinsics::_dabs          : // fall through
  case vmIntrinsics::_dsqrt         : // fall through
  case vmIntrinsics::_dsqrt_strict  : // fall through
  case vmIntrinsics::_dsin          : // fall through
  case vmIntrinsics::_dcos          : // fall through
  case vmIntrinsics::_dtan          : // fall through
  case vmIntrinsics::_dlog          : // fall through
  case vmIntrinsics::_dlog10        : // fall through
  case vmIntrinsics::_dexp          : // fall through
  case vmIntrinsics::_dpow          : // fall through
    {
      // Compiles where the root method is an intrinsic need a special
      // compilation environment because the bytecodes for the method
      // shouldn't be parsed during the compilation, only the special
      // Intrinsic node should be emitted.  If this isn't done the
      // code for the inlined version will be different than the root
      // compiled version which could lead to monotonicity problems on
      // intel.
      if (CheckIntrinsics && !scope->method()->intrinsic_candidate()) {
        BAILOUT("failed to inline intrinsic, method not annotated");
      }

      // Set up a stream so that appending instructions works properly.
      ciBytecodeStream s(scope->method());
      s.reset_to_bci(0);
      scope_data()->set_stream(&s);
      s.next();

      // setup the initial block state
      _block = start_block;
      _state = start_block->state()->copy_for_parsing();
      _last  = start_block;
      load_local(doubleType, 0);
      if (scope->method()->intrinsic_id() == vmIntrinsics::_dpow) {
        load_local(doubleType, 2);
      }

      // Emit the intrinsic node.
      bool result = try_inline_intrinsics(scope->method());
      if (!result) BAILOUT("failed to inline intrinsic");
      method_return(dpop());

      // connect the begin and end blocks and we're all done.
      BlockEnd* end = last()->as_BlockEnd();
      block()->set_end(end);
      break;
    }

  case vmIntrinsics::_Reference_get:
    {
      {
        // With java.lang.ref.reference.get() we must go through the
        // intrinsic - when G1 is enabled - even when get() is the root
        // method of the compile so that, if necessary, the value in
        // the referent field of the reference object gets recorded by
        // the pre-barrier code.
        // Specifically, if G1 is enabled, the value in the referent
        // field is recorded by the G1 SATB pre barrier. This will
        // result in the referent being marked live and the reference
        // object removed from the list of discovered references during
        // reference processing.
        if (CheckIntrinsics && !scope->method()->intrinsic_candidate()) {
          BAILOUT("failed to inline intrinsic, method not annotated");
        }

        // Also we need intrinsic to prevent commoning reads from this field
        // across safepoint since GC can change its value.

        // Set up a stream so that appending instructions works properly.
        ciBytecodeStream s(scope->method());
        s.reset_to_bci(0);
        scope_data()->set_stream(&s);
        s.next();

        // setup the initial block state
        _block = start_block;
        _state = start_block->state()->copy_for_parsing();
        _last  = start_block;
        load_local(objectType, 0);

        // Emit the intrinsic node.
        bool result = try_inline_intrinsics(scope->method());
        if (!result) BAILOUT("failed to inline intrinsic");
        method_return(apop());

        // connect the begin and end blocks and we're all done.
        BlockEnd* end = last()->as_BlockEnd();
        block()->set_end(end);
        break;
      }
      // Otherwise, fall thru
    }

  default:
    scope_data()->add_to_work_list(start_block);
    iterate_all_blocks();
    break;
  }
  CHECK_BAILOUT();

# ifdef ASSERT
  //All blocks reachable from start_block have _end != NULL
  {
    BlockList processed;
    BlockList to_go;
    to_go.append(start_block);
    while(to_go.length() > 0) {
      BlockBegin* current = to_go.pop();
      assert(current != NULL, "Should not happen.");
      assert(current->end() != NULL, "All blocks reachable from start_block should have end() != NULL.");
      processed.append(current);
      for(int i = 0; i < current->number_of_sux(); i++) {
        BlockBegin* s = current->sux_at(i);
        if (!processed.contains(s)) {
          to_go.append(s);
        }
      }
    }
  }
#endif // ASSERT

  _start = setup_start_block(osr_bci, start_block, _osr_entry, _initial_state);

  eliminate_redundant_phis(_start);

  NOT_PRODUCT(if (PrintValueNumbering && Verbose) print_stats());
  // for osr compile, bailout if some requirements are not fulfilled
  if (osr_bci != -1) {
    BlockBegin* osr_block = blm.bci2block()->at(osr_bci);
    if (!osr_block->is_set(BlockBegin::was_visited_flag)) {
      BAILOUT("osr entry must have been visited for osr compile");
    }

    // check if osr entry point has empty stack - we cannot handle non-empty stacks at osr entry points
    if (!osr_block->state()->stack_is_empty()) {
      BAILOUT("stack not empty at OSR entry point");
    }
  }
#ifndef PRODUCT
  if (PrintCompilation && Verbose) tty->print_cr("Created %d Instructions", _instruction_count);
#endif
}


ValueStack* GraphBuilder::copy_state_before() {
  return copy_state_before_with_bci(bci());
}

ValueStack* GraphBuilder::copy_state_exhandling() {
  return copy_state_exhandling_with_bci(bci());
}

ValueStack* GraphBuilder::copy_state_for_exception() {
  return copy_state_for_exception_with_bci(bci());
}

ValueStack* GraphBuilder::copy_state_before_with_bci(int bci) {
  return state()->copy(ValueStack::StateBefore, bci);
}

ValueStack* GraphBuilder::copy_state_exhandling_with_bci(int bci) {
  if (!has_handler()) return NULL;
  return state()->copy(ValueStack::StateBefore, bci);
}

ValueStack* GraphBuilder::copy_state_for_exception_with_bci(int bci) {
  ValueStack* s = copy_state_exhandling_with_bci(bci);
  if (s == NULL) {
    if (_compilation->env()->should_retain_local_variables()) {
      s = state()->copy(ValueStack::ExceptionState, bci);
    } else {
      s = state()->copy(ValueStack::EmptyExceptionState, bci);
    }
  }
  return s;
}

int GraphBuilder::recursive_inline_level(ciMethod* cur_callee) const {
  int recur_level = 0;
  for (IRScope* s = scope(); s != NULL; s = s->caller()) {
    if (s->method() == cur_callee) {
      ++recur_level;
    }
  }
  return recur_level;
}


bool GraphBuilder::try_inline(ciMethod* callee, bool holder_known, bool ignore_return, Bytecodes::Code bc, Value receiver) {
  const char* msg = NULL;

  // clear out any existing inline bailout condition
  clear_inline_bailout();

  // exclude methods we don't want to inline
  msg = should_not_inline(callee);
  if (msg != NULL) {
    print_inlining(callee, msg, /*success*/ false);
    return false;
  }

  // method handle invokes
  if (callee->is_method_handle_intrinsic()) {
    if (try_method_handle_inline(callee, ignore_return)) {
      if (callee->has_reserved_stack_access()) {
        compilation()->set_has_reserved_stack_access(true);
      }
      return true;
    }
    return false;
  }

  // handle intrinsics
  if (callee->intrinsic_id() != vmIntrinsics::_none &&
      callee->check_intrinsic_candidate()) {
    if (try_inline_intrinsics(callee, ignore_return)) {
      print_inlining(callee, "intrinsic");
      if (callee->has_reserved_stack_access()) {
        compilation()->set_has_reserved_stack_access(true);
      }
      return true;
    }
    // try normal inlining
  }

  // certain methods cannot be parsed at all
  msg = check_can_parse(callee);
  if (msg != NULL) {
    print_inlining(callee, msg, /*success*/ false);
    return false;
  }

  // If bytecode not set use the current one.
  if (bc == Bytecodes::_illegal) {
    bc = code();
  }
  if (try_inline_full(callee, holder_known, ignore_return, bc, receiver)) {
    if (callee->has_reserved_stack_access()) {
      compilation()->set_has_reserved_stack_access(true);
    }
    return true;
  }

  // Entire compilation could fail during try_inline_full call.
  // In that case printing inlining decision info is useless.
  if (!bailed_out())
    print_inlining(callee, _inline_bailout_msg, /*success*/ false);

  return false;
}


const char* GraphBuilder::check_can_parse(ciMethod* callee) const {
  // Certain methods cannot be parsed at all:
  if ( callee->is_native())            return "native method";
  if ( callee->is_abstract())          return "abstract method";
  if (!callee->can_be_parsed())        return "cannot be parsed";
  return NULL;
}

// negative filter: should callee NOT be inlined?  returns NULL, ok to inline, or rejection msg
const char* GraphBuilder::should_not_inline(ciMethod* callee) const {
  if ( compilation()->directive()->should_not_inline(callee)) return "disallowed by CompileCommand";
  if ( callee->dont_inline())          return "don't inline by annotation";
  return NULL;
}

void GraphBuilder::build_graph_for_intrinsic(ciMethod* callee, bool ignore_return) {
  vmIntrinsics::ID id = callee->intrinsic_id();
  assert(id != vmIntrinsics::_none, "must be a VM intrinsic");

  // Some intrinsics need special IR nodes.
  switch(id) {
  case vmIntrinsics::_getReference           : append_unsafe_get(callee, T_OBJECT,  false); return;
  case vmIntrinsics::_getBoolean             : append_unsafe_get(callee, T_BOOLEAN, false); return;
  case vmIntrinsics::_getByte                : append_unsafe_get(callee, T_BYTE,    false); return;
  case vmIntrinsics::_getShort               : append_unsafe_get(callee, T_SHORT,   false); return;
  case vmIntrinsics::_getChar                : append_unsafe_get(callee, T_CHAR,    false); return;
  case vmIntrinsics::_getInt                 : append_unsafe_get(callee, T_INT,     false); return;
  case vmIntrinsics::_getLong                : append_unsafe_get(callee, T_LONG,    false); return;
  case vmIntrinsics::_getFloat               : append_unsafe_get(callee, T_FLOAT,   false); return;
  case vmIntrinsics::_getDouble              : append_unsafe_get(callee, T_DOUBLE,  false); return;
  case vmIntrinsics::_putReference           : append_unsafe_put(callee, T_OBJECT,  false); return;
  case vmIntrinsics::_putBoolean             : append_unsafe_put(callee, T_BOOLEAN, false); return;
  case vmIntrinsics::_putByte                : append_unsafe_put(callee, T_BYTE,    false); return;
  case vmIntrinsics::_putShort               : append_unsafe_put(callee, T_SHORT,   false); return;
  case vmIntrinsics::_putChar                : append_unsafe_put(callee, T_CHAR,    false); return;
  case vmIntrinsics::_putInt                 : append_unsafe_put(callee, T_INT,     false); return;
  case vmIntrinsics::_putLong                : append_unsafe_put(callee, T_LONG,    false); return;
  case vmIntrinsics::_putFloat               : append_unsafe_put(callee, T_FLOAT,   false); return;
  case vmIntrinsics::_putDouble              : append_unsafe_put(callee, T_DOUBLE,  false); return;
  case vmIntrinsics::_getShortUnaligned      : append_unsafe_get(callee, T_SHORT,   false); return;
  case vmIntrinsics::_getCharUnaligned       : append_unsafe_get(callee, T_CHAR,    false); return;
  case vmIntrinsics::_getIntUnaligned        : append_unsafe_get(callee, T_INT,     false); return;
  case vmIntrinsics::_getLongUnaligned       : append_unsafe_get(callee, T_LONG,    false); return;
  case vmIntrinsics::_putShortUnaligned      : append_unsafe_put(callee, T_SHORT,   false); return;
  case vmIntrinsics::_putCharUnaligned       : append_unsafe_put(callee, T_CHAR,    false); return;
  case vmIntrinsics::_putIntUnaligned        : append_unsafe_put(callee, T_INT,     false); return;
  case vmIntrinsics::_putLongUnaligned       : append_unsafe_put(callee, T_LONG,    false); return;
  case vmIntrinsics::_getReferenceVolatile   : append_unsafe_get(callee, T_OBJECT,  true); return;
  case vmIntrinsics::_getBooleanVolatile     : append_unsafe_get(callee, T_BOOLEAN, true); return;
  case vmIntrinsics::_getByteVolatile        : append_unsafe_get(callee, T_BYTE,    true); return;
  case vmIntrinsics::_getShortVolatile       : append_unsafe_get(callee, T_SHORT,   true); return;
  case vmIntrinsics::_getCharVolatile        : append_unsafe_get(callee, T_CHAR,    true); return;
  case vmIntrinsics::_getIntVolatile         : append_unsafe_get(callee, T_INT,     true); return;
  case vmIntrinsics::_getLongVolatile        : append_unsafe_get(callee, T_LONG,    true); return;
  case vmIntrinsics::_getFloatVolatile       : append_unsafe_get(callee, T_FLOAT,   true); return;
  case vmIntrinsics::_getDoubleVolatile      : append_unsafe_get(callee, T_DOUBLE,  true); return;
  case vmIntrinsics::_putReferenceVolatile   : append_unsafe_put(callee, T_OBJECT,  true); return;
  case vmIntrinsics::_putBooleanVolatile     : append_unsafe_put(callee, T_BOOLEAN, true); return;
  case vmIntrinsics::_putByteVolatile        : append_unsafe_put(callee, T_BYTE,    true); return;
  case vmIntrinsics::_putShortVolatile       : append_unsafe_put(callee, T_SHORT,   true); return;
  case vmIntrinsics::_putCharVolatile        : append_unsafe_put(callee, T_CHAR,    true); return;
  case vmIntrinsics::_putIntVolatile         : append_unsafe_put(callee, T_INT,     true); return;
  case vmIntrinsics::_putLongVolatile        : append_unsafe_put(callee, T_LONG,    true); return;
  case vmIntrinsics::_putFloatVolatile       : append_unsafe_put(callee, T_FLOAT,   true); return;
  case vmIntrinsics::_putDoubleVolatile      : append_unsafe_put(callee, T_DOUBLE,  true); return;
  case vmIntrinsics::_compareAndSetLong:
  case vmIntrinsics::_compareAndSetInt:
  case vmIntrinsics::_compareAndSetReference : append_unsafe_CAS(callee); return;
  case vmIntrinsics::_getAndAddInt:
  case vmIntrinsics::_getAndAddLong          : append_unsafe_get_and_set(callee, true); return;
  case vmIntrinsics::_getAndSetInt           :
  case vmIntrinsics::_getAndSetLong          :
  case vmIntrinsics::_getAndSetReference     : append_unsafe_get_and_set(callee, false); return;
  case vmIntrinsics::_getCharStringU         : append_char_access(callee, false); return;
  case vmIntrinsics::_putCharStringU         : append_char_access(callee, true); return;
  default:
    break;
  }

  // create intrinsic node
  const bool has_receiver = !callee->is_static();
  ValueType* result_type = as_ValueType(callee->return_type());
  ValueStack* state_before = copy_state_for_exception();

  Values* args = state()->pop_arguments(callee->arg_size());

  if (is_profiling()) {
    // Don't profile in the special case where the root method
    // is the intrinsic
    if (callee != method()) {
      // Note that we'd collect profile data in this method if we wanted it.
      compilation()->set_would_profile(true);
      if (profile_calls()) {
        Value recv = NULL;
        if (has_receiver) {
          recv = args->at(0);
          null_check(recv);
        }
        profile_call(callee, recv, NULL, collect_args_for_profiling(args, callee, true), true);
      }
    }
  }

  Intrinsic* result = new Intrinsic(result_type, callee->intrinsic_id(),
                                    args, has_receiver, state_before,
                                    vmIntrinsics::preserves_state(id),
                                    vmIntrinsics::can_trap(id));
  // append instruction & push result
  Value value = append_split(result);
  if (result_type != voidType && !ignore_return) {
    push(result_type, value);
  }

  if (callee != method() && profile_return() && result_type->is_object_kind()) {
    profile_return_type(result, callee);
  }
}

bool GraphBuilder::try_inline_intrinsics(ciMethod* callee, bool ignore_return) {
  // For calling is_intrinsic_available we need to transition to
  // the '_thread_in_vm' state because is_intrinsic_available()
  // accesses critical VM-internal data.
  bool is_available = false;
  {
    VM_ENTRY_MARK;
    methodHandle mh(THREAD, callee->get_Method());
    is_available = _compilation->compiler()->is_intrinsic_available(mh, _compilation->directive());
  }

  if (!is_available) {
    if (!InlineNatives) {
      // Return false and also set message that the inlining of
      // intrinsics has been disabled in general.
      INLINE_BAILOUT("intrinsic method inlining disabled");
    } else {
      return false;
    }
  }
  build_graph_for_intrinsic(callee, ignore_return);
  return true;
}


bool GraphBuilder::try_inline_jsr(int jsr_dest_bci) {
  // Introduce a new callee continuation point - all Ret instructions
  // will be replaced with Gotos to this point.
  BlockBegin* cont = block_at(next_bci());
  assert(cont != NULL, "continuation must exist (BlockListBuilder starts a new block after a jsr");

  // Note: can not assign state to continuation yet, as we have to
  // pick up the state from the Ret instructions.

  // Push callee scope
  push_scope_for_jsr(cont, jsr_dest_bci);

  // Temporarily set up bytecode stream so we can append instructions
  // (only using the bci of this stream)
  scope_data()->set_stream(scope_data()->parent()->stream());

  BlockBegin* jsr_start_block = block_at(jsr_dest_bci);
  assert(jsr_start_block != NULL, "jsr start block must exist");
  assert(!jsr_start_block->is_set(BlockBegin::was_visited_flag), "should not have visited jsr yet");
  Goto* goto_sub = new Goto(jsr_start_block, false);
  // Must copy state to avoid wrong sharing when parsing bytecodes
  assert(jsr_start_block->state() == NULL, "should have fresh jsr starting block");
  jsr_start_block->set_state(copy_state_before_with_bci(jsr_dest_bci));
  append(goto_sub);
  _block->set_end(goto_sub);
  _last = _block = jsr_start_block;

  // Clear out bytecode stream
  scope_data()->set_stream(NULL);

  scope_data()->add_to_work_list(jsr_start_block);

  // Ready to resume parsing in subroutine
  iterate_all_blocks();

  // If we bailed out during parsing, return immediately (this is bad news)
  CHECK_BAILOUT_(false);

  // Detect whether the continuation can actually be reached. If not,
  // it has not had state set by the join() operations in
  // iterate_bytecodes_for_block()/ret() and we should not touch the
  // iteration state. The calling activation of
  // iterate_bytecodes_for_block will then complete normally.
  if (cont->state() != NULL) {
    if (!cont->is_set(BlockBegin::was_visited_flag)) {
      // add continuation to work list instead of parsing it immediately
      scope_data()->parent()->add_to_work_list(cont);
    }
  }

  assert(jsr_continuation() == cont, "continuation must not have changed");
  assert(!jsr_continuation()->is_set(BlockBegin::was_visited_flag) ||
         jsr_continuation()->is_set(BlockBegin::parser_loop_header_flag),
         "continuation can only be visited in case of backward branches");
  assert(_last && _last->as_BlockEnd(), "block must have end");

  // continuation is in work list, so end iteration of current block
  _skip_block = true;
  pop_scope_for_jsr();

  return true;
}


// Inline the entry of a synchronized method as a monitor enter and
// register the exception handler which releases the monitor if an
// exception is thrown within the callee. Note that the monitor enter
// cannot throw an exception itself, because the receiver is
// guaranteed to be non-null by the explicit null check at the
// beginning of inlining.
void GraphBuilder::inline_sync_entry(Value lock, BlockBegin* sync_handler) {
  assert(lock != NULL && sync_handler != NULL, "lock or handler missing");

  monitorenter(lock, SynchronizationEntryBCI);
  assert(_last->as_MonitorEnter() != NULL, "monitor enter expected");
  _last->set_needs_null_check(false);

  sync_handler->set(BlockBegin::exception_entry_flag);
  sync_handler->set(BlockBegin::is_on_work_list_flag);

  ciExceptionHandler* desc = new ciExceptionHandler(method()->holder(), 0, method()->code_size(), -1, 0);
  XHandler* h = new XHandler(desc);
  h->set_entry_block(sync_handler);
  scope_data()->xhandlers()->append(h);
  scope_data()->set_has_handler();
}


// If an exception is thrown and not handled within an inlined
// synchronized method, the monitor must be released before the
// exception is rethrown in the outer scope. Generate the appropriate
// instructions here.
void GraphBuilder::fill_sync_handler(Value lock, BlockBegin* sync_handler, bool default_handler) {
  BlockBegin* orig_block = _block;
  ValueStack* orig_state = _state;
  Instruction* orig_last = _last;
  _last = _block = sync_handler;
  _state = sync_handler->state()->copy();

  assert(sync_handler != NULL, "handler missing");
  assert(!sync_handler->is_set(BlockBegin::was_visited_flag), "is visited here");

  assert(lock != NULL || default_handler, "lock or handler missing");

  XHandler* h = scope_data()->xhandlers()->remove_last();
  assert(h->entry_block() == sync_handler, "corrupt list of handlers");

  block()->set(BlockBegin::was_visited_flag);
  Value exception = append_with_bci(new ExceptionObject(), SynchronizationEntryBCI);
  assert(exception->is_pinned(), "must be");

  int bci = SynchronizationEntryBCI;
  if (compilation()->env()->dtrace_method_probes()) {
    // Report exit from inline methods.  We don't have a stream here
    // so pass an explicit bci of SynchronizationEntryBCI.
    Values* args = new Values(1);
    args->push(append_with_bci(new Constant(new MethodConstant(method())), bci));
    append_with_bci(new RuntimeCall(voidType, "dtrace_method_exit", CAST_FROM_FN_PTR(address, SharedRuntime::dtrace_method_exit), args), bci);
  }

  if (lock) {
    assert(state()->locks_size() > 0 && state()->lock_at(state()->locks_size() - 1) == lock, "lock is missing");
    if (!lock->is_linked()) {
      lock = append_with_bci(lock, bci);
    }

    // exit the monitor in the context of the synchronized method
    monitorexit(lock, bci);

    // exit the context of the synchronized method
    if (!default_handler) {
      pop_scope();
      bci = _state->caller_state()->bci();
      _state = _state->caller_state()->copy_for_parsing();
    }
  }

  // perform the throw as if at the call site
  apush(exception);
  throw_op(bci);

  BlockEnd* end = last()->as_BlockEnd();
  block()->set_end(end);

  _block = orig_block;
  _state = orig_state;
  _last = orig_last;
}


bool GraphBuilder::try_inline_full(ciMethod* callee, bool holder_known, bool ignore_return, Bytecodes::Code bc, Value receiver) {
  assert(!callee->is_native(), "callee must not be native");
  if (CompilationPolicy::should_not_inline(compilation()->env(), callee)) {
    INLINE_BAILOUT("inlining prohibited by policy");
  }
  // first perform tests of things it's not possible to inline
  if (callee->has_exception_handlers() &&
      !InlineMethodsWithExceptionHandlers) INLINE_BAILOUT("callee has exception handlers");
  if (callee->is_synchronized() &&
      !InlineSynchronizedMethods         ) INLINE_BAILOUT("callee is synchronized");
  if (!callee->holder()->is_linked())      INLINE_BAILOUT("callee's klass not linked yet");
  if (bc == Bytecodes::_invokestatic &&
      !callee->holder()->is_initialized()) INLINE_BAILOUT("callee's klass not initialized yet");
  if (!callee->has_balanced_monitors())    INLINE_BAILOUT("callee's monitors do not match");

  // Proper inlining of methods with jsrs requires a little more work.
  if (callee->has_jsrs()                 ) INLINE_BAILOUT("jsrs not handled properly by inliner yet");

  if (is_profiling() && !callee->ensure_method_data()) {
    INLINE_BAILOUT("mdo allocation failed");
  }

  const bool is_invokedynamic = (bc == Bytecodes::_invokedynamic);
  const bool has_receiver = (bc != Bytecodes::_invokestatic && !is_invokedynamic);

  const int args_base = state()->stack_size() - callee->arg_size();
  assert(args_base >= 0, "stack underflow during inlining");

  Value recv = NULL;
  if (has_receiver) {
    assert(!callee->is_static(), "callee must not be static");
    assert(callee->arg_size() > 0, "must have at least a receiver");

    recv = state()->stack_at(args_base);
    if (recv->is_null_obj()) {
      INLINE_BAILOUT("receiver is always null");
    }
  }

  // now perform tests that are based on flag settings
  bool inlinee_by_directive = compilation()->directive()->should_inline(callee);
  if (callee->force_inline() || inlinee_by_directive) {
    if (inline_level() > MaxForceInlineLevel                      ) INLINE_BAILOUT("MaxForceInlineLevel");
    if (recursive_inline_level(callee) > C1MaxRecursiveInlineLevel) INLINE_BAILOUT("recursive inlining too deep");

    const char* msg = "";
    if (callee->force_inline())  msg = "force inline by annotation";
    if (inlinee_by_directive)    msg = "force inline by CompileCommand";
    print_inlining(callee, msg);
  } else {
    // use heuristic controls on inlining
    if (inline_level() > C1MaxInlineLevel                       ) INLINE_BAILOUT("inlining too deep");
    int callee_recursive_level = recursive_inline_level(callee);
    if (callee_recursive_level > C1MaxRecursiveInlineLevel      ) INLINE_BAILOUT("recursive inlining too deep");
    if (callee->code_size_for_inlining() > max_inline_size()    ) INLINE_BAILOUT("callee is too large");
    // Additional condition to limit stack usage for non-recursive calls.
    if ((callee_recursive_level == 0) &&
        (callee->max_stack() + callee->max_locals() - callee->size_of_parameters() > C1InlineStackLimit)) {
      INLINE_BAILOUT("callee uses too much stack");
    }

    // don't inline throwable methods unless the inlining tree is rooted in a throwable class
    if (callee->name() == ciSymbols::object_initializer_name() &&
        callee->holder()->is_subclass_of(ciEnv::current()->Throwable_klass())) {
      // Throwable constructor call
      IRScope* top = scope();
      while (top->caller() != NULL) {
        top = top->caller();
      }
      if (!top->method()->holder()->is_subclass_of(ciEnv::current()->Throwable_klass())) {
        INLINE_BAILOUT("don't inline Throwable constructors");
      }
    }

    if (compilation()->env()->num_inlined_bytecodes() > DesiredMethodLimit) {
      INLINE_BAILOUT("total inlining greater than DesiredMethodLimit");
    }
    // printing
    print_inlining(callee, "inline", /*success*/ true);
  }

  assert(bc != Bytecodes::_invokestatic || callee->holder()->is_initialized(), "required");

  // NOTE: Bailouts from this point on, which occur at the
  // GraphBuilder level, do not cause bailout just of the inlining but
  // in fact of the entire compilation.

  BlockBegin* orig_block = block();

  // Insert null check if necessary
  if (has_receiver) {
    // note: null check must happen even if first instruction of callee does
    //       an implicit null check since the callee is in a different scope
    //       and we must make sure exception handling does the right thing
    null_check(recv);
  }

  if (is_profiling()) {
    // Note that we'd collect profile data in this method if we wanted it.
    // this may be redundant here...
    compilation()->set_would_profile(true);

    if (profile_calls()) {
      int start = 0;
      Values* obj_args = args_list_for_profiling(callee, start, has_receiver);
      if (obj_args != NULL) {
        int s = obj_args->capacity();
        // if called through method handle invoke, some arguments may have been popped
        for (int i = args_base+start, j = 0; j < obj_args->capacity() && i < state()->stack_size(); ) {
          Value v = state()->stack_at_inc(i);
          if (v->type()->is_object_kind()) {
            obj_args->push(v);
            j++;
          }
        }
        check_args_for_profiling(obj_args, s);
      }
      profile_call(callee, recv, holder_known ? callee->holder() : NULL, obj_args, true);
    }
  }

  // Introduce a new callee continuation point - if the callee has
  // more than one return instruction or the return does not allow
  // fall-through of control flow, all return instructions of the
  // callee will need to be replaced by Goto's pointing to this
  // continuation point.
  BlockBegin* cont = block_at(next_bci());
  bool continuation_existed = true;
  if (cont == NULL) {
    cont = new BlockBegin(next_bci());
    // low number so that continuation gets parsed as early as possible
    cont->set_depth_first_number(0);
    if (PrintInitialBlockList) {
      tty->print_cr("CFG: created block %d (bci %d) as continuation for inline at bci %d",
                    cont->block_id(), cont->bci(), bci());
    }
    continuation_existed = false;
  }
  // Record number of predecessors of continuation block before
  // inlining, to detect if inlined method has edges to its
  // continuation after inlining.
  int continuation_preds = cont->number_of_preds();

  // Push callee scope
  push_scope(callee, cont);

  // the BlockListBuilder for the callee could have bailed out
  if (bailed_out())
      return false;

  // Temporarily set up bytecode stream so we can append instructions
  // (only using the bci of this stream)
  scope_data()->set_stream(scope_data()->parent()->stream());

  // Pass parameters into callee state: add assignments
  // note: this will also ensure that all arguments are computed before being passed
  ValueStack* callee_state = state();
  ValueStack* caller_state = state()->caller_state();
  for (int i = args_base; i < caller_state->stack_size(); ) {
    const int arg_no = i - args_base;
    Value arg = caller_state->stack_at_inc(i);
    store_local(callee_state, arg, arg_no);
  }

  // Remove args from stack.
  // Note that we preserve locals state in case we can use it later
  // (see use of pop_scope() below)
  caller_state->truncate_stack(args_base);
  assert(callee_state->stack_size() == 0, "callee stack must be empty");

  Value lock = NULL;
  BlockBegin* sync_handler = NULL;

  // Inline the locking of the receiver if the callee is synchronized
  if (callee->is_synchronized()) {
    lock = callee->is_static() ? append(new Constant(new InstanceConstant(callee->holder()->java_mirror())))
                               : state()->local_at(0);
    sync_handler = new BlockBegin(SynchronizationEntryBCI);
    inline_sync_entry(lock, sync_handler);
  }

  if (compilation()->env()->dtrace_method_probes()) {
    Values* args = new Values(1);
    args->push(append(new Constant(new MethodConstant(method()))));
    append(new RuntimeCall(voidType, "dtrace_method_entry", CAST_FROM_FN_PTR(address, SharedRuntime::dtrace_method_entry), args));
  }

  if (profile_inlined_calls()) {
    profile_invocation(callee, copy_state_before_with_bci(SynchronizationEntryBCI));
  }

  BlockBegin* callee_start_block = block_at(0);
  if (callee_start_block != NULL) {
    assert(callee_start_block->is_set(BlockBegin::parser_loop_header_flag), "must be loop header");
    Goto* goto_callee = new Goto(callee_start_block, false);
    // The state for this goto is in the scope of the callee, so use
    // the entry bci for the callee instead of the call site bci.
    append_with_bci(goto_callee, 0);
    _block->set_end(goto_callee);
    callee_start_block->merge(callee_state, compilation()->has_irreducible_loops());

    _last = _block = callee_start_block;

    scope_data()->add_to_work_list(callee_start_block);
  }

  // Clear out bytecode stream
  scope_data()->set_stream(NULL);
  scope_data()->set_ignore_return(ignore_return);

  CompileLog* log = compilation()->log();
  if (log != NULL) log->head("parse method='%d'", log->identify(callee));

  // Ready to resume parsing in callee (either in the same block we
  // were in before or in the callee's start block)
  iterate_all_blocks(callee_start_block == NULL);

  if (log != NULL) log->done("parse");

  // If we bailed out during parsing, return immediately (this is bad news)
  if (bailed_out())
      return false;

  // iterate_all_blocks theoretically traverses in random order; in
  // practice, we have only traversed the continuation if we are
  // inlining into a subroutine
  assert(continuation_existed ||
         !continuation()->is_set(BlockBegin::was_visited_flag),
         "continuation should not have been parsed yet if we created it");

  // At this point we are almost ready to return and resume parsing of
  // the caller back in the GraphBuilder. The only thing we want to do
  // first is an optimization: during parsing of the callee we
  // generated at least one Goto to the continuation block. If we
  // generated exactly one, and if the inlined method spanned exactly
  // one block (and we didn't have to Goto its entry), then we snip
  // off the Goto to the continuation, allowing control to fall
  // through back into the caller block and effectively performing
  // block merging. This allows load elimination and CSE to take place
  // across multiple callee scopes if they are relatively simple, and
  // is currently essential to making inlining profitable.
  if (num_returns() == 1
      && block() == orig_block
      && block() == inline_cleanup_block()) {
    _last  = inline_cleanup_return_prev();
    _state = inline_cleanup_state();
  } else if (continuation_preds == cont->number_of_preds()) {
    // Inlining caused that the instructions after the invoke in the
    // caller are not reachable any more. So skip filling this block
    // with instructions!
    assert(cont == continuation(), "");
    assert(_last && _last->as_BlockEnd(), "");
    _skip_block = true;
  } else {
    // Resume parsing in continuation block unless it was already parsed.
    // Note that if we don't change _last here, iteration in
    // iterate_bytecodes_for_block will stop when we return.
    if (!continuation()->is_set(BlockBegin::was_visited_flag)) {
      // add continuation to work list instead of parsing it immediately
      assert(_last && _last->as_BlockEnd(), "");
      scope_data()->parent()->add_to_work_list(continuation());
      _skip_block = true;
    }
  }

  // Fill the exception handler for synchronized methods with instructions
  if (callee->is_synchronized() && sync_handler->state() != NULL) {
    fill_sync_handler(lock, sync_handler);
  } else {
    pop_scope();
  }

  compilation()->notice_inlined_method(callee);

  return true;
}


bool GraphBuilder::try_method_handle_inline(ciMethod* callee, bool ignore_return) {
  ValueStack* state_before = copy_state_before();
  vmIntrinsics::ID iid = callee->intrinsic_id();
  switch (iid) {
  case vmIntrinsics::_invokeBasic:
    {
      // get MethodHandle receiver
      const int args_base = state()->stack_size() - callee->arg_size();
      ValueType* type = state()->stack_at(args_base)->type();
      if (type->is_constant()) {
        ciObject* mh = type->as_ObjectType()->constant_value();
        if (mh->is_method_handle()) {
          ciMethod* target = mh->as_method_handle()->get_vmtarget();

          // We don't do CHA here so only inline static and statically bindable methods.
          if (target->is_static() || target->can_be_statically_bound()) {
            if (ciMethod::is_consistent_info(callee, target)) {
              Bytecodes::Code bc = target->is_static() ? Bytecodes::_invokestatic : Bytecodes::_invokevirtual;
              ignore_return = ignore_return || (callee->return_type()->is_void() && !target->return_type()->is_void());
              if (try_inline(target, /*holder_known*/ !callee->is_static(), ignore_return, bc)) {
                return true;
              }
            } else {
              print_inlining(target, "signatures mismatch", /*success*/ false);
            }
          } else {
            assert(false, "no inlining through MH::invokeBasic"); // missing optimization opportunity due to suboptimal LF shape
            print_inlining(target, "not static or statically bindable", /*success*/ false);
          }
        } else {
          assert(mh->is_null_object(), "not a null");
          print_inlining(callee, "receiver is always null", /*success*/ false);
        }
      } else {
        print_inlining(callee, "receiver not constant", /*success*/ false);
      }
    }
    break;

  case vmIntrinsics::_linkToVirtual:
  case vmIntrinsics::_linkToStatic:
  case vmIntrinsics::_linkToSpecial:
  case vmIntrinsics::_linkToInterface:
    {
      // pop MemberName argument
      const int args_base = state()->stack_size() - callee->arg_size();
      ValueType* type = apop()->type();
      if (type->is_constant()) {
        ciMethod* target = type->as_ObjectType()->constant_value()->as_member_name()->get_vmtarget();
        ignore_return = ignore_return || (callee->return_type()->is_void() && !target->return_type()->is_void());
        // If the target is another method handle invoke, try to recursively get
        // a better target.
        if (target->is_method_handle_intrinsic()) {
          if (try_method_handle_inline(target, ignore_return)) {
            return true;
          }
        } else if (!ciMethod::is_consistent_info(callee, target)) {
          print_inlining(target, "signatures mismatch", /*success*/ false);
        } else {
          ciSignature* signature = target->signature();
          const int receiver_skip = target->is_static() ? 0 : 1;
          // Cast receiver to its type.
          if (!target->is_static()) {
            ciKlass* tk = signature->accessing_klass();
            Value obj = state()->stack_at(args_base);
            if (obj->exact_type() == NULL &&
                obj->declared_type() != tk && tk != compilation()->env()->Object_klass()) {
              TypeCast* c = new TypeCast(tk, obj, state_before);
              append(c);
              state()->stack_at_put(args_base, c);
            }
          }
          // Cast reference arguments to its type.
          for (int i = 0, j = 0; i < signature->count(); i++) {
            ciType* t = signature->type_at(i);
            if (t->is_klass()) {
              ciKlass* tk = t->as_klass();
              Value obj = state()->stack_at(args_base + receiver_skip + j);
              if (obj->exact_type() == NULL &&
                  obj->declared_type() != tk && tk != compilation()->env()->Object_klass()) {
                TypeCast* c = new TypeCast(t, obj, state_before);
                append(c);
                state()->stack_at_put(args_base + receiver_skip + j, c);
              }
            }
            j += t->size();  // long and double take two slots
          }
          // We don't do CHA here so only inline static and statically bindable methods.
          if (target->is_static() || target->can_be_statically_bound()) {
            Bytecodes::Code bc = target->is_static() ? Bytecodes::_invokestatic : Bytecodes::_invokevirtual;
            if (try_inline(target, /*holder_known*/ !callee->is_static(), ignore_return, bc)) {
              return true;
            }
          } else {
            print_inlining(target, "not static or statically bindable", /*success*/ false);
          }
        }
      } else {
        print_inlining(callee, "MemberName not constant", /*success*/ false);
      }
    }
    break;

  case vmIntrinsics::_linkToNative:
    print_inlining(callee, "native call", /*success*/ false);
    break;

  default:
    fatal("unexpected intrinsic %d: %s", vmIntrinsics::as_int(iid), vmIntrinsics::name_at(iid));
    break;
  }
  set_state(state_before->copy_for_parsing());
  return false;
}


void GraphBuilder::inline_bailout(const char* msg) {
  assert(msg != NULL, "inline bailout msg must exist");
  _inline_bailout_msg = msg;
}


void GraphBuilder::clear_inline_bailout() {
  _inline_bailout_msg = NULL;
}


void GraphBuilder::push_root_scope(IRScope* scope, BlockList* bci2block, BlockBegin* start) {
  ScopeData* data = new ScopeData(NULL);
  data->set_scope(scope);
  data->set_bci2block(bci2block);
  _scope_data = data;
  _block = start;
}


void GraphBuilder::push_scope(ciMethod* callee, BlockBegin* continuation) {
  IRScope* callee_scope = new IRScope(compilation(), scope(), bci(), callee, -1, false);
  scope()->add_callee(callee_scope);

  BlockListBuilder blb(compilation(), callee_scope, -1);
  CHECK_BAILOUT();

  if (!blb.bci2block()->at(0)->is_set(BlockBegin::parser_loop_header_flag)) {
    // this scope can be inlined directly into the caller so remove
    // the block at bci 0.
    blb.bci2block()->at_put(0, NULL);
  }

  set_state(new ValueStack(callee_scope, state()->copy(ValueStack::CallerState, bci())));

  ScopeData* data = new ScopeData(scope_data());
  data->set_scope(callee_scope);
  data->set_bci2block(blb.bci2block());
  data->set_continuation(continuation);
  _scope_data = data;
}


void GraphBuilder::push_scope_for_jsr(BlockBegin* jsr_continuation, int jsr_dest_bci) {
  ScopeData* data = new ScopeData(scope_data());
  data->set_parsing_jsr();
  data->set_jsr_entry_bci(jsr_dest_bci);
  data->set_jsr_return_address_local(-1);
  // Must clone bci2block list as we will be mutating it in order to
  // properly clone all blocks in jsr region as well as exception
  // handlers containing rets
  BlockList* new_bci2block = new BlockList(bci2block()->length());
  new_bci2block->appendAll(bci2block());
  data->set_bci2block(new_bci2block);
  data->set_scope(scope());
  data->setup_jsr_xhandlers();
  data->set_continuation(continuation());
  data->set_jsr_continuation(jsr_continuation);
  _scope_data = data;
}


void GraphBuilder::pop_scope() {
  int number_of_locks = scope()->number_of_locks();
  _scope_data = scope_data()->parent();
  // accumulate minimum number of monitor slots to be reserved
  scope()->set_min_number_of_locks(number_of_locks);
}


void GraphBuilder::pop_scope_for_jsr() {
  _scope_data = scope_data()->parent();
}

void GraphBuilder::append_unsafe_get(ciMethod* callee, BasicType t, bool is_volatile) {
  Values* args = state()->pop_arguments(callee->arg_size());
  null_check(args->at(0));
  Instruction* offset = args->at(2);
#ifndef _LP64
  offset = append(new Convert(Bytecodes::_l2i, offset, as_ValueType(T_INT)));
#endif
  Instruction* op = append(new UnsafeGet(t, args->at(1), offset, is_volatile));
  push(op->type(), op);
  compilation()->set_has_unsafe_access(true);
}


void GraphBuilder::append_unsafe_put(ciMethod* callee, BasicType t, bool is_volatile) {
  Values* args = state()->pop_arguments(callee->arg_size());
  null_check(args->at(0));
  Instruction* offset = args->at(2);
#ifndef _LP64
  offset = append(new Convert(Bytecodes::_l2i, offset, as_ValueType(T_INT)));
#endif
  Value val = args->at(3);
  if (t == T_BOOLEAN) {
    Value mask = append(new Constant(new IntConstant(1)));
    val = append(new LogicOp(Bytecodes::_iand, val, mask));
  }
  Instruction* op = append(new UnsafePut(t, args->at(1), offset, val, is_volatile));
  compilation()->set_has_unsafe_access(true);
  kill_all();
}

void GraphBuilder::append_unsafe_CAS(ciMethod* callee) {
  ValueStack* state_before = copy_state_for_exception();
  ValueType* result_type = as_ValueType(callee->return_type());
  assert(result_type->is_int(), "int result");
  Values* args = state()->pop_arguments(callee->arg_size());

  // Pop off some args to specially handle, then push back
  Value newval = args->pop();
  Value cmpval = args->pop();
  Value offset = args->pop();
  Value src = args->pop();
  Value unsafe_obj = args->pop();

  // Separately handle the unsafe arg. It is not needed for code
  // generation, but must be null checked
  null_check(unsafe_obj);

#ifndef _LP64
  offset = append(new Convert(Bytecodes::_l2i, offset, as_ValueType(T_INT)));
#endif

  args->push(src);
  args->push(offset);
  args->push(cmpval);
  args->push(newval);

  // An unsafe CAS can alias with other field accesses, but we don't
  // know which ones so mark the state as no preserved.  This will
  // cause CSE to invalidate memory across it.
  bool preserves_state = false;
  Intrinsic* result = new Intrinsic(result_type, callee->intrinsic_id(), args, false, state_before, preserves_state);
  append_split(result);
  push(result_type, result);
  compilation()->set_has_unsafe_access(true);
}

void GraphBuilder::append_char_access(ciMethod* callee, bool is_store) {
  // This intrinsic accesses byte[] array as char[] array. Computing the offsets
  // correctly requires matched array shapes.
  assert (arrayOopDesc::base_offset_in_bytes(T_CHAR) == arrayOopDesc::base_offset_in_bytes(T_BYTE),
          "sanity: byte[] and char[] bases agree");
  assert (type2aelembytes(T_CHAR) == type2aelembytes(T_BYTE)*2,
          "sanity: byte[] and char[] scales agree");

  ValueStack* state_before = copy_state_indexed_access();
  compilation()->set_has_access_indexed(true);
  Values* args = state()->pop_arguments(callee->arg_size());
  Value array = args->at(0);
  Value index = args->at(1);
  if (is_store) {
    Value value = args->at(2);
    Instruction* store = append(new StoreIndexed(array, index, NULL, T_CHAR, value, state_before, false, true));
    store->set_flag(Instruction::NeedsRangeCheckFlag, false);
    _memory->store_value(value);
  } else {
    Instruction* load = append(new LoadIndexed(array, index, NULL, T_CHAR, state_before, true));
    load->set_flag(Instruction::NeedsRangeCheckFlag, false);
    push(load->type(), load);
  }
}

void GraphBuilder::print_inlining(ciMethod* callee, const char* msg, bool success) {
  CompileLog* log = compilation()->log();
  if (log != NULL) {
    assert(msg != NULL, "inlining msg should not be null!");
    if (success) {
      log->inline_success(msg);
    } else {
      log->inline_fail(msg);
    }
  }
  EventCompilerInlining event;
  if (event.should_commit()) {
    CompilerEvent::InlineEvent::post(event, compilation()->env()->task()->compile_id(), method()->get_Method(), callee, success, msg, bci());
  }

  CompileTask::print_inlining_ul(callee, scope()->level(), bci(), msg);

  if (!compilation()->directive()->PrintInliningOption) {
    return;
  }
  CompileTask::print_inlining_tty(callee, scope()->level(), bci(), msg);
  if (success && CIPrintMethodCodes) {
    callee->print_codes();
  }
}

void GraphBuilder::append_unsafe_get_and_set(ciMethod* callee, bool is_add) {
  Values* args = state()->pop_arguments(callee->arg_size());
  BasicType t = callee->return_type()->basic_type();
  null_check(args->at(0));
  Instruction* offset = args->at(2);
#ifndef _LP64
  offset = append(new Convert(Bytecodes::_l2i, offset, as_ValueType(T_INT)));
#endif
  Instruction* op = append(new UnsafeGetAndSet(t, args->at(1), offset, args->at(3), is_add));
  compilation()->set_has_unsafe_access(true);
  kill_all();
  push(op->type(), op);
}

#ifndef PRODUCT
void GraphBuilder::print_stats() {
  vmap()->print();
}
#endif // PRODUCT

void GraphBuilder::profile_call(ciMethod* callee, Value recv, ciKlass* known_holder, Values* obj_args, bool inlined) {
  assert(known_holder == NULL || (known_holder->is_instance_klass() &&
                                  (!known_holder->is_interface() ||
                                   ((ciInstanceKlass*)known_holder)->has_nonstatic_concrete_methods())), "should be non-static concrete method");
  if (known_holder != NULL) {
    if (known_holder->exact_klass() == NULL) {
      known_holder = compilation()->cha_exact_type(known_holder);
    }
  }

  append(new ProfileCall(method(), bci(), callee, recv, known_holder, obj_args, inlined));
}

void GraphBuilder::profile_return_type(Value ret, ciMethod* callee, ciMethod* m, int invoke_bci) {
  assert((m == NULL) == (invoke_bci < 0), "invalid method and invalid bci together");
  if (m == NULL) {
    m = method();
  }
  if (invoke_bci < 0) {
    invoke_bci = bci();
  }
  ciMethodData* md = m->method_data_or_null();
  ciProfileData* data = md->bci_to_data(invoke_bci);
  if (data != NULL && (data->is_CallTypeData() || data->is_VirtualCallTypeData())) {
    bool has_return = data->is_CallTypeData() ? ((ciCallTypeData*)data)->has_return() : ((ciVirtualCallTypeData*)data)->has_return();
    if (has_return) {
      append(new ProfileReturnType(m , invoke_bci, callee, ret));
    }
  }
}

void GraphBuilder::profile_invocation(ciMethod* callee, ValueStack* state) {
  append(new ProfileInvoke(callee, state));
}<|MERGE_RESOLUTION|>--- conflicted
+++ resolved
@@ -1913,11 +1913,7 @@
     }
   }
 
-<<<<<<< HEAD
-  int offset = !needs_patching ? field->offset() : -1;
-=======
-  const int offset = !needs_patching ? field->offset_in_bytes() : -1;
->>>>>>> 75168eac
+  int offset = !needs_patching ? field->offset_in_bytes() : -1;
   switch (code) {
     case Bytecodes::_getstatic: {
       // check for compile-time constants, i.e., initialized static final fields
