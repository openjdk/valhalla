--- conflicted
+++ resolved
@@ -487,17 +487,13 @@
     compilation()->set_has_method_handle_invokes(true);
   }
 
-<<<<<<< HEAD
   ciInlineKlass* vk;
   if (op->maybe_return_as_fields(&vk)) {
     int offset = store_inline_type_fields_to_buf(vk);
     add_call_info(offset, op->info(), true);
   }
 
-#if defined(IA32) && defined(TIERED)
-=======
 #if defined(IA32) && defined(COMPILER2)
->>>>>>> f025bc1d
   // C2 leave fpu stack dirty clean it
   if (UseSSE < 2 && !CompilerConfig::is_c1_only_no_aot_or_jvmci()) {
     int i;
