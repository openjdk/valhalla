/*
 * Copyright (c) 1999, 2024, Oracle and/or its affiliates. All rights reserved.
 * DO NOT ALTER OR REMOVE COPYRIGHT NOTICES OR THIS FILE HEADER.
 *
 * This code is free software; you can redistribute it and/or modify it
 * under the terms of the GNU General Public License version 2 only, as
 * published by the Free Software Foundation.
 *
 * This code is distributed in the hope that it will be useful, but WITHOUT
 * ANY WARRANTY; without even the implied warranty of MERCHANTABILITY or
 * FITNESS FOR A PARTICULAR PURPOSE.  See the GNU General Public License
 * version 2 for more details (a copy is included in the LICENSE file that
 * accompanied this code).
 *
 * You should have received a copy of the GNU General Public License version
 * 2 along with this work; if not, write to the Free Software Foundation,
 * Inc., 51 Franklin St, Fifth Floor, Boston, MA 02110-1301 USA.
 *
 * Please contact Oracle, 500 Oracle Parkway, Redwood Shores, CA 94065 USA
 * or visit www.oracle.com if you need additional information or have any
 * questions.
 *
 */

#ifndef SHARE_C1_C1_INSTRUCTION_HPP
#define SHARE_C1_C1_INSTRUCTION_HPP

#include "c1/c1_Compilation.hpp"
#include "c1/c1_LIR.hpp"
#include "c1/c1_ValueType.hpp"
#include "ci/ciField.hpp"

// Predefined classes
class ciField;
class ValueStack;
class InstructionPrinter;
class IRScope;


// Instruction class hierarchy
//
// All leaf classes in the class hierarchy are concrete classes
// (i.e., are instantiated). All other classes are abstract and
// serve factoring.

class Instruction;
class   Phi;
class   Local;
class   Constant;
class   AccessField;
class     LoadField;
class     StoreField;
class   AccessArray;
class     ArrayLength;
class     AccessIndexed;
class       LoadIndexed;
class       StoreIndexed;
class   NegateOp;
class   Op2;
class     ArithmeticOp;
class     ShiftOp;
class     LogicOp;
class     CompareOp;
class     IfOp;
class   Convert;
class   NullCheck;
class   TypeCast;
class   OsrEntry;
class   ExceptionObject;
class   StateSplit;
class     Invoke;
class     NewInstance;
class     NewArray;
class       NewTypeArray;
class       NewObjectArray;
class       NewMultiArray;
class     Deoptimize;
class     TypeCheck;
class       CheckCast;
class       InstanceOf;
class     AccessMonitor;
class       MonitorEnter;
class       MonitorExit;
class     Intrinsic;
class     BlockBegin;
class     BlockEnd;
class       Goto;
class       If;
class       Switch;
class         TableSwitch;
class         LookupSwitch;
class       Return;
class       Throw;
class       Base;
class   RoundFP;
class   UnsafeOp;
class     UnsafeGet;
class     UnsafePut;
class     UnsafeGetAndSet;
class   ProfileCall;
class   ProfileReturnType;
class   ProfileACmpTypes;
class   ProfileInvoke;
class   RuntimeCall;
class   MemBar;
class   RangeCheckPredicate;
#ifdef ASSERT
class   Assert;
#endif

// A Value is a reference to the instruction creating the value
typedef Instruction* Value;
typedef GrowableArray<Value> Values;
typedef GrowableArray<ValueStack*> ValueStackStack;

// BlockClosure is the base class for block traversal/iteration.

class BlockClosure: public CompilationResourceObj {
 public:
  virtual void block_do(BlockBegin* block)       = 0;
};


// A simple closure class for visiting the values of an Instruction
class ValueVisitor: public StackObj {
 public:
  virtual void visit(Value* v) = 0;
};


// Some array and list classes
typedef GrowableArray<BlockBegin*> BlockBeginArray;

class BlockList: public GrowableArray<BlockBegin*> {
 public:
  BlockList(): GrowableArray<BlockBegin*>() {}
  BlockList(const int size): GrowableArray<BlockBegin*>(size) {}
  BlockList(const int size, BlockBegin* init): GrowableArray<BlockBegin*>(size, size, init) {}

  void iterate_forward(BlockClosure* closure);
  void iterate_backward(BlockClosure* closure);
  void values_do(ValueVisitor* f);
  void print(bool cfg_only = false, bool live_only = false) PRODUCT_RETURN;
};


// InstructionVisitors provide type-based dispatch for instructions.
// For each concrete Instruction class X, a virtual function do_X is
// provided. Functionality that needs to be implemented for all classes
// (e.g., printing, code generation) is factored out into a specialised
// visitor instead of added to the Instruction classes itself.

class InstructionVisitor: public StackObj {
 public:
  virtual void do_Phi            (Phi*             x) = 0;
  virtual void do_Local          (Local*           x) = 0;
  virtual void do_Constant       (Constant*        x) = 0;
  virtual void do_LoadField      (LoadField*       x) = 0;
  virtual void do_StoreField     (StoreField*      x) = 0;
  virtual void do_ArrayLength    (ArrayLength*     x) = 0;
  virtual void do_LoadIndexed    (LoadIndexed*     x) = 0;
  virtual void do_StoreIndexed   (StoreIndexed*    x) = 0;
  virtual void do_NegateOp       (NegateOp*        x) = 0;
  virtual void do_ArithmeticOp   (ArithmeticOp*    x) = 0;
  virtual void do_ShiftOp        (ShiftOp*         x) = 0;
  virtual void do_LogicOp        (LogicOp*         x) = 0;
  virtual void do_CompareOp      (CompareOp*       x) = 0;
  virtual void do_IfOp           (IfOp*            x) = 0;
  virtual void do_Convert        (Convert*         x) = 0;
  virtual void do_NullCheck      (NullCheck*       x) = 0;
  virtual void do_TypeCast       (TypeCast*        x) = 0;
  virtual void do_Invoke         (Invoke*          x) = 0;
  virtual void do_NewInstance    (NewInstance*     x) = 0;
  virtual void do_NewTypeArray   (NewTypeArray*    x) = 0;
  virtual void do_NewObjectArray (NewObjectArray*  x) = 0;
  virtual void do_NewMultiArray  (NewMultiArray*   x) = 0;
  virtual void do_CheckCast      (CheckCast*       x) = 0;
  virtual void do_InstanceOf     (InstanceOf*      x) = 0;
  virtual void do_MonitorEnter   (MonitorEnter*    x) = 0;
  virtual void do_MonitorExit    (MonitorExit*     x) = 0;
  virtual void do_Intrinsic      (Intrinsic*       x) = 0;
  virtual void do_BlockBegin     (BlockBegin*      x) = 0;
  virtual void do_Goto           (Goto*            x) = 0;
  virtual void do_If             (If*              x) = 0;
  virtual void do_TableSwitch    (TableSwitch*     x) = 0;
  virtual void do_LookupSwitch   (LookupSwitch*    x) = 0;
  virtual void do_Return         (Return*          x) = 0;
  virtual void do_Throw          (Throw*           x) = 0;
  virtual void do_Base           (Base*            x) = 0;
  virtual void do_OsrEntry       (OsrEntry*        x) = 0;
  virtual void do_ExceptionObject(ExceptionObject* x) = 0;
  virtual void do_RoundFP        (RoundFP*         x) = 0;
  virtual void do_UnsafeGet      (UnsafeGet*       x) = 0;
  virtual void do_UnsafePut      (UnsafePut*       x) = 0;
  virtual void do_UnsafeGetAndSet(UnsafeGetAndSet* x) = 0;
  virtual void do_ProfileCall    (ProfileCall*     x) = 0;
  virtual void do_ProfileReturnType (ProfileReturnType*  x) = 0;
  virtual void do_ProfileACmpTypes(ProfileACmpTypes*  x) = 0;
  virtual void do_ProfileInvoke  (ProfileInvoke*   x) = 0;
  virtual void do_RuntimeCall    (RuntimeCall*     x) = 0;
  virtual void do_MemBar         (MemBar*          x) = 0;
  virtual void do_RangeCheckPredicate(RangeCheckPredicate* x) = 0;
#ifdef ASSERT
  virtual void do_Assert         (Assert*          x) = 0;
#endif
};


// Hashing support
//
// Note: This hash functions affect the performance
//       of ValueMap - make changes carefully!

#define HASH1(x1            )                    ((intx)(x1))
#define HASH2(x1, x2        )                    ((HASH1(x1            ) << 7) ^ HASH1(x2))
#define HASH3(x1, x2, x3    )                    ((HASH2(x1, x2        ) << 7) ^ HASH1(x3))
#define HASH4(x1, x2, x3, x4)                    ((HASH3(x1, x2, x3    ) << 7) ^ HASH1(x4))
#define HASH5(x1, x2, x3, x4, x5)                ((HASH4(x1, x2, x3, x4) << 7) ^ HASH1(x5))


// The following macros are used to implement instruction-specific hashing.
// By default, each instruction implements hash() and is_equal(Value), used
// for value numbering/common subexpression elimination. The default imple-
// mentation disables value numbering. Each instruction which can be value-
// numbered, should define corresponding hash() and is_equal(Value) functions
// via the macros below. The f arguments specify all the values/op codes, etc.
// that need to be identical for two instructions to be identical.
//
// Note: The default implementation of hash() returns 0 in order to indicate
//       that the instruction should not be considered for value numbering.
//       The currently used hash functions do not guarantee that never a 0
//       is produced. While this is still correct, it may be a performance
//       bug (no value numbering for that node). However, this situation is
//       so unlikely, that we are not going to handle it specially.

#define HASHING1(class_name, enabled, f1)             \
  virtual intx hash() const {                         \
    return (enabled) ? HASH2(name(), f1) : 0;         \
  }                                                   \
  virtual bool is_equal(Value v) const {              \
    if (!(enabled)  ) return false;                   \
    class_name* _v = v->as_##class_name();            \
    if (_v == nullptr) return false;                  \
    if (f1 != _v->f1) return false;                   \
    return true;                                      \
  }                                                   \


#define HASHING2(class_name, enabled, f1, f2)         \
  virtual intx hash() const {                         \
    return (enabled) ? HASH3(name(), f1, f2) : 0;     \
  }                                                   \
  virtual bool is_equal(Value v) const {              \
    if (!(enabled)  ) return false;                   \
    class_name* _v = v->as_##class_name();            \
    if (_v == nullptr) return false;                  \
    if (f1 != _v->f1) return false;                   \
    if (f2 != _v->f2) return false;                   \
    return true;                                      \
  }                                                   \


#define HASHING3(class_name, enabled, f1, f2, f3)     \
  virtual intx hash() const {                         \
    return (enabled) ? HASH4(name(), f1, f2, f3) : 0; \
  }                                                   \
  virtual bool is_equal(Value v) const {              \
    if (!(enabled)  ) return false;                   \
    class_name* _v = v->as_##class_name();            \
    if (_v == nullptr) return false;                  \
    if (f1 != _v->f1) return false;                   \
    if (f2 != _v->f2) return false;                   \
    if (f3 != _v->f3) return false;                   \
    return true;                                      \
  }                                                   \

#define HASHING4(class_name, enabled, f1, f2, f3, f4) \
  virtual intx hash() const {                         \
    return (enabled) ? HASH5(name(), f1, f2, f3, f4) : 0; \
  }                                                   \
  virtual bool is_equal(Value v) const {              \
    if (!(enabled)  ) return false;                   \
    class_name* _v = v->as_##class_name();            \
    if (_v == nullptr  ) return false;                   \
    if (f1 != _v->f1) return false;                   \
    if (f2 != _v->f2) return false;                   \
    if (f3 != _v->f3) return false;                   \
    if (f4 != _v->f4) return false;                   \
    return true;                                      \
  }                                                   \


// The mother of all instructions...

class Instruction: public CompilationResourceObj {
 private:
  int          _id;                              // the unique instruction id
#ifndef PRODUCT
  int          _printable_bci;                   // the bci of the instruction for printing
#endif
  int          _use_count;                       // the number of instructions referring to this value (w/o prev/next); only roots can have use count = 0 or > 1
  int          _pin_state;                       // set of PinReason describing the reason for pinning
  unsigned int _flags;                           // Flag bits
  ValueType*   _type;                            // the instruction value type
  Instruction* _next;                            // the next instruction if any (null for BlockEnd instructions)
  Instruction* _subst;                           // the substitution instruction if any
  LIR_Opr      _operand;                         // LIR specific information

  ValueStack*  _state_before;                    // Copy of state with input operands still on stack (or null)
  ValueStack*  _exception_state;                 // Copy of state for exception handling
  XHandlers*   _exception_handlers;              // Flat list of exception handlers covering this instruction

  friend class UseCountComputer;
  friend class GraphBuilder;

  void update_exception_state(ValueStack* state);

 protected:
  BlockBegin*  _block;                           // Block that contains this instruction

  void set_type(ValueType* type) {
    assert(type != nullptr, "type must exist");
    _type = type;
  }

  // Helper class to keep track of which arguments need a null check
  class ArgsNonNullState {
  private:
    int _nonnull_state; // mask identifying which args are nonnull
  public:
    ArgsNonNullState()
      : _nonnull_state(AllBits) {}

    // Does argument number i needs a null check?
    bool arg_needs_null_check(int i) const {
      // No data is kept for arguments starting at position 33 so
      // conservatively assume that they need a null check.
      if (i >= 0 && i < (int)sizeof(_nonnull_state) * BitsPerByte) {
        return is_set_nth_bit(_nonnull_state, i);
      }
      return true;
    }

    // Set whether argument number i needs a null check or not
    void set_arg_needs_null_check(int i, bool check) {
      if (i >= 0 && i < (int)sizeof(_nonnull_state) * BitsPerByte) {
        if (check) {
          _nonnull_state |= (int)nth_bit(i);
        } else {
          _nonnull_state &= (int)~(nth_bit(i));
        }
      }
    }
  };

 public:
  void* operator new(size_t size) throw() {
    Compilation* c = Compilation::current();
    void* res = c->arena()->Amalloc(size);
    return res;
  }

  static const int no_bci = -99;

  enum InstructionFlag {
    NeedsNullCheckFlag = 0,
    NeverNullFlag,          // For "Q" signatures
    CanTrapFlag,
    DirectCompareFlag,
    IsSafepointFlag,
    IsStaticFlag,
    PreservesStateFlag,
    TargetIsFinalFlag,
    TargetIsLoadedFlag,
    UnorderedIsTrueFlag,
    NeedsPatchingFlag,
    ThrowIncompatibleClassChangeErrorFlag,
    InvokeSpecialReceiverCheckFlag,
    ProfileMDOFlag,
    IsLinkedInBlockFlag,
    NeedsRangeCheckFlag,
    DeoptimizeOnException,
    KillsMemoryFlag,
    OmitChecksFlag,
    InstructionLastFlag
  };

 public:
  bool check_flag(InstructionFlag id) const      { return (_flags & (1 << id)) != 0;    }
  void set_flag(InstructionFlag id, bool f)      { _flags = f ? (_flags | (1 << id)) : (_flags & ~(1 << id)); };

  // 'globally' used condition values
  enum Condition {
    eql, neq, lss, leq, gtr, geq, aeq, beq
  };

  // Instructions may be pinned for many reasons and under certain conditions
  // with enough knowledge it's possible to safely unpin them.
  enum PinReason {
      PinUnknown           = 1 << 0
    , PinExplicitNullCheck = 1 << 3
    , PinStackForStateSplit= 1 << 12
    , PinStateSplitConstructor= 1 << 13
    , PinGlobalValueNumbering= 1 << 14
  };

  static Condition mirror(Condition cond);
  static Condition negate(Condition cond);

  // initialization
  static int number_of_instructions() {
    return Compilation::current()->number_of_instructions();
  }

  // creation
  Instruction(ValueType* type, ValueStack* state_before = nullptr, bool type_is_constant = false)
  : _id(Compilation::current()->get_next_id()),
#ifndef PRODUCT
  _printable_bci(-99),
#endif
    _use_count(0)
  , _pin_state(0)
  , _flags(0)
  , _type(type)
  , _next(nullptr)
  , _subst(nullptr)
  , _operand(LIR_OprFact::illegalOpr)
  , _state_before(state_before)
  , _exception_handlers(nullptr)
  , _block(nullptr)
  {
    check_state(state_before);
    assert(type != nullptr && (!type->is_constant() || type_is_constant), "type must exist");
    update_exception_state(_state_before);
  }

  // accessors
  int id() const                                 { return _id; }
#ifndef PRODUCT
  bool has_printable_bci() const                 { return _printable_bci != -99; }
  int printable_bci() const                      { assert(has_printable_bci(), "_printable_bci should have been set"); return _printable_bci; }
  void set_printable_bci(int bci)                { _printable_bci = bci; }
#endif
  int dominator_depth();
  int use_count() const                          { return _use_count; }
  int pin_state() const                          { return _pin_state; }
  bool is_pinned() const                         { return _pin_state != 0 || PinAllInstructions; }
  ValueType* type() const                        { return _type; }
  BlockBegin *block() const                      { return _block; }
  Instruction* prev();                           // use carefully, expensive operation
  Instruction* next() const                      { return _next; }
  bool has_subst() const                         { return _subst != nullptr; }
  Instruction* subst()                           { return _subst == nullptr ? this : _subst->subst(); }
  LIR_Opr operand() const                        { return _operand; }

  void set_needs_null_check(bool f)              { set_flag(NeedsNullCheckFlag, f); }
  bool needs_null_check() const                  { return check_flag(NeedsNullCheckFlag); }
  void set_null_free(bool f)                     { set_flag(NeverNullFlag, f); }
  bool is_null_free() const                      { return check_flag(NeverNullFlag); }
  bool is_linked() const                         { return check_flag(IsLinkedInBlockFlag); }
  bool can_be_linked()                           { return as_Local() == nullptr && as_Phi() == nullptr; }

  bool is_null_obj()                             { return as_Constant() != nullptr && type()->as_ObjectType()->constant_value()->is_null_object(); }

  bool has_uses() const                          { return use_count() > 0; }
  ValueStack* state_before() const               { return _state_before; }
  ValueStack* exception_state() const            { return _exception_state; }
  virtual bool needs_exception_state() const     { return true; }
  XHandlers* exception_handlers() const          { return _exception_handlers; }
  ciKlass* as_loaded_klass_or_null() const;

  // manipulation
  void pin(PinReason reason)                     { _pin_state |= reason; }
  void pin()                                     { _pin_state |= PinUnknown; }
  // DANGEROUS: only used by EliminateStores
  void unpin(PinReason reason)                   { assert((reason & PinUnknown) == 0, "can't unpin unknown state"); _pin_state &= ~reason; }

  Instruction* set_next(Instruction* next) {
    assert(next->has_printable_bci(), "_printable_bci should have been set");
    assert(next != nullptr, "must not be null");
    assert(as_BlockEnd() == nullptr, "BlockEnd instructions must have no next");
    assert(next->can_be_linked(), "shouldn't link these instructions into list");

    BlockBegin *block = this->block();
    next->_block = block;

    next->set_flag(Instruction::IsLinkedInBlockFlag, true);
    _next = next;
    return next;
  }

  Instruction* set_next(Instruction* next, int bci) {
#ifndef PRODUCT
    next->set_printable_bci(bci);
#endif
    return set_next(next);
  }

  // when blocks are merged
  void fixup_block_pointers() {
    Instruction *cur = next()->next(); // next()'s block is set in set_next
    while (cur && cur->_block != block()) {
      cur->_block = block();
      cur = cur->next();
    }
  }

  Instruction *insert_after(Instruction *i) {
    Instruction* n = _next;
    set_next(i);
    i->set_next(n);
    return _next;
  }

  bool is_loaded_flat_array() const;
  bool maybe_flat_array();
  bool maybe_null_free_array();

  Instruction *insert_after_same_bci(Instruction *i) {
#ifndef PRODUCT
    i->set_printable_bci(printable_bci());
#endif
    return insert_after(i);
  }

  void set_subst(Instruction* subst)             {
    assert(subst == nullptr ||
           type()->base() == subst->type()->base() ||
           subst->type()->base() == illegalType, "type can't change");
    _subst = subst;
  }
  void set_exception_handlers(XHandlers *xhandlers) { _exception_handlers = xhandlers; }
  void set_exception_state(ValueStack* s)        { check_state(s); _exception_state = s; }
  void set_state_before(ValueStack* s)           { check_state(s); _state_before = s; }

  // machine-specifics
  void set_operand(LIR_Opr operand)              { assert(operand != LIR_OprFact::illegalOpr, "operand must exist"); _operand = operand; }
  void clear_operand()                           { _operand = LIR_OprFact::illegalOpr; }

  // generic
  virtual Instruction*      as_Instruction()     { return this; } // to satisfy HASHING1 macro
  virtual Phi*              as_Phi()             { return nullptr; }
  virtual Local*            as_Local()           { return nullptr; }
  virtual Constant*         as_Constant()        { return nullptr; }
  virtual AccessField*      as_AccessField()     { return nullptr; }
  virtual LoadField*        as_LoadField()       { return nullptr; }
  virtual StoreField*       as_StoreField()      { return nullptr; }
  virtual AccessArray*      as_AccessArray()     { return nullptr; }
  virtual ArrayLength*      as_ArrayLength()     { return nullptr; }
  virtual AccessIndexed*    as_AccessIndexed()   { return nullptr; }
  virtual LoadIndexed*      as_LoadIndexed()     { return nullptr; }
  virtual StoreIndexed*     as_StoreIndexed()    { return nullptr; }
  virtual NegateOp*         as_NegateOp()        { return nullptr; }
  virtual Op2*              as_Op2()             { return nullptr; }
  virtual ArithmeticOp*     as_ArithmeticOp()    { return nullptr; }
  virtual ShiftOp*          as_ShiftOp()         { return nullptr; }
  virtual LogicOp*          as_LogicOp()         { return nullptr; }
  virtual CompareOp*        as_CompareOp()       { return nullptr; }
  virtual IfOp*             as_IfOp()            { return nullptr; }
  virtual Convert*          as_Convert()         { return nullptr; }
  virtual NullCheck*        as_NullCheck()       { return nullptr; }
  virtual OsrEntry*         as_OsrEntry()        { return nullptr; }
  virtual StateSplit*       as_StateSplit()      { return nullptr; }
  virtual Invoke*           as_Invoke()          { return nullptr; }
  virtual NewInstance*      as_NewInstance()     { return nullptr; }
  virtual NewArray*         as_NewArray()        { return nullptr; }
  virtual NewTypeArray*     as_NewTypeArray()    { return nullptr; }
  virtual NewObjectArray*   as_NewObjectArray()  { return nullptr; }
  virtual NewMultiArray*    as_NewMultiArray()   { return nullptr; }
  virtual TypeCheck*        as_TypeCheck()       { return nullptr; }
  virtual CheckCast*        as_CheckCast()       { return nullptr; }
  virtual InstanceOf*       as_InstanceOf()      { return nullptr; }
  virtual TypeCast*         as_TypeCast()        { return nullptr; }
  virtual AccessMonitor*    as_AccessMonitor()   { return nullptr; }
  virtual MonitorEnter*     as_MonitorEnter()    { return nullptr; }
  virtual MonitorExit*      as_MonitorExit()     { return nullptr; }
  virtual Intrinsic*        as_Intrinsic()       { return nullptr; }
  virtual BlockBegin*       as_BlockBegin()      { return nullptr; }
  virtual BlockEnd*         as_BlockEnd()        { return nullptr; }
  virtual Goto*             as_Goto()            { return nullptr; }
  virtual If*               as_If()              { return nullptr; }
  virtual TableSwitch*      as_TableSwitch()     { return nullptr; }
  virtual LookupSwitch*     as_LookupSwitch()    { return nullptr; }
  virtual Return*           as_Return()          { return nullptr; }
  virtual Throw*            as_Throw()           { return nullptr; }
  virtual Base*             as_Base()            { return nullptr; }
  virtual RoundFP*          as_RoundFP()         { return nullptr; }
  virtual ExceptionObject*  as_ExceptionObject() { return nullptr; }
  virtual UnsafeOp*         as_UnsafeOp()        { return nullptr; }
  virtual ProfileInvoke*    as_ProfileInvoke()   { return nullptr; }
  virtual RangeCheckPredicate* as_RangeCheckPredicate() { return nullptr; }

#ifdef ASSERT
  virtual Assert*           as_Assert()          { return nullptr; }
#endif

  virtual void visit(InstructionVisitor* v)      = 0;

  virtual bool can_trap() const                  { return false; }

  virtual void input_values_do(ValueVisitor* f)   = 0;
  virtual void state_values_do(ValueVisitor* f);
  virtual void other_values_do(ValueVisitor* f)   { /* usually no other - override on demand */ }
          void       values_do(ValueVisitor* f)   { input_values_do(f); state_values_do(f); other_values_do(f); }

  virtual ciType* exact_type() const;
  virtual ciType* declared_type() const          { return nullptr; }

  // hashing
  virtual const char* name() const               = 0;
  HASHING1(Instruction, false, id())             // hashing disabled by default

  // debugging
  static void check_state(ValueStack* state)     PRODUCT_RETURN;
  void print()                                   PRODUCT_RETURN;
  void print_line()                              PRODUCT_RETURN;
  void print(InstructionPrinter& ip)             PRODUCT_RETURN;
};


// The following macros are used to define base (i.e., non-leaf)
// and leaf instruction classes. They define class-name related
// generic functionality in one place.

#define BASE(class_name, super_class_name)       \
  class class_name: public super_class_name {    \
   public:                                       \
    virtual class_name* as_##class_name()        { return this; }              \


#define LEAF(class_name, super_class_name)       \
  BASE(class_name, super_class_name)             \
   public:                                       \
    virtual const char* name() const             { return #class_name; }       \
    virtual void visit(InstructionVisitor* v)    { v->do_##class_name(this); } \


// Debugging support


#ifdef ASSERT
class AssertValues: public ValueVisitor {
  void visit(Value* x)             { assert((*x) != nullptr, "value must exist"); }
};
  #define ASSERT_VALUES                          { AssertValues assert_value; values_do(&assert_value); }
#else
  #define ASSERT_VALUES
#endif // ASSERT


// A Phi is a phi function in the sense of SSA form. It stands for
// the value of a local variable at the beginning of a join block.
// A Phi consists of n operands, one for every incoming branch.

LEAF(Phi, Instruction)
 private:
  int         _pf_flags; // the flags of the phi function
  int         _index;    // to value on operand stack (index < 0) or to local
 public:
  // creation
  Phi(ValueType* type, BlockBegin* b, int index)
  : Instruction(type->base())
  , _pf_flags(0)
  , _index(index)
  {
    _block = b;
    NOT_PRODUCT(set_printable_bci(Value(b)->printable_bci()));
    if (type->is_illegal()) {
      make_illegal();
    }
  }

  // flags
  enum Flag {
    no_flag         = 0,
    visited         = 1 << 0,
    cannot_simplify = 1 << 1
  };

  // accessors
  bool  is_local() const          { return _index >= 0; }
  bool  is_on_stack() const       { return !is_local(); }
  int   local_index() const       { assert(is_local(), ""); return _index; }
  int   stack_index() const       { assert(is_on_stack(), ""); return -(_index+1); }

  Value operand_at(int i) const;
  int   operand_count() const;

  void   set(Flag f)              { _pf_flags |=  f; }
  void   clear(Flag f)            { _pf_flags &= ~f; }
  bool   is_set(Flag f) const     { return (_pf_flags & f) != 0; }

  // Invalidates phis corresponding to merges of locals of two different types
  // (these should never be referenced, otherwise the bytecodes are illegal)
  void   make_illegal() {
    set(cannot_simplify);
    set_type(illegalType);
  }

  bool is_illegal() const {
    return type()->is_illegal();
  }

  // generic
  virtual void input_values_do(ValueVisitor* f) {
  }
};


// A local is a placeholder for an incoming argument to a function call.
LEAF(Local, Instruction)
 private:
  int      _java_index;                          // the local index within the method to which the local belongs
  bool     _is_receiver;                         // if local variable holds the receiver: "this" for non-static methods
  ciType*  _declared_type;
 public:
  // creation
  Local(ciType* declared, ValueType* type, int index, bool receiver, bool null_free)
    : Instruction(type)
    , _java_index(index)
    , _is_receiver(receiver)
    , _declared_type(declared)
  {
    set_null_free(null_free);
    NOT_PRODUCT(set_printable_bci(-1));
  }

  // accessors
  int java_index() const                         { return _java_index; }
  bool is_receiver() const                       { return _is_receiver; }

  virtual ciType* declared_type() const          { return _declared_type; }

  // generic
  virtual void input_values_do(ValueVisitor* f)   { /* no values */ }
};


LEAF(Constant, Instruction)
 public:
  // creation
  Constant(ValueType* type):
      Instruction(type, nullptr, /*type_is_constant*/ true)
  {
    assert(type->is_constant(), "must be a constant");
  }

  Constant(ValueType* type, ValueStack* state_before, bool kills_memory = false):
    Instruction(type, state_before, /*type_is_constant*/ true)
  {
    assert(state_before != nullptr, "only used for constants which need patching");
    assert(type->is_constant(), "must be a constant");
    set_flag(KillsMemoryFlag, kills_memory);
    pin(); // since it's patching it needs to be pinned
  }

  // generic
  virtual bool can_trap() const                  { return state_before() != nullptr; }
  virtual void input_values_do(ValueVisitor* f)   { /* no values */ }

  virtual intx hash() const;
  virtual bool is_equal(Value v) const;

  virtual ciType* exact_type() const;

  bool kills_memory() const { return check_flag(KillsMemoryFlag); }

  enum CompareResult { not_comparable = -1, cond_false, cond_true };

  virtual CompareResult compare(Instruction::Condition condition, Value right) const;
  BlockBegin* compare(Instruction::Condition cond, Value right,
                      BlockBegin* true_sux, BlockBegin* false_sux) const {
    switch (compare(cond, right)) {
    case not_comparable:
      return nullptr;
    case cond_false:
      return false_sux;
    case cond_true:
      return true_sux;
    default:
      ShouldNotReachHere();
      return nullptr;
    }
  }
};


BASE(AccessField, Instruction)
 private:
  Value       _obj;
  int         _offset;
  ciField*    _field;
  NullCheck*  _explicit_null_check;              // For explicit null check elimination

 public:
  // creation
  AccessField(Value obj, int offset, ciField* field, bool is_static,
              ValueStack* state_before, bool needs_patching)
  : Instruction(as_ValueType(field->type()->basic_type()), state_before)
  , _obj(obj)
  , _offset(offset)
  , _field(field)
  , _explicit_null_check(nullptr)
  {
    set_needs_null_check(!is_static);
    set_flag(IsStaticFlag, is_static);
    set_flag(NeedsPatchingFlag, needs_patching);
    ASSERT_VALUES
    // pin of all instructions with memory access
    pin();
  }

  // accessors
  Value obj() const                              { return _obj; }
  int offset() const                             { return _offset; }
  ciField* field() const                         { return _field; }
  BasicType field_type() const                   { return _field->type()->basic_type(); }
  bool is_static() const                         { return check_flag(IsStaticFlag); }
  NullCheck* explicit_null_check() const         { return _explicit_null_check; }
  bool needs_patching() const                    { return check_flag(NeedsPatchingFlag); }

  // Unresolved getstatic and putstatic can cause initialization.
  // Technically it occurs at the Constant that materializes the base
  // of the static fields but it's simpler to model it here.
  bool is_init_point() const                     { return is_static() && (needs_patching() || !_field->holder()->is_initialized()); }

  // manipulation

  // Under certain circumstances, if a previous NullCheck instruction
  // proved the target object non-null, we can eliminate the explicit
  // null check and do an implicit one, simply specifying the debug
  // information from the NullCheck. This field should only be consulted
  // if needs_null_check() is true.
  void set_explicit_null_check(NullCheck* check) { _explicit_null_check = check; }

  // generic
  virtual bool can_trap() const                  { return needs_null_check() || needs_patching(); }
  virtual void input_values_do(ValueVisitor* f)   { f->visit(&_obj); }
};


LEAF(LoadField, AccessField)
 public:
  // creation
  LoadField(Value obj, int offset, ciField* field, bool is_static,
            ValueStack* state_before, bool needs_patching,
            ciInlineKlass* inline_klass = nullptr, Value default_value = nullptr )
  : AccessField(obj, offset, field, is_static, state_before, needs_patching)
  {
    set_null_free(field->is_null_free());
  }

  ciType* declared_type() const;

  // generic; cannot be eliminated if needs patching or if volatile.
  HASHING3(LoadField, !needs_patching() && !field()->is_volatile(), obj()->subst(), offset(), declared_type())
};


LEAF(StoreField, AccessField)
 private:
  Value _value;
  ciField* _enclosing_field;   // enclosing field (the flat one) for nested fields

 public:
  // creation
  StoreField(Value obj, int offset, ciField* field, Value value, bool is_static,
<<<<<<< HEAD
             ValueStack* state_before, bool needs_patching);

  // accessors
  Value value() const                            { return _value; }
  bool needs_write_barrier() const               { return check_flag(NeedsWriteBarrierFlag); }
  ciField* enclosing_field() const               { return _enclosing_field; }
  void set_enclosing_field(ciField* field)       { _enclosing_field = field; }
=======
             ValueStack* state_before, bool needs_patching)
  : AccessField(obj, offset, field, is_static, state_before, needs_patching)
  , _value(value)
  {
    ASSERT_VALUES
    pin();
  }

  // accessors
  Value value() const                            { return _value; }
>>>>>>> 95a00f8a

  // generic
  virtual void input_values_do(ValueVisitor* f)   { AccessField::input_values_do(f); f->visit(&_value); }
};


BASE(AccessArray, Instruction)
 private:
  Value       _array;

 public:
  // creation
  AccessArray(ValueType* type, Value array, ValueStack* state_before)
  : Instruction(type, state_before)
  , _array(array)
  {
    set_needs_null_check(true);
    ASSERT_VALUES
    pin(); // instruction with side effect (null exception or range check throwing)
  }

  Value array() const                            { return _array; }

  // generic
  virtual bool can_trap() const                  { return needs_null_check(); }
  virtual void input_values_do(ValueVisitor* f)   { f->visit(&_array); }
};


LEAF(ArrayLength, AccessArray)
 private:
  NullCheck*  _explicit_null_check;              // For explicit null check elimination

 public:
  // creation
  ArrayLength(Value array, ValueStack* state_before)
  : AccessArray(intType, array, state_before)
  , _explicit_null_check(nullptr) {}

  // accessors
  NullCheck* explicit_null_check() const         { return _explicit_null_check; }

  // setters
  // See LoadField::set_explicit_null_check for documentation
  void set_explicit_null_check(NullCheck* check) { _explicit_null_check = check; }

  // generic
  HASHING1(ArrayLength, true, array()->subst())
};


BASE(AccessIndexed, AccessArray)
 private:
  Value     _index;
  Value     _length;
  BasicType _elt_type;
  bool      _mismatched;
  ciMethod* _profiled_method;
  int       _profiled_bci;

 public:
  // creation
  AccessIndexed(Value array, Value index, Value length, BasicType elt_type, ValueStack* state_before, bool mismatched)
  : AccessArray(as_ValueType(elt_type), array, state_before)
  , _index(index)
  , _length(length)
  , _elt_type(elt_type)
  , _mismatched(mismatched)
  , _profiled_method(nullptr), _profiled_bci(0)
  {
    set_flag(Instruction::NeedsRangeCheckFlag, true);
    ASSERT_VALUES
  }

  // accessors
  Value index() const                            { return _index; }
  Value length() const                           { return _length; }
  BasicType elt_type() const                     { return _elt_type; }
  bool mismatched() const                        { return _mismatched; }

  void clear_length()                            { _length = nullptr; }
  // perform elimination of range checks involving constants
  bool compute_needs_range_check();

  // Helpers for MethodData* profiling
  void set_should_profile(bool value)                { set_flag(ProfileMDOFlag, value); }
  void set_profiled_method(ciMethod* method)         { _profiled_method = method;   }
  void set_profiled_bci(int bci)                     { _profiled_bci = bci;         }
  bool      should_profile() const                   { return check_flag(ProfileMDOFlag); }
  ciMethod* profiled_method() const                  { return _profiled_method;     }
  int       profiled_bci() const                     { return _profiled_bci;        }


  // generic
  virtual void input_values_do(ValueVisitor* f)   { AccessArray::input_values_do(f); f->visit(&_index); if (_length != nullptr) f->visit(&_length); }
};

class DelayedLoadIndexed;

LEAF(LoadIndexed, AccessIndexed)
 private:
  NullCheck*  _explicit_null_check;              // For explicit null check elimination
  NewInstance* _vt;
  DelayedLoadIndexed* _delayed;

 public:
  // creation
  LoadIndexed(Value array, Value index, Value length, BasicType elt_type, ValueStack* state_before, bool mismatched = false)
  : AccessIndexed(array, index, length, elt_type, state_before, mismatched)
  , _explicit_null_check(nullptr), _vt(nullptr), _delayed(nullptr) {}

  // accessors
  NullCheck* explicit_null_check() const         { return _explicit_null_check; }

  // setters
  // See LoadField::set_explicit_null_check for documentation
  void set_explicit_null_check(NullCheck* check) { _explicit_null_check = check; }

  ciType* exact_type() const;
  ciType* declared_type() const;

  NewInstance* vt() const { return _vt; }
  void set_vt(NewInstance* vt) { _vt = vt; }

  DelayedLoadIndexed* delayed() const { return _delayed; }
  void set_delayed(DelayedLoadIndexed* delayed) { _delayed = delayed; }

  // generic;
  HASHING4(LoadIndexed, delayed() == nullptr && !should_profile(), elt_type(), array()->subst(), index()->subst(), vt())
};

class DelayedLoadIndexed : public CompilationResourceObj {
private:
  LoadIndexed* _load_instr;
  ValueStack* _state_before;
  ciField* _field;
  int _offset;
 public:
  DelayedLoadIndexed(LoadIndexed* load, ValueStack* state_before)
  : _load_instr(load)
  , _state_before(state_before)
  , _field(nullptr)
  , _offset(0) { }

  void update(ciField* field, int offset) {
    _field = field;
    _offset += offset;
  }

  LoadIndexed* load_instr() const { return _load_instr; }
  ValueStack* state_before() const { return _state_before; }
  ciField* field() const { return _field; }
  int offset() const { return _offset; }
};

LEAF(StoreIndexed, AccessIndexed)
 private:
  Value       _value;

  bool      _check_boolean;

 public:
  // creation
  StoreIndexed(Value array, Value index, Value length, BasicType elt_type, Value value, ValueStack* state_before,
<<<<<<< HEAD
               bool check_boolean, bool mismatched = false);
=======
               bool check_boolean, bool mismatched = false)
  : AccessIndexed(array, index, length, elt_type, state_before, mismatched)
  , _value(value), _profiled_method(nullptr), _profiled_bci(0), _check_boolean(check_boolean)
  {
    ASSERT_VALUES
    pin();
  }
>>>>>>> 95a00f8a

  // accessors
  Value value() const                            { return _value; }
  bool check_boolean() const                     { return _check_boolean; }

  // Flattened array support
  bool is_exact_flat_array_store() const;
  // generic
  virtual void input_values_do(ValueVisitor* f)   { AccessIndexed::input_values_do(f); f->visit(&_value); }
};


LEAF(NegateOp, Instruction)
 private:
  Value _x;

 public:
  // creation
  NegateOp(Value x) : Instruction(x->type()->base()), _x(x) {
    ASSERT_VALUES
  }

  // accessors
  Value x() const                                { return _x; }

  // generic
  virtual void input_values_do(ValueVisitor* f)   { f->visit(&_x); }
};


BASE(Op2, Instruction)
 private:
  Bytecodes::Code _op;
  Value           _x;
  Value           _y;

 public:
  // creation
  Op2(ValueType* type, Bytecodes::Code op, Value x, Value y, ValueStack* state_before = nullptr)
  : Instruction(type, state_before)
  , _op(op)
  , _x(x)
  , _y(y)
  {
    ASSERT_VALUES
  }

  // accessors
  Bytecodes::Code op() const                     { return _op; }
  Value x() const                                { return _x; }
  Value y() const                                { return _y; }

  // manipulators
  void swap_operands() {
    assert(is_commutative(), "operation must be commutative");
    Value t = _x; _x = _y; _y = t;
  }

  // generic
  virtual bool is_commutative() const            { return false; }
  virtual void input_values_do(ValueVisitor* f)   { f->visit(&_x); f->visit(&_y); }
};


LEAF(ArithmeticOp, Op2)
 public:
  // creation
  ArithmeticOp(Bytecodes::Code op, Value x, Value y, ValueStack* state_before)
  : Op2(x->type()->meet(y->type()), op, x, y, state_before)
  {
    if (can_trap()) pin();
  }

  // generic
  virtual bool is_commutative() const;
  virtual bool can_trap() const;
  HASHING3(Op2, true, op(), x()->subst(), y()->subst())
};


LEAF(ShiftOp, Op2)
 public:
  // creation
  ShiftOp(Bytecodes::Code op, Value x, Value s) : Op2(x->type()->base(), op, x, s) {}

  // generic
  HASHING3(Op2, true, op(), x()->subst(), y()->subst())
};


LEAF(LogicOp, Op2)
 public:
  // creation
  LogicOp(Bytecodes::Code op, Value x, Value y) : Op2(x->type()->meet(y->type()), op, x, y) {}

  // generic
  virtual bool is_commutative() const;
  HASHING3(Op2, true, op(), x()->subst(), y()->subst())
};


LEAF(CompareOp, Op2)
 public:
  // creation
  CompareOp(Bytecodes::Code op, Value x, Value y, ValueStack* state_before)
  : Op2(intType, op, x, y, state_before)
  {}

  // generic
  HASHING3(Op2, true, op(), x()->subst(), y()->subst())
};


LEAF(IfOp, Op2)
 private:
  Value _tval;
  Value _fval;
  bool _substitutability_check;

 public:
  // creation
  IfOp(Value x, Condition cond, Value y, Value tval, Value fval, ValueStack* state_before, bool substitutability_check)
  : Op2(tval->type()->meet(fval->type()), (Bytecodes::Code)cond, x, y)
  , _tval(tval)
  , _fval(fval)
  , _substitutability_check(substitutability_check)
  {
    ASSERT_VALUES
    assert(tval->type()->tag() == fval->type()->tag(), "types must match");
    set_state_before(state_before);
  }

  // accessors
  virtual bool is_commutative() const;
  Bytecodes::Code op() const                     { ShouldNotCallThis(); return Bytecodes::_illegal; }
  Condition cond() const                         { return (Condition)Op2::op(); }
  Value tval() const                             { return _tval; }
  Value fval() const                             { return _fval; }
  bool substitutability_check() const             { return _substitutability_check; }
  // generic
  virtual void input_values_do(ValueVisitor* f)   { Op2::input_values_do(f); f->visit(&_tval); f->visit(&_fval); }
};


LEAF(Convert, Instruction)
 private:
  Bytecodes::Code _op;
  Value           _value;

 public:
  // creation
  Convert(Bytecodes::Code op, Value value, ValueType* to_type) : Instruction(to_type), _op(op), _value(value) {
    ASSERT_VALUES
  }

  // accessors
  Bytecodes::Code op() const                     { return _op; }
  Value value() const                            { return _value; }

  // generic
  virtual void input_values_do(ValueVisitor* f)   { f->visit(&_value); }
  HASHING2(Convert, true, op(), value()->subst())
};


LEAF(NullCheck, Instruction)
 private:
  Value       _obj;

 public:
  // creation
  NullCheck(Value obj, ValueStack* state_before)
  : Instruction(obj->type()->base(), state_before)
  , _obj(obj)
  {
    ASSERT_VALUES
    set_can_trap(true);
    assert(_obj->type()->is_object(), "null check must be applied to objects only");
    pin(Instruction::PinExplicitNullCheck);
  }

  // accessors
  Value obj() const                              { return _obj; }

  // setters
  void set_can_trap(bool can_trap)               { set_flag(CanTrapFlag, can_trap); }

  // generic
  virtual bool can_trap() const                  { return check_flag(CanTrapFlag); /* null-check elimination sets to false */ }
  virtual void input_values_do(ValueVisitor* f)   { f->visit(&_obj); }
  HASHING1(NullCheck, true, obj()->subst())
};


// This node is supposed to cast the type of another node to a more precise
// declared type.
LEAF(TypeCast, Instruction)
 private:
  ciType* _declared_type;
  Value   _obj;

 public:
  // The type of this node is the same type as the object type (and it might be constant).
  TypeCast(ciType* type, Value obj, ValueStack* state_before)
  : Instruction(obj->type(), state_before, obj->type()->is_constant()),
    _declared_type(type),
    _obj(obj) {}

  // accessors
  ciType* declared_type() const                  { return _declared_type; }
  Value   obj() const                            { return _obj; }

  // generic
  virtual void input_values_do(ValueVisitor* f)  { f->visit(&_obj); }
};


BASE(StateSplit, Instruction)
 private:
  ValueStack* _state;

 protected:
  static void substitute(BlockList& list, BlockBegin* old_block, BlockBegin* new_block);

 public:
  // creation
  StateSplit(ValueType* type, ValueStack* state_before = nullptr)
  : Instruction(type, state_before)
  , _state(nullptr)
  {
    pin(PinStateSplitConstructor);
  }

  // accessors
  ValueStack* state() const                      { return _state; }
  IRScope* scope() const;                        // the state's scope

  // manipulation
  void set_state(ValueStack* state)              { assert(_state == nullptr, "overwriting existing state"); check_state(state); _state = state; }

  // generic
  virtual void input_values_do(ValueVisitor* f)   { /* no values */ }
  virtual void state_values_do(ValueVisitor* f);
};


LEAF(Invoke, StateSplit)
 private:
  Bytecodes::Code _code;
  Value           _recv;
  Values*         _args;
  BasicTypeList*  _signature;
  ciMethod*       _target;

 public:
  // creation
  Invoke(Bytecodes::Code code, ValueType* result_type, Value recv, Values* args,
         ciMethod* target, ValueStack* state_before);

  // accessors
  Bytecodes::Code code() const                   { return _code; }
  Value receiver() const                         { return _recv; }
  bool has_receiver() const                      { return receiver() != nullptr; }
  int number_of_arguments() const                { return _args->length(); }
  Value argument_at(int i) const                 { return _args->at(i); }
  BasicTypeList* signature() const               { return _signature; }
  ciMethod* target() const                       { return _target; }

  ciType* declared_type() const;

  // Returns false if target is not loaded
  bool target_is_final() const                   { return check_flag(TargetIsFinalFlag); }
  bool target_is_loaded() const                  { return check_flag(TargetIsLoadedFlag); }

  // JSR 292 support
  bool is_invokedynamic() const                  { return code() == Bytecodes::_invokedynamic; }
  bool is_method_handle_intrinsic() const        { return target()->is_method_handle_intrinsic(); }

  virtual bool needs_exception_state() const     { return false; }

  // generic
  virtual bool can_trap() const                  { return true; }
  virtual void input_values_do(ValueVisitor* f) {
    StateSplit::input_values_do(f);
    if (has_receiver()) f->visit(&_recv);
    for (int i = 0; i < _args->length(); i++) f->visit(_args->adr_at(i));
  }
  virtual void state_values_do(ValueVisitor *f);
};


LEAF(NewInstance, StateSplit)
 private:
  ciInstanceKlass* _klass;
  bool _is_unresolved;
  bool _needs_state_before;

 public:
  // creation
  NewInstance(ciInstanceKlass* klass, ValueStack* state_before, bool is_unresolved, bool needs_state_before)
  : StateSplit(instanceType, state_before)
  , _klass(klass), _is_unresolved(is_unresolved), _needs_state_before(needs_state_before)
  {}

  // accessors
  ciInstanceKlass* klass() const                 { return _klass; }
  bool is_unresolved() const                     { return _is_unresolved; }
  bool needs_state_before() const                { return _needs_state_before; }

  virtual bool needs_exception_state() const     { return false; }

  // generic
  virtual bool can_trap() const                  { return true; }
  ciType* exact_type() const;
  ciType* declared_type() const;
};

BASE(NewArray, StateSplit)
 private:
  Value       _length;

 public:
  // creation
  NewArray(Value length, ValueStack* state_before)
  : StateSplit(objectType, state_before)
  , _length(length)
  {
    // Do not ASSERT_VALUES since length is null for NewMultiArray
  }

  // accessors
  Value length() const                           { return _length; }

  virtual bool needs_exception_state() const     { return false; }

  ciType* exact_type() const                     { return nullptr; }
  ciType* declared_type() const;

  // generic
  virtual bool can_trap() const                  { return true; }
  virtual void input_values_do(ValueVisitor* f)   { StateSplit::input_values_do(f); f->visit(&_length); }
};


LEAF(NewTypeArray, NewArray)
 private:
  BasicType _elt_type;
  bool _zero_array;

 public:
  // creation
  NewTypeArray(Value length, BasicType elt_type, ValueStack* state_before, bool zero_array)
  : NewArray(length, state_before)
  , _elt_type(elt_type)
  , _zero_array(zero_array)
  {}

  // accessors
  BasicType elt_type() const                     { return _elt_type; }
  bool zero_array()    const                     { return _zero_array; }
  ciType* exact_type() const;
};


LEAF(NewObjectArray, NewArray)
 private:
  ciKlass* _klass;

 public:
  // creation
  NewObjectArray(ciKlass* klass, Value length, ValueStack* state_before)
  : NewArray(length, state_before), _klass(klass) { }

  // accessors
  ciKlass* klass() const                         { return _klass; }
  ciType* exact_type() const;
};


LEAF(NewMultiArray, NewArray)
 private:
  ciKlass* _klass;
  Values*  _dims;

 public:
  // creation
  NewMultiArray(ciKlass* klass, Values* dims, ValueStack* state_before) : NewArray(nullptr, state_before), _klass(klass), _dims(dims) {
    ASSERT_VALUES
  }

  // accessors
  ciKlass* klass() const                         { return _klass; }
  Values* dims() const                           { return _dims; }
  int rank() const                               { return dims()->length(); }

  // generic
  virtual void input_values_do(ValueVisitor* f) {
    // NOTE: we do not call NewArray::input_values_do since "length"
    // is meaningless for a multi-dimensional array; passing the
    // zeroth element down to NewArray as its length is a bad idea
    // since there will be a copy in the "dims" array which doesn't
    // get updated, and the value must not be traversed twice. Was bug
    // - kbr 4/10/2001
    StateSplit::input_values_do(f);
    for (int i = 0; i < _dims->length(); i++) f->visit(_dims->adr_at(i));
  }

  ciType* exact_type() const;
};


BASE(TypeCheck, StateSplit)
 private:
  ciKlass*    _klass;
  Value       _obj;

  ciMethod* _profiled_method;
  int       _profiled_bci;

 public:
  // creation
  TypeCheck(ciKlass* klass, Value obj, ValueType* type, ValueStack* state_before)
  : StateSplit(type, state_before), _klass(klass), _obj(obj),
    _profiled_method(nullptr), _profiled_bci(0) {
    ASSERT_VALUES
    set_direct_compare(false);
  }

  // accessors
  ciKlass* klass() const                         { return _klass; }
  Value obj() const                              { return _obj; }
  bool is_loaded() const                         { return klass() != nullptr; }
  bool direct_compare() const                    { return check_flag(DirectCompareFlag); }

  // manipulation
  void set_direct_compare(bool flag)             { set_flag(DirectCompareFlag, flag); }

  // generic
  virtual bool can_trap() const                  { return true; }
  virtual void input_values_do(ValueVisitor* f)   { StateSplit::input_values_do(f); f->visit(&_obj); }

  // Helpers for MethodData* profiling
  void set_should_profile(bool value)                { set_flag(ProfileMDOFlag, value); }
  void set_profiled_method(ciMethod* method)         { _profiled_method = method;   }
  void set_profiled_bci(int bci)                     { _profiled_bci = bci;         }
  bool      should_profile() const                   { return check_flag(ProfileMDOFlag); }
  ciMethod* profiled_method() const                  { return _profiled_method;     }
  int       profiled_bci() const                     { return _profiled_bci;        }
};


LEAF(CheckCast, TypeCheck)
 public:
  // creation
  CheckCast(ciKlass* klass, Value obj, ValueStack* state_before)
  : TypeCheck(klass, obj, objectType, state_before) { }

  void set_incompatible_class_change_check() {
    set_flag(ThrowIncompatibleClassChangeErrorFlag, true);
  }
  bool is_incompatible_class_change_check() const {
    return check_flag(ThrowIncompatibleClassChangeErrorFlag);
  }
  void set_invokespecial_receiver_check() {
    set_flag(InvokeSpecialReceiverCheckFlag, true);
  }
  bool is_invokespecial_receiver_check() const {
    return check_flag(InvokeSpecialReceiverCheckFlag);
  }

  virtual bool needs_exception_state() const {
    return !is_invokespecial_receiver_check();
  }

  ciType* declared_type() const;
};


LEAF(InstanceOf, TypeCheck)
 public:
  // creation
  InstanceOf(ciKlass* klass, Value obj, ValueStack* state_before) : TypeCheck(klass, obj, intType, state_before) {}

  virtual bool needs_exception_state() const     { return false; }
};


BASE(AccessMonitor, StateSplit)
 private:
  Value       _obj;
  int         _monitor_no;

 public:
  // creation
  AccessMonitor(Value obj, int monitor_no, ValueStack* state_before = nullptr)
  : StateSplit(illegalType, state_before)
  , _obj(obj)
  , _monitor_no(monitor_no)
  {
    set_needs_null_check(true);
    ASSERT_VALUES
  }

  // accessors
  Value obj() const                              { return _obj; }
  int monitor_no() const                         { return _monitor_no; }

  // generic
  virtual void input_values_do(ValueVisitor* f)   { StateSplit::input_values_do(f); f->visit(&_obj); }
};


LEAF(MonitorEnter, AccessMonitor)
  bool _maybe_inlinetype;
 public:
  // creation
  MonitorEnter(Value obj, int monitor_no, ValueStack* state_before, bool maybe_inlinetype)
  : AccessMonitor(obj, monitor_no, state_before)
  , _maybe_inlinetype(maybe_inlinetype)
  {
    ASSERT_VALUES
  }

  // accessors
  bool maybe_inlinetype() const                   { return _maybe_inlinetype; }

  // generic
  virtual bool can_trap() const                  { return true; }
};


LEAF(MonitorExit, AccessMonitor)
 public:
  // creation
  MonitorExit(Value obj, int monitor_no)
  : AccessMonitor(obj, monitor_no, nullptr)
  {
    ASSERT_VALUES
  }
};


LEAF(Intrinsic, StateSplit)
 private:
  vmIntrinsics::ID _id;
  ArgsNonNullState _nonnull_state;
  Values*          _args;
  Value            _recv;

 public:
  // preserves_state can be set to true for Intrinsics
  // which are guaranteed to preserve register state across any slow
  // cases; setting it to true does not mean that the Intrinsic can
  // not trap, only that if we continue execution in the same basic
  // block after the Intrinsic, all of the registers are intact. This
  // allows load elimination and common expression elimination to be
  // performed across the Intrinsic.  The default value is false.
  Intrinsic(ValueType* type,
            vmIntrinsics::ID id,
            Values* args,
            bool has_receiver,
            ValueStack* state_before,
            bool preserves_state,
            bool cantrap = true)
  : StateSplit(type, state_before)
  , _id(id)
  , _args(args)
  , _recv(nullptr)
  {
    assert(args != nullptr, "args must exist");
    ASSERT_VALUES
    set_flag(PreservesStateFlag, preserves_state);
    set_flag(CanTrapFlag,        cantrap);
    if (has_receiver) {
      _recv = argument_at(0);
    }
    set_needs_null_check(has_receiver);

    // some intrinsics can't trap, so don't force them to be pinned
    if (!can_trap() && !vmIntrinsics::should_be_pinned(_id)) {
      unpin(PinStateSplitConstructor);
    }
  }

  // accessors
  vmIntrinsics::ID id() const                    { return _id; }
  int number_of_arguments() const                { return _args->length(); }
  Value argument_at(int i) const                 { return _args->at(i); }

  bool has_receiver() const                      { return (_recv != nullptr); }
  Value receiver() const                         { assert(has_receiver(), "must have receiver"); return _recv; }
  bool preserves_state() const                   { return check_flag(PreservesStateFlag); }

  bool arg_needs_null_check(int i) const {
    return _nonnull_state.arg_needs_null_check(i);
  }

  void set_arg_needs_null_check(int i, bool check) {
    _nonnull_state.set_arg_needs_null_check(i, check);
  }

  // generic
  virtual bool can_trap() const                  { return check_flag(CanTrapFlag); }
  virtual void input_values_do(ValueVisitor* f) {
    StateSplit::input_values_do(f);
    for (int i = 0; i < _args->length(); i++) f->visit(_args->adr_at(i));
  }
};


class LIR_List;

LEAF(BlockBegin, StateSplit)
 private:
  int        _block_id;                          // the unique block id
  int        _bci;                               // start-bci of block
  int        _depth_first_number;                // number of this block in a depth-first ordering
  int        _linear_scan_number;                // number of this block in linear-scan ordering
  int        _dominator_depth;
  int        _loop_depth;                        // the loop nesting level of this block
  int        _loop_index;                        // number of the innermost loop of this block
  int        _flags;                             // the flags associated with this block

  // fields used by BlockListBuilder
  int            _total_preds;                   // number of predecessors found by BlockListBuilder
  ResourceBitMap _stores_to_locals;              // bit is set when a local variable is stored in the block

  // SSA specific fields: (factor out later)
  BlockList   _predecessors;                     // the predecessors of this block
  BlockList   _dominates;                        // list of blocks that are dominated by this block
  BlockBegin* _dominator;                        // the dominator of this block
  // SSA specific ends
  BlockEnd*  _end;                               // the last instruction of this block
  BlockList  _exception_handlers;                // the exception handlers potentially invoked by this block
  ValueStackStack* _exception_states;            // only for xhandler entries: states of all instructions that have an edge to this xhandler
  int        _exception_handler_pco;             // if this block is the start of an exception handler,
                                                 // this records the PC offset in the assembly code of the
                                                 // first instruction in this block
  Label      _label;                             // the label associated with this block
  LIR_List*  _lir;                               // the low level intermediate representation for this block

  ResourceBitMap _live_in;                       // set of live LIR_Opr registers at entry to this block
  ResourceBitMap _live_out;                      // set of live LIR_Opr registers at exit from this block
  ResourceBitMap _live_gen;                      // set of registers used before any redefinition in this block
  ResourceBitMap _live_kill;                     // set of registers defined in this block

  ResourceBitMap _fpu_register_usage;
  intArray*      _fpu_stack_state;               // For x86 FPU code generation with UseLinearScan
  int            _first_lir_instruction_id;      // ID of first LIR instruction in this block
  int            _last_lir_instruction_id;       // ID of last LIR instruction in this block

  void iterate_preorder (boolArray& mark, BlockClosure* closure);
  void iterate_postorder(boolArray& mark, BlockClosure* closure);

  friend class SuxAndWeightAdjuster;

 public:
   void* operator new(size_t size) throw() {
    Compilation* c = Compilation::current();
    void* res = c->arena()->Amalloc(size);
    return res;
  }

  // initialization/counting
  static int  number_of_blocks() {
    return Compilation::current()->number_of_blocks();
  }

  // creation
  BlockBegin(int bci)
  : StateSplit(illegalType)
  , _block_id(Compilation::current()->get_next_block_id())
  , _bci(bci)
  , _depth_first_number(-1)
  , _linear_scan_number(-1)
  , _dominator_depth(-1)
  , _loop_depth(0)
  , _loop_index(-1)
  , _flags(0)
  , _total_preds(0)
  , _stores_to_locals()
  , _predecessors(2)
  , _dominates(2)
  , _dominator(nullptr)
  , _end(nullptr)
  , _exception_handlers(1)
  , _exception_states(nullptr)
  , _exception_handler_pco(-1)
  , _lir(nullptr)
  , _live_in()
  , _live_out()
  , _live_gen()
  , _live_kill()
  , _fpu_register_usage()
  , _fpu_stack_state(nullptr)
  , _first_lir_instruction_id(-1)
  , _last_lir_instruction_id(-1)
  {
    _block = this;
#ifndef PRODUCT
    set_printable_bci(bci);
#endif
  }

  // accessors
  int block_id() const                           { return _block_id; }
  int bci() const                                { return _bci; }
  BlockList* dominates()                         { return &_dominates; }
  BlockBegin* dominator() const                  { return _dominator; }
  int loop_depth() const                         { return _loop_depth; }
  int dominator_depth() const                    { return _dominator_depth; }
  int depth_first_number() const                 { return _depth_first_number; }
  int linear_scan_number() const                 { return _linear_scan_number; }
  BlockEnd* end() const                          { return _end; }
  Label* label()                                 { return &_label; }
  LIR_List* lir() const                          { return _lir; }
  int exception_handler_pco() const              { return _exception_handler_pco; }
  ResourceBitMap& live_in()                      { return _live_in;        }
  ResourceBitMap& live_out()                     { return _live_out;       }
  ResourceBitMap& live_gen()                     { return _live_gen;       }
  ResourceBitMap& live_kill()                    { return _live_kill;      }
  ResourceBitMap& fpu_register_usage()           { return _fpu_register_usage; }
  intArray* fpu_stack_state() const              { return _fpu_stack_state;    }
  int first_lir_instruction_id() const           { return _first_lir_instruction_id; }
  int last_lir_instruction_id() const            { return _last_lir_instruction_id; }
  int total_preds() const                        { return _total_preds; }
  BitMap& stores_to_locals()                     { return _stores_to_locals; }

  // manipulation
  void set_dominator(BlockBegin* dom)            { _dominator = dom; }
  void set_loop_depth(int d)                     { _loop_depth = d; }
  void set_dominator_depth(int d)                { _dominator_depth = d; }
  void set_depth_first_number(int dfn)           { _depth_first_number = dfn; }
  void set_linear_scan_number(int lsn)           { _linear_scan_number = lsn; }
  void set_end(BlockEnd* new_end);
  static void disconnect_edge(BlockBegin* from, BlockBegin* to);
  BlockBegin* insert_block_between(BlockBegin* sux);
  void substitute_sux(BlockBegin* old_sux, BlockBegin* new_sux);
  void set_lir(LIR_List* lir)                    { _lir = lir; }
  void set_exception_handler_pco(int pco)        { _exception_handler_pco = pco; }
  void set_live_in  (const ResourceBitMap& map)  { _live_in = map;   }
  void set_live_out (const ResourceBitMap& map)  { _live_out = map;  }
  void set_live_gen (const ResourceBitMap& map)  { _live_gen = map;  }
  void set_live_kill(const ResourceBitMap& map)  { _live_kill = map; }
  void set_fpu_register_usage(const ResourceBitMap& map) { _fpu_register_usage = map; }
  void set_fpu_stack_state(intArray* state)      { _fpu_stack_state = state;  }
  void set_first_lir_instruction_id(int id)      { _first_lir_instruction_id = id;  }
  void set_last_lir_instruction_id(int id)       { _last_lir_instruction_id = id;  }
  void increment_total_preds(int n = 1)          { _total_preds += n; }
  void init_stores_to_locals(int locals_count)   { _stores_to_locals.initialize(locals_count); }

  // generic
  virtual void state_values_do(ValueVisitor* f);

  // successors and predecessors
  int number_of_sux() const;
  BlockBegin* sux_at(int i) const;
  void add_predecessor(BlockBegin* pred);
  void remove_predecessor(BlockBegin* pred);
  bool is_predecessor(BlockBegin* pred) const    { return _predecessors.contains(pred); }
  int number_of_preds() const                    { return _predecessors.length(); }
  BlockBegin* pred_at(int i) const               { return _predecessors.at(i); }

  // exception handlers potentially invoked by this block
  void add_exception_handler(BlockBegin* b);
  bool is_exception_handler(BlockBegin* b) const { return _exception_handlers.contains(b); }
  int  number_of_exception_handlers() const      { return _exception_handlers.length(); }
  BlockBegin* exception_handler_at(int i) const  { return _exception_handlers.at(i); }

  // states of the instructions that have an edge to this exception handler
  int number_of_exception_states()               { assert(is_set(exception_entry_flag), "only for xhandlers"); return _exception_states == nullptr ? 0 : _exception_states->length(); }
  ValueStack* exception_state_at(int idx) const  { assert(is_set(exception_entry_flag), "only for xhandlers"); return _exception_states->at(idx); }
  int add_exception_state(ValueStack* state);

  // flags
  enum Flag {
    no_flag                       = 0,
    std_entry_flag                = 1 << 0,
    osr_entry_flag                = 1 << 1,
    exception_entry_flag          = 1 << 2,
    subroutine_entry_flag         = 1 << 3,
    backward_branch_target_flag   = 1 << 4,
    is_on_work_list_flag          = 1 << 5,
    was_visited_flag              = 1 << 6,
    parser_loop_header_flag       = 1 << 7,  // set by parser to identify blocks where phi functions can not be created on demand
    critical_edge_split_flag      = 1 << 8, // set for all blocks that are introduced when critical edges are split
    linear_scan_loop_header_flag  = 1 << 9, // set during loop-detection for LinearScan
    linear_scan_loop_end_flag     = 1 << 10, // set during loop-detection for LinearScan
    donot_eliminate_range_checks  = 1 << 11  // Should be try to eliminate range checks in this block
  };

  void set(Flag f)                               { _flags |= f; }
  void clear(Flag f)                             { _flags &= ~f; }
  bool is_set(Flag f) const                      { return (_flags & f) != 0; }
  bool is_entry_block() const {
    const int entry_mask = std_entry_flag | osr_entry_flag | exception_entry_flag;
    return (_flags & entry_mask) != 0;
  }

  // iteration
  void iterate_preorder   (BlockClosure* closure);
  void iterate_postorder  (BlockClosure* closure);

  void block_values_do(ValueVisitor* f);

  // loops
  void set_loop_index(int ix)                    { _loop_index = ix;        }
  int  loop_index() const                        { return _loop_index;      }

  // merging
  bool try_merge(ValueStack* state, bool has_irreducible_loops);  // try to merge states at block begin
  void merge(ValueStack* state, bool has_irreducible_loops) {
    bool b = try_merge(state, has_irreducible_loops);
    assert(b, "merge failed");
  }

  // debugging
  void print_block()                             PRODUCT_RETURN;
  void print_block(InstructionPrinter& ip, bool live_only = false) PRODUCT_RETURN;

};


BASE(BlockEnd, StateSplit)
 private:
  BlockList*  _sux;

 protected:
  BlockList* sux() const                         { return _sux; }

  void set_sux(BlockList* sux) {
#ifdef ASSERT
    assert(sux != nullptr, "sux must exist");
    for (int i = sux->length() - 1; i >= 0; i--) assert(sux->at(i) != nullptr, "sux must exist");
#endif
    _sux = sux;
  }

 public:
  // creation
  BlockEnd(ValueType* type, ValueStack* state_before, bool is_safepoint)
  : StateSplit(type, state_before)
  , _sux(nullptr)
  {
    set_flag(IsSafepointFlag, is_safepoint);
  }

  // accessors
  bool is_safepoint() const                      { return check_flag(IsSafepointFlag); }
  // For compatibility with old code, for new code use block()
  BlockBegin* begin() const                      { return _block; }

  // manipulation
  inline void remove_sux_at(int i) { _sux->remove_at(i);}
  inline int find_sux(BlockBegin* sux) {return _sux->find(sux);}

  // successors
  int number_of_sux() const                      { return _sux != nullptr ? _sux->length() : 0; }
  BlockBegin* sux_at(int i) const                { return _sux->at(i); }
  bool is_sux(BlockBegin* sux) const             { return _sux == nullptr ? false : _sux->contains(sux); }
  BlockBegin* default_sux() const                { return sux_at(number_of_sux() - 1); }
  void substitute_sux(BlockBegin* old_sux, BlockBegin* new_sux);
};


LEAF(Goto, BlockEnd)
 public:
  enum Direction {
    none,            // Just a regular goto
    taken, not_taken // Goto produced from If
  };
 private:
  ciMethod*   _profiled_method;
  int         _profiled_bci;
  Direction   _direction;
 public:
  // creation
  Goto(BlockBegin* sux, ValueStack* state_before, bool is_safepoint = false)
    : BlockEnd(illegalType, state_before, is_safepoint)
    , _profiled_method(nullptr)
    , _profiled_bci(0)
    , _direction(none) {
    BlockList* s = new BlockList(1);
    s->append(sux);
    set_sux(s);
  }

  Goto(BlockBegin* sux, bool is_safepoint) : BlockEnd(illegalType, nullptr, is_safepoint)
                                           , _profiled_method(nullptr)
                                           , _profiled_bci(0)
                                           , _direction(none) {
    BlockList* s = new BlockList(1);
    s->append(sux);
    set_sux(s);
  }

  bool should_profile() const                    { return check_flag(ProfileMDOFlag); }
  ciMethod* profiled_method() const              { return _profiled_method; } // set only for profiled branches
  int profiled_bci() const                       { return _profiled_bci; }
  Direction direction() const                    { return _direction; }

  void set_should_profile(bool value)            { set_flag(ProfileMDOFlag, value); }
  void set_profiled_method(ciMethod* method)     { _profiled_method = method; }
  void set_profiled_bci(int bci)                 { _profiled_bci = bci; }
  void set_direction(Direction d)                { _direction = d; }
};

#ifdef ASSERT
LEAF(Assert, Instruction)
  private:
  Value       _x;
  Condition   _cond;
  Value       _y;
  char        *_message;

 public:
  // creation
  // unordered_is_true is valid for float/double compares only
   Assert(Value x, Condition cond, bool unordered_is_true, Value y);

  // accessors
  Value x() const                                { return _x; }
  Condition cond() const                         { return _cond; }
  bool unordered_is_true() const                 { return check_flag(UnorderedIsTrueFlag); }
  Value y() const                                { return _y; }
  const char *message() const                    { return _message; }

  // generic
  virtual void input_values_do(ValueVisitor* f)  { f->visit(&_x); f->visit(&_y); }
};
#endif

LEAF(RangeCheckPredicate, StateSplit)
 private:
  Value       _x;
  Condition   _cond;
  Value       _y;

  void check_state();

 public:
  // creation
  // unordered_is_true is valid for float/double compares only
   RangeCheckPredicate(Value x, Condition cond, bool unordered_is_true, Value y, ValueStack* state) : StateSplit(illegalType)
  , _x(x)
  , _cond(cond)
  , _y(y)
  {
    ASSERT_VALUES
    set_flag(UnorderedIsTrueFlag, unordered_is_true);
    assert(x->type()->tag() == y->type()->tag(), "types must match");
    this->set_state(state);
    check_state();
  }

  // Always deoptimize
  RangeCheckPredicate(ValueStack* state) : StateSplit(illegalType)
  {
    this->set_state(state);
    _x = _y = nullptr;
    check_state();
  }

  // accessors
  Value x() const                                { return _x; }
  Condition cond() const                         { return _cond; }
  bool unordered_is_true() const                 { return check_flag(UnorderedIsTrueFlag); }
  Value y() const                                { return _y; }

  void always_fail()                             { _x = _y = nullptr; }

  // generic
  virtual void input_values_do(ValueVisitor* f)  { StateSplit::input_values_do(f); f->visit(&_x); f->visit(&_y); }
  HASHING3(RangeCheckPredicate, true, x()->subst(), y()->subst(), cond())
};

LEAF(If, BlockEnd)
 private:
  Value       _x;
  Condition   _cond;
  Value       _y;
  ciMethod*   _profiled_method;
  int         _profiled_bci; // Canonicalizer may alter bci of If node
  bool        _swapped;      // Is the order reversed with respect to the original If in the
                             // bytecode stream?
  bool        _substitutability_check;
 public:
  // creation
  // unordered_is_true is valid for float/double compares only
  If(Value x, Condition cond, bool unordered_is_true, Value y, BlockBegin* tsux, BlockBegin* fsux, ValueStack* state_before, bool is_safepoint, bool substitutability_check=false)
    : BlockEnd(illegalType, state_before, is_safepoint)
  , _x(x)
  , _cond(cond)
  , _y(y)
  , _profiled_method(nullptr)
  , _profiled_bci(0)
  , _swapped(false)
  , _substitutability_check(substitutability_check)
  {
    ASSERT_VALUES
    set_flag(UnorderedIsTrueFlag, unordered_is_true);
    assert(x->type()->tag() == y->type()->tag(), "types must match");
    BlockList* s = new BlockList(2);
    s->append(tsux);
    s->append(fsux);
    set_sux(s);
  }

  // accessors
  Value x() const                                { return _x; }
  Condition cond() const                         { return _cond; }
  bool unordered_is_true() const                 { return check_flag(UnorderedIsTrueFlag); }
  Value y() const                                { return _y; }
  BlockBegin* sux_for(bool is_true) const        { return sux_at(is_true ? 0 : 1); }
  BlockBegin* tsux() const                       { return sux_for(true); }
  BlockBegin* fsux() const                       { return sux_for(false); }
  BlockBegin* usux() const                       { return sux_for(unordered_is_true()); }
  bool should_profile() const                    { return check_flag(ProfileMDOFlag); }
  ciMethod* profiled_method() const              { return _profiled_method; } // set only for profiled branches
  int profiled_bci() const                       { return _profiled_bci; }    // set for profiled branches and tiered
  bool is_swapped() const                        { return _swapped; }

  // manipulation
  void swap_operands() {
    Value t = _x; _x = _y; _y = t;
    _cond = mirror(_cond);
  }

  void set_should_profile(bool value)             { set_flag(ProfileMDOFlag, value); }
  void set_profiled_method(ciMethod* method)      { _profiled_method = method; }
  void set_profiled_bci(int bci)                  { _profiled_bci = bci;       }
  void set_swapped(bool value)                    { _swapped = value;         }
  bool substitutability_check() const              { return _substitutability_check; }
  // generic
  virtual void input_values_do(ValueVisitor* f)   { BlockEnd::input_values_do(f); f->visit(&_x); f->visit(&_y); }
};


BASE(Switch, BlockEnd)
 private:
  Value       _tag;

 public:
  // creation
  Switch(Value tag, BlockList* sux, ValueStack* state_before, bool is_safepoint)
  : BlockEnd(illegalType, state_before, is_safepoint)
  , _tag(tag) {
    ASSERT_VALUES
    set_sux(sux);
  }

  // accessors
  Value tag() const                              { return _tag; }
  int length() const                             { return number_of_sux() - 1; }

  virtual bool needs_exception_state() const     { return false; }

  // generic
  virtual void input_values_do(ValueVisitor* f)   { BlockEnd::input_values_do(f); f->visit(&_tag); }
};


LEAF(TableSwitch, Switch)
 private:
  int _lo_key;

 public:
  // creation
  TableSwitch(Value tag, BlockList* sux, int lo_key, ValueStack* state_before, bool is_safepoint)
    : Switch(tag, sux, state_before, is_safepoint)
  , _lo_key(lo_key) { assert(_lo_key <= hi_key(), "integer overflow"); }

  // accessors
  int lo_key() const                             { return _lo_key; }
  int hi_key() const                             { return _lo_key + (length() - 1); }
};


LEAF(LookupSwitch, Switch)
 private:
  intArray* _keys;

 public:
  // creation
  LookupSwitch(Value tag, BlockList* sux, intArray* keys, ValueStack* state_before, bool is_safepoint)
  : Switch(tag, sux, state_before, is_safepoint)
  , _keys(keys) {
    assert(keys != nullptr, "keys must exist");
    assert(keys->length() == length(), "sux & keys have incompatible lengths");
  }

  // accessors
  int key_at(int i) const                        { return _keys->at(i); }
};


LEAF(Return, BlockEnd)
 private:
  Value _result;

 public:
  // creation
  Return(Value result) :
    BlockEnd(result == nullptr ? voidType : result->type()->base(), nullptr, true),
    _result(result) {}

  // accessors
  Value result() const                           { return _result; }
  bool has_result() const                        { return result() != nullptr; }

  // generic
  virtual void input_values_do(ValueVisitor* f) {
    BlockEnd::input_values_do(f);
    if (has_result()) f->visit(&_result);
  }
};


LEAF(Throw, BlockEnd)
 private:
  Value _exception;

 public:
  // creation
  Throw(Value exception, ValueStack* state_before) : BlockEnd(illegalType, state_before, true), _exception(exception) {
    ASSERT_VALUES
  }

  // accessors
  Value exception() const                        { return _exception; }

  // generic
  virtual bool can_trap() const                  { return true; }
  virtual void input_values_do(ValueVisitor* f)   { BlockEnd::input_values_do(f); f->visit(&_exception); }
};


LEAF(Base, BlockEnd)
 public:
  // creation
  Base(BlockBegin* std_entry, BlockBegin* osr_entry) : BlockEnd(illegalType, nullptr, false) {
    assert(std_entry->is_set(BlockBegin::std_entry_flag), "std entry must be flagged");
    assert(osr_entry == nullptr || osr_entry->is_set(BlockBegin::osr_entry_flag), "osr entry must be flagged");
    BlockList* s = new BlockList(2);
    if (osr_entry != nullptr) s->append(osr_entry);
    s->append(std_entry); // must be default sux!
    set_sux(s);
  }

  // accessors
  BlockBegin* std_entry() const                  { return default_sux(); }
  BlockBegin* osr_entry() const                  { return number_of_sux() < 2 ? nullptr : sux_at(0); }
};


LEAF(OsrEntry, Instruction)
 public:
  // creation
#ifdef _LP64
  OsrEntry() : Instruction(longType) { pin(); }
#else
  OsrEntry() : Instruction(intType)  { pin(); }
#endif

  // generic
  virtual void input_values_do(ValueVisitor* f)   { }
};


// Models the incoming exception at a catch site
LEAF(ExceptionObject, Instruction)
 public:
  // creation
  ExceptionObject() : Instruction(objectType) {
    pin();
  }

  // generic
  virtual void input_values_do(ValueVisitor* f)   { }
};


// Models needed rounding for floating-point values on Intel.
// Currently only used to represent rounding of double-precision
// values stored into local variables, but could be used to model
// intermediate rounding of single-precision values as well.
LEAF(RoundFP, Instruction)
 private:
  Value _input;             // floating-point value to be rounded

 public:
  RoundFP(Value input)
  : Instruction(input->type()) // Note: should not be used for constants
  , _input(input)
  {
    ASSERT_VALUES
  }

  // accessors
  Value input() const                            { return _input; }

  // generic
  virtual void input_values_do(ValueVisitor* f)   { f->visit(&_input); }
};


BASE(UnsafeOp, Instruction)
 private:
  Value _object;                                 // Object to be fetched from or mutated
  Value _offset;                                 // Offset within object
  bool  _is_volatile;                            // true if volatile - dl/JSR166
  BasicType _basic_type;                         // ValueType can not express byte-sized integers

 protected:
  // creation
  UnsafeOp(BasicType basic_type, Value object, Value offset, bool is_put, bool is_volatile)
    : Instruction(is_put ? voidType : as_ValueType(basic_type)),
    _object(object), _offset(offset), _is_volatile(is_volatile), _basic_type(basic_type)
  {
    //Note:  Unsafe ops are not not guaranteed to throw NPE.
    // Convservatively, Unsafe operations must be pinned though we could be
    // looser about this if we wanted to..
    pin();
  }

 public:
  // accessors
  BasicType basic_type()                         { return _basic_type; }
  Value object()                                 { return _object; }
  Value offset()                                 { return _offset; }
  bool  is_volatile()                            { return _is_volatile; }

  // generic
  virtual void input_values_do(ValueVisitor* f)   { f->visit(&_object);
                                                    f->visit(&_offset); }
};

LEAF(UnsafeGet, UnsafeOp)
 private:
  bool _is_raw;
 public:
  UnsafeGet(BasicType basic_type, Value object, Value offset, bool is_volatile)
  : UnsafeOp(basic_type, object, offset, false, is_volatile)
  {
    ASSERT_VALUES
    _is_raw = false;
  }
  UnsafeGet(BasicType basic_type, Value object, Value offset, bool is_volatile, bool is_raw)
  : UnsafeOp(basic_type, object, offset, false, is_volatile), _is_raw(is_raw)
  {
    ASSERT_VALUES
  }

  // accessors
  bool is_raw()                             { return _is_raw; }
};


LEAF(UnsafePut, UnsafeOp)
 private:
  Value _value;                                  // Value to be stored
 public:
  UnsafePut(BasicType basic_type, Value object, Value offset, Value value, bool is_volatile)
  : UnsafeOp(basic_type, object, offset, true, is_volatile)
    , _value(value)
  {
    ASSERT_VALUES
  }

  // accessors
  Value value()                                  { return _value; }

  // generic
  virtual void input_values_do(ValueVisitor* f)   { UnsafeOp::input_values_do(f);
                                                   f->visit(&_value); }
};

LEAF(UnsafeGetAndSet, UnsafeOp)
 private:
  Value _value;                                  // Value to be stored
  bool  _is_add;
 public:
  UnsafeGetAndSet(BasicType basic_type, Value object, Value offset, Value value, bool is_add)
  : UnsafeOp(basic_type, object, offset, false, false)
    , _value(value)
    , _is_add(is_add)
  {
    ASSERT_VALUES
  }

  // accessors
  bool is_add() const                            { return _is_add; }
  Value value()                                  { return _value; }

  // generic
  virtual void input_values_do(ValueVisitor* f)   { UnsafeOp::input_values_do(f);
                                                   f->visit(&_value); }
};

LEAF(ProfileCall, Instruction)
 private:
  ciMethod*        _method;
  int              _bci_of_invoke;
  ciMethod*        _callee;         // the method that is called at the given bci
  Value            _recv;
  ciKlass*         _known_holder;
  Values*          _obj_args;       // arguments for type profiling
  ArgsNonNullState _nonnull_state;  // Do we know whether some arguments are never null?
  bool             _inlined;        // Are we profiling a call that is inlined

 public:
  ProfileCall(ciMethod* method, int bci, ciMethod* callee, Value recv, ciKlass* known_holder, Values* obj_args, bool inlined)
    : Instruction(voidType)
    , _method(method)
    , _bci_of_invoke(bci)
    , _callee(callee)
    , _recv(recv)
    , _known_holder(known_holder)
    , _obj_args(obj_args)
    , _inlined(inlined)
  {
    // The ProfileCall has side-effects and must occur precisely where located
    pin();
  }

  ciMethod* method()             const { return _method; }
  int bci_of_invoke()            const { return _bci_of_invoke; }
  ciMethod* callee()             const { return _callee; }
  Value recv()                   const { return _recv; }
  ciKlass* known_holder()        const { return _known_holder; }
  int nb_profiled_args()         const { return _obj_args == nullptr ? 0 : _obj_args->length(); }
  Value profiled_arg_at(int i)   const { return _obj_args->at(i); }
  bool arg_needs_null_check(int i) const {
    return _nonnull_state.arg_needs_null_check(i);
  }
  bool inlined()                 const { return _inlined; }

  void set_arg_needs_null_check(int i, bool check) {
    _nonnull_state.set_arg_needs_null_check(i, check);
  }

  virtual void input_values_do(ValueVisitor* f)   {
    if (_recv != nullptr) {
      f->visit(&_recv);
    }
    for (int i = 0; i < nb_profiled_args(); i++) {
      f->visit(_obj_args->adr_at(i));
    }
  }
};

LEAF(ProfileReturnType, Instruction)
 private:
  ciMethod*        _method;
  ciMethod*        _callee;
  int              _bci_of_invoke;
  Value            _ret;

 public:
  ProfileReturnType(ciMethod* method, int bci, ciMethod* callee, Value ret)
    : Instruction(voidType)
    , _method(method)
    , _callee(callee)
    , _bci_of_invoke(bci)
    , _ret(ret)
  {
    set_needs_null_check(true);
    // The ProfileReturnType has side-effects and must occur precisely where located
    pin();
  }

  ciMethod* method()             const { return _method; }
  ciMethod* callee()             const { return _callee; }
  int bci_of_invoke()            const { return _bci_of_invoke; }
  Value ret()                    const { return _ret; }

  virtual void input_values_do(ValueVisitor* f)   {
    if (_ret != nullptr) {
      f->visit(&_ret);
    }
  }
};

LEAF(ProfileACmpTypes, Instruction)
 private:
  ciMethod*        _method;
  int              _bci;
  Value            _left;
  Value            _right;
  bool             _left_maybe_null;
  bool             _right_maybe_null;

 public:
  ProfileACmpTypes(ciMethod* method, int bci, Value left, Value right)
    : Instruction(voidType)
    , _method(method)
    , _bci(bci)
    , _left(left)
    , _right(right)
  {
    // The ProfileACmp has side-effects and must occur precisely where located
    pin();
    _left_maybe_null = true;
    _right_maybe_null = true;
  }

  ciMethod* method()             const { return _method; }
  int bci()                      const { return _bci; }
  Value left()                   const { return _left; }
  Value right()                  const { return _right; }
  bool left_maybe_null()         const { return _left_maybe_null; }
  bool right_maybe_null()        const { return _right_maybe_null; }
  void set_left_maybe_null(bool v)     { _left_maybe_null = v; }
  void set_right_maybe_null(bool v)    { _right_maybe_null = v; }

  virtual void input_values_do(ValueVisitor* f)   {
    if (_left != nullptr) {
      f->visit(&_left);
    }
    if (_right != nullptr) {
      f->visit(&_right);
    }
  }
};

// Call some C runtime function that doesn't safepoint,
// optionally passing the current thread as the first argument.
LEAF(RuntimeCall, Instruction)
 private:
  const char* _entry_name;
  address     _entry;
  Values*     _args;
  bool        _pass_thread;  // Pass the JavaThread* as an implicit first argument

 public:
  RuntimeCall(ValueType* type, const char* entry_name, address entry, Values* args, bool pass_thread = true)
    : Instruction(type)
    , _entry_name(entry_name)
    , _entry(entry)
    , _args(args)
    , _pass_thread(pass_thread) {
    ASSERT_VALUES
    pin();
  }

  const char* entry_name() const  { return _entry_name; }
  address entry() const           { return _entry; }
  int number_of_arguments() const { return _args->length(); }
  Value argument_at(int i) const  { return _args->at(i); }
  bool pass_thread() const        { return _pass_thread; }

  virtual void input_values_do(ValueVisitor* f)   {
    for (int i = 0; i < _args->length(); i++) f->visit(_args->adr_at(i));
  }
};

// Use to trip invocation counter of an inlined method

LEAF(ProfileInvoke, Instruction)
 private:
  ciMethod*   _inlinee;
  ValueStack* _state;

 public:
  ProfileInvoke(ciMethod* inlinee,  ValueStack* state)
    : Instruction(voidType)
    , _inlinee(inlinee)
    , _state(state)
  {
    // The ProfileInvoke has side-effects and must occur precisely where located QQQ???
    pin();
  }

  ciMethod* inlinee()      { return _inlinee; }
  ValueStack* state()      { return _state; }
  virtual void input_values_do(ValueVisitor*)   {}
  virtual void state_values_do(ValueVisitor*);
};

LEAF(MemBar, Instruction)
 private:
  LIR_Code _code;

 public:
  MemBar(LIR_Code code)
    : Instruction(voidType)
    , _code(code)
  {
    pin();
  }

  LIR_Code code()           { return _code; }

  virtual void input_values_do(ValueVisitor*)   {}
};

class BlockPair: public CompilationResourceObj {
 private:
  BlockBegin* _from;
  int _index; // sux index of 'to' block
 public:
  BlockPair(BlockBegin* from, int index): _from(from), _index(index) {}
  BlockBegin* from() const { return _from; }
  int index() const        { return _index; }
};

typedef GrowableArray<BlockPair*> BlockPairList;

inline int         BlockBegin::number_of_sux() const            { assert(_end != nullptr, "need end"); return _end->number_of_sux(); }
inline BlockBegin* BlockBegin::sux_at(int i) const              { assert(_end != nullptr , "need end"); return _end->sux_at(i); }

#undef ASSERT_VALUES

#endif // SHARE_C1_C1_INSTRUCTION_HPP<|MERGE_RESOLUTION|>--- conflicted
+++ resolved
@@ -865,26 +865,12 @@
  public:
   // creation
   StoreField(Value obj, int offset, ciField* field, Value value, bool is_static,
-<<<<<<< HEAD
              ValueStack* state_before, bool needs_patching);
 
   // accessors
   Value value() const                            { return _value; }
-  bool needs_write_barrier() const               { return check_flag(NeedsWriteBarrierFlag); }
   ciField* enclosing_field() const               { return _enclosing_field; }
   void set_enclosing_field(ciField* field)       { _enclosing_field = field; }
-=======
-             ValueStack* state_before, bool needs_patching)
-  : AccessField(obj, offset, field, is_static, state_before, needs_patching)
-  , _value(value)
-  {
-    ASSERT_VALUES
-    pin();
-  }
-
-  // accessors
-  Value value() const                            { return _value; }
->>>>>>> 95a00f8a
 
   // generic
   virtual void input_values_do(ValueVisitor* f)   { AccessField::input_values_do(f); f->visit(&_value); }
@@ -1049,17 +1035,7 @@
  public:
   // creation
   StoreIndexed(Value array, Value index, Value length, BasicType elt_type, Value value, ValueStack* state_before,
-<<<<<<< HEAD
                bool check_boolean, bool mismatched = false);
-=======
-               bool check_boolean, bool mismatched = false)
-  : AccessIndexed(array, index, length, elt_type, state_before, mismatched)
-  , _value(value), _profiled_method(nullptr), _profiled_bci(0), _check_boolean(check_boolean)
-  {
-    ASSERT_VALUES
-    pin();
-  }
->>>>>>> 95a00f8a
 
   // accessors
   Value value() const                            { return _value; }
