--- conflicted
+++ resolved
@@ -93,11 +93,8 @@
   CodeBuffer         _code;
   bool               _has_access_indexed;
   int                _interpreter_frame_size; // Stack space needed in case of a deoptimization
-<<<<<<< HEAD
   CompiledEntrySignature _compiled_entry_signature;
-=======
   int                _immediate_oops_patched;
->>>>>>> c1040897
 
   // compilation helpers
   void initialize();
