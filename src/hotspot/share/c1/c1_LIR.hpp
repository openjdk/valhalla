/*
 * Copyright (c) 2000, 2023, Oracle and/or its affiliates. All rights reserved.
 * DO NOT ALTER OR REMOVE COPYRIGHT NOTICES OR THIS FILE HEADER.
 *
 * This code is free software; you can redistribute it and/or modify it
 * under the terms of the GNU General Public License version 2 only, as
 * published by the Free Software Foundation.
 *
 * This code is distributed in the hope that it will be useful, but WITHOUT
 * ANY WARRANTY; without even the implied warranty of MERCHANTABILITY or
 * FITNESS FOR A PARTICULAR PURPOSE.  See the GNU General Public License
 * version 2 for more details (a copy is included in the LICENSE file that
 * accompanied this code).
 *
 * You should have received a copy of the GNU General Public License version
 * 2 along with this work; if not, write to the Free Software Foundation,
 * Inc., 51 Franklin St, Fifth Floor, Boston, MA 02110-1301 USA.
 *
 * Please contact Oracle, 500 Oracle Parkway, Redwood Shores, CA 94065 USA
 * or visit www.oracle.com if you need additional information or have any
 * questions.
 *
 */

#ifndef SHARE_C1_C1_LIR_HPP
#define SHARE_C1_C1_LIR_HPP

#include "c1/c1_Defs.hpp"
#include "c1/c1_ValueType.hpp"
#include "oops/method.hpp"
#include "utilities/globalDefinitions.hpp"

class BlockBegin;
class BlockList;
class LIR_Assembler;
class CodeEmitInfo;
class CodeStub;
class CodeStubList;
class C1SafepointPollStub;
class ArrayCopyStub;
class LIR_Op;
class ciType;
class ValueType;
class LIR_OpVisitState;
class FpuStackSim;

//---------------------------------------------------------------------
//                 LIR Operands
//    LIR_OprPtr
//      LIR_Const
//      LIR_Address
//---------------------------------------------------------------------
class LIR_OprPtr;
class LIR_Const;
class LIR_Address;
class LIR_OprVisitor;
class LIR_Opr;

typedef int          RegNr;

typedef GrowableArray<LIR_Opr> LIR_OprList;
typedef GrowableArray<LIR_Op*> LIR_OpArray;
typedef GrowableArray<LIR_Op*> LIR_OpList;

// define LIR_OprPtr early so LIR_Opr can refer to it
class LIR_OprPtr: public CompilationResourceObj {
 public:
  bool is_oop_pointer() const                    { return (type() == T_OBJECT); }
  bool is_float_kind() const                     { BasicType t = type(); return (t == T_FLOAT) || (t == T_DOUBLE); }

  virtual LIR_Const*  as_constant()              { return nullptr; }
  virtual LIR_Address* as_address()              { return nullptr; }
  virtual BasicType type() const                 = 0;
  virtual void print_value_on(outputStream* out) const = 0;
};



// LIR constants
class LIR_Const: public LIR_OprPtr {
 private:
  JavaValue _value;

  void type_check(BasicType t) const   { assert(type() == t, "type check"); }
  void type_check(BasicType t1, BasicType t2) const   { assert(type() == t1 || type() == t2, "type check"); }
  void type_check(BasicType t1, BasicType t2, BasicType t3) const   { assert(type() == t1 || type() == t2 || type() == t3, "type check"); }

 public:
  LIR_Const(jint i, bool is_address=false)       { _value.set_type(is_address?T_ADDRESS:T_INT); _value.set_jint(i); }
  LIR_Const(jlong l)                             { _value.set_type(T_LONG);    _value.set_jlong(l); }
  LIR_Const(jfloat f)                            { _value.set_type(T_FLOAT);   _value.set_jfloat(f); }
  LIR_Const(jdouble d)                           { _value.set_type(T_DOUBLE);  _value.set_jdouble(d); }
  LIR_Const(jobject o)                           { _value.set_type(T_OBJECT);  _value.set_jobject(o); }
  LIR_Const(void* p) {
#ifdef _LP64
    assert(sizeof(jlong) >= sizeof(p), "too small");;
    _value.set_type(T_LONG);    _value.set_jlong((jlong)p);
#else
    assert(sizeof(jint) >= sizeof(p), "too small");;
    _value.set_type(T_INT);     _value.set_jint((jint)p);
#endif
  }
  LIR_Const(Metadata* m) {
    _value.set_type(T_METADATA);
#ifdef _LP64
    _value.set_jlong((jlong)m);
#else
    _value.set_jint((jint)m);
#endif // _LP64
  }

  virtual BasicType type()       const { return _value.get_type(); }
  virtual LIR_Const* as_constant()     { return this; }

  jint      as_jint()    const         { type_check(T_INT, T_ADDRESS); return _value.get_jint(); }
  jlong     as_jlong()   const         { type_check(T_LONG  ); return _value.get_jlong(); }
  jfloat    as_jfloat()  const         { type_check(T_FLOAT ); return _value.get_jfloat(); }
  jdouble   as_jdouble() const         { type_check(T_DOUBLE); return _value.get_jdouble(); }
  jobject   as_jobject() const         { type_check(T_OBJECT); return _value.get_jobject(); }
  jint      as_jint_lo() const         { type_check(T_LONG  ); return low(_value.get_jlong()); }
  jint      as_jint_hi() const         { type_check(T_LONG  ); return high(_value.get_jlong()); }

#ifdef _LP64
  address   as_pointer() const         { type_check(T_LONG  ); return (address)_value.get_jlong(); }
  Metadata* as_metadata() const        { type_check(T_METADATA); return (Metadata*)_value.get_jlong(); }
#else
  address   as_pointer() const         { type_check(T_INT   ); return (address)_value.get_jint(); }
  Metadata* as_metadata() const        { type_check(T_METADATA); return (Metadata*)_value.get_jint(); }
#endif


  jint      as_jint_bits() const       { type_check(T_FLOAT, T_INT, T_ADDRESS); return _value.get_jint(); }
  jint      as_jint_lo_bits() const    {
    if (type() == T_DOUBLE) {
      return low(jlong_cast(_value.get_jdouble()));
    } else {
      return as_jint_lo();
    }
  }
  jint      as_jint_hi_bits() const    {
    if (type() == T_DOUBLE) {
      return high(jlong_cast(_value.get_jdouble()));
    } else {
      return as_jint_hi();
    }
  }
  jlong      as_jlong_bits() const    {
    if (type() == T_DOUBLE) {
      return jlong_cast(_value.get_jdouble());
    } else {
      return as_jlong();
    }
  }

  virtual void print_value_on(outputStream* out) const PRODUCT_RETURN;


  bool is_zero_float() {
    jfloat f = as_jfloat();
    jfloat ok = 0.0f;
    return jint_cast(f) == jint_cast(ok);
  }

  bool is_one_float() {
    jfloat f = as_jfloat();
    return !g_isnan(f) && g_isfinite(f) && f == 1.0;
  }

  bool is_zero_double() {
    jdouble d = as_jdouble();
    jdouble ok = 0.0;
    return jlong_cast(d) == jlong_cast(ok);
  }

  bool is_one_double() {
    jdouble d = as_jdouble();
    return !g_isnan(d) && g_isfinite(d) && d == 1.0;
  }
};


//---------------------LIR Operand descriptor------------------------------------
//
// The class LIR_Opr represents a LIR instruction operand;
// it can be a register (ALU/FPU), stack location or a constant;
// Constants and addresses are represented as resource area allocated
// structures (see above), and pointers are stored in the _value field (cast to
// an intptr_t).
// Registers and stack locations are represented inline as integers.
// (see value function).

// Previously, this class was derived from CompilationResourceObj.
// However, deriving from any of the "Obj" types in allocation.hpp seems
// detrimental, since in some build modes it would add a vtable to this class,
// which make it no longer be a 1-word trivially-copyable wrapper object,
// which is the entire point of it.

class LIR_Opr {
 public:
  // value structure:
  //          data        other-non-data opr-type opr-kind
  // +-------------------+--------------+-------+-----+
  // [max...............................|6 5 4 3|2 1 0]
  //                                                 ^
  //                                           is_pointer bit
  //
  // lowest bit cleared, means it is a structure pointer
  // we need 4 bits to represent types

 private:
  friend class LIR_OprFact;

  intptr_t _value;
  // Conversion
  intptr_t value() const                         { return _value; }

  bool check_value_mask(intptr_t mask, intptr_t masked_value) const {
    return (value() & mask) == masked_value;
  }

  enum OprKind {
      pointer_value      = 0
    , stack_value        = 1
    , cpu_register       = 3
    , fpu_register       = 5
    , illegal_value      = 7
  };

  enum OprBits {
      pointer_bits   = 1
    , kind_bits      = 3
    , type_bits      = 4
    , size_bits      = 2
    , destroys_bits  = 1
    , virtual_bits   = 1
    , is_xmm_bits    = 1
    , last_use_bits  = 1
    , is_fpu_stack_offset_bits = 1        // used in assertion checking on x86 for FPU stack slot allocation
    , non_data_bits  = kind_bits + type_bits + size_bits + destroys_bits + virtual_bits
                       + is_xmm_bits + last_use_bits + is_fpu_stack_offset_bits
    , data_bits      = BitsPerInt - non_data_bits
    , reg_bits       = data_bits / 2      // for two registers in one value encoding
  };

  enum OprShift : uintptr_t {
      kind_shift     = 0
    , type_shift     = kind_shift     + kind_bits
    , size_shift     = type_shift     + type_bits
    , destroys_shift = size_shift     + size_bits
    , last_use_shift = destroys_shift + destroys_bits
    , is_fpu_stack_offset_shift = last_use_shift + last_use_bits
    , virtual_shift  = is_fpu_stack_offset_shift + is_fpu_stack_offset_bits
    , is_xmm_shift   = virtual_shift + virtual_bits
    , data_shift     = is_xmm_shift + is_xmm_bits
    , reg1_shift = data_shift
    , reg2_shift = data_shift + reg_bits

  };

  enum OprSize {
      single_size = 0 << size_shift
    , double_size = 1 << size_shift
  };

  enum OprMask {
      kind_mask      = right_n_bits(kind_bits)
    , type_mask      = right_n_bits(type_bits) << type_shift
    , size_mask      = right_n_bits(size_bits) << size_shift
    , last_use_mask  = right_n_bits(last_use_bits) << last_use_shift
    , is_fpu_stack_offset_mask = right_n_bits(is_fpu_stack_offset_bits) << is_fpu_stack_offset_shift
    , virtual_mask   = right_n_bits(virtual_bits) << virtual_shift
    , is_xmm_mask    = right_n_bits(is_xmm_bits) << is_xmm_shift
    , pointer_mask   = right_n_bits(pointer_bits)
    , lower_reg_mask = right_n_bits(reg_bits)
    , no_type_mask   = (int)(~(type_mask | last_use_mask | is_fpu_stack_offset_mask))
  };

  uint32_t data() const                          { return (uint32_t)value() >> data_shift; }
  int lo_reg_half() const                        { return data() & lower_reg_mask; }
  int hi_reg_half() const                        { return (data() >> reg_bits) & lower_reg_mask; }
  OprKind kind_field() const                     { return (OprKind)(value() & kind_mask); }
  OprSize size_field() const                     { return (OprSize)(value() & size_mask); }

  static char type_char(BasicType t);

 public:
  LIR_Opr() : _value(0) {}
  LIR_Opr(intptr_t val) : _value(val) {}
  LIR_Opr(LIR_OprPtr *val) : _value(reinterpret_cast<intptr_t>(val)) {}
  bool operator==(const LIR_Opr &other) const { return _value == other._value; }
  bool operator!=(const LIR_Opr &other) const { return _value != other._value; }
  explicit operator bool() const { return _value != 0; }

  // UGLY HACK: make this value object look like a pointer (to itself). This
  // operator overload should be removed, and all callers updated from
  // `opr->fn()` to `opr.fn()`.
  const LIR_Opr* operator->() const { return this; }
  LIR_Opr* operator->() { return this; }

  enum {
    vreg_base = ConcreteRegisterImpl::number_of_registers,
    data_max = (1 << data_bits) - 1,      // max unsigned value for data bit field
    vreg_limit =  10000,                  // choose a reasonable limit,
    vreg_max = MIN2(vreg_limit, data_max) // and make sure if fits in the bit field
  };

  static inline LIR_Opr illegalOpr();
  static inline LIR_Opr nullOpr();

  enum OprType {
      unknown_type  = 0 << type_shift    // means: not set (catch uninitialized types)
    , int_type      = 1 << type_shift
    , long_type     = 2 << type_shift
    , object_type   = 3 << type_shift
    , address_type  = 4 << type_shift
    , float_type    = 5 << type_shift
    , double_type   = 6 << type_shift
    , metadata_type = 7 << type_shift
  };
  friend OprType as_OprType(BasicType t);
  friend BasicType as_BasicType(OprType t);

  OprType type_field_valid() const               { assert(is_register() || is_stack(), "should not be called otherwise"); return (OprType)(value() & type_mask); }
  OprType type_field() const                     { return is_illegal() ? unknown_type : (OprType)(value() & type_mask); }

  static OprSize size_for(BasicType t) {
    switch (t) {
      case T_LONG:
      case T_DOUBLE:
        return double_size;
        break;

      case T_FLOAT:
      case T_BOOLEAN:
      case T_CHAR:
      case T_BYTE:
      case T_SHORT:
      case T_INT:
      case T_ADDRESS:
      case T_OBJECT:
<<<<<<< HEAD
      case T_PRIMITIVE_OBJECT:  // fall through
=======
>>>>>>> 16fa7709
      case T_ARRAY:
      case T_METADATA:
        return single_size;
        break;

      default:
        ShouldNotReachHere();
        return single_size;
      }
  }


  void validate_type() const PRODUCT_RETURN;

  BasicType type() const {
    if (is_pointer()) {
      return pointer()->type();
    }
    return as_BasicType(type_field());
  }


  ValueType* value_type() const                  { return as_ValueType(type()); }

  char type_char() const                         { return type_char((is_pointer()) ? pointer()->type() : type()); }

  bool is_equal(LIR_Opr opr) const         { return *this == opr; }
  // checks whether types are same
  bool is_same_type(LIR_Opr opr) const     {
    assert(type_field() != unknown_type &&
           opr->type_field() != unknown_type, "shouldn't see unknown_type");
    return type_field() == opr->type_field();
  }
  bool is_same_register(LIR_Opr opr) {
    return (is_register() && opr->is_register() &&
            kind_field() == opr->kind_field() &&
            (value() & no_type_mask) == (opr->value() & no_type_mask));
  }

  bool is_pointer() const      { return check_value_mask(pointer_mask, pointer_value); }
  bool is_illegal() const      { return kind_field() == illegal_value; }
  bool is_valid() const        { return kind_field() != illegal_value; }

  bool is_register() const     { return is_cpu_register() || is_fpu_register(); }
  bool is_virtual() const      { return is_virtual_cpu()  || is_virtual_fpu();  }

  bool is_constant() const     { return is_pointer() && pointer()->as_constant() != nullptr; }
  bool is_address() const      { return is_pointer() && pointer()->as_address() != nullptr; }

  bool is_float_kind() const   { return is_pointer() ? pointer()->is_float_kind() : (kind_field() == fpu_register); }
  bool is_oop() const;

  // semantic for fpu- and xmm-registers:
  // * is_float and is_double return true for xmm_registers
  //   (so is_single_fpu and is_single_xmm are true)
  // * So you must always check for is_???_xmm prior to is_???_fpu to
  //   distinguish between fpu- and xmm-registers

  bool is_stack() const        { validate_type(); return check_value_mask(kind_mask,                stack_value);                 }
  bool is_single_stack() const { validate_type(); return check_value_mask(kind_mask | size_mask,    stack_value  | single_size);  }
  bool is_double_stack() const { validate_type(); return check_value_mask(kind_mask | size_mask,    stack_value  | double_size);  }

  bool is_cpu_register() const { validate_type(); return check_value_mask(kind_mask,                cpu_register);                }
  bool is_virtual_cpu() const  { validate_type(); return check_value_mask(kind_mask | virtual_mask, cpu_register | virtual_mask); }
  bool is_fixed_cpu() const    { validate_type(); return check_value_mask(kind_mask | virtual_mask, cpu_register);                }
  bool is_single_cpu() const   { validate_type(); return check_value_mask(kind_mask | size_mask,    cpu_register | single_size);  }
  bool is_double_cpu() const   { validate_type(); return check_value_mask(kind_mask | size_mask,    cpu_register | double_size);  }

  bool is_fpu_register() const { validate_type(); return check_value_mask(kind_mask,                fpu_register);                }
  bool is_virtual_fpu() const  { validate_type(); return check_value_mask(kind_mask | virtual_mask, fpu_register | virtual_mask); }
  bool is_fixed_fpu() const    { validate_type(); return check_value_mask(kind_mask | virtual_mask, fpu_register);                }
  bool is_single_fpu() const   { validate_type(); return check_value_mask(kind_mask | size_mask,    fpu_register | single_size);  }
  bool is_double_fpu() const   { validate_type(); return check_value_mask(kind_mask | size_mask,    fpu_register | double_size);  }

  bool is_xmm_register() const { validate_type(); return check_value_mask(kind_mask | is_xmm_mask,             fpu_register | is_xmm_mask); }
  bool is_single_xmm() const   { validate_type(); return check_value_mask(kind_mask | size_mask | is_xmm_mask, fpu_register | single_size | is_xmm_mask); }
  bool is_double_xmm() const   { validate_type(); return check_value_mask(kind_mask | size_mask | is_xmm_mask, fpu_register | double_size | is_xmm_mask); }

  // fast accessor functions for special bits that do not work for pointers
  // (in this functions, the check for is_pointer() is omitted)
  bool is_single_word() const      { assert(is_register() || is_stack(), "type check"); return check_value_mask(size_mask, single_size); }
  bool is_double_word() const      { assert(is_register() || is_stack(), "type check"); return check_value_mask(size_mask, double_size); }
  bool is_virtual_register() const { assert(is_register(),               "type check"); return check_value_mask(virtual_mask, virtual_mask); }
  bool is_oop_register() const     { assert(is_register() || is_stack(), "type check"); return type_field_valid() == object_type; }
  BasicType type_register() const  { assert(is_register() || is_stack(), "type check"); return as_BasicType(type_field_valid());  }

  bool is_last_use() const         { assert(is_register(), "only works for registers"); return (value() & last_use_mask) != 0; }
  bool is_fpu_stack_offset() const { assert(is_register(), "only works for registers"); return (value() & is_fpu_stack_offset_mask) != 0; }
  LIR_Opr make_last_use()          { assert(is_register(), "only works for registers"); return (LIR_Opr)(value() | last_use_mask); }
  LIR_Opr make_fpu_stack_offset()  { assert(is_register(), "only works for registers"); return (LIR_Opr)(value() | is_fpu_stack_offset_mask); }


  int single_stack_ix() const  { assert(is_single_stack() && !is_virtual(), "type check"); return (int)data(); }
  int double_stack_ix() const  { assert(is_double_stack() && !is_virtual(), "type check"); return (int)data(); }
  RegNr cpu_regnr() const      { assert(is_single_cpu()   && !is_virtual(), "type check"); return (RegNr)data(); }
  RegNr cpu_regnrLo() const    { assert(is_double_cpu()   && !is_virtual(), "type check"); return (RegNr)lo_reg_half(); }
  RegNr cpu_regnrHi() const    { assert(is_double_cpu()   && !is_virtual(), "type check"); return (RegNr)hi_reg_half(); }
  RegNr fpu_regnr() const      { assert(is_single_fpu()   && !is_virtual(), "type check"); return (RegNr)data(); }
  RegNr fpu_regnrLo() const    { assert(is_double_fpu()   && !is_virtual(), "type check"); return (RegNr)lo_reg_half(); }
  RegNr fpu_regnrHi() const    { assert(is_double_fpu()   && !is_virtual(), "type check"); return (RegNr)hi_reg_half(); }
  RegNr xmm_regnr() const      { assert(is_single_xmm()   && !is_virtual(), "type check"); return (RegNr)data(); }
  RegNr xmm_regnrLo() const    { assert(is_double_xmm()   && !is_virtual(), "type check"); return (RegNr)lo_reg_half(); }
  RegNr xmm_regnrHi() const    { assert(is_double_xmm()   && !is_virtual(), "type check"); return (RegNr)hi_reg_half(); }
  int   vreg_number() const    { assert(is_virtual(),                       "type check"); return (RegNr)data(); }

  LIR_OprPtr* pointer() const { assert(_value != 0 && is_pointer(), "nullness and type check"); return (LIR_OprPtr*)_value; }
  LIR_Const* as_constant_ptr() const             { return pointer()->as_constant(); }
  LIR_Address* as_address_ptr() const            { return pointer()->as_address(); }

  Register as_register()    const;
  Register as_register_lo() const;
  Register as_register_hi() const;

  Register as_pointer_register() {
#ifdef _LP64
    if (is_double_cpu()) {
      assert(as_register_lo() == as_register_hi(), "should be a single register");
      return as_register_lo();
    }
#endif
    return as_register();
  }

  FloatRegister as_float_reg   () const;
  FloatRegister as_double_reg  () const;
#ifdef X86
  XMMRegister as_xmm_float_reg () const;
  XMMRegister as_xmm_double_reg() const;
  // for compatibility with RInfo
  int fpu() const { return lo_reg_half(); }
#endif

  jint      as_jint()    const { return as_constant_ptr()->as_jint(); }
  jlong     as_jlong()   const { return as_constant_ptr()->as_jlong(); }
  jfloat    as_jfloat()  const { return as_constant_ptr()->as_jfloat(); }
  jdouble   as_jdouble() const { return as_constant_ptr()->as_jdouble(); }
  jobject   as_jobject() const { return as_constant_ptr()->as_jobject(); }

  void print() const PRODUCT_RETURN;
  void print(outputStream* out) const PRODUCT_RETURN;
};

inline LIR_Opr::OprType as_OprType(BasicType type) {
  switch (type) {
  case T_INT:      return LIR_Opr::int_type;
  case T_LONG:     return LIR_Opr::long_type;
  case T_FLOAT:    return LIR_Opr::float_type;
  case T_DOUBLE:   return LIR_Opr::double_type;
  case T_OBJECT:
<<<<<<< HEAD
  case T_PRIMITIVE_OBJECT:  // fall through
=======
>>>>>>> 16fa7709
  case T_ARRAY:    return LIR_Opr::object_type;
  case T_ADDRESS:  return LIR_Opr::address_type;
  case T_METADATA: return LIR_Opr::metadata_type;
  case T_ILLEGAL:  // fall through
  default: ShouldNotReachHere(); return LIR_Opr::unknown_type;
  }
}

inline BasicType as_BasicType(LIR_Opr::OprType t) {
  switch (t) {
  case LIR_Opr::int_type:     return T_INT;
  case LIR_Opr::long_type:    return T_LONG;
  case LIR_Opr::float_type:   return T_FLOAT;
  case LIR_Opr::double_type:  return T_DOUBLE;
  case LIR_Opr::object_type:  return T_OBJECT;
  case LIR_Opr::address_type: return T_ADDRESS;
  case LIR_Opr::metadata_type:return T_METADATA;
  case LIR_Opr::unknown_type: // fall through
  default: ShouldNotReachHere();  return T_ILLEGAL;
  }
}


// LIR_Address
class LIR_Address: public LIR_OprPtr {
 friend class LIR_OpVisitState;

 public:
  // NOTE: currently these must be the log2 of the scale factor (and
  // must also be equivalent to the ScaleFactor enum in
  // assembler_i486.hpp)
  enum Scale {
    times_1  =  0,
    times_2  =  1,
    times_4  =  2,
    times_8  =  3
  };

 private:
  LIR_Opr   _base;
  LIR_Opr   _index;
  Scale     _scale;
  intx      _disp;
  BasicType _type;

 public:
  LIR_Address(LIR_Opr base, LIR_Opr index, BasicType type):
       _base(base)
     , _index(index)
     , _scale(times_1)
     , _disp(0)
     , _type(type) { verify(); }

  LIR_Address(LIR_Opr base, intx disp, BasicType type):
       _base(base)
     , _index(LIR_Opr::illegalOpr())
     , _scale(times_1)
     , _disp(disp)
     , _type(type) { verify(); }

  LIR_Address(LIR_Opr base, BasicType type):
       _base(base)
     , _index(LIR_Opr::illegalOpr())
     , _scale(times_1)
     , _disp(0)
     , _type(type) { verify(); }

  LIR_Address(LIR_Opr base, LIR_Opr index, intx disp, BasicType type):
       _base(base)
     , _index(index)
     , _scale(times_1)
     , _disp(disp)
     , _type(type) { verify(); }

  LIR_Address(LIR_Opr base, LIR_Opr index, Scale scale, intx disp, BasicType type):
       _base(base)
     , _index(index)
     , _scale(scale)
     , _disp(disp)
     , _type(type) { verify(); }

  LIR_Opr base()  const                          { return _base;  }
  LIR_Opr index() const                          { return _index; }
  Scale   scale() const                          { return _scale; }
  intx    disp()  const                          { return _disp;  }

  bool equals(LIR_Address* other) const          { return base() == other->base() && index() == other->index() && disp() == other->disp() && scale() == other->scale(); }

  virtual LIR_Address* as_address()              { return this;   }
  virtual BasicType type() const                 { return _type; }
  virtual void print_value_on(outputStream* out) const PRODUCT_RETURN;

  void verify() const PRODUCT_RETURN;

  static Scale scale(BasicType type);
};


// operand factory
class LIR_OprFact: public AllStatic {
 public:

  static LIR_Opr illegalOpr;
  static LIR_Opr nullOpr;

  static LIR_Opr single_cpu(int reg) {
    return (LIR_Opr)(intptr_t)((reg  << LIR_Opr::reg1_shift) |
                               LIR_Opr::int_type             |
                               LIR_Opr::cpu_register         |
                               LIR_Opr::single_size);
  }
  static LIR_Opr single_cpu_oop(int reg) {
    return (LIR_Opr)(intptr_t)((reg  << LIR_Opr::reg1_shift) |
                               LIR_Opr::object_type          |
                               LIR_Opr::cpu_register         |
                               LIR_Opr::single_size);
  }
  static LIR_Opr single_cpu_address(int reg) {
    return (LIR_Opr)(intptr_t)((reg  << LIR_Opr::reg1_shift) |
                               LIR_Opr::address_type         |
                               LIR_Opr::cpu_register         |
                               LIR_Opr::single_size);
  }
  static LIR_Opr single_cpu_metadata(int reg) {
    return (LIR_Opr)(intptr_t)((reg  << LIR_Opr::reg1_shift) |
                               LIR_Opr::metadata_type        |
                               LIR_Opr::cpu_register         |
                               LIR_Opr::single_size);
  }
  static LIR_Opr double_cpu(int reg1, int reg2) {
    LP64_ONLY(assert(reg1 == reg2, "must be identical"));
    return (LIR_Opr)(intptr_t)((reg1 << LIR_Opr::reg1_shift) |
                               (reg2 << LIR_Opr::reg2_shift) |
                               LIR_Opr::long_type            |
                               LIR_Opr::cpu_register         |
                               LIR_Opr::double_size);
  }

  static LIR_Opr single_fpu(int reg) {
    return (LIR_Opr)(intptr_t)((reg  << LIR_Opr::reg1_shift) |
                               LIR_Opr::float_type           |
                               LIR_Opr::fpu_register         |
                               LIR_Opr::single_size);
  }

  // Platform dependent.
  static LIR_Opr double_fpu(int reg1, int reg2 = -1 /*fnoreg*/);

#ifdef ARM32
  static LIR_Opr single_softfp(int reg) {
    return (LIR_Opr)(intptr_t)((reg  << LIR_Opr::reg1_shift) |
                               LIR_Opr::float_type           |
                               LIR_Opr::cpu_register         |
                               LIR_Opr::single_size);
  }
  static LIR_Opr double_softfp(int reg1, int reg2) {
    return (LIR_Opr)(intptr_t)((reg1 << LIR_Opr::reg1_shift) |
                               (reg2 << LIR_Opr::reg2_shift) |
                               LIR_Opr::double_type          |
                               LIR_Opr::cpu_register         |
                               LIR_Opr::double_size);
  }
#endif // ARM32

#if defined(X86)
  static LIR_Opr single_xmm(int reg) {
    return (LIR_Opr)(intptr_t)((reg << LIR_Opr::reg1_shift) |
                               LIR_Opr::float_type          |
                               LIR_Opr::fpu_register        |
                               LIR_Opr::single_size         |
                               LIR_Opr::is_xmm_mask);
  }
  static LIR_Opr double_xmm(int reg) {
    return (LIR_Opr)(intptr_t)((reg << LIR_Opr::reg1_shift) |
                               (reg << LIR_Opr::reg2_shift) |
                               LIR_Opr::double_type         |
                               LIR_Opr::fpu_register        |
                               LIR_Opr::double_size         |
                               LIR_Opr::is_xmm_mask);
  }
#endif // X86

  static LIR_Opr virtual_register(int index, BasicType type) {
    if (index > LIR_Opr::vreg_max) {
      // Running out of virtual registers. Caller should bailout.
      return illegalOpr;
    }

    LIR_Opr res;
    switch (type) {
      case T_OBJECT: // fall through
      case T_ARRAY:
        res = (LIR_Opr)(intptr_t)((index << LIR_Opr::data_shift)  |
                                            LIR_Opr::object_type  |
                                            LIR_Opr::cpu_register |
                                            LIR_Opr::single_size  |
                                            LIR_Opr::virtual_mask);
        break;

      case T_METADATA:
        res = (LIR_Opr)(intptr_t)((index << LIR_Opr::data_shift)  |
                                            LIR_Opr::metadata_type|
                                            LIR_Opr::cpu_register |
                                            LIR_Opr::single_size  |
                                            LIR_Opr::virtual_mask);
        break;

      case T_INT:
        res = (LIR_Opr)(intptr_t)((index << LIR_Opr::data_shift) |
                                  LIR_Opr::int_type              |
                                  LIR_Opr::cpu_register          |
                                  LIR_Opr::single_size           |
                                  LIR_Opr::virtual_mask);
        break;

      case T_ADDRESS:
        res = (LIR_Opr)(intptr_t)((index << LIR_Opr::data_shift) |
                                  LIR_Opr::address_type          |
                                  LIR_Opr::cpu_register          |
                                  LIR_Opr::single_size           |
                                  LIR_Opr::virtual_mask);
        break;

      case T_LONG:
        res = (LIR_Opr)(intptr_t)((index << LIR_Opr::data_shift) |
                                  LIR_Opr::long_type             |
                                  LIR_Opr::cpu_register          |
                                  LIR_Opr::double_size           |
                                  LIR_Opr::virtual_mask);
        break;

#ifdef __SOFTFP__
      case T_FLOAT:
        res = (LIR_Opr)(intptr_t)((index << LIR_Opr::data_shift) |
                                  LIR_Opr::float_type  |
                                  LIR_Opr::cpu_register |
                                  LIR_Opr::single_size |
                                  LIR_Opr::virtual_mask);
        break;
      case T_DOUBLE:
        res = (LIR_Opr)(intptr_t)((index << LIR_Opr::data_shift) |
                                  LIR_Opr::double_type |
                                  LIR_Opr::cpu_register |
                                  LIR_Opr::double_size |
                                  LIR_Opr::virtual_mask);
        break;
#else // __SOFTFP__
      case T_FLOAT:
        res = (LIR_Opr)(intptr_t)((index << LIR_Opr::data_shift) |
                                  LIR_Opr::float_type           |
                                  LIR_Opr::fpu_register         |
                                  LIR_Opr::single_size          |
                                  LIR_Opr::virtual_mask);
        break;

      case
        T_DOUBLE: res = (LIR_Opr)(intptr_t)((index << LIR_Opr::data_shift) |
                                            LIR_Opr::double_type           |
                                            LIR_Opr::fpu_register          |
                                            LIR_Opr::double_size           |
                                            LIR_Opr::virtual_mask);
        break;
#endif // __SOFTFP__
      default:       ShouldNotReachHere(); res = illegalOpr;
    }

#ifdef ASSERT
    res->validate_type();
    assert(res->vreg_number() == index, "conversion check");
    assert(index >= LIR_Opr::vreg_base, "must start at vreg_base");

    // old-style calculation; check if old and new method are equal
    LIR_Opr::OprType t = as_OprType(type);
#ifdef __SOFTFP__
    LIR_Opr old_res = (LIR_Opr)(intptr_t)((index << LIR_Opr::data_shift) |
                               t |
                               LIR_Opr::cpu_register |
                               LIR_Opr::size_for(type) | LIR_Opr::virtual_mask);
#else // __SOFTFP__
    LIR_Opr old_res = (LIR_Opr)(intptr_t)((index << LIR_Opr::data_shift) | t |
                                          ((type == T_FLOAT || type == T_DOUBLE) ?  LIR_Opr::fpu_register : LIR_Opr::cpu_register) |
                               LIR_Opr::size_for(type) | LIR_Opr::virtual_mask);
    assert(res == old_res, "old and new method not equal");
#endif // __SOFTFP__
#endif // ASSERT

    return res;
  }

  // 'index' is computed by FrameMap::local_stack_pos(index); do not use other parameters as
  // the index is platform independent; a double stack using indices 2 and 3 has always
  // index 2.
  static LIR_Opr stack(int index, BasicType type) {
    LIR_Opr res;
    switch (type) {
      case T_OBJECT: // fall through
      case T_ARRAY:
        res = (LIR_Opr)(intptr_t)((index << LIR_Opr::data_shift) |
                                  LIR_Opr::object_type           |
                                  LIR_Opr::stack_value           |
                                  LIR_Opr::single_size);
        break;

      case T_METADATA:
        res = (LIR_Opr)(intptr_t)((index << LIR_Opr::data_shift) |
                                  LIR_Opr::metadata_type         |
                                  LIR_Opr::stack_value           |
                                  LIR_Opr::single_size);
        break;
      case T_INT:
        res = (LIR_Opr)(intptr_t)((index << LIR_Opr::data_shift) |
                                  LIR_Opr::int_type              |
                                  LIR_Opr::stack_value           |
                                  LIR_Opr::single_size);
        break;

      case T_ADDRESS:
        res = (LIR_Opr)(intptr_t)((index << LIR_Opr::data_shift) |
                                  LIR_Opr::address_type          |
                                  LIR_Opr::stack_value           |
                                  LIR_Opr::single_size);
        break;

      case T_LONG:
        res = (LIR_Opr)(intptr_t)((index << LIR_Opr::data_shift) |
                                  LIR_Opr::long_type             |
                                  LIR_Opr::stack_value           |
                                  LIR_Opr::double_size);
        break;

      case T_FLOAT:
        res = (LIR_Opr)(intptr_t)((index << LIR_Opr::data_shift) |
                                  LIR_Opr::float_type            |
                                  LIR_Opr::stack_value           |
                                  LIR_Opr::single_size);
        break;
      case T_DOUBLE:
        res = (LIR_Opr)(intptr_t)((index << LIR_Opr::data_shift) |
                                  LIR_Opr::double_type           |
                                  LIR_Opr::stack_value           |
                                  LIR_Opr::double_size);
        break;

      default:       ShouldNotReachHere(); res = illegalOpr;
    }

#ifdef ASSERT
    assert(index >= 0, "index must be positive");
    assert(index == (int)res->data(), "conversion check");

    LIR_Opr old_res = (LIR_Opr)(intptr_t)((index << LIR_Opr::data_shift) |
                                          LIR_Opr::stack_value           |
                                          as_OprType(type)                   |
                                          LIR_Opr::size_for(type));
    assert(res == old_res, "old and new method not equal");
#endif

    return res;
  }

  static LIR_Opr intConst(jint i)                { return (LIR_Opr)(new LIR_Const(i)); }
  static LIR_Opr longConst(jlong l)              { return (LIR_Opr)(new LIR_Const(l)); }
  static LIR_Opr floatConst(jfloat f)            { return (LIR_Opr)(new LIR_Const(f)); }
  static LIR_Opr doubleConst(jdouble d)          { return (LIR_Opr)(new LIR_Const(d)); }
  static LIR_Opr oopConst(jobject o)             { return (LIR_Opr)(new LIR_Const(o)); }
  static LIR_Opr address(LIR_Address* a)         { return (LIR_Opr)a; }
  static LIR_Opr intptrConst(void* p)            { return (LIR_Opr)(new LIR_Const(p)); }
  static LIR_Opr intptrConst(intptr_t v)         { return (LIR_Opr)(new LIR_Const((void*)v)); }
  static LIR_Opr illegal()                       { return (LIR_Opr)-1; }
  static LIR_Opr addressConst(jint i)            { return (LIR_Opr)(new LIR_Const(i, true)); }
  static LIR_Opr metadataConst(Metadata* m)      { return (LIR_Opr)(new LIR_Const(m)); }

  static LIR_Opr value_type(ValueType* type);
};


//-------------------------------------------------------------------------------
//                   LIR Instructions
//-------------------------------------------------------------------------------
//
// Note:
//  - every instruction has a result operand
//  - every instruction has an CodeEmitInfo operand (can be revisited later)
//  - every instruction has a LIR_OpCode operand
//  - LIR_OpN, means an instruction that has N input operands
//
// class hierarchy:
//
class  LIR_Op;
class    LIR_Op0;
class      LIR_OpLabel;
class    LIR_Op1;
class      LIR_OpBranch;
class      LIR_OpConvert;
class      LIR_OpAllocObj;
class      LIR_OpReturn;
class      LIR_OpRoundFP;
class    LIR_Op2;
class    LIR_OpDelay;
class    LIR_Op3;
class      LIR_OpAllocArray;
class    LIR_Op4;
class    LIR_OpCall;
class      LIR_OpJavaCall;
class      LIR_OpRTCall;
class    LIR_OpArrayCopy;
class    LIR_OpUpdateCRC32;
class    LIR_OpLock;
class    LIR_OpTypeCheck;
class    LIR_OpFlattenedArrayCheck;
class    LIR_OpNullFreeArrayCheck;
class    LIR_OpSubstitutabilityCheck;
class    LIR_OpCompareAndSwap;
class    LIR_OpLoadKlass;
class    LIR_OpProfileCall;
class    LIR_OpProfileType;
class    LIR_OpProfileInlineType;
#ifdef ASSERT
class    LIR_OpAssert;
#endif

// LIR operation codes
enum LIR_Code {
    lir_none
  , begin_op0
      , lir_label
      , lir_nop
      , lir_std_entry
      , lir_osr_entry
      , lir_fpop_raw
      , lir_breakpoint
      , lir_rtcall
      , lir_membar
      , lir_membar_acquire
      , lir_membar_release
      , lir_membar_loadload
      , lir_membar_storestore
      , lir_membar_loadstore
      , lir_membar_storeload
      , lir_get_thread
      , lir_on_spin_wait
      , lir_check_orig_pc
  , end_op0
  , begin_op1
      , lir_fxch
      , lir_fld
      , lir_push
      , lir_pop
      , lir_null_check
      , lir_return
      , lir_leal
      , lir_move
      , lir_convert
      , lir_alloc_object
      , lir_monaddr
      , lir_roundfp
      , lir_safepoint
      , lir_unwind
      , lir_load_klass
  , end_op1
  , begin_op2
      , lir_branch
      , lir_cond_float_branch
      , lir_cmp
      , lir_cmp_l2i
      , lir_ucmp_fd2i
      , lir_cmp_fd2i
      , lir_add
      , lir_sub
      , lir_mul
      , lir_div
      , lir_rem
      , lir_sqrt
      , lir_abs
      , lir_neg
      , lir_tan
      , lir_f2hf
      , lir_hf2f
      , lir_log10
      , lir_logic_and
      , lir_logic_or
      , lir_logic_xor
      , lir_shl
      , lir_shr
      , lir_ushr
      , lir_alloc_array
      , lir_throw
      , lir_xadd
      , lir_xchg
  , end_op2
  , begin_op3
      , lir_idiv
      , lir_irem
      , lir_fmad
      , lir_fmaf
  , end_op3
  , begin_op4
      , lir_cmove
  , end_op4
  , begin_opJavaCall
      , lir_static_call
      , lir_optvirtual_call
      , lir_icvirtual_call
      , lir_dynamic_call
  , end_opJavaCall
  , begin_opArrayCopy
      , lir_arraycopy
  , end_opArrayCopy
  , begin_opUpdateCRC32
      , lir_updatecrc32
  , end_opUpdateCRC32
  , begin_opLock
    , lir_lock
    , lir_unlock
  , end_opLock
  , begin_delay_slot
    , lir_delay_slot
  , end_delay_slot
  , begin_opTypeCheck
    , lir_instanceof
    , lir_checkcast
    , lir_store_check
  , end_opTypeCheck
  , begin_opFlattenedArrayCheck
    , lir_flat_array_check
  , end_opFlattenedArrayCheck
  , begin_opNullFreeArrayCheck
    , lir_null_free_array_check
  , end_opNullFreeArrayCheck
  , begin_opSubstitutabilityCheck
    , lir_substitutability_check
  , end_opSubstitutabilityCheck
  , begin_opCompareAndSwap
    , lir_cas_long
    , lir_cas_obj
    , lir_cas_int
  , end_opCompareAndSwap
  , begin_opMDOProfile
    , lir_profile_call
    , lir_profile_type
    , lir_profile_inline_type
  , end_opMDOProfile
  , begin_opAssert
    , lir_assert
  , end_opAssert
#ifdef INCLUDE_ZGC
  , begin_opXLoadBarrierTest
    , lir_xloadbarrier_test
  , end_opXLoadBarrierTest
#endif
};


enum LIR_Condition {
    lir_cond_equal
  , lir_cond_notEqual
  , lir_cond_less
  , lir_cond_lessEqual
  , lir_cond_greaterEqual
  , lir_cond_greater
  , lir_cond_belowEqual
  , lir_cond_aboveEqual
  , lir_cond_always
  , lir_cond_unknown = -1
};


enum LIR_PatchCode {
  lir_patch_none,
  lir_patch_low,
  lir_patch_high,
  lir_patch_normal
};


enum LIR_MoveKind {
  lir_move_normal,
  lir_move_volatile,
  lir_move_wide,
  lir_move_max_flag
};


// --------------------------------------------------
// LIR_Op
// --------------------------------------------------
class LIR_Op: public CompilationResourceObj {
 friend class LIR_OpVisitState;

#ifdef ASSERT
 private:
  const char *  _file;
  int           _line;
#endif

 protected:
  LIR_Opr       _result;
  unsigned short _code;
  unsigned short _flags;
  CodeEmitInfo* _info;
  int           _id;     // value id for register allocation
  int           _fpu_pop_count;
  Instruction*  _source; // for debugging

  static void print_condition(outputStream* out, LIR_Condition cond) PRODUCT_RETURN;

 protected:
  static bool is_in_range(LIR_Code test, LIR_Code start, LIR_Code end)  { return start < test && test < end; }

 public:
  LIR_Op()
    :
#ifdef ASSERT
      _file(nullptr)
    , _line(0),
#endif
      _result(LIR_OprFact::illegalOpr)
    , _code(lir_none)
    , _flags(0)
    , _info(nullptr)
    , _id(-1)
    , _fpu_pop_count(0)
    , _source(nullptr) {}

  LIR_Op(LIR_Code code, LIR_Opr result, CodeEmitInfo* info)
    :
#ifdef ASSERT
      _file(nullptr)
    , _line(0),
#endif
      _result(result)
    , _code(code)
    , _flags(0)
    , _info(info)
    , _id(-1)
    , _fpu_pop_count(0)
    , _source(nullptr) {}

  CodeEmitInfo* info() const                  { return _info;   }
  LIR_Code code()      const                  { return (LIR_Code)_code;   }
  LIR_Opr result_opr() const                  { return _result; }
  void    set_result_opr(LIR_Opr opr)         { _result = opr;  }

#ifdef ASSERT
  void set_file_and_line(const char * file, int line) {
    _file = file;
    _line = line;
  }
#endif

  virtual const char * name() const PRODUCT_RETURN0;
  virtual void visit(LIR_OpVisitState* state);

  int id()             const                  { return _id;     }
  void set_id(int id)                         { _id = id; }

  // FPU stack simulation helpers -- only used on Intel
  void set_fpu_pop_count(int count)           { assert(count >= 0 && count <= 1, "currently only 0 and 1 are valid"); _fpu_pop_count = count; }
  int  fpu_pop_count() const                  { return _fpu_pop_count; }
  bool pop_fpu_stack()                        { return _fpu_pop_count > 0; }

  Instruction* source() const                 { return _source; }
  void set_source(Instruction* ins)           { _source = ins; }

  virtual void emit_code(LIR_Assembler* masm) = 0;
  virtual void print_instr(outputStream* out) const   = 0;
  virtual void print_on(outputStream* st) const PRODUCT_RETURN;

  virtual bool is_patching() { return false; }
  virtual LIR_OpCall* as_OpCall() { return nullptr; }
  virtual LIR_OpJavaCall* as_OpJavaCall() { return nullptr; }
  virtual LIR_OpLabel* as_OpLabel() { return nullptr; }
  virtual LIR_OpDelay* as_OpDelay() { return nullptr; }
  virtual LIR_OpLock* as_OpLock() { return nullptr; }
  virtual LIR_OpAllocArray* as_OpAllocArray() { return nullptr; }
  virtual LIR_OpAllocObj* as_OpAllocObj() { return nullptr; }
  virtual LIR_OpRoundFP* as_OpRoundFP() { return nullptr; }
  virtual LIR_OpBranch* as_OpBranch() { return nullptr; }
  virtual LIR_OpReturn* as_OpReturn() { return nullptr; }
  virtual LIR_OpRTCall* as_OpRTCall() { return nullptr; }
  virtual LIR_OpConvert* as_OpConvert() { return nullptr; }
  virtual LIR_Op0* as_Op0() { return nullptr; }
  virtual LIR_Op1* as_Op1() { return nullptr; }
  virtual LIR_Op2* as_Op2() { return nullptr; }
  virtual LIR_Op3* as_Op3() { return nullptr; }
  virtual LIR_Op4* as_Op4() { return nullptr; }
  virtual LIR_OpArrayCopy* as_OpArrayCopy() { return nullptr; }
  virtual LIR_OpUpdateCRC32* as_OpUpdateCRC32() { return nullptr; }
  virtual LIR_OpTypeCheck* as_OpTypeCheck() { return nullptr; }
  virtual LIR_OpFlattenedArrayCheck* as_OpFlattenedArrayCheck() { return nullptr; }
  virtual LIR_OpNullFreeArrayCheck* as_OpNullFreeArrayCheck() { return nullptr; }
  virtual LIR_OpSubstitutabilityCheck* as_OpSubstitutabilityCheck() { return nullptr; }
  virtual LIR_OpCompareAndSwap* as_OpCompareAndSwap() { return nullptr; }
  virtual LIR_OpLoadKlass* as_OpLoadKlass() { return nullptr; }
  virtual LIR_OpProfileCall* as_OpProfileCall() { return nullptr; }
  virtual LIR_OpProfileType* as_OpProfileType() { return nullptr; }
  virtual LIR_OpProfileInlineType* as_OpProfileInlineType() { return nullptr; }
#ifdef ASSERT
  virtual LIR_OpAssert* as_OpAssert() { return nullptr; }
#endif

  virtual void verify() const {}
};

// for calls
class LIR_OpCall: public LIR_Op {
 friend class LIR_OpVisitState;

 protected:
  address      _addr;
  LIR_OprList* _arguments;
 protected:
  LIR_OpCall(LIR_Code code, address addr, LIR_Opr result,
             LIR_OprList* arguments, CodeEmitInfo* info = nullptr)
    : LIR_Op(code, result, info)
    , _addr(addr)
    , _arguments(arguments) {}

 public:
  address addr() const                           { return _addr; }
  const LIR_OprList* arguments() const           { return _arguments; }
  virtual LIR_OpCall* as_OpCall()                { return this; }
};


// --------------------------------------------------
// LIR_OpJavaCall
// --------------------------------------------------
class LIR_OpJavaCall: public LIR_OpCall {
 friend class LIR_OpVisitState;

 private:
  ciMethod* _method;
  LIR_Opr   _receiver;
  LIR_Opr   _method_handle_invoke_SP_save_opr;  // Used in LIR_OpVisitState::visit to store the reference to FrameMap::method_handle_invoke_SP_save_opr.

 public:
  LIR_OpJavaCall(LIR_Code code, ciMethod* method,
                 LIR_Opr receiver, LIR_Opr result,
                 address addr, LIR_OprList* arguments,
                 CodeEmitInfo* info)
  : LIR_OpCall(code, addr, result, arguments, info)
  , _method(method)
  , _receiver(receiver)
  , _method_handle_invoke_SP_save_opr(LIR_OprFact::illegalOpr)
  { assert(is_in_range(code, begin_opJavaCall, end_opJavaCall), "code check"); }

  LIR_OpJavaCall(LIR_Code code, ciMethod* method,
                 LIR_Opr receiver, LIR_Opr result, intptr_t vtable_offset,
                 LIR_OprList* arguments, CodeEmitInfo* info)
  : LIR_OpCall(code, (address)vtable_offset, result, arguments, info)
  , _method(method)
  , _receiver(receiver)
  , _method_handle_invoke_SP_save_opr(LIR_OprFact::illegalOpr)
  { assert(is_in_range(code, begin_opJavaCall, end_opJavaCall), "code check"); }

  LIR_Opr receiver() const                       { return _receiver; }
  ciMethod* method() const                       { return _method;   }

  // JSR 292 support.
  bool is_invokedynamic() const                  { return code() == lir_dynamic_call; }
  bool is_method_handle_invoke() const {
    return method()->is_compiled_lambda_form() ||   // Java-generated lambda form
           method()->is_method_handle_intrinsic();  // JVM-generated MH intrinsic
  }

  virtual void emit_code(LIR_Assembler* masm);
  virtual LIR_OpJavaCall* as_OpJavaCall() { return this; }
  virtual void print_instr(outputStream* out) const PRODUCT_RETURN;

  bool maybe_return_as_fields(ciInlineKlass** vk = nullptr) const;
};

// --------------------------------------------------
// LIR_OpLabel
// --------------------------------------------------
// Location where a branch can continue
class LIR_OpLabel: public LIR_Op {
 friend class LIR_OpVisitState;

 private:
  Label* _label;
 public:
  LIR_OpLabel(Label* lbl)
   : LIR_Op(lir_label, LIR_OprFact::illegalOpr, nullptr)
   , _label(lbl)                                 {}
  Label* label() const                           { return _label; }

  virtual void emit_code(LIR_Assembler* masm);
  virtual LIR_OpLabel* as_OpLabel() { return this; }
  virtual void print_instr(outputStream* out) const PRODUCT_RETURN;
};

// LIR_OpArrayCopy
class LIR_OpArrayCopy: public LIR_Op {
 friend class LIR_OpVisitState;

 private:
  ArrayCopyStub*  _stub;
  LIR_Opr   _src;
  LIR_Opr   _src_pos;
  LIR_Opr   _dst;
  LIR_Opr   _dst_pos;
  LIR_Opr   _length;
  LIR_Opr   _tmp;
  ciArrayKlass* _expected_type;
  int       _flags;

public:
  enum Flags {
    src_null_check         = 1 << 0,
    dst_null_check         = 1 << 1,
    src_pos_positive_check = 1 << 2,
    dst_pos_positive_check = 1 << 3,
    length_positive_check  = 1 << 4,
    src_range_check        = 1 << 5,
    dst_range_check        = 1 << 6,
    type_check             = 1 << 7,
    overlapping            = 1 << 8,
    unaligned              = 1 << 9,
    src_objarray           = 1 << 10,
    dst_objarray           = 1 << 11,
    always_slow_path       = 1 << 12,
    src_inlinetype_check   = 1 << 13,
    dst_inlinetype_check   = 1 << 14,
    all_flags              = (1 << 15) - 1
  };

  LIR_OpArrayCopy(LIR_Opr src, LIR_Opr src_pos, LIR_Opr dst, LIR_Opr dst_pos, LIR_Opr length, LIR_Opr tmp,
                  ciArrayKlass* expected_type, int flags, CodeEmitInfo* info);

  LIR_Opr src() const                            { return _src; }
  LIR_Opr src_pos() const                        { return _src_pos; }
  LIR_Opr dst() const                            { return _dst; }
  LIR_Opr dst_pos() const                        { return _dst_pos; }
  LIR_Opr length() const                         { return _length; }
  LIR_Opr tmp() const                            { return _tmp; }
  int flags() const                              { return _flags; }
  ciArrayKlass* expected_type() const            { return _expected_type; }
  ArrayCopyStub* stub() const                    { return _stub; }

  virtual void emit_code(LIR_Assembler* masm);
  virtual LIR_OpArrayCopy* as_OpArrayCopy() { return this; }
  void print_instr(outputStream* out) const PRODUCT_RETURN;
};

// LIR_OpUpdateCRC32
class LIR_OpUpdateCRC32: public LIR_Op {
  friend class LIR_OpVisitState;

private:
  LIR_Opr   _crc;
  LIR_Opr   _val;

public:

  LIR_OpUpdateCRC32(LIR_Opr crc, LIR_Opr val, LIR_Opr res);

  LIR_Opr crc() const                            { return _crc; }
  LIR_Opr val() const                            { return _val; }

  virtual void emit_code(LIR_Assembler* masm);
  virtual LIR_OpUpdateCRC32* as_OpUpdateCRC32()  { return this; }
  void print_instr(outputStream* out) const PRODUCT_RETURN;
};

// --------------------------------------------------
// LIR_Op0
// --------------------------------------------------
class LIR_Op0: public LIR_Op {
 friend class LIR_OpVisitState;

 public:
  LIR_Op0(LIR_Code code)
   : LIR_Op(code, LIR_OprFact::illegalOpr, nullptr)  { assert(is_in_range(code, begin_op0, end_op0), "code check"); }
  LIR_Op0(LIR_Code code, LIR_Opr result, CodeEmitInfo* info = nullptr)
   : LIR_Op(code, result, info)  { assert(is_in_range(code, begin_op0, end_op0), "code check"); }

  virtual void emit_code(LIR_Assembler* masm);
  virtual LIR_Op0* as_Op0() { return this; }
  virtual void print_instr(outputStream* out) const PRODUCT_RETURN;
};


// --------------------------------------------------
// LIR_Op1
// --------------------------------------------------

class LIR_Op1: public LIR_Op {
 friend class LIR_OpVisitState;

 protected:
  LIR_Opr         _opr;   // input operand
  BasicType       _type;  // Operand types
  LIR_PatchCode   _patch; // only required with patchin (NEEDS_CLEANUP: do we want a special instruction for patching?)

  static void print_patch_code(outputStream* out, LIR_PatchCode code);

  void set_kind(LIR_MoveKind kind) {
    assert(code() == lir_move, "must be");
    _flags = kind;
  }

 public:
  LIR_Op1(LIR_Code code, LIR_Opr opr, LIR_Opr result = LIR_OprFact::illegalOpr, BasicType type = T_ILLEGAL, LIR_PatchCode patch = lir_patch_none, CodeEmitInfo* info = nullptr)
    : LIR_Op(code, result, info)
    , _opr(opr)
    , _type(type)
    , _patch(patch)                    { assert(is_in_range(code, begin_op1, end_op1), "code check"); }

  LIR_Op1(LIR_Code code, LIR_Opr opr, LIR_Opr result, BasicType type, LIR_PatchCode patch, CodeEmitInfo* info, LIR_MoveKind kind)
    : LIR_Op(code, result, info)
    , _opr(opr)
    , _type(type)
    , _patch(patch)                    {
    assert(code == lir_move, "must be");
    set_kind(kind);
  }

  LIR_Op1(LIR_Code code, LIR_Opr opr, CodeEmitInfo* info)
    : LIR_Op(code, LIR_OprFact::illegalOpr, info)
    , _opr(opr)
    , _type(T_ILLEGAL)
    , _patch(lir_patch_none)           { assert(is_in_range(code, begin_op1, end_op1), "code check"); }

  LIR_Opr in_opr()           const               { return _opr;   }
  LIR_PatchCode patch_code() const               { return _patch; }
  BasicType type()           const               { return _type;  }

  LIR_MoveKind move_kind() const {
    assert(code() == lir_move, "must be");
    return (LIR_MoveKind)_flags;
  }

  virtual bool is_patching() { return _patch != lir_patch_none; }
  virtual void emit_code(LIR_Assembler* masm);
  virtual LIR_Op1* as_Op1() { return this; }
  virtual const char * name() const PRODUCT_RETURN0;

  void set_in_opr(LIR_Opr opr) { _opr = opr; }

  virtual void print_instr(outputStream* out) const PRODUCT_RETURN;
  virtual void verify() const;
};


// for runtime calls
class LIR_OpRTCall: public LIR_OpCall {
 friend class LIR_OpVisitState;

 private:
  LIR_Opr _tmp;
 public:
  LIR_OpRTCall(address addr, LIR_Opr tmp,
               LIR_Opr result, LIR_OprList* arguments, CodeEmitInfo* info = nullptr)
    : LIR_OpCall(lir_rtcall, addr, result, arguments, info)
    , _tmp(tmp) {}

  virtual void print_instr(outputStream* out) const PRODUCT_RETURN;
  virtual void emit_code(LIR_Assembler* masm);
  virtual LIR_OpRTCall* as_OpRTCall() { return this; }

  LIR_Opr tmp() const                            { return _tmp; }

  virtual void verify() const;
};



class LIR_OpReturn: public LIR_Op1 {
 friend class LIR_OpVisitState;

 private:
  C1SafepointPollStub* _stub;

 public:
  LIR_OpReturn(LIR_Opr opr);

  C1SafepointPollStub* stub() const { return _stub; }
  virtual LIR_OpReturn* as_OpReturn() { return this; }
};

class ConversionStub;

class LIR_OpConvert: public LIR_Op1 {
 friend class LIR_OpVisitState;

 private:
   Bytecodes::Code _bytecode;
   ConversionStub* _stub;

 public:
   LIR_OpConvert(Bytecodes::Code code, LIR_Opr opr, LIR_Opr result, ConversionStub* stub)
     : LIR_Op1(lir_convert, opr, result)
     , _bytecode(code)
     , _stub(stub)                               {}

  Bytecodes::Code bytecode() const               { return _bytecode; }
  ConversionStub* stub() const                   { return _stub; }

  virtual void emit_code(LIR_Assembler* masm);
  virtual LIR_OpConvert* as_OpConvert() { return this; }
  virtual void print_instr(outputStream* out) const PRODUCT_RETURN;

  static void print_bytecode(outputStream* out, Bytecodes::Code code) PRODUCT_RETURN;
};


// LIR_OpAllocObj
class LIR_OpAllocObj : public LIR_Op1 {
 friend class LIR_OpVisitState;

 private:
  LIR_Opr _tmp1;
  LIR_Opr _tmp2;
  LIR_Opr _tmp3;
  LIR_Opr _tmp4;
  int     _hdr_size;
  int     _obj_size;
  CodeStub* _stub;
  bool    _init_check;

 public:
  LIR_OpAllocObj(LIR_Opr klass, LIR_Opr result,
                 LIR_Opr t1, LIR_Opr t2, LIR_Opr t3, LIR_Opr t4,
                 int hdr_size, int obj_size, bool init_check, CodeStub* stub)
    : LIR_Op1(lir_alloc_object, klass, result)
    , _tmp1(t1)
    , _tmp2(t2)
    , _tmp3(t3)
    , _tmp4(t4)
    , _hdr_size(hdr_size)
    , _obj_size(obj_size)
    , _stub(stub)
    , _init_check(init_check)                    { }

  LIR_Opr klass()        const                   { return in_opr();     }
  LIR_Opr obj()          const                   { return result_opr(); }
  LIR_Opr tmp1()         const                   { return _tmp1;        }
  LIR_Opr tmp2()         const                   { return _tmp2;        }
  LIR_Opr tmp3()         const                   { return _tmp3;        }
  LIR_Opr tmp4()         const                   { return _tmp4;        }
  int     header_size()  const                   { return _hdr_size;    }
  int     object_size()  const                   { return _obj_size;    }
  bool    init_check()   const                   { return _init_check;  }
  CodeStub* stub()       const                   { return _stub;        }

  virtual void emit_code(LIR_Assembler* masm);
  virtual LIR_OpAllocObj * as_OpAllocObj () { return this; }
  virtual void print_instr(outputStream* out) const PRODUCT_RETURN;
};


// LIR_OpRoundFP
class LIR_OpRoundFP : public LIR_Op1 {
 friend class LIR_OpVisitState;

 private:
  LIR_Opr _tmp;

 public:
  LIR_OpRoundFP(LIR_Opr reg, LIR_Opr stack_loc_temp, LIR_Opr result)
    : LIR_Op1(lir_roundfp, reg, result)
    , _tmp(stack_loc_temp) {}

  LIR_Opr tmp() const                            { return _tmp; }
  virtual LIR_OpRoundFP* as_OpRoundFP()          { return this; }
  void print_instr(outputStream* out) const PRODUCT_RETURN;
};

// LIR_OpTypeCheck
class LIR_OpTypeCheck: public LIR_Op {
 friend class LIR_OpVisitState;

 private:
  LIR_Opr       _object;
  LIR_Opr       _array;
  ciKlass*      _klass;
  LIR_Opr       _tmp1;
  LIR_Opr       _tmp2;
  LIR_Opr       _tmp3;
  bool          _fast_check;
  CodeEmitInfo* _info_for_patch;
  CodeEmitInfo* _info_for_exception;
  CodeStub*     _stub;
  ciMethod*     _profiled_method;
  int           _profiled_bci;
  bool          _should_profile;
  bool          _need_null_check;

public:
  LIR_OpTypeCheck(LIR_Code code, LIR_Opr result, LIR_Opr object, ciKlass* klass,
                  LIR_Opr tmp1, LIR_Opr tmp2, LIR_Opr tmp3, bool fast_check,
                  CodeEmitInfo* info_for_exception, CodeEmitInfo* info_for_patch, CodeStub* stub, bool need_null_check = true);
  LIR_OpTypeCheck(LIR_Code code, LIR_Opr object, LIR_Opr array,
                  LIR_Opr tmp1, LIR_Opr tmp2, LIR_Opr tmp3, CodeEmitInfo* info_for_exception);

  LIR_Opr object() const                         { return _object;         }
  LIR_Opr array() const                          { assert(code() == lir_store_check, "not valid"); return _array;         }
  LIR_Opr tmp1() const                           { return _tmp1;           }
  LIR_Opr tmp2() const                           { return _tmp2;           }
  LIR_Opr tmp3() const                           { return _tmp3;           }
  ciKlass* klass() const                         { assert(code() == lir_instanceof || code() == lir_checkcast, "not valid"); return _klass;          }
  bool fast_check() const                        { assert(code() == lir_instanceof || code() == lir_checkcast, "not valid"); return _fast_check;     }
  CodeEmitInfo* info_for_patch() const           { return _info_for_patch;  }
  CodeEmitInfo* info_for_exception() const       { return _info_for_exception; }
  CodeStub* stub() const                         { return _stub;           }

  // MethodData* profiling
  void set_profiled_method(ciMethod *method)     { _profiled_method = method; }
  void set_profiled_bci(int bci)                 { _profiled_bci = bci;       }
  void set_should_profile(bool b)                { _should_profile = b;       }
  ciMethod* profiled_method() const              { return _profiled_method;   }
  int       profiled_bci() const                 { return _profiled_bci;      }
  bool      should_profile() const               { return _should_profile;    }
  bool      need_null_check() const              { return _need_null_check;   }
  virtual bool is_patching() { return _info_for_patch != nullptr; }
  virtual void emit_code(LIR_Assembler* masm);
  virtual LIR_OpTypeCheck* as_OpTypeCheck() { return this; }
  void print_instr(outputStream* out) const PRODUCT_RETURN;
};

// LIR_OpFlattenedArrayCheck
class LIR_OpFlattenedArrayCheck: public LIR_Op {
 friend class LIR_OpVisitState;

 private:
  LIR_Opr       _array;
  LIR_Opr       _value;
  LIR_Opr       _tmp;
  CodeStub*     _stub;
public:
  LIR_OpFlattenedArrayCheck(LIR_Opr array, LIR_Opr value, LIR_Opr tmp, CodeStub* stub);
  LIR_Opr array() const                          { return _array;         }
  LIR_Opr value() const                          { return _value;         }
  LIR_Opr tmp() const                            { return _tmp;           }
  CodeStub* stub() const                         { return _stub;          }

  virtual void emit_code(LIR_Assembler* masm);
  virtual LIR_OpFlattenedArrayCheck* as_OpFlattenedArrayCheck() { return this; }
  virtual void print_instr(outputStream* out) const PRODUCT_RETURN;
};

// LIR_OpNullFreeArrayCheck
class LIR_OpNullFreeArrayCheck: public LIR_Op {
 friend class LIR_OpVisitState;

 private:
  LIR_Opr       _array;
  LIR_Opr       _tmp;
public:
  LIR_OpNullFreeArrayCheck(LIR_Opr array, LIR_Opr tmp);
  LIR_Opr array() const                          { return _array;         }
  LIR_Opr tmp() const                            { return _tmp;           }

  virtual void emit_code(LIR_Assembler* masm);
  virtual LIR_OpNullFreeArrayCheck* as_OpNullFreeArrayCheck() { return this; }
  virtual void print_instr(outputStream* out) const PRODUCT_RETURN;
};

class LIR_OpSubstitutabilityCheck: public LIR_Op {
 friend class LIR_OpVisitState;

 private:
  LIR_Opr       _left;
  LIR_Opr       _right;
  LIR_Opr       _equal_result;
  LIR_Opr       _not_equal_result;
  LIR_Opr       _tmp1;
  LIR_Opr       _tmp2;
  ciKlass*      _left_klass;
  ciKlass*      _right_klass;
  LIR_Opr       _left_klass_op;
  LIR_Opr       _right_klass_op;
  CodeStub*     _stub;
public:
  LIR_OpSubstitutabilityCheck(LIR_Opr result, LIR_Opr left, LIR_Opr right, LIR_Opr equal_result, LIR_Opr not_equal_result,
                              LIR_Opr tmp1, LIR_Opr tmp2,
                              ciKlass* left_klass, ciKlass* right_klass, LIR_Opr left_klass_op, LIR_Opr right_klass_op,
                              CodeEmitInfo* info, CodeStub* stub);

  LIR_Opr left() const             { return _left; }
  LIR_Opr right() const            { return _right; }
  LIR_Opr equal_result() const     { return _equal_result; }
  LIR_Opr not_equal_result() const { return _not_equal_result; }
  LIR_Opr tmp1() const             { return _tmp1; }
  LIR_Opr tmp2() const             { return _tmp2; }
  ciKlass* left_klass() const      { return _left_klass; }
  ciKlass* right_klass() const     { return _right_klass; }
  LIR_Opr left_klass_op() const    { return _left_klass_op; }
  LIR_Opr right_klass_op() const   { return _right_klass_op; }
  CodeStub* stub() const           { return _stub; }

  virtual void emit_code(LIR_Assembler* masm);
  virtual LIR_OpSubstitutabilityCheck* as_OpSubstitutabilityCheck() { return this; }
  virtual void print_instr(outputStream* out) const PRODUCT_RETURN;
};

// LIR_Op2
class LIR_Op2: public LIR_Op {
 friend class LIR_OpVisitState;

  int  _fpu_stack_size; // for sin/cos implementation on Intel

 protected:
  LIR_Opr   _opr1;
  LIR_Opr   _opr2;
  BasicType _type;
  LIR_Opr   _tmp1;
  LIR_Opr   _tmp2;
  LIR_Opr   _tmp3;
  LIR_Opr   _tmp4;
  LIR_Opr   _tmp5;
  LIR_Condition _condition;

  void verify() const;

 public:
  LIR_Op2(LIR_Code code, LIR_Condition condition, LIR_Opr opr1, LIR_Opr opr2, CodeEmitInfo* info = nullptr, BasicType type = T_ILLEGAL)
    : LIR_Op(code, LIR_OprFact::illegalOpr, info)
    , _fpu_stack_size(0)
    , _opr1(opr1)
    , _opr2(opr2)
    , _type(type)
    , _tmp1(LIR_OprFact::illegalOpr)
    , _tmp2(LIR_OprFact::illegalOpr)
    , _tmp3(LIR_OprFact::illegalOpr)
    , _tmp4(LIR_OprFact::illegalOpr)
    , _tmp5(LIR_OprFact::illegalOpr)
    , _condition(condition) {
    assert(code == lir_cmp || code == lir_branch || code == lir_cond_float_branch || code == lir_assert, "code check");
  }

  LIR_Op2(LIR_Code code, LIR_Condition condition, LIR_Opr opr1, LIR_Opr opr2, LIR_Opr result, BasicType type)
    : LIR_Op(code, result, nullptr)
    , _fpu_stack_size(0)
    , _opr1(opr1)
    , _opr2(opr2)
    , _type(type)
    , _tmp1(LIR_OprFact::illegalOpr)
    , _tmp2(LIR_OprFact::illegalOpr)
    , _tmp3(LIR_OprFact::illegalOpr)
    , _tmp4(LIR_OprFact::illegalOpr)
    , _tmp5(LIR_OprFact::illegalOpr)
    , _condition(condition) {
    assert(code == lir_cmove, "code check");
    assert(type != T_ILLEGAL, "cmove should have type");
  }

  LIR_Op2(LIR_Code code, LIR_Opr opr1, LIR_Opr opr2, LIR_Opr result = LIR_OprFact::illegalOpr,
          CodeEmitInfo* info = nullptr, BasicType type = T_ILLEGAL)
    : LIR_Op(code, result, info)
    , _fpu_stack_size(0)
    , _opr1(opr1)
    , _opr2(opr2)
    , _type(type)
    , _tmp1(LIR_OprFact::illegalOpr)
    , _tmp2(LIR_OprFact::illegalOpr)
    , _tmp3(LIR_OprFact::illegalOpr)
    , _tmp4(LIR_OprFact::illegalOpr)
    , _tmp5(LIR_OprFact::illegalOpr)
    , _condition(lir_cond_unknown) {
    assert(code != lir_cmp && code != lir_branch && code != lir_cond_float_branch && is_in_range(code, begin_op2, end_op2), "code check");
  }

  LIR_Op2(LIR_Code code, LIR_Opr opr1, LIR_Opr opr2, LIR_Opr result, LIR_Opr tmp1, LIR_Opr tmp2 = LIR_OprFact::illegalOpr,
          LIR_Opr tmp3 = LIR_OprFact::illegalOpr, LIR_Opr tmp4 = LIR_OprFact::illegalOpr, LIR_Opr tmp5 = LIR_OprFact::illegalOpr)
    : LIR_Op(code, result, nullptr)
    , _fpu_stack_size(0)
    , _opr1(opr1)
    , _opr2(opr2)
    , _type(T_ILLEGAL)
    , _tmp1(tmp1)
    , _tmp2(tmp2)
    , _tmp3(tmp3)
    , _tmp4(tmp4)
    , _tmp5(tmp5)
    , _condition(lir_cond_unknown) {
    assert(code != lir_cmp && code != lir_branch && code != lir_cond_float_branch && is_in_range(code, begin_op2, end_op2), "code check");
  }

  LIR_Opr in_opr1() const                        { return _opr1; }
  LIR_Opr in_opr2() const                        { return _opr2; }
  BasicType type()  const                        { return _type; }
  LIR_Opr tmp1_opr() const                       { return _tmp1; }
  LIR_Opr tmp2_opr() const                       { return _tmp2; }
  LIR_Opr tmp3_opr() const                       { return _tmp3; }
  LIR_Opr tmp4_opr() const                       { return _tmp4; }
  LIR_Opr tmp5_opr() const                       { return _tmp5; }
  LIR_Condition condition() const  {
    assert(code() == lir_cmp || code() == lir_branch || code() == lir_cond_float_branch || code() == lir_assert, "only valid for branch and assert"); return _condition;
  }
  void set_condition(LIR_Condition condition) {
    assert(code() == lir_cmp || code() == lir_branch || code() == lir_cond_float_branch, "only valid for branch"); _condition = condition;
  }

  void set_fpu_stack_size(int size)              { _fpu_stack_size = size; }
  int  fpu_stack_size() const                    { return _fpu_stack_size; }

  void set_in_opr1(LIR_Opr opr)                  { _opr1 = opr; }
  void set_in_opr2(LIR_Opr opr)                  { _opr2 = opr; }

  virtual void emit_code(LIR_Assembler* masm);
  virtual LIR_Op2* as_Op2() { return this; }
  virtual void print_instr(outputStream* out) const PRODUCT_RETURN;
};

class LIR_OpBranch: public LIR_Op2 {
 friend class LIR_OpVisitState;

 private:
  Label*        _label;
  BlockBegin*   _block;  // if this is a branch to a block, this is the block
  BlockBegin*   _ublock; // if this is a float-branch, this is the unordered block
  CodeStub*     _stub;   // if this is a branch to a stub, this is the stub

 public:
  LIR_OpBranch(LIR_Condition cond, Label* lbl)
    : LIR_Op2(lir_branch, cond, LIR_OprFact::illegalOpr, LIR_OprFact::illegalOpr, (CodeEmitInfo*) nullptr)
    , _label(lbl)
    , _block(nullptr)
    , _ublock(nullptr)
    , _stub(nullptr) { }

  LIR_OpBranch(LIR_Condition cond, BlockBegin* block);
  LIR_OpBranch(LIR_Condition cond, CodeStub* stub);

  // for unordered comparisons
  LIR_OpBranch(LIR_Condition cond, BlockBegin* block, BlockBegin* ublock);

  LIR_Condition cond() const {
    return condition();
  }

  void set_cond(LIR_Condition cond) {
    set_condition(cond);
  }

  Label*        label()       const              { return _label;       }
  BlockBegin*   block()       const              { return _block;       }
  BlockBegin*   ublock()      const              { return _ublock;      }
  CodeStub*     stub()        const              { return _stub;        }

  void          change_block(BlockBegin* b);
  void          change_ublock(BlockBegin* b);
  void          negate_cond();

  virtual void emit_code(LIR_Assembler* masm);
  virtual LIR_OpBranch* as_OpBranch() { return this; }
  virtual void print_instr(outputStream* out) const PRODUCT_RETURN;
};

class LIR_OpAllocArray : public LIR_Op {
 friend class LIR_OpVisitState;

 private:
  LIR_Opr   _klass;
  LIR_Opr   _len;
  LIR_Opr   _tmp1;
  LIR_Opr   _tmp2;
  LIR_Opr   _tmp3;
  LIR_Opr   _tmp4;
  BasicType _type;
  CodeStub* _stub;
  bool      _is_null_free;

 public:
  LIR_OpAllocArray(LIR_Opr klass, LIR_Opr len, LIR_Opr result, LIR_Opr t1, LIR_Opr t2, LIR_Opr t3, LIR_Opr t4, BasicType type, CodeStub* stub, bool is_null_free)
    : LIR_Op(lir_alloc_array, result, nullptr)
    , _klass(klass)
    , _len(len)
    , _tmp1(t1)
    , _tmp2(t2)
    , _tmp3(t3)
    , _tmp4(t4)
    , _type(type)
    , _stub(stub)
    , _is_null_free(is_null_free) {}

  LIR_Opr   klass()   const                      { return _klass;       }
  LIR_Opr   len()     const                      { return _len;         }
  LIR_Opr   obj()     const                      { return result_opr(); }
  LIR_Opr   tmp1()    const                      { return _tmp1;        }
  LIR_Opr   tmp2()    const                      { return _tmp2;        }
  LIR_Opr   tmp3()    const                      { return _tmp3;        }
  LIR_Opr   tmp4()    const                      { return _tmp4;        }
  BasicType type()    const                      { return _type;        }
  CodeStub* stub()    const                      { return _stub;        }
  bool      is_null_free() const                 { return _is_null_free;}

  virtual void emit_code(LIR_Assembler* masm);
  virtual LIR_OpAllocArray * as_OpAllocArray () { return this; }
  virtual void print_instr(outputStream* out) const PRODUCT_RETURN;
};


class LIR_Op3: public LIR_Op {
 friend class LIR_OpVisitState;

 private:
  LIR_Opr _opr1;
  LIR_Opr _opr2;
  LIR_Opr _opr3;
 public:
  LIR_Op3(LIR_Code code, LIR_Opr opr1, LIR_Opr opr2, LIR_Opr opr3, LIR_Opr result, CodeEmitInfo* info = nullptr)
    : LIR_Op(code, result, info)
    , _opr1(opr1)
    , _opr2(opr2)
    , _opr3(opr3)                                { assert(is_in_range(code, begin_op3, end_op3), "code check"); }
  LIR_Opr in_opr1() const                        { return _opr1; }
  LIR_Opr in_opr2() const                        { return _opr2; }
  LIR_Opr in_opr3() const                        { return _opr3; }

  virtual void emit_code(LIR_Assembler* masm);
  virtual LIR_Op3* as_Op3() { return this; }
  virtual void print_instr(outputStream* out) const PRODUCT_RETURN;
};

class LIR_Op4: public LIR_Op {
  friend class LIR_OpVisitState;
 protected:
  LIR_Opr   _opr1;
  LIR_Opr   _opr2;
  LIR_Opr   _opr3;
  LIR_Opr   _opr4;
  BasicType _type;
  LIR_Opr   _tmp1;
  LIR_Opr   _tmp2;
  LIR_Opr   _tmp3;
  LIR_Opr   _tmp4;
  LIR_Opr   _tmp5;
  LIR_Condition _condition;

 public:
  LIR_Op4(LIR_Code code, LIR_Condition condition, LIR_Opr opr1, LIR_Opr opr2, LIR_Opr opr3, LIR_Opr opr4,
          LIR_Opr result, BasicType type)
    : LIR_Op(code, result, nullptr)
    , _opr1(opr1)
    , _opr2(opr2)
    , _opr3(opr3)
    , _opr4(opr4)
    , _type(type)
    , _tmp1(LIR_OprFact::illegalOpr)
    , _tmp2(LIR_OprFact::illegalOpr)
    , _tmp3(LIR_OprFact::illegalOpr)
    , _tmp4(LIR_OprFact::illegalOpr)
    , _tmp5(LIR_OprFact::illegalOpr)
    , _condition(condition) {
    assert(code == lir_cmove, "code check");
    assert(type != T_ILLEGAL, "cmove should have type");
  }

  LIR_Opr in_opr1() const                        { return _opr1; }
  LIR_Opr in_opr2() const                        { return _opr2; }
  LIR_Opr in_opr3() const                        { return _opr3; }
  LIR_Opr in_opr4() const                        { return _opr4; }
  BasicType type()  const                        { return _type; }
  LIR_Opr tmp1_opr() const                       { return _tmp1; }
  LIR_Opr tmp2_opr() const                       { return _tmp2; }
  LIR_Opr tmp3_opr() const                       { return _tmp3; }
  LIR_Opr tmp4_opr() const                       { return _tmp4; }
  LIR_Opr tmp5_opr() const                       { return _tmp5; }

  LIR_Condition condition() const                { return _condition; }
  void set_condition(LIR_Condition condition)    { _condition = condition; }

  void set_in_opr1(LIR_Opr opr)                  { _opr1 = opr; }
  void set_in_opr2(LIR_Opr opr)                  { _opr2 = opr; }
  void set_in_opr3(LIR_Opr opr)                  { _opr3 = opr; }
  void set_in_opr4(LIR_Opr opr)                  { _opr4 = opr; }
  virtual void emit_code(LIR_Assembler* masm);
  virtual LIR_Op4* as_Op4() { return this; }

  virtual void print_instr(outputStream* out) const PRODUCT_RETURN;
};

//--------------------------------
class LabelObj: public CompilationResourceObj {
 private:
  Label _label;
 public:
  LabelObj()                                     {}
  Label* label()                                 { return &_label; }
};


class LIR_OpLock: public LIR_Op {
 friend class LIR_OpVisitState;

 private:
  LIR_Opr _hdr;
  LIR_Opr _obj;
  LIR_Opr _lock;
  LIR_Opr _scratch;
  CodeStub* _stub;
  CodeStub* _throw_imse_stub;
 public:
  LIR_OpLock(LIR_Code code, LIR_Opr hdr, LIR_Opr obj, LIR_Opr lock, LIR_Opr scratch, CodeStub* stub, CodeEmitInfo* info, CodeStub* throw_imse_stub=nullptr)
    : LIR_Op(code, LIR_OprFact::illegalOpr, info)
    , _hdr(hdr)
    , _obj(obj)
    , _lock(lock)
    , _scratch(scratch)
    , _stub(stub)
    , _throw_imse_stub(throw_imse_stub)                    {}

  LIR_Opr hdr_opr() const                        { return _hdr; }
  LIR_Opr obj_opr() const                        { return _obj; }
  LIR_Opr lock_opr() const                       { return _lock; }
  LIR_Opr scratch_opr() const                    { return _scratch; }
  CodeStub* stub() const                         { return _stub; }
  CodeStub* throw_imse_stub() const              { return _throw_imse_stub; }

  virtual void emit_code(LIR_Assembler* masm);
  virtual LIR_OpLock* as_OpLock() { return this; }
  void print_instr(outputStream* out) const PRODUCT_RETURN;
};

class LIR_OpLoadKlass: public LIR_Op {
  friend class LIR_OpVisitState;

 private:
  LIR_Opr _obj;
 public:
  LIR_OpLoadKlass(LIR_Opr obj, LIR_Opr result, CodeEmitInfo* info)
    : LIR_Op(lir_load_klass, result, info)
    , _obj(obj)
    {}

  LIR_Opr obj()        const { return _obj;  }

  virtual LIR_OpLoadKlass* as_OpLoadKlass() { return this; }
  virtual void emit_code(LIR_Assembler* masm);
  void print_instr(outputStream* out) const PRODUCT_RETURN;
};

class LIR_OpDelay: public LIR_Op {
 friend class LIR_OpVisitState;

 private:
  LIR_Op* _op;

 public:
  LIR_OpDelay(LIR_Op* op, CodeEmitInfo* info):
    LIR_Op(lir_delay_slot, LIR_OprFact::illegalOpr, info),
    _op(op) {
    assert(op->code() == lir_nop, "should be filling with nops");
  }
  virtual void emit_code(LIR_Assembler* masm);
  virtual LIR_OpDelay* as_OpDelay() { return this; }
  void print_instr(outputStream* out) const PRODUCT_RETURN;
  LIR_Op* delay_op() const { return _op; }
  CodeEmitInfo* call_info() const { return info(); }
};

#ifdef ASSERT
// LIR_OpAssert
class LIR_OpAssert : public LIR_Op2 {
 friend class LIR_OpVisitState;

 private:
  const char* _msg;
  bool        _halt;

 public:
  LIR_OpAssert(LIR_Condition condition, LIR_Opr opr1, LIR_Opr opr2, const char* msg, bool halt)
    : LIR_Op2(lir_assert, condition, opr1, opr2)
    , _msg(msg)
    , _halt(halt) {
  }

  const char* msg() const                        { return _msg; }
  bool        halt() const                       { return _halt; }

  virtual void emit_code(LIR_Assembler* masm);
  virtual LIR_OpAssert* as_OpAssert()            { return this; }
  virtual void print_instr(outputStream* out) const PRODUCT_RETURN;
};
#endif

// LIR_OpCompareAndSwap
class LIR_OpCompareAndSwap : public LIR_Op {
 friend class LIR_OpVisitState;

 private:
  LIR_Opr _addr;
  LIR_Opr _cmp_value;
  LIR_Opr _new_value;
  LIR_Opr _tmp1;
  LIR_Opr _tmp2;

 public:
  LIR_OpCompareAndSwap(LIR_Code code, LIR_Opr addr, LIR_Opr cmp_value, LIR_Opr new_value,
                       LIR_Opr t1, LIR_Opr t2, LIR_Opr result)
    : LIR_Op(code, result, nullptr)  // no result, no info
    , _addr(addr)
    , _cmp_value(cmp_value)
    , _new_value(new_value)
    , _tmp1(t1)
    , _tmp2(t2)                                  { }

  LIR_Opr addr()        const                    { return _addr;  }
  LIR_Opr cmp_value()   const                    { return _cmp_value; }
  LIR_Opr new_value()   const                    { return _new_value; }
  LIR_Opr tmp1()        const                    { return _tmp1;      }
  LIR_Opr tmp2()        const                    { return _tmp2;      }

  virtual void emit_code(LIR_Assembler* masm);
  virtual LIR_OpCompareAndSwap * as_OpCompareAndSwap () { return this; }
  virtual void print_instr(outputStream* out) const PRODUCT_RETURN;
};

// LIR_OpProfileCall
class LIR_OpProfileCall : public LIR_Op {
 friend class LIR_OpVisitState;

 private:
  ciMethod* _profiled_method;
  int       _profiled_bci;
  ciMethod* _profiled_callee;
  LIR_Opr   _mdo;
  LIR_Opr   _recv;
  LIR_Opr   _tmp1;
  ciKlass*  _known_holder;

 public:
  // Destroys recv
  LIR_OpProfileCall(ciMethod* profiled_method, int profiled_bci, ciMethod* profiled_callee, LIR_Opr mdo, LIR_Opr recv, LIR_Opr t1, ciKlass* known_holder)
    : LIR_Op(lir_profile_call, LIR_OprFact::illegalOpr, nullptr)  // no result, no info
    , _profiled_method(profiled_method)
    , _profiled_bci(profiled_bci)
    , _profiled_callee(profiled_callee)
    , _mdo(mdo)
    , _recv(recv)
    , _tmp1(t1)
    , _known_holder(known_holder)                { }

  ciMethod* profiled_method() const              { return _profiled_method;  }
  int       profiled_bci()    const              { return _profiled_bci;     }
  ciMethod* profiled_callee() const              { return _profiled_callee;  }
  LIR_Opr   mdo()             const              { return _mdo;              }
  LIR_Opr   recv()            const              { return _recv;             }
  LIR_Opr   tmp1()            const              { return _tmp1;             }
  ciKlass*  known_holder()    const              { return _known_holder;     }

  virtual void emit_code(LIR_Assembler* masm);
  virtual LIR_OpProfileCall* as_OpProfileCall() { return this; }
  virtual void print_instr(outputStream* out) const PRODUCT_RETURN;
  bool should_profile_receiver_type() const {
    bool callee_is_static = _profiled_callee->is_loaded() && _profiled_callee->is_static();
    Bytecodes::Code bc = _profiled_method->java_code_at_bci(_profiled_bci);
    bool call_is_virtual = (bc == Bytecodes::_invokevirtual && !_profiled_callee->can_be_statically_bound()) || bc == Bytecodes::_invokeinterface;
    return C1ProfileVirtualCalls && call_is_virtual && !callee_is_static;
  }
};

// LIR_OpProfileType
class LIR_OpProfileType : public LIR_Op {
 friend class LIR_OpVisitState;

 private:
  LIR_Opr      _mdp;
  LIR_Opr      _obj;
  LIR_Opr      _tmp;
  ciKlass*     _exact_klass;   // non null if we know the klass statically (no need to load it from _obj)
  intptr_t     _current_klass; // what the profiling currently reports
  bool         _not_null;      // true if we know statically that _obj cannot be null
  bool         _no_conflict;   // true if we're profling parameters, _exact_klass is not null and we know
                               // _exact_klass it the only possible type for this parameter in any context.

 public:
  // Destroys recv
  LIR_OpProfileType(LIR_Opr mdp, LIR_Opr obj, ciKlass* exact_klass, intptr_t current_klass, LIR_Opr tmp, bool not_null, bool no_conflict)
    : LIR_Op(lir_profile_type, LIR_OprFact::illegalOpr, nullptr)  // no result, no info
    , _mdp(mdp)
    , _obj(obj)
    , _tmp(tmp)
    , _exact_klass(exact_klass)
    , _current_klass(current_klass)
    , _not_null(not_null)
    , _no_conflict(no_conflict) { }

  LIR_Opr      mdp()              const             { return _mdp;              }
  LIR_Opr      obj()              const             { return _obj;              }
  LIR_Opr      tmp()              const             { return _tmp;              }
  ciKlass*     exact_klass()      const             { return _exact_klass;      }
  intptr_t     current_klass()    const             { return _current_klass;    }
  bool         not_null()         const             { return _not_null;         }
  bool         no_conflict()      const             { return _no_conflict;      }

  virtual void emit_code(LIR_Assembler* masm);
  virtual LIR_OpProfileType* as_OpProfileType() { return this; }
  virtual void print_instr(outputStream* out) const PRODUCT_RETURN;
};

// LIR_OpProfileInlineType
class LIR_OpProfileInlineType : public LIR_Op {
 friend class LIR_OpVisitState;

 private:
  LIR_Opr      _mdp;
  LIR_Opr      _obj;
  int          _flag;
  LIR_Opr      _tmp;
  bool         _not_null;      // true if we know statically that _obj cannot be null

 public:
  // Destroys recv
  LIR_OpProfileInlineType(LIR_Opr mdp, LIR_Opr obj, int flag, LIR_Opr tmp, bool not_null)
    : LIR_Op(lir_profile_inline_type, LIR_OprFact::illegalOpr, nullptr)  // no result, no info
    , _mdp(mdp)
    , _obj(obj)
    , _flag(flag)
    , _tmp(tmp)
    , _not_null(not_null) { }

  LIR_Opr      mdp()              const             { return _mdp;              }
  LIR_Opr      obj()              const             { return _obj;              }
  int          flag()             const             { return _flag;             }
  LIR_Opr      tmp()              const             { return _tmp;              }
  bool         not_null()         const             { return _not_null;         }

  virtual void emit_code(LIR_Assembler* masm);
  virtual LIR_OpProfileInlineType* as_OpProfileInlineType() { return this; }
  virtual void print_instr(outputStream* out) const PRODUCT_RETURN;
};

class LIR_InsertionBuffer;

//--------------------------------LIR_List---------------------------------------------------
// Maintains a list of LIR instructions (one instance of LIR_List per basic block)
// The LIR instructions are appended by the LIR_List class itself;
//
// Notes:
// - all offsets are(should be) in bytes
// - local positions are specified with an offset, with offset 0 being local 0

class LIR_List: public CompilationResourceObj {
 private:
  LIR_OpList  _operations;

  Compilation*  _compilation;
#ifndef PRODUCT
  BlockBegin*   _block;
#endif
#ifdef ASSERT
  const char *  _file;
  int           _line;
#endif
#ifdef RISCV
  LIR_Opr       _cmp_opr1;
  LIR_Opr       _cmp_opr2;
#endif

 public:
  void append(LIR_Op* op) {
    if (op->source() == nullptr)
      op->set_source(_compilation->current_instruction());
#ifndef PRODUCT
    if (PrintIRWithLIR) {
      _compilation->maybe_print_current_instruction();
      op->print(); tty->cr();
    }
#endif // PRODUCT

#ifdef RISCV
    set_cmp_oprs(op);
    // lir_cmp set cmp oprs only on riscv
    if (op->code() == lir_cmp) return;
#endif

    _operations.append(op);

#ifdef ASSERT
    op->verify();
    op->set_file_and_line(_file, _line);
    _file = nullptr;
    _line = 0;
#endif
  }

  LIR_List(Compilation* compilation, BlockBegin* block = nullptr);

#ifdef ASSERT
  void set_file_and_line(const char * file, int line);
#endif

#ifdef RISCV
  void set_cmp_oprs(LIR_Op* op);
#endif

  //---------- accessors ---------------
  LIR_OpList* instructions_list()                { return &_operations; }
  int         length() const                     { return _operations.length(); }
  LIR_Op*     at(int i) const                    { return _operations.at(i); }

  NOT_PRODUCT(BlockBegin* block() const          { return _block; });

  // insert LIR_Ops in buffer to right places in LIR_List
  void append(LIR_InsertionBuffer* buffer);

  //---------- mutators ---------------
  void insert_before(int i, LIR_List* op_list)   { _operations.insert_before(i, op_list->instructions_list()); }
  void insert_before(int i, LIR_Op* op)          { _operations.insert_before(i, op); }
  void remove_at(int i)                          { _operations.remove_at(i); }

  //---------- printing -------------
  void print_instructions() PRODUCT_RETURN;


  //---------- instructions -------------
  void call_opt_virtual(ciMethod* method, LIR_Opr receiver, LIR_Opr result,
                        address dest, LIR_OprList* arguments,
                        CodeEmitInfo* info) {
    append(new LIR_OpJavaCall(lir_optvirtual_call, method, receiver, result, dest, arguments, info));
  }
  void call_static(ciMethod* method, LIR_Opr result,
                   address dest, LIR_OprList* arguments, CodeEmitInfo* info) {
    append(new LIR_OpJavaCall(lir_static_call, method, LIR_OprFact::illegalOpr, result, dest, arguments, info));
  }
  void call_icvirtual(ciMethod* method, LIR_Opr receiver, LIR_Opr result,
                      address dest, LIR_OprList* arguments, CodeEmitInfo* info) {
    append(new LIR_OpJavaCall(lir_icvirtual_call, method, receiver, result, dest, arguments, info));
  }
  void call_dynamic(ciMethod* method, LIR_Opr receiver, LIR_Opr result,
                    address dest, LIR_OprList* arguments, CodeEmitInfo* info) {
    append(new LIR_OpJavaCall(lir_dynamic_call, method, receiver, result, dest, arguments, info));
  }

  void get_thread(LIR_Opr result)                { append(new LIR_Op0(lir_get_thread, result)); }
  void membar()                                  { append(new LIR_Op0(lir_membar)); }
  void membar_acquire()                          { append(new LIR_Op0(lir_membar_acquire)); }
  void membar_release()                          { append(new LIR_Op0(lir_membar_release)); }
  void membar_loadload()                         { append(new LIR_Op0(lir_membar_loadload)); }
  void membar_storestore()                       { append(new LIR_Op0(lir_membar_storestore)); }
  void membar_loadstore()                        { append(new LIR_Op0(lir_membar_loadstore)); }
  void membar_storeload()                        { append(new LIR_Op0(lir_membar_storeload)); }

  void nop()                                     { append(new LIR_Op0(lir_nop)); }

  void std_entry(LIR_Opr receiver)               { append(new LIR_Op0(lir_std_entry, receiver)); }
  void osr_entry(LIR_Opr osrPointer)             { append(new LIR_Op0(lir_osr_entry, osrPointer)); }

  void on_spin_wait()                            { append(new LIR_Op0(lir_on_spin_wait)); }

  void branch_destination(Label* lbl)            { append(new LIR_OpLabel(lbl)); }

  void leal(LIR_Opr from, LIR_Opr result_reg, LIR_PatchCode patch_code = lir_patch_none, CodeEmitInfo* info = nullptr) { append(new LIR_Op1(lir_leal, from, result_reg, T_ILLEGAL, patch_code, info)); }

  // result is a stack location for old backend and vreg for UseLinearScan
  // stack_loc_temp is an illegal register for old backend
  void roundfp(LIR_Opr reg, LIR_Opr stack_loc_temp, LIR_Opr result) { append(new LIR_OpRoundFP(reg, stack_loc_temp, result)); }
  void move(LIR_Opr src, LIR_Opr dst, CodeEmitInfo* info = nullptr) { append(new LIR_Op1(lir_move, src, dst, dst->type(), lir_patch_none, info)); }
  void move(LIR_Address* src, LIR_Opr dst, CodeEmitInfo* info = nullptr) { append(new LIR_Op1(lir_move, LIR_OprFact::address(src), dst, src->type(), lir_patch_none, info)); }
  void move(LIR_Opr src, LIR_Address* dst, CodeEmitInfo* info = nullptr) { append(new LIR_Op1(lir_move, src, LIR_OprFact::address(dst), dst->type(), lir_patch_none, info)); }
  void move_wide(LIR_Address* src, LIR_Opr dst, CodeEmitInfo* info = nullptr) {
    if (UseCompressedOops) {
      append(new LIR_Op1(lir_move, LIR_OprFact::address(src), dst, src->type(), lir_patch_none, info, lir_move_wide));
    } else {
      move(src, dst, info);
    }
  }
  void move_wide(LIR_Opr src, LIR_Address* dst, CodeEmitInfo* info = nullptr) {
    if (UseCompressedOops) {
      append(new LIR_Op1(lir_move, src, LIR_OprFact::address(dst), dst->type(), lir_patch_none, info, lir_move_wide));
    } else {
      move(src, dst, info);
    }
  }
  void volatile_move(LIR_Opr src, LIR_Opr dst, BasicType type, CodeEmitInfo* info = nullptr, LIR_PatchCode patch_code = lir_patch_none) { append(new LIR_Op1(lir_move, src, dst, type, patch_code, info, lir_move_volatile)); }

  void oop2reg  (jobject o, LIR_Opr reg)         { assert(reg->type() == T_OBJECT, "bad reg"); append(new LIR_Op1(lir_move, LIR_OprFact::oopConst(o),    reg));   }
  void oop2reg_patch(jobject o, LIR_Opr reg, CodeEmitInfo* info);

  void metadata2reg  (Metadata* o, LIR_Opr reg)  { assert(reg->type() == T_METADATA, "bad reg"); append(new LIR_Op1(lir_move, LIR_OprFact::metadataConst(o), reg));   }
  void klass2reg_patch(Metadata* o, LIR_Opr reg, CodeEmitInfo* info);

  void safepoint(LIR_Opr tmp, CodeEmitInfo* info)  { append(new LIR_Op1(lir_safepoint, tmp, info)); }
  void return_op(LIR_Opr result)                   { append(new LIR_OpReturn(result)); }

  void convert(Bytecodes::Code code, LIR_Opr left, LIR_Opr dst, ConversionStub* stub = nullptr/*, bool is_32bit = false*/) { append(new LIR_OpConvert(code, left, dst, stub)); }

  void logical_and (LIR_Opr left, LIR_Opr right, LIR_Opr dst) { append(new LIR_Op2(lir_logic_and,  left, right, dst)); }
  void logical_or  (LIR_Opr left, LIR_Opr right, LIR_Opr dst) { append(new LIR_Op2(lir_logic_or,   left, right, dst)); }
  void logical_xor (LIR_Opr left, LIR_Opr right, LIR_Opr dst) { append(new LIR_Op2(lir_logic_xor,  left, right, dst)); }

  void null_check(LIR_Opr opr, CodeEmitInfo* info, bool deoptimize_on_null = false);
  void throw_exception(LIR_Opr exceptionPC, LIR_Opr exceptionOop, CodeEmitInfo* info) {
    append(new LIR_Op2(lir_throw, exceptionPC, exceptionOop, LIR_OprFact::illegalOpr, info));
  }
  void unwind_exception(LIR_Opr exceptionOop) {
    append(new LIR_Op1(lir_unwind, exceptionOop));
  }

  void push(LIR_Opr opr)                                   { append(new LIR_Op1(lir_push, opr)); }
  void pop(LIR_Opr reg)                                    { append(new LIR_Op1(lir_pop,  reg)); }

  void cmp(LIR_Condition condition, LIR_Opr left, LIR_Opr right, CodeEmitInfo* info = nullptr) {
    append(new LIR_Op2(lir_cmp, condition, left, right, info));
  }
  void cmp(LIR_Condition condition, LIR_Opr left, int right, CodeEmitInfo* info = nullptr) {
    cmp(condition, left, LIR_OprFact::intConst(right), info);
  }

  void cmp_mem_int(LIR_Condition condition, LIR_Opr base, int disp, int c, CodeEmitInfo* info);
  void cmp_reg_mem(LIR_Condition condition, LIR_Opr reg, LIR_Address* addr, CodeEmitInfo* info);

  void cmove(LIR_Condition condition, LIR_Opr src1, LIR_Opr src2, LIR_Opr dst, BasicType type,
             LIR_Opr cmp_opr1 = LIR_OprFact::illegalOpr, LIR_Opr cmp_opr2 = LIR_OprFact::illegalOpr) {
    append(new LIR_Op4(lir_cmove, condition, src1, src2, cmp_opr1, cmp_opr2, dst, type));
  }

  void cas_long(LIR_Opr addr, LIR_Opr cmp_value, LIR_Opr new_value,
                LIR_Opr t1, LIR_Opr t2, LIR_Opr result = LIR_OprFact::illegalOpr);
  void cas_obj(LIR_Opr addr, LIR_Opr cmp_value, LIR_Opr new_value,
               LIR_Opr t1, LIR_Opr t2, LIR_Opr result = LIR_OprFact::illegalOpr);
  void cas_int(LIR_Opr addr, LIR_Opr cmp_value, LIR_Opr new_value,
               LIR_Opr t1, LIR_Opr t2, LIR_Opr result = LIR_OprFact::illegalOpr);

  void abs (LIR_Opr from, LIR_Opr to, LIR_Opr tmp)                { append(new LIR_Op2(lir_abs , from, tmp, to)); }
  void negate(LIR_Opr from, LIR_Opr to, LIR_Opr tmp = LIR_OprFact::illegalOpr)              { append(new LIR_Op2(lir_neg, from, tmp, to)); }
  void sqrt(LIR_Opr from, LIR_Opr to, LIR_Opr tmp)                { append(new LIR_Op2(lir_sqrt, from, tmp, to)); }
  void fmad(LIR_Opr from, LIR_Opr from1, LIR_Opr from2, LIR_Opr to) { append(new LIR_Op3(lir_fmad, from, from1, from2, to)); }
  void fmaf(LIR_Opr from, LIR_Opr from1, LIR_Opr from2, LIR_Opr to) { append(new LIR_Op3(lir_fmaf, from, from1, from2, to)); }
  void log10 (LIR_Opr from, LIR_Opr to, LIR_Opr tmp)              { append(new LIR_Op2(lir_log10, from, LIR_OprFact::illegalOpr, to, tmp)); }
  void tan (LIR_Opr from, LIR_Opr to, LIR_Opr tmp1, LIR_Opr tmp2) { append(new LIR_Op2(lir_tan , from, tmp1, to, tmp2)); }
  void f2hf(LIR_Opr from, LIR_Opr to, LIR_Opr tmp)                { append(new LIR_Op2(lir_f2hf, from, tmp, to)); }
  void hf2f(LIR_Opr from, LIR_Opr to, LIR_Opr tmp)                { append(new LIR_Op2(lir_hf2f, from, tmp, to)); }

  void add (LIR_Opr left, LIR_Opr right, LIR_Opr res)      { append(new LIR_Op2(lir_add, left, right, res)); }
  void sub (LIR_Opr left, LIR_Opr right, LIR_Opr res, CodeEmitInfo* info = nullptr) { append(new LIR_Op2(lir_sub, left, right, res, info)); }
  void mul (LIR_Opr left, LIR_Opr right, LIR_Opr res) { append(new LIR_Op2(lir_mul, left, right, res)); }
  void mul (LIR_Opr left, LIR_Opr right, LIR_Opr res, LIR_Opr tmp) { append(new LIR_Op2(lir_mul, left, right, res, tmp)); }
  void div (LIR_Opr left, LIR_Opr right, LIR_Opr res, CodeEmitInfo* info = nullptr)      { append(new LIR_Op2(lir_div, left, right, res, info)); }
  void div (LIR_Opr left, LIR_Opr right, LIR_Opr res, LIR_Opr tmp) { append(new LIR_Op2(lir_div, left, right, res, tmp)); }
  void rem (LIR_Opr left, LIR_Opr right, LIR_Opr res, CodeEmitInfo* info = nullptr)      { append(new LIR_Op2(lir_rem, left, right, res, info)); }

  void volatile_load_mem_reg(LIR_Address* address, LIR_Opr dst, CodeEmitInfo* info, LIR_PatchCode patch_code = lir_patch_none);
  void volatile_load_unsafe_reg(LIR_Opr base, LIR_Opr offset, LIR_Opr dst, BasicType type, CodeEmitInfo* info, LIR_PatchCode patch_code);

  void load(LIR_Address* addr, LIR_Opr src, CodeEmitInfo* info = nullptr, LIR_PatchCode patch_code = lir_patch_none);

  void store_mem_int(jint v,    LIR_Opr base, int offset_in_bytes, BasicType type, CodeEmitInfo* info, LIR_PatchCode patch_code = lir_patch_none);
  void store_mem_oop(jobject o, LIR_Opr base, int offset_in_bytes, BasicType type, CodeEmitInfo* info, LIR_PatchCode patch_code = lir_patch_none);
  void store(LIR_Opr src, LIR_Address* addr, CodeEmitInfo* info = nullptr, LIR_PatchCode patch_code = lir_patch_none);
  void volatile_store_mem_reg(LIR_Opr src, LIR_Address* address, CodeEmitInfo* info, LIR_PatchCode patch_code = lir_patch_none);
  void volatile_store_unsafe_reg(LIR_Opr src, LIR_Opr base, LIR_Opr offset, BasicType type, CodeEmitInfo* info, LIR_PatchCode patch_code);

  void idiv(LIR_Opr left, LIR_Opr right, LIR_Opr res, LIR_Opr tmp, CodeEmitInfo* info);
  void idiv(LIR_Opr left, int   right, LIR_Opr res, LIR_Opr tmp, CodeEmitInfo* info);
  void irem(LIR_Opr left, LIR_Opr right, LIR_Opr res, LIR_Opr tmp, CodeEmitInfo* info);
  void irem(LIR_Opr left, int   right, LIR_Opr res, LIR_Opr tmp, CodeEmitInfo* info);

  void allocate_object(LIR_Opr dst, LIR_Opr t1, LIR_Opr t2, LIR_Opr t3, LIR_Opr t4, int header_size, int object_size, LIR_Opr klass, bool init_check, CodeStub* stub);
  void allocate_array(LIR_Opr dst, LIR_Opr len, LIR_Opr t1,LIR_Opr t2, LIR_Opr t3,LIR_Opr t4, BasicType type, LIR_Opr klass, CodeStub* stub, bool is_null_free);

  // jump is an unconditional branch
  void jump(BlockBegin* block) {
    append(new LIR_OpBranch(lir_cond_always, block));
  }
  void jump(CodeStub* stub) {
    append(new LIR_OpBranch(lir_cond_always, stub));
  }
  void branch(LIR_Condition cond, Label* lbl) {
    append(new LIR_OpBranch(cond, lbl));
  }
  // Should not be used for fp comparisons
  void branch(LIR_Condition cond, BlockBegin* block) {
    append(new LIR_OpBranch(cond, block));
  }
  // Should not be used for fp comparisons
  void branch(LIR_Condition cond, CodeStub* stub) {
    append(new LIR_OpBranch(cond, stub));
  }
  // Should only be used for fp comparisons
  void branch(LIR_Condition cond, BlockBegin* block, BlockBegin* unordered) {
    append(new LIR_OpBranch(cond, block, unordered));
  }

  void shift_left(LIR_Opr value, LIR_Opr count, LIR_Opr dst, LIR_Opr tmp);
  void shift_right(LIR_Opr value, LIR_Opr count, LIR_Opr dst, LIR_Opr tmp);
  void unsigned_shift_right(LIR_Opr value, LIR_Opr count, LIR_Opr dst, LIR_Opr tmp);

  void shift_left(LIR_Opr value, int count, LIR_Opr dst)       { shift_left(value, LIR_OprFact::intConst(count), dst, LIR_OprFact::illegalOpr); }
  void shift_right(LIR_Opr value, int count, LIR_Opr dst)      { shift_right(value, LIR_OprFact::intConst(count), dst, LIR_OprFact::illegalOpr); }
  void unsigned_shift_right(LIR_Opr value, int count, LIR_Opr dst) { unsigned_shift_right(value, LIR_OprFact::intConst(count), dst, LIR_OprFact::illegalOpr); }

  void lcmp2int(LIR_Opr left, LIR_Opr right, LIR_Opr dst)        { append(new LIR_Op2(lir_cmp_l2i,  left, right, dst)); }
  void fcmp2int(LIR_Opr left, LIR_Opr right, LIR_Opr dst, bool is_unordered_less);

  void call_runtime_leaf(address routine, LIR_Opr tmp, LIR_Opr result, LIR_OprList* arguments) {
    append(new LIR_OpRTCall(routine, tmp, result, arguments));
  }

  void call_runtime(address routine, LIR_Opr tmp, LIR_Opr result,
                    LIR_OprList* arguments, CodeEmitInfo* info) {
    append(new LIR_OpRTCall(routine, tmp, result, arguments, info));
  }

  void load_stack_address_monitor(int monitor_ix, LIR_Opr dst)  { append(new LIR_Op1(lir_monaddr, LIR_OprFact::intConst(monitor_ix), dst)); }
  void unlock_object(LIR_Opr hdr, LIR_Opr obj, LIR_Opr lock, LIR_Opr scratch, CodeStub* stub);
  void lock_object(LIR_Opr hdr, LIR_Opr obj, LIR_Opr lock, LIR_Opr scratch, CodeStub* stub, CodeEmitInfo* info, CodeStub* throw_imse_stub=nullptr);

  void breakpoint()                                                  { append(new LIR_Op0(lir_breakpoint)); }

  void arraycopy(LIR_Opr src, LIR_Opr src_pos, LIR_Opr dst, LIR_Opr dst_pos, LIR_Opr length, LIR_Opr tmp, ciArrayKlass* expected_type, int flags, CodeEmitInfo* info) { append(new LIR_OpArrayCopy(src, src_pos, dst, dst_pos, length, tmp, expected_type, flags, info)); }

  void update_crc32(LIR_Opr crc, LIR_Opr val, LIR_Opr res)  { append(new LIR_OpUpdateCRC32(crc, val, res)); }

  void instanceof(LIR_Opr result, LIR_Opr object, ciKlass* klass, LIR_Opr tmp1, LIR_Opr tmp2, LIR_Opr tmp3, bool fast_check, CodeEmitInfo* info_for_patch, ciMethod* profiled_method, int profiled_bci);
  void store_check(LIR_Opr object, LIR_Opr array, LIR_Opr tmp1, LIR_Opr tmp2, LIR_Opr tmp3, CodeEmitInfo* info_for_exception, ciMethod* profiled_method, int profiled_bci);
  void check_flat_array(LIR_Opr array, LIR_Opr value, LIR_Opr tmp, CodeStub* stub);
  void check_null_free_array(LIR_Opr array, LIR_Opr tmp);
  void substitutability_check(LIR_Opr result, LIR_Opr left, LIR_Opr right, LIR_Opr equal_result, LIR_Opr not_equal_result,
                              LIR_Opr tmp1, LIR_Opr tmp2,
                              ciKlass* left_klass, ciKlass* right_klass, LIR_Opr left_klass_op, LIR_Opr right_klass_op,
                              CodeEmitInfo* info, CodeStub* stub);

  void checkcast (LIR_Opr result, LIR_Opr object, ciKlass* klass,
                  LIR_Opr tmp1, LIR_Opr tmp2, LIR_Opr tmp3, bool fast_check,
                  CodeEmitInfo* info_for_exception, CodeEmitInfo* info_for_patch, CodeStub* stub,
                  ciMethod* profiled_method, int profiled_bci, bool is_null_free);
  // MethodData* profiling
  void profile_call(ciMethod* method, int bci, ciMethod* callee, LIR_Opr mdo, LIR_Opr recv, LIR_Opr t1, ciKlass* cha_klass) {
    append(new LIR_OpProfileCall(method, bci, callee, mdo, recv, t1, cha_klass));
  }
  void profile_type(LIR_Address* mdp, LIR_Opr obj, ciKlass* exact_klass, intptr_t current_klass, LIR_Opr tmp, bool not_null, bool no_conflict) {
    append(new LIR_OpProfileType(LIR_OprFact::address(mdp), obj, exact_klass, current_klass, tmp, not_null, no_conflict));
  }
  void profile_inline_type(LIR_Address* mdp, LIR_Opr obj, int flag, LIR_Opr tmp, bool not_null) {
    append(new LIR_OpProfileInlineType(LIR_OprFact::address(mdp), obj, flag, tmp, not_null));
  }

  void xadd(LIR_Opr src, LIR_Opr add, LIR_Opr res, LIR_Opr tmp) { append(new LIR_Op2(lir_xadd, src, add, res, tmp)); }
  void xchg(LIR_Opr src, LIR_Opr set, LIR_Opr res, LIR_Opr tmp) { append(new LIR_Op2(lir_xchg, src, set, res, tmp)); }

  void load_klass(LIR_Opr obj, LIR_Opr result, CodeEmitInfo* info) { append(new LIR_OpLoadKlass(obj, result, info)); }

#ifdef ASSERT
  void lir_assert(LIR_Condition condition, LIR_Opr opr1, LIR_Opr opr2, const char* msg, bool halt) { append(new LIR_OpAssert(condition, opr1, opr2, msg, halt)); }
#endif
};

void print_LIR(BlockList* blocks);

class LIR_InsertionBuffer : public CompilationResourceObj {
 private:
  LIR_List*   _lir;   // the lir list where ops of this buffer should be inserted later (null when uninitialized)

  // list of insertion points. index and count are stored alternately:
  // _index_and_count[i * 2]:     the index into lir list where "count" ops should be inserted
  // _index_and_count[i * 2 + 1]: the number of ops to be inserted at index
  intStack    _index_and_count;

  // the LIR_Ops to be inserted
  LIR_OpList  _ops;

  void append_new(int index, int count)  { _index_and_count.append(index); _index_and_count.append(count); }
  void set_index_at(int i, int value)    { _index_and_count.at_put((i << 1),     value); }
  void set_count_at(int i, int value)    { _index_and_count.at_put((i << 1) + 1, value); }

#ifdef ASSERT
  void verify();
#endif
 public:
  LIR_InsertionBuffer() : _lir(nullptr), _index_and_count(8), _ops(8) { }

  // must be called before using the insertion buffer
  void init(LIR_List* lir)  { assert(!initialized(), "already initialized"); _lir = lir; _index_and_count.clear(); _ops.clear(); }
  bool initialized() const  { return _lir != nullptr; }
  // called automatically when the buffer is appended to the LIR_List
  void finish()             { _lir = nullptr; }

  // accessors
  LIR_List*  lir_list() const             { return _lir; }
  int number_of_insertion_points() const  { return _index_and_count.length() >> 1; }
  int index_at(int i) const               { return _index_and_count.at((i << 1));     }
  int count_at(int i) const               { return _index_and_count.at((i << 1) + 1); }

  int number_of_ops() const               { return _ops.length(); }
  LIR_Op* op_at(int i) const              { return _ops.at(i); }

  // append an instruction to the buffer
  void append(int index, LIR_Op* op);

  // instruction
  void move(int index, LIR_Opr src, LIR_Opr dst, CodeEmitInfo* info = nullptr) { append(index, new LIR_Op1(lir_move, src, dst, dst->type(), lir_patch_none, info)); }
};


//
// LIR_OpVisitState is used for manipulating LIR_Ops in an abstract way.
// Calling a LIR_Op's visit function with a LIR_OpVisitState causes
// information about the input, output and temporaries used by the
// op to be recorded.  It also records whether the op has call semantics
// and also records all the CodeEmitInfos used by this op.
//


class LIR_OpVisitState: public StackObj {
 public:
  typedef enum { inputMode, firstMode = inputMode, tempMode, outputMode, numModes, invalidMode = -1 } OprMode;

  enum {
    maxNumberOfOperands = 21,
    maxNumberOfInfos = 4
  };

 private:
  LIR_Op*          _op;

  // optimization: the operands and infos are not stored in a variable-length
  //               list, but in a fixed-size array to save time of size checks and resizing
  int              _oprs_len[numModes];
  LIR_Opr*         _oprs_new[numModes][maxNumberOfOperands];
  int _info_len;
  CodeEmitInfo*    _info_new[maxNumberOfInfos];

  bool             _has_call;
  bool             _has_slow_case;


  // only include register operands
  // addresses are decomposed to the base and index registers
  // constants and stack operands are ignored
  void append(LIR_Opr& opr, OprMode mode) {
    assert(opr->is_valid(), "should not call this otherwise");
    assert(mode >= 0 && mode < numModes, "bad mode");

    if (opr->is_register()) {
       assert(_oprs_len[mode] < maxNumberOfOperands, "array overflow");
      _oprs_new[mode][_oprs_len[mode]++] = &opr;

    } else if (opr->is_pointer()) {
      LIR_Address* address = opr->as_address_ptr();
      if (address != nullptr) {
        // special handling for addresses: add base and index register of the address
        // both are always input operands or temp if we want to extend
        // their liveness!
        if (mode == outputMode) {
          mode = inputMode;
        }
        assert (mode == inputMode || mode == tempMode, "input or temp only for addresses");
        if (address->_base->is_valid()) {
          assert(address->_base->is_register(), "must be");
          assert(_oprs_len[mode] < maxNumberOfOperands, "array overflow");
          _oprs_new[mode][_oprs_len[mode]++] = &address->_base;
        }
        if (address->_index->is_valid()) {
          assert(address->_index->is_register(), "must be");
          assert(_oprs_len[mode] < maxNumberOfOperands, "array overflow");
          _oprs_new[mode][_oprs_len[mode]++] = &address->_index;
        }

      } else {
        assert(opr->is_constant(), "constant operands are not processed");
      }
    } else {
      assert(opr->is_stack(), "stack operands are not processed");
    }
  }

  void append(CodeEmitInfo* info) {
    assert(info != nullptr, "should not call this otherwise");
    assert(_info_len < maxNumberOfInfos, "array overflow");
    _info_new[_info_len++] = info;
  }

 public:
  LIR_OpVisitState()         { reset(); }

  LIR_Op* op() const         { return _op; }
  void set_op(LIR_Op* op)    { reset(); _op = op; }

  bool has_call() const      { return _has_call; }
  bool has_slow_case() const { return _has_slow_case; }

  void reset() {
    _op = nullptr;
    _has_call = false;
    _has_slow_case = false;

    _oprs_len[inputMode] = 0;
    _oprs_len[tempMode] = 0;
    _oprs_len[outputMode] = 0;
    _info_len = 0;
  }


  int opr_count(OprMode mode) const {
    assert(mode >= 0 && mode < numModes, "bad mode");
    return _oprs_len[mode];
  }

  LIR_Opr opr_at(OprMode mode, int index) const {
    assert(mode >= 0 && mode < numModes, "bad mode");
    assert(index >= 0 && index < _oprs_len[mode], "index out of bound");
    return *_oprs_new[mode][index];
  }

  void set_opr_at(OprMode mode, int index, LIR_Opr opr) const {
    assert(mode >= 0 && mode < numModes, "bad mode");
    assert(index >= 0 && index < _oprs_len[mode], "index out of bound");
    *_oprs_new[mode][index] = opr;
  }

  int info_count() const {
    return _info_len;
  }

  CodeEmitInfo* info_at(int index) const {
    assert(index < _info_len, "index out of bounds");
    return _info_new[index];
  }

  XHandlers* all_xhandler();

  // collects all register operands of the instruction
  void visit(LIR_Op* op);

#ifdef ASSERT
  // check that an operation has no operands
  bool no_operands(LIR_Op* op);
#endif

  // LIR_Op visitor functions use these to fill in the state
  void do_input(LIR_Opr& opr)             { append(opr, LIR_OpVisitState::inputMode); }
  void do_output(LIR_Opr& opr)            { append(opr, LIR_OpVisitState::outputMode); }
  void do_temp(LIR_Opr& opr)              { append(opr, LIR_OpVisitState::tempMode); }
  void do_info(CodeEmitInfo* info)        { append(info); }

  void do_stub(CodeStub* stub);
  void do_call()                          { _has_call = true; }
  void do_slow_case()                     { _has_slow_case = true; }
  void do_slow_case(CodeEmitInfo* info) {
    _has_slow_case = true;
    append(info);
  }
};


inline LIR_Opr LIR_Opr::illegalOpr()   { return LIR_OprFact::illegalOpr; };

inline LIR_Opr LIR_Opr::nullOpr()   { return LIR_OprFact::nullOpr; };

#endif // SHARE_C1_C1_LIR_HPP<|MERGE_RESOLUTION|>--- conflicted
+++ resolved
@@ -338,10 +338,6 @@
       case T_INT:
       case T_ADDRESS:
       case T_OBJECT:
-<<<<<<< HEAD
-      case T_PRIMITIVE_OBJECT:  // fall through
-=======
->>>>>>> 16fa7709
       case T_ARRAY:
       case T_METADATA:
         return single_size;
@@ -491,10 +487,6 @@
   case T_FLOAT:    return LIR_Opr::float_type;
   case T_DOUBLE:   return LIR_Opr::double_type;
   case T_OBJECT:
-<<<<<<< HEAD
-  case T_PRIMITIVE_OBJECT:  // fall through
-=======
->>>>>>> 16fa7709
   case T_ARRAY:    return LIR_Opr::object_type;
   case T_ADDRESS:  return LIR_Opr::address_type;
   case T_METADATA: return LIR_Opr::metadata_type;
