/*
 * Copyright (c) 2000, 2023, Oracle and/or its affiliates. All rights reserved.
 * DO NOT ALTER OR REMOVE COPYRIGHT NOTICES OR THIS FILE HEADER.
 *
 * This code is free software; you can redistribute it and/or modify it
 * under the terms of the GNU General Public License version 2 only, as
 * published by the Free Software Foundation.
 *
 * This code is distributed in the hope that it will be useful, but WITHOUT
 * ANY WARRANTY; without even the implied warranty of MERCHANTABILITY or
 * FITNESS FOR A PARTICULAR PURPOSE.  See the GNU General Public License
 * version 2 for more details (a copy is included in the LICENSE file that
 * accompanied this code).
 *
 * You should have received a copy of the GNU General Public License version
 * 2 along with this work; if not, write to the Free Software Foundation,
 * Inc., 51 Franklin St, Fifth Floor, Boston, MA 02110-1301 USA.
 *
 * Please contact Oracle, 500 Oracle Parkway, Redwood Shores, CA 94065 USA
 * or visit www.oracle.com if you need additional information or have any
 * questions.
 *
 */

#ifndef SHARE_C1_C1_LIR_HPP
#define SHARE_C1_C1_LIR_HPP

#include "c1/c1_Defs.hpp"
#include "c1/c1_ValueType.hpp"
#include "oops/method.hpp"
#include "utilities/globalDefinitions.hpp"

class BlockBegin;
class BlockList;
class LIR_Assembler;
class CodeEmitInfo;
class CodeStub;
class CodeStubList;
class C1SafepointPollStub;
class ArrayCopyStub;
class LIR_Op;
class ciType;
class ValueType;
class LIR_OpVisitState;
class FpuStackSim;

//---------------------------------------------------------------------
//                 LIR Operands
//    LIR_OprPtr
//      LIR_Const
//      LIR_Address
//---------------------------------------------------------------------
class LIR_OprPtr;
class LIR_Const;
class LIR_Address;
class LIR_OprVisitor;
class LIR_Opr;

typedef int          RegNr;

typedef GrowableArray<LIR_Opr> LIR_OprList;
typedef GrowableArray<LIR_Op*> LIR_OpArray;
typedef GrowableArray<LIR_Op*> LIR_OpList;

// define LIR_OprPtr early so LIR_Opr can refer to it
class LIR_OprPtr: public CompilationResourceObj {
 public:
  bool is_oop_pointer() const                    { return (type() == T_OBJECT); }
  bool is_float_kind() const                     { BasicType t = type(); return (t == T_FLOAT) || (t == T_DOUBLE); }

  virtual LIR_Const*  as_constant()              { return nullptr; }
  virtual LIR_Address* as_address()              { return nullptr; }
  virtual BasicType type() const                 = 0;
  virtual void print_value_on(outputStream* out) const = 0;
};



// LIR constants
class LIR_Const: public LIR_OprPtr {
 private:
  JavaValue _value;

  void type_check(BasicType t) const   { assert(type() == t, "type check"); }
  void type_check(BasicType t1, BasicType t2) const   { assert(type() == t1 || type() == t2, "type check"); }
  void type_check(BasicType t1, BasicType t2, BasicType t3) const   { assert(type() == t1 || type() == t2 || type() == t3, "type check"); }

 public:
  LIR_Const(jint i, bool is_address=false)       { _value.set_type(is_address?T_ADDRESS:T_INT); _value.set_jint(i); }
  LIR_Const(jlong l)                             { _value.set_type(T_LONG);    _value.set_jlong(l); }
  LIR_Const(jfloat f)                            { _value.set_type(T_FLOAT);   _value.set_jfloat(f); }
  LIR_Const(jdouble d)                           { _value.set_type(T_DOUBLE);  _value.set_jdouble(d); }
  LIR_Const(jobject o)                           { _value.set_type(T_OBJECT);  _value.set_jobject(o); }
  LIR_Const(void* p) {
#ifdef _LP64
    assert(sizeof(jlong) >= sizeof(p), "too small");;
    _value.set_type(T_LONG);    _value.set_jlong((jlong)p);
#else
    assert(sizeof(jint) >= sizeof(p), "too small");;
    _value.set_type(T_INT);     _value.set_jint((jint)p);
#endif
  }
  LIR_Const(Metadata* m) {
    _value.set_type(T_METADATA);
#ifdef _LP64
    _value.set_jlong((jlong)m);
#else
    _value.set_jint((jint)m);
#endif // _LP64
  }

  virtual BasicType type()       const { return _value.get_type(); }
  virtual LIR_Const* as_constant()     { return this; }

  jint      as_jint()    const         { type_check(T_INT, T_ADDRESS); return _value.get_jint(); }
  jlong     as_jlong()   const         { type_check(T_LONG  ); return _value.get_jlong(); }
  jfloat    as_jfloat()  const         { type_check(T_FLOAT ); return _value.get_jfloat(); }
  jdouble   as_jdouble() const         { type_check(T_DOUBLE); return _value.get_jdouble(); }
  jobject   as_jobject() const         { type_check(T_OBJECT); return _value.get_jobject(); }
  jint      as_jint_lo() const         { type_check(T_LONG  ); return low(_value.get_jlong()); }
  jint      as_jint_hi() const         { type_check(T_LONG  ); return high(_value.get_jlong()); }

#ifdef _LP64
  address   as_pointer() const         { type_check(T_LONG  ); return (address)_value.get_jlong(); }
  Metadata* as_metadata() const        { type_check(T_METADATA); return (Metadata*)_value.get_jlong(); }
#else
  address   as_pointer() const         { type_check(T_INT   ); return (address)_value.get_jint(); }
  Metadata* as_metadata() const        { type_check(T_METADATA); return (Metadata*)_value.get_jint(); }
#endif


  jint      as_jint_bits() const       { type_check(T_FLOAT, T_INT, T_ADDRESS); return _value.get_jint(); }
  jint      as_jint_lo_bits() const    {
    if (type() == T_DOUBLE) {
      return low(jlong_cast(_value.get_jdouble()));
    } else {
      return as_jint_lo();
    }
  }
  jint      as_jint_hi_bits() const    {
    if (type() == T_DOUBLE) {
      return high(jlong_cast(_value.get_jdouble()));
    } else {
      return as_jint_hi();
    }
  }
  jlong      as_jlong_bits() const    {
    if (type() == T_DOUBLE) {
      return jlong_cast(_value.get_jdouble());
    } else {
      return as_jlong();
    }
  }

  virtual void print_value_on(outputStream* out) const PRODUCT_RETURN;


  bool is_zero_float() {
    jfloat f = as_jfloat();
    jfloat ok = 0.0f;
    return jint_cast(f) == jint_cast(ok);
  }

  bool is_one_float() {
    jfloat f = as_jfloat();
    return !g_isnan(f) && g_isfinite(f) && f == 1.0;
  }

  bool is_zero_double() {
    jdouble d = as_jdouble();
    jdouble ok = 0.0;
    return jlong_cast(d) == jlong_cast(ok);
  }

  bool is_one_double() {
    jdouble d = as_jdouble();
    return !g_isnan(d) && g_isfinite(d) && d == 1.0;
  }
};


//---------------------LIR Operand descriptor------------------------------------
//
// The class LIR_Opr represents a LIR instruction operand;
// it can be a register (ALU/FPU), stack location or a constant;
// Constants and addresses are represented as resource area allocated
// structures (see above), and pointers are stored in the _value field (cast to
// an intptr_t).
// Registers and stack locations are represented inline as integers.
// (see value function).

// Previously, this class was derived from CompilationResourceObj.
// However, deriving from any of the "Obj" types in allocation.hpp seems
// detrimental, since in some build modes it would add a vtable to this class,
// which make it no longer be a 1-word trivially-copyable wrapper object,
// which is the entire point of it.

class LIR_Opr {
 public:
  // value structure:
  //          data        other-non-data opr-type opr-kind
  // +-------------------+--------------+-------+-----+
  // [max...............................|6 5 4 3|2 1 0]
  //                                                 ^
  //                                           is_pointer bit
  //
  // lowest bit cleared, means it is a structure pointer
  // we need 4 bits to represent types

 private:
  friend class LIR_OprFact;

  intptr_t _value;
  // Conversion
  intptr_t value() const                         { return _value; }

  bool check_value_mask(intptr_t mask, intptr_t masked_value) const {
    return (value() & mask) == masked_value;
  }

  enum OprKind {
      pointer_value      = 0
    , stack_value        = 1
    , cpu_register       = 3
    , fpu_register       = 5
    , illegal_value      = 7
  };

  enum OprBits {
      pointer_bits   = 1
    , kind_bits      = 3
    , type_bits      = 4
    , size_bits      = 2
    , destroys_bits  = 1
    , virtual_bits   = 1
    , is_xmm_bits    = 1
    , last_use_bits  = 1
    , is_fpu_stack_offset_bits = 1        // used in assertion checking on x86 for FPU stack slot allocation
    , non_data_bits  = kind_bits + type_bits + size_bits + destroys_bits + virtual_bits
                       + is_xmm_bits + last_use_bits + is_fpu_stack_offset_bits
    , data_bits      = BitsPerInt - non_data_bits
    , reg_bits       = data_bits / 2      // for two registers in one value encoding
  };

  enum OprShift : uintptr_t {
      kind_shift     = 0
    , type_shift     = kind_shift     + kind_bits
    , size_shift     = type_shift     + type_bits
    , destroys_shift = size_shift     + size_bits
    , last_use_shift = destroys_shift + destroys_bits
    , is_fpu_stack_offset_shift = last_use_shift + last_use_bits
    , virtual_shift  = is_fpu_stack_offset_shift + is_fpu_stack_offset_bits
    , is_xmm_shift   = virtual_shift + virtual_bits
    , data_shift     = is_xmm_shift + is_xmm_bits
    , reg1_shift = data_shift
    , reg2_shift = data_shift + reg_bits

  };

  enum OprSize {
      single_size = 0 << size_shift
    , double_size = 1 << size_shift
  };

  enum OprMask {
      kind_mask      = right_n_bits(kind_bits)
    , type_mask      = right_n_bits(type_bits) << type_shift
    , size_mask      = right_n_bits(size_bits) << size_shift
    , last_use_mask  = right_n_bits(last_use_bits) << last_use_shift
    , is_fpu_stack_offset_mask = right_n_bits(is_fpu_stack_offset_bits) << is_fpu_stack_offset_shift
    , virtual_mask   = right_n_bits(virtual_bits) << virtual_shift
    , is_xmm_mask    = right_n_bits(is_xmm_bits) << is_xmm_shift
    , pointer_mask   = right_n_bits(pointer_bits)
    , lower_reg_mask = right_n_bits(reg_bits)
    , no_type_mask   = (int)(~(type_mask | last_use_mask | is_fpu_stack_offset_mask))
  };

  uint32_t data() const                          { return (uint32_t)value() >> data_shift; }
  int lo_reg_half() const                        { return data() & lower_reg_mask; }
  int hi_reg_half() const                        { return (data() >> reg_bits) & lower_reg_mask; }
  OprKind kind_field() const                     { return (OprKind)(value() & kind_mask); }
  OprSize size_field() const                     { return (OprSize)(value() & size_mask); }

  static char type_char(BasicType t);

 public:
  LIR_Opr() : _value(0) {}
  LIR_Opr(intptr_t val) : _value(val) {}
  LIR_Opr(LIR_OprPtr *val) : _value(reinterpret_cast<intptr_t>(val)) {}
  bool operator==(const LIR_Opr &other) const { return _value == other._value; }
  bool operator!=(const LIR_Opr &other) const { return _value != other._value; }
  explicit operator bool() const { return _value != 0; }

  // UGLY HACK: make this value object look like a pointer (to itself). This
  // operator overload should be removed, and all callers updated from
  // `opr->fn()` to `opr.fn()`.
  const LIR_Opr* operator->() const { return this; }
  LIR_Opr* operator->() { return this; }

  enum {
    vreg_base = ConcreteRegisterImpl::number_of_registers,
    data_max = (1 << data_bits) - 1,      // max unsigned value for data bit field
    vreg_limit =  10000,                  // choose a reasonable limit,
    vreg_max = MIN2(vreg_limit, data_max) // and make sure if fits in the bit field
  };

  static inline LIR_Opr illegalOpr();
  static inline LIR_Opr nullOpr();

  enum OprType {
      unknown_type  = 0 << type_shift    // means: not set (catch uninitialized types)
    , int_type      = 1 << type_shift
    , long_type     = 2 << type_shift
    , object_type   = 3 << type_shift
    , address_type  = 4 << type_shift
    , float_type    = 5 << type_shift
    , double_type   = 6 << type_shift
    , metadata_type = 7 << type_shift
  };
  friend OprType as_OprType(BasicType t);
  friend BasicType as_BasicType(OprType t);

  OprType type_field_valid() const               { assert(is_register() || is_stack(), "should not be called otherwise"); return (OprType)(value() & type_mask); }
  OprType type_field() const                     { return is_illegal() ? unknown_type : (OprType)(value() & type_mask); }

  static OprSize size_for(BasicType t) {
    switch (t) {
      case T_LONG:
      case T_DOUBLE:
        return double_size;
        break;

      case T_FLOAT:
      case T_BOOLEAN:
      case T_CHAR:
      case T_BYTE:
      case T_SHORT:
      case T_INT:
      case T_ADDRESS:
      case T_OBJECT:
      case T_ARRAY:
      case T_METADATA:
        return single_size;
        break;

      default:
        ShouldNotReachHere();
        return single_size;
      }
  }


  void validate_type() const PRODUCT_RETURN;

  BasicType type() const {
    if (is_pointer()) {
      return pointer()->type();
    }
    return as_BasicType(type_field());
  }


  ValueType* value_type() const                  { return as_ValueType(type()); }

  char type_char() const                         { return type_char((is_pointer()) ? pointer()->type() : type()); }

  bool is_equal(LIR_Opr opr) const         { return *this == opr; }
  // checks whether types are same
  bool is_same_type(LIR_Opr opr) const     {
    assert(type_field() != unknown_type &&
           opr->type_field() != unknown_type, "shouldn't see unknown_type");
    return type_field() == opr->type_field();
  }
  bool is_same_register(LIR_Opr opr) {
    return (is_register() && opr->is_register() &&
            kind_field() == opr->kind_field() &&
            (value() & no_type_mask) == (opr->value() & no_type_mask));
  }

  bool is_pointer() const      { return check_value_mask(pointer_mask, pointer_value); }
  bool is_illegal() const      { return kind_field() == illegal_value; }
  bool is_valid() const        { return kind_field() != illegal_value; }

  bool is_register() const     { return is_cpu_register() || is_fpu_register(); }
  bool is_virtual() const      { return is_virtual_cpu()  || is_virtual_fpu();  }

  bool is_constant() const     { return is_pointer() && pointer()->as_constant() != nullptr; }
  bool is_address() const      { return is_pointer() && pointer()->as_address() != nullptr; }

  bool is_float_kind() const   { return is_pointer() ? pointer()->is_float_kind() : (kind_field() == fpu_register); }
  bool is_oop() const;

  // semantic for fpu- and xmm-registers:
  // * is_float and is_double return true for xmm_registers
  //   (so is_single_fpu and is_single_xmm are true)
  // * So you must always check for is_???_xmm prior to is_???_fpu to
  //   distinguish between fpu- and xmm-registers

  bool is_stack() const        { validate_type(); return check_value_mask(kind_mask,                stack_value);                 }
  bool is_single_stack() const { validate_type(); return check_value_mask(kind_mask | size_mask,    stack_value  | single_size);  }
  bool is_double_stack() const { validate_type(); return check_value_mask(kind_mask | size_mask,    stack_value  | double_size);  }

  bool is_cpu_register() const { validate_type(); return check_value_mask(kind_mask,                cpu_register);                }
  bool is_virtual_cpu() const  { validate_type(); return check_value_mask(kind_mask | virtual_mask, cpu_register | virtual_mask); }
  bool is_fixed_cpu() const    { validate_type(); return check_value_mask(kind_mask | virtual_mask, cpu_register);                }
  bool is_single_cpu() const   { validate_type(); return check_value_mask(kind_mask | size_mask,    cpu_register | single_size);  }
  bool is_double_cpu() const   { validate_type(); return check_value_mask(kind_mask | size_mask,    cpu_register | double_size);  }

  bool is_fpu_register() const { validate_type(); return check_value_mask(kind_mask,                fpu_register);                }
  bool is_virtual_fpu() const  { validate_type(); return check_value_mask(kind_mask | virtual_mask, fpu_register | virtual_mask); }
  bool is_fixed_fpu() const    { validate_type(); return check_value_mask(kind_mask | virtual_mask, fpu_register);                }
  bool is_single_fpu() const   { validate_type(); return check_value_mask(kind_mask | size_mask,    fpu_register | single_size);  }
  bool is_double_fpu() const   { validate_type(); return check_value_mask(kind_mask | size_mask,    fpu_register | double_size);  }

  bool is_xmm_register() const { validate_type(); return check_value_mask(kind_mask | is_xmm_mask,             fpu_register | is_xmm_mask); }
  bool is_single_xmm() const   { validate_type(); return check_value_mask(kind_mask | size_mask | is_xmm_mask, fpu_register | single_size | is_xmm_mask); }
  bool is_double_xmm() const   { validate_type(); return check_value_mask(kind_mask | size_mask | is_xmm_mask, fpu_register | double_size | is_xmm_mask); }

  // fast accessor functions for special bits that do not work for pointers
  // (in this functions, the check for is_pointer() is omitted)
  bool is_single_word() const      { assert(is_register() || is_stack(), "type check"); return check_value_mask(size_mask, single_size); }
  bool is_double_word() const      { assert(is_register() || is_stack(), "type check"); return check_value_mask(size_mask, double_size); }
  bool is_virtual_register() const { assert(is_register(),               "type check"); return check_value_mask(virtual_mask, virtual_mask); }
  bool is_oop_register() const     { assert(is_register() || is_stack(), "type check"); return type_field_valid() == object_type; }
  BasicType type_register() const  { assert(is_register() || is_stack(), "type check"); return as_BasicType(type_field_valid());  }

  bool is_last_use() const         { assert(is_register(), "only works for registers"); return (value() & last_use_mask) != 0; }
  bool is_fpu_stack_offset() const { assert(is_register(), "only works for registers"); return (value() & is_fpu_stack_offset_mask) != 0; }
  LIR_Opr make_last_use()          { assert(is_register(), "only works for registers"); return (LIR_Opr)(value() | last_use_mask); }
  LIR_Opr make_fpu_stack_offset()  { assert(is_register(), "only works for registers"); return (LIR_Opr)(value() | is_fpu_stack_offset_mask); }


  int single_stack_ix() const  { assert(is_single_stack() && !is_virtual(), "type check"); return (int)data(); }
  int double_stack_ix() const  { assert(is_double_stack() && !is_virtual(), "type check"); return (int)data(); }
  RegNr cpu_regnr() const      { assert(is_single_cpu()   && !is_virtual(), "type check"); return (RegNr)data(); }
  RegNr cpu_regnrLo() const    { assert(is_double_cpu()   && !is_virtual(), "type check"); return (RegNr)lo_reg_half(); }
  RegNr cpu_regnrHi() const    { assert(is_double_cpu()   && !is_virtual(), "type check"); return (RegNr)hi_reg_half(); }
  RegNr fpu_regnr() const      { assert(is_single_fpu()   && !is_virtual(), "type check"); return (RegNr)data(); }
  RegNr fpu_regnrLo() const    { assert(is_double_fpu()   && !is_virtual(), "type check"); return (RegNr)lo_reg_half(); }
  RegNr fpu_regnrHi() const    { assert(is_double_fpu()   && !is_virtual(), "type check"); return (RegNr)hi_reg_half(); }
  RegNr xmm_regnr() const      { assert(is_single_xmm()   && !is_virtual(), "type check"); return (RegNr)data(); }
  RegNr xmm_regnrLo() const    { assert(is_double_xmm()   && !is_virtual(), "type check"); return (RegNr)lo_reg_half(); }
  RegNr xmm_regnrHi() const    { assert(is_double_xmm()   && !is_virtual(), "type check"); return (RegNr)hi_reg_half(); }
  int   vreg_number() const    { assert(is_virtual(),                       "type check"); return (RegNr)data(); }

  LIR_OprPtr* pointer() const { assert(_value != 0 && is_pointer(), "nullness and type check"); return (LIR_OprPtr*)_value; }
  LIR_Const* as_constant_ptr() const             { return pointer()->as_constant(); }
  LIR_Address* as_address_ptr() const            { return pointer()->as_address(); }

  Register as_register()    const;
  Register as_register_lo() const;
  Register as_register_hi() const;

  Register as_pointer_register() {
#ifdef _LP64
    if (is_double_cpu()) {
      assert(as_register_lo() == as_register_hi(), "should be a single register");
      return as_register_lo();
    }
#endif
    return as_register();
  }

  FloatRegister as_float_reg   () const;
  FloatRegister as_double_reg  () const;
#ifdef X86
  XMMRegister as_xmm_float_reg () const;
  XMMRegister as_xmm_double_reg() const;
  // for compatibility with RInfo
  int fpu() const { return lo_reg_half(); }
#endif

  jint      as_jint()    const { return as_constant_ptr()->as_jint(); }
  jlong     as_jlong()   const { return as_constant_ptr()->as_jlong(); }
  jfloat    as_jfloat()  const { return as_constant_ptr()->as_jfloat(); }
  jdouble   as_jdouble() const { return as_constant_ptr()->as_jdouble(); }
  jobject   as_jobject() const { return as_constant_ptr()->as_jobject(); }

  void print() const PRODUCT_RETURN;
  void print(outputStream* out) const PRODUCT_RETURN;
};

inline LIR_Opr::OprType as_OprType(BasicType type) {
  switch (type) {
  case T_INT:      return LIR_Opr::int_type;
  case T_LONG:     return LIR_Opr::long_type;
  case T_FLOAT:    return LIR_Opr::float_type;
  case T_DOUBLE:   return LIR_Opr::double_type;
  case T_OBJECT:
  case T_ARRAY:    return LIR_Opr::object_type;
  case T_ADDRESS:  return LIR_Opr::address_type;
  case T_METADATA: return LIR_Opr::metadata_type;
  case T_ILLEGAL:  // fall through
  default: ShouldNotReachHere(); return LIR_Opr::unknown_type;
  }
}

inline BasicType as_BasicType(LIR_Opr::OprType t) {
  switch (t) {
  case LIR_Opr::int_type:     return T_INT;
  case LIR_Opr::long_type:    return T_LONG;
  case LIR_Opr::float_type:   return T_FLOAT;
  case LIR_Opr::double_type:  return T_DOUBLE;
  case LIR_Opr::object_type:  return T_OBJECT;
  case LIR_Opr::address_type: return T_ADDRESS;
  case LIR_Opr::metadata_type:return T_METADATA;
  case LIR_Opr::unknown_type: // fall through
  default: ShouldNotReachHere();  return T_ILLEGAL;
  }
}


// LIR_Address
class LIR_Address: public LIR_OprPtr {
 friend class LIR_OpVisitState;

 public:
  // NOTE: currently these must be the log2 of the scale factor (and
  // must also be equivalent to the ScaleFactor enum in
  // assembler_i486.hpp)
  enum Scale {
    times_1  =  0,
    times_2  =  1,
    times_4  =  2,
    times_8  =  3
  };

 private:
  LIR_Opr   _base;
  LIR_Opr   _index;
  Scale     _scale;
  intx      _disp;
  BasicType _type;

 public:
  LIR_Address(LIR_Opr base, LIR_Opr index, BasicType type):
       _base(base)
     , _index(index)
     , _scale(times_1)
     , _disp(0)
     , _type(type) { verify(); }

  LIR_Address(LIR_Opr base, intx disp, BasicType type):
       _base(base)
     , _index(LIR_Opr::illegalOpr())
     , _scale(times_1)
     , _disp(disp)
     , _type(type) { verify(); }

  LIR_Address(LIR_Opr base, BasicType type):
       _base(base)
     , _index(LIR_Opr::illegalOpr())
     , _scale(times_1)
     , _disp(0)
     , _type(type) { verify(); }

  LIR_Address(LIR_Opr base, LIR_Opr index, intx disp, BasicType type):
       _base(base)
     , _index(index)
     , _scale(times_1)
     , _disp(disp)
     , _type(type) { verify(); }

  LIR_Address(LIR_Opr base, LIR_Opr index, Scale scale, intx disp, BasicType type):
       _base(base)
     , _index(index)
     , _scale(scale)
     , _disp(disp)
     , _type(type) { verify(); }

  LIR_Opr base()  const                          { return _base;  }
  LIR_Opr index() const                          { return _index; }
  Scale   scale() const                          { return _scale; }
  intx    disp()  const                          { return _disp;  }

  bool equals(LIR_Address* other) const          { return base() == other->base() && index() == other->index() && disp() == other->disp() && scale() == other->scale(); }

  virtual LIR_Address* as_address()              { return this;   }
  virtual BasicType type() const                 { return _type; }
  virtual void print_value_on(outputStream* out) const PRODUCT_RETURN;

  void verify() const PRODUCT_RETURN;

  static Scale scale(BasicType type);
};


// operand factory
class LIR_OprFact: public AllStatic {
 public:

  static LIR_Opr illegalOpr;
  static LIR_Opr nullOpr;

  static LIR_Opr single_cpu(int reg) {
    return (LIR_Opr)(intptr_t)((reg  << LIR_Opr::reg1_shift) |
                               LIR_Opr::int_type             |
                               LIR_Opr::cpu_register         |
                               LIR_Opr::single_size);
  }
  static LIR_Opr single_cpu_oop(int reg) {
    return (LIR_Opr)(intptr_t)((reg  << LIR_Opr::reg1_shift) |
                               LIR_Opr::object_type          |
                               LIR_Opr::cpu_register         |
                               LIR_Opr::single_size);
  }
  static LIR_Opr single_cpu_address(int reg) {
    return (LIR_Opr)(intptr_t)((reg  << LIR_Opr::reg1_shift) |
                               LIR_Opr::address_type         |
                               LIR_Opr::cpu_register         |
                               LIR_Opr::single_size);
  }
  static LIR_Opr single_cpu_metadata(int reg) {
    return (LIR_Opr)(intptr_t)((reg  << LIR_Opr::reg1_shift) |
                               LIR_Opr::metadata_type        |
                               LIR_Opr::cpu_register         |
                               LIR_Opr::single_size);
  }
  static LIR_Opr double_cpu(int reg1, int reg2) {
    LP64_ONLY(assert(reg1 == reg2, "must be identical"));
    return (LIR_Opr)(intptr_t)((reg1 << LIR_Opr::reg1_shift) |
                               (reg2 << LIR_Opr::reg2_shift) |
                               LIR_Opr::long_type            |
                               LIR_Opr::cpu_register         |
                               LIR_Opr::double_size);
  }

  static LIR_Opr single_fpu(int reg) {
    return (LIR_Opr)(intptr_t)((reg  << LIR_Opr::reg1_shift) |
                               LIR_Opr::float_type           |
                               LIR_Opr::fpu_register         |
                               LIR_Opr::single_size);
  }

  // Platform dependent.
  static LIR_Opr double_fpu(int reg1, int reg2 = -1 /*fnoreg*/);

#ifdef ARM32
  static LIR_Opr single_softfp(int reg) {
    return (LIR_Opr)(intptr_t)((reg  << LIR_Opr::reg1_shift) |
                               LIR_Opr::float_type           |
                               LIR_Opr::cpu_register         |
                               LIR_Opr::single_size);
  }
  static LIR_Opr double_softfp(int reg1, int reg2) {
    return (LIR_Opr)(intptr_t)((reg1 << LIR_Opr::reg1_shift) |
                               (reg2 << LIR_Opr::reg2_shift) |
                               LIR_Opr::double_type          |
                               LIR_Opr::cpu_register         |
                               LIR_Opr::double_size);
  }
#endif // ARM32

#if defined(X86)
  static LIR_Opr single_xmm(int reg) {
    return (LIR_Opr)(intptr_t)((reg << LIR_Opr::reg1_shift) |
                               LIR_Opr::float_type          |
                               LIR_Opr::fpu_register        |
                               LIR_Opr::single_size         |
                               LIR_Opr::is_xmm_mask);
  }
  static LIR_Opr double_xmm(int reg) {
    return (LIR_Opr)(intptr_t)((reg << LIR_Opr::reg1_shift) |
                               (reg << LIR_Opr::reg2_shift) |
                               LIR_Opr::double_type         |
                               LIR_Opr::fpu_register        |
                               LIR_Opr::double_size         |
                               LIR_Opr::is_xmm_mask);
  }
#endif // X86

  static LIR_Opr virtual_register(int index, BasicType type) {
    if (index > LIR_Opr::vreg_max) {
      // Running out of virtual registers. Caller should bailout.
      return illegalOpr;
    }

    LIR_Opr res;
    switch (type) {
      case T_OBJECT: // fall through
      case T_ARRAY:
        res = (LIR_Opr)(intptr_t)((index << LIR_Opr::data_shift)  |
                                            LIR_Opr::object_type  |
                                            LIR_Opr::cpu_register |
                                            LIR_Opr::single_size  |
                                            LIR_Opr::virtual_mask);
        break;

      case T_METADATA:
        res = (LIR_Opr)(intptr_t)((index << LIR_Opr::data_shift)  |
                                            LIR_Opr::metadata_type|
                                            LIR_Opr::cpu_register |
                                            LIR_Opr::single_size  |
                                            LIR_Opr::virtual_mask);
        break;

      case T_INT:
        res = (LIR_Opr)(intptr_t)((index << LIR_Opr::data_shift) |
                                  LIR_Opr::int_type              |
                                  LIR_Opr::cpu_register          |
                                  LIR_Opr::single_size           |
                                  LIR_Opr::virtual_mask);
        break;

      case T_ADDRESS:
        res = (LIR_Opr)(intptr_t)((index << LIR_Opr::data_shift) |
                                  LIR_Opr::address_type          |
                                  LIR_Opr::cpu_register          |
                                  LIR_Opr::single_size           |
                                  LIR_Opr::virtual_mask);
        break;

      case T_LONG:
        res = (LIR_Opr)(intptr_t)((index << LIR_Opr::data_shift) |
                                  LIR_Opr::long_type             |
                                  LIR_Opr::cpu_register          |
                                  LIR_Opr::double_size           |
                                  LIR_Opr::virtual_mask);
        break;

#ifdef __SOFTFP__
      case T_FLOAT:
        res = (LIR_Opr)(intptr_t)((index << LIR_Opr::data_shift) |
                                  LIR_Opr::float_type  |
                                  LIR_Opr::cpu_register |
                                  LIR_Opr::single_size |
                                  LIR_Opr::virtual_mask);
        break;
      case T_DOUBLE:
        res = (LIR_Opr)(intptr_t)((index << LIR_Opr::data_shift) |
                                  LIR_Opr::double_type |
                                  LIR_Opr::cpu_register |
                                  LIR_Opr::double_size |
                                  LIR_Opr::virtual_mask);
        break;
#else // __SOFTFP__
      case T_FLOAT:
        res = (LIR_Opr)(intptr_t)((index << LIR_Opr::data_shift) |
                                  LIR_Opr::float_type           |
                                  LIR_Opr::fpu_register         |
                                  LIR_Opr::single_size          |
                                  LIR_Opr::virtual_mask);
        break;

      case
        T_DOUBLE: res = (LIR_Opr)(intptr_t)((index << LIR_Opr::data_shift) |
                                            LIR_Opr::double_type           |
                                            LIR_Opr::fpu_register          |
                                            LIR_Opr::double_size           |
                                            LIR_Opr::virtual_mask);
        break;
#endif // __SOFTFP__
      default:       ShouldNotReachHere(); res = illegalOpr;
    }

#ifdef ASSERT
    res->validate_type();
    assert(res->vreg_number() == index, "conversion check");
    assert(index >= LIR_Opr::vreg_base, "must start at vreg_base");

    // old-style calculation; check if old and new method are equal
    LIR_Opr::OprType t = as_OprType(type);
#ifdef __SOFTFP__
    LIR_Opr old_res = (LIR_Opr)(intptr_t)((index << LIR_Opr::data_shift) |
                               t |
                               LIR_Opr::cpu_register |
                               LIR_Opr::size_for(type) | LIR_Opr::virtual_mask);
#else // __SOFTFP__
    LIR_Opr old_res = (LIR_Opr)(intptr_t)((index << LIR_Opr::data_shift) | t |
                                          ((type == T_FLOAT || type == T_DOUBLE) ?  LIR_Opr::fpu_register : LIR_Opr::cpu_register) |
                               LIR_Opr::size_for(type) | LIR_Opr::virtual_mask);
    assert(res == old_res, "old and new method not equal");
#endif // __SOFTFP__
#endif // ASSERT

    return res;
  }

  // 'index' is computed by FrameMap::local_stack_pos(index); do not use other parameters as
  // the index is platform independent; a double stack using indices 2 and 3 has always
  // index 2.
  static LIR_Opr stack(int index, BasicType type) {
    LIR_Opr res;
    switch (type) {
      case T_OBJECT: // fall through
      case T_ARRAY:
        res = (LIR_Opr)(intptr_t)((index << LIR_Opr::data_shift) |
                                  LIR_Opr::object_type           |
                                  LIR_Opr::stack_value           |
                                  LIR_Opr::single_size);
        break;

      case T_METADATA:
        res = (LIR_Opr)(intptr_t)((index << LIR_Opr::data_shift) |
                                  LIR_Opr::metadata_type         |
                                  LIR_Opr::stack_value           |
                                  LIR_Opr::single_size);
        break;
      case T_INT:
        res = (LIR_Opr)(intptr_t)((index << LIR_Opr::data_shift) |
                                  LIR_Opr::int_type              |
                                  LIR_Opr::stack_value           |
                                  LIR_Opr::single_size);
        break;

      case T_ADDRESS:
        res = (LIR_Opr)(intptr_t)((index << LIR_Opr::data_shift) |
                                  LIR_Opr::address_type          |
                                  LIR_Opr::stack_value           |
                                  LIR_Opr::single_size);
        break;

      case T_LONG:
        res = (LIR_Opr)(intptr_t)((index << LIR_Opr::data_shift) |
                                  LIR_Opr::long_type             |
                                  LIR_Opr::stack_value           |
                                  LIR_Opr::double_size);
        break;

      case T_FLOAT:
        res = (LIR_Opr)(intptr_t)((index << LIR_Opr::data_shift) |
                                  LIR_Opr::float_type            |
                                  LIR_Opr::stack_value           |
                                  LIR_Opr::single_size);
        break;
      case T_DOUBLE:
        res = (LIR_Opr)(intptr_t)((index << LIR_Opr::data_shift) |
                                  LIR_Opr::double_type           |
                                  LIR_Opr::stack_value           |
                                  LIR_Opr::double_size);
        break;

      default:       ShouldNotReachHere(); res = illegalOpr;
    }

#ifdef ASSERT
    assert(index >= 0, "index must be positive");
    assert(index == (int)res->data(), "conversion check");

    LIR_Opr old_res = (LIR_Opr)(intptr_t)((index << LIR_Opr::data_shift) |
                                          LIR_Opr::stack_value           |
                                          as_OprType(type)                   |
                                          LIR_Opr::size_for(type));
    assert(res == old_res, "old and new method not equal");
#endif

    return res;
  }

  static LIR_Opr intConst(jint i)                { return (LIR_Opr)(new LIR_Const(i)); }
  static LIR_Opr longConst(jlong l)              { return (LIR_Opr)(new LIR_Const(l)); }
  static LIR_Opr floatConst(jfloat f)            { return (LIR_Opr)(new LIR_Const(f)); }
  static LIR_Opr doubleConst(jdouble d)          { return (LIR_Opr)(new LIR_Const(d)); }
  static LIR_Opr oopConst(jobject o)             { return (LIR_Opr)(new LIR_Const(o)); }
  static LIR_Opr address(LIR_Address* a)         { return (LIR_Opr)a; }
  static LIR_Opr intptrConst(void* p)            { return (LIR_Opr)(new LIR_Const(p)); }
  static LIR_Opr intptrConst(intptr_t v)         { return (LIR_Opr)(new LIR_Const((void*)v)); }
  static LIR_Opr illegal()                       { return (LIR_Opr)-1; }
  static LIR_Opr addressConst(jint i)            { return (LIR_Opr)(new LIR_Const(i, true)); }
  static LIR_Opr metadataConst(Metadata* m)      { return (LIR_Opr)(new LIR_Const(m)); }

  static LIR_Opr value_type(ValueType* type);
};


//-------------------------------------------------------------------------------
//                   LIR Instructions
//-------------------------------------------------------------------------------
//
// Note:
//  - every instruction has a result operand
//  - every instruction has an CodeEmitInfo operand (can be revisited later)
//  - every instruction has a LIR_OpCode operand
//  - LIR_OpN, means an instruction that has N input operands
//
// class hierarchy:
//
class  LIR_Op;
class    LIR_Op0;
class      LIR_OpLabel;
class    LIR_Op1;
class      LIR_OpBranch;
class      LIR_OpConvert;
class      LIR_OpAllocObj;
class      LIR_OpReturn;
class      LIR_OpRoundFP;
class    LIR_Op2;
class    LIR_OpDelay;
class    LIR_Op3;
class      LIR_OpAllocArray;
class    LIR_Op4;
class    LIR_OpCall;
class      LIR_OpJavaCall;
class      LIR_OpRTCall;
class    LIR_OpArrayCopy;
class    LIR_OpUpdateCRC32;
class    LIR_OpLock;
class    LIR_OpTypeCheck;
class    LIR_OpFlattenedArrayCheck;
class    LIR_OpNullFreeArrayCheck;
class    LIR_OpSubstitutabilityCheck;
class    LIR_OpCompareAndSwap;
class    LIR_OpLoadKlass;
class    LIR_OpProfileCall;
class    LIR_OpProfileType;
class    LIR_OpProfileInlineType;
#ifdef ASSERT
class    LIR_OpAssert;
#endif

// LIR operation codes
enum LIR_Code {
    lir_none
  , begin_op0
      , lir_label
      , lir_nop
      , lir_std_entry
      , lir_osr_entry
      , lir_fpop_raw
      , lir_breakpoint
      , lir_rtcall
      , lir_membar
      , lir_membar_acquire
      , lir_membar_release
      , lir_membar_loadload
      , lir_membar_storestore
      , lir_membar_loadstore
      , lir_membar_storeload
      , lir_get_thread
      , lir_on_spin_wait
      , lir_check_orig_pc
  , end_op0
  , begin_op1
      , lir_fxch
      , lir_fld
      , lir_push
      , lir_pop
      , lir_null_check
      , lir_return
      , lir_leal
      , lir_move
      , lir_convert
      , lir_alloc_object
      , lir_monaddr
      , lir_roundfp
      , lir_safepoint
      , lir_unwind
      , lir_load_klass
  , end_op1
  , begin_op2
      , lir_branch
      , lir_cond_float_branch
      , lir_cmp
      , lir_cmp_l2i
      , lir_ucmp_fd2i
      , lir_cmp_fd2i
      , lir_add
      , lir_sub
      , lir_mul
      , lir_div
      , lir_rem
      , lir_sqrt
      , lir_abs
      , lir_neg
      , lir_tan
      , lir_f2hf
      , lir_hf2f
      , lir_log10
      , lir_logic_and
      , lir_logic_or
      , lir_logic_xor
      , lir_shl
      , lir_shr
      , lir_ushr
      , lir_alloc_array
      , lir_throw
      , lir_xadd
      , lir_xchg
  , end_op2
  , begin_op3
      , lir_idiv
      , lir_irem
      , lir_fmad
      , lir_fmaf
  , end_op3
  , begin_op4
      , lir_cmove
  , end_op4
  , begin_opJavaCall
      , lir_static_call
      , lir_optvirtual_call
      , lir_icvirtual_call
      , lir_dynamic_call
  , end_opJavaCall
  , begin_opArrayCopy
      , lir_arraycopy
  , end_opArrayCopy
  , begin_opUpdateCRC32
      , lir_updatecrc32
  , end_opUpdateCRC32
  , begin_opLock
    , lir_lock
    , lir_unlock
  , end_opLock
  , begin_delay_slot
    , lir_delay_slot
  , end_delay_slot
  , begin_opTypeCheck
    , lir_instanceof
    , lir_checkcast
    , lir_store_check
  , end_opTypeCheck
  , begin_opFlattenedArrayCheck
    , lir_flat_array_check
  , end_opFlattenedArrayCheck
  , begin_opNullFreeArrayCheck
    , lir_null_free_array_check
  , end_opNullFreeArrayCheck
  , begin_opSubstitutabilityCheck
    , lir_substitutability_check
  , end_opSubstitutabilityCheck
  , begin_opCompareAndSwap
    , lir_cas_long
    , lir_cas_obj
    , lir_cas_int
  , end_opCompareAndSwap
  , begin_opMDOProfile
    , lir_profile_call
    , lir_profile_type
    , lir_profile_inline_type
  , end_opMDOProfile
  , begin_opAssert
    , lir_assert
  , end_opAssert
#ifdef INCLUDE_ZGC
  , begin_opXLoadBarrierTest
    , lir_xloadbarrier_test
  , end_opXLoadBarrierTest
#endif
};


enum LIR_Condition {
    lir_cond_equal
  , lir_cond_notEqual
  , lir_cond_less
  , lir_cond_lessEqual
  , lir_cond_greaterEqual
  , lir_cond_greater
  , lir_cond_belowEqual
  , lir_cond_aboveEqual
  , lir_cond_always
  , lir_cond_unknown = -1
};


enum LIR_PatchCode {
  lir_patch_none,
  lir_patch_low,
  lir_patch_high,
  lir_patch_normal
};


enum LIR_MoveKind {
  lir_move_normal,
  lir_move_volatile,
  lir_move_wide,
  lir_move_max_flag
};


// --------------------------------------------------
// LIR_Op
// --------------------------------------------------
class LIR_Op: public CompilationResourceObj {
 friend class LIR_OpVisitState;

#ifdef ASSERT
 private:
  const char *  _file;
  int           _line;
#endif

 protected:
  LIR_Opr       _result;
  unsigned short _code;
  unsigned short _flags;
  CodeEmitInfo* _info;
  int           _id;     // value id for register allocation
  int           _fpu_pop_count;
  Instruction*  _source; // for debugging

  static void print_condition(outputStream* out, LIR_Condition cond) PRODUCT_RETURN;

 protected:
  static bool is_in_range(LIR_Code test, LIR_Code start, LIR_Code end)  { return start < test && test < end; }

 public:
  LIR_Op()
    :
#ifdef ASSERT
      _file(nullptr)
    , _line(0),
#endif
      _result(LIR_OprFact::illegalOpr)
    , _code(lir_none)
    , _flags(0)
    , _info(nullptr)
    , _id(-1)
    , _fpu_pop_count(0)
    , _source(nullptr) {}

  LIR_Op(LIR_Code code, LIR_Opr result, CodeEmitInfo* info)
    :
#ifdef ASSERT
      _file(nullptr)
    , _line(0),
#endif
      _result(result)
    , _code(code)
    , _flags(0)
    , _info(info)
    , _id(-1)
    , _fpu_pop_count(0)
    , _source(nullptr) {}

  CodeEmitInfo* info() const                  { return _info;   }
  LIR_Code code()      const                  { return (LIR_Code)_code;   }
  LIR_Opr result_opr() const                  { return _result; }
  void    set_result_opr(LIR_Opr opr)         { _result = opr;  }

#ifdef ASSERT
  void set_file_and_line(const char * file, int line) {
    _file = file;
    _line = line;
  }
#endif

  virtual const char * name() const PRODUCT_RETURN0;
  virtual void visit(LIR_OpVisitState* state);

  int id()             const                  { return _id;     }
  void set_id(int id)                         { _id = id; }

  // FPU stack simulation helpers -- only used on Intel
  void set_fpu_pop_count(int count)           { assert(count >= 0 && count <= 1, "currently only 0 and 1 are valid"); _fpu_pop_count = count; }
  int  fpu_pop_count() const                  { return _fpu_pop_count; }
  bool pop_fpu_stack()                        { return _fpu_pop_count > 0; }

  Instruction* source() const                 { return _source; }
  void set_source(Instruction* ins)           { _source = ins; }

  virtual void emit_code(LIR_Assembler* masm) = 0;
  virtual void print_instr(outputStream* out) const   = 0;
  virtual void print_on(outputStream* st) const PRODUCT_RETURN;

  virtual bool is_patching() { return false; }
  virtual LIR_OpCall* as_OpCall() { return nullptr; }
  virtual LIR_OpJavaCall* as_OpJavaCall() { return nullptr; }
  virtual LIR_OpLabel* as_OpLabel() { return nullptr; }
  virtual LIR_OpDelay* as_OpDelay() { return nullptr; }
  virtual LIR_OpLock* as_OpLock() { return nullptr; }
  virtual LIR_OpAllocArray* as_OpAllocArray() { return nullptr; }
  virtual LIR_OpAllocObj* as_OpAllocObj() { return nullptr; }
  virtual LIR_OpRoundFP* as_OpRoundFP() { return nullptr; }
  virtual LIR_OpBranch* as_OpBranch() { return nullptr; }
  virtual LIR_OpReturn* as_OpReturn() { return nullptr; }
  virtual LIR_OpRTCall* as_OpRTCall() { return nullptr; }
  virtual LIR_OpConvert* as_OpConvert() { return nullptr; }
  virtual LIR_Op0* as_Op0() { return nullptr; }
  virtual LIR_Op1* as_Op1() { return nullptr; }
  virtual LIR_Op2* as_Op2() { return nullptr; }
  virtual LIR_Op3* as_Op3() { return nullptr; }
  virtual LIR_Op4* as_Op4() { return nullptr; }
  virtual LIR_OpArrayCopy* as_OpArrayCopy() { return nullptr; }
  virtual LIR_OpUpdateCRC32* as_OpUpdateCRC32() { return nullptr; }
  virtual LIR_OpTypeCheck* as_OpTypeCheck() { return nullptr; }
  virtual LIR_OpFlattenedArrayCheck* as_OpFlattenedArrayCheck() { return nullptr; }
  virtual LIR_OpNullFreeArrayCheck* as_OpNullFreeArrayCheck() { return nullptr; }
  virtual LIR_OpSubstitutabilityCheck* as_OpSubstitutabilityCheck() { return nullptr; }
  virtual LIR_OpCompareAndSwap* as_OpCompareAndSwap() { return nullptr; }
  virtual LIR_OpLoadKlass* as_OpLoadKlass() { return nullptr; }
  virtual LIR_OpProfileCall* as_OpProfileCall() { return nullptr; }
  virtual LIR_OpProfileType* as_OpProfileType() { return nullptr; }
  virtual LIR_OpProfileInlineType* as_OpProfileInlineType() { return nullptr; }
#ifdef ASSERT
  virtual LIR_OpAssert* as_OpAssert() { return nullptr; }
#endif

  virtual void verify() const {}
};

// for calls
class LIR_OpCall: public LIR_Op {
 friend class LIR_OpVisitState;

 protected:
  address      _addr;
  LIR_OprList* _arguments;
 protected:
  LIR_OpCall(LIR_Code code, address addr, LIR_Opr result,
             LIR_OprList* arguments, CodeEmitInfo* info = nullptr)
    : LIR_Op(code, result, info)
    , _addr(addr)
    , _arguments(arguments) {}

 public:
  address addr() const                           { return _addr; }
  const LIR_OprList* arguments() const           { return _arguments; }
  virtual LIR_OpCall* as_OpCall()                { return this; }
};


// --------------------------------------------------
// LIR_OpJavaCall
// --------------------------------------------------
class LIR_OpJavaCall: public LIR_OpCall {
 friend class LIR_OpVisitState;

 private:
  ciMethod* _method;
  LIR_Opr   _receiver;
  LIR_Opr   _method_handle_invoke_SP_save_opr;  // Used in LIR_OpVisitState::visit to store the reference to FrameMap::method_handle_invoke_SP_save_opr.

 public:
  LIR_OpJavaCall(LIR_Code code, ciMethod* method,
                 LIR_Opr receiver, LIR_Opr result,
                 address addr, LIR_OprList* arguments,
                 CodeEmitInfo* info)
  : LIR_OpCall(code, addr, result, arguments, info)
  , _method(method)
  , _receiver(receiver)
  , _method_handle_invoke_SP_save_opr(LIR_OprFact::illegalOpr)
  { assert(is_in_range(code, begin_opJavaCall, end_opJavaCall), "code check"); }

  LIR_OpJavaCall(LIR_Code code, ciMethod* method,
                 LIR_Opr receiver, LIR_Opr result, intptr_t vtable_offset,
                 LIR_OprList* arguments, CodeEmitInfo* info)
  : LIR_OpCall(code, (address)vtable_offset, result, arguments, info)
  , _method(method)
  , _receiver(receiver)
  , _method_handle_invoke_SP_save_opr(LIR_OprFact::illegalOpr)
  { assert(is_in_range(code, begin_opJavaCall, end_opJavaCall), "code check"); }

  LIR_Opr receiver() const                       { return _receiver; }
  ciMethod* method() const                       { return _method;   }

  // JSR 292 support.
  bool is_invokedynamic() const                  { return code() == lir_dynamic_call; }
  bool is_method_handle_invoke() const {
    return method()->is_compiled_lambda_form() ||   // Java-generated lambda form
           method()->is_method_handle_intrinsic();  // JVM-generated MH intrinsic
  }

  virtual void emit_code(LIR_Assembler* masm);
  virtual LIR_OpJavaCall* as_OpJavaCall() { return this; }
  virtual void print_instr(outputStream* out) const PRODUCT_RETURN;

  bool maybe_return_as_fields(ciInlineKlass** vk = nullptr) const;
};

// --------------------------------------------------
// LIR_OpLabel
// --------------------------------------------------
// Location where a branch can continue
class LIR_OpLabel: public LIR_Op {
 friend class LIR_OpVisitState;

 private:
  Label* _label;
 public:
  LIR_OpLabel(Label* lbl)
   : LIR_Op(lir_label, LIR_OprFact::illegalOpr, nullptr)
   , _label(lbl)                                 {}
  Label* label() const                           { return _label; }

  virtual void emit_code(LIR_Assembler* masm);
  virtual LIR_OpLabel* as_OpLabel() { return this; }
  virtual void print_instr(outputStream* out) const PRODUCT_RETURN;
};

// LIR_OpArrayCopy
class LIR_OpArrayCopy: public LIR_Op {
 friend class LIR_OpVisitState;

 private:
  ArrayCopyStub*  _stub;
  LIR_Opr   _src;
  LIR_Opr   _src_pos;
  LIR_Opr   _dst;
  LIR_Opr   _dst_pos;
  LIR_Opr   _length;
  LIR_Opr   _tmp;
  ciArrayKlass* _expected_type;
  int       _flags;

public:
  enum Flags {
    src_null_check         = 1 << 0,
    dst_null_check         = 1 << 1,
    src_pos_positive_check = 1 << 2,
    dst_pos_positive_check = 1 << 3,
    length_positive_check  = 1 << 4,
    src_range_check        = 1 << 5,
    dst_range_check        = 1 << 6,
    type_check             = 1 << 7,
    overlapping            = 1 << 8,
    unaligned              = 1 << 9,
    src_objarray           = 1 << 10,
    dst_objarray           = 1 << 11,
    always_slow_path       = 1 << 12,
    src_inlinetype_check   = 1 << 13,
    dst_inlinetype_check   = 1 << 14,
    all_flags              = (1 << 15) - 1
  };

  LIR_OpArrayCopy(LIR_Opr src, LIR_Opr src_pos, LIR_Opr dst, LIR_Opr dst_pos, LIR_Opr length, LIR_Opr tmp,
                  ciArrayKlass* expected_type, int flags, CodeEmitInfo* info);

  LIR_Opr src() const                            { return _src; }
  LIR_Opr src_pos() const                        { return _src_pos; }
  LIR_Opr dst() const                            { return _dst; }
  LIR_Opr dst_pos() const                        { return _dst_pos; }
  LIR_Opr length() const                         { return _length; }
  LIR_Opr tmp() const                            { return _tmp; }
  int flags() const                              { return _flags; }
  ciArrayKlass* expected_type() const            { return _expected_type; }
  ArrayCopyStub* stub() const                    { return _stub; }

  virtual void emit_code(LIR_Assembler* masm);
  virtual LIR_OpArrayCopy* as_OpArrayCopy() { return this; }
  void print_instr(outputStream* out) const PRODUCT_RETURN;
};

// LIR_OpUpdateCRC32
class LIR_OpUpdateCRC32: public LIR_Op {
  friend class LIR_OpVisitState;

private:
  LIR_Opr   _crc;
  LIR_Opr   _val;

public:

  LIR_OpUpdateCRC32(LIR_Opr crc, LIR_Opr val, LIR_Opr res);

  LIR_Opr crc() const                            { return _crc; }
  LIR_Opr val() const                            { return _val; }

  virtual void emit_code(LIR_Assembler* masm);
  virtual LIR_OpUpdateCRC32* as_OpUpdateCRC32()  { return this; }
  void print_instr(outputStream* out) const PRODUCT_RETURN;
};

// --------------------------------------------------
// LIR_Op0
// --------------------------------------------------
class LIR_Op0: public LIR_Op {
 friend class LIR_OpVisitState;

 public:
  LIR_Op0(LIR_Code code)
   : LIR_Op(code, LIR_OprFact::illegalOpr, nullptr)  { assert(is_in_range(code, begin_op0, end_op0), "code check"); }
  LIR_Op0(LIR_Code code, LIR_Opr result, CodeEmitInfo* info = nullptr)
   : LIR_Op(code, result, info)  { assert(is_in_range(code, begin_op0, end_op0), "code check"); }

  virtual void emit_code(LIR_Assembler* masm);
  virtual LIR_Op0* as_Op0() { return this; }
  virtual void print_instr(outputStream* out) const PRODUCT_RETURN;
};


// --------------------------------------------------
// LIR_Op1
// --------------------------------------------------

class LIR_Op1: public LIR_Op {
 friend class LIR_OpVisitState;

 protected:
  LIR_Opr         _opr;   // input operand
  BasicType       _type;  // Operand types
  LIR_PatchCode   _patch; // only required with patchin (NEEDS_CLEANUP: do we want a special instruction for patching?)

  static void print_patch_code(outputStream* out, LIR_PatchCode code);

  void set_kind(LIR_MoveKind kind) {
    assert(code() == lir_move, "must be");
    _flags = kind;
  }

 public:
  LIR_Op1(LIR_Code code, LIR_Opr opr, LIR_Opr result = LIR_OprFact::illegalOpr, BasicType type = T_ILLEGAL, LIR_PatchCode patch = lir_patch_none, CodeEmitInfo* info = nullptr)
    : LIR_Op(code, result, info)
    , _opr(opr)
    , _type(type)
    , _patch(patch)                    { assert(is_in_range(code, begin_op1, end_op1), "code check"); }

  LIR_Op1(LIR_Code code, LIR_Opr opr, LIR_Opr result, BasicType type, LIR_PatchCode patch, CodeEmitInfo* info, LIR_MoveKind kind)
    : LIR_Op(code, result, info)
    , _opr(opr)
    , _type(type)
    , _patch(patch)                    {
    assert(code == lir_move, "must be");
    set_kind(kind);
  }

  LIR_Op1(LIR_Code code, LIR_Opr opr, CodeEmitInfo* info)
    : LIR_Op(code, LIR_OprFact::illegalOpr, info)
    , _opr(opr)
    , _type(T_ILLEGAL)
    , _patch(lir_patch_none)           { assert(is_in_range(code, begin_op1, end_op1), "code check"); }

  LIR_Opr in_opr()           const               { return _opr;   }
  LIR_PatchCode patch_code() const               { return _patch; }
  BasicType type()           const               { return _type;  }

  LIR_MoveKind move_kind() const {
    assert(code() == lir_move, "must be");
    return (LIR_MoveKind)_flags;
  }

  virtual bool is_patching() { return _patch != lir_patch_none; }
  virtual void emit_code(LIR_Assembler* masm);
  virtual LIR_Op1* as_Op1() { return this; }
  virtual const char * name() const PRODUCT_RETURN0;

  void set_in_opr(LIR_Opr opr) { _opr = opr; }

  virtual void print_instr(outputStream* out) const PRODUCT_RETURN;
  virtual void verify() const;
};


// for runtime calls
class LIR_OpRTCall: public LIR_OpCall {
 friend class LIR_OpVisitState;

 private:
  LIR_Opr _tmp;
 public:
  LIR_OpRTCall(address addr, LIR_Opr tmp,
               LIR_Opr result, LIR_OprList* arguments, CodeEmitInfo* info = nullptr)
    : LIR_OpCall(lir_rtcall, addr, result, arguments, info)
    , _tmp(tmp) {}

  virtual void print_instr(outputStream* out) const PRODUCT_RETURN;
  virtual void emit_code(LIR_Assembler* masm);
  virtual LIR_OpRTCall* as_OpRTCall() { return this; }

  LIR_Opr tmp() const                            { return _tmp; }

  virtual void verify() const;
};



class LIR_OpReturn: public LIR_Op1 {
 friend class LIR_OpVisitState;

 private:
  C1SafepointPollStub* _stub;

 public:
  LIR_OpReturn(LIR_Opr opr);

  C1SafepointPollStub* stub() const { return _stub; }
  virtual LIR_OpReturn* as_OpReturn() { return this; }
};

class ConversionStub;

class LIR_OpConvert: public LIR_Op1 {
 friend class LIR_OpVisitState;

 private:
   Bytecodes::Code _bytecode;
   ConversionStub* _stub;

 public:
   LIR_OpConvert(Bytecodes::Code code, LIR_Opr opr, LIR_Opr result, ConversionStub* stub)
     : LIR_Op1(lir_convert, opr, result)
     , _bytecode(code)
     , _stub(stub)                               {}

  Bytecodes::Code bytecode() const               { return _bytecode; }
  ConversionStub* stub() const                   { return _stub; }

  virtual void emit_code(LIR_Assembler* masm);
  virtual LIR_OpConvert* as_OpConvert() { return this; }
  virtual void print_instr(outputStream* out) const PRODUCT_RETURN;

  static void print_bytecode(outputStream* out, Bytecodes::Code code) PRODUCT_RETURN;
};


// LIR_OpAllocObj
class LIR_OpAllocObj : public LIR_Op1 {
 friend class LIR_OpVisitState;

 private:
  LIR_Opr _tmp1;
  LIR_Opr _tmp2;
  LIR_Opr _tmp3;
  LIR_Opr _tmp4;
  int     _hdr_size;
  int     _obj_size;
  CodeStub* _stub;
  bool    _init_check;

 public:
  LIR_OpAllocObj(LIR_Opr klass, LIR_Opr result,
                 LIR_Opr t1, LIR_Opr t2, LIR_Opr t3, LIR_Opr t4,
                 int hdr_size, int obj_size, bool init_check, CodeStub* stub)
    : LIR_Op1(lir_alloc_object, klass, result)
    , _tmp1(t1)
    , _tmp2(t2)
    , _tmp3(t3)
    , _tmp4(t4)
    , _hdr_size(hdr_size)
    , _obj_size(obj_size)
    , _stub(stub)
    , _init_check(init_check)                    { }

  LIR_Opr klass()        const                   { return in_opr();     }
  LIR_Opr obj()          const                   { return result_opr(); }
  LIR_Opr tmp1()         const                   { return _tmp1;        }
  LIR_Opr tmp2()         const                   { return _tmp2;        }
  LIR_Opr tmp3()         const                   { return _tmp3;        }
  LIR_Opr tmp4()         const                   { return _tmp4;        }
  int     header_size()  const                   { return _hdr_size;    }
  int     object_size()  const                   { return _obj_size;    }
  bool    init_check()   const                   { return _init_check;  }
  CodeStub* stub()       const                   { return _stub;        }

  virtual void emit_code(LIR_Assembler* masm);
  virtual LIR_OpAllocObj * as_OpAllocObj () { return this; }
  virtual void print_instr(outputStream* out) const PRODUCT_RETURN;
};


// LIR_OpRoundFP
class LIR_OpRoundFP : public LIR_Op1 {
 friend class LIR_OpVisitState;

 private:
  LIR_Opr _tmp;

 public:
  LIR_OpRoundFP(LIR_Opr reg, LIR_Opr stack_loc_temp, LIR_Opr result)
    : LIR_Op1(lir_roundfp, reg, result)
    , _tmp(stack_loc_temp) {}

  LIR_Opr tmp() const                            { return _tmp; }
  virtual LIR_OpRoundFP* as_OpRoundFP()          { return this; }
  void print_instr(outputStream* out) const PRODUCT_RETURN;
};

// LIR_OpTypeCheck
class LIR_OpTypeCheck: public LIR_Op {
 friend class LIR_OpVisitState;

 private:
  LIR_Opr       _object;
  LIR_Opr       _array;
  ciKlass*      _klass;
  LIR_Opr       _tmp1;
  LIR_Opr       _tmp2;
  LIR_Opr       _tmp3;
  bool          _fast_check;
  CodeEmitInfo* _info_for_patch;
  CodeEmitInfo* _info_for_exception;
  CodeStub*     _stub;
  ciMethod*     _profiled_method;
  int           _profiled_bci;
  bool          _should_profile;
  bool          _need_null_check;

public:
  LIR_OpTypeCheck(LIR_Code code, LIR_Opr result, LIR_Opr object, ciKlass* klass,
                  LIR_Opr tmp1, LIR_Opr tmp2, LIR_Opr tmp3, bool fast_check,
                  CodeEmitInfo* info_for_exception, CodeEmitInfo* info_for_patch, CodeStub* stub, bool need_null_check = true);
  LIR_OpTypeCheck(LIR_Code code, LIR_Opr object, LIR_Opr array,
                  LIR_Opr tmp1, LIR_Opr tmp2, LIR_Opr tmp3, CodeEmitInfo* info_for_exception);

  LIR_Opr object() const                         { return _object;         }
  LIR_Opr array() const                          { assert(code() == lir_store_check, "not valid"); return _array;         }
  LIR_Opr tmp1() const                           { return _tmp1;           }
  LIR_Opr tmp2() const                           { return _tmp2;           }
  LIR_Opr tmp3() const                           { return _tmp3;           }
  ciKlass* klass() const                         { assert(code() == lir_instanceof || code() == lir_checkcast, "not valid"); return _klass;          }
  bool fast_check() const                        { assert(code() == lir_instanceof || code() == lir_checkcast, "not valid"); return _fast_check;     }
  CodeEmitInfo* info_for_patch() const           { return _info_for_patch;  }
  CodeEmitInfo* info_for_exception() const       { return _info_for_exception; }
  CodeStub* stub() const                         { return _stub;           }

  // MethodData* profiling
  void set_profiled_method(ciMethod *method)     { _profiled_method = method; }
  void set_profiled_bci(int bci)                 { _profiled_bci = bci;       }
  void set_should_profile(bool b)                { _should_profile = b;       }
  ciMethod* profiled_method() const              { return _profiled_method;   }
  int       profiled_bci() const                 { return _profiled_bci;      }
  bool      should_profile() const               { return _should_profile;    }
  bool      need_null_check() const              { return _need_null_check;   }
  virtual bool is_patching() { return _info_for_patch != nullptr; }
  virtual void emit_code(LIR_Assembler* masm);
  virtual LIR_OpTypeCheck* as_OpTypeCheck() { return this; }
  void print_instr(outputStream* out) const PRODUCT_RETURN;
};

// LIR_OpFlattenedArrayCheck
class LIR_OpFlattenedArrayCheck: public LIR_Op {
 friend class LIR_OpVisitState;

 private:
  LIR_Opr       _array;
  LIR_Opr       _value;
  LIR_Opr       _tmp;
  CodeStub*     _stub;
public:
  LIR_OpFlattenedArrayCheck(LIR_Opr array, LIR_Opr value, LIR_Opr tmp, CodeStub* stub);
  LIR_Opr array() const                          { return _array;         }
  LIR_Opr value() const                          { return _value;         }
  LIR_Opr tmp() const                            { return _tmp;           }
  CodeStub* stub() const                         { return _stub;          }

  virtual void emit_code(LIR_Assembler* masm);
  virtual LIR_OpFlattenedArrayCheck* as_OpFlattenedArrayCheck() { return this; }
  virtual void print_instr(outputStream* out) const PRODUCT_RETURN;
};

// LIR_OpNullFreeArrayCheck
class LIR_OpNullFreeArrayCheck: public LIR_Op {
 friend class LIR_OpVisitState;

 private:
  LIR_Opr       _array;
  LIR_Opr       _tmp;
public:
  LIR_OpNullFreeArrayCheck(LIR_Opr array, LIR_Opr tmp);
  LIR_Opr array() const                          { return _array;         }
  LIR_Opr tmp() const                            { return _tmp;           }

  virtual void emit_code(LIR_Assembler* masm);
  virtual LIR_OpNullFreeArrayCheck* as_OpNullFreeArrayCheck() { return this; }
  virtual void print_instr(outputStream* out) const PRODUCT_RETURN;
};

class LIR_OpSubstitutabilityCheck: public LIR_Op {
 friend class LIR_OpVisitState;

 private:
  LIR_Opr       _left;
  LIR_Opr       _right;
  LIR_Opr       _equal_result;
  LIR_Opr       _not_equal_result;
  LIR_Opr       _tmp1;
  LIR_Opr       _tmp2;
  ciKlass*      _left_klass;
  ciKlass*      _right_klass;
  LIR_Opr       _left_klass_op;
  LIR_Opr       _right_klass_op;
  CodeStub*     _stub;
public:
  LIR_OpSubstitutabilityCheck(LIR_Opr result, LIR_Opr left, LIR_Opr right, LIR_Opr equal_result, LIR_Opr not_equal_result,
                              LIR_Opr tmp1, LIR_Opr tmp2,
                              ciKlass* left_klass, ciKlass* right_klass, LIR_Opr left_klass_op, LIR_Opr right_klass_op,
                              CodeEmitInfo* info, CodeStub* stub);

  LIR_Opr left() const             { return _left; }
  LIR_Opr right() const            { return _right; }
  LIR_Opr equal_result() const     { return _equal_result; }
  LIR_Opr not_equal_result() const { return _not_equal_result; }
  LIR_Opr tmp1() const             { return _tmp1; }
  LIR_Opr tmp2() const             { return _tmp2; }
  ciKlass* left_klass() const      { return _left_klass; }
  ciKlass* right_klass() const     { return _right_klass; }
  LIR_Opr left_klass_op() const    { return _left_klass_op; }
  LIR_Opr right_klass_op() const   { return _right_klass_op; }
  CodeStub* stub() const           { return _stub; }

  virtual void emit_code(LIR_Assembler* masm);
  virtual LIR_OpSubstitutabilityCheck* as_OpSubstitutabilityCheck() { return this; }
  virtual void print_instr(outputStream* out) const PRODUCT_RETURN;
};

// LIR_Op2
class LIR_Op2: public LIR_Op {
 friend class LIR_OpVisitState;

  int  _fpu_stack_size; // for sin/cos implementation on Intel

 protected:
  LIR_Opr   _opr1;
  LIR_Opr   _opr2;
  BasicType _type;
  LIR_Opr   _tmp1;
  LIR_Opr   _tmp2;
  LIR_Opr   _tmp3;
  LIR_Opr   _tmp4;
  LIR_Opr   _tmp5;
  LIR_Condition _condition;

  void verify() const;

 public:
  LIR_Op2(LIR_Code code, LIR_Condition condition, LIR_Opr opr1, LIR_Opr opr2, CodeEmitInfo* info = nullptr, BasicType type = T_ILLEGAL)
    : LIR_Op(code, LIR_OprFact::illegalOpr, info)
    , _fpu_stack_size(0)
    , _opr1(opr1)
    , _opr2(opr2)
    , _type(type)
    , _tmp1(LIR_OprFact::illegalOpr)
    , _tmp2(LIR_OprFact::illegalOpr)
    , _tmp3(LIR_OprFact::illegalOpr)
    , _tmp4(LIR_OprFact::illegalOpr)
    , _tmp5(LIR_OprFact::illegalOpr)
    , _condition(condition) {
    assert(code == lir_cmp || code == lir_branch || code == lir_cond_float_branch || code == lir_assert, "code check");
  }

  LIR_Op2(LIR_Code code, LIR_Condition condition, LIR_Opr opr1, LIR_Opr opr2, LIR_Opr result, BasicType type)
    : LIR_Op(code, result, nullptr)
    , _fpu_stack_size(0)
    , _opr1(opr1)
    , _opr2(opr2)
    , _type(type)
    , _tmp1(LIR_OprFact::illegalOpr)
    , _tmp2(LIR_OprFact::illegalOpr)
    , _tmp3(LIR_OprFact::illegalOpr)
    , _tmp4(LIR_OprFact::illegalOpr)
    , _tmp5(LIR_OprFact::illegalOpr)
    , _condition(condition) {
    assert(code == lir_cmove, "code check");
    assert(type != T_ILLEGAL, "cmove should have type");
  }

  LIR_Op2(LIR_Code code, LIR_Opr opr1, LIR_Opr opr2, LIR_Opr result = LIR_OprFact::illegalOpr,
          CodeEmitInfo* info = nullptr, BasicType type = T_ILLEGAL)
    : LIR_Op(code, result, info)
    , _fpu_stack_size(0)
    , _opr1(opr1)
    , _opr2(opr2)
    , _type(type)
    , _tmp1(LIR_OprFact::illegalOpr)
    , _tmp2(LIR_OprFact::illegalOpr)
    , _tmp3(LIR_OprFact::illegalOpr)
    , _tmp4(LIR_OprFact::illegalOpr)
    , _tmp5(LIR_OprFact::illegalOpr)
    , _condition(lir_cond_unknown) {
    assert(code != lir_cmp && code != lir_branch && code != lir_cond_float_branch && is_in_range(code, begin_op2, end_op2), "code check");
  }

  LIR_Op2(LIR_Code code, LIR_Opr opr1, LIR_Opr opr2, LIR_Opr result, LIR_Opr tmp1, LIR_Opr tmp2 = LIR_OprFact::illegalOpr,
          LIR_Opr tmp3 = LIR_OprFact::illegalOpr, LIR_Opr tmp4 = LIR_OprFact::illegalOpr, LIR_Opr tmp5 = LIR_OprFact::illegalOpr)
    : LIR_Op(code, result, nullptr)
    , _fpu_stack_size(0)
    , _opr1(opr1)
    , _opr2(opr2)
    , _type(T_ILLEGAL)
    , _tmp1(tmp1)
    , _tmp2(tmp2)
    , _tmp3(tmp3)
    , _tmp4(tmp4)
    , _tmp5(tmp5)
    , _condition(lir_cond_unknown) {
    assert(code != lir_cmp && code != lir_branch && code != lir_cond_float_branch && is_in_range(code, begin_op2, end_op2), "code check");
  }

  LIR_Opr in_opr1() const                        { return _opr1; }
  LIR_Opr in_opr2() const                        { return _opr2; }
  BasicType type()  const                        { return _type; }
  LIR_Opr tmp1_opr() const                       { return _tmp1; }
  LIR_Opr tmp2_opr() const                       { return _tmp2; }
  LIR_Opr tmp3_opr() const                       { return _tmp3; }
  LIR_Opr tmp4_opr() const                       { return _tmp4; }
  LIR_Opr tmp5_opr() const                       { return _tmp5; }
  LIR_Condition condition() const  {
    assert(code() == lir_cmp || code() == lir_branch || code() == lir_cond_float_branch || code() == lir_assert, "only valid for branch and assert"); return _condition;
  }
  void set_condition(LIR_Condition condition) {
    assert(code() == lir_cmp || code() == lir_branch || code() == lir_cond_float_branch, "only valid for branch"); _condition = condition;
  }

  void set_fpu_stack_size(int size)              { _fpu_stack_size = size; }
  int  fpu_stack_size() const                    { return _fpu_stack_size; }

  void set_in_opr1(LIR_Opr opr)                  { _opr1 = opr; }
  void set_in_opr2(LIR_Opr opr)                  { _opr2 = opr; }

  virtual void emit_code(LIR_Assembler* masm);
  virtual LIR_Op2* as_Op2() { return this; }
  virtual void print_instr(outputStream* out) const PRODUCT_RETURN;
};

class LIR_OpBranch: public LIR_Op2 {
 friend class LIR_OpVisitState;

 private:
  Label*        _label;
  BlockBegin*   _block;  // if this is a branch to a block, this is the block
  BlockBegin*   _ublock; // if this is a float-branch, this is the unordered block
  CodeStub*     _stub;   // if this is a branch to a stub, this is the stub

 public:
  LIR_OpBranch(LIR_Condition cond, Label* lbl)
    : LIR_Op2(lir_branch, cond, LIR_OprFact::illegalOpr, LIR_OprFact::illegalOpr, (CodeEmitInfo*) nullptr)
    , _label(lbl)
    , _block(nullptr)
    , _ublock(nullptr)
    , _stub(nullptr) { }

  LIR_OpBranch(LIR_Condition cond, BlockBegin* block);
  LIR_OpBranch(LIR_Condition cond, CodeStub* stub);

  // for unordered comparisons
  LIR_OpBranch(LIR_Condition cond, BlockBegin* block, BlockBegin* ublock);

  LIR_Condition cond() const {
    return condition();
  }

  void set_cond(LIR_Condition cond) {
    set_condition(cond);
  }

  Label*        label()       const              { return _label;       }
  BlockBegin*   block()       const              { return _block;       }
  BlockBegin*   ublock()      const              { return _ublock;      }
  CodeStub*     stub()        const              { return _stub;        }

  void          change_block(BlockBegin* b);
  void          change_ublock(BlockBegin* b);
  void          negate_cond();

  virtual void emit_code(LIR_Assembler* masm);
  virtual LIR_OpBranch* as_OpBranch() { return this; }
  virtual void print_instr(outputStream* out) const PRODUCT_RETURN;
};

class LIR_OpAllocArray : public LIR_Op {
 friend class LIR_OpVisitState;

 private:
  LIR_Opr   _klass;
  LIR_Opr   _len;
  LIR_Opr   _tmp1;
  LIR_Opr   _tmp2;
  LIR_Opr   _tmp3;
  LIR_Opr   _tmp4;
  BasicType _type;
  CodeStub* _stub;
<<<<<<< HEAD
  bool      _is_null_free;

 public:
  LIR_OpAllocArray(LIR_Opr klass, LIR_Opr len, LIR_Opr result, LIR_Opr t1, LIR_Opr t2, LIR_Opr t3, LIR_Opr t4, BasicType type, CodeStub* stub, bool is_null_free)
=======
  bool      _zero_array;

 public:
  LIR_OpAllocArray(LIR_Opr klass, LIR_Opr len, LIR_Opr result, LIR_Opr t1, LIR_Opr t2, LIR_Opr t3, LIR_Opr t4, BasicType type, CodeStub* stub, bool zero_array)
>>>>>>> 9d332e65
    : LIR_Op(lir_alloc_array, result, nullptr)
    , _klass(klass)
    , _len(len)
    , _tmp1(t1)
    , _tmp2(t2)
    , _tmp3(t3)
    , _tmp4(t4)
    , _type(type)
    , _stub(stub)
<<<<<<< HEAD
    , _is_null_free(is_null_free) {}
=======
    , _zero_array(zero_array) {}
>>>>>>> 9d332e65

  LIR_Opr   klass()   const                      { return _klass;       }
  LIR_Opr   len()     const                      { return _len;         }
  LIR_Opr   obj()     const                      { return result_opr(); }
  LIR_Opr   tmp1()    const                      { return _tmp1;        }
  LIR_Opr   tmp2()    const                      { return _tmp2;        }
  LIR_Opr   tmp3()    const                      { return _tmp3;        }
  LIR_Opr   tmp4()    const                      { return _tmp4;        }
  BasicType type()    const                      { return _type;        }
  CodeStub* stub()    const                      { return _stub;        }
<<<<<<< HEAD
  bool      is_null_free() const                 { return _is_null_free;}
=======
  bool zero_array()   const                      { return _zero_array;  }
>>>>>>> 9d332e65

  virtual void emit_code(LIR_Assembler* masm);
  virtual LIR_OpAllocArray * as_OpAllocArray () { return this; }
  virtual void print_instr(outputStream* out) const PRODUCT_RETURN;
};


class LIR_Op3: public LIR_Op {
 friend class LIR_OpVisitState;

 private:
  LIR_Opr _opr1;
  LIR_Opr _opr2;
  LIR_Opr _opr3;
 public:
  LIR_Op3(LIR_Code code, LIR_Opr opr1, LIR_Opr opr2, LIR_Opr opr3, LIR_Opr result, CodeEmitInfo* info = nullptr)
    : LIR_Op(code, result, info)
    , _opr1(opr1)
    , _opr2(opr2)
    , _opr3(opr3)                                { assert(is_in_range(code, begin_op3, end_op3), "code check"); }
  LIR_Opr in_opr1() const                        { return _opr1; }
  LIR_Opr in_opr2() const                        { return _opr2; }
  LIR_Opr in_opr3() const                        { return _opr3; }

  virtual void emit_code(LIR_Assembler* masm);
  virtual LIR_Op3* as_Op3() { return this; }
  virtual void print_instr(outputStream* out) const PRODUCT_RETURN;
};

class LIR_Op4: public LIR_Op {
  friend class LIR_OpVisitState;
 protected:
  LIR_Opr   _opr1;
  LIR_Opr   _opr2;
  LIR_Opr   _opr3;
  LIR_Opr   _opr4;
  BasicType _type;
  LIR_Opr   _tmp1;
  LIR_Opr   _tmp2;
  LIR_Opr   _tmp3;
  LIR_Opr   _tmp4;
  LIR_Opr   _tmp5;
  LIR_Condition _condition;

 public:
  LIR_Op4(LIR_Code code, LIR_Condition condition, LIR_Opr opr1, LIR_Opr opr2, LIR_Opr opr3, LIR_Opr opr4,
          LIR_Opr result, BasicType type)
    : LIR_Op(code, result, nullptr)
    , _opr1(opr1)
    , _opr2(opr2)
    , _opr3(opr3)
    , _opr4(opr4)
    , _type(type)
    , _tmp1(LIR_OprFact::illegalOpr)
    , _tmp2(LIR_OprFact::illegalOpr)
    , _tmp3(LIR_OprFact::illegalOpr)
    , _tmp4(LIR_OprFact::illegalOpr)
    , _tmp5(LIR_OprFact::illegalOpr)
    , _condition(condition) {
    assert(code == lir_cmove, "code check");
    assert(type != T_ILLEGAL, "cmove should have type");
  }

  LIR_Opr in_opr1() const                        { return _opr1; }
  LIR_Opr in_opr2() const                        { return _opr2; }
  LIR_Opr in_opr3() const                        { return _opr3; }
  LIR_Opr in_opr4() const                        { return _opr4; }
  BasicType type()  const                        { return _type; }
  LIR_Opr tmp1_opr() const                       { return _tmp1; }
  LIR_Opr tmp2_opr() const                       { return _tmp2; }
  LIR_Opr tmp3_opr() const                       { return _tmp3; }
  LIR_Opr tmp4_opr() const                       { return _tmp4; }
  LIR_Opr tmp5_opr() const                       { return _tmp5; }

  LIR_Condition condition() const                { return _condition; }
  void set_condition(LIR_Condition condition)    { _condition = condition; }

  void set_in_opr1(LIR_Opr opr)                  { _opr1 = opr; }
  void set_in_opr2(LIR_Opr opr)                  { _opr2 = opr; }
  void set_in_opr3(LIR_Opr opr)                  { _opr3 = opr; }
  void set_in_opr4(LIR_Opr opr)                  { _opr4 = opr; }
  virtual void emit_code(LIR_Assembler* masm);
  virtual LIR_Op4* as_Op4() { return this; }

  virtual void print_instr(outputStream* out) const PRODUCT_RETURN;
};

//--------------------------------
class LabelObj: public CompilationResourceObj {
 private:
  Label _label;
 public:
  LabelObj()                                     {}
  Label* label()                                 { return &_label; }
};


class LIR_OpLock: public LIR_Op {
 friend class LIR_OpVisitState;

 private:
  LIR_Opr _hdr;
  LIR_Opr _obj;
  LIR_Opr _lock;
  LIR_Opr _scratch;
  CodeStub* _stub;
  CodeStub* _throw_ie_stub;
 public:
  LIR_OpLock(LIR_Code code, LIR_Opr hdr, LIR_Opr obj, LIR_Opr lock, LIR_Opr scratch, CodeStub* stub, CodeEmitInfo* info, CodeStub* throw_ie_stub=nullptr)
    : LIR_Op(code, LIR_OprFact::illegalOpr, info)
    , _hdr(hdr)
    , _obj(obj)
    , _lock(lock)
    , _scratch(scratch)
    , _stub(stub)
    , _throw_ie_stub(throw_ie_stub)                    {}

  LIR_Opr hdr_opr() const                        { return _hdr; }
  LIR_Opr obj_opr() const                        { return _obj; }
  LIR_Opr lock_opr() const                       { return _lock; }
  LIR_Opr scratch_opr() const                    { return _scratch; }
  CodeStub* stub() const                         { return _stub; }
  CodeStub* throw_ie_stub() const                { return _throw_ie_stub; }

  virtual void emit_code(LIR_Assembler* masm);
  virtual LIR_OpLock* as_OpLock() { return this; }
  void print_instr(outputStream* out) const PRODUCT_RETURN;
};

class LIR_OpLoadKlass: public LIR_Op {
  friend class LIR_OpVisitState;

 private:
  LIR_Opr _obj;
 public:
  LIR_OpLoadKlass(LIR_Opr obj, LIR_Opr result, CodeEmitInfo* info)
    : LIR_Op(lir_load_klass, result, info)
    , _obj(obj)
    {}

  LIR_Opr obj()        const { return _obj;  }

  virtual LIR_OpLoadKlass* as_OpLoadKlass() { return this; }
  virtual void emit_code(LIR_Assembler* masm);
  void print_instr(outputStream* out) const PRODUCT_RETURN;
};

class LIR_OpDelay: public LIR_Op {
 friend class LIR_OpVisitState;

 private:
  LIR_Op* _op;

 public:
  LIR_OpDelay(LIR_Op* op, CodeEmitInfo* info):
    LIR_Op(lir_delay_slot, LIR_OprFact::illegalOpr, info),
    _op(op) {
    assert(op->code() == lir_nop, "should be filling with nops");
  }
  virtual void emit_code(LIR_Assembler* masm);
  virtual LIR_OpDelay* as_OpDelay() { return this; }
  void print_instr(outputStream* out) const PRODUCT_RETURN;
  LIR_Op* delay_op() const { return _op; }
  CodeEmitInfo* call_info() const { return info(); }
};

#ifdef ASSERT
// LIR_OpAssert
class LIR_OpAssert : public LIR_Op2 {
 friend class LIR_OpVisitState;

 private:
  const char* _msg;
  bool        _halt;

 public:
  LIR_OpAssert(LIR_Condition condition, LIR_Opr opr1, LIR_Opr opr2, const char* msg, bool halt)
    : LIR_Op2(lir_assert, condition, opr1, opr2)
    , _msg(msg)
    , _halt(halt) {
  }

  const char* msg() const                        { return _msg; }
  bool        halt() const                       { return _halt; }

  virtual void emit_code(LIR_Assembler* masm);
  virtual LIR_OpAssert* as_OpAssert()            { return this; }
  virtual void print_instr(outputStream* out) const PRODUCT_RETURN;
};
#endif

// LIR_OpCompareAndSwap
class LIR_OpCompareAndSwap : public LIR_Op {
 friend class LIR_OpVisitState;

 private:
  LIR_Opr _addr;
  LIR_Opr _cmp_value;
  LIR_Opr _new_value;
  LIR_Opr _tmp1;
  LIR_Opr _tmp2;

 public:
  LIR_OpCompareAndSwap(LIR_Code code, LIR_Opr addr, LIR_Opr cmp_value, LIR_Opr new_value,
                       LIR_Opr t1, LIR_Opr t2, LIR_Opr result)
    : LIR_Op(code, result, nullptr)  // no result, no info
    , _addr(addr)
    , _cmp_value(cmp_value)
    , _new_value(new_value)
    , _tmp1(t1)
    , _tmp2(t2)                                  { }

  LIR_Opr addr()        const                    { return _addr;  }
  LIR_Opr cmp_value()   const                    { return _cmp_value; }
  LIR_Opr new_value()   const                    { return _new_value; }
  LIR_Opr tmp1()        const                    { return _tmp1;      }
  LIR_Opr tmp2()        const                    { return _tmp2;      }

  virtual void emit_code(LIR_Assembler* masm);
  virtual LIR_OpCompareAndSwap * as_OpCompareAndSwap () { return this; }
  virtual void print_instr(outputStream* out) const PRODUCT_RETURN;
};

// LIR_OpProfileCall
class LIR_OpProfileCall : public LIR_Op {
 friend class LIR_OpVisitState;

 private:
  ciMethod* _profiled_method;
  int       _profiled_bci;
  ciMethod* _profiled_callee;
  LIR_Opr   _mdo;
  LIR_Opr   _recv;
  LIR_Opr   _tmp1;
  ciKlass*  _known_holder;

 public:
  // Destroys recv
  LIR_OpProfileCall(ciMethod* profiled_method, int profiled_bci, ciMethod* profiled_callee, LIR_Opr mdo, LIR_Opr recv, LIR_Opr t1, ciKlass* known_holder)
    : LIR_Op(lir_profile_call, LIR_OprFact::illegalOpr, nullptr)  // no result, no info
    , _profiled_method(profiled_method)
    , _profiled_bci(profiled_bci)
    , _profiled_callee(profiled_callee)
    , _mdo(mdo)
    , _recv(recv)
    , _tmp1(t1)
    , _known_holder(known_holder)                { }

  ciMethod* profiled_method() const              { return _profiled_method;  }
  int       profiled_bci()    const              { return _profiled_bci;     }
  ciMethod* profiled_callee() const              { return _profiled_callee;  }
  LIR_Opr   mdo()             const              { return _mdo;              }
  LIR_Opr   recv()            const              { return _recv;             }
  LIR_Opr   tmp1()            const              { return _tmp1;             }
  ciKlass*  known_holder()    const              { return _known_holder;     }

  virtual void emit_code(LIR_Assembler* masm);
  virtual LIR_OpProfileCall* as_OpProfileCall() { return this; }
  virtual void print_instr(outputStream* out) const PRODUCT_RETURN;
  bool should_profile_receiver_type() const {
    bool callee_is_static = _profiled_callee->is_loaded() && _profiled_callee->is_static();
    Bytecodes::Code bc = _profiled_method->java_code_at_bci(_profiled_bci);
    bool call_is_virtual = (bc == Bytecodes::_invokevirtual && !_profiled_callee->can_be_statically_bound()) || bc == Bytecodes::_invokeinterface;
    return C1ProfileVirtualCalls && call_is_virtual && !callee_is_static;
  }
};

// LIR_OpProfileType
class LIR_OpProfileType : public LIR_Op {
 friend class LIR_OpVisitState;

 private:
  LIR_Opr      _mdp;
  LIR_Opr      _obj;
  LIR_Opr      _tmp;
  ciKlass*     _exact_klass;   // non null if we know the klass statically (no need to load it from _obj)
  intptr_t     _current_klass; // what the profiling currently reports
  bool         _not_null;      // true if we know statically that _obj cannot be null
  bool         _no_conflict;   // true if we're profling parameters, _exact_klass is not null and we know
                               // _exact_klass it the only possible type for this parameter in any context.

 public:
  // Destroys recv
  LIR_OpProfileType(LIR_Opr mdp, LIR_Opr obj, ciKlass* exact_klass, intptr_t current_klass, LIR_Opr tmp, bool not_null, bool no_conflict)
    : LIR_Op(lir_profile_type, LIR_OprFact::illegalOpr, nullptr)  // no result, no info
    , _mdp(mdp)
    , _obj(obj)
    , _tmp(tmp)
    , _exact_klass(exact_klass)
    , _current_klass(current_klass)
    , _not_null(not_null)
    , _no_conflict(no_conflict) { }

  LIR_Opr      mdp()              const             { return _mdp;              }
  LIR_Opr      obj()              const             { return _obj;              }
  LIR_Opr      tmp()              const             { return _tmp;              }
  ciKlass*     exact_klass()      const             { return _exact_klass;      }
  intptr_t     current_klass()    const             { return _current_klass;    }
  bool         not_null()         const             { return _not_null;         }
  bool         no_conflict()      const             { return _no_conflict;      }

  virtual void emit_code(LIR_Assembler* masm);
  virtual LIR_OpProfileType* as_OpProfileType() { return this; }
  virtual void print_instr(outputStream* out) const PRODUCT_RETURN;
};

// LIR_OpProfileInlineType
class LIR_OpProfileInlineType : public LIR_Op {
 friend class LIR_OpVisitState;

 private:
  LIR_Opr      _mdp;
  LIR_Opr      _obj;
  int          _flag;
  LIR_Opr      _tmp;
  bool         _not_null;      // true if we know statically that _obj cannot be null

 public:
  // Destroys recv
  LIR_OpProfileInlineType(LIR_Opr mdp, LIR_Opr obj, int flag, LIR_Opr tmp, bool not_null)
    : LIR_Op(lir_profile_inline_type, LIR_OprFact::illegalOpr, nullptr)  // no result, no info
    , _mdp(mdp)
    , _obj(obj)
    , _flag(flag)
    , _tmp(tmp)
    , _not_null(not_null) { }

  LIR_Opr      mdp()              const             { return _mdp;              }
  LIR_Opr      obj()              const             { return _obj;              }
  int          flag()             const             { return _flag;             }
  LIR_Opr      tmp()              const             { return _tmp;              }
  bool         not_null()         const             { return _not_null;         }

  virtual void emit_code(LIR_Assembler* masm);
  virtual LIR_OpProfileInlineType* as_OpProfileInlineType() { return this; }
  virtual void print_instr(outputStream* out) const PRODUCT_RETURN;
};

class LIR_InsertionBuffer;

//--------------------------------LIR_List---------------------------------------------------
// Maintains a list of LIR instructions (one instance of LIR_List per basic block)
// The LIR instructions are appended by the LIR_List class itself;
//
// Notes:
// - all offsets are(should be) in bytes
// - local positions are specified with an offset, with offset 0 being local 0

class LIR_List: public CompilationResourceObj {
 private:
  LIR_OpList  _operations;

  Compilation*  _compilation;
#ifndef PRODUCT
  BlockBegin*   _block;
#endif
#ifdef ASSERT
  const char *  _file;
  int           _line;
#endif
#ifdef RISCV
  LIR_Opr       _cmp_opr1;
  LIR_Opr       _cmp_opr2;
#endif

 public:
  void append(LIR_Op* op) {
    if (op->source() == nullptr)
      op->set_source(_compilation->current_instruction());
#ifndef PRODUCT
    if (PrintIRWithLIR) {
      _compilation->maybe_print_current_instruction();
      op->print(); tty->cr();
    }
#endif // PRODUCT

#ifdef RISCV
    set_cmp_oprs(op);
    // lir_cmp set cmp oprs only on riscv
    if (op->code() == lir_cmp) return;
#endif

    _operations.append(op);

#ifdef ASSERT
    op->verify();
    op->set_file_and_line(_file, _line);
    _file = nullptr;
    _line = 0;
#endif
  }

  LIR_List(Compilation* compilation, BlockBegin* block = nullptr);

#ifdef ASSERT
  void set_file_and_line(const char * file, int line);
#endif

#ifdef RISCV
  void set_cmp_oprs(LIR_Op* op);
#endif

  //---------- accessors ---------------
  LIR_OpList* instructions_list()                { return &_operations; }
  int         length() const                     { return _operations.length(); }
  LIR_Op*     at(int i) const                    { return _operations.at(i); }

  NOT_PRODUCT(BlockBegin* block() const          { return _block; });

  // insert LIR_Ops in buffer to right places in LIR_List
  void append(LIR_InsertionBuffer* buffer);

  //---------- mutators ---------------
  void insert_before(int i, LIR_List* op_list)   { _operations.insert_before(i, op_list->instructions_list()); }
  void insert_before(int i, LIR_Op* op)          { _operations.insert_before(i, op); }
  void remove_at(int i)                          { _operations.remove_at(i); }

  //---------- printing -------------
  void print_instructions() PRODUCT_RETURN;


  //---------- instructions -------------
  void call_opt_virtual(ciMethod* method, LIR_Opr receiver, LIR_Opr result,
                        address dest, LIR_OprList* arguments,
                        CodeEmitInfo* info) {
    append(new LIR_OpJavaCall(lir_optvirtual_call, method, receiver, result, dest, arguments, info));
  }
  void call_static(ciMethod* method, LIR_Opr result,
                   address dest, LIR_OprList* arguments, CodeEmitInfo* info) {
    append(new LIR_OpJavaCall(lir_static_call, method, LIR_OprFact::illegalOpr, result, dest, arguments, info));
  }
  void call_icvirtual(ciMethod* method, LIR_Opr receiver, LIR_Opr result,
                      address dest, LIR_OprList* arguments, CodeEmitInfo* info) {
    append(new LIR_OpJavaCall(lir_icvirtual_call, method, receiver, result, dest, arguments, info));
  }
  void call_dynamic(ciMethod* method, LIR_Opr receiver, LIR_Opr result,
                    address dest, LIR_OprList* arguments, CodeEmitInfo* info) {
    append(new LIR_OpJavaCall(lir_dynamic_call, method, receiver, result, dest, arguments, info));
  }

  void get_thread(LIR_Opr result)                { append(new LIR_Op0(lir_get_thread, result)); }
  void membar()                                  { append(new LIR_Op0(lir_membar)); }
  void membar_acquire()                          { append(new LIR_Op0(lir_membar_acquire)); }
  void membar_release()                          { append(new LIR_Op0(lir_membar_release)); }
  void membar_loadload()                         { append(new LIR_Op0(lir_membar_loadload)); }
  void membar_storestore()                       { append(new LIR_Op0(lir_membar_storestore)); }
  void membar_loadstore()                        { append(new LIR_Op0(lir_membar_loadstore)); }
  void membar_storeload()                        { append(new LIR_Op0(lir_membar_storeload)); }

  void nop()                                     { append(new LIR_Op0(lir_nop)); }

  void std_entry(LIR_Opr receiver)               { append(new LIR_Op0(lir_std_entry, receiver)); }
  void osr_entry(LIR_Opr osrPointer)             { append(new LIR_Op0(lir_osr_entry, osrPointer)); }

  void on_spin_wait()                            { append(new LIR_Op0(lir_on_spin_wait)); }

  void branch_destination(Label* lbl)            { append(new LIR_OpLabel(lbl)); }

  void leal(LIR_Opr from, LIR_Opr result_reg, LIR_PatchCode patch_code = lir_patch_none, CodeEmitInfo* info = nullptr) { append(new LIR_Op1(lir_leal, from, result_reg, T_ILLEGAL, patch_code, info)); }

  // result is a stack location for old backend and vreg for UseLinearScan
  // stack_loc_temp is an illegal register for old backend
  void roundfp(LIR_Opr reg, LIR_Opr stack_loc_temp, LIR_Opr result) { append(new LIR_OpRoundFP(reg, stack_loc_temp, result)); }
  void move(LIR_Opr src, LIR_Opr dst, CodeEmitInfo* info = nullptr) { append(new LIR_Op1(lir_move, src, dst, dst->type(), lir_patch_none, info)); }
  void move(LIR_Address* src, LIR_Opr dst, CodeEmitInfo* info = nullptr) { append(new LIR_Op1(lir_move, LIR_OprFact::address(src), dst, src->type(), lir_patch_none, info)); }
  void move(LIR_Opr src, LIR_Address* dst, CodeEmitInfo* info = nullptr) { append(new LIR_Op1(lir_move, src, LIR_OprFact::address(dst), dst->type(), lir_patch_none, info)); }
  void move_wide(LIR_Address* src, LIR_Opr dst, CodeEmitInfo* info = nullptr) {
    if (UseCompressedOops) {
      append(new LIR_Op1(lir_move, LIR_OprFact::address(src), dst, src->type(), lir_patch_none, info, lir_move_wide));
    } else {
      move(src, dst, info);
    }
  }
  void move_wide(LIR_Opr src, LIR_Address* dst, CodeEmitInfo* info = nullptr) {
    if (UseCompressedOops) {
      append(new LIR_Op1(lir_move, src, LIR_OprFact::address(dst), dst->type(), lir_patch_none, info, lir_move_wide));
    } else {
      move(src, dst, info);
    }
  }
  void volatile_move(LIR_Opr src, LIR_Opr dst, BasicType type, CodeEmitInfo* info = nullptr, LIR_PatchCode patch_code = lir_patch_none) { append(new LIR_Op1(lir_move, src, dst, type, patch_code, info, lir_move_volatile)); }

  void oop2reg  (jobject o, LIR_Opr reg)         { assert(reg->type() == T_OBJECT, "bad reg"); append(new LIR_Op1(lir_move, LIR_OprFact::oopConst(o),    reg));   }
  void oop2reg_patch(jobject o, LIR_Opr reg, CodeEmitInfo* info);

  void metadata2reg  (Metadata* o, LIR_Opr reg)  { assert(reg->type() == T_METADATA, "bad reg"); append(new LIR_Op1(lir_move, LIR_OprFact::metadataConst(o), reg));   }
  void klass2reg_patch(Metadata* o, LIR_Opr reg, CodeEmitInfo* info);

  void safepoint(LIR_Opr tmp, CodeEmitInfo* info)  { append(new LIR_Op1(lir_safepoint, tmp, info)); }
  void return_op(LIR_Opr result)                   { append(new LIR_OpReturn(result)); }

  void convert(Bytecodes::Code code, LIR_Opr left, LIR_Opr dst, ConversionStub* stub = nullptr/*, bool is_32bit = false*/) { append(new LIR_OpConvert(code, left, dst, stub)); }

  void logical_and (LIR_Opr left, LIR_Opr right, LIR_Opr dst) { append(new LIR_Op2(lir_logic_and,  left, right, dst)); }
  void logical_or  (LIR_Opr left, LIR_Opr right, LIR_Opr dst) { append(new LIR_Op2(lir_logic_or,   left, right, dst)); }
  void logical_xor (LIR_Opr left, LIR_Opr right, LIR_Opr dst) { append(new LIR_Op2(lir_logic_xor,  left, right, dst)); }

  void null_check(LIR_Opr opr, CodeEmitInfo* info, bool deoptimize_on_null = false);
  void throw_exception(LIR_Opr exceptionPC, LIR_Opr exceptionOop, CodeEmitInfo* info) {
    append(new LIR_Op2(lir_throw, exceptionPC, exceptionOop, LIR_OprFact::illegalOpr, info));
  }
  void unwind_exception(LIR_Opr exceptionOop) {
    append(new LIR_Op1(lir_unwind, exceptionOop));
  }

  void push(LIR_Opr opr)                                   { append(new LIR_Op1(lir_push, opr)); }
  void pop(LIR_Opr reg)                                    { append(new LIR_Op1(lir_pop,  reg)); }

  void cmp(LIR_Condition condition, LIR_Opr left, LIR_Opr right, CodeEmitInfo* info = nullptr) {
    append(new LIR_Op2(lir_cmp, condition, left, right, info));
  }
  void cmp(LIR_Condition condition, LIR_Opr left, int right, CodeEmitInfo* info = nullptr) {
    cmp(condition, left, LIR_OprFact::intConst(right), info);
  }

  void cmp_mem_int(LIR_Condition condition, LIR_Opr base, int disp, int c, CodeEmitInfo* info);
  void cmp_reg_mem(LIR_Condition condition, LIR_Opr reg, LIR_Address* addr, CodeEmitInfo* info);

  void cmove(LIR_Condition condition, LIR_Opr src1, LIR_Opr src2, LIR_Opr dst, BasicType type,
             LIR_Opr cmp_opr1 = LIR_OprFact::illegalOpr, LIR_Opr cmp_opr2 = LIR_OprFact::illegalOpr) {
    append(new LIR_Op4(lir_cmove, condition, src1, src2, cmp_opr1, cmp_opr2, dst, type));
  }

  void cas_long(LIR_Opr addr, LIR_Opr cmp_value, LIR_Opr new_value,
                LIR_Opr t1, LIR_Opr t2, LIR_Opr result = LIR_OprFact::illegalOpr);
  void cas_obj(LIR_Opr addr, LIR_Opr cmp_value, LIR_Opr new_value,
               LIR_Opr t1, LIR_Opr t2, LIR_Opr result = LIR_OprFact::illegalOpr);
  void cas_int(LIR_Opr addr, LIR_Opr cmp_value, LIR_Opr new_value,
               LIR_Opr t1, LIR_Opr t2, LIR_Opr result = LIR_OprFact::illegalOpr);

  void abs (LIR_Opr from, LIR_Opr to, LIR_Opr tmp)                { append(new LIR_Op2(lir_abs , from, tmp, to)); }
  void negate(LIR_Opr from, LIR_Opr to, LIR_Opr tmp = LIR_OprFact::illegalOpr)              { append(new LIR_Op2(lir_neg, from, tmp, to)); }
  void sqrt(LIR_Opr from, LIR_Opr to, LIR_Opr tmp)                { append(new LIR_Op2(lir_sqrt, from, tmp, to)); }
  void fmad(LIR_Opr from, LIR_Opr from1, LIR_Opr from2, LIR_Opr to) { append(new LIR_Op3(lir_fmad, from, from1, from2, to)); }
  void fmaf(LIR_Opr from, LIR_Opr from1, LIR_Opr from2, LIR_Opr to) { append(new LIR_Op3(lir_fmaf, from, from1, from2, to)); }
  void log10 (LIR_Opr from, LIR_Opr to, LIR_Opr tmp)              { append(new LIR_Op2(lir_log10, from, LIR_OprFact::illegalOpr, to, tmp)); }
  void tan (LIR_Opr from, LIR_Opr to, LIR_Opr tmp1, LIR_Opr tmp2) { append(new LIR_Op2(lir_tan , from, tmp1, to, tmp2)); }
  void f2hf(LIR_Opr from, LIR_Opr to, LIR_Opr tmp)                { append(new LIR_Op2(lir_f2hf, from, tmp, to)); }
  void hf2f(LIR_Opr from, LIR_Opr to, LIR_Opr tmp)                { append(new LIR_Op2(lir_hf2f, from, tmp, to)); }

  void add (LIR_Opr left, LIR_Opr right, LIR_Opr res)      { append(new LIR_Op2(lir_add, left, right, res)); }
  void sub (LIR_Opr left, LIR_Opr right, LIR_Opr res, CodeEmitInfo* info = nullptr) { append(new LIR_Op2(lir_sub, left, right, res, info)); }
  void mul (LIR_Opr left, LIR_Opr right, LIR_Opr res) { append(new LIR_Op2(lir_mul, left, right, res)); }
  void mul (LIR_Opr left, LIR_Opr right, LIR_Opr res, LIR_Opr tmp) { append(new LIR_Op2(lir_mul, left, right, res, tmp)); }
  void div (LIR_Opr left, LIR_Opr right, LIR_Opr res, CodeEmitInfo* info = nullptr)      { append(new LIR_Op2(lir_div, left, right, res, info)); }
  void div (LIR_Opr left, LIR_Opr right, LIR_Opr res, LIR_Opr tmp) { append(new LIR_Op2(lir_div, left, right, res, tmp)); }
  void rem (LIR_Opr left, LIR_Opr right, LIR_Opr res, CodeEmitInfo* info = nullptr)      { append(new LIR_Op2(lir_rem, left, right, res, info)); }

  void volatile_load_mem_reg(LIR_Address* address, LIR_Opr dst, CodeEmitInfo* info, LIR_PatchCode patch_code = lir_patch_none);
  void volatile_load_unsafe_reg(LIR_Opr base, LIR_Opr offset, LIR_Opr dst, BasicType type, CodeEmitInfo* info, LIR_PatchCode patch_code);

  void load(LIR_Address* addr, LIR_Opr src, CodeEmitInfo* info = nullptr, LIR_PatchCode patch_code = lir_patch_none);

  void store_mem_int(jint v,    LIR_Opr base, int offset_in_bytes, BasicType type, CodeEmitInfo* info, LIR_PatchCode patch_code = lir_patch_none);
  void store_mem_oop(jobject o, LIR_Opr base, int offset_in_bytes, BasicType type, CodeEmitInfo* info, LIR_PatchCode patch_code = lir_patch_none);
  void store(LIR_Opr src, LIR_Address* addr, CodeEmitInfo* info = nullptr, LIR_PatchCode patch_code = lir_patch_none);
  void volatile_store_mem_reg(LIR_Opr src, LIR_Address* address, CodeEmitInfo* info, LIR_PatchCode patch_code = lir_patch_none);
  void volatile_store_unsafe_reg(LIR_Opr src, LIR_Opr base, LIR_Opr offset, BasicType type, CodeEmitInfo* info, LIR_PatchCode patch_code);

  void idiv(LIR_Opr left, LIR_Opr right, LIR_Opr res, LIR_Opr tmp, CodeEmitInfo* info);
  void idiv(LIR_Opr left, int   right, LIR_Opr res, LIR_Opr tmp, CodeEmitInfo* info);
  void irem(LIR_Opr left, LIR_Opr right, LIR_Opr res, LIR_Opr tmp, CodeEmitInfo* info);
  void irem(LIR_Opr left, int   right, LIR_Opr res, LIR_Opr tmp, CodeEmitInfo* info);

  void allocate_object(LIR_Opr dst, LIR_Opr t1, LIR_Opr t2, LIR_Opr t3, LIR_Opr t4, int header_size, int object_size, LIR_Opr klass, bool init_check, CodeStub* stub);
<<<<<<< HEAD
  void allocate_array(LIR_Opr dst, LIR_Opr len, LIR_Opr t1,LIR_Opr t2, LIR_Opr t3,LIR_Opr t4, BasicType type, LIR_Opr klass, CodeStub* stub, bool is_null_free);
=======
  void allocate_array(LIR_Opr dst, LIR_Opr len, LIR_Opr t1,LIR_Opr t2, LIR_Opr t3,LIR_Opr t4, BasicType type, LIR_Opr klass, CodeStub* stub, bool zero_array = true);
>>>>>>> 9d332e65

  // jump is an unconditional branch
  void jump(BlockBegin* block) {
    append(new LIR_OpBranch(lir_cond_always, block));
  }
  void jump(CodeStub* stub) {
    append(new LIR_OpBranch(lir_cond_always, stub));
  }
  void branch(LIR_Condition cond, Label* lbl) {
    append(new LIR_OpBranch(cond, lbl));
  }
  // Should not be used for fp comparisons
  void branch(LIR_Condition cond, BlockBegin* block) {
    append(new LIR_OpBranch(cond, block));
  }
  // Should not be used for fp comparisons
  void branch(LIR_Condition cond, CodeStub* stub) {
    append(new LIR_OpBranch(cond, stub));
  }
  // Should only be used for fp comparisons
  void branch(LIR_Condition cond, BlockBegin* block, BlockBegin* unordered) {
    append(new LIR_OpBranch(cond, block, unordered));
  }

  void shift_left(LIR_Opr value, LIR_Opr count, LIR_Opr dst, LIR_Opr tmp);
  void shift_right(LIR_Opr value, LIR_Opr count, LIR_Opr dst, LIR_Opr tmp);
  void unsigned_shift_right(LIR_Opr value, LIR_Opr count, LIR_Opr dst, LIR_Opr tmp);

  void shift_left(LIR_Opr value, int count, LIR_Opr dst)       { shift_left(value, LIR_OprFact::intConst(count), dst, LIR_OprFact::illegalOpr); }
  void shift_right(LIR_Opr value, int count, LIR_Opr dst)      { shift_right(value, LIR_OprFact::intConst(count), dst, LIR_OprFact::illegalOpr); }
  void unsigned_shift_right(LIR_Opr value, int count, LIR_Opr dst) { unsigned_shift_right(value, LIR_OprFact::intConst(count), dst, LIR_OprFact::illegalOpr); }

  void lcmp2int(LIR_Opr left, LIR_Opr right, LIR_Opr dst)        { append(new LIR_Op2(lir_cmp_l2i,  left, right, dst)); }
  void fcmp2int(LIR_Opr left, LIR_Opr right, LIR_Opr dst, bool is_unordered_less);

  void call_runtime_leaf(address routine, LIR_Opr tmp, LIR_Opr result, LIR_OprList* arguments) {
    append(new LIR_OpRTCall(routine, tmp, result, arguments));
  }

  void call_runtime(address routine, LIR_Opr tmp, LIR_Opr result,
                    LIR_OprList* arguments, CodeEmitInfo* info) {
    append(new LIR_OpRTCall(routine, tmp, result, arguments, info));
  }

  void load_stack_address_monitor(int monitor_ix, LIR_Opr dst)  { append(new LIR_Op1(lir_monaddr, LIR_OprFact::intConst(monitor_ix), dst)); }
  void unlock_object(LIR_Opr hdr, LIR_Opr obj, LIR_Opr lock, LIR_Opr scratch, CodeStub* stub);
  void lock_object(LIR_Opr hdr, LIR_Opr obj, LIR_Opr lock, LIR_Opr scratch, CodeStub* stub, CodeEmitInfo* info, CodeStub* throw_ie_stub=nullptr);

  void breakpoint()                                                  { append(new LIR_Op0(lir_breakpoint)); }

  void arraycopy(LIR_Opr src, LIR_Opr src_pos, LIR_Opr dst, LIR_Opr dst_pos, LIR_Opr length, LIR_Opr tmp, ciArrayKlass* expected_type, int flags, CodeEmitInfo* info) { append(new LIR_OpArrayCopy(src, src_pos, dst, dst_pos, length, tmp, expected_type, flags, info)); }

  void update_crc32(LIR_Opr crc, LIR_Opr val, LIR_Opr res)  { append(new LIR_OpUpdateCRC32(crc, val, res)); }

  void instanceof(LIR_Opr result, LIR_Opr object, ciKlass* klass, LIR_Opr tmp1, LIR_Opr tmp2, LIR_Opr tmp3, bool fast_check, CodeEmitInfo* info_for_patch, ciMethod* profiled_method, int profiled_bci);
  void store_check(LIR_Opr object, LIR_Opr array, LIR_Opr tmp1, LIR_Opr tmp2, LIR_Opr tmp3, CodeEmitInfo* info_for_exception, ciMethod* profiled_method, int profiled_bci);
  void check_flat_array(LIR_Opr array, LIR_Opr value, LIR_Opr tmp, CodeStub* stub);
  void check_null_free_array(LIR_Opr array, LIR_Opr tmp);
  void substitutability_check(LIR_Opr result, LIR_Opr left, LIR_Opr right, LIR_Opr equal_result, LIR_Opr not_equal_result,
                              LIR_Opr tmp1, LIR_Opr tmp2,
                              ciKlass* left_klass, ciKlass* right_klass, LIR_Opr left_klass_op, LIR_Opr right_klass_op,
                              CodeEmitInfo* info, CodeStub* stub);

  void checkcast (LIR_Opr result, LIR_Opr object, ciKlass* klass,
                  LIR_Opr tmp1, LIR_Opr tmp2, LIR_Opr tmp3, bool fast_check,
                  CodeEmitInfo* info_for_exception, CodeEmitInfo* info_for_patch, CodeStub* stub,
                  ciMethod* profiled_method, int profiled_bci, bool is_null_free);
  // MethodData* profiling
  void profile_call(ciMethod* method, int bci, ciMethod* callee, LIR_Opr mdo, LIR_Opr recv, LIR_Opr t1, ciKlass* cha_klass) {
    append(new LIR_OpProfileCall(method, bci, callee, mdo, recv, t1, cha_klass));
  }
  void profile_type(LIR_Address* mdp, LIR_Opr obj, ciKlass* exact_klass, intptr_t current_klass, LIR_Opr tmp, bool not_null, bool no_conflict) {
    append(new LIR_OpProfileType(LIR_OprFact::address(mdp), obj, exact_klass, current_klass, tmp, not_null, no_conflict));
  }
  void profile_inline_type(LIR_Address* mdp, LIR_Opr obj, int flag, LIR_Opr tmp, bool not_null) {
    append(new LIR_OpProfileInlineType(LIR_OprFact::address(mdp), obj, flag, tmp, not_null));
  }

  void xadd(LIR_Opr src, LIR_Opr add, LIR_Opr res, LIR_Opr tmp) { append(new LIR_Op2(lir_xadd, src, add, res, tmp)); }
  void xchg(LIR_Opr src, LIR_Opr set, LIR_Opr res, LIR_Opr tmp) { append(new LIR_Op2(lir_xchg, src, set, res, tmp)); }

  void load_klass(LIR_Opr obj, LIR_Opr result, CodeEmitInfo* info) { append(new LIR_OpLoadKlass(obj, result, info)); }

#ifdef ASSERT
  void lir_assert(LIR_Condition condition, LIR_Opr opr1, LIR_Opr opr2, const char* msg, bool halt) { append(new LIR_OpAssert(condition, opr1, opr2, msg, halt)); }
#endif
};

void print_LIR(BlockList* blocks);

class LIR_InsertionBuffer : public CompilationResourceObj {
 private:
  LIR_List*   _lir;   // the lir list where ops of this buffer should be inserted later (null when uninitialized)

  // list of insertion points. index and count are stored alternately:
  // _index_and_count[i * 2]:     the index into lir list where "count" ops should be inserted
  // _index_and_count[i * 2 + 1]: the number of ops to be inserted at index
  intStack    _index_and_count;

  // the LIR_Ops to be inserted
  LIR_OpList  _ops;

  void append_new(int index, int count)  { _index_and_count.append(index); _index_and_count.append(count); }
  void set_index_at(int i, int value)    { _index_and_count.at_put((i << 1),     value); }
  void set_count_at(int i, int value)    { _index_and_count.at_put((i << 1) + 1, value); }

#ifdef ASSERT
  void verify();
#endif
 public:
  LIR_InsertionBuffer() : _lir(nullptr), _index_and_count(8), _ops(8) { }

  // must be called before using the insertion buffer
  void init(LIR_List* lir)  { assert(!initialized(), "already initialized"); _lir = lir; _index_and_count.clear(); _ops.clear(); }
  bool initialized() const  { return _lir != nullptr; }
  // called automatically when the buffer is appended to the LIR_List
  void finish()             { _lir = nullptr; }

  // accessors
  LIR_List*  lir_list() const             { return _lir; }
  int number_of_insertion_points() const  { return _index_and_count.length() >> 1; }
  int index_at(int i) const               { return _index_and_count.at((i << 1));     }
  int count_at(int i) const               { return _index_and_count.at((i << 1) + 1); }

  int number_of_ops() const               { return _ops.length(); }
  LIR_Op* op_at(int i) const              { return _ops.at(i); }

  // append an instruction to the buffer
  void append(int index, LIR_Op* op);

  // instruction
  void move(int index, LIR_Opr src, LIR_Opr dst, CodeEmitInfo* info = nullptr) { append(index, new LIR_Op1(lir_move, src, dst, dst->type(), lir_patch_none, info)); }
};


//
// LIR_OpVisitState is used for manipulating LIR_Ops in an abstract way.
// Calling a LIR_Op's visit function with a LIR_OpVisitState causes
// information about the input, output and temporaries used by the
// op to be recorded.  It also records whether the op has call semantics
// and also records all the CodeEmitInfos used by this op.
//


class LIR_OpVisitState: public StackObj {
 public:
  typedef enum { inputMode, firstMode = inputMode, tempMode, outputMode, numModes, invalidMode = -1 } OprMode;

  enum {
    maxNumberOfOperands = 21,
    maxNumberOfInfos = 4
  };

 private:
  LIR_Op*          _op;

  // optimization: the operands and infos are not stored in a variable-length
  //               list, but in a fixed-size array to save time of size checks and resizing
  int              _oprs_len[numModes];
  LIR_Opr*         _oprs_new[numModes][maxNumberOfOperands];
  int _info_len;
  CodeEmitInfo*    _info_new[maxNumberOfInfos];

  bool             _has_call;
  bool             _has_slow_case;


  // only include register operands
  // addresses are decomposed to the base and index registers
  // constants and stack operands are ignored
  void append(LIR_Opr& opr, OprMode mode) {
    assert(opr->is_valid(), "should not call this otherwise");
    assert(mode >= 0 && mode < numModes, "bad mode");

    if (opr->is_register()) {
       assert(_oprs_len[mode] < maxNumberOfOperands, "array overflow");
      _oprs_new[mode][_oprs_len[mode]++] = &opr;

    } else if (opr->is_pointer()) {
      LIR_Address* address = opr->as_address_ptr();
      if (address != nullptr) {
        // special handling for addresses: add base and index register of the address
        // both are always input operands or temp if we want to extend
        // their liveness!
        if (mode == outputMode) {
          mode = inputMode;
        }
        assert (mode == inputMode || mode == tempMode, "input or temp only for addresses");
        if (address->_base->is_valid()) {
          assert(address->_base->is_register(), "must be");
          assert(_oprs_len[mode] < maxNumberOfOperands, "array overflow");
          _oprs_new[mode][_oprs_len[mode]++] = &address->_base;
        }
        if (address->_index->is_valid()) {
          assert(address->_index->is_register(), "must be");
          assert(_oprs_len[mode] < maxNumberOfOperands, "array overflow");
          _oprs_new[mode][_oprs_len[mode]++] = &address->_index;
        }

      } else {
        assert(opr->is_constant(), "constant operands are not processed");
      }
    } else {
      assert(opr->is_stack(), "stack operands are not processed");
    }
  }

  void append(CodeEmitInfo* info) {
    assert(info != nullptr, "should not call this otherwise");
    assert(_info_len < maxNumberOfInfos, "array overflow");
    _info_new[_info_len++] = info;
  }

 public:
  LIR_OpVisitState()         { reset(); }

  LIR_Op* op() const         { return _op; }
  void set_op(LIR_Op* op)    { reset(); _op = op; }

  bool has_call() const      { return _has_call; }
  bool has_slow_case() const { return _has_slow_case; }

  void reset() {
    _op = nullptr;
    _has_call = false;
    _has_slow_case = false;

    _oprs_len[inputMode] = 0;
    _oprs_len[tempMode] = 0;
    _oprs_len[outputMode] = 0;
    _info_len = 0;
  }


  int opr_count(OprMode mode) const {
    assert(mode >= 0 && mode < numModes, "bad mode");
    return _oprs_len[mode];
  }

  LIR_Opr opr_at(OprMode mode, int index) const {
    assert(mode >= 0 && mode < numModes, "bad mode");
    assert(index >= 0 && index < _oprs_len[mode], "index out of bound");
    return *_oprs_new[mode][index];
  }

  void set_opr_at(OprMode mode, int index, LIR_Opr opr) const {
    assert(mode >= 0 && mode < numModes, "bad mode");
    assert(index >= 0 && index < _oprs_len[mode], "index out of bound");
    *_oprs_new[mode][index] = opr;
  }

  int info_count() const {
    return _info_len;
  }

  CodeEmitInfo* info_at(int index) const {
    assert(index < _info_len, "index out of bounds");
    return _info_new[index];
  }

  XHandlers* all_xhandler();

  // collects all register operands of the instruction
  void visit(LIR_Op* op);

#ifdef ASSERT
  // check that an operation has no operands
  bool no_operands(LIR_Op* op);
#endif

  // LIR_Op visitor functions use these to fill in the state
  void do_input(LIR_Opr& opr)             { append(opr, LIR_OpVisitState::inputMode); }
  void do_output(LIR_Opr& opr)            { append(opr, LIR_OpVisitState::outputMode); }
  void do_temp(LIR_Opr& opr)              { append(opr, LIR_OpVisitState::tempMode); }
  void do_info(CodeEmitInfo* info)        { append(info); }

  void do_stub(CodeStub* stub);
  void do_call()                          { _has_call = true; }
  void do_slow_case()                     { _has_slow_case = true; }
  void do_slow_case(CodeEmitInfo* info) {
    _has_slow_case = true;
    append(info);
  }
};


inline LIR_Opr LIR_Opr::illegalOpr()   { return LIR_OprFact::illegalOpr; };

inline LIR_Opr LIR_Opr::nullOpr()   { return LIR_OprFact::nullOpr; };

#endif // SHARE_C1_C1_LIR_HPP<|MERGE_RESOLUTION|>--- conflicted
+++ resolved
@@ -1851,17 +1851,11 @@
   LIR_Opr   _tmp4;
   BasicType _type;
   CodeStub* _stub;
-<<<<<<< HEAD
+  bool      _zero_array;
   bool      _is_null_free;
 
  public:
-  LIR_OpAllocArray(LIR_Opr klass, LIR_Opr len, LIR_Opr result, LIR_Opr t1, LIR_Opr t2, LIR_Opr t3, LIR_Opr t4, BasicType type, CodeStub* stub, bool is_null_free)
-=======
-  bool      _zero_array;
-
- public:
-  LIR_OpAllocArray(LIR_Opr klass, LIR_Opr len, LIR_Opr result, LIR_Opr t1, LIR_Opr t2, LIR_Opr t3, LIR_Opr t4, BasicType type, CodeStub* stub, bool zero_array)
->>>>>>> 9d332e65
+  LIR_OpAllocArray(LIR_Opr klass, LIR_Opr len, LIR_Opr result, LIR_Opr t1, LIR_Opr t2, LIR_Opr t3, LIR_Opr t4, BasicType type, CodeStub* stub, bool zero_array, bool is_null_free)
     : LIR_Op(lir_alloc_array, result, nullptr)
     , _klass(klass)
     , _len(len)
@@ -1871,11 +1865,8 @@
     , _tmp4(t4)
     , _type(type)
     , _stub(stub)
-<<<<<<< HEAD
+    , _zero_array(zero_array)
     , _is_null_free(is_null_free) {}
-=======
-    , _zero_array(zero_array) {}
->>>>>>> 9d332e65
 
   LIR_Opr   klass()   const                      { return _klass;       }
   LIR_Opr   len()     const                      { return _len;         }
@@ -1886,11 +1877,8 @@
   LIR_Opr   tmp4()    const                      { return _tmp4;        }
   BasicType type()    const                      { return _type;        }
   CodeStub* stub()    const                      { return _stub;        }
-<<<<<<< HEAD
+  bool      zero_array()   const                 { return _zero_array;  }
   bool      is_null_free() const                 { return _is_null_free;}
-=======
-  bool zero_array()   const                      { return _zero_array;  }
->>>>>>> 9d332e65
 
   virtual void emit_code(LIR_Assembler* masm);
   virtual LIR_OpAllocArray * as_OpAllocArray () { return this; }
@@ -2456,11 +2444,7 @@
   void irem(LIR_Opr left, int   right, LIR_Opr res, LIR_Opr tmp, CodeEmitInfo* info);
 
   void allocate_object(LIR_Opr dst, LIR_Opr t1, LIR_Opr t2, LIR_Opr t3, LIR_Opr t4, int header_size, int object_size, LIR_Opr klass, bool init_check, CodeStub* stub);
-<<<<<<< HEAD
-  void allocate_array(LIR_Opr dst, LIR_Opr len, LIR_Opr t1,LIR_Opr t2, LIR_Opr t3,LIR_Opr t4, BasicType type, LIR_Opr klass, CodeStub* stub, bool is_null_free);
-=======
-  void allocate_array(LIR_Opr dst, LIR_Opr len, LIR_Opr t1,LIR_Opr t2, LIR_Opr t3,LIR_Opr t4, BasicType type, LIR_Opr klass, CodeStub* stub, bool zero_array = true);
->>>>>>> 9d332e65
+  void allocate_array(LIR_Opr dst, LIR_Opr len, LIR_Opr t1,LIR_Opr t2, LIR_Opr t3,LIR_Opr t4, BasicType type, LIR_Opr klass, CodeStub* stub, bool zero_array = true, bool is_null_free = false);
 
   // jump is an unconditional branch
   void jump(BlockBegin* block) {
