/*
 * Copyright (c) 2000, 2023, Oracle and/or its affiliates. All rights reserved.
 * DO NOT ALTER OR REMOVE COPYRIGHT NOTICES OR THIS FILE HEADER.
 *
 * This code is free software; you can redistribute it and/or modify it
 * under the terms of the GNU General Public License version 2 only, as
 * published by the Free Software Foundation.
 *
 * This code is distributed in the hope that it will be useful, but WITHOUT
 * ANY WARRANTY; without even the implied warranty of MERCHANTABILITY or
 * FITNESS FOR A PARTICULAR PURPOSE.  See the GNU General Public License
 * version 2 for more details (a copy is included in the LICENSE file that
 * accompanied this code).
 *
 * You should have received a copy of the GNU General Public License version
 * 2 along with this work; if not, write to the Free Software Foundation,
 * Inc., 51 Franklin St, Fifth Floor, Boston, MA 02110-1301 USA.
 *
 * Please contact Oracle, 500 Oracle Parkway, Redwood Shores, CA 94065 USA
 * or visit www.oracle.com if you need additional information or have any
 * questions.
 *
 */

#ifndef SHARE_C1_C1_LIR_HPP
#define SHARE_C1_C1_LIR_HPP

#include "c1/c1_Defs.hpp"
#include "c1/c1_ValueType.hpp"
#include "oops/method.hpp"
#include "utilities/globalDefinitions.hpp"

class BlockBegin;
class BlockList;
class LIR_Assembler;
class CodeEmitInfo;
class CodeStub;
class CodeStubList;
class C1SafepointPollStub;
class ArrayCopyStub;
class LIR_Op;
class ciType;
class ValueType;
class LIR_OpVisitState;
class FpuStackSim;

//---------------------------------------------------------------------
//                 LIR Operands
//    LIR_OprPtr
//      LIR_Const
//      LIR_Address
//---------------------------------------------------------------------
class LIR_OprPtr;
class LIR_Const;
class LIR_Address;
class LIR_OprVisitor;
class LIR_Opr;

typedef int          RegNr;

typedef GrowableArray<LIR_Opr> LIR_OprList;
typedef GrowableArray<LIR_Op*> LIR_OpArray;
typedef GrowableArray<LIR_Op*> LIR_OpList;

// define LIR_OprPtr early so LIR_Opr can refer to it
class LIR_OprPtr: public CompilationResourceObj {
 public:
  bool is_oop_pointer() const                    { return (type() == T_OBJECT); }
  bool is_float_kind() const                     { BasicType t = type(); return (t == T_FLOAT) || (t == T_DOUBLE); }

  virtual LIR_Const*  as_constant()              { return nullptr; }
  virtual LIR_Address* as_address()              { return nullptr; }
  virtual BasicType type() const                 = 0;
  virtual void print_value_on(outputStream* out) const = 0;
};



// LIR constants
class LIR_Const: public LIR_OprPtr {
 private:
  JavaValue _value;

  void type_check(BasicType t) const   { assert(type() == t, "type check"); }
  void type_check(BasicType t1, BasicType t2) const   { assert(type() == t1 || type() == t2, "type check"); }
  void type_check(BasicType t1, BasicType t2, BasicType t3) const   { assert(type() == t1 || type() == t2 || type() == t3, "type check"); }

 public:
  LIR_Const(jint i, bool is_address=false)       { _value.set_type(is_address?T_ADDRESS:T_INT); _value.set_jint(i); }
  LIR_Const(jlong l)                             { _value.set_type(T_LONG);    _value.set_jlong(l); }
  LIR_Const(jfloat f)                            { _value.set_type(T_FLOAT);   _value.set_jfloat(f); }
  LIR_Const(jdouble d)                           { _value.set_type(T_DOUBLE);  _value.set_jdouble(d); }
  LIR_Const(jobject o)                           { _value.set_type(T_OBJECT);  _value.set_jobject(o); }
  LIR_Const(void* p) {
#ifdef _LP64
    assert(sizeof(jlong) >= sizeof(p), "too small");;
    _value.set_type(T_LONG);    _value.set_jlong((jlong)p);
#else
    assert(sizeof(jint) >= sizeof(p), "too small");;
    _value.set_type(T_INT);     _value.set_jint((jint)p);
#endif
  }
  LIR_Const(Metadata* m) {
    _value.set_type(T_METADATA);
#ifdef _LP64
    _value.set_jlong((jlong)m);
#else
    _value.set_jint((jint)m);
#endif // _LP64
  }

  virtual BasicType type()       const { return _value.get_type(); }
  virtual LIR_Const* as_constant()     { return this; }

  jint      as_jint()    const         { type_check(T_INT, T_ADDRESS); return _value.get_jint(); }
  jlong     as_jlong()   const         { type_check(T_LONG  ); return _value.get_jlong(); }
  jfloat    as_jfloat()  const         { type_check(T_FLOAT ); return _value.get_jfloat(); }
  jdouble   as_jdouble() const         { type_check(T_DOUBLE); return _value.get_jdouble(); }
  jobject   as_jobject() const         { type_check(T_OBJECT); return _value.get_jobject(); }
  jint      as_jint_lo() const         { type_check(T_LONG  ); return low(_value.get_jlong()); }
  jint      as_jint_hi() const         { type_check(T_LONG  ); return high(_value.get_jlong()); }

#ifdef _LP64
  address   as_pointer() const         { type_check(T_LONG  ); return (address)_value.get_jlong(); }
  Metadata* as_metadata() const        { type_check(T_METADATA); return (Metadata*)_value.get_jlong(); }
#else
  address   as_pointer() const         { type_check(T_INT   ); return (address)_value.get_jint(); }
  Metadata* as_metadata() const        { type_check(T_METADATA); return (Metadata*)_value.get_jint(); }
#endif


  jint      as_jint_bits() const       { type_check(T_FLOAT, T_INT, T_ADDRESS); return _value.get_jint(); }
  jint      as_jint_lo_bits() const    {
    if (type() == T_DOUBLE) {
      return low(jlong_cast(_value.get_jdouble()));
    } else {
      return as_jint_lo();
    }
  }
  jint      as_jint_hi_bits() const    {
    if (type() == T_DOUBLE) {
      return high(jlong_cast(_value.get_jdouble()));
    } else {
      return as_jint_hi();
    }
  }
  jlong      as_jlong_bits() const    {
    if (type() == T_DOUBLE) {
      return jlong_cast(_value.get_jdouble());
    } else {
      return as_jlong();
    }
  }

  virtual void print_value_on(outputStream* out) const PRODUCT_RETURN;


  bool is_zero_float() {
    jfloat f = as_jfloat();
    jfloat ok = 0.0f;
    return jint_cast(f) == jint_cast(ok);
  }

  bool is_one_float() {
    jfloat f = as_jfloat();
    return !g_isnan(f) && g_isfinite(f) && f == 1.0;
  }

  bool is_zero_double() {
    jdouble d = as_jdouble();
    jdouble ok = 0.0;
    return jlong_cast(d) == jlong_cast(ok);
  }

  bool is_one_double() {
    jdouble d = as_jdouble();
    return !g_isnan(d) && g_isfinite(d) && d == 1.0;
  }
};


//---------------------LIR Operand descriptor------------------------------------
//
// The class LIR_Opr represents a LIR instruction operand;
// it can be a register (ALU/FPU), stack location or a constant;
// Constants and addresses are represented as resource area allocated
// structures (see above), and pointers are stored in the _value field (cast to
// an intptr_t).
// Registers and stack locations are represented inline as integers.
// (see value function).

// Previously, this class was derived from CompilationResourceObj.
// However, deriving from any of the "Obj" types in allocation.hpp seems
// detrimental, since in some build modes it would add a vtable to this class,
// which make it no longer be a 1-word trivially-copyable wrapper object,
// which is the entire point of it.

class LIR_Opr {
 public:
  // value structure:
  //          data        other-non-data opr-type opr-kind
  // +-------------------+--------------+-------+-----+
  // [max...............................|6 5 4 3|2 1 0]
  //                                                 ^
  //                                           is_pointer bit
  //
  // lowest bit cleared, means it is a structure pointer
  // we need 4 bits to represent types

 private:
  friend class LIR_OprFact;

  intptr_t _value;
  // Conversion
  intptr_t value() const                         { return _value; }

  bool check_value_mask(intptr_t mask, intptr_t masked_value) const {
    return (value() & mask) == masked_value;
  }

  enum OprKind {
      pointer_value      = 0
    , stack_value        = 1
    , cpu_register       = 3
    , fpu_register       = 5
    , illegal_value      = 7
  };

  enum OprBits {
      pointer_bits   = 1
    , kind_bits      = 3
    , type_bits      = 4
    , size_bits      = 2
    , destroys_bits  = 1
    , virtual_bits   = 1
    , is_xmm_bits    = 1
    , last_use_bits  = 1
    , is_fpu_stack_offset_bits = 1        // used in assertion checking on x86 for FPU stack slot allocation
    , non_data_bits  = kind_bits + type_bits + size_bits + destroys_bits + virtual_bits
                       + is_xmm_bits + last_use_bits + is_fpu_stack_offset_bits
    , data_bits      = BitsPerInt - non_data_bits
    , reg_bits       = data_bits / 2      // for two registers in one value encoding
  };

  enum OprShift : uintptr_t {
      kind_shift     = 0
    , type_shift     = kind_shift     + kind_bits
    , size_shift     = type_shift     + type_bits
    , destroys_shift = size_shift     + size_bits
    , last_use_shift = destroys_shift + destroys_bits
    , is_fpu_stack_offset_shift = last_use_shift + last_use_bits
    , virtual_shift  = is_fpu_stack_offset_shift + is_fpu_stack_offset_bits
    , is_xmm_shift   = virtual_shift + virtual_bits
    , data_shift     = is_xmm_shift + is_xmm_bits
    , reg1_shift = data_shift
    , reg2_shift = data_shift + reg_bits

  };

  enum OprSize {
      single_size = 0 << size_shift
    , double_size = 1 << size_shift
  };

  enum OprMask {
      kind_mask      = right_n_bits(kind_bits)
    , type_mask      = right_n_bits(type_bits) << type_shift
    , size_mask      = right_n_bits(size_bits) << size_shift
    , last_use_mask  = right_n_bits(last_use_bits) << last_use_shift
    , is_fpu_stack_offset_mask = right_n_bits(is_fpu_stack_offset_bits) << is_fpu_stack_offset_shift
    , virtual_mask   = right_n_bits(virtual_bits) << virtual_shift
    , is_xmm_mask    = right_n_bits(is_xmm_bits) << is_xmm_shift
    , pointer_mask   = right_n_bits(pointer_bits)
    , lower_reg_mask = right_n_bits(reg_bits)
    , no_type_mask   = (int)(~(type_mask | last_use_mask | is_fpu_stack_offset_mask))
  };

  uint32_t data() const                          { return (uint32_t)value() >> data_shift; }
  int lo_reg_half() const                        { return data() & lower_reg_mask; }
  int hi_reg_half() const                        { return (data() >> reg_bits) & lower_reg_mask; }
  OprKind kind_field() const                     { return (OprKind)(value() & kind_mask); }
  OprSize size_field() const                     { return (OprSize)(value() & size_mask); }

  static char type_char(BasicType t);

 public:
  LIR_Opr() : _value(0) {}
  LIR_Opr(intptr_t val) : _value(val) {}
  LIR_Opr(LIR_OprPtr *val) : _value(reinterpret_cast<intptr_t>(val)) {}
  bool operator==(const LIR_Opr &other) const { return _value == other._value; }
  bool operator!=(const LIR_Opr &other) const { return _value != other._value; }
  explicit operator bool() const { return _value != 0; }

  // UGLY HACK: make this value object look like a pointer (to itself). This
  // operator overload should be removed, and all callers updated from
  // `opr->fn()` to `opr.fn()`.
  const LIR_Opr* operator->() const { return this; }
  LIR_Opr* operator->() { return this; }

  enum {
    vreg_base = ConcreteRegisterImpl::number_of_registers,
    data_max = (1 << data_bits) - 1,      // max unsigned value for data bit field
    vreg_limit =  10000,                  // choose a reasonable limit,
    vreg_max = MIN2(vreg_limit, data_max) // and make sure if fits in the bit field
  };

  static inline LIR_Opr illegalOpr();
  static inline LIR_Opr nullOpr();

  enum OprType {
      unknown_type  = 0 << type_shift    // means: not set (catch uninitialized types)
    , int_type      = 1 << type_shift
    , long_type     = 2 << type_shift
    , object_type   = 3 << type_shift
    , address_type  = 4 << type_shift
    , float_type    = 5 << type_shift
    , double_type   = 6 << type_shift
    , metadata_type = 7 << type_shift
  };
  friend OprType as_OprType(BasicType t);
  friend BasicType as_BasicType(OprType t);

  OprType type_field_valid() const               { assert(is_register() || is_stack(), "should not be called otherwise"); return (OprType)(value() & type_mask); }
  OprType type_field() const                     { return is_illegal() ? unknown_type : (OprType)(value() & type_mask); }

  static OprSize size_for(BasicType t) {
    switch (t) {
      case T_LONG:
      case T_DOUBLE:
        return double_size;
        break;

      case T_FLOAT:
      case T_BOOLEAN:
      case T_CHAR:
      case T_BYTE:
      case T_SHORT:
      case T_INT:
      case T_ADDRESS:
      case T_OBJECT:
      case T_ARRAY:
      case T_METADATA:
        return single_size;
        break;

      default:
        ShouldNotReachHere();
        return single_size;
      }
  }


  void validate_type() const PRODUCT_RETURN;

  BasicType type() const {
    if (is_pointer()) {
      return pointer()->type();
    }
    return as_BasicType(type_field());
  }


  ValueType* value_type() const                  { return as_ValueType(type()); }

  char type_char() const                         { return type_char((is_pointer()) ? pointer()->type() : type()); }

  bool is_equal(LIR_Opr opr) const         { return *this == opr; }
  // checks whether types are same
  bool is_same_type(LIR_Opr opr) const     {
    assert(type_field() != unknown_type &&
           opr->type_field() != unknown_type, "shouldn't see unknown_type");
    return type_field() == opr->type_field();
  }
  bool is_same_register(LIR_Opr opr) {
    return (is_register() && opr->is_register() &&
            kind_field() == opr->kind_field() &&
            (value() & no_type_mask) == (opr->value() & no_type_mask));
  }

  bool is_pointer() const      { return check_value_mask(pointer_mask, pointer_value); }
  bool is_illegal() const      { return kind_field() == illegal_value; }
  bool is_valid() const        { return kind_field() != illegal_value; }

  bool is_register() const     { return is_cpu_register() || is_fpu_register(); }
  bool is_virtual() const      { return is_virtual_cpu()  || is_virtual_fpu();  }

  bool is_constant() const     { return is_pointer() && pointer()->as_constant() != nullptr; }
  bool is_address() const      { return is_pointer() && pointer()->as_address() != nullptr; }

  bool is_float_kind() const   { return is_pointer() ? pointer()->is_float_kind() : (kind_field() == fpu_register); }
  bool is_oop() const;

  // semantic for fpu- and xmm-registers:
  // * is_float and is_double return true for xmm_registers
  //   (so is_single_fpu and is_single_xmm are true)
  // * So you must always check for is_???_xmm prior to is_???_fpu to
  //   distinguish between fpu- and xmm-registers

  bool is_stack() const        { validate_type(); return check_value_mask(kind_mask,                stack_value);                 }
  bool is_single_stack() const { validate_type(); return check_value_mask(kind_mask | size_mask,    stack_value  | single_size);  }
  bool is_double_stack() const { validate_type(); return check_value_mask(kind_mask | size_mask,    stack_value  | double_size);  }

  bool is_cpu_register() const { validate_type(); return check_value_mask(kind_mask,                cpu_register);                }
  bool is_virtual_cpu() const  { validate_type(); return check_value_mask(kind_mask | virtual_mask, cpu_register | virtual_mask); }
  bool is_fixed_cpu() const    { validate_type(); return check_value_mask(kind_mask | virtual_mask, cpu_register);                }
  bool is_single_cpu() const   { validate_type(); return check_value_mask(kind_mask | size_mask,    cpu_register | single_size);  }
  bool is_double_cpu() const   { validate_type(); return check_value_mask(kind_mask | size_mask,    cpu_register | double_size);  }

  bool is_fpu_register() const { validate_type(); return check_value_mask(kind_mask,                fpu_register);                }
  bool is_virtual_fpu() const  { validate_type(); return check_value_mask(kind_mask | virtual_mask, fpu_register | virtual_mask); }
  bool is_fixed_fpu() const    { validate_type(); return check_value_mask(kind_mask | virtual_mask, fpu_register);                }
  bool is_single_fpu() const   { validate_type(); return check_value_mask(kind_mask | size_mask,    fpu_register | single_size);  }
  bool is_double_fpu() const   { validate_type(); return check_value_mask(kind_mask | size_mask,    fpu_register | double_size);  }

  bool is_xmm_register() const { validate_type(); return check_value_mask(kind_mask | is_xmm_mask,             fpu_register | is_xmm_mask); }
  bool is_single_xmm() const   { validate_type(); return check_value_mask(kind_mask | size_mask | is_xmm_mask, fpu_register | single_size | is_xmm_mask); }
  bool is_double_xmm() const   { validate_type(); return check_value_mask(kind_mask | size_mask | is_xmm_mask, fpu_register | double_size | is_xmm_mask); }

  // fast accessor functions for special bits that do not work for pointers
  // (in this functions, the check for is_pointer() is omitted)
  bool is_single_word() const      { assert(is_register() || is_stack(), "type check"); return check_value_mask(size_mask, single_size); }
  bool is_double_word() const      { assert(is_register() || is_stack(), "type check"); return check_value_mask(size_mask, double_size); }
  bool is_virtual_register() const { assert(is_register(),               "type check"); return check_value_mask(virtual_mask, virtual_mask); }
  bool is_oop_register() const     { assert(is_register() || is_stack(), "type check"); return type_field_valid() == object_type; }
  BasicType type_register() const  { assert(is_register() || is_stack(), "type check"); return as_BasicType(type_field_valid());  }

  bool is_last_use() const         { assert(is_register(), "only works for registers"); return (value() & last_use_mask) != 0; }
  bool is_fpu_stack_offset() const { assert(is_register(), "only works for registers"); return (value() & is_fpu_stack_offset_mask) != 0; }
  LIR_Opr make_last_use()          { assert(is_register(), "only works for registers"); return (LIR_Opr)(value() | last_use_mask); }
  LIR_Opr make_fpu_stack_offset()  { assert(is_register(), "only works for registers"); return (LIR_Opr)(value() | is_fpu_stack_offset_mask); }


  int single_stack_ix() const  { assert(is_single_stack() && !is_virtual(), "type check"); return (int)data(); }
  int double_stack_ix() const  { assert(is_double_stack() && !is_virtual(), "type check"); return (int)data(); }
  RegNr cpu_regnr() const      { assert(is_single_cpu()   && !is_virtual(), "type check"); return (RegNr)data(); }
  RegNr cpu_regnrLo() const    { assert(is_double_cpu()   && !is_virtual(), "type check"); return (RegNr)lo_reg_half(); }
  RegNr cpu_regnrHi() const    { assert(is_double_cpu()   && !is_virtual(), "type check"); return (RegNr)hi_reg_half(); }
  RegNr fpu_regnr() const      { assert(is_single_fpu()   && !is_virtual(), "type check"); return (RegNr)data(); }
  RegNr fpu_regnrLo() const    { assert(is_double_fpu()   && !is_virtual(), "type check"); return (RegNr)lo_reg_half(); }
  RegNr fpu_regnrHi() const    { assert(is_double_fpu()   && !is_virtual(), "type check"); return (RegNr)hi_reg_half(); }
  RegNr xmm_regnr() const      { assert(is_single_xmm()   && !is_virtual(), "type check"); return (RegNr)data(); }
  RegNr xmm_regnrLo() const    { assert(is_double_xmm()   && !is_virtual(), "type check"); return (RegNr)lo_reg_half(); }
  RegNr xmm_regnrHi() const    { assert(is_double_xmm()   && !is_virtual(), "type check"); return (RegNr)hi_reg_half(); }
  int   vreg_number() const    { assert(is_virtual(),                       "type check"); return (RegNr)data(); }

  LIR_OprPtr* pointer() const { assert(_value != 0 && is_pointer(), "nullness and type check"); return (LIR_OprPtr*)_value; }
  LIR_Const* as_constant_ptr() const             { return pointer()->as_constant(); }
  LIR_Address* as_address_ptr() const            { return pointer()->as_address(); }

  Register as_register()    const;
  Register as_register_lo() const;
  Register as_register_hi() const;

  Register as_pointer_register() {
#ifdef _LP64
    if (is_double_cpu()) {
      assert(as_register_lo() == as_register_hi(), "should be a single register");
      return as_register_lo();
    }
#endif
    return as_register();
  }

  FloatRegister as_float_reg   () const;
  FloatRegister as_double_reg  () const;
#ifdef X86
  XMMRegister as_xmm_float_reg () const;
  XMMRegister as_xmm_double_reg() const;
  // for compatibility with RInfo
  int fpu() const { return lo_reg_half(); }
#endif

  jint      as_jint()    const { return as_constant_ptr()->as_jint(); }
  jlong     as_jlong()   const { return as_constant_ptr()->as_jlong(); }
  jfloat    as_jfloat()  const { return as_constant_ptr()->as_jfloat(); }
  jdouble   as_jdouble() const { return as_constant_ptr()->as_jdouble(); }
  jobject   as_jobject() const { return as_constant_ptr()->as_jobject(); }

  void print() const PRODUCT_RETURN;
  void print(outputStream* out) const PRODUCT_RETURN;
};

inline LIR_Opr::OprType as_OprType(BasicType type) {
  switch (type) {
  case T_INT:      return LIR_Opr::int_type;
  case T_LONG:     return LIR_Opr::long_type;
  case T_FLOAT:    return LIR_Opr::float_type;
  case T_DOUBLE:   return LIR_Opr::double_type;
  case T_OBJECT:
  case T_ARRAY:    return LIR_Opr::object_type;
  case T_ADDRESS:  return LIR_Opr::address_type;
  case T_METADATA: return LIR_Opr::metadata_type;
  case T_ILLEGAL:  // fall through
  default: ShouldNotReachHere(); return LIR_Opr::unknown_type;
  }
}

inline BasicType as_BasicType(LIR_Opr::OprType t) {
  switch (t) {
  case LIR_Opr::int_type:     return T_INT;
  case LIR_Opr::long_type:    return T_LONG;
  case LIR_Opr::float_type:   return T_FLOAT;
  case LIR_Opr::double_type:  return T_DOUBLE;
  case LIR_Opr::object_type:  return T_OBJECT;
  case LIR_Opr::address_type: return T_ADDRESS;
  case LIR_Opr::metadata_type:return T_METADATA;
  case LIR_Opr::unknown_type: // fall through
  default: ShouldNotReachHere();  return T_ILLEGAL;
  }
}


// LIR_Address
class LIR_Address: public LIR_OprPtr {
 friend class LIR_OpVisitState;

 public:
  // NOTE: currently these must be the log2 of the scale factor (and
  // must also be equivalent to the ScaleFactor enum in
  // assembler_i486.hpp)
  enum Scale {
    times_1  =  0,
    times_2  =  1,
    times_4  =  2,
    times_8  =  3
  };

 private:
  LIR_Opr   _base;
  LIR_Opr   _index;
  intx      _disp;
  Scale     _scale;
  BasicType _type;

 public:
  LIR_Address(LIR_Opr base, LIR_Opr index, BasicType type):
       _base(base)
     , _index(index)
     , _disp(0)
     , _scale(times_1)
     , _type(type) { verify(); }

  LIR_Address(LIR_Opr base, intx disp, BasicType type):
       _base(base)
     , _index(LIR_Opr::illegalOpr())
     , _disp(disp)
     , _scale(times_1)
     , _type(type) { verify(); }

  LIR_Address(LIR_Opr base, BasicType type):
       _base(base)
     , _index(LIR_Opr::illegalOpr())
     , _disp(0)
     , _scale(times_1)
     , _type(type) { verify(); }

  LIR_Address(LIR_Opr base, LIR_Opr index, intx disp, BasicType type):
       _base(base)
     , _index(index)
     , _disp(disp)
     , _scale(times_1)
     , _type(type) { verify(); }

  LIR_Address(LIR_Opr base, LIR_Opr index, Scale scale, intx disp, BasicType type):
       _base(base)
     , _index(index)
     , _disp(disp)
     , _scale(scale)
     , _type(type) { verify(); }

  LIR_Opr base()  const                          { return _base;  }
  LIR_Opr index() const                          { return _index; }
  Scale   scale() const                          { return _scale; }
  intx    disp()  const                          { return _disp;  }

  bool equals(LIR_Address* other) const          { return base() == other->base() && index() == other->index() && disp() == other->disp() && scale() == other->scale(); }

  virtual LIR_Address* as_address()              { return this;   }
  virtual BasicType type() const                 { return _type; }
  virtual void print_value_on(outputStream* out) const PRODUCT_RETURN;

  void verify() const PRODUCT_RETURN;

  static Scale scale(BasicType type);
};


// operand factory
class LIR_OprFact: public AllStatic {
 public:

  static LIR_Opr illegalOpr;
  static LIR_Opr nullOpr;

  static LIR_Opr single_cpu(int reg) {
    return (LIR_Opr)(intptr_t)((reg  << LIR_Opr::reg1_shift) |
                               LIR_Opr::int_type             |
                               LIR_Opr::cpu_register         |
                               LIR_Opr::single_size);
  }
  static LIR_Opr single_cpu_oop(int reg) {
    return (LIR_Opr)(intptr_t)((reg  << LIR_Opr::reg1_shift) |
                               LIR_Opr::object_type          |
                               LIR_Opr::cpu_register         |
                               LIR_Opr::single_size);
  }
  static LIR_Opr single_cpu_address(int reg) {
    return (LIR_Opr)(intptr_t)((reg  << LIR_Opr::reg1_shift) |
                               LIR_Opr::address_type         |
                               LIR_Opr::cpu_register         |
                               LIR_Opr::single_size);
  }
  static LIR_Opr single_cpu_metadata(int reg) {
    return (LIR_Opr)(intptr_t)((reg  << LIR_Opr::reg1_shift) |
                               LIR_Opr::metadata_type        |
                               LIR_Opr::cpu_register         |
                               LIR_Opr::single_size);
  }
  static LIR_Opr double_cpu(int reg1, int reg2) {
    LP64_ONLY(assert(reg1 == reg2, "must be identical"));
    return (LIR_Opr)(intptr_t)((reg1 << LIR_Opr::reg1_shift) |
                               (reg2 << LIR_Opr::reg2_shift) |
                               LIR_Opr::long_type            |
                               LIR_Opr::cpu_register         |
                               LIR_Opr::double_size);
  }

  static LIR_Opr single_fpu(int reg) {
    return (LIR_Opr)(intptr_t)((reg  << LIR_Opr::reg1_shift) |
                               LIR_Opr::float_type           |
                               LIR_Opr::fpu_register         |
                               LIR_Opr::single_size);
  }

  // Platform dependent.
  static LIR_Opr double_fpu(int reg1, int reg2 = -1 /*fnoreg*/);

#ifdef ARM32
  static LIR_Opr single_softfp(int reg) {
    return (LIR_Opr)(intptr_t)((reg  << LIR_Opr::reg1_shift) |
                               LIR_Opr::float_type           |
                               LIR_Opr::cpu_register         |
                               LIR_Opr::single_size);
  }
  static LIR_Opr double_softfp(int reg1, int reg2) {
    return (LIR_Opr)(intptr_t)((reg1 << LIR_Opr::reg1_shift) |
                               (reg2 << LIR_Opr::reg2_shift) |
                               LIR_Opr::double_type          |
                               LIR_Opr::cpu_register         |
                               LIR_Opr::double_size);
  }
#endif // ARM32

#if defined(X86)
  static LIR_Opr single_xmm(int reg) {
    return (LIR_Opr)(intptr_t)((reg << LIR_Opr::reg1_shift) |
                               LIR_Opr::float_type          |
                               LIR_Opr::fpu_register        |
                               LIR_Opr::single_size         |
                               LIR_Opr::is_xmm_mask);
  }
  static LIR_Opr double_xmm(int reg) {
    return (LIR_Opr)(intptr_t)((reg << LIR_Opr::reg1_shift) |
                               (reg << LIR_Opr::reg2_shift) |
                               LIR_Opr::double_type         |
                               LIR_Opr::fpu_register        |
                               LIR_Opr::double_size         |
                               LIR_Opr::is_xmm_mask);
  }
#endif // X86

  static LIR_Opr virtual_register(int index, BasicType type) {
    if (index > LIR_Opr::vreg_max) {
      // Running out of virtual registers. Caller should bailout.
      return illegalOpr;
    }

    LIR_Opr res;
    switch (type) {
      case T_OBJECT: // fall through
      case T_ARRAY:
        res = (LIR_Opr)(intptr_t)((index << LIR_Opr::data_shift)  |
                                            LIR_Opr::object_type  |
                                            LIR_Opr::cpu_register |
                                            LIR_Opr::single_size  |
                                            LIR_Opr::virtual_mask);
        break;

      case T_METADATA:
        res = (LIR_Opr)(intptr_t)((index << LIR_Opr::data_shift)  |
                                            LIR_Opr::metadata_type|
                                            LIR_Opr::cpu_register |
                                            LIR_Opr::single_size  |
                                            LIR_Opr::virtual_mask);
        break;

      case T_INT:
        res = (LIR_Opr)(intptr_t)((index << LIR_Opr::data_shift) |
                                  LIR_Opr::int_type              |
                                  LIR_Opr::cpu_register          |
                                  LIR_Opr::single_size           |
                                  LIR_Opr::virtual_mask);
        break;

      case T_ADDRESS:
        res = (LIR_Opr)(intptr_t)((index << LIR_Opr::data_shift) |
                                  LIR_Opr::address_type          |
                                  LIR_Opr::cpu_register          |
                                  LIR_Opr::single_size           |
                                  LIR_Opr::virtual_mask);
        break;

      case T_LONG:
        res = (LIR_Opr)(intptr_t)((index << LIR_Opr::data_shift) |
                                  LIR_Opr::long_type             |
                                  LIR_Opr::cpu_register          |
                                  LIR_Opr::double_size           |
                                  LIR_Opr::virtual_mask);
        break;

#ifdef __SOFTFP__
      case T_FLOAT:
        res = (LIR_Opr)(intptr_t)((index << LIR_Opr::data_shift) |
                                  LIR_Opr::float_type  |
                                  LIR_Opr::cpu_register |
                                  LIR_Opr::single_size |
                                  LIR_Opr::virtual_mask);
        break;
      case T_DOUBLE:
        res = (LIR_Opr)(intptr_t)((index << LIR_Opr::data_shift) |
                                  LIR_Opr::double_type |
                                  LIR_Opr::cpu_register |
                                  LIR_Opr::double_size |
                                  LIR_Opr::virtual_mask);
        break;
#else // __SOFTFP__
      case T_FLOAT:
        res = (LIR_Opr)(intptr_t)((index << LIR_Opr::data_shift) |
                                  LIR_Opr::float_type           |
                                  LIR_Opr::fpu_register         |
                                  LIR_Opr::single_size          |
                                  LIR_Opr::virtual_mask);
        break;

      case
        T_DOUBLE: res = (LIR_Opr)(intptr_t)((index << LIR_Opr::data_shift) |
                                            LIR_Opr::double_type           |
                                            LIR_Opr::fpu_register          |
                                            LIR_Opr::double_size           |
                                            LIR_Opr::virtual_mask);
        break;
#endif // __SOFTFP__
      default:       ShouldNotReachHere(); res = illegalOpr;
    }

#ifdef ASSERT
    res->validate_type();
    assert(res->vreg_number() == index, "conversion check");
    assert(index >= LIR_Opr::vreg_base, "must start at vreg_base");

    // old-style calculation; check if old and new method are equal
    LIR_Opr::OprType t = as_OprType(type);
#ifdef __SOFTFP__
    LIR_Opr old_res = (LIR_Opr)(intptr_t)((index << LIR_Opr::data_shift) |
                               t |
                               LIR_Opr::cpu_register |
                               LIR_Opr::size_for(type) | LIR_Opr::virtual_mask);
#else // __SOFTFP__
    LIR_Opr old_res = (LIR_Opr)(intptr_t)((index << LIR_Opr::data_shift) | t |
                                          ((type == T_FLOAT || type == T_DOUBLE) ?  LIR_Opr::fpu_register : LIR_Opr::cpu_register) |
                               LIR_Opr::size_for(type) | LIR_Opr::virtual_mask);
    assert(res == old_res, "old and new method not equal");
#endif // __SOFTFP__
#endif // ASSERT

    return res;
  }

  // 'index' is computed by FrameMap::local_stack_pos(index); do not use other parameters as
  // the index is platform independent; a double stack using indices 2 and 3 has always
  // index 2.
  static LIR_Opr stack(int index, BasicType type) {
    LIR_Opr res;
    switch (type) {
      case T_OBJECT: // fall through
      case T_ARRAY:
        res = (LIR_Opr)(intptr_t)((index << LIR_Opr::data_shift) |
                                  LIR_Opr::object_type           |
                                  LIR_Opr::stack_value           |
                                  LIR_Opr::single_size);
        break;

      case T_METADATA:
        res = (LIR_Opr)(intptr_t)((index << LIR_Opr::data_shift) |
                                  LIR_Opr::metadata_type         |
                                  LIR_Opr::stack_value           |
                                  LIR_Opr::single_size);
        break;
      case T_INT:
        res = (LIR_Opr)(intptr_t)((index << LIR_Opr::data_shift) |
                                  LIR_Opr::int_type              |
                                  LIR_Opr::stack_value           |
                                  LIR_Opr::single_size);
        break;

      case T_ADDRESS:
        res = (LIR_Opr)(intptr_t)((index << LIR_Opr::data_shift) |
                                  LIR_Opr::address_type          |
                                  LIR_Opr::stack_value           |
                                  LIR_Opr::single_size);
        break;

      case T_LONG:
        res = (LIR_Opr)(intptr_t)((index << LIR_Opr::data_shift) |
                                  LIR_Opr::long_type             |
                                  LIR_Opr::stack_value           |
                                  LIR_Opr::double_size);
        break;

      case T_FLOAT:
        res = (LIR_Opr)(intptr_t)((index << LIR_Opr::data_shift) |
                                  LIR_Opr::float_type            |
                                  LIR_Opr::stack_value           |
                                  LIR_Opr::single_size);
        break;
      case T_DOUBLE:
        res = (LIR_Opr)(intptr_t)((index << LIR_Opr::data_shift) |
                                  LIR_Opr::double_type           |
                                  LIR_Opr::stack_value           |
                                  LIR_Opr::double_size);
        break;

      default:       ShouldNotReachHere(); res = illegalOpr;
    }

#ifdef ASSERT
    assert(index >= 0, "index must be positive");
    assert(index == (int)res->data(), "conversion check");

    LIR_Opr old_res = (LIR_Opr)(intptr_t)((index << LIR_Opr::data_shift) |
                                          LIR_Opr::stack_value           |
                                          as_OprType(type)                   |
                                          LIR_Opr::size_for(type));
    assert(res == old_res, "old and new method not equal");
#endif

    return res;
  }

  static LIR_Opr intConst(jint i)                { return (LIR_Opr)(new LIR_Const(i)); }
  static LIR_Opr longConst(jlong l)              { return (LIR_Opr)(new LIR_Const(l)); }
  static LIR_Opr floatConst(jfloat f)            { return (LIR_Opr)(new LIR_Const(f)); }
  static LIR_Opr doubleConst(jdouble d)          { return (LIR_Opr)(new LIR_Const(d)); }
  static LIR_Opr oopConst(jobject o)             { return (LIR_Opr)(new LIR_Const(o)); }
  static LIR_Opr address(LIR_Address* a)         { return (LIR_Opr)a; }
  static LIR_Opr intptrConst(void* p)            { return (LIR_Opr)(new LIR_Const(p)); }
  static LIR_Opr intptrConst(intptr_t v)         { return (LIR_Opr)(new LIR_Const((void*)v)); }
  static LIR_Opr illegal()                       { return (LIR_Opr)-1; }
  static LIR_Opr addressConst(jint i)            { return (LIR_Opr)(new LIR_Const(i, true)); }
  static LIR_Opr metadataConst(Metadata* m)      { return (LIR_Opr)(new LIR_Const(m)); }

  static LIR_Opr value_type(ValueType* type);
};


//-------------------------------------------------------------------------------
//                   LIR Instructions
//-------------------------------------------------------------------------------
//
// Note:
//  - every instruction has a result operand
//  - every instruction has an CodeEmitInfo operand (can be revisited later)
//  - every instruction has a LIR_OpCode operand
//  - LIR_OpN, means an instruction that has N input operands
//
// class hierarchy:
//
class  LIR_Op;
class    LIR_Op0;
class      LIR_OpLabel;
class    LIR_Op1;
class      LIR_OpBranch;
class      LIR_OpConvert;
class      LIR_OpAllocObj;
class      LIR_OpReturn;
class      LIR_OpRoundFP;
class    LIR_Op2;
class    LIR_OpDelay;
class    LIR_Op3;
class      LIR_OpAllocArray;
class    LIR_Op4;
class    LIR_OpCall;
class      LIR_OpJavaCall;
class      LIR_OpRTCall;
class    LIR_OpArrayCopy;
class    LIR_OpUpdateCRC32;
class    LIR_OpLock;
class    LIR_OpTypeCheck;
class    LIR_OpFlattenedArrayCheck;
class    LIR_OpNullFreeArrayCheck;
class    LIR_OpSubstitutabilityCheck;
class    LIR_OpCompareAndSwap;
class    LIR_OpLoadKlass;
class    LIR_OpProfileCall;
class    LIR_OpProfileType;
class    LIR_OpProfileInlineType;
#ifdef ASSERT
class    LIR_OpAssert;
#endif

// LIR operation codes
enum LIR_Code {
    lir_none
  , begin_op0
      , lir_label
      , lir_nop
      , lir_std_entry
      , lir_osr_entry
      , lir_fpop_raw
      , lir_breakpoint
      , lir_rtcall
      , lir_membar
      , lir_membar_acquire
      , lir_membar_release
      , lir_membar_loadload
      , lir_membar_storestore
      , lir_membar_loadstore
      , lir_membar_storeload
      , lir_get_thread
      , lir_on_spin_wait
      , lir_check_orig_pc
  , end_op0
  , begin_op1
      , lir_fxch
      , lir_fld
      , lir_push
      , lir_pop
      , lir_null_check
      , lir_return
      , lir_leal
      , lir_move
      , lir_convert
      , lir_alloc_object
      , lir_monaddr
      , lir_roundfp
      , lir_safepoint
      , lir_unwind
      , lir_load_klass
  , end_op1
  , begin_op2
      , lir_branch
      , lir_cond_float_branch
      , lir_cmp
      , lir_cmp_l2i
      , lir_ucmp_fd2i
      , lir_cmp_fd2i
      , lir_add
      , lir_sub
      , lir_mul
      , lir_div
      , lir_rem
      , lir_sqrt
      , lir_abs
      , lir_neg
      , lir_tan
      , lir_f2hf
      , lir_hf2f
      , lir_log10
      , lir_logic_and
      , lir_logic_or
      , lir_logic_xor
      , lir_shl
      , lir_shr
      , lir_ushr
      , lir_alloc_array
      , lir_throw
      , lir_xadd
      , lir_xchg
  , end_op2
  , begin_op3
      , lir_idiv
      , lir_irem
      , lir_fmad
      , lir_fmaf
  , end_op3
  , begin_op4
      , lir_cmove
  , end_op4
  , begin_opJavaCall
      , lir_static_call
      , lir_optvirtual_call
      , lir_icvirtual_call
      , lir_dynamic_call
  , end_opJavaCall
  , begin_opArrayCopy
      , lir_arraycopy
  , end_opArrayCopy
  , begin_opUpdateCRC32
      , lir_updatecrc32
  , end_opUpdateCRC32
  , begin_opLock
    , lir_lock
    , lir_unlock
  , end_opLock
  , begin_delay_slot
    , lir_delay_slot
  , end_delay_slot
  , begin_opTypeCheck
    , lir_instanceof
    , lir_checkcast
    , lir_store_check
  , end_opTypeCheck
  , begin_opFlattenedArrayCheck
    , lir_flat_array_check
  , end_opFlattenedArrayCheck
  , begin_opNullFreeArrayCheck
    , lir_null_free_array_check
  , end_opNullFreeArrayCheck
  , begin_opSubstitutabilityCheck
    , lir_substitutability_check
  , end_opSubstitutabilityCheck
  , begin_opCompareAndSwap
    , lir_cas_long
    , lir_cas_obj
    , lir_cas_int
  , end_opCompareAndSwap
  , begin_opMDOProfile
    , lir_profile_call
    , lir_profile_type
    , lir_profile_inline_type
  , end_opMDOProfile
  , begin_opAssert
    , lir_assert
  , end_opAssert
#ifdef INCLUDE_ZGC
  , begin_opXLoadBarrierTest
    , lir_xloadbarrier_test
  , end_opXLoadBarrierTest
#endif
};


enum LIR_Condition {
    lir_cond_equal
  , lir_cond_notEqual
  , lir_cond_less
  , lir_cond_lessEqual
  , lir_cond_greaterEqual
  , lir_cond_greater
  , lir_cond_belowEqual
  , lir_cond_aboveEqual
  , lir_cond_always
  , lir_cond_unknown = -1
};


enum LIR_PatchCode {
  lir_patch_none,
  lir_patch_low,
  lir_patch_high,
  lir_patch_normal
};


enum LIR_MoveKind {
  lir_move_normal,
  lir_move_volatile,
  lir_move_wide,
  lir_move_max_flag
};


// --------------------------------------------------
// LIR_Op
// --------------------------------------------------
class LIR_Op: public CompilationResourceObj {
 friend class LIR_OpVisitState;

#ifdef ASSERT
 private:
  const char *  _file;
  int           _line;
#endif

 protected:
  LIR_Opr       _result;
  unsigned short _code;
  unsigned short _flags;
  CodeEmitInfo* _info;
  int           _id;     // value id for register allocation
  int           _fpu_pop_count;
  Instruction*  _source; // for debugging

  static void print_condition(outputStream* out, LIR_Condition cond) PRODUCT_RETURN;

 protected:
  static bool is_in_range(LIR_Code test, LIR_Code start, LIR_Code end)  { return start < test && test < end; }

 public:
  LIR_Op()
    :
#ifdef ASSERT
      _file(nullptr)
    , _line(0),
#endif
      _result(LIR_OprFact::illegalOpr)
    , _code(lir_none)
    , _flags(0)
    , _info(nullptr)
    , _id(-1)
    , _fpu_pop_count(0)
    , _source(nullptr) {}

  LIR_Op(LIR_Code code, LIR_Opr result, CodeEmitInfo* info)
    :
#ifdef ASSERT
      _file(nullptr)
    , _line(0),
#endif
      _result(result)
    , _code(code)
    , _flags(0)
    , _info(info)
    , _id(-1)
    , _fpu_pop_count(0)
    , _source(nullptr) {}

  CodeEmitInfo* info() const                  { return _info;   }
  LIR_Code code()      const                  { return (LIR_Code)_code;   }
  LIR_Opr result_opr() const                  { return _result; }
  void    set_result_opr(LIR_Opr opr)         { _result = opr;  }

#ifdef ASSERT
  void set_file_and_line(const char * file, int line) {
    _file = file;
    _line = line;
  }
#endif

  virtual const char * name() const PRODUCT_RETURN0;
  virtual void visit(LIR_OpVisitState* state);

  int id()             const                  { return _id;     }
  void set_id(int id)                         { _id = id; }

  // FPU stack simulation helpers -- only used on Intel
  void set_fpu_pop_count(int count)           { assert(count >= 0 && count <= 1, "currently only 0 and 1 are valid"); _fpu_pop_count = count; }
  int  fpu_pop_count() const                  { return _fpu_pop_count; }
  bool pop_fpu_stack()                        { return _fpu_pop_count > 0; }

  Instruction* source() const                 { return _source; }
  void set_source(Instruction* ins)           { _source = ins; }

  virtual void emit_code(LIR_Assembler* masm) = 0;
  virtual void print_instr(outputStream* out) const   = 0;
  virtual void print_on(outputStream* st) const PRODUCT_RETURN;

  virtual bool is_patching() { return false; }
  virtual LIR_OpCall* as_OpCall() { return nullptr; }
  virtual LIR_OpJavaCall* as_OpJavaCall() { return nullptr; }
  virtual LIR_OpLabel* as_OpLabel() { return nullptr; }
  virtual LIR_OpDelay* as_OpDelay() { return nullptr; }
  virtual LIR_OpLock* as_OpLock() { return nullptr; }
  virtual LIR_OpAllocArray* as_OpAllocArray() { return nullptr; }
  virtual LIR_OpAllocObj* as_OpAllocObj() { return nullptr; }
  virtual LIR_OpRoundFP* as_OpRoundFP() { return nullptr; }
  virtual LIR_OpBranch* as_OpBranch() { return nullptr; }
  virtual LIR_OpReturn* as_OpReturn() { return nullptr; }
  virtual LIR_OpRTCall* as_OpRTCall() { return nullptr; }
  virtual LIR_OpConvert* as_OpConvert() { return nullptr; }
  virtual LIR_Op0* as_Op0() { return nullptr; }
  virtual LIR_Op1* as_Op1() { return nullptr; }
  virtual LIR_Op2* as_Op2() { return nullptr; }
  virtual LIR_Op3* as_Op3() { return nullptr; }
  virtual LIR_Op4* as_Op4() { return nullptr; }
  virtual LIR_OpArrayCopy* as_OpArrayCopy() { return nullptr; }
  virtual LIR_OpUpdateCRC32* as_OpUpdateCRC32() { return nullptr; }
  virtual LIR_OpTypeCheck* as_OpTypeCheck() { return nullptr; }
  virtual LIR_OpFlattenedArrayCheck* as_OpFlattenedArrayCheck() { return nullptr; }
  virtual LIR_OpNullFreeArrayCheck* as_OpNullFreeArrayCheck() { return nullptr; }
  virtual LIR_OpSubstitutabilityCheck* as_OpSubstitutabilityCheck() { return nullptr; }
  virtual LIR_OpCompareAndSwap* as_OpCompareAndSwap() { return nullptr; }
  virtual LIR_OpLoadKlass* as_OpLoadKlass() { return nullptr; }
  virtual LIR_OpProfileCall* as_OpProfileCall() { return nullptr; }
  virtual LIR_OpProfileType* as_OpProfileType() { return nullptr; }
  virtual LIR_OpProfileInlineType* as_OpProfileInlineType() { return nullptr; }
#ifdef ASSERT
  virtual LIR_OpAssert* as_OpAssert() { return nullptr; }
#endif

  virtual void verify() const {}
};

// for calls
class LIR_OpCall: public LIR_Op {
 friend class LIR_OpVisitState;

 protected:
  address      _addr;
  LIR_OprList* _arguments;
 protected:
  LIR_OpCall(LIR_Code code, address addr, LIR_Opr result,
             LIR_OprList* arguments, CodeEmitInfo* info = nullptr)
    : LIR_Op(code, result, info)
    , _addr(addr)
    , _arguments(arguments) {}

 public:
  address addr() const                           { return _addr; }
  const LIR_OprList* arguments() const           { return _arguments; }
  virtual LIR_OpCall* as_OpCall()                { return this; }
};


// --------------------------------------------------
// LIR_OpJavaCall
// --------------------------------------------------
class LIR_OpJavaCall: public LIR_OpCall {
 friend class LIR_OpVisitState;

 private:
  ciMethod* _method;
  LIR_Opr   _receiver;
  LIR_Opr   _method_handle_invoke_SP_save_opr;  // Used in LIR_OpVisitState::visit to store the reference to FrameMap::method_handle_invoke_SP_save_opr.

 public:
  LIR_OpJavaCall(LIR_Code code, ciMethod* method,
                 LIR_Opr receiver, LIR_Opr result,
                 address addr, LIR_OprList* arguments,
                 CodeEmitInfo* info)
  : LIR_OpCall(code, addr, result, arguments, info)
  , _method(method)
  , _receiver(receiver)
  , _method_handle_invoke_SP_save_opr(LIR_OprFact::illegalOpr)
  { assert(is_in_range(code, begin_opJavaCall, end_opJavaCall), "code check"); }

  LIR_OpJavaCall(LIR_Code code, ciMethod* method,
                 LIR_Opr receiver, LIR_Opr result, intptr_t vtable_offset,
                 LIR_OprList* arguments, CodeEmitInfo* info)
  : LIR_OpCall(code, (address)vtable_offset, result, arguments, info)
  , _method(method)
  , _receiver(receiver)
  , _method_handle_invoke_SP_save_opr(LIR_OprFact::illegalOpr)
  { assert(is_in_range(code, begin_opJavaCall, end_opJavaCall), "code check"); }

  LIR_Opr receiver() const                       { return _receiver; }
  ciMethod* method() const                       { return _method;   }

  // JSR 292 support.
  bool is_invokedynamic() const                  { return code() == lir_dynamic_call; }
  bool is_method_handle_invoke() const {
    return method()->is_compiled_lambda_form() ||   // Java-generated lambda form
           method()->is_method_handle_intrinsic();  // JVM-generated MH intrinsic
  }

  virtual void emit_code(LIR_Assembler* masm);
  virtual LIR_OpJavaCall* as_OpJavaCall() { return this; }
  virtual void print_instr(outputStream* out) const PRODUCT_RETURN;

  bool maybe_return_as_fields(ciInlineKlass** vk = nullptr) const;
};

// --------------------------------------------------
// LIR_OpLabel
// --------------------------------------------------
// Location where a branch can continue
class LIR_OpLabel: public LIR_Op {
 friend class LIR_OpVisitState;

 private:
  Label* _label;
 public:
  LIR_OpLabel(Label* lbl)
   : LIR_Op(lir_label, LIR_OprFact::illegalOpr, nullptr)
   , _label(lbl)                                 {}
  Label* label() const                           { return _label; }

  virtual void emit_code(LIR_Assembler* masm);
  virtual LIR_OpLabel* as_OpLabel() { return this; }
  virtual void print_instr(outputStream* out) const PRODUCT_RETURN;
};

// LIR_OpArrayCopy
class LIR_OpArrayCopy: public LIR_Op {
 friend class LIR_OpVisitState;

 private:
  ArrayCopyStub*  _stub;
  LIR_Opr   _src;
  LIR_Opr   _src_pos;
  LIR_Opr   _dst;
  LIR_Opr   _dst_pos;
  LIR_Opr   _length;
  LIR_Opr   _tmp;
  ciArrayKlass* _expected_type;
  int       _flags;

public:
  enum Flags {
    src_null_check         = 1 << 0,
    dst_null_check         = 1 << 1,
    src_pos_positive_check = 1 << 2,
    dst_pos_positive_check = 1 << 3,
    length_positive_check  = 1 << 4,
    src_range_check        = 1 << 5,
    dst_range_check        = 1 << 6,
    type_check             = 1 << 7,
    overlapping            = 1 << 8,
    unaligned              = 1 << 9,
    src_objarray           = 1 << 10,
    dst_objarray           = 1 << 11,
    always_slow_path       = 1 << 12,
    src_inlinetype_check   = 1 << 13,
    dst_inlinetype_check   = 1 << 14,
    all_flags              = (1 << 15) - 1
  };

  LIR_OpArrayCopy(LIR_Opr src, LIR_Opr src_pos, LIR_Opr dst, LIR_Opr dst_pos, LIR_Opr length, LIR_Opr tmp,
                  ciArrayKlass* expected_type, int flags, CodeEmitInfo* info);

  LIR_Opr src() const                            { return _src; }
  LIR_Opr src_pos() const                        { return _src_pos; }
  LIR_Opr dst() const                            { return _dst; }
  LIR_Opr dst_pos() const                        { return _dst_pos; }
  LIR_Opr length() const                         { return _length; }
  LIR_Opr tmp() const                            { return _tmp; }
  int flags() const                              { return _flags; }
  ciArrayKlass* expected_type() const            { return _expected_type; }
  ArrayCopyStub* stub() const                    { return _stub; }

  virtual void emit_code(LIR_Assembler* masm);
  virtual LIR_OpArrayCopy* as_OpArrayCopy() { return this; }
  void print_instr(outputStream* out) const PRODUCT_RETURN;
};

// LIR_OpUpdateCRC32
class LIR_OpUpdateCRC32: public LIR_Op {
  friend class LIR_OpVisitState;

private:
  LIR_Opr   _crc;
  LIR_Opr   _val;

public:

  LIR_OpUpdateCRC32(LIR_Opr crc, LIR_Opr val, LIR_Opr res);

  LIR_Opr crc() const                            { return _crc; }
  LIR_Opr val() const                            { return _val; }

  virtual void emit_code(LIR_Assembler* masm);
  virtual LIR_OpUpdateCRC32* as_OpUpdateCRC32()  { return this; }
  void print_instr(outputStream* out) const PRODUCT_RETURN;
};

// --------------------------------------------------
// LIR_Op0
// --------------------------------------------------
class LIR_Op0: public LIR_Op {
 friend class LIR_OpVisitState;

 public:
  LIR_Op0(LIR_Code code)
   : LIR_Op(code, LIR_OprFact::illegalOpr, nullptr)  { assert(is_in_range(code, begin_op0, end_op0), "code check"); }
  LIR_Op0(LIR_Code code, LIR_Opr result, CodeEmitInfo* info = nullptr)
   : LIR_Op(code, result, info)  { assert(is_in_range(code, begin_op0, end_op0), "code check"); }

  virtual void emit_code(LIR_Assembler* masm);
  virtual LIR_Op0* as_Op0() { return this; }
  virtual void print_instr(outputStream* out) const PRODUCT_RETURN;
};


// --------------------------------------------------
// LIR_Op1
// --------------------------------------------------

class LIR_Op1: public LIR_Op {
 friend class LIR_OpVisitState;

 protected:
  LIR_Opr         _opr;   // input operand
  BasicType       _type;  // Operand types
  LIR_PatchCode   _patch; // only required with patchin (NEEDS_CLEANUP: do we want a special instruction for patching?)

  static void print_patch_code(outputStream* out, LIR_PatchCode code);

  void set_kind(LIR_MoveKind kind) {
    assert(code() == lir_move, "must be");
    _flags = kind;
  }

 public:
  LIR_Op1(LIR_Code code, LIR_Opr opr, LIR_Opr result = LIR_OprFact::illegalOpr, BasicType type = T_ILLEGAL, LIR_PatchCode patch = lir_patch_none, CodeEmitInfo* info = nullptr)
    : LIR_Op(code, result, info)
    , _opr(opr)
    , _type(type)
    , _patch(patch)                    { assert(is_in_range(code, begin_op1, end_op1), "code check"); }

  LIR_Op1(LIR_Code code, LIR_Opr opr, LIR_Opr result, BasicType type, LIR_PatchCode patch, CodeEmitInfo* info, LIR_MoveKind kind)
    : LIR_Op(code, result, info)
    , _opr(opr)
    , _type(type)
    , _patch(patch)                    {
    assert(code == lir_move, "must be");
    set_kind(kind);
  }

  LIR_Op1(LIR_Code code, LIR_Opr opr, CodeEmitInfo* info)
    : LIR_Op(code, LIR_OprFact::illegalOpr, info)
    , _opr(opr)
    , _type(T_ILLEGAL)
    , _patch(lir_patch_none)           { assert(is_in_range(code, begin_op1, end_op1), "code check"); }

  LIR_Opr in_opr()           const               { return _opr;   }
  LIR_PatchCode patch_code() const               { return _patch; }
  BasicType type()           const               { return _type;  }

  LIR_MoveKind move_kind() const {
    assert(code() == lir_move, "must be");
    return (LIR_MoveKind)_flags;
  }

  virtual bool is_patching() { return _patch != lir_patch_none; }
  virtual void emit_code(LIR_Assembler* masm);
  virtual LIR_Op1* as_Op1() { return this; }
  virtual const char * name() const PRODUCT_RETURN0;

  void set_in_opr(LIR_Opr opr) { _opr = opr; }

  virtual void print_instr(outputStream* out) const PRODUCT_RETURN;
  virtual void verify() const;
};


// for runtime calls
class LIR_OpRTCall: public LIR_OpCall {
 friend class LIR_OpVisitState;

 private:
  LIR_Opr _tmp;
 public:
  LIR_OpRTCall(address addr, LIR_Opr tmp,
               LIR_Opr result, LIR_OprList* arguments, CodeEmitInfo* info = nullptr)
    : LIR_OpCall(lir_rtcall, addr, result, arguments, info)
    , _tmp(tmp) {}

  virtual void print_instr(outputStream* out) const PRODUCT_RETURN;
  virtual void emit_code(LIR_Assembler* masm);
  virtual LIR_OpRTCall* as_OpRTCall() { return this; }

  LIR_Opr tmp() const                            { return _tmp; }

  virtual void verify() const;
};



class LIR_OpReturn: public LIR_Op1 {
 friend class LIR_OpVisitState;

 private:
  C1SafepointPollStub* _stub;

 public:
  LIR_OpReturn(LIR_Opr opr);

  C1SafepointPollStub* stub() const { return _stub; }
  virtual LIR_OpReturn* as_OpReturn() { return this; }
};

class ConversionStub;

class LIR_OpConvert: public LIR_Op1 {
 friend class LIR_OpVisitState;

 private:
   Bytecodes::Code _bytecode;
   ConversionStub* _stub;

 public:
   LIR_OpConvert(Bytecodes::Code code, LIR_Opr opr, LIR_Opr result, ConversionStub* stub)
     : LIR_Op1(lir_convert, opr, result)
     , _bytecode(code)
     , _stub(stub)                               {}

  Bytecodes::Code bytecode() const               { return _bytecode; }
  ConversionStub* stub() const                   { return _stub; }

  virtual void emit_code(LIR_Assembler* masm);
  virtual LIR_OpConvert* as_OpConvert() { return this; }
  virtual void print_instr(outputStream* out) const PRODUCT_RETURN;

  static void print_bytecode(outputStream* out, Bytecodes::Code code) PRODUCT_RETURN;
};


// LIR_OpAllocObj
class LIR_OpAllocObj : public LIR_Op1 {
 friend class LIR_OpVisitState;

 private:
  LIR_Opr _tmp1;
  LIR_Opr _tmp2;
  LIR_Opr _tmp3;
  LIR_Opr _tmp4;
  int     _hdr_size;
  int     _obj_size;
  CodeStub* _stub;
  bool    _init_check;

 public:
  LIR_OpAllocObj(LIR_Opr klass, LIR_Opr result,
                 LIR_Opr t1, LIR_Opr t2, LIR_Opr t3, LIR_Opr t4,
                 int hdr_size, int obj_size, bool init_check, CodeStub* stub)
    : LIR_Op1(lir_alloc_object, klass, result)
    , _tmp1(t1)
    , _tmp2(t2)
    , _tmp3(t3)
    , _tmp4(t4)
    , _hdr_size(hdr_size)
    , _obj_size(obj_size)
    , _stub(stub)
    , _init_check(init_check)                    { }

  LIR_Opr klass()        const                   { return in_opr();     }
  LIR_Opr obj()          const                   { return result_opr(); }
  LIR_Opr tmp1()         const                   { return _tmp1;        }
  LIR_Opr tmp2()         const                   { return _tmp2;        }
  LIR_Opr tmp3()         const                   { return _tmp3;        }
  LIR_Opr tmp4()         const                   { return _tmp4;        }
  int     header_size()  const                   { return _hdr_size;    }
  int     object_size()  const                   { return _obj_size;    }
  bool    init_check()   const                   { return _init_check;  }
  CodeStub* stub()       const                   { return _stub;        }

  virtual void emit_code(LIR_Assembler* masm);
  virtual LIR_OpAllocObj * as_OpAllocObj () { return this; }
  virtual void print_instr(outputStream* out) const PRODUCT_RETURN;
};


// LIR_OpRoundFP
class LIR_OpRoundFP : public LIR_Op1 {
 friend class LIR_OpVisitState;

 private:
  LIR_Opr _tmp;

 public:
  LIR_OpRoundFP(LIR_Opr reg, LIR_Opr stack_loc_temp, LIR_Opr result)
    : LIR_Op1(lir_roundfp, reg, result)
    , _tmp(stack_loc_temp) {}

  LIR_Opr tmp() const                            { return _tmp; }
  virtual LIR_OpRoundFP* as_OpRoundFP()          { return this; }
  void print_instr(outputStream* out) const PRODUCT_RETURN;
};

// LIR_OpTypeCheck
class LIR_OpTypeCheck: public LIR_Op {
 friend class LIR_OpVisitState;

 private:
  LIR_Opr       _object;
  LIR_Opr       _array;
  ciKlass*      _klass;
  LIR_Opr       _tmp1;
  LIR_Opr       _tmp2;
  LIR_Opr       _tmp3;
  CodeEmitInfo* _info_for_patch;
  CodeEmitInfo* _info_for_exception;
  CodeStub*     _stub;
  ciMethod*     _profiled_method;
  int           _profiled_bci;
  bool          _should_profile;
<<<<<<< HEAD
  bool          _need_null_check;
=======
  bool          _fast_check;
>>>>>>> e4c7850c

public:
  LIR_OpTypeCheck(LIR_Code code, LIR_Opr result, LIR_Opr object, ciKlass* klass,
                  LIR_Opr tmp1, LIR_Opr tmp2, LIR_Opr tmp3, bool fast_check,
                  CodeEmitInfo* info_for_exception, CodeEmitInfo* info_for_patch, CodeStub* stub, bool need_null_check = true);
  LIR_OpTypeCheck(LIR_Code code, LIR_Opr object, LIR_Opr array,
                  LIR_Opr tmp1, LIR_Opr tmp2, LIR_Opr tmp3, CodeEmitInfo* info_for_exception);

  LIR_Opr object() const                         { return _object;         }
  LIR_Opr array() const                          { assert(code() == lir_store_check, "not valid"); return _array;         }
  LIR_Opr tmp1() const                           { return _tmp1;           }
  LIR_Opr tmp2() const                           { return _tmp2;           }
  LIR_Opr tmp3() const                           { return _tmp3;           }
  ciKlass* klass() const                         { assert(code() == lir_instanceof || code() == lir_checkcast, "not valid"); return _klass;          }
  bool fast_check() const                        { assert(code() == lir_instanceof || code() == lir_checkcast, "not valid"); return _fast_check;     }
  CodeEmitInfo* info_for_patch() const           { return _info_for_patch;  }
  CodeEmitInfo* info_for_exception() const       { return _info_for_exception; }
  CodeStub* stub() const                         { return _stub;           }

  // MethodData* profiling
  void set_profiled_method(ciMethod *method)     { _profiled_method = method; }
  void set_profiled_bci(int bci)                 { _profiled_bci = bci;       }
  void set_should_profile(bool b)                { _should_profile = b;       }
  ciMethod* profiled_method() const              { return _profiled_method;   }
  int       profiled_bci() const                 { return _profiled_bci;      }
  bool      should_profile() const               { return _should_profile;    }
  bool      need_null_check() const              { return _need_null_check;   }
  virtual bool is_patching() { return _info_for_patch != nullptr; }
  virtual void emit_code(LIR_Assembler* masm);
  virtual LIR_OpTypeCheck* as_OpTypeCheck() { return this; }
  void print_instr(outputStream* out) const PRODUCT_RETURN;
};

// LIR_OpFlattenedArrayCheck
class LIR_OpFlattenedArrayCheck: public LIR_Op {
 friend class LIR_OpVisitState;

 private:
  LIR_Opr       _array;
  LIR_Opr       _value;
  LIR_Opr       _tmp;
  CodeStub*     _stub;
public:
  LIR_OpFlattenedArrayCheck(LIR_Opr array, LIR_Opr value, LIR_Opr tmp, CodeStub* stub);
  LIR_Opr array() const                          { return _array;         }
  LIR_Opr value() const                          { return _value;         }
  LIR_Opr tmp() const                            { return _tmp;           }
  CodeStub* stub() const                         { return _stub;          }

  virtual void emit_code(LIR_Assembler* masm);
  virtual LIR_OpFlattenedArrayCheck* as_OpFlattenedArrayCheck() { return this; }
  virtual void print_instr(outputStream* out) const PRODUCT_RETURN;
};

// LIR_OpNullFreeArrayCheck
class LIR_OpNullFreeArrayCheck: public LIR_Op {
 friend class LIR_OpVisitState;

 private:
  LIR_Opr       _array;
  LIR_Opr       _tmp;
public:
  LIR_OpNullFreeArrayCheck(LIR_Opr array, LIR_Opr tmp);
  LIR_Opr array() const                          { return _array;         }
  LIR_Opr tmp() const                            { return _tmp;           }

  virtual void emit_code(LIR_Assembler* masm);
  virtual LIR_OpNullFreeArrayCheck* as_OpNullFreeArrayCheck() { return this; }
  virtual void print_instr(outputStream* out) const PRODUCT_RETURN;
};

class LIR_OpSubstitutabilityCheck: public LIR_Op {
 friend class LIR_OpVisitState;

 private:
  LIR_Opr       _left;
  LIR_Opr       _right;
  LIR_Opr       _equal_result;
  LIR_Opr       _not_equal_result;
  LIR_Opr       _tmp1;
  LIR_Opr       _tmp2;
  ciKlass*      _left_klass;
  ciKlass*      _right_klass;
  LIR_Opr       _left_klass_op;
  LIR_Opr       _right_klass_op;
  CodeStub*     _stub;
public:
  LIR_OpSubstitutabilityCheck(LIR_Opr result, LIR_Opr left, LIR_Opr right, LIR_Opr equal_result, LIR_Opr not_equal_result,
                              LIR_Opr tmp1, LIR_Opr tmp2,
                              ciKlass* left_klass, ciKlass* right_klass, LIR_Opr left_klass_op, LIR_Opr right_klass_op,
                              CodeEmitInfo* info, CodeStub* stub);

  LIR_Opr left() const             { return _left; }
  LIR_Opr right() const            { return _right; }
  LIR_Opr equal_result() const     { return _equal_result; }
  LIR_Opr not_equal_result() const { return _not_equal_result; }
  LIR_Opr tmp1() const             { return _tmp1; }
  LIR_Opr tmp2() const             { return _tmp2; }
  ciKlass* left_klass() const      { return _left_klass; }
  ciKlass* right_klass() const     { return _right_klass; }
  LIR_Opr left_klass_op() const    { return _left_klass_op; }
  LIR_Opr right_klass_op() const   { return _right_klass_op; }
  CodeStub* stub() const           { return _stub; }

  virtual void emit_code(LIR_Assembler* masm);
  virtual LIR_OpSubstitutabilityCheck* as_OpSubstitutabilityCheck() { return this; }
  virtual void print_instr(outputStream* out) const PRODUCT_RETURN;
};

// LIR_Op2
class LIR_Op2: public LIR_Op {
 friend class LIR_OpVisitState;

  int  _fpu_stack_size; // for sin/cos implementation on Intel

 protected:
  LIR_Opr   _opr1;
  LIR_Opr   _opr2;
  LIR_Opr   _tmp1;
  LIR_Opr   _tmp2;
  LIR_Opr   _tmp3;
  LIR_Opr   _tmp4;
  LIR_Opr   _tmp5;
  LIR_Condition _condition;
  BasicType _type;

  void verify() const;

 public:
  LIR_Op2(LIR_Code code, LIR_Condition condition, LIR_Opr opr1, LIR_Opr opr2, CodeEmitInfo* info = nullptr, BasicType type = T_ILLEGAL)
    : LIR_Op(code, LIR_OprFact::illegalOpr, info)
    , _fpu_stack_size(0)
    , _opr1(opr1)
    , _opr2(opr2)
    , _tmp1(LIR_OprFact::illegalOpr)
    , _tmp2(LIR_OprFact::illegalOpr)
    , _tmp3(LIR_OprFact::illegalOpr)
    , _tmp4(LIR_OprFact::illegalOpr)
    , _tmp5(LIR_OprFact::illegalOpr)
    , _condition(condition)
    , _type(type) {
    assert(code == lir_cmp || code == lir_branch || code == lir_cond_float_branch || code == lir_assert, "code check");
  }

  LIR_Op2(LIR_Code code, LIR_Condition condition, LIR_Opr opr1, LIR_Opr opr2, LIR_Opr result, BasicType type)
    : LIR_Op(code, result, nullptr)
    , _fpu_stack_size(0)
    , _opr1(opr1)
    , _opr2(opr2)
    , _tmp1(LIR_OprFact::illegalOpr)
    , _tmp2(LIR_OprFact::illegalOpr)
    , _tmp3(LIR_OprFact::illegalOpr)
    , _tmp4(LIR_OprFact::illegalOpr)
    , _tmp5(LIR_OprFact::illegalOpr)
    , _condition(condition)
    , _type(type) {
    assert(code == lir_cmove, "code check");
    assert(type != T_ILLEGAL, "cmove should have type");
  }

  LIR_Op2(LIR_Code code, LIR_Opr opr1, LIR_Opr opr2, LIR_Opr result = LIR_OprFact::illegalOpr,
          CodeEmitInfo* info = nullptr, BasicType type = T_ILLEGAL)
    : LIR_Op(code, result, info)
    , _fpu_stack_size(0)
    , _opr1(opr1)
    , _opr2(opr2)
    , _tmp1(LIR_OprFact::illegalOpr)
    , _tmp2(LIR_OprFact::illegalOpr)
    , _tmp3(LIR_OprFact::illegalOpr)
    , _tmp4(LIR_OprFact::illegalOpr)
    , _tmp5(LIR_OprFact::illegalOpr)
    , _condition(lir_cond_unknown)
    , _type(type) {
    assert(code != lir_cmp && code != lir_branch && code != lir_cond_float_branch && is_in_range(code, begin_op2, end_op2), "code check");
  }

  LIR_Op2(LIR_Code code, LIR_Opr opr1, LIR_Opr opr2, LIR_Opr result, LIR_Opr tmp1, LIR_Opr tmp2 = LIR_OprFact::illegalOpr,
          LIR_Opr tmp3 = LIR_OprFact::illegalOpr, LIR_Opr tmp4 = LIR_OprFact::illegalOpr, LIR_Opr tmp5 = LIR_OprFact::illegalOpr)
    : LIR_Op(code, result, nullptr)
    , _fpu_stack_size(0)
    , _opr1(opr1)
    , _opr2(opr2)
    , _tmp1(tmp1)
    , _tmp2(tmp2)
    , _tmp3(tmp3)
    , _tmp4(tmp4)
    , _tmp5(tmp5)
    , _condition(lir_cond_unknown)
    , _type(T_ILLEGAL)    {
    assert(code != lir_cmp && code != lir_branch && code != lir_cond_float_branch && is_in_range(code, begin_op2, end_op2), "code check");
  }

  LIR_Opr in_opr1() const                        { return _opr1; }
  LIR_Opr in_opr2() const                        { return _opr2; }
  BasicType type()  const                        { return _type; }
  LIR_Opr tmp1_opr() const                       { return _tmp1; }
  LIR_Opr tmp2_opr() const                       { return _tmp2; }
  LIR_Opr tmp3_opr() const                       { return _tmp3; }
  LIR_Opr tmp4_opr() const                       { return _tmp4; }
  LIR_Opr tmp5_opr() const                       { return _tmp5; }
  LIR_Condition condition() const  {
    assert(code() == lir_cmp || code() == lir_branch || code() == lir_cond_float_branch || code() == lir_assert, "only valid for branch and assert"); return _condition;
  }
  void set_condition(LIR_Condition condition) {
    assert(code() == lir_cmp || code() == lir_branch || code() == lir_cond_float_branch, "only valid for branch"); _condition = condition;
  }

  void set_fpu_stack_size(int size)              { _fpu_stack_size = size; }
  int  fpu_stack_size() const                    { return _fpu_stack_size; }

  void set_in_opr1(LIR_Opr opr)                  { _opr1 = opr; }
  void set_in_opr2(LIR_Opr opr)                  { _opr2 = opr; }

  virtual void emit_code(LIR_Assembler* masm);
  virtual LIR_Op2* as_Op2() { return this; }
  virtual void print_instr(outputStream* out) const PRODUCT_RETURN;
};

class LIR_OpBranch: public LIR_Op2 {
 friend class LIR_OpVisitState;

 private:
  Label*        _label;
  BlockBegin*   _block;  // if this is a branch to a block, this is the block
  BlockBegin*   _ublock; // if this is a float-branch, this is the unordered block
  CodeStub*     _stub;   // if this is a branch to a stub, this is the stub

 public:
  LIR_OpBranch(LIR_Condition cond, Label* lbl)
    : LIR_Op2(lir_branch, cond, LIR_OprFact::illegalOpr, LIR_OprFact::illegalOpr, (CodeEmitInfo*) nullptr)
    , _label(lbl)
    , _block(nullptr)
    , _ublock(nullptr)
    , _stub(nullptr) { }

  LIR_OpBranch(LIR_Condition cond, BlockBegin* block);
  LIR_OpBranch(LIR_Condition cond, CodeStub* stub);

  // for unordered comparisons
  LIR_OpBranch(LIR_Condition cond, BlockBegin* block, BlockBegin* ublock);

  LIR_Condition cond() const {
    return condition();
  }

  void set_cond(LIR_Condition cond) {
    set_condition(cond);
  }

  Label*        label()       const              { return _label;       }
  BlockBegin*   block()       const              { return _block;       }
  BlockBegin*   ublock()      const              { return _ublock;      }
  CodeStub*     stub()        const              { return _stub;        }

  void          change_block(BlockBegin* b);
  void          change_ublock(BlockBegin* b);
  void          negate_cond();

  virtual void emit_code(LIR_Assembler* masm);
  virtual LIR_OpBranch* as_OpBranch() { return this; }
  virtual void print_instr(outputStream* out) const PRODUCT_RETURN;
};

class LIR_OpAllocArray : public LIR_Op {
 friend class LIR_OpVisitState;

 private:
  LIR_Opr   _klass;
  LIR_Opr   _len;
  LIR_Opr   _tmp1;
  LIR_Opr   _tmp2;
  LIR_Opr   _tmp3;
  LIR_Opr   _tmp4;
  CodeStub* _stub;
  BasicType _type;
  bool      _zero_array;
  bool      _is_null_free;

 public:
  LIR_OpAllocArray(LIR_Opr klass, LIR_Opr len, LIR_Opr result, LIR_Opr t1, LIR_Opr t2, LIR_Opr t3, LIR_Opr t4, BasicType type, CodeStub* stub, bool zero_array, bool is_null_free)
    : LIR_Op(lir_alloc_array, result, nullptr)
    , _klass(klass)
    , _len(len)
    , _tmp1(t1)
    , _tmp2(t2)
    , _tmp3(t3)
    , _tmp4(t4)
    , _stub(stub)
<<<<<<< HEAD
    , _zero_array(zero_array)
    , _is_null_free(is_null_free) {}
=======
    , _type(type)
    , _zero_array(zero_array) {}
>>>>>>> e4c7850c

  LIR_Opr   klass()   const                      { return _klass;       }
  LIR_Opr   len()     const                      { return _len;         }
  LIR_Opr   obj()     const                      { return result_opr(); }
  LIR_Opr   tmp1()    const                      { return _tmp1;        }
  LIR_Opr   tmp2()    const                      { return _tmp2;        }
  LIR_Opr   tmp3()    const                      { return _tmp3;        }
  LIR_Opr   tmp4()    const                      { return _tmp4;        }
  BasicType type()    const                      { return _type;        }
  CodeStub* stub()    const                      { return _stub;        }
  bool      zero_array()   const                 { return _zero_array;  }
  bool      is_null_free() const                 { return _is_null_free;}

  virtual void emit_code(LIR_Assembler* masm);
  virtual LIR_OpAllocArray * as_OpAllocArray () { return this; }
  virtual void print_instr(outputStream* out) const PRODUCT_RETURN;
};


class LIR_Op3: public LIR_Op {
 friend class LIR_OpVisitState;

 private:
  LIR_Opr _opr1;
  LIR_Opr _opr2;
  LIR_Opr _opr3;
 public:
  LIR_Op3(LIR_Code code, LIR_Opr opr1, LIR_Opr opr2, LIR_Opr opr3, LIR_Opr result, CodeEmitInfo* info = nullptr)
    : LIR_Op(code, result, info)
    , _opr1(opr1)
    , _opr2(opr2)
    , _opr3(opr3)                                { assert(is_in_range(code, begin_op3, end_op3), "code check"); }
  LIR_Opr in_opr1() const                        { return _opr1; }
  LIR_Opr in_opr2() const                        { return _opr2; }
  LIR_Opr in_opr3() const                        { return _opr3; }

  virtual void emit_code(LIR_Assembler* masm);
  virtual LIR_Op3* as_Op3() { return this; }
  virtual void print_instr(outputStream* out) const PRODUCT_RETURN;
};

class LIR_Op4: public LIR_Op {
  friend class LIR_OpVisitState;
 protected:
  LIR_Opr   _opr1;
  LIR_Opr   _opr2;
  LIR_Opr   _opr3;
  LIR_Opr   _opr4;
  LIR_Opr   _tmp1;
  LIR_Opr   _tmp2;
  LIR_Opr   _tmp3;
  LIR_Opr   _tmp4;
  LIR_Opr   _tmp5;
  LIR_Condition _condition;
  BasicType _type;

 public:
  LIR_Op4(LIR_Code code, LIR_Condition condition, LIR_Opr opr1, LIR_Opr opr2, LIR_Opr opr3, LIR_Opr opr4,
          LIR_Opr result, BasicType type)
    : LIR_Op(code, result, nullptr)
    , _opr1(opr1)
    , _opr2(opr2)
    , _opr3(opr3)
    , _opr4(opr4)
    , _tmp1(LIR_OprFact::illegalOpr)
    , _tmp2(LIR_OprFact::illegalOpr)
    , _tmp3(LIR_OprFact::illegalOpr)
    , _tmp4(LIR_OprFact::illegalOpr)
    , _tmp5(LIR_OprFact::illegalOpr)
    , _condition(condition)
    , _type(type) {
    assert(code == lir_cmove, "code check");
    assert(type != T_ILLEGAL, "cmove should have type");
  }

  LIR_Opr in_opr1() const                        { return _opr1; }
  LIR_Opr in_opr2() const                        { return _opr2; }
  LIR_Opr in_opr3() const                        { return _opr3; }
  LIR_Opr in_opr4() const                        { return _opr4; }
  BasicType type()  const                        { return _type; }
  LIR_Opr tmp1_opr() const                       { return _tmp1; }
  LIR_Opr tmp2_opr() const                       { return _tmp2; }
  LIR_Opr tmp3_opr() const                       { return _tmp3; }
  LIR_Opr tmp4_opr() const                       { return _tmp4; }
  LIR_Opr tmp5_opr() const                       { return _tmp5; }

  LIR_Condition condition() const                { return _condition; }
  void set_condition(LIR_Condition condition)    { _condition = condition; }

  void set_in_opr1(LIR_Opr opr)                  { _opr1 = opr; }
  void set_in_opr2(LIR_Opr opr)                  { _opr2 = opr; }
  void set_in_opr3(LIR_Opr opr)                  { _opr3 = opr; }
  void set_in_opr4(LIR_Opr opr)                  { _opr4 = opr; }
  virtual void emit_code(LIR_Assembler* masm);
  virtual LIR_Op4* as_Op4() { return this; }

  virtual void print_instr(outputStream* out) const PRODUCT_RETURN;
};

//--------------------------------
class LabelObj: public CompilationResourceObj {
 private:
  Label _label;
 public:
  LabelObj()                                     {}
  Label* label()                                 { return &_label; }
};


class LIR_OpLock: public LIR_Op {
 friend class LIR_OpVisitState;

 private:
  LIR_Opr _hdr;
  LIR_Opr _obj;
  LIR_Opr _lock;
  LIR_Opr _scratch;
  CodeStub* _stub;
  CodeStub* _throw_ie_stub;
 public:
  LIR_OpLock(LIR_Code code, LIR_Opr hdr, LIR_Opr obj, LIR_Opr lock, LIR_Opr scratch, CodeStub* stub, CodeEmitInfo* info, CodeStub* throw_ie_stub=nullptr)
    : LIR_Op(code, LIR_OprFact::illegalOpr, info)
    , _hdr(hdr)
    , _obj(obj)
    , _lock(lock)
    , _scratch(scratch)
    , _stub(stub)
    , _throw_ie_stub(throw_ie_stub)                    {}

  LIR_Opr hdr_opr() const                        { return _hdr; }
  LIR_Opr obj_opr() const                        { return _obj; }
  LIR_Opr lock_opr() const                       { return _lock; }
  LIR_Opr scratch_opr() const                    { return _scratch; }
  CodeStub* stub() const                         { return _stub; }
  CodeStub* throw_ie_stub() const                { return _throw_ie_stub; }

  virtual void emit_code(LIR_Assembler* masm);
  virtual LIR_OpLock* as_OpLock() { return this; }
  void print_instr(outputStream* out) const PRODUCT_RETURN;
};

class LIR_OpLoadKlass: public LIR_Op {
  friend class LIR_OpVisitState;

 private:
  LIR_Opr _obj;
 public:
  LIR_OpLoadKlass(LIR_Opr obj, LIR_Opr result, CodeEmitInfo* info)
    : LIR_Op(lir_load_klass, result, info)
    , _obj(obj)
    {}

  LIR_Opr obj()        const { return _obj;  }

  virtual LIR_OpLoadKlass* as_OpLoadKlass() { return this; }
  virtual void emit_code(LIR_Assembler* masm);
  void print_instr(outputStream* out) const PRODUCT_RETURN;
};

class LIR_OpDelay: public LIR_Op {
 friend class LIR_OpVisitState;

 private:
  LIR_Op* _op;

 public:
  LIR_OpDelay(LIR_Op* op, CodeEmitInfo* info):
    LIR_Op(lir_delay_slot, LIR_OprFact::illegalOpr, info),
    _op(op) {
    assert(op->code() == lir_nop, "should be filling with nops");
  }
  virtual void emit_code(LIR_Assembler* masm);
  virtual LIR_OpDelay* as_OpDelay() { return this; }
  void print_instr(outputStream* out) const PRODUCT_RETURN;
  LIR_Op* delay_op() const { return _op; }
  CodeEmitInfo* call_info() const { return info(); }
};

#ifdef ASSERT
// LIR_OpAssert
class LIR_OpAssert : public LIR_Op2 {
 friend class LIR_OpVisitState;

 private:
  const char* _msg;
  bool        _halt;

 public:
  LIR_OpAssert(LIR_Condition condition, LIR_Opr opr1, LIR_Opr opr2, const char* msg, bool halt)
    : LIR_Op2(lir_assert, condition, opr1, opr2)
    , _msg(msg)
    , _halt(halt) {
  }

  const char* msg() const                        { return _msg; }
  bool        halt() const                       { return _halt; }

  virtual void emit_code(LIR_Assembler* masm);
  virtual LIR_OpAssert* as_OpAssert()            { return this; }
  virtual void print_instr(outputStream* out) const PRODUCT_RETURN;
};
#endif

// LIR_OpCompareAndSwap
class LIR_OpCompareAndSwap : public LIR_Op {
 friend class LIR_OpVisitState;

 private:
  LIR_Opr _addr;
  LIR_Opr _cmp_value;
  LIR_Opr _new_value;
  LIR_Opr _tmp1;
  LIR_Opr _tmp2;

 public:
  LIR_OpCompareAndSwap(LIR_Code code, LIR_Opr addr, LIR_Opr cmp_value, LIR_Opr new_value,
                       LIR_Opr t1, LIR_Opr t2, LIR_Opr result)
    : LIR_Op(code, result, nullptr)  // no result, no info
    , _addr(addr)
    , _cmp_value(cmp_value)
    , _new_value(new_value)
    , _tmp1(t1)
    , _tmp2(t2)                                  { }

  LIR_Opr addr()        const                    { return _addr;  }
  LIR_Opr cmp_value()   const                    { return _cmp_value; }
  LIR_Opr new_value()   const                    { return _new_value; }
  LIR_Opr tmp1()        const                    { return _tmp1;      }
  LIR_Opr tmp2()        const                    { return _tmp2;      }

  virtual void emit_code(LIR_Assembler* masm);
  virtual LIR_OpCompareAndSwap * as_OpCompareAndSwap () { return this; }
  virtual void print_instr(outputStream* out) const PRODUCT_RETURN;
};

// LIR_OpProfileCall
class LIR_OpProfileCall : public LIR_Op {
 friend class LIR_OpVisitState;

 private:
  ciMethod* _profiled_method;
  int       _profiled_bci;
  ciMethod* _profiled_callee;
  LIR_Opr   _mdo;
  LIR_Opr   _recv;
  LIR_Opr   _tmp1;
  ciKlass*  _known_holder;

 public:
  // Destroys recv
  LIR_OpProfileCall(ciMethod* profiled_method, int profiled_bci, ciMethod* profiled_callee, LIR_Opr mdo, LIR_Opr recv, LIR_Opr t1, ciKlass* known_holder)
    : LIR_Op(lir_profile_call, LIR_OprFact::illegalOpr, nullptr)  // no result, no info
    , _profiled_method(profiled_method)
    , _profiled_bci(profiled_bci)
    , _profiled_callee(profiled_callee)
    , _mdo(mdo)
    , _recv(recv)
    , _tmp1(t1)
    , _known_holder(known_holder)                { }

  ciMethod* profiled_method() const              { return _profiled_method;  }
  int       profiled_bci()    const              { return _profiled_bci;     }
  ciMethod* profiled_callee() const              { return _profiled_callee;  }
  LIR_Opr   mdo()             const              { return _mdo;              }
  LIR_Opr   recv()            const              { return _recv;             }
  LIR_Opr   tmp1()            const              { return _tmp1;             }
  ciKlass*  known_holder()    const              { return _known_holder;     }

  virtual void emit_code(LIR_Assembler* masm);
  virtual LIR_OpProfileCall* as_OpProfileCall() { return this; }
  virtual void print_instr(outputStream* out) const PRODUCT_RETURN;
  bool should_profile_receiver_type() const {
    bool callee_is_static = _profiled_callee->is_loaded() && _profiled_callee->is_static();
    Bytecodes::Code bc = _profiled_method->java_code_at_bci(_profiled_bci);
    bool call_is_virtual = (bc == Bytecodes::_invokevirtual && !_profiled_callee->can_be_statically_bound()) || bc == Bytecodes::_invokeinterface;
    return C1ProfileVirtualCalls && call_is_virtual && !callee_is_static;
  }
};

// LIR_OpProfileType
class LIR_OpProfileType : public LIR_Op {
 friend class LIR_OpVisitState;

 private:
  LIR_Opr      _mdp;
  LIR_Opr      _obj;
  LIR_Opr      _tmp;
  ciKlass*     _exact_klass;   // non null if we know the klass statically (no need to load it from _obj)
  intptr_t     _current_klass; // what the profiling currently reports
  bool         _not_null;      // true if we know statically that _obj cannot be null
  bool         _no_conflict;   // true if we're profling parameters, _exact_klass is not null and we know
                               // _exact_klass it the only possible type for this parameter in any context.

 public:
  // Destroys recv
  LIR_OpProfileType(LIR_Opr mdp, LIR_Opr obj, ciKlass* exact_klass, intptr_t current_klass, LIR_Opr tmp, bool not_null, bool no_conflict)
    : LIR_Op(lir_profile_type, LIR_OprFact::illegalOpr, nullptr)  // no result, no info
    , _mdp(mdp)
    , _obj(obj)
    , _tmp(tmp)
    , _exact_klass(exact_klass)
    , _current_klass(current_klass)
    , _not_null(not_null)
    , _no_conflict(no_conflict) { }

  LIR_Opr      mdp()              const             { return _mdp;              }
  LIR_Opr      obj()              const             { return _obj;              }
  LIR_Opr      tmp()              const             { return _tmp;              }
  ciKlass*     exact_klass()      const             { return _exact_klass;      }
  intptr_t     current_klass()    const             { return _current_klass;    }
  bool         not_null()         const             { return _not_null;         }
  bool         no_conflict()      const             { return _no_conflict;      }

  virtual void emit_code(LIR_Assembler* masm);
  virtual LIR_OpProfileType* as_OpProfileType() { return this; }
  virtual void print_instr(outputStream* out) const PRODUCT_RETURN;
};

// LIR_OpProfileInlineType
class LIR_OpProfileInlineType : public LIR_Op {
 friend class LIR_OpVisitState;

 private:
  LIR_Opr      _mdp;
  LIR_Opr      _obj;
  int          _flag;
  LIR_Opr      _tmp;
  bool         _not_null;      // true if we know statically that _obj cannot be null

 public:
  // Destroys recv
  LIR_OpProfileInlineType(LIR_Opr mdp, LIR_Opr obj, int flag, LIR_Opr tmp, bool not_null)
    : LIR_Op(lir_profile_inline_type, LIR_OprFact::illegalOpr, nullptr)  // no result, no info
    , _mdp(mdp)
    , _obj(obj)
    , _flag(flag)
    , _tmp(tmp)
    , _not_null(not_null) { }

  LIR_Opr      mdp()              const             { return _mdp;              }
  LIR_Opr      obj()              const             { return _obj;              }
  int          flag()             const             { return _flag;             }
  LIR_Opr      tmp()              const             { return _tmp;              }
  bool         not_null()         const             { return _not_null;         }

  virtual void emit_code(LIR_Assembler* masm);
  virtual LIR_OpProfileInlineType* as_OpProfileInlineType() { return this; }
  virtual void print_instr(outputStream* out) const PRODUCT_RETURN;
};

class LIR_InsertionBuffer;

//--------------------------------LIR_List---------------------------------------------------
// Maintains a list of LIR instructions (one instance of LIR_List per basic block)
// The LIR instructions are appended by the LIR_List class itself;
//
// Notes:
// - all offsets are(should be) in bytes
// - local positions are specified with an offset, with offset 0 being local 0

class LIR_List: public CompilationResourceObj {
 private:
  LIR_OpList  _operations;

  Compilation*  _compilation;
#ifndef PRODUCT
  BlockBegin*   _block;
#endif
#ifdef ASSERT
  const char *  _file;
  int           _line;
#endif
#ifdef RISCV
  LIR_Opr       _cmp_opr1;
  LIR_Opr       _cmp_opr2;
#endif

 public:
  void append(LIR_Op* op) {
    if (op->source() == nullptr)
      op->set_source(_compilation->current_instruction());
#ifndef PRODUCT
    if (PrintIRWithLIR) {
      _compilation->maybe_print_current_instruction();
      op->print(); tty->cr();
    }
#endif // PRODUCT

#ifdef RISCV
    set_cmp_oprs(op);
    // lir_cmp set cmp oprs only on riscv
    if (op->code() == lir_cmp) return;
#endif

    _operations.append(op);

#ifdef ASSERT
    op->verify();
    op->set_file_and_line(_file, _line);
    _file = nullptr;
    _line = 0;
#endif
  }

  LIR_List(Compilation* compilation, BlockBegin* block = nullptr);

#ifdef ASSERT
  void set_file_and_line(const char * file, int line);
#endif

#ifdef RISCV
  void set_cmp_oprs(LIR_Op* op);
#endif

  //---------- accessors ---------------
  LIR_OpList* instructions_list()                { return &_operations; }
  int         length() const                     { return _operations.length(); }
  LIR_Op*     at(int i) const                    { return _operations.at(i); }

  NOT_PRODUCT(BlockBegin* block() const          { return _block; });

  // insert LIR_Ops in buffer to right places in LIR_List
  void append(LIR_InsertionBuffer* buffer);

  //---------- mutators ---------------
  void insert_before(int i, LIR_List* op_list)   { _operations.insert_before(i, op_list->instructions_list()); }
  void insert_before(int i, LIR_Op* op)          { _operations.insert_before(i, op); }
  void remove_at(int i)                          { _operations.remove_at(i); }

  //---------- printing -------------
  void print_instructions() PRODUCT_RETURN;


  //---------- instructions -------------
  void call_opt_virtual(ciMethod* method, LIR_Opr receiver, LIR_Opr result,
                        address dest, LIR_OprList* arguments,
                        CodeEmitInfo* info) {
    append(new LIR_OpJavaCall(lir_optvirtual_call, method, receiver, result, dest, arguments, info));
  }
  void call_static(ciMethod* method, LIR_Opr result,
                   address dest, LIR_OprList* arguments, CodeEmitInfo* info) {
    append(new LIR_OpJavaCall(lir_static_call, method, LIR_OprFact::illegalOpr, result, dest, arguments, info));
  }
  void call_icvirtual(ciMethod* method, LIR_Opr receiver, LIR_Opr result,
                      address dest, LIR_OprList* arguments, CodeEmitInfo* info) {
    append(new LIR_OpJavaCall(lir_icvirtual_call, method, receiver, result, dest, arguments, info));
  }
  void call_dynamic(ciMethod* method, LIR_Opr receiver, LIR_Opr result,
                    address dest, LIR_OprList* arguments, CodeEmitInfo* info) {
    append(new LIR_OpJavaCall(lir_dynamic_call, method, receiver, result, dest, arguments, info));
  }

  void get_thread(LIR_Opr result)                { append(new LIR_Op0(lir_get_thread, result)); }
  void membar()                                  { append(new LIR_Op0(lir_membar)); }
  void membar_acquire()                          { append(new LIR_Op0(lir_membar_acquire)); }
  void membar_release()                          { append(new LIR_Op0(lir_membar_release)); }
  void membar_loadload()                         { append(new LIR_Op0(lir_membar_loadload)); }
  void membar_storestore()                       { append(new LIR_Op0(lir_membar_storestore)); }
  void membar_loadstore()                        { append(new LIR_Op0(lir_membar_loadstore)); }
  void membar_storeload()                        { append(new LIR_Op0(lir_membar_storeload)); }

  void nop()                                     { append(new LIR_Op0(lir_nop)); }

  void std_entry(LIR_Opr receiver)               { append(new LIR_Op0(lir_std_entry, receiver)); }
  void osr_entry(LIR_Opr osrPointer)             { append(new LIR_Op0(lir_osr_entry, osrPointer)); }

  void on_spin_wait()                            { append(new LIR_Op0(lir_on_spin_wait)); }

  void branch_destination(Label* lbl)            { append(new LIR_OpLabel(lbl)); }

  void leal(LIR_Opr from, LIR_Opr result_reg, LIR_PatchCode patch_code = lir_patch_none, CodeEmitInfo* info = nullptr) { append(new LIR_Op1(lir_leal, from, result_reg, T_ILLEGAL, patch_code, info)); }

  // result is a stack location for old backend and vreg for UseLinearScan
  // stack_loc_temp is an illegal register for old backend
  void roundfp(LIR_Opr reg, LIR_Opr stack_loc_temp, LIR_Opr result) { append(new LIR_OpRoundFP(reg, stack_loc_temp, result)); }
  void move(LIR_Opr src, LIR_Opr dst, CodeEmitInfo* info = nullptr) { append(new LIR_Op1(lir_move, src, dst, dst->type(), lir_patch_none, info)); }
  void move(LIR_Address* src, LIR_Opr dst, CodeEmitInfo* info = nullptr) { append(new LIR_Op1(lir_move, LIR_OprFact::address(src), dst, src->type(), lir_patch_none, info)); }
  void move(LIR_Opr src, LIR_Address* dst, CodeEmitInfo* info = nullptr) { append(new LIR_Op1(lir_move, src, LIR_OprFact::address(dst), dst->type(), lir_patch_none, info)); }
  void move_wide(LIR_Address* src, LIR_Opr dst, CodeEmitInfo* info = nullptr) {
    if (UseCompressedOops) {
      append(new LIR_Op1(lir_move, LIR_OprFact::address(src), dst, src->type(), lir_patch_none, info, lir_move_wide));
    } else {
      move(src, dst, info);
    }
  }
  void move_wide(LIR_Opr src, LIR_Address* dst, CodeEmitInfo* info = nullptr) {
    if (UseCompressedOops) {
      append(new LIR_Op1(lir_move, src, LIR_OprFact::address(dst), dst->type(), lir_patch_none, info, lir_move_wide));
    } else {
      move(src, dst, info);
    }
  }
  void volatile_move(LIR_Opr src, LIR_Opr dst, BasicType type, CodeEmitInfo* info = nullptr, LIR_PatchCode patch_code = lir_patch_none) { append(new LIR_Op1(lir_move, src, dst, type, patch_code, info, lir_move_volatile)); }

  void oop2reg  (jobject o, LIR_Opr reg)         { assert(reg->type() == T_OBJECT, "bad reg"); append(new LIR_Op1(lir_move, LIR_OprFact::oopConst(o),    reg));   }
  void oop2reg_patch(jobject o, LIR_Opr reg, CodeEmitInfo* info);

  void metadata2reg  (Metadata* o, LIR_Opr reg)  { assert(reg->type() == T_METADATA, "bad reg"); append(new LIR_Op1(lir_move, LIR_OprFact::metadataConst(o), reg));   }
  void klass2reg_patch(Metadata* o, LIR_Opr reg, CodeEmitInfo* info);

  void safepoint(LIR_Opr tmp, CodeEmitInfo* info)  { append(new LIR_Op1(lir_safepoint, tmp, info)); }
  void return_op(LIR_Opr result)                   { append(new LIR_OpReturn(result)); }

  void convert(Bytecodes::Code code, LIR_Opr left, LIR_Opr dst, ConversionStub* stub = nullptr/*, bool is_32bit = false*/) { append(new LIR_OpConvert(code, left, dst, stub)); }

  void logical_and (LIR_Opr left, LIR_Opr right, LIR_Opr dst) { append(new LIR_Op2(lir_logic_and,  left, right, dst)); }
  void logical_or  (LIR_Opr left, LIR_Opr right, LIR_Opr dst) { append(new LIR_Op2(lir_logic_or,   left, right, dst)); }
  void logical_xor (LIR_Opr left, LIR_Opr right, LIR_Opr dst) { append(new LIR_Op2(lir_logic_xor,  left, right, dst)); }

  void null_check(LIR_Opr opr, CodeEmitInfo* info, bool deoptimize_on_null = false);
  void throw_exception(LIR_Opr exceptionPC, LIR_Opr exceptionOop, CodeEmitInfo* info) {
    append(new LIR_Op2(lir_throw, exceptionPC, exceptionOop, LIR_OprFact::illegalOpr, info));
  }
  void unwind_exception(LIR_Opr exceptionOop) {
    append(new LIR_Op1(lir_unwind, exceptionOop));
  }

  void push(LIR_Opr opr)                                   { append(new LIR_Op1(lir_push, opr)); }
  void pop(LIR_Opr reg)                                    { append(new LIR_Op1(lir_pop,  reg)); }

  void cmp(LIR_Condition condition, LIR_Opr left, LIR_Opr right, CodeEmitInfo* info = nullptr) {
    append(new LIR_Op2(lir_cmp, condition, left, right, info));
  }
  void cmp(LIR_Condition condition, LIR_Opr left, int right, CodeEmitInfo* info = nullptr) {
    cmp(condition, left, LIR_OprFact::intConst(right), info);
  }

  void cmp_mem_int(LIR_Condition condition, LIR_Opr base, int disp, int c, CodeEmitInfo* info);
  void cmp_reg_mem(LIR_Condition condition, LIR_Opr reg, LIR_Address* addr, CodeEmitInfo* info);

  void cmove(LIR_Condition condition, LIR_Opr src1, LIR_Opr src2, LIR_Opr dst, BasicType type,
             LIR_Opr cmp_opr1 = LIR_OprFact::illegalOpr, LIR_Opr cmp_opr2 = LIR_OprFact::illegalOpr) {
    append(new LIR_Op4(lir_cmove, condition, src1, src2, cmp_opr1, cmp_opr2, dst, type));
  }

  void cas_long(LIR_Opr addr, LIR_Opr cmp_value, LIR_Opr new_value,
                LIR_Opr t1, LIR_Opr t2, LIR_Opr result = LIR_OprFact::illegalOpr);
  void cas_obj(LIR_Opr addr, LIR_Opr cmp_value, LIR_Opr new_value,
               LIR_Opr t1, LIR_Opr t2, LIR_Opr result = LIR_OprFact::illegalOpr);
  void cas_int(LIR_Opr addr, LIR_Opr cmp_value, LIR_Opr new_value,
               LIR_Opr t1, LIR_Opr t2, LIR_Opr result = LIR_OprFact::illegalOpr);

  void abs (LIR_Opr from, LIR_Opr to, LIR_Opr tmp)                { append(new LIR_Op2(lir_abs , from, tmp, to)); }
  void negate(LIR_Opr from, LIR_Opr to, LIR_Opr tmp = LIR_OprFact::illegalOpr)              { append(new LIR_Op2(lir_neg, from, tmp, to)); }
  void sqrt(LIR_Opr from, LIR_Opr to, LIR_Opr tmp)                { append(new LIR_Op2(lir_sqrt, from, tmp, to)); }
  void fmad(LIR_Opr from, LIR_Opr from1, LIR_Opr from2, LIR_Opr to) { append(new LIR_Op3(lir_fmad, from, from1, from2, to)); }
  void fmaf(LIR_Opr from, LIR_Opr from1, LIR_Opr from2, LIR_Opr to) { append(new LIR_Op3(lir_fmaf, from, from1, from2, to)); }
  void log10 (LIR_Opr from, LIR_Opr to, LIR_Opr tmp)              { append(new LIR_Op2(lir_log10, from, LIR_OprFact::illegalOpr, to, tmp)); }
  void tan (LIR_Opr from, LIR_Opr to, LIR_Opr tmp1, LIR_Opr tmp2) { append(new LIR_Op2(lir_tan , from, tmp1, to, tmp2)); }
  void f2hf(LIR_Opr from, LIR_Opr to, LIR_Opr tmp)                { append(new LIR_Op2(lir_f2hf, from, tmp, to)); }
  void hf2f(LIR_Opr from, LIR_Opr to, LIR_Opr tmp)                { append(new LIR_Op2(lir_hf2f, from, tmp, to)); }

  void add (LIR_Opr left, LIR_Opr right, LIR_Opr res)      { append(new LIR_Op2(lir_add, left, right, res)); }
  void sub (LIR_Opr left, LIR_Opr right, LIR_Opr res, CodeEmitInfo* info = nullptr) { append(new LIR_Op2(lir_sub, left, right, res, info)); }
  void mul (LIR_Opr left, LIR_Opr right, LIR_Opr res) { append(new LIR_Op2(lir_mul, left, right, res)); }
  void mul (LIR_Opr left, LIR_Opr right, LIR_Opr res, LIR_Opr tmp) { append(new LIR_Op2(lir_mul, left, right, res, tmp)); }
  void div (LIR_Opr left, LIR_Opr right, LIR_Opr res, CodeEmitInfo* info = nullptr)      { append(new LIR_Op2(lir_div, left, right, res, info)); }
  void div (LIR_Opr left, LIR_Opr right, LIR_Opr res, LIR_Opr tmp) { append(new LIR_Op2(lir_div, left, right, res, tmp)); }
  void rem (LIR_Opr left, LIR_Opr right, LIR_Opr res, CodeEmitInfo* info = nullptr)      { append(new LIR_Op2(lir_rem, left, right, res, info)); }

  void volatile_load_mem_reg(LIR_Address* address, LIR_Opr dst, CodeEmitInfo* info, LIR_PatchCode patch_code = lir_patch_none);
  void volatile_load_unsafe_reg(LIR_Opr base, LIR_Opr offset, LIR_Opr dst, BasicType type, CodeEmitInfo* info, LIR_PatchCode patch_code);

  void load(LIR_Address* addr, LIR_Opr src, CodeEmitInfo* info = nullptr, LIR_PatchCode patch_code = lir_patch_none);

  void store_mem_int(jint v,    LIR_Opr base, int offset_in_bytes, BasicType type, CodeEmitInfo* info, LIR_PatchCode patch_code = lir_patch_none);
  void store_mem_oop(jobject o, LIR_Opr base, int offset_in_bytes, BasicType type, CodeEmitInfo* info, LIR_PatchCode patch_code = lir_patch_none);
  void store(LIR_Opr src, LIR_Address* addr, CodeEmitInfo* info = nullptr, LIR_PatchCode patch_code = lir_patch_none);
  void volatile_store_mem_reg(LIR_Opr src, LIR_Address* address, CodeEmitInfo* info, LIR_PatchCode patch_code = lir_patch_none);
  void volatile_store_unsafe_reg(LIR_Opr src, LIR_Opr base, LIR_Opr offset, BasicType type, CodeEmitInfo* info, LIR_PatchCode patch_code);

  void idiv(LIR_Opr left, LIR_Opr right, LIR_Opr res, LIR_Opr tmp, CodeEmitInfo* info);
  void idiv(LIR_Opr left, int   right, LIR_Opr res, LIR_Opr tmp, CodeEmitInfo* info);
  void irem(LIR_Opr left, LIR_Opr right, LIR_Opr res, LIR_Opr tmp, CodeEmitInfo* info);
  void irem(LIR_Opr left, int   right, LIR_Opr res, LIR_Opr tmp, CodeEmitInfo* info);

  void allocate_object(LIR_Opr dst, LIR_Opr t1, LIR_Opr t2, LIR_Opr t3, LIR_Opr t4, int header_size, int object_size, LIR_Opr klass, bool init_check, CodeStub* stub);
  void allocate_array(LIR_Opr dst, LIR_Opr len, LIR_Opr t1,LIR_Opr t2, LIR_Opr t3,LIR_Opr t4, BasicType type, LIR_Opr klass, CodeStub* stub, bool zero_array = true, bool is_null_free = false);

  // jump is an unconditional branch
  void jump(BlockBegin* block) {
    append(new LIR_OpBranch(lir_cond_always, block));
  }
  void jump(CodeStub* stub) {
    append(new LIR_OpBranch(lir_cond_always, stub));
  }
  void branch(LIR_Condition cond, Label* lbl) {
    append(new LIR_OpBranch(cond, lbl));
  }
  // Should not be used for fp comparisons
  void branch(LIR_Condition cond, BlockBegin* block) {
    append(new LIR_OpBranch(cond, block));
  }
  // Should not be used for fp comparisons
  void branch(LIR_Condition cond, CodeStub* stub) {
    append(new LIR_OpBranch(cond, stub));
  }
  // Should only be used for fp comparisons
  void branch(LIR_Condition cond, BlockBegin* block, BlockBegin* unordered) {
    append(new LIR_OpBranch(cond, block, unordered));
  }

  void shift_left(LIR_Opr value, LIR_Opr count, LIR_Opr dst, LIR_Opr tmp);
  void shift_right(LIR_Opr value, LIR_Opr count, LIR_Opr dst, LIR_Opr tmp);
  void unsigned_shift_right(LIR_Opr value, LIR_Opr count, LIR_Opr dst, LIR_Opr tmp);

  void shift_left(LIR_Opr value, int count, LIR_Opr dst)       { shift_left(value, LIR_OprFact::intConst(count), dst, LIR_OprFact::illegalOpr); }
  void shift_right(LIR_Opr value, int count, LIR_Opr dst)      { shift_right(value, LIR_OprFact::intConst(count), dst, LIR_OprFact::illegalOpr); }
  void unsigned_shift_right(LIR_Opr value, int count, LIR_Opr dst) { unsigned_shift_right(value, LIR_OprFact::intConst(count), dst, LIR_OprFact::illegalOpr); }

  void lcmp2int(LIR_Opr left, LIR_Opr right, LIR_Opr dst)        { append(new LIR_Op2(lir_cmp_l2i,  left, right, dst)); }
  void fcmp2int(LIR_Opr left, LIR_Opr right, LIR_Opr dst, bool is_unordered_less);

  void call_runtime_leaf(address routine, LIR_Opr tmp, LIR_Opr result, LIR_OprList* arguments) {
    append(new LIR_OpRTCall(routine, tmp, result, arguments));
  }

  void call_runtime(address routine, LIR_Opr tmp, LIR_Opr result,
                    LIR_OprList* arguments, CodeEmitInfo* info) {
    append(new LIR_OpRTCall(routine, tmp, result, arguments, info));
  }

  void load_stack_address_monitor(int monitor_ix, LIR_Opr dst)  { append(new LIR_Op1(lir_monaddr, LIR_OprFact::intConst(monitor_ix), dst)); }
  void unlock_object(LIR_Opr hdr, LIR_Opr obj, LIR_Opr lock, LIR_Opr scratch, CodeStub* stub);
  void lock_object(LIR_Opr hdr, LIR_Opr obj, LIR_Opr lock, LIR_Opr scratch, CodeStub* stub, CodeEmitInfo* info, CodeStub* throw_ie_stub=nullptr);

  void breakpoint()                                                  { append(new LIR_Op0(lir_breakpoint)); }

  void arraycopy(LIR_Opr src, LIR_Opr src_pos, LIR_Opr dst, LIR_Opr dst_pos, LIR_Opr length, LIR_Opr tmp, ciArrayKlass* expected_type, int flags, CodeEmitInfo* info) { append(new LIR_OpArrayCopy(src, src_pos, dst, dst_pos, length, tmp, expected_type, flags, info)); }

  void update_crc32(LIR_Opr crc, LIR_Opr val, LIR_Opr res)  { append(new LIR_OpUpdateCRC32(crc, val, res)); }

  void instanceof(LIR_Opr result, LIR_Opr object, ciKlass* klass, LIR_Opr tmp1, LIR_Opr tmp2, LIR_Opr tmp3, bool fast_check, CodeEmitInfo* info_for_patch, ciMethod* profiled_method, int profiled_bci);
  void store_check(LIR_Opr object, LIR_Opr array, LIR_Opr tmp1, LIR_Opr tmp2, LIR_Opr tmp3, CodeEmitInfo* info_for_exception, ciMethod* profiled_method, int profiled_bci);
  void check_flat_array(LIR_Opr array, LIR_Opr value, LIR_Opr tmp, CodeStub* stub);
  void check_null_free_array(LIR_Opr array, LIR_Opr tmp);
  void substitutability_check(LIR_Opr result, LIR_Opr left, LIR_Opr right, LIR_Opr equal_result, LIR_Opr not_equal_result,
                              LIR_Opr tmp1, LIR_Opr tmp2,
                              ciKlass* left_klass, ciKlass* right_klass, LIR_Opr left_klass_op, LIR_Opr right_klass_op,
                              CodeEmitInfo* info, CodeStub* stub);

  void checkcast (LIR_Opr result, LIR_Opr object, ciKlass* klass,
                  LIR_Opr tmp1, LIR_Opr tmp2, LIR_Opr tmp3, bool fast_check,
                  CodeEmitInfo* info_for_exception, CodeEmitInfo* info_for_patch, CodeStub* stub,
                  ciMethod* profiled_method, int profiled_bci, bool is_null_free);
  // MethodData* profiling
  void profile_call(ciMethod* method, int bci, ciMethod* callee, LIR_Opr mdo, LIR_Opr recv, LIR_Opr t1, ciKlass* cha_klass) {
    append(new LIR_OpProfileCall(method, bci, callee, mdo, recv, t1, cha_klass));
  }
  void profile_type(LIR_Address* mdp, LIR_Opr obj, ciKlass* exact_klass, intptr_t current_klass, LIR_Opr tmp, bool not_null, bool no_conflict) {
    append(new LIR_OpProfileType(LIR_OprFact::address(mdp), obj, exact_klass, current_klass, tmp, not_null, no_conflict));
  }
  void profile_inline_type(LIR_Address* mdp, LIR_Opr obj, int flag, LIR_Opr tmp, bool not_null) {
    append(new LIR_OpProfileInlineType(LIR_OprFact::address(mdp), obj, flag, tmp, not_null));
  }

  void xadd(LIR_Opr src, LIR_Opr add, LIR_Opr res, LIR_Opr tmp) { append(new LIR_Op2(lir_xadd, src, add, res, tmp)); }
  void xchg(LIR_Opr src, LIR_Opr set, LIR_Opr res, LIR_Opr tmp) { append(new LIR_Op2(lir_xchg, src, set, res, tmp)); }

  void load_klass(LIR_Opr obj, LIR_Opr result, CodeEmitInfo* info) { append(new LIR_OpLoadKlass(obj, result, info)); }

#ifdef ASSERT
  void lir_assert(LIR_Condition condition, LIR_Opr opr1, LIR_Opr opr2, const char* msg, bool halt) { append(new LIR_OpAssert(condition, opr1, opr2, msg, halt)); }
#endif
};

void print_LIR(BlockList* blocks);

class LIR_InsertionBuffer : public CompilationResourceObj {
 private:
  LIR_List*   _lir;   // the lir list where ops of this buffer should be inserted later (null when uninitialized)

  // list of insertion points. index and count are stored alternately:
  // _index_and_count[i * 2]:     the index into lir list where "count" ops should be inserted
  // _index_and_count[i * 2 + 1]: the number of ops to be inserted at index
  intStack    _index_and_count;

  // the LIR_Ops to be inserted
  LIR_OpList  _ops;

  void append_new(int index, int count)  { _index_and_count.append(index); _index_and_count.append(count); }
  void set_index_at(int i, int value)    { _index_and_count.at_put((i << 1),     value); }
  void set_count_at(int i, int value)    { _index_and_count.at_put((i << 1) + 1, value); }

#ifdef ASSERT
  void verify();
#endif
 public:
  LIR_InsertionBuffer() : _lir(nullptr), _index_and_count(8), _ops(8) { }

  // must be called before using the insertion buffer
  void init(LIR_List* lir)  { assert(!initialized(), "already initialized"); _lir = lir; _index_and_count.clear(); _ops.clear(); }
  bool initialized() const  { return _lir != nullptr; }
  // called automatically when the buffer is appended to the LIR_List
  void finish()             { _lir = nullptr; }

  // accessors
  LIR_List*  lir_list() const             { return _lir; }
  int number_of_insertion_points() const  { return _index_and_count.length() >> 1; }
  int index_at(int i) const               { return _index_and_count.at((i << 1));     }
  int count_at(int i) const               { return _index_and_count.at((i << 1) + 1); }

  int number_of_ops() const               { return _ops.length(); }
  LIR_Op* op_at(int i) const              { return _ops.at(i); }

  // append an instruction to the buffer
  void append(int index, LIR_Op* op);

  // instruction
  void move(int index, LIR_Opr src, LIR_Opr dst, CodeEmitInfo* info = nullptr) { append(index, new LIR_Op1(lir_move, src, dst, dst->type(), lir_patch_none, info)); }
};


//
// LIR_OpVisitState is used for manipulating LIR_Ops in an abstract way.
// Calling a LIR_Op's visit function with a LIR_OpVisitState causes
// information about the input, output and temporaries used by the
// op to be recorded.  It also records whether the op has call semantics
// and also records all the CodeEmitInfos used by this op.
//


class LIR_OpVisitState: public StackObj {
 public:
  typedef enum { inputMode, firstMode = inputMode, tempMode, outputMode, numModes, invalidMode = -1 } OprMode;

  enum {
    maxNumberOfOperands = 21,
    maxNumberOfInfos = 4
  };

 private:
  LIR_Op*          _op;

  // optimization: the operands and infos are not stored in a variable-length
  //               list, but in a fixed-size array to save time of size checks and resizing
  int              _oprs_len[numModes];
  LIR_Opr*         _oprs_new[numModes][maxNumberOfOperands];
  int _info_len;
  CodeEmitInfo*    _info_new[maxNumberOfInfos];

  bool             _has_call;
  bool             _has_slow_case;


  // only include register operands
  // addresses are decomposed to the base and index registers
  // constants and stack operands are ignored
  void append(LIR_Opr& opr, OprMode mode) {
    assert(opr->is_valid(), "should not call this otherwise");
    assert(mode >= 0 && mode < numModes, "bad mode");

    if (opr->is_register()) {
       assert(_oprs_len[mode] < maxNumberOfOperands, "array overflow");
      _oprs_new[mode][_oprs_len[mode]++] = &opr;

    } else if (opr->is_pointer()) {
      LIR_Address* address = opr->as_address_ptr();
      if (address != nullptr) {
        // special handling for addresses: add base and index register of the address
        // both are always input operands or temp if we want to extend
        // their liveness!
        if (mode == outputMode) {
          mode = inputMode;
        }
        assert (mode == inputMode || mode == tempMode, "input or temp only for addresses");
        if (address->_base->is_valid()) {
          assert(address->_base->is_register(), "must be");
          assert(_oprs_len[mode] < maxNumberOfOperands, "array overflow");
          _oprs_new[mode][_oprs_len[mode]++] = &address->_base;
        }
        if (address->_index->is_valid()) {
          assert(address->_index->is_register(), "must be");
          assert(_oprs_len[mode] < maxNumberOfOperands, "array overflow");
          _oprs_new[mode][_oprs_len[mode]++] = &address->_index;
        }

      } else {
        assert(opr->is_constant(), "constant operands are not processed");
      }
    } else {
      assert(opr->is_stack(), "stack operands are not processed");
    }
  }

  void append(CodeEmitInfo* info) {
    assert(info != nullptr, "should not call this otherwise");
    assert(_info_len < maxNumberOfInfos, "array overflow");
    _info_new[_info_len++] = info;
  }

 public:
  LIR_OpVisitState()         { reset(); }

  LIR_Op* op() const         { return _op; }
  void set_op(LIR_Op* op)    { reset(); _op = op; }

  bool has_call() const      { return _has_call; }
  bool has_slow_case() const { return _has_slow_case; }

  void reset() {
    _op = nullptr;
    _has_call = false;
    _has_slow_case = false;

    _oprs_len[inputMode] = 0;
    _oprs_len[tempMode] = 0;
    _oprs_len[outputMode] = 0;
    _info_len = 0;
  }


  int opr_count(OprMode mode) const {
    assert(mode >= 0 && mode < numModes, "bad mode");
    return _oprs_len[mode];
  }

  LIR_Opr opr_at(OprMode mode, int index) const {
    assert(mode >= 0 && mode < numModes, "bad mode");
    assert(index >= 0 && index < _oprs_len[mode], "index out of bound");
    return *_oprs_new[mode][index];
  }

  void set_opr_at(OprMode mode, int index, LIR_Opr opr) const {
    assert(mode >= 0 && mode < numModes, "bad mode");
    assert(index >= 0 && index < _oprs_len[mode], "index out of bound");
    *_oprs_new[mode][index] = opr;
  }

  int info_count() const {
    return _info_len;
  }

  CodeEmitInfo* info_at(int index) const {
    assert(index < _info_len, "index out of bounds");
    return _info_new[index];
  }

  XHandlers* all_xhandler();

  // collects all register operands of the instruction
  void visit(LIR_Op* op);

#ifdef ASSERT
  // check that an operation has no operands
  bool no_operands(LIR_Op* op);
#endif

  // LIR_Op visitor functions use these to fill in the state
  void do_input(LIR_Opr& opr)             { append(opr, LIR_OpVisitState::inputMode); }
  void do_output(LIR_Opr& opr)            { append(opr, LIR_OpVisitState::outputMode); }
  void do_temp(LIR_Opr& opr)              { append(opr, LIR_OpVisitState::tempMode); }
  void do_info(CodeEmitInfo* info)        { append(info); }

  void do_stub(CodeStub* stub);
  void do_call()                          { _has_call = true; }
  void do_slow_case()                     { _has_slow_case = true; }
  void do_slow_case(CodeEmitInfo* info) {
    _has_slow_case = true;
    append(info);
  }
};


inline LIR_Opr LIR_Opr::illegalOpr()   { return LIR_OprFact::illegalOpr; };

inline LIR_Opr LIR_Opr::nullOpr()   { return LIR_OprFact::nullOpr; };

#endif // SHARE_C1_C1_LIR_HPP<|MERGE_RESOLUTION|>--- conflicted
+++ resolved
@@ -1574,11 +1574,8 @@
   ciMethod*     _profiled_method;
   int           _profiled_bci;
   bool          _should_profile;
-<<<<<<< HEAD
+  bool          _fast_check;
   bool          _need_null_check;
-=======
-  bool          _fast_check;
->>>>>>> e4c7850c
 
 public:
   LIR_OpTypeCheck(LIR_Code code, LIR_Opr result, LIR_Opr object, ciKlass* klass,
@@ -1867,13 +1864,9 @@
     , _tmp3(t3)
     , _tmp4(t4)
     , _stub(stub)
-<<<<<<< HEAD
+    , _type(type)
     , _zero_array(zero_array)
     , _is_null_free(is_null_free) {}
-=======
-    , _type(type)
-    , _zero_array(zero_array) {}
->>>>>>> e4c7850c
 
   LIR_Opr   klass()   const                      { return _klass;       }
   LIR_Opr   len()     const                      { return _len;         }
