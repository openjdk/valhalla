--- conflicted
+++ resolved
@@ -87,13 +87,6 @@
       } else {
         st->print(" hash=" INTPTR_FORMAT, hash());
       }
-<<<<<<< HEAD
-    } else if (UseBiasedLocking && has_bias_pattern()) {  // last bits = 101
-      st->print("is_biased");
-      JavaThread* jt = biased_locker();
-      st->print(" biased_locker=" INTPTR_FORMAT " epoch=%d", p2i(jt), bias_epoch());
-=======
->>>>>>> 024c4027
     } else {
       st->print("??");
     }
