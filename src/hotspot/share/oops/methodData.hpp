--- conflicted
+++ resolved
@@ -513,16 +513,10 @@
     // null_seen:
     //  saw a null operand (cast/aastore/instanceof)
       null_seen_flag              = DataLayout::first_flag + 0,
-<<<<<<< HEAD
+      exception_handler_entered_flag     = null_seen_flag + 1,
 #if INCLUDE_JVMCI
     // bytecode threw any exception
-      exception_seen_flag         = null_seen_flag + 1,
-=======
-      exception_handler_entered_flag     = null_seen_flag + 1
-#if INCLUDE_JVMCI
-    // bytecode threw any exception
-    , exception_seen_flag         = exception_handler_entered_flag + 1
->>>>>>> ea6e92ed
+      exception_seen_flag         = exception_handler_entered_flag + 1,
 #endif
       last_bit_data_flag
   };
