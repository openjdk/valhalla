/*
 * Copyright (c) 2017, 2025, Oracle and/or its affiliates. All rights reserved.
 * DO NOT ALTER OR REMOVE COPYRIGHT NOTICES OR THIS FILE HEADER.
 *
 * This code is free software; you can redistribute it and/or modify it
 * under the terms of the GNU General Public License version 2 only, as
 * published by the Free Software Foundation.
 *
 * This code is distributed in the hope that it will be useful, but WITHOUT
 * ANY WARRANTY; without even the implied warranty of MERCHANTABILITY or
 * FITNESS FOR A PARTICULAR PURPOSE.  See the GNU General Public License
 * version 2 for more details (a copy is included in the LICENSE file that
 * accompanied this code).
 *
 * You should have received a copy of the GNU General Public License version
 * 2 along with this work; if not, write to the Free Software Foundation,
 * Inc., 51 Franklin St, Fifth Floor, Boston, MA 02110-1301 USA.
 *
 * Please contact Oracle, 500 Oracle Parkway, Redwood Shores, CA 94065 USA
 * or visit www.oracle.com if you need additional information or have any
 * questions.
 *
 */

#ifndef SHARE_VM_OOPS_INLINEKLASS_HPP
#define SHARE_VM_OOPS_INLINEKLASS_HPP

#include "classfile/classFileParser.hpp"
#include "classfile/javaClasses.hpp"
#include "oops/arrayKlass.hpp"
#include "oops/instanceKlass.hpp"
#include "oops/method.hpp"
#include "runtime/registerMap.hpp"

// An InlineKlass is a specialized InstanceKlass for concrete value classes
// (abstract value classes are represented by InstanceKlass)


class InlineKlass: public InstanceKlass {
  friend class VMStructs;
  friend class InstanceKlass;
  friend class ClassFileParser;

 public:
  static const KlassKind Kind = InlineKlassKind;

  InlineKlass();

 private:

  // Constructor
  InlineKlass(const ClassFileParser& parser);

  void init_fixed_block();
  inline InlineKlassFixedBlock* inlineklass_static_block() const;
  inline address adr_return_regs() const;

  address adr_extended_sig() const {
    assert(_adr_inlineklass_fixed_block != nullptr, "Should have been initialized");
    return ((address)_adr_inlineklass_fixed_block) + in_bytes(byte_offset_of(InlineKlassFixedBlock, _extended_sig));
  }

  // pack and unpack handlers for inline types return
  address adr_pack_handler() const {
    assert(_adr_inlineklass_fixed_block != nullptr, "Should have been initialized");
    return ((address)_adr_inlineklass_fixed_block) + in_bytes(byte_offset_of(InlineKlassFixedBlock, _pack_handler));
  }

  address adr_pack_handler_jobject() const {
    assert(_adr_inlineklass_fixed_block != nullptr, "Should have been initialized");
    return ((address)_adr_inlineklass_fixed_block) + in_bytes(byte_offset_of(InlineKlassFixedBlock, _pack_handler_jobject));
  }

  address adr_unpack_handler() const {
    assert(_adr_inlineklass_fixed_block != nullptr, "Should have been initialized");
    return ((address)_adr_inlineklass_fixed_block) + in_bytes(byte_offset_of(InlineKlassFixedBlock, _unpack_handler));
  }

  address adr_null_reset_value_offset() const {
    assert(_adr_inlineklass_fixed_block != nullptr, "Should have been initialized");
    return ((address)_adr_inlineklass_fixed_block) + in_bytes(null_reset_value_offset_offset());
  }

  address adr_payload_offset() const {
    assert(_adr_inlineklass_fixed_block != nullptr, "Should have been initialized");
    return ((address)_adr_inlineklass_fixed_block) + in_bytes(byte_offset_of(InlineKlassFixedBlock, _payload_offset));
  }

  address adr_payload_size_in_bytes() const {
    assert(_adr_inlineklass_fixed_block != nullptr, "Should have been initialized");
    return ((address)_adr_inlineklass_fixed_block) + in_bytes(byte_offset_of(InlineKlassFixedBlock, _payload_size_in_bytes));
  }

  address adr_payload_alignment() const {
    assert(_adr_inlineklass_fixed_block != nullptr, "Should have been initialized");
    return ((address)_adr_inlineklass_fixed_block) + in_bytes(byte_offset_of(InlineKlassFixedBlock, _payload_alignment));
  }

  address adr_non_atomic_size_in_bytes() const {
    assert(_adr_inlineklass_fixed_block != nullptr, "Should have been initialized");
    return ((address)_adr_inlineklass_fixed_block) + in_bytes(byte_offset_of(InlineKlassFixedBlock, _non_atomic_size_in_bytes));
  }

  address adr_non_atomic_alignment() const {
    assert(_adr_inlineklass_fixed_block != nullptr, "Should have been initialized");
    return ((address)_adr_inlineklass_fixed_block) + in_bytes(byte_offset_of(InlineKlassFixedBlock, _non_atomic_alignment));
  }

  address adr_atomic_size_in_bytes() const {
    assert(_adr_inlineklass_fixed_block != nullptr, "Should have been initialized");
    return ((address)_adr_inlineklass_fixed_block) + in_bytes(byte_offset_of(InlineKlassFixedBlock, _atomic_size_in_bytes));
  }

  address adr_nullable_atomic_size_in_bytes() const {
    assert(_adr_inlineklass_fixed_block != nullptr, "Should have been initialized");
    return ((address)_adr_inlineklass_fixed_block) + in_bytes(byte_offset_of(InlineKlassFixedBlock, _nullable_size_in_bytes));
  }

  address adr_null_marker_offset() const {
    assert(_adr_inlineklass_fixed_block != nullptr, "Should have been initialized");
    return ((address)_adr_inlineklass_fixed_block) + in_bytes(byte_offset_of(InlineKlassFixedBlock, _null_marker_offset));
  }

 public:

  bool is_empty_inline_type() const   { return _misc_flags.is_empty_inline_type(); }
  void set_is_empty_inline_type()     { _misc_flags.set_is_empty_inline_type(true); }

  int payload_offset() const {
    int offset = *(int*)adr_payload_offset();
    assert(offset != 0, "Must be initialized before use");
    return offset;
  }

  void set_payload_offset(int offset) { *(int*)adr_payload_offset() = offset; }

  int payload_size_in_bytes() const { return *(int*)adr_payload_size_in_bytes(); }
  void set_payload_size_in_bytes(int payload_size) { *(int*)adr_payload_size_in_bytes() = payload_size; }

  int payload_alignment() const { return *(int*)adr_payload_alignment(); }
  void set_payload_alignment(int alignment) { *(int*)adr_payload_alignment() = alignment; }

  bool has_non_atomic_layout() const { return non_atomic_size_in_bytes() != -1; }
  int non_atomic_size_in_bytes() const { return *(int*)adr_non_atomic_size_in_bytes(); }
  void set_non_atomic_size_in_bytes(int size) { *(int*)adr_non_atomic_size_in_bytes() = size; }
  int non_atomic_alignment() const { return *(int*)adr_non_atomic_alignment(); }
  void set_non_atomic_alignment(int alignment) { *(int*)adr_non_atomic_alignment() = alignment; }

  bool has_atomic_layout() const { return atomic_size_in_bytes() != -1; }
  int atomic_size_in_bytes() const { return *(int*)adr_atomic_size_in_bytes(); }
  void set_atomic_size_in_bytes(int size) { *(int*)adr_atomic_size_in_bytes() = size; }

  bool has_nullable_atomic_layout() const { return nullable_atomic_size_in_bytes() != -1; }
  int nullable_atomic_size_in_bytes() const { return *(int*)adr_nullable_atomic_size_in_bytes(); }
  void set_nullable_size_in_bytes(int size) { *(int*)adr_nullable_atomic_size_in_bytes() = size; }
  int null_marker_offset() const { return *(int*)adr_null_marker_offset(); }
  int null_marker_offset_in_payload() const { return null_marker_offset() - payload_offset(); }
  void set_null_marker_offset(int offset) { *(int*)adr_null_marker_offset() = offset; }

  bool is_payload_marked_as_null(address payload) {
    assert(has_nullable_atomic_layout(), " Must have");
    return *((jbyte*)payload + null_marker_offset_in_payload()) == 0;
  }

  void mark_payload_as_non_null(address payload) {
    assert(has_nullable_atomic_layout(), " Must have");
    *((jbyte*)payload + null_marker_offset_in_payload()) = 1;
  }

  void mark_payload_as_null(address payload) {
    assert(has_nullable_atomic_layout(), " Must have");
    *((jbyte*)payload + null_marker_offset_in_payload()) = 0;
  }

  bool is_layout_supported(LayoutKind lk);

  int layout_alignment(LayoutKind kind) const;
  int layout_size_in_bytes(LayoutKind kind) const;

<<<<<<< HEAD
// CDS support

=======
>>>>>>> cccb5014
#if INCLUDE_CDS
  virtual void remove_unshareable_info();
  virtual void remove_java_mirror();
  virtual void restore_unshareable_info(ClassLoaderData* loader_data, Handle protection_domain, PackageEntry* pkg_entry, TRAPS);
  virtual void metaspace_pointers_do(MetaspaceClosure* it);
#endif

 private:
  int collect_fields(GrowableArray<SigEntry>* sig, int base_off = 0, int null_marker_offset = -1);

  void cleanup_blobs();

 public:
  // Type testing
  bool is_inline_klass_slow() const        { return true; }

  // Casting from Klass*

  static InlineKlass* cast(Klass* k) {
    return const_cast<InlineKlass*>(cast(const_cast<const Klass*>(k)));
  }

  static const InlineKlass* cast(const Klass* k) {
    assert(k != nullptr, "k should not be null");
    assert(k->is_inline_klass(), "cast to InlineKlass");
    return static_cast<const InlineKlass*>(k);
  }

  // Use this to return the size of an instance in heap words.
  // Note that this size only applies to heap allocated stand-alone instances.
  virtual int size_helper() const {
    return layout_helper_to_size_helper(layout_helper());
  }

  // allocate_instance() allocates a stand alone value in the Java heap
  // initialized to default value (cleared memory)
  instanceOop allocate_instance(TRAPS);
  // allocates a stand alone inline buffer in the Java heap
  // DOES NOT have memory cleared, user MUST initialize payload before
  // returning to Java (i.e.: inline_copy)
  instanceOop allocate_instance_buffer(TRAPS);

  address payload_addr(oop o) const;

  bool maybe_flat_in_array();

  bool contains_oops() const { return nonstatic_oop_map_count() > 0; }
  int nonstatic_oop_count();

  // Methods to copy payload between containers
  // Methods taking a LayoutKind argument expect that both the source and the destination
  // layouts are compatible with the one specified in argument (alignment, size, presence
  // of a null marker). Reminder: the BUFFERED layout, used in values buffered in heap,
  // is compatible with all the other layouts.

  void write_value_to_addr(oop src, void* dst, LayoutKind lk, bool dest_is_initialized, TRAPS);
  oop read_payload_from_addr(const oop src, int offset, LayoutKind lk, TRAPS);
  void copy_payload_to_addr(void* src, void* dst, LayoutKind lk, bool dest_is_initialized);

  // oop iterate raw inline type data pointer (where oop_addr may not be an oop, but backing/array-element)
  template <typename T, class OopClosureType>
  inline void oop_iterate_specialized(const address oop_addr, OopClosureType* closure);

  template <typename T, class OopClosureType>
  inline void oop_iterate_specialized_bounded(const address oop_addr, OopClosureType* closure, void* lo, void* hi);

  // calling convention support
  void initialize_calling_convention(TRAPS);
  Array<SigEntry>* extended_sig() const {
    return *((Array<SigEntry>**)adr_extended_sig());
  }
  inline Array<VMRegPair>* return_regs() const;
  bool can_be_passed_as_fields() const;
  bool can_be_returned_as_fields(bool init = false) const;
  void save_oop_fields(const RegisterMap& map, GrowableArray<Handle>& handles) const;
  void restore_oop_results(RegisterMap& map, GrowableArray<Handle>& handles) const;
  oop realloc_result(const RegisterMap& reg_map, const GrowableArray<Handle>& handles, TRAPS);
  static InlineKlass* returned_inline_klass(const RegisterMap& reg_map, bool* return_oop = nullptr, Method* method = nullptr);

  address pack_handler() const {
    return *(address*)adr_pack_handler();
  }

  address unpack_handler() const {
    return *(address*)adr_unpack_handler();
  }

  // pack and unpack handlers. Need to be loadable from generated code
  // so at a fixed offset from the base of the klass pointer.
  static ByteSize pack_handler_offset() {
    return byte_offset_of(InlineKlassFixedBlock, _pack_handler);
  }

  static ByteSize pack_handler_jobject_offset() {
    return byte_offset_of(InlineKlassFixedBlock, _pack_handler_jobject);
  }

  static ByteSize unpack_handler_offset() {
    return byte_offset_of(InlineKlassFixedBlock, _unpack_handler);
  }

  static ByteSize null_reset_value_offset_offset() {
    return byte_offset_of(InlineKlassFixedBlock, _null_reset_value_offset);
  }

  static ByteSize payload_offset_offset() {
    return byte_offset_of(InlineKlassFixedBlock, _payload_offset);
  }

  static ByteSize null_marker_offset_offset() {
    return byte_offset_of(InlineKlassFixedBlock, _null_marker_offset);
  }

  void set_null_reset_value_offset(int offset) {
    *((int*)adr_null_reset_value_offset()) = offset;
  }

  int null_reset_value_offset() {
    int offset = *((int*)adr_null_reset_value_offset());
    assert(offset != 0, "must not be called if not initialized");
    return offset;
  }

  void set_null_reset_value(oop val);

  oop null_reset_value() {
    assert(is_initialized() || is_being_initialized() || is_in_error_state(), "null reset value is set at the beginning of initialization");
    oop val = java_mirror()->obj_field_acquire(null_reset_value_offset());
    assert(val != nullptr, "Sanity check");
    return val;
  }

  void deallocate_contents(ClassLoaderData* loader_data);
  static void cleanup(InlineKlass* ik) ;

  // Verification
  void verify_on(outputStream* st);
  void oop_verify_on(oop obj, outputStream* st);

};

#endif /* SHARE_VM_OOPS_INLINEKLASS_HPP */<|MERGE_RESOLUTION|>--- conflicted
+++ resolved
@@ -177,11 +177,6 @@
   int layout_alignment(LayoutKind kind) const;
   int layout_size_in_bytes(LayoutKind kind) const;
 
-<<<<<<< HEAD
-// CDS support
-
-=======
->>>>>>> cccb5014
 #if INCLUDE_CDS
   virtual void remove_unshareable_info();
   virtual void remove_java_mirror();
