/*
 * Copyright (c) 2017, 2020, Oracle and/or its affiliates. All rights reserved.
 * DO NOT ALTER OR REMOVE COPYRIGHT NOTICES OR THIS FILE HEADER.
 *
 * This code is free software; you can redistribute it and/or modify it
 * under the terms of the GNU General Public License version 2 only, as
 * published by the Free Software Foundation.
 *
 * This code is distributed in the hope that it will be useful, but WITHOUT
 * ANY WARRANTY; without even the implied warranty of MERCHANTABILITY or
 * FITNESS FOR A PARTICULAR PURPOSE.  See the GNU General Public License
 * version 2 for more details (a copy is included in the LICENSE file that
 * accompanied this code).
 *
 * You should have received a copy of the GNU General Public License version
 * 2 along with this work; if not, write to the Free Software Foundation,
 * Inc., 51 Franklin St, Fifth Floor, Boston, MA 02110-1301 USA.
 *
 * Please contact Oracle, 500 Oracle Parkway, Redwood Shores, CA 94065 USA
 * or visit www.oracle.com if you need additional information or have any
 * questions.
 *
 */
#ifndef SHARE_VM_OOPS_INLINEKLASS_INLINE_HPP
#define SHARE_VM_OOPS_INLINEKLASS_INLINE_HPP

#include "memory/iterator.hpp"
#include "oops/flatArrayKlass.hpp"
#include "oops/inlineKlass.hpp"
#include "oops/instanceKlass.inline.hpp"
#include "oops/oop.inline.hpp"
#include "utilities/devirtualizer.inline.hpp"
#include "utilities/macros.hpp"

inline InlineKlassFixedBlock* InlineKlass::inlineklass_static_block() const {
<<<<<<< HEAD
=======

>>>>>>> 509b4ea5
  InstanceKlass* volatile* adr_impl = adr_implementor();
  if (adr_impl != nullptr) {
    return (InlineKlassFixedBlock*)(adr_impl + 1);
  }

  return (InlineKlassFixedBlock*)end_of_nonstatic_oop_maps();
}

inline address InlineKlass::adr_return_regs() const {
  InlineKlassFixedBlock* vkst = inlineklass_static_block();
  return ((address)_adr_inlineklass_fixed_block) + in_bytes(byte_offset_of(InlineKlassFixedBlock, _return_regs));
}

inline Array<VMRegPair>* InlineKlass::return_regs() const {
  return *((Array<VMRegPair>**)adr_return_regs());
}


inline InlineKlass* InlineKlass::cast(Klass* k) {
  assert(k->is_inline_klass(), "cast to InlineKlass");
  return (InlineKlass*) k;
}

inline address InlineKlass::data_for_oop(oop o) const {
  return ((address) (void*) o) + first_field_offset();
}

inline void InlineKlass::inline_copy_payload_to_new_oop(void* src, oop dst) {
  HeapAccess<IS_DEST_UNINITIALIZED>::value_copy(src, data_for_oop(dst), this);
}

inline void InlineKlass::inline_copy_oop_to_new_oop(oop src, oop dst) {
  HeapAccess<IS_DEST_UNINITIALIZED>::value_copy(data_for_oop(src), data_for_oop(dst), this);
}

inline void InlineKlass::inline_copy_oop_to_new_payload(oop src, void* dst) {
  HeapAccess<IS_DEST_UNINITIALIZED>::value_copy(data_for_oop(src), dst, this);
}

inline void InlineKlass::inline_copy_oop_to_payload(oop src, void* dst) {
  HeapAccess<>::value_copy(data_for_oop(src), dst, this);
}


template <typename T, class OopClosureType>
void InlineKlass::oop_iterate_specialized(const address oop_addr, OopClosureType* closure) {
  OopMapBlock* map = start_of_nonstatic_oop_maps();
  OopMapBlock* const end_map = map + nonstatic_oop_map_count();

  for (; map < end_map; map++) {
    T* p = (T*) (oop_addr + map->offset());
    T* const end = p + map->count();
    for (; p < end; ++p) {
      Devirtualizer::do_oop(closure, p);
    }
  }
}

template <typename T, class OopClosureType>
inline void InlineKlass::oop_iterate_specialized_bounded(const address oop_addr, OopClosureType* closure, void* lo, void* hi) {
  OopMapBlock* map = start_of_nonstatic_oop_maps();
  OopMapBlock* const end_map = map + nonstatic_oop_map_count();

  T* const l   = (T*) lo;
  T* const h   = (T*) hi;

  for (; map < end_map; map++) {
    T* p = (T*) (oop_addr + map->offset());
    T* end = p + map->count();
    if (p < l) {
      p = l;
    }
    if (end > h) {
      end = h;
    }
    for (; p < end; ++p) {
      Devirtualizer::do_oop(closure, p);
    }
  }
}


#endif // SHARE_VM_OOPS_INLINEKLASS_INLINE_HPP<|MERGE_RESOLUTION|>--- conflicted
+++ resolved
@@ -33,10 +33,7 @@
 #include "utilities/macros.hpp"
 
 inline InlineKlassFixedBlock* InlineKlass::inlineklass_static_block() const {
-<<<<<<< HEAD
-=======
 
->>>>>>> 509b4ea5
   InstanceKlass* volatile* adr_impl = adr_implementor();
   if (adr_impl != nullptr) {
     return (InlineKlassFixedBlock*)(adr_impl + 1);
