--- conflicted
+++ resolved
@@ -59,7 +59,6 @@
   return class_loader_data()->is_alive();
 }
 
-<<<<<<< HEAD
 inline void Klass::set_prototype_header(markWord header) {
   assert(!is_inline_klass() || header.is_inline_type(), "Unexpected prototype");
   assert(_prototype_header.value() == 0 || _prototype_header == markWord::prototype(),
@@ -78,9 +77,7 @@
   _prototype_header = header;
 }
 
-=======
 // Loading the java_mirror does not keep its holder alive. See Klass::keep_alive().
->>>>>>> 60539628
 inline oop Klass::java_mirror() const {
   return _java_mirror.resolve();
 }
