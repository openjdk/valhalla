/*
 * Copyright (c) 2023, Oracle and/or its affiliates. All rights reserved.
 * DO NOT ALTER OR REMOVE COPYRIGHT NOTICES OR THIS FILE HEADER.
 *
 * This code is free software; you can redistribute it and/or modify it
 * under the terms of the GNU General Public License version 2 only, as
 * published by the Free Software Foundation.
 *
 * This code is distributed in the hope that it will be useful, but WITHOUT
 * ANY WARRANTY; without even the implied warranty of MERCHANTABILITY or
 * FITNESS FOR A PARTICULAR PURPOSE.  See the GNU General Public License
 * version 2 for more details (a copy is included in the LICENSE file that
 * accompanied this code).
 *
 * You should have received a copy of the GNU General Public License version
 * 2 along with this work; if not, write to the Free Software Foundation,
 * Inc., 51 Franklin St, Fifth Floor, Boston, MA 02110-1301 USA.
 *
 * Please contact Oracle, 500 Oracle Parkway, Redwood Shores, CA 94065 USA
 * or visit www.oracle.com if you need additional information or have any
 * questions.
 *
 */

#ifndef SHARE_OOPS_RESOLVEDFIELDENTRY_HPP
#define SHARE_OOPS_RESOLVEDFIELDENTRY_HPP

#include "interpreter/bytecodes.hpp"
#include "oops/instanceKlass.hpp"
#include "runtime/atomic.hpp"
#include "utilities/sizes.hpp"

// ResolvedFieldEntry contains the resolution information for field related bytecodes like
// like getfield, putfield, getstatic, and putstatic. A member of this class can be initialized
// with the constant pool index associated with the bytecode before any resolution is done, where
// "resolution" refers to populating the getcode and putcode fields and other relevant information.
// The field's type (TOS), offset, holder klass, and index within that class can all be acquired
// together and are used to populate this structure. These entries are contained
// within the ConstantPoolCache and are accessed with indices added to the invokedynamic bytecode after
// rewriting.

// Field bytecodes start with a constant pool index as their operate, which is then rewritten to
// a "field index", which is an index into the array of ResolvedFieldEntry.

//class InstanceKlass;
class ResolvedFieldEntry {
  friend class VMStructs;

  InstanceKlass* _field_holder; // Field holder klass
  int _field_offset;            // Field offset in bytes
  u2 _field_index;              // Index into field information in holder InstanceKlass
  u2 _cpool_index;              // Constant pool index
<<<<<<< HEAD
  u1 _tos_state;                      // TOS state
  u1 _flags;                    // Flags: [0000|is_null_free_inline_type|is_flat|is_final|is_volatile]
=======
  u1 _tos_state;                // TOS state
  u1 _flags;                    // Flags: [0000|00|is_final|is_volatile]
>>>>>>> 242a2e63
  u1 _get_code, _put_code;      // Get and Put bytecodes of the field

public:
  ResolvedFieldEntry(u2 cpi) :
    _field_holder(nullptr),
    _field_offset(0),
    _field_index(0),
    _cpool_index(cpi),
    _tos_state(0),
    _flags(0),
    _get_code(0),
    _put_code(0) {}
  ResolvedFieldEntry() :
    ResolvedFieldEntry(0) {}

  // Bit shift to get flags
  // Note: Only two flags exists at the moment but more could be added
  enum {
      is_volatile_shift     = 0,
      is_final_shift        = 1, // unused
      is_flat_shift         = 2,
      is_null_free_inline_type_shift = 3,
  };

  // Getters
  InstanceKlass* field_holder() const { return _field_holder; }
  int field_offset()            const { return _field_offset; }
  u2 field_index()              const { return _field_index;  }
  u2 constant_pool_index()      const { return _cpool_index;  }
  u1 tos_state()                const { return _tos_state;    }
  u1 get_code()                 const { return Atomic::load_acquire(&_get_code);      }
  u1 put_code()                 const { return Atomic::load_acquire(&_put_code);      }
  bool is_final()               const { return (_flags & (1 << is_final_shift))    != 0; }
  bool is_volatile ()           const { return (_flags & (1 << is_volatile_shift)) != 0; }
  bool is_flat()                const { return (_flags & (1 << is_flat_shift))     != 0; }
  bool is_null_free_inline_type() const { return (_flags & (1 << is_null_free_inline_type_shift)) != 0; }
  bool is_resolved(Bytecodes::Code code) const {
    switch(code) {
    case Bytecodes::_getstatic:
    case Bytecodes::_getfield:
      return (get_code() == code);
    case Bytecodes::_putstatic:
    case Bytecodes::_putfield:
    case Bytecodes::_withfield:
      return (put_code() == code);
    default:
      ShouldNotReachHere();
      return false;
    }
  }

  // Printing
  void print_on(outputStream* st) const;

<<<<<<< HEAD
  void set_flags(bool is_final, bool is_volatile, bool is_flat, bool is_null_free_inline_type) {
    u1 new_flags = (static_cast<u1>(is_final) << static_cast<u1>(is_final_shift)) | static_cast<u1>(is_volatile) |
      (static_cast<u1>(is_flat) << static_cast<u1>(is_flat_shift)) |
      (static_cast<u1>(is_null_free_inline_type) << static_cast<u1>(is_null_free_inline_type_shift));
    _flags = new_flags;
=======
  void set_flags(bool is_final_flag, bool is_volatile_flag) {
    int new_flags = (is_final_flag << is_final_shift) | static_cast<int>(is_volatile_flag);
    _flags = checked_cast<u1>(new_flags);
    assert(is_final() == is_final_flag, "Must be");
    assert(is_volatile() == is_volatile_flag, "Must be");
>>>>>>> 242a2e63
  }

  inline void set_bytecode(u1* code, u1 new_code) {
  #ifdef ASSERT
    // Read once.
    volatile Bytecodes::Code c = (Bytecodes::Code)*code;
    assert(c == 0 || c == new_code || new_code == 0, "update must be consistent");
  #endif
    Atomic::release_store(code, new_code);
  }

  // Populate the strucutre with resolution information
  void fill_in(InstanceKlass* klass, int offset, u2 index, u1 tos_state, u1 b1, u1 b2) {
    _field_holder = klass;
    _field_offset = offset;
    _field_index = index;
    _tos_state = tos_state;

    // These must be set after the other fields
    set_bytecode(&_get_code, b1);
    set_bytecode(&_put_code, b2);
  }

  // CDS
  void remove_unshareable_info();

  // Offsets
  static ByteSize field_holder_offset() { return byte_offset_of(ResolvedFieldEntry, _field_holder); }
  static ByteSize field_offset_offset() { return byte_offset_of(ResolvedFieldEntry, _field_offset); }
  static ByteSize field_index_offset()  { return byte_offset_of(ResolvedFieldEntry, _field_index);  }
  static ByteSize get_code_offset()     { return byte_offset_of(ResolvedFieldEntry, _get_code);     }
  static ByteSize put_code_offset()     { return byte_offset_of(ResolvedFieldEntry, _put_code);     }
  static ByteSize type_offset()         { return byte_offset_of(ResolvedFieldEntry, _tos_state);    }
  static ByteSize flags_offset()        { return byte_offset_of(ResolvedFieldEntry, _flags);        }

};

#endif //SHARE_OOPS_RESOLVEDFIELDENTRY_HPP<|MERGE_RESOLUTION|>--- conflicted
+++ resolved
@@ -50,13 +50,8 @@
   int _field_offset;            // Field offset in bytes
   u2 _field_index;              // Index into field information in holder InstanceKlass
   u2 _cpool_index;              // Constant pool index
-<<<<<<< HEAD
-  u1 _tos_state;                      // TOS state
+  u1 _tos_state;                // TOS state
   u1 _flags;                    // Flags: [0000|is_null_free_inline_type|is_flat|is_final|is_volatile]
-=======
-  u1 _tos_state;                // TOS state
-  u1 _flags;                    // Flags: [0000|00|is_final|is_volatile]
->>>>>>> 242a2e63
   u1 _get_code, _put_code;      // Get and Put bytecodes of the field
 
 public:
@@ -111,19 +106,15 @@
   // Printing
   void print_on(outputStream* st) const;
 
-<<<<<<< HEAD
-  void set_flags(bool is_final, bool is_volatile, bool is_flat, bool is_null_free_inline_type) {
-    u1 new_flags = (static_cast<u1>(is_final) << static_cast<u1>(is_final_shift)) | static_cast<u1>(is_volatile) |
-      (static_cast<u1>(is_flat) << static_cast<u1>(is_flat_shift)) |
-      (static_cast<u1>(is_null_free_inline_type) << static_cast<u1>(is_null_free_inline_type_shift));
-    _flags = new_flags;
-=======
-  void set_flags(bool is_final_flag, bool is_volatile_flag) {
-    int new_flags = (is_final_flag << is_final_shift) | static_cast<int>(is_volatile_flag);
+  void set_flags(bool is_final_flag, bool is_volatile_flag, bool is_flat_flag, bool is_null_free_inline_type_flag) {
+    u1 new_flags = (is_final_flag << is_final_shift) | static_cast<int>(is_volatile_flag) |
+      (is_flat_flag << is_flat_shift) |
+      (is_null_free_inline_type_flag << is_null_free_inline_type_shift);
     _flags = checked_cast<u1>(new_flags);
     assert(is_final() == is_final_flag, "Must be");
     assert(is_volatile() == is_volatile_flag, "Must be");
->>>>>>> 242a2e63
+    assert(is_flat() == is_flat_flag, "Must be");
+    assert(is_null_free_inline_type() == is_null_free_inline_type_flag, "Must be");
   }
 
   inline void set_bytecode(u1* code, u1 new_code) {
