--- conflicted
+++ resolved
@@ -26,11 +26,8 @@
 #define SHARE_OOPS_MARKWORD_HPP
 
 #include "metaprogramming/primitiveConversions.hpp"
-<<<<<<< HEAD
 #include "layoutKind.hpp"
-=======
 #include "oops/compressedKlass.hpp"
->>>>>>> 95a00f8a
 #include "oops/oopsHierarchy.hpp"
 #include "runtime/globals.hpp"
 #include "utilities/vmEnums.hpp"
@@ -117,6 +114,7 @@
 //  64 bits:
 //  --------
 //  unused:1 | <-- hash:31 -->| unused:22 larval:1 age:4 flat_array:1 null_free_array:1 inline_type:1 lock:2
+//  klass:22  hash:31 -->| larval:1 age:4 flat_array:1 null_free_array:1 inline_type:1 self-fwd:1 lock:2 (normal object)
 //
 //  The "fast" static type bits (flat_array, null_free_array, and inline_type)
 //  are placed lowest next to lock bits to more easily decode forwarding pointers.
@@ -125,6 +123,12 @@
 //  to return a non-nullptr for this case, but not confuse the static type bits for
 //  a pointer.
 //
+//  Note the position of 'self-fwd' is not by accident. When forwarding an
+//  object to a new heap position, HeapWord alignment guarantees the lower
+//  bits, including 'self-fwd' are 0. "is_self_forwarded()" will be correctly
+//  set to false. Otherwise encode_pointer_as_mark() may have 'self-fwd' set.
+//
+//
 //  Static types bits are recorded in the "klass->prototype_header()", displaced
 //  mark should simply use the prototype header as "slow path", rather chasing
 //  monitor or stack lock races.
@@ -178,8 +182,7 @@
 
   // Constants, in least significant bit order
   static const int lock_bits                      = 2;
-<<<<<<< HEAD
-  static const int first_unused_gap_bits          = 1; // When !EnableValhalla
+  static const int self_fwd_bits                  = 1;
   // EnableValhalla: static prototype header bits (fast path instead of klass layout_helper)
   static const int inline_type_bits               = 1;
   static const int null_free_array_bits           = LP64_ONLY(1) NOT_LP64(0);
@@ -187,47 +190,31 @@
   // instance state
   static const int age_bits                       = 4;
   static const int larval_bits                    = 1;
-  static const int max_hash_bits                  = BitsPerWord - age_bits - lock_bits - inline_type_bits - larval_bits - flat_array_bits - null_free_array_bits;
+  static const int max_hash_bits                  = BitsPerWord - age_bits - lock_bits - inline_type_bits - larval_bits - flat_array_bits - null_free_array_bits - self_fwd_bits;
   static const int hash_bits                      = max_hash_bits > 31 ? 31 : max_hash_bits;
-  static const int second_unused_gap_bits         = LP64_ONLY(1) NOT_LP64(0); // !EnableValhalla: unused
 
   static const int lock_shift                     = 0;
-  static const int inline_type_shift              = lock_bits;
+  static const int self_fwd_shift                 = lock_bits ;
+  static const int inline_type_shift              = self_fwd_shift + self_fwd_bits;
   static const int null_free_array_shift          = inline_type_shift + inline_type_bits;
   static const int flat_array_shift               = null_free_array_shift + null_free_array_bits;
   static const int age_shift                      = flat_array_shift + flat_array_bits;
-  static const int unused_gap_shift               = age_shift + age_bits; // !EnableValhalla: unused
   static const int larval_shift                   = age_shift + age_bits;
-  static const int hash_shift                     = LP64_ONLY(32) NOT_LP64(larval_shift + larval_bits);
+  static const int hash_shift                     = larval_shift + larval_bits;
 
   static const uintptr_t lock_mask                = right_n_bits(lock_bits);
   static const uintptr_t lock_mask_in_place       = lock_mask << lock_shift;
-  static const uintptr_t inline_type_mask         = right_n_bits(lock_bits + inline_type_bits);
+  static const uintptr_t self_fwd_mask            = right_n_bits(self_fwd_bits);
+  static const uintptr_t self_fwd_mask_in_place   = self_fwd_mask << self_fwd_shift;
+  static const uintptr_t inline_type_bit_in_place = 1 << inline_type_shift;
+  static const uintptr_t inline_type_mask         = inline_type_bit_in_place + lock_mask;
   static const uintptr_t inline_type_mask_in_place = inline_type_mask << lock_shift;
-  static const uintptr_t inline_type_bit_in_place = 1 << inline_type_shift;
   static const uintptr_t null_free_array_mask     = right_n_bits(null_free_array_bits);
   static const uintptr_t null_free_array_mask_in_place = (null_free_array_mask << null_free_array_shift) | lock_mask_in_place;
   static const uintptr_t null_free_array_bit_in_place  = (1 << null_free_array_shift);
   static const uintptr_t flat_array_mask          = right_n_bits(flat_array_bits);
   static const uintptr_t flat_array_mask_in_place = (flat_array_mask << flat_array_shift) | null_free_array_mask_in_place | lock_mask_in_place;
   static const uintptr_t flat_array_bit_in_place  = (1 << flat_array_shift);
-
-=======
-  static const int self_fwd_bits                  = 1;
-  static const int max_hash_bits                  = BitsPerWord - age_bits - lock_bits - self_fwd_bits;
-  static const int hash_bits                      = max_hash_bits > 31 ? 31 : max_hash_bits;
-  static const int unused_gap_bits                = LP64_ONLY(4) NOT_LP64(0); // Reserved for Valhalla.
-
-  static const int lock_shift                     = 0;
-  static const int self_fwd_shift                 = lock_shift + lock_bits;
-  static const int age_shift                      = self_fwd_shift + self_fwd_bits;
-  static const int hash_shift                     = age_shift + age_bits + unused_gap_bits;
-
-  static const uintptr_t lock_mask                = right_n_bits(lock_bits);
-  static const uintptr_t lock_mask_in_place       = lock_mask << lock_shift;
-  static const uintptr_t self_fwd_mask            = right_n_bits(self_fwd_bits);
-  static const uintptr_t self_fwd_mask_in_place   = self_fwd_mask << self_fwd_shift;
->>>>>>> 95a00f8a
   static const uintptr_t age_mask                 = right_n_bits(age_bits);
   static const uintptr_t age_mask_in_place        = age_mask << age_shift;
 
@@ -290,7 +277,6 @@
   bool is_marked()   const {
     return (mask_bits(value(), lock_mask_in_place) == marked_value);
   }
-<<<<<<< HEAD
 
   // is unlocked and not an inline type (which cannot be involved in locking, displacement or inflation)
   // i.e. test both lock bits and the inline type bit together
@@ -298,13 +284,9 @@
     return (mask_bits(value(), inline_type_mask_in_place) == unlocked_value);
   }
 
-  bool is_forwarded()   const {
-    return (mask_bits(value(), lock_mask_in_place) == marked_value);
-=======
   bool is_forwarded() const {
     // Returns true for normal forwarded (0b011) and self-forwarded (0b1xx).
     return mask_bits(value(), lock_mask_in_place | self_fwd_mask_in_place) >= static_cast<intptr_t>(marked_value);
->>>>>>> 95a00f8a
   }
 
   // Special temporary state of the markWord while being inflated.
@@ -416,7 +398,6 @@
     return hash() == no_hash;
   }
 
-<<<<<<< HEAD
   // private buffered value operations
   markWord enter_larval_state() const {
     return markWord(value() | larval_bit_in_place);
@@ -448,14 +429,12 @@
     return false;
   }
 #endif
-=======
   inline Klass* klass() const;
   inline Klass* klass_or_null() const;
   inline Klass* klass_without_asserts() const;
   inline narrowKlass narrow_klass() const;
   inline markWord set_narrow_klass(narrowKlass narrow_klass) const;
 
->>>>>>> 95a00f8a
   // Prototype mark for initialization
   static markWord prototype() {
     return markWord( no_hash_in_place | no_lock_in_place );
