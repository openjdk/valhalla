/*
 * Copyright (c) 1997, 2021, Oracle and/or its affiliates. All rights reserved.
 * DO NOT ALTER OR REMOVE COPYRIGHT NOTICES OR THIS FILE HEADER.
 *
 * This code is free software; you can redistribute it and/or modify it
 * under the terms of the GNU General Public License version 2 only, as
 * published by the Free Software Foundation.
 *
 * This code is distributed in the hope that it will be useful, but WITHOUT
 * ANY WARRANTY; without even the implied warranty of MERCHANTABILITY or
 * FITNESS FOR A PARTICULAR PURPOSE.  See the GNU General Public License
 * version 2 for more details (a copy is included in the LICENSE file that
 * accompanied this code).
 *
 * You should have received a copy of the GNU General Public License version
 * 2 along with this work; if not, write to the Free Software Foundation,
 * Inc., 51 Franklin St, Fifth Floor, Boston, MA 02110-1301 USA.
 *
 * Please contact Oracle, 500 Oracle Parkway, Redwood Shores, CA 94065 USA
 * or visit www.oracle.com if you need additional information or have any
 * questions.
 *
 */

#include "precompiled.hpp"
#include "cds/heapShared.inline.hpp"
#include "classfile/altHashing.hpp"
#include "classfile/javaClasses.inline.hpp"
#include "memory/resourceArea.hpp"
#include "memory/universe.hpp"
#include "oops/access.inline.hpp"
#include "oops/compressedOops.inline.hpp"
#include "oops/oop.inline.hpp"
#include "oops/verifyOopClosure.hpp"
#include "runtime/handles.inline.hpp"
#include "runtime/thread.inline.hpp"
#include "utilities/copy.hpp"
#include "utilities/macros.hpp"

void oopDesc::print_on(outputStream* st) const {
  klass()->oop_print_on(const_cast<oopDesc*>(this), st);
}

void oopDesc::print_address_on(outputStream* st) const {
  st->print("{" INTPTR_FORMAT "}", p2i(this));

}

void oopDesc::print()         { print_on(tty);         }

void oopDesc::print_address() { print_address_on(tty); }

char* oopDesc::print_string() {
  stringStream st;
  print_on(&st);
  return st.as_string();
}

void oopDesc::print_value() {
  print_value_on(tty);
}

char* oopDesc::print_value_string() {
  char buf[100];
  stringStream st(buf, sizeof(buf));
  print_value_on(&st);
  return st.as_string();
}

void oopDesc::print_value_on(outputStream* st) const {
  oop obj = const_cast<oopDesc*>(this);
  if (java_lang_String::is_instance(obj)) {
    java_lang_String::print(obj, st);
    print_address_on(st);
  } else {
    klass()->oop_print_value_on(obj, st);
  }
}


void oopDesc::verify_on(outputStream* st, oopDesc* oop_desc) {
  if (oop_desc != NULL) {
    oop_desc->klass()->oop_verify_on(oop_desc, st);
  }
}


void oopDesc::verify(oopDesc* oop_desc) {
  verify_on(tty, oop_desc);
}

intptr_t oopDesc::slow_identity_hash() {
  // slow case; we have to acquire the micro lock in order to locate the header
  Thread* current = Thread::current();
  ResetNoHandleMark rnm; // Might be called from LEAF/QUICK ENTRY
<<<<<<< HEAD
  HandleMark hm(THREAD);
  Handle object(THREAD, this);
  return ObjectSynchronizer::FastHashCode(THREAD, object());
=======
  HandleMark hm(current);
  Handle object(current, this);
  return ObjectSynchronizer::identity_hash_value_for(object);
>>>>>>> df65237b
}

// used only for asserts and guarantees
bool oopDesc::is_oop(oop obj, bool ignore_mark_word) {
  if (!Universe::heap()->is_oop(obj)) {
    return false;
  }

  // Header verification: the mark is typically non-zero. If we're
  // at a safepoint, it must not be zero.
  // Outside of a safepoint, the header could be changing (for example,
  // another thread could be inflating a lock on this object).
  if (ignore_mark_word) {
    return true;
  }
  if (obj->mark().value() != 0) {
    return true;
  }
  return !SafepointSynchronize::is_at_safepoint() ;
}

// used only for asserts and guarantees
bool oopDesc::is_oop_or_null(oop obj, bool ignore_mark_word) {
  return obj == NULL ? true : is_oop(obj, ignore_mark_word);
}

VerifyOopClosure VerifyOopClosure::verify_oop;

template <class T> void VerifyOopClosure::do_oop_work(T* p) {
  oop obj = RawAccess<>::oop_load(p);
  guarantee(oopDesc::is_oop_or_null(obj), "invalid oop: " INTPTR_FORMAT, p2i((oopDesc*) obj));
}

void VerifyOopClosure::do_oop(oop* p)       { VerifyOopClosure::do_oop_work(p); }
void VerifyOopClosure::do_oop(narrowOop* p) { VerifyOopClosure::do_oop_work(p); }

// type test operations that doesn't require inclusion of oop.inline.hpp.
bool oopDesc::is_instance_noinline()          const { return is_instance();            }
bool oopDesc::is_array_noinline()             const { return is_array();               }
bool oopDesc::is_objArray_noinline()          const { return is_objArray();            }
bool oopDesc::is_typeArray_noinline()         const { return is_typeArray();           }
bool oopDesc::is_value_noinline()             const { return is_inline_type();         }
bool oopDesc::is_flatArray_noinline()         const { return is_flatArray();           }
bool oopDesc::is_nullfreeArray_noinline()     const { return is_nullfreeArray();       }

bool oopDesc::has_klass_gap() {
  // Only has a klass gap when compressed class pointers are used.
  return UseCompressedClassPointers;
}

#if INCLUDE_CDS_JAVA_HEAP
void oopDesc::set_narrow_klass(narrowKlass nk) {
  assert(DumpSharedSpaces, "Used by CDS only. Do not abuse!");
  assert(UseCompressedClassPointers, "must be");
  _metadata._compressed_klass = nk;
}
#endif

void* oopDesc::load_klass_raw(oop obj) {
  if (UseCompressedClassPointers) {
    narrowKlass narrow_klass = obj->_metadata._compressed_klass;
    if (narrow_klass == 0) return NULL;
    return (void*)CompressedKlassPointers::decode_raw(narrow_klass);
  } else {
    return obj->_metadata._klass;
  }
}

void* oopDesc::load_oop_raw(oop obj, int offset) {
  uintptr_t addr = (uintptr_t)(void*)obj + (uint)offset;
  if (UseCompressedOops) {
    narrowOop narrow_oop = *(narrowOop*)addr;
    if (CompressedOops::is_null(narrow_oop)) return NULL;
    return (void*)CompressedOops::decode_raw(narrow_oop);
  } else {
    return *(void**)addr;
  }
}

oop oopDesc::obj_field_acquire(int offset) const                      { return HeapAccess<MO_ACQUIRE>::oop_load_at(as_oop(), offset); }

void oopDesc::obj_field_put_raw(int offset, oop value)                { RawAccess<>::oop_store_at(as_oop(), offset, value); }
void oopDesc::release_obj_field_put(int offset, oop value)            { HeapAccess<MO_RELEASE>::oop_store_at(as_oop(), offset, value); }
void oopDesc::obj_field_put_volatile(int offset, oop value)           { HeapAccess<MO_SEQ_CST>::oop_store_at(as_oop(), offset, value); }

address oopDesc::address_field(int offset) const                      { return HeapAccess<>::load_at(as_oop(), offset); }
address oopDesc::address_field_acquire(int offset) const              { return HeapAccess<MO_ACQUIRE>::load_at(as_oop(), offset); }

void oopDesc::address_field_put(int offset, address value)            { HeapAccess<>::store_at(as_oop(), offset, value); }
void oopDesc::release_address_field_put(int offset, address value)    { HeapAccess<MO_RELEASE>::store_at(as_oop(), offset, value); }

Metadata* oopDesc::metadata_field(int offset) const                   { return HeapAccess<>::load_at(as_oop(), offset); }
Metadata* oopDesc::metadata_field_raw(int offset) const               { return RawAccess<>::load_at(as_oop(), offset); }
void oopDesc::metadata_field_put(int offset, Metadata* value)         { HeapAccess<>::store_at(as_oop(), offset, value); }

Metadata* oopDesc::metadata_field_acquire(int offset) const           { return HeapAccess<MO_ACQUIRE>::load_at(as_oop(), offset); }
void oopDesc::release_metadata_field_put(int offset, Metadata* value) { HeapAccess<MO_RELEASE>::store_at(as_oop(), offset, value); }

jbyte oopDesc::byte_field_acquire(int offset) const                   { return HeapAccess<MO_ACQUIRE>::load_at(as_oop(), offset); }
void oopDesc::release_byte_field_put(int offset, jbyte value)         { HeapAccess<MO_RELEASE>::store_at(as_oop(), offset, value); }

jchar oopDesc::char_field_acquire(int offset) const                   { return HeapAccess<MO_ACQUIRE>::load_at(as_oop(), offset); }
void oopDesc::release_char_field_put(int offset, jchar value)         { HeapAccess<MO_RELEASE>::store_at(as_oop(), offset, value); }

jboolean oopDesc::bool_field_acquire(int offset) const                { return HeapAccess<MO_ACQUIRE>::load_at(as_oop(), offset); }
void oopDesc::release_bool_field_put(int offset, jboolean value)      { HeapAccess<MO_RELEASE>::store_at(as_oop(), offset, jboolean(value & 1)); }

jint oopDesc::int_field_acquire(int offset) const                     { return HeapAccess<MO_ACQUIRE>::load_at(as_oop(), offset); }
void oopDesc::release_int_field_put(int offset, jint value)           { HeapAccess<MO_RELEASE>::store_at(as_oop(), offset, value); }

jshort oopDesc::short_field_acquire(int offset) const                 { return HeapAccess<MO_ACQUIRE>::load_at(as_oop(), offset); }
void oopDesc::release_short_field_put(int offset, jshort value)       { HeapAccess<MO_RELEASE>::store_at(as_oop(), offset, value); }

jlong oopDesc::long_field_acquire(int offset) const                   { return HeapAccess<MO_ACQUIRE>::load_at(as_oop(), offset); }
void oopDesc::release_long_field_put(int offset, jlong value)         { HeapAccess<MO_RELEASE>::store_at(as_oop(), offset, value); }

jfloat oopDesc::float_field_acquire(int offset) const                 { return HeapAccess<MO_ACQUIRE>::load_at(as_oop(), offset); }
void oopDesc::release_float_field_put(int offset, jfloat value)       { HeapAccess<MO_RELEASE>::store_at(as_oop(), offset, value); }

jdouble oopDesc::double_field_acquire(int offset) const               { return HeapAccess<MO_ACQUIRE>::load_at(as_oop(), offset); }
void oopDesc::release_double_field_put(int offset, jdouble value)     { HeapAccess<MO_RELEASE>::store_at(as_oop(), offset, value); }

#ifdef ASSERT
void oopDesc::verify_forwardee(oop forwardee) {
#if INCLUDE_CDS_JAVA_HEAP
  assert(!HeapShared::is_archived_object(forwardee) && !HeapShared::is_archived_object(this),
         "forwarding archive object");
#endif
}

bool oopDesc::get_UseParallelGC() { return UseParallelGC; }
bool oopDesc::get_UseG1GC()       { return UseG1GC;       }
#endif<|MERGE_RESOLUTION|>--- conflicted
+++ resolved
@@ -93,15 +93,9 @@
   // slow case; we have to acquire the micro lock in order to locate the header
   Thread* current = Thread::current();
   ResetNoHandleMark rnm; // Might be called from LEAF/QUICK ENTRY
-<<<<<<< HEAD
-  HandleMark hm(THREAD);
-  Handle object(THREAD, this);
-  return ObjectSynchronizer::FastHashCode(THREAD, object());
-=======
   HandleMark hm(current);
   Handle object(current, this);
-  return ObjectSynchronizer::identity_hash_value_for(object);
->>>>>>> df65237b
+  return ObjectSynchronizer::FastHashCode(current, object());
 }
 
 // used only for asserts and guarantees
