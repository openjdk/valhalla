/*
 * Copyright (c) 1997, 2025, Oracle and/or its affiliates. All rights reserved.
 * DO NOT ALTER OR REMOVE COPYRIGHT NOTICES OR THIS FILE HEADER.
 *
 * This code is free software; you can redistribute it and/or modify it
 * under the terms of the GNU General Public License version 2 only, as
 * published by the Free Software Foundation.
 *
 * This code is distributed in the hope that it will be useful, but WITHOUT
 * ANY WARRANTY; without even the implied warranty of MERCHANTABILITY or
 * FITNESS FOR A PARTICULAR PURPOSE.  See the GNU General Public License
 * version 2 for more details (a copy is included in the LICENSE file that
 * accompanied this code).
 *
 * You should have received a copy of the GNU General Public License version
 * 2 along with this work; if not, write to the Free Software Foundation,
 * Inc., 51 Franklin St, Fifth Floor, Boston, MA 02110-1301 USA.
 *
 * Please contact Oracle, 500 Oracle Parkway, Redwood Shores, CA 94065 USA
 * or visit www.oracle.com if you need additional information or have any
 * questions.
 *
 */

#include "cds/archiveHeapLoader.hpp"
#include "cds/cdsConfig.hpp"
#include "cds/heapShared.hpp"
#include "classfile/classLoader.hpp"
#include "classfile/classLoaderData.inline.hpp"
#include "classfile/classLoaderDataGraph.inline.hpp"
#include "classfile/javaClasses.inline.hpp"
#include "classfile/moduleEntry.hpp"
#include "classfile/systemDictionary.hpp"
#include "classfile/systemDictionaryShared.hpp"
#include "classfile/vmClasses.hpp"
#include "classfile/vmSymbols.hpp"
#include "gc/shared/collectedHeap.inline.hpp"
#include "jvm_io.h"
#include "logging/log.hpp"
#include "memory/metadataFactory.hpp"
#include "memory/metaspaceClosure.hpp"
#include "memory/oopFactory.hpp"
#include "memory/resourceArea.hpp"
#include "memory/universe.hpp"
#include "oops/compressedKlass.inline.hpp"
#include "oops/compressedOops.inline.hpp"
#include "oops/instanceKlass.hpp"
#include "oops/klass.inline.hpp"
#include "oops/objArrayKlass.hpp"
#include "oops/oop.inline.hpp"
#include "oops/oopHandle.inline.hpp"
#include "prims/jvmtiExport.hpp"
#include "runtime/atomicAccess.hpp"
#include "runtime/handles.inline.hpp"
#include "runtime/perfData.hpp"
#include "utilities/macros.hpp"
#include "utilities/powerOfTwo.hpp"
#include "utilities/rotate_bits.hpp"
#include "utilities/stack.inline.hpp"

void Klass::set_java_mirror(Handle m) {
  assert(!m.is_null(), "New mirror should never be null.");
  assert(_java_mirror.is_empty(), "should only be used to initialize mirror");
  _java_mirror = class_loader_data()->add_handle(m);
}

bool Klass::is_cloneable() const {
  return _misc_flags.is_cloneable_fast() ||
         is_subtype_of(vmClasses::Cloneable_klass());
}

void Klass::set_is_cloneable() {
  if (name() == vmSymbols::java_lang_invoke_MemberName()) {
    assert(is_final(), "no subclasses allowed");
    // MemberName cloning should not be intrinsified and always happen in JVM_Clone.
  } else if (is_instance_klass() && InstanceKlass::cast(this)->reference_type() != REF_NONE) {
    // Reference cloning should not be intrinsified and always happen in JVM_Clone.
  } else {
    _misc_flags.set_is_cloneable_fast(true);
  }
}

uint8_t Klass::compute_hash_slot(Symbol* n) {
  uint hash_code;
  // Special cases for the two superclasses of all Array instances.
  // Code elsewhere assumes, for all instances of ArrayKlass, that
  // these two interfaces will be in this order.

  // We ensure there are some empty slots in the hash table between
  // these two very common interfaces because if they were adjacent
  // (e.g. Slots 0 and 1), then any other class which hashed to 0 or 1
  // would result in a probe length of 3.
  if (n == vmSymbols::java_lang_Cloneable()) {
    hash_code = 0;
  } else if (n == vmSymbols::java_io_Serializable()) {
    hash_code = SECONDARY_SUPERS_TABLE_SIZE / 2;
  } else {
    auto s = (const jbyte*) n->bytes();
    hash_code = java_lang_String::hash_code(s, n->utf8_length());
    // We use String::hash_code here (rather than e.g.
    // Symbol::identity_hash()) in order to have a hash code that
    // does not change from run to run. We want that because the
    // hash value for a secondary superclass appears in generated
    // code as a constant.

    // This constant is magic: see Knuth, "Fibonacci Hashing".
    constexpr uint multiplier
      = 2654435769; // (uint)(((u8)1 << 32) / ((1 + sqrt(5)) / 2 ))
    constexpr uint hash_shift = sizeof(hash_code) * 8 - 6;
    // The leading bits of the least significant half of the product.
    hash_code = (hash_code * multiplier) >> hash_shift;

    if (StressSecondarySupers) {
      // Generate many hash collisions in order to stress-test the
      // linear search fallback.
      hash_code = hash_code % 3;
      hash_code = hash_code * (SECONDARY_SUPERS_TABLE_SIZE / 3);
    }
  }

  return (hash_code & SECONDARY_SUPERS_TABLE_MASK);
}

void Klass::set_name(Symbol* n) {
  _name = n;

  if (_name != nullptr) {
    _name->increment_refcount();
  }

  {
    elapsedTimer selftime;
    selftime.start();

    _hash_slot = compute_hash_slot(n);
    assert(_hash_slot < SECONDARY_SUPERS_TABLE_SIZE, "required");

    selftime.stop();
    if (UsePerfData) {
      ClassLoader::perf_secondary_hash_time()->inc(selftime.ticks());
    }
  }

  if (CDSConfig::is_dumping_archive() && is_instance_klass()) {
    SystemDictionaryShared::init_dumptime_info(InstanceKlass::cast(this));
  }
}

bool Klass::is_subclass_of(const Klass* k) const {
  // Run up the super chain and check
  if (this == k) return true;

  Klass* t = const_cast<Klass*>(this)->super();

  while (t != nullptr) {
    if (t == k) return true;
    t = t->super();
  }
  return false;
}

void Klass::release_C_heap_structures(bool release_constant_pool) {
  if (_name != nullptr) _name->decrement_refcount();
}

bool Klass::linear_search_secondary_supers(const Klass* k) const {
  // Scan the array-of-objects for a match
  // FIXME: We could do something smarter here, maybe a vectorized
  // comparison or a binary search, but is that worth any added
  // complexity?
  int cnt = secondary_supers()->length();
  for (int i = 0; i < cnt; i++) {
    if (secondary_supers()->at(i) == k) {
      return true;
    }
  }
  return false;
}

// Given a secondary superklass k, an initial array index, and an
// occupancy bitmap rotated such that Bit 1 is the next bit to test,
// search for k.
bool Klass::fallback_search_secondary_supers(const Klass* k, int index, uintx rotated_bitmap) const {
  // Once the occupancy bitmap is almost full, it's faster to use a
  // linear search.
  if (secondary_supers()->length() > SECONDARY_SUPERS_TABLE_SIZE - 2) {
    return linear_search_secondary_supers(k);
  }

  // This is conventional linear probing, but instead of terminating
  // when a null entry is found in the table, we maintain a bitmap
  // in which a 0 indicates missing entries.

  precond((int)population_count(rotated_bitmap) == secondary_supers()->length());

  // The check for secondary_supers()->length() <= SECONDARY_SUPERS_TABLE_SIZE - 2
  // at the start of this function guarantees there are 0s in the
  // bitmap, so this loop eventually terminates.
  while ((rotated_bitmap & 2) != 0) {
    if (++index == secondary_supers()->length()) {
      index = 0;
    }
    if (secondary_supers()->at(index) == k) {
      return true;
    }
    rotated_bitmap = rotate_right(rotated_bitmap, 1);
  }
  return false;
}

// Return self, except for abstract classes with exactly 1
// implementor.  Then return the 1 concrete implementation.
Klass *Klass::up_cast_abstract() {
  Klass *r = this;
  while( r->is_abstract() ) {   // Receiver is abstract?
    Klass *s = r->subklass();   // Check for exactly 1 subklass
    if (s == nullptr || s->next_sibling() != nullptr) // Oops; wrong count; give up
      return this;              // Return 'this' as a no-progress flag
    r = s;                    // Loop till find concrete class
  }
  return r;                   // Return the 1 concrete class
}

// Find LCA in class hierarchy
Klass *Klass::LCA( Klass *k2 ) {
  Klass *k1 = this;
  while( 1 ) {
    if( k1->is_subtype_of(k2) ) return k2;
    if( k2->is_subtype_of(k1) ) return k1;
    k1 = k1->super();
    k2 = k2->super();
  }
}


void Klass::check_valid_for_instantiation(bool throwError, TRAPS) {
  ResourceMark rm(THREAD);
  THROW_MSG(throwError ? vmSymbols::java_lang_InstantiationError()
            : vmSymbols::java_lang_InstantiationException(), external_name());
}


void Klass::copy_array(arrayOop s, int src_pos, arrayOop d, int dst_pos, int length, TRAPS) {
  ResourceMark rm(THREAD);
  assert(s != nullptr, "Throw NPE!");
  THROW_MSG(vmSymbols::java_lang_ArrayStoreException(),
            err_msg("arraycopy: source type %s is not an array", s->klass()->external_name()));
}


void Klass::initialize(TRAPS) {
  ShouldNotReachHere();
}

Klass* Klass::find_field(Symbol* name, Symbol* sig, fieldDescriptor* fd) const {
#ifdef ASSERT
  tty->print_cr("Error: find_field called on a klass oop."
                " Likely error: reflection method does not correctly"
                " wrap return value in a mirror object.");
#endif
  ShouldNotReachHere();
  return nullptr;
}

Method* Klass::uncached_lookup_method(const Symbol* name, const Symbol* signature,
                                      OverpassLookupMode overpass_mode,
                                      PrivateLookupMode private_mode) const {
#ifdef ASSERT
  tty->print_cr("Error: uncached_lookup_method called on a klass oop."
                " Likely error: reflection method does not correctly"
                " wrap return value in a mirror object.");
#endif
  ShouldNotReachHere();
  return nullptr;
}

<<<<<<< HEAD
=======
static markWord make_prototype(const Klass* kls) {
  markWord prototype = markWord::prototype();
#ifdef _LP64
  if (UseCompactObjectHeaders) {
    // With compact object headers, the narrow Klass ID is part of the mark word.
    // We therefore seed the mark word with the narrow Klass ID.
    precond(CompressedKlassPointers::is_encodable(kls));
    const narrowKlass nk = CompressedKlassPointers::encode(const_cast<Klass*>(kls));
    prototype = prototype.set_narrow_klass(nk);
  }
#endif
  return prototype;
}

void* Klass::operator new(size_t size, ClassLoaderData* loader_data, size_t word_size, TRAPS) throw() {
  return Metaspace::allocate(loader_data, word_size, MetaspaceObj::ClassType, THREAD);
}

>>>>>>> 2aafda19
Klass::Klass() : _kind(UnknownKlassKind) {
  assert(CDSConfig::is_dumping_static_archive() || CDSConfig::is_using_archive(), "only for cds");
}

// "Normal" instantiation is preceded by a MetaspaceObj allocation
// which zeros out memory - calloc equivalent.
// The constructor is also used from CppVtableCloner,
// which doesn't zero out the memory before calling the constructor.
Klass::Klass(KlassKind kind, markWord prototype_header) : _kind(kind),
                               _shared_class_path_index(-1) {
  set_prototype_header(make_prototype_header(this, prototype_header));
  CDS_ONLY(_aot_class_flags = 0;)
  CDS_JAVA_HEAP_ONLY(_archived_mirror_index = -1;)
  _primary_supers[0] = this;
  set_super_check_offset(in_bytes(primary_supers_offset()));
}

jint Klass::array_layout_helper(BasicType etype) {
  assert(etype >= T_BOOLEAN && etype <= T_OBJECT, "valid etype");
  // Note that T_ARRAY is not allowed here.
  int  hsize = arrayOopDesc::base_offset_in_bytes(etype);
  int  esize = type2aelembytes(etype);
  bool isobj = (etype == T_OBJECT);
  int  tag   =  isobj ? _lh_array_tag_ref_value : _lh_array_tag_type_value;
  int lh = array_layout_helper(tag, false, hsize, etype, exact_log2(esize));

  assert(lh < (int)_lh_neutral_value, "must look like an array layout");
  assert(layout_helper_is_array(lh), "correct kind");
  assert(layout_helper_is_refArray(lh) == isobj, "correct kind");
  assert(layout_helper_is_typeArray(lh) == !isobj, "correct kind");
  assert(layout_helper_header_size(lh) == hsize, "correct decode");
  assert(layout_helper_element_type(lh) == etype, "correct decode");
  assert(1 << layout_helper_log2_element_size(lh) == esize, "correct decode");

  return lh;
}

int Klass::modifier_flags() const {
  int mods = java_lang_Class::modifiers(java_mirror());
  assert(mods == compute_modifier_flags(), "should be same");
  return mods;
}

bool Klass::can_be_primary_super_slow() const {
  if (super() == nullptr)
    return true;
  else if (super()->super_depth() >= primary_super_limit()-1)
    return false;
  else
    return true;
}

void Klass::set_secondary_supers(Array<Klass*>* secondaries, uintx bitmap) {
#ifdef ASSERT
  if (secondaries != nullptr) {
    uintx real_bitmap = compute_secondary_supers_bitmap(secondaries);
    assert(bitmap == real_bitmap, "must be");
    assert(secondaries->length() >= (int)population_count(bitmap), "must be");
  }
#endif
  _secondary_supers_bitmap = bitmap;
  _secondary_supers = secondaries;

  if (secondaries != nullptr) {
    LogMessage(class, load) msg;
    NonInterleavingLogStream log {LogLevel::Debug, msg};
    if (log.is_enabled()) {
      ResourceMark rm;
      log.print_cr("set_secondary_supers: hash_slot: %d; klass: %s", hash_slot(), external_name());
      print_secondary_supers_on(&log);
    }
  }
}

// Hashed secondary superclasses
//
// We use a compressed 64-entry hash table with linear probing. We
// start by creating a hash table in the usual way, followed by a pass
// that removes all the null entries. To indicate which entries would
// have been null we use a bitmap that contains a 1 in each position
// where an entry is present, 0 otherwise. This bitmap also serves as
// a kind of Bloom filter, which in many cases allows us quickly to
// eliminate the possibility that something is a member of a set of
// secondaries.
uintx Klass::hash_secondary_supers(Array<Klass*>* secondaries, bool rewrite) {
  const int length = secondaries->length();

  if (length == 0) {
    return SECONDARY_SUPERS_BITMAP_EMPTY;
  }

  if (length == 1) {
    int hash_slot = secondaries->at(0)->hash_slot();
    return uintx(1) << hash_slot;
  }

  // Invariant: _secondary_supers.length >= population_count(_secondary_supers_bitmap)

  // Don't attempt to hash a table that's completely full, because in
  // the case of an absent interface linear probing would not
  // terminate.
  if (length >= SECONDARY_SUPERS_TABLE_SIZE) {
    return SECONDARY_SUPERS_BITMAP_FULL;
  }

  {
    PerfTraceTime ptt(ClassLoader::perf_secondary_hash_time());

    ResourceMark rm;
    uintx bitmap = SECONDARY_SUPERS_BITMAP_EMPTY;
    auto hashed_secondaries = new GrowableArray<Klass*>(SECONDARY_SUPERS_TABLE_SIZE,
                                                        SECONDARY_SUPERS_TABLE_SIZE, nullptr);

    for (int j = 0; j < length; j++) {
      Klass* k = secondaries->at(j);
      hash_insert(k, hashed_secondaries, bitmap);
    }

    // Pack the hashed secondaries array by copying it into the
    // secondaries array, sans nulls, if modification is allowed.
    // Otherwise, validate the order.
    int i = 0;
    for (int slot = 0; slot < SECONDARY_SUPERS_TABLE_SIZE; slot++) {
      bool has_element = ((bitmap >> slot) & 1) != 0;
      assert(has_element == (hashed_secondaries->at(slot) != nullptr), "");
      if (has_element) {
        Klass* k = hashed_secondaries->at(slot);
        if (rewrite) {
          secondaries->at_put(i, k);
        } else if (secondaries->at(i) != k) {
          assert(false, "broken secondary supers hash table");
          return SECONDARY_SUPERS_BITMAP_FULL;
        }
        i++;
      }
    }
    assert(i == secondaries->length(), "mismatch");
    postcond((int)population_count(bitmap) == secondaries->length());

    return bitmap;
  }
}

void Klass::hash_insert(Klass* klass, GrowableArray<Klass*>* secondaries, uintx& bitmap) {
  assert(bitmap != SECONDARY_SUPERS_BITMAP_FULL, "");

  int dist = 0;
  for (int slot = klass->hash_slot(); true; slot = (slot + 1) & SECONDARY_SUPERS_TABLE_MASK) {
    Klass* existing = secondaries->at(slot);
    assert(((bitmap >> slot) & 1) == (existing != nullptr), "mismatch");
    if (existing == nullptr) { // no conflict
      secondaries->at_put(slot, klass);
      bitmap |= uintx(1) << slot;
      assert(bitmap != SECONDARY_SUPERS_BITMAP_FULL, "");
      return;
    } else {
      // Use Robin Hood hashing to minimize the worst case search.
      // Also, every permutation of the insertion sequence produces
      // the same final Robin Hood hash table, provided that a
      // consistent tie breaker is used.
      int existing_dist = (slot - existing->hash_slot()) & SECONDARY_SUPERS_TABLE_MASK;
      if (existing_dist < dist
          // This tie breaker ensures that the hash order is maintained.
          || ((existing_dist == dist)
              && (uintptr_t(existing) < uintptr_t(klass)))) {
        Klass* tmp = secondaries->at(slot);
        secondaries->at_put(slot, klass);
        klass = tmp;
        dist = existing_dist;
      }
      ++dist;
    }
  }
}

Array<Klass*>* Klass::pack_secondary_supers(ClassLoaderData* loader_data,
                                            GrowableArray<Klass*>* primaries,
                                            GrowableArray<Klass*>* secondaries,
                                            uintx& bitmap, TRAPS) {
  int new_length = primaries->length() + secondaries->length();
  Array<Klass*>* secondary_supers = MetadataFactory::new_array<Klass*>(loader_data, new_length, CHECK_NULL);

  // Combine the two arrays into a metadata object to pack the array.
  // The primaries are added in the reverse order, then the secondaries.
  int fill_p = primaries->length();
  for (int j = 0; j < fill_p; j++) {
    secondary_supers->at_put(j, primaries->pop());  // add primaries in reverse order.
  }
  for( int j = 0; j < secondaries->length(); j++ ) {
    secondary_supers->at_put(j+fill_p, secondaries->at(j));  // add secondaries on the end.
  }
#ifdef ASSERT
  // We must not copy any null placeholders left over from bootstrap.
  for (int j = 0; j < secondary_supers->length(); j++) {
    assert(secondary_supers->at(j) != nullptr, "correct bootstrapping order");
  }
#endif

  bitmap = hash_secondary_supers(secondary_supers, /*rewrite=*/true); // rewrites freshly allocated array
  return secondary_supers;
}

uintx Klass::compute_secondary_supers_bitmap(Array<Klass*>* secondary_supers) {
  return hash_secondary_supers(secondary_supers, /*rewrite=*/false); // no rewrites allowed
}

uint8_t Klass::compute_home_slot(Klass* k, uintx bitmap) {
  uint8_t hash = k->hash_slot();
  if (hash > 0) {
    return population_count(bitmap << (SECONDARY_SUPERS_TABLE_SIZE - hash));
  }
  return 0;
}


void Klass::initialize_supers(Klass* k, Array<InstanceKlass*>* transitive_interfaces, TRAPS) {
  if (k == nullptr) {
    set_super(nullptr);
    _primary_supers[0] = this;
    assert(super_depth() == 0, "Object must already be initialized properly");
  } else if (k != super() || k == vmClasses::Object_klass()) {
    assert(super() == nullptr || super() == vmClasses::Object_klass(),
           "initialize this only once to a non-trivial value");
    set_super(k);
    Klass* sup = k;
    int sup_depth = sup->super_depth();
    juint my_depth  = MIN2(sup_depth + 1, (int)primary_super_limit());
    if (!can_be_primary_super_slow())
      my_depth = primary_super_limit();
    for (juint i = 0; i < my_depth; i++) {
      _primary_supers[i] = sup->_primary_supers[i];
    }
    Klass* *super_check_cell;
    if (my_depth < primary_super_limit()) {
      _primary_supers[my_depth] = this;
      super_check_cell = &_primary_supers[my_depth];
    } else {
      // Overflow of the primary_supers array forces me to be secondary.
      super_check_cell = &_secondary_super_cache;
    }
    set_super_check_offset(u4((address)super_check_cell - (address) this));

#ifdef ASSERT
    {
      juint j = super_depth();
      assert(j == my_depth, "computed accessor gets right answer");
      Klass* t = this;
      while (!t->can_be_primary_super()) {
        t = t->super();
        j = t->super_depth();
      }
      for (juint j1 = j+1; j1 < primary_super_limit(); j1++) {
        assert(primary_super_of_depth(j1) == nullptr, "super list padding");
      }
      while (t != nullptr) {
        assert(primary_super_of_depth(j) == t, "super list initialization");
        t = t->super();
        --j;
      }
      assert(j == (juint)-1, "correct depth count");
    }
#endif
  }

  if (secondary_supers() == nullptr) {

    // Now compute the list of secondary supertypes.
    // Secondaries can occasionally be on the super chain,
    // if the inline "_primary_supers" array overflows.
    int extras = 0;
    Klass* p;
    for (p = super(); !(p == nullptr || p->can_be_primary_super()); p = p->super()) {
      ++extras;
    }

    ResourceMark rm(THREAD);  // need to reclaim GrowableArrays allocated below

    // Compute the "real" non-extra secondaries.
    GrowableArray<Klass*>* secondaries = compute_secondary_supers(extras, transitive_interfaces);
    if (secondaries == nullptr) {
      // secondary_supers set by compute_secondary_supers
      return;
    }

    GrowableArray<Klass*>* primaries = new GrowableArray<Klass*>(extras);

    for (p = super(); !(p == nullptr || p->can_be_primary_super()); p = p->super()) {
      int i;                    // Scan for overflow primaries being duplicates of 2nd'arys

      // This happens frequently for very deeply nested arrays: the
      // primary superclass chain overflows into the secondary.  The
      // secondary list contains the element_klass's secondaries with
      // an extra array dimension added.  If the element_klass's
      // secondary list already contains some primary overflows, they
      // (with the extra level of array-ness) will collide with the
      // normal primary superclass overflows.
      for( i = 0; i < secondaries->length(); i++ ) {
        if( secondaries->at(i) == p )
          break;
      }
      if( i < secondaries->length() )
        continue;               // It's a dup, don't put it in
      primaries->push(p);
    }
    // Combine the two arrays into a metadata object to pack the array.
    uintx bitmap = 0;
    Array<Klass*>* s2 = pack_secondary_supers(class_loader_data(), primaries, secondaries, bitmap, CHECK);
    set_secondary_supers(s2, bitmap);
  }
}

GrowableArray<Klass*>* Klass::compute_secondary_supers(int num_extra_slots,
                                                       Array<InstanceKlass*>* transitive_interfaces) {
  assert(num_extra_slots == 0, "override for complex klasses");
  assert(transitive_interfaces == nullptr, "sanity");
  set_secondary_supers(Universe::the_empty_klass_array(), Universe::the_empty_klass_bitmap());
  return nullptr;
}


// subklass links.  Used by the compiler (and vtable initialization)
// May be cleaned concurrently, so must use the Compile_lock.
// The log parameter is for clean_weak_klass_links to report unlinked classes.
Klass* Klass::subklass(bool log) const {
  // Need load_acquire on the _subklass, because it races with inserts that
  // publishes freshly initialized data.
  for (Klass* chain = AtomicAccess::load_acquire(&_subklass);
       chain != nullptr;
       // Do not need load_acquire on _next_sibling, because inserts never
       // create _next_sibling edges to dead data.
       chain = AtomicAccess::load(&chain->_next_sibling))
  {
    if (chain->is_loader_alive()) {
      return chain;
    } else if (log) {
      if (log_is_enabled(Trace, class, unload)) {
        ResourceMark rm;
        log_trace(class, unload)("unlinking class (subclass): %s", chain->external_name());
      }
    }
  }
  return nullptr;
}

Klass* Klass::next_sibling(bool log) const {
  // Do not need load_acquire on _next_sibling, because inserts never
  // create _next_sibling edges to dead data.
  for (Klass* chain = AtomicAccess::load(&_next_sibling);
       chain != nullptr;
       chain = AtomicAccess::load(&chain->_next_sibling)) {
    // Only return alive klass, there may be stale klass
    // in this chain if cleaned concurrently.
    if (chain->is_loader_alive()) {
      return chain;
    } else if (log) {
      if (log_is_enabled(Trace, class, unload)) {
        ResourceMark rm;
        log_trace(class, unload)("unlinking class (sibling): %s", chain->external_name());
      }
    }
  }
  return nullptr;
}

void Klass::set_subklass(Klass* s) {
  assert(s != this, "sanity check");
  AtomicAccess::release_store(&_subklass, s);
}

void Klass::set_next_sibling(Klass* s) {
  assert(s != this, "sanity check");
  // Does not need release semantics. If used by cleanup, it will link to
  // already safely published data, and if used by inserts, will be published
  // safely using cmpxchg.
  AtomicAccess::store(&_next_sibling, s);
}

void Klass::append_to_sibling_list() {
  if (Universe::is_fully_initialized()) {
    assert_locked_or_safepoint(Compile_lock);
  }
  DEBUG_ONLY(verify();)
  // add ourselves to super' subklass list
  InstanceKlass* super = java_super();
  if (super == nullptr) return;     // special case: class Object
  assert((!super->is_interface()    // interfaces cannot be supers
          && (super->java_super() == nullptr || !is_interface())),
         "an interface can only be a subklass of Object");

  // Make sure there is no stale subklass head
  super->clean_subklass();

  for (;;) {
    Klass* prev_first_subklass = AtomicAccess::load_acquire(&_super->_subklass);
    if (prev_first_subklass != nullptr) {
      // set our sibling to be the super' previous first subklass
      assert(prev_first_subklass->is_loader_alive(), "May not attach not alive klasses");
      set_next_sibling(prev_first_subklass);
    }
    // Note that the prev_first_subklass is always alive, meaning no sibling_next links
    // are ever created to not alive klasses. This is an important invariant of the lock-free
    // cleaning protocol, that allows us to safely unlink dead klasses from the sibling list.
    if (AtomicAccess::cmpxchg(&super->_subklass, prev_first_subklass, this) == prev_first_subklass) {
      return;
    }
  }
  DEBUG_ONLY(verify();)
}

void Klass::clean_subklass() {
  for (;;) {
    // Need load_acquire, due to contending with concurrent inserts
    Klass* subklass = AtomicAccess::load_acquire(&_subklass);
    if (subklass == nullptr || subklass->is_loader_alive()) {
      return;
    }
    // Try to fix _subklass until it points at something not dead.
    AtomicAccess::cmpxchg(&_subklass, subklass, subklass->next_sibling());
  }
}

void Klass::clean_weak_klass_links(bool unloading_occurred, bool clean_alive_klasses) {
  if (!ClassUnloading || !unloading_occurred) {
    return;
  }

  Klass* root = vmClasses::Object_klass();
  Stack<Klass*, mtGC> stack;

  stack.push(root);
  while (!stack.is_empty()) {
    Klass* current = stack.pop();

    assert(current->is_loader_alive(), "just checking, this should be live");

    // Find and set the first alive subklass
    Klass* sub = current->subklass(true);
    current->clean_subklass();
    if (sub != nullptr) {
      stack.push(sub);
    }

    // Find and set the first alive sibling
    Klass* sibling = current->next_sibling(true);
    current->set_next_sibling(sibling);
    if (sibling != nullptr) {
      stack.push(sibling);
    }

    // Clean the implementors list and method data.
    if (clean_alive_klasses && current->is_instance_klass()) {
      InstanceKlass* ik = InstanceKlass::cast(current);
      clean_weak_instanceklass_links(ik);
    }
  }
}

void Klass::clean_weak_instanceklass_links(InstanceKlass* ik) {
  ik->clean_weak_instanceklass_links();
  // JVMTI RedefineClasses creates previous versions that are not in
  // the class hierarchy, so process them here.
  while ((ik = ik->previous_versions()) != nullptr) {
    ik->clean_weak_instanceklass_links();
  }
}

void Klass::metaspace_pointers_do(MetaspaceClosure* it) {
  if (log_is_enabled(Trace, aot)) {
    ResourceMark rm;
    log_trace(aot)("Iter(Klass): %p (%s)", this, external_name());
  }

  it->push(&_name);
  it->push(&_secondary_supers);
  for (int i = 0; i < _primary_super_limit; i++) {
    it->push(&_primary_supers[i]);
  }
  it->push(&_super);
  if (!CDSConfig::is_dumping_archive()) {
    // If dumping archive, these may point to excluded classes. There's no need
    // to follow these pointers anyway, as they will be set to null in
    // remove_unshareable_info().
    it->push((Klass**)&_subklass);
    it->push((Klass**)&_next_sibling);
    it->push(&_next_link);
  }

  vtableEntry* vt = start_of_vtable();
  for (int i=0; i<vtable_length(); i++) {
    it->push(vt[i].method_addr());
  }
}

#if INCLUDE_CDS
void Klass::remove_unshareable_info() {
  assert(CDSConfig::is_dumping_archive(),
          "only called during CDS dump time");
  JFR_ONLY(REMOVE_ID(this);)
  if (log_is_enabled(Trace, aot, unshareable)) {
    ResourceMark rm;
    log_trace(aot, unshareable)("remove: %s", external_name());
  }

  // _secondary_super_cache may be updated by an is_subtype_of() call
  // while ArchiveBuilder is copying metaspace objects. Let's reset it to
  // null and let it be repopulated at runtime.
  set_secondary_super_cache(nullptr);

  set_subklass(nullptr);
  set_next_sibling(nullptr);
  set_next_link(nullptr);

  // Null out class_loader_data because we don't share that yet.
  set_class_loader_data(nullptr);
  set_in_aot_cache();

  if (CDSConfig::is_dumping_classic_static_archive()) {
    // "Classic" static archives are required to have deterministic contents.
    // The elements in _secondary_supers are addresses in the ArchiveBuilder
    // output buffer, so they should have deterministic values. If we rehash
    // _secondary_supers, its elements will appear in a deterministic order.
    //
    // Note that the bitmap is guaranteed to be deterministic, regardless of the
    // actual addresses of the elements in _secondary_supers. So rehashing shouldn't
    // change it.
    uintx bitmap = hash_secondary_supers(secondary_supers(), true);
    assert(bitmap == _secondary_supers_bitmap, "bitmap should not be changed due to rehashing");
  }
}

void Klass::remove_java_mirror() {
  assert(CDSConfig::is_dumping_archive(), "sanity");
  if (log_is_enabled(Trace, aot, unshareable)) {
    ResourceMark rm;
    log_trace(aot, unshareable)("remove java_mirror: %s", external_name());
  }

#if INCLUDE_CDS_JAVA_HEAP
  _archived_mirror_index = -1;
  if (CDSConfig::is_dumping_heap()) {
    Klass* src_k = ArchiveBuilder::current()->get_source_addr(this);
    oop orig_mirror = src_k->java_mirror();
    if (orig_mirror == nullptr) {
      assert(CDSConfig::is_dumping_final_static_archive(), "sanity");
      if (is_instance_klass()) {
        assert(InstanceKlass::cast(this)->defined_by_other_loaders(), "sanity");
      } else {
        precond(is_objArray_klass());
        Klass *k = ObjArrayKlass::cast(this)->bottom_klass();
        precond(k->is_instance_klass());
        assert(InstanceKlass::cast(k)->defined_by_other_loaders(), "sanity");
      }
    } else {
      oop scratch_mirror = HeapShared::scratch_java_mirror(orig_mirror);
      if (scratch_mirror != nullptr) {
        _archived_mirror_index = HeapShared::append_root(scratch_mirror);
      }
    }
  }
#endif

  // Just null out the mirror.  The class_loader_data() no longer exists.
  clear_java_mirror_handle();
}

void Klass::restore_unshareable_info(ClassLoaderData* loader_data, Handle protection_domain, TRAPS) {
  assert(is_klass(), "ensure C++ vtable is restored");
  assert(in_aot_cache(), "must be set");
  assert(secondary_supers()->length() >= (int)population_count(_secondary_supers_bitmap), "must be");
  JFR_ONLY(RESTORE_ID(this);)
  if (log_is_enabled(Trace, aot, unshareable)) {
    ResourceMark rm(THREAD);
    oop class_loader = loader_data->class_loader();
    log_trace(aot, unshareable)("restore: %s with class loader: %s", external_name(),
      class_loader != nullptr ? class_loader->klass()->external_name() : "boot");
  }

  // If an exception happened during CDS restore, some of these fields may already be
  // set.  We leave the class on the CLD list, even if incomplete so that we don't
  // modify the CLD list outside a safepoint.
  if (class_loader_data() == nullptr) {
    set_class_loader_data(loader_data);

    // Add to class loader list first before creating the mirror
    // (same order as class file parsing)
    loader_data->add_class(this);
  }

  Handle loader(THREAD, loader_data->class_loader());
  ModuleEntry* module_entry = nullptr;
  Klass* k = this;
  if (k->is_objArray_klass()) {
    k = ObjArrayKlass::cast(k)->bottom_klass();
  }
  // Obtain klass' module.
  if (k->is_instance_klass()) {
    InstanceKlass* ik = (InstanceKlass*) k;
    module_entry = ik->module();
  } else {
    module_entry = ModuleEntryTable::javabase_moduleEntry();
  }
  // Obtain java.lang.Module, if available
  Handle module_handle(THREAD, ((module_entry != nullptr) ? module_entry->module_oop() : (oop)nullptr));

  if (this->has_archived_mirror_index()) {
    ResourceMark rm(THREAD);
    log_debug(aot, mirror)("%s has raw archived mirror", external_name());
    if (ArchiveHeapLoader::is_in_use()) {
      bool present = java_lang_Class::restore_archived_mirror(this, loader, module_handle,
                                                              protection_domain,
                                                              CHECK);
      if (present) {
        return;
      }
    }

    // No archived mirror data
    log_debug(aot, mirror)("No archived mirror data for %s", external_name());
    clear_java_mirror_handle();
    this->clear_archived_mirror_index();
  }

  // Only recreate it if not present.  A previous attempt to restore may have
  // gotten an OOM later but keep the mirror if it was created.
  if (java_mirror() == nullptr) {
    ResourceMark rm(THREAD);
    log_trace(aot, mirror)("Recreate mirror for %s", external_name());
    java_lang_Class::create_mirror(this, loader, module_handle, protection_domain, Handle(), CHECK);
  }
}
#endif // INCLUDE_CDS

#if INCLUDE_CDS_JAVA_HEAP
oop Klass::archived_java_mirror() {
  assert(has_archived_mirror_index(), "must have archived mirror");
  return HeapShared::get_root(_archived_mirror_index);
}

void Klass::clear_archived_mirror_index() {
  if (_archived_mirror_index >= 0) {
    HeapShared::clear_root(_archived_mirror_index);
  }
  _archived_mirror_index = -1;
}
#endif // INCLUDE_CDS_JAVA_HEAP

void Klass::check_array_allocation_length(int length, int max_length, TRAPS) {
  if (length > max_length) {
    if (!THREAD->is_in_internal_oome_mark()) {
      report_java_out_of_memory("Requested array size exceeds VM limit");
      JvmtiExport::post_array_size_exhausted();
      THROW_OOP(Universe::out_of_memory_error_array_size());
    } else {
      THROW_OOP(Universe::out_of_memory_error_java_heap_without_backtrace());
    }
  } else if (length < 0) {
    THROW_MSG(vmSymbols::java_lang_NegativeArraySizeException(), err_msg("%d", length));
  }
}

// Replace the last '+' char with '/'.
static char* convert_hidden_name_to_java(Symbol* name) {
  size_t name_len = name->utf8_length();
  char* result = NEW_RESOURCE_ARRAY(char, name_len + 1);
  name->as_klass_external_name(result, (int)name_len + 1);
  for (int index = (int)name_len; index > 0; index--) {
    if (result[index] == '+') {
      result[index] = JVM_SIGNATURE_SLASH;
      break;
    }
  }
  return result;
}

// In product mode, this function doesn't have virtual function calls so
// there might be some performance advantage to handling InstanceKlass here.
const char* Klass::external_name() const {
  if (is_instance_klass()) {
    const InstanceKlass* ik = static_cast<const InstanceKlass*>(this);
    if (ik->is_hidden()) {
      char* result = convert_hidden_name_to_java(name());
      return result;
    }
  } else if (is_objArray_klass() && ObjArrayKlass::cast(this)->bottom_klass()->is_hidden()) {
    char* result = convert_hidden_name_to_java(name());
    return result;
  }
  if (name() == nullptr)  return "<unknown>";
  return name()->as_klass_external_name();
}

const char* Klass::signature_name() const {
  if (name() == nullptr)  return "<unknown>";
  if (is_objArray_klass() && ObjArrayKlass::cast(this)->bottom_klass()->is_hidden()) {
    size_t name_len = name()->utf8_length();
    char* result = NEW_RESOURCE_ARRAY(char, name_len + 1);
    name()->as_C_string(result, (int)name_len + 1);
    for (int index = (int)name_len; index > 0; index--) {
      if (result[index] == '+') {
        result[index] = JVM_SIGNATURE_DOT;
        break;
      }
    }
    return result;
  }
  return name()->as_C_string();
}

const char* Klass::external_kind() const {
  if (is_interface()) return "interface";
  if (is_abstract()) return "abstract class";
  return "class";
}

// Unless overridden, jvmti_class_status has no flags set.
jint Klass::jvmti_class_status() const {
  return 0;
}


// Printing

void Klass::print_on(outputStream* st) const {
  ResourceMark rm;
  // print title
  st->print("%s", internal_name());
  print_address_on(st);
  st->cr();
}

#define BULLET  " - "

// Caller needs ResourceMark
void Klass::oop_print_on(oop obj, outputStream* st) {
  // print title
  st->print_cr("%s ", internal_name());
  obj->print_address_on(st);

  if (WizardMode) {
     // print header
     obj->mark().print_on(st);
     st->cr();
     st->print(BULLET"prototype_header: " INTPTR_FORMAT, _prototype_header.value());
     st->cr();
  }

  // print class
  st->print(BULLET"klass: ");
  obj->klass()->print_value_on(st);
  st->print(BULLET"flags: "); _misc_flags.print_on(st); st->cr();
  st->cr();
}

void Klass::oop_print_value_on(oop obj, outputStream* st) {
  // print title
  ResourceMark rm;              // Cannot print in debug mode without this
  st->print("%s", internal_name());
  obj->print_address_on(st);
}

// Verification

void Klass::verify_on(outputStream* st) {

  // This can be expensive, but it is worth checking that this klass is actually
  // in the CLD graph but not in production.
#ifdef ASSERT
  if (UseCompressedClassPointers) {
    // Stricter checks for both correct alignment and placement
    CompressedKlassPointers::check_encodable(this);
  } else {
    assert(Metaspace::contains((address)this), "Should be");
  }
#endif // ASSERT

  guarantee(this->is_klass(),"should be klass");

  if (super() != nullptr) {
    guarantee(super()->is_klass(), "should be klass");
  }
  if (secondary_super_cache() != nullptr) {
    Klass* ko = secondary_super_cache();
    guarantee(ko->is_klass(), "should be klass");
  }
  for ( uint i = 0; i < primary_super_limit(); i++ ) {
    Klass* ko = _primary_supers[i];
    if (ko != nullptr) {
      guarantee(ko->is_klass(), "should be klass");
    }
  }

  if (java_mirror_no_keepalive() != nullptr) {
    guarantee(java_lang_Class::is_instance(java_mirror_no_keepalive()), "should be instance");
  }
}

void Klass::oop_verify_on(oop obj, outputStream* st) {
  guarantee(oopDesc::is_oop(obj),  "should be oop");
  guarantee(obj->klass()->is_klass(), "klass field is not a klass");
}

// Note: this function is called with an address that may or may not be a Klass.
// The point is not to assert it is but to check if it could be.
bool Klass::is_valid(Klass* k) {
  if (!is_aligned(k, sizeof(MetaWord))) return false;
  if ((size_t)k < os::min_page_size()) return false;

  if (!os::is_readable_range(k, k + 1)) return false;
  if (!Metaspace::contains(k)) return false;

  if (!Symbol::is_valid(k->name())) return false;
  return ClassLoaderDataGraph::is_valid(k->class_loader_data());
}

Method* Klass::method_at_vtable(int index)  {
#ifndef PRODUCT
  assert(index >= 0, "valid vtable index");
  if (DebugVtables) {
    verify_vtable_index(index);
  }
#endif
  return start_of_vtable()[index].method();
}


#ifndef PRODUCT

bool Klass::verify_vtable_index(int i) {
  int limit = vtable_length()/vtableEntry::size();
  assert(i >= 0 && i < limit, "index %d out of bounds %d", i, limit);
  return true;
}

#endif // PRODUCT

// Caller needs ResourceMark
// joint_in_module_of_loader provides an optimization if 2 classes are in
// the same module to succinctly print out relevant information about their
// module name and class loader's name_and_id for error messages.
// Format:
//   <fully-qualified-external-class-name1> and <fully-qualified-external-class-name2>
//                      are in module <module-name>[@<version>]
//                      of loader <loader-name_and_id>[, parent loader <parent-loader-name_and_id>]
const char* Klass::joint_in_module_of_loader(const Klass* class2, bool include_parent_loader) const {
  assert(module() == class2->module(), "classes do not have the same module");
  const char* class1_name = external_name();
  size_t len = strlen(class1_name) + 1;

  const char* class2_description = class2->class_in_module_of_loader(true, include_parent_loader);
  len += strlen(class2_description);

  len += strlen(" and ");

  char* joint_description = NEW_RESOURCE_ARRAY_RETURN_NULL(char, len);

  // Just return the FQN if error when allocating string
  if (joint_description == nullptr) {
    return class1_name;
  }

  jio_snprintf(joint_description, len, "%s and %s",
               class1_name,
               class2_description);

  return joint_description;
}

// Caller needs ResourceMark
// class_in_module_of_loader provides a standard way to include
// relevant information about a class, such as its module name as
// well as its class loader's name_and_id, in error messages and logging.
// Format:
//   <fully-qualified-external-class-name> is in module <module-name>[@<version>]
//                                         of loader <loader-name_and_id>[, parent loader <parent-loader-name_and_id>]
const char* Klass::class_in_module_of_loader(bool use_are, bool include_parent_loader) const {
  // 1. fully qualified external name of class
  const char* klass_name = external_name();
  size_t len = strlen(klass_name) + 1;

  // 2. module name + @version
  const char* module_name = "";
  const char* version = "";
  bool has_version = false;
  bool module_is_named = false;
  const char* module_name_phrase = "";
  const Klass* bottom_klass = is_objArray_klass() ?
                                ObjArrayKlass::cast(this)->bottom_klass() : this;
  if (bottom_klass->is_instance_klass()) {
    ModuleEntry* module = InstanceKlass::cast(bottom_klass)->module();
    if (module->is_named()) {
      module_is_named = true;
      module_name_phrase = "module ";
      module_name = module->name()->as_C_string();
      len += strlen(module_name);
      // Use version if exists and is not a jdk module
      if (module->should_show_version()) {
        has_version = true;
        version = module->version()->as_C_string();
        // Include stlen(version) + 1 for the "@"
        len += strlen(version) + 1;
      }
    } else {
      module_name = UNNAMED_MODULE;
      len += UNNAMED_MODULE_LEN;
    }
  } else {
    // klass is an array of primitives, module is java.base
    module_is_named = true;
    module_name_phrase = "module ";
    module_name = JAVA_BASE_NAME;
    len += JAVA_BASE_NAME_LEN;
  }

  // 3. class loader's name_and_id
  ClassLoaderData* cld = class_loader_data();
  assert(cld != nullptr, "class_loader_data should not be null");
  const char* loader_name_and_id = cld->loader_name_and_id();
  len += strlen(loader_name_and_id);

  // 4. include parent loader information
  const char* parent_loader_phrase = "";
  const char* parent_loader_name_and_id = "";
  if (include_parent_loader &&
      !cld->is_builtin_class_loader_data()) {
    oop parent_loader = java_lang_ClassLoader::parent(class_loader());
    ClassLoaderData *parent_cld = ClassLoaderData::class_loader_data_or_null(parent_loader);
    // The parent loader's ClassLoaderData could be null if it is
    // a delegating class loader that has never defined a class.
    // In this case the loader's name must be obtained via the parent loader's oop.
    if (parent_cld == nullptr) {
      oop cl_name_and_id = java_lang_ClassLoader::nameAndId(parent_loader);
      if (cl_name_and_id != nullptr) {
        parent_loader_name_and_id = java_lang_String::as_utf8_string(cl_name_and_id);
      }
    } else {
      parent_loader_name_and_id = parent_cld->loader_name_and_id();
    }
    parent_loader_phrase = ", parent loader ";
    len += strlen(parent_loader_phrase) + strlen(parent_loader_name_and_id);
  }

  // Start to construct final full class description string
  len += ((use_are) ? strlen(" are in ") : strlen(" is in "));
  len += strlen(module_name_phrase) + strlen(" of loader ");

  char* class_description = NEW_RESOURCE_ARRAY_RETURN_NULL(char, len);

  // Just return the FQN if error when allocating string
  if (class_description == nullptr) {
    return klass_name;
  }

  jio_snprintf(class_description, len, "%s %s in %s%s%s%s of loader %s%s%s",
               klass_name,
               (use_are) ? "are" : "is",
               module_name_phrase,
               module_name,
               (has_version) ? "@" : "",
               (has_version) ? version : "",
               loader_name_and_id,
               parent_loader_phrase,
               parent_loader_name_and_id);

  return class_description;
}

class LookupStats : StackObj {
 private:
  uint _no_of_samples;
  uint _worst;
  uint _worst_count;
  uint _average;
  uint _best;
  uint _best_count;
 public:
  LookupStats() : _no_of_samples(0), _worst(0), _worst_count(0), _average(0), _best(INT_MAX), _best_count(0) {}

  ~LookupStats() {
    assert(_best <= _worst || _no_of_samples == 0, "sanity");
  }

  void sample(uint value) {
    ++_no_of_samples;
    _average += value;

    if (_worst < value) {
      _worst = value;
      _worst_count = 1;
    } else if (_worst == value) {
      ++_worst_count;
    }

    if (_best > value) {
      _best = value;
      _best_count = 1;
    } else if (_best == value) {
      ++_best_count;
    }
  }

  void print_on(outputStream* st) const {
    st->print("best: %2d (%4.1f%%)", _best, (100.0 * _best_count) / _no_of_samples);
    if (_best_count < _no_of_samples) {
      st->print("; average: %4.1f; worst: %2d (%4.1f%%)",
                (1.0 * _average) / _no_of_samples,
                _worst, (100.0 * _worst_count) / _no_of_samples);
    }
  }
};

static void print_positive_lookup_stats(Array<Klass*>* secondary_supers, uintx bitmap, outputStream* st) {
  int num_of_supers = secondary_supers->length();

  LookupStats s;
  for (int i = 0; i < num_of_supers; i++) {
    Klass* secondary_super = secondary_supers->at(i);
    int home_slot = Klass::compute_home_slot(secondary_super, bitmap);
    uint score = 1 + ((i - home_slot) & Klass::SECONDARY_SUPERS_TABLE_MASK);
    s.sample(score);
  }
  st->print("positive_lookup: "); s.print_on(st);
}

static uint compute_distance_to_nearest_zero(int slot, uintx bitmap) {
  assert(~bitmap != 0, "no zeroes");
  uintx start = rotate_right(bitmap, slot);
  return count_trailing_zeros(~start);
}

static void print_negative_lookup_stats(uintx bitmap, outputStream* st) {
  LookupStats s;
  for (int slot = 0; slot < Klass::SECONDARY_SUPERS_TABLE_SIZE; slot++) {
    uint score = compute_distance_to_nearest_zero(slot, bitmap);
    s.sample(score);
  }
  st->print("negative_lookup: "); s.print_on(st);
}

void Klass::print_secondary_supers_on(outputStream* st) const {
  if (secondary_supers() != nullptr) {
    st->print("  - "); st->print("%d elements;", _secondary_supers->length());
    st->print_cr(" bitmap: " UINTX_FORMAT_X_0, _secondary_supers_bitmap);
    if (_secondary_supers_bitmap != SECONDARY_SUPERS_BITMAP_EMPTY &&
        _secondary_supers_bitmap != SECONDARY_SUPERS_BITMAP_FULL) {
      st->print("  - "); print_positive_lookup_stats(secondary_supers(),
                                                     _secondary_supers_bitmap, st); st->cr();
      st->print("  - "); print_negative_lookup_stats(_secondary_supers_bitmap, st); st->cr();
    }
  } else {
    st->print("null");
  }
}

void Klass::on_secondary_supers_verification_failure(Klass* super, Klass* sub, bool linear_result, bool table_result, const char* msg) {
  ResourceMark rm;
  super->print();
  sub->print();
  fatal("%s: %s implements %s: linear_search: %d; table_lookup: %d",
        msg, sub->external_name(), super->external_name(), linear_result, table_result);
}<|MERGE_RESOLUTION|>--- conflicted
+++ resolved
@@ -274,27 +274,10 @@
   return nullptr;
 }
 
-<<<<<<< HEAD
-=======
-static markWord make_prototype(const Klass* kls) {
-  markWord prototype = markWord::prototype();
-#ifdef _LP64
-  if (UseCompactObjectHeaders) {
-    // With compact object headers, the narrow Klass ID is part of the mark word.
-    // We therefore seed the mark word with the narrow Klass ID.
-    precond(CompressedKlassPointers::is_encodable(kls));
-    const narrowKlass nk = CompressedKlassPointers::encode(const_cast<Klass*>(kls));
-    prototype = prototype.set_narrow_klass(nk);
-  }
-#endif
-  return prototype;
-}
-
 void* Klass::operator new(size_t size, ClassLoaderData* loader_data, size_t word_size, TRAPS) throw() {
   return Metaspace::allocate(loader_data, word_size, MetaspaceObj::ClassType, THREAD);
 }
 
->>>>>>> 2aafda19
 Klass::Klass() : _kind(UnknownKlassKind) {
   assert(CDSConfig::is_dumping_static_archive() || CDSConfig::is_using_archive(), "only for cds");
 }
