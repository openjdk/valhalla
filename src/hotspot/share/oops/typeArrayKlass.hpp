/*
 * Copyright (c) 1997, 2023, Oracle and/or its affiliates. All rights reserved.
 * DO NOT ALTER OR REMOVE COPYRIGHT NOTICES OR THIS FILE HEADER.
 *
 * This code is free software; you can redistribute it and/or modify it
 * under the terms of the GNU General Public License version 2 only, as
 * published by the Free Software Foundation.
 *
 * This code is distributed in the hope that it will be useful, but WITHOUT
 * ANY WARRANTY; without even the implied warranty of MERCHANTABILITY or
 * FITNESS FOR A PARTICULAR PURPOSE.  See the GNU General Public License
 * version 2 for more details (a copy is included in the LICENSE file that
 * accompanied this code).
 *
 * You should have received a copy of the GNU General Public License version
 * 2 along with this work; if not, write to the Free Software Foundation,
 * Inc., 51 Franklin St, Fifth Floor, Boston, MA 02110-1301 USA.
 *
 * Please contact Oracle, 500 Oracle Parkway, Redwood Shores, CA 94065 USA
 * or visit www.oracle.com if you need additional information or have any
 * questions.
 *
 */

#ifndef SHARE_OOPS_TYPEARRAYKLASS_HPP
#define SHARE_OOPS_TYPEARRAYKLASS_HPP

#include "oops/arrayKlass.hpp"

class ClassLoaderData;

// A TypeArrayKlass is the klass of a typeArray
// It contains the type and size of the elements

class TypeArrayKlass : public ArrayKlass {
  friend class VMStructs;

 public:
  static const KlassKind Kind = TypeArrayKlassKind;

 private:
  jint _max_length;            // maximum number of elements allowed in an array

  // Constructor
  TypeArrayKlass(BasicType type, Symbol* name);
  static TypeArrayKlass* allocate(ClassLoaderData* loader_data, BasicType type, Symbol* name, TRAPS);
 public:
  TypeArrayKlass() {} // For dummy objects.

  // instance variables
  jint max_length()                     { return _max_length; }
  void set_max_length(jint m)           { _max_length = m;    }

  // testers
  DEBUG_ONLY(bool is_typeArray_klass_slow() const  { return true; })

  // klass allocation
  static TypeArrayKlass* create_klass(BasicType type, const char* name_str,
                               TRAPS);
  static TypeArrayKlass* create_klass(BasicType type, TRAPS) {
    return create_klass(type, external_name(type), THREAD);
  }

  size_t oop_size(oop obj) const;

  // Allocation
  typeArrayOop allocate_common(int length, bool do_zero, TRAPS);
  typeArrayOop allocate(int length, TRAPS) { return allocate_common(length, true, THREAD); }
  oop multi_allocate(int rank, jint* sizes, TRAPS);

  oop protection_domain() const { return nullptr; }

  // Copying
  void  copy_array(arrayOop s, int src_pos, arrayOop d, int dst_pos, int length, TRAPS);

  // Oop iterators. Since there are no oops in TypeArrayKlasses,
  // these functions only return the size of the object.

 private:
  // The implementation used by all oop_oop_iterate functions in TypeArrayKlasses.
  inline void oop_oop_iterate_impl(oop obj, OopIterateClosure* closure);

 public:
  // Wraps oop_oop_iterate_impl to conform to macros.
  template <typename T, typename OopClosureType>
  inline void oop_oop_iterate(oop obj, OopClosureType* closure);

  // Wraps oop_oop_iterate_impl to conform to macros.
  template <typename T, typename OopClosureType>
  inline void oop_oop_iterate_bounded(oop obj, OopClosureType* closure, MemRegion mr);

  // Wraps oop_oop_iterate_impl to conform to macros.
  template <typename T, typename OopClosureType>
  inline void oop_oop_iterate_reverse(oop obj, OopClosureType* closure);

 public:
<<<<<<< HEAD
  // Find n'th dimensional array
  virtual ArrayKlass* array_klass(int n, TRAPS);
  virtual ArrayKlass* array_klass_or_null(int n);

  // Returns the array class with this class as element type
  virtual ArrayKlass* array_klass(TRAPS);
  virtual ArrayKlass* array_klass_or_null();

=======
>>>>>>> 16fa7709
  static TypeArrayKlass* cast(Klass* k) {
    return const_cast<TypeArrayKlass*>(cast(const_cast<const Klass*>(k)));
  }

  static const TypeArrayKlass* cast(const Klass* k) {
    assert(k->is_typeArray_klass(), "cast to TypeArrayKlass");
    return static_cast<const TypeArrayKlass*>(k);
  }

  // Naming
  static const char* external_name(BasicType type);

  // Sizing
  static int header_size()  { return sizeof(TypeArrayKlass)/wordSize; }
  int size() const          { return ArrayKlass::static_size(header_size()); }

  // Initialization (virtual from Klass)
  void initialize(TRAPS);

 public:
  // Printing
  void oop_print_on(oop obj, outputStream* st);
  void oop_print_elements_on(typeArrayOop ta, outputStream* st);
  void print_on(outputStream* st) const;
  void print_value_on(outputStream* st) const;

 public:
  const char* internal_name() const;

  ModuleEntry* module() const;
  PackageEntry* package() const;
};

#endif // SHARE_OOPS_TYPEARRAYKLASS_HPP<|MERGE_RESOLUTION|>--- conflicted
+++ resolved
@@ -94,17 +94,6 @@
   inline void oop_oop_iterate_reverse(oop obj, OopClosureType* closure);
 
  public:
-<<<<<<< HEAD
-  // Find n'th dimensional array
-  virtual ArrayKlass* array_klass(int n, TRAPS);
-  virtual ArrayKlass* array_klass_or_null(int n);
-
-  // Returns the array class with this class as element type
-  virtual ArrayKlass* array_klass(TRAPS);
-  virtual ArrayKlass* array_klass_or_null();
-
-=======
->>>>>>> 16fa7709
   static TypeArrayKlass* cast(Klass* k) {
     return const_cast<TypeArrayKlass*>(cast(const_cast<const Klass*>(k)));
   }
