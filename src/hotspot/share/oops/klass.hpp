/*
 * Copyright (c) 1997, 2025, Oracle and/or its affiliates. All rights reserved.
 * DO NOT ALTER OR REMOVE COPYRIGHT NOTICES OR THIS FILE HEADER.
 *
 * This code is free software; you can redistribute it and/or modify it
 * under the terms of the GNU General Public License version 2 only, as
 * published by the Free Software Foundation.
 *
 * This code is distributed in the hope that it will be useful, but WITHOUT
 * ANY WARRANTY; without even the implied warranty of MERCHANTABILITY or
 * FITNESS FOR A PARTICULAR PURPOSE.  See the GNU General Public License
 * version 2 for more details (a copy is included in the LICENSE file that
 * accompanied this code).
 *
 * You should have received a copy of the GNU General Public License version
 * 2 along with this work; if not, write to the Free Software Foundation,
 * Inc., 51 Franklin St, Fifth Floor, Boston, MA 02110-1301 USA.
 *
 * Please contact Oracle, 500 Oracle Parkway, Redwood Shores, CA 94065 USA
 * or visit www.oracle.com if you need additional information or have any
 * questions.
 *
 */

#ifndef SHARE_OOPS_KLASS_HPP
#define SHARE_OOPS_KLASS_HPP

#include "memory/iterator.hpp"
#include "memory/memRegion.hpp"
#include "oops/klassFlags.hpp"
#include "oops/markWord.hpp"
#include "oops/metadata.hpp"
#include "oops/oop.hpp"
#include "oops/oopHandle.hpp"
#include "utilities/accessFlags.hpp"
#include "utilities/macros.hpp"
#if INCLUDE_JFR
#include "jfr/support/jfrTraceIdExtension.hpp"
#endif

//
// A Klass provides:
//  1: language level class object (method dictionary etc.)
//  2: provide vm dispatch behavior for the object
// Both functions are combined into one C++ class.

// One reason for the oop/klass dichotomy in the implementation is
// that we don't want a C++ vtbl pointer in every object.  Thus,
// normal oops don't have any virtual functions.  Instead, they
// forward all "virtual" functions to their klass, which does have
// a vtbl and does the C++ dispatch depending on the object's
// actual type.  (See oop.inline.hpp for some of the forwarding code.)
// ALL FUNCTIONS IMPLEMENTING THIS DISPATCH ARE PREFIXED WITH "oop_"!

// Forward declarations.
template <class T> class Array;
template <class T> class GrowableArray;
class ClassLoaderData;
class fieldDescriptor;
class klassVtable;
class ModuleEntry;
class PackageEntry;
class ParCompactionManager;
class PSPromotionManager;
class vtableEntry;

class Klass : public Metadata {

  friend class VMStructs;
  friend class JVMCIVMStructs;
 public:
  // Klass Kinds for all subclasses of Klass
  enum KlassKind {
    InstanceKlassKind,
    InlineKlassKind,
    InstanceRefKlassKind,
    InstanceMirrorKlassKind,
    InstanceClassLoaderKlassKind,
    InstanceStackChunkKlassKind,
    TypeArrayKlassKind,
    FlatArrayKlassKind,
    ObjArrayKlassKind,
    UnknownKlassKind
  };

  static const uint KLASS_KIND_COUNT = ObjArrayKlassKind + 1;
 protected:

  // If you add a new field that points to any metaspace object, you
  // must add this field to Klass::metaspace_pointers_do().

  // note: put frequently-used fields together at start of klass structure
  // for better cache behavior (may not make much of a difference but sure won't hurt)
  enum { _primary_super_limit = 8 };

  // The "layout helper" is a combined descriptor of object layout.
  // For klasses which are neither instance nor array, the value is zero.
  //
  // For instances, layout helper is a positive number, the instance size.
  // This size is already passed through align_object_size and scaled to bytes.
  // The low order bit is set if instances of this class cannot be
  // allocated using the fastpath.
  //
  // For arrays, layout helper is a negative number, containing four
  // distinct bytes, as follows:
  //    MSB:[tag, hsz, ebt, log2(esz)]:LSB
  // where:
  //    tag is 0x80 if the elements are oops, 0xC0 if non-oops, 0xA0 if value types
  //    hsz is array header size in bytes (i.e., offset of first element)
  //    ebt is the BasicType of the elements
  //    esz is the element size in bytes
  // This packed word is arranged so as to be quickly unpacked by the
  // various fast paths that use the various subfields.
  //
  // The esz bits can be used directly by a SLL instruction, without masking.
  //
  // Note that the array-kind tag looks like 0x00 for instance klasses,
  // since their length in bytes is always less than 24Mb.
  //
  // Final note:  This comes first, immediately after C++ vtable,
  // because it is frequently queried.
  jint        _layout_helper;

  // Klass kind used to resolve the runtime type of the instance.
  //  - Used to implement devirtualized oop closure dispatching.
  //  - Various type checking in the JVM
  const KlassKind _kind;

  // Processed access flags, for use by Class.getModifiers.
  jint        _modifier_flags;

  // The fields _super_check_offset, _secondary_super_cache, _secondary_supers
  // and _primary_supers all help make fast subtype checks.  See big discussion
  // in doc/server_compiler/checktype.txt
  //
  // Where to look to observe a supertype (it is &_secondary_super_cache for
  // secondary supers, else is &_primary_supers[depth()].
  juint       _super_check_offset;

  // Class name.  Instance classes: java/lang/String, etc.  Array classes: [I,
  // [Ljava/lang/String;, etc.  Set to zero for all other kinds of classes.
  Symbol*     _name;

  // Cache of last observed secondary supertype
  Klass*      _secondary_super_cache;
  // Array of all secondary supertypes
  Array<Klass*>* _secondary_supers;
  // Ordered list of all primary supertypes
  Klass*      _primary_supers[_primary_super_limit];
  // java/lang/Class instance mirroring this class
  OopHandle   _java_mirror;
  // Superclass
  Klass*      _super;
  // First subclass (null if none); _subklass->next_sibling() is next one
  Klass* volatile _subklass;
  // Sibling link (or null); links all subklasses of a klass
  Klass* volatile _next_sibling;

  // All klasses loaded by a class loader are chained through these links
  Klass*      _next_link;

  // The VM's representation of the ClassLoader used to load this class.
  // Provide access the corresponding instance java.lang.ClassLoader.
  ClassLoaderData* _class_loader_data;

  // Bitmap and hash code used by hashed secondary supers.
  uintx    _secondary_supers_bitmap;
  uint8_t  _hash_slot;

  markWord _prototype_header;   // Used to initialize objects' header

  int _vtable_len;              // vtable length. This field may be read very often when we
                                // have lots of itable dispatches (e.g., lambdas and streams).
                                // Keep it away from the beginning of a Klass to avoid cacheline
                                // contention that may happen when a nearby object is modified.
  AccessFlags _access_flags;    // Access flags. The class/interface distinction is stored here.
                                // Some flags created by the JVM, not in the class file itself,
                                // are in _misc_flags below.

  JFR_ONLY(DEFINE_TRACE_ID_FIELD;)

  markWord _prototype_header;  // inline type and inline array mark patterns
private:
  // This is an index into FileMapHeader::_shared_path_table[], to
  // associate this class with the JAR file where it's loaded from during
  // dump time. If a class is not loaded from the shared archive, this field is
  // -1.
  s2 _shared_class_path_index;

#if INCLUDE_CDS
  // Various attributes for shared classes. Should be zero for a non-shared class.
  u2     _shared_class_flags;
  enum CDSSharedClassFlags {
    _is_shared_class                       = 1 << 0,  // shadows MetaspaceObj::is_shared
    _archived_lambda_proxy_is_available    = 1 << 1,
    _has_value_based_class_annotation      = 1 << 2,
    _verified_at_dump_time                 = 1 << 3,
    _has_archived_enum_objs                = 1 << 4,
    // This class was not loaded from a classfile in the module image
    // or classpath.
    _is_generated_shared_class             = 1 << 5
  };
#endif

  KlassFlags  _misc_flags;

  CDS_JAVA_HEAP_ONLY(int _archived_mirror_index;)

protected:

  Klass(KlassKind kind);
  Klass();

 public:
  int kind() { return _kind; }

  enum class DefaultsLookupMode { find, skip };
  enum class OverpassLookupMode { find, skip };
  enum class StaticLookupMode   { find, skip };
  enum class PrivateLookupMode  { find, skip };

  virtual bool is_klass() const { return true; }

  // super() cannot be InstanceKlass* -- Java arrays are covariant, and _super is used
  // to implement that. NB: the _super of "[Ljava/lang/Integer;" is "[Ljava/lang/Number;"
  // If this is not what your code expects, you're probably looking for Klass::java_super().
  Klass* super() const               { return _super; }
  void set_super(Klass* k)           { _super = k; }

  // initializes _super link, _primary_supers & _secondary_supers arrays
  void initialize_supers(Klass* k, Array<InstanceKlass*>* transitive_interfaces, TRAPS);

  // klass-specific helper for initializing _secondary_supers
  virtual GrowableArray<Klass*>* compute_secondary_supers(int num_extra_slots,
                                                          Array<InstanceKlass*>* transitive_interfaces);

  // java_super is the Java-level super type as specified by Class.getSuperClass.
  virtual InstanceKlass* java_super() const  { return nullptr; }

  juint    super_check_offset() const  { return _super_check_offset; }
  void set_super_check_offset(juint o) { _super_check_offset = o; }

  Klass* secondary_super_cache() const     { return _secondary_super_cache; }
  void set_secondary_super_cache(Klass* k) { _secondary_super_cache = k; }

  Array<Klass*>* secondary_supers() const { return _secondary_supers; }
  void set_secondary_supers(Array<Klass*>* k, uintx bitmap);

  uint8_t hash_slot() const { return _hash_slot; }

  // Return the element of the _super chain of the given depth.
  // If there is no such element, return either null or this.
  Klass* primary_super_of_depth(juint i) const {
    assert(i < primary_super_limit(), "oob");
    Klass* super = _primary_supers[i];
    assert(super == nullptr || super->super_depth() == i, "correct display");
    return super;
  }

  // Can this klass be a primary super?  False for interfaces and arrays of
  // interfaces.  False also for arrays or classes with long super chains.
  bool can_be_primary_super() const {
    const juint secondary_offset = in_bytes(secondary_super_cache_offset());
    return super_check_offset() != secondary_offset;
  }
  virtual bool can_be_primary_super_slow() const;

  // Returns number of primary supers; may be a number in the inclusive range [0, primary_super_limit].
  juint super_depth() const {
    if (!can_be_primary_super()) {
      return primary_super_limit();
    } else {
      juint d = (super_check_offset() - in_bytes(primary_supers_offset())) / sizeof(Klass*);
      assert(d < primary_super_limit(), "oob");
      assert(_primary_supers[d] == this, "proper init");
      return d;
    }
  }

  // java mirror
  oop java_mirror() const;
  oop java_mirror_no_keepalive() const;
  void set_java_mirror(Handle m);

  oop archived_java_mirror() NOT_CDS_JAVA_HEAP_RETURN_(nullptr);
  void set_archived_java_mirror(int mirror_index) NOT_CDS_JAVA_HEAP_RETURN;

  // Temporary mirror switch used by RedefineClasses
  OopHandle java_mirror_handle() const { return _java_mirror; }
  void swap_java_mirror_handle(OopHandle& mirror) { _java_mirror.swap(mirror); }

  // Set java mirror OopHandle to null for CDS
  // This leaves the OopHandle in the CLD, but that's ok, you can't release them.
  void clear_java_mirror_handle() { _java_mirror = OopHandle(); }

  // modifier flags
  jint modifier_flags() const          { return _modifier_flags; }
  void set_modifier_flags(jint flags)  { _modifier_flags = flags; }

  // size helper
  int layout_helper() const            { return _layout_helper; }
  void set_layout_helper(int lh)       { _layout_helper = lh; }

  // Note: for instances layout_helper() may include padding.
  // Use InstanceKlass::contains_field_offset to classify field offsets.

  // sub/superklass links
  Klass* subklass(bool log = false) const;
  Klass* next_sibling(bool log = false) const;

  InstanceKlass* superklass() const;
  void append_to_sibling_list();           // add newly created receiver to superklass' subklass list

  void set_next_link(Klass* k) { _next_link = k; }
  Klass* next_link() const { return _next_link; }   // The next klass defined by the class loader.
  Klass** next_link_addr() { return &_next_link; }

  // class loader data
  ClassLoaderData* class_loader_data() const               { return _class_loader_data; }
  void set_class_loader_data(ClassLoaderData* loader_data) {  _class_loader_data = loader_data; }

  s2 shared_classpath_index() const   {
    return _shared_class_path_index;
  };

  void set_shared_classpath_index(s2 index) {
    _shared_class_path_index = index;
  };

  bool has_archived_mirror_index() const {
    CDS_JAVA_HEAP_ONLY(return _archived_mirror_index >= 0;)
    NOT_CDS_JAVA_HEAP(return false);
  }

  void clear_archived_mirror_index() NOT_CDS_JAVA_HEAP_RETURN;

  void set_lambda_proxy_is_available() {
    CDS_ONLY(_shared_class_flags |= _archived_lambda_proxy_is_available;)
  }
  void clear_lambda_proxy_is_available() {
    CDS_ONLY(_shared_class_flags &= (u2)(~_archived_lambda_proxy_is_available);)
  }
  bool lambda_proxy_is_available() const {
    CDS_ONLY(return (_shared_class_flags & _archived_lambda_proxy_is_available) != 0;)
    NOT_CDS(return false;)
  }

  void set_has_value_based_class_annotation() {
    CDS_ONLY(_shared_class_flags |= _has_value_based_class_annotation;)
  }
  void clear_has_value_based_class_annotation() {
    CDS_ONLY(_shared_class_flags &= (u2)(~_has_value_based_class_annotation);)
  }
  bool has_value_based_class_annotation() const {
    CDS_ONLY(return (_shared_class_flags & _has_value_based_class_annotation) != 0;)
    NOT_CDS(return false;)
  }

  void set_verified_at_dump_time() {
    CDS_ONLY(_shared_class_flags |= _verified_at_dump_time;)
  }
  bool verified_at_dump_time() const {
    CDS_ONLY(return (_shared_class_flags & _verified_at_dump_time) != 0;)
    NOT_CDS(return false;)
  }

  void set_has_archived_enum_objs() {
    CDS_ONLY(_shared_class_flags |= _has_archived_enum_objs;)
  }
  bool has_archived_enum_objs() const {
    CDS_ONLY(return (_shared_class_flags & _has_archived_enum_objs) != 0;)
    NOT_CDS(return false;)
  }

  void set_is_generated_shared_class() {
    CDS_ONLY(_shared_class_flags |= _is_generated_shared_class;)
  }
  bool is_generated_shared_class() const {
    CDS_ONLY(return (_shared_class_flags & _is_generated_shared_class) != 0;)
    NOT_CDS(return false;)
  }

  bool is_shared() const                { // shadows MetaspaceObj::is_shared)()
    CDS_ONLY(return (_shared_class_flags & _is_shared_class) != 0;)
    NOT_CDS(return false;)
  }

  void set_is_shared() {
    CDS_ONLY(_shared_class_flags |= _is_shared_class;)
  }

  // Obtain the module or package for this class
  virtual ModuleEntry* module() const = 0;
  virtual PackageEntry* package() const = 0;

 protected:                                // internal accessors
  void     set_subklass(Klass* s);
  void     set_next_sibling(Klass* s);

 private:
  static uint8_t compute_hash_slot(Symbol* s);
  static void  hash_insert(Klass* klass, GrowableArray<Klass*>* secondaries, uintx& bitmap);
  static uintx hash_secondary_supers(Array<Klass*>* secondaries, bool rewrite);

  bool search_secondary_supers(Klass* k) const;
  bool lookup_secondary_supers_table(Klass *k) const;
  bool linear_search_secondary_supers(const Klass* k) const;
  bool fallback_search_secondary_supers(const Klass* k, int index, uintx rotated_bitmap) const;

 public:
  // Secondary supers table support
  static Array<Klass*>* pack_secondary_supers(ClassLoaderData* loader_data,
                                              GrowableArray<Klass*>* primaries,
                                              GrowableArray<Klass*>* secondaries,
                                              uintx& bitmap,
                                              TRAPS);

  static uintx   compute_secondary_supers_bitmap(Array<Klass*>* secondary_supers);
  static uint8_t compute_home_slot(Klass* k, uintx bitmap);

  static constexpr int SECONDARY_SUPERS_TABLE_SIZE = sizeof(_secondary_supers_bitmap) * 8;
  static constexpr int SECONDARY_SUPERS_TABLE_MASK = SECONDARY_SUPERS_TABLE_SIZE - 1;

  static constexpr uintx SECONDARY_SUPERS_BITMAP_EMPTY    = 0;
  static constexpr uintx SECONDARY_SUPERS_BITMAP_FULL     = ~(uintx)0;

  // Compiler support
  static ByteSize super_offset()                 { return byte_offset_of(Klass, _super); }
  static ByteSize super_check_offset_offset()    { return byte_offset_of(Klass, _super_check_offset); }
  static ByteSize primary_supers_offset()        { return byte_offset_of(Klass, _primary_supers); }
  static ByteSize secondary_super_cache_offset() { return byte_offset_of(Klass, _secondary_super_cache); }
  static ByteSize secondary_supers_offset()      { return byte_offset_of(Klass, _secondary_supers); }
  static ByteSize java_mirror_offset()           { return byte_offset_of(Klass, _java_mirror); }
  static ByteSize class_loader_data_offset()     { return byte_offset_of(Klass, _class_loader_data); }
  static ByteSize modifier_flags_offset()        { return byte_offset_of(Klass, _modifier_flags); }
  static ByteSize layout_helper_offset()         { return byte_offset_of(Klass, _layout_helper); }
  static ByteSize access_flags_offset()          { return byte_offset_of(Klass, _access_flags); }
#if INCLUDE_JVMCI
  static ByteSize subklass_offset()              { return byte_offset_of(Klass, _subklass); }
  static ByteSize next_sibling_offset()          { return byte_offset_of(Klass, _next_sibling); }
#endif
  static ByteSize secondary_supers_bitmap_offset()
                                                 { return byte_offset_of(Klass, _secondary_supers_bitmap); }
  static ByteSize hash_slot_offset()             { return byte_offset_of(Klass, _hash_slot); }
  static ByteSize misc_flags_offset()            { return byte_offset_of(Klass, _misc_flags._flags); }

  // Unpacking layout_helper:
  static const int _lh_neutral_value           = 0;  // neutral non-array non-instance value
  static const int _lh_instance_slow_path_bit  = 0x01;
  static const int _lh_log2_element_size_shift = BitsPerByte*0;
  static const int _lh_log2_element_size_mask  = BitsPerLong-1;
  static const int _lh_element_type_shift      = BitsPerByte*1;
  static const int _lh_element_type_mask       = right_n_bits(BitsPerByte);  // shifted mask
  static const int _lh_header_size_shift       = BitsPerByte*2;
  static const int _lh_header_size_mask        = right_n_bits(BitsPerByte);  // shifted mask
  static const int _lh_array_tag_bits          = 3;
  static const int _lh_array_tag_shift         = BitsPerInt - _lh_array_tag_bits;

  static const unsigned int _lh_array_tag_type_value = 0Xfffffffc;
  static const unsigned int _lh_array_tag_vt_value   = 0Xfffffffd;
  static const unsigned int _lh_array_tag_obj_value  = 0Xfffffffe;

  // null-free array flag bit under the array tag bits, shift one more to get array tag value
  static const int _lh_null_free_shift = _lh_array_tag_shift - 1;
  static const int _lh_null_free_mask  = 1;

  static const jint _lh_array_tag_flat_value_bit_inplace = (jint) (1 << _lh_array_tag_shift);

  static int layout_helper_size_in_bytes(jint lh) {
    assert(lh > (jint)_lh_neutral_value, "must be instance");
    return (int) lh & ~_lh_instance_slow_path_bit;
  }
  static bool layout_helper_needs_slow_path(jint lh) {
    assert(lh > (jint)_lh_neutral_value, "must be instance");
    return (lh & _lh_instance_slow_path_bit) != 0;
  }
  static bool layout_helper_is_instance(jint lh) {
    return (jint)lh > (jint)_lh_neutral_value;
  }
  static bool layout_helper_is_array(jint lh) {
    return (jint)lh < (jint)_lh_neutral_value;
  }
  static bool layout_helper_is_typeArray(jint lh) {
    return (juint) _lh_array_tag_type_value == (juint)(lh >> _lh_array_tag_shift);
  }
  static bool layout_helper_is_objArray(jint lh) {
    return (juint)_lh_array_tag_obj_value == (juint)(lh >> _lh_array_tag_shift);
  }
  static bool layout_helper_is_flatArray(jint lh) {
    return (juint)_lh_array_tag_vt_value == (juint)(lh >> _lh_array_tag_shift);
  }
  static bool layout_helper_is_null_free(jint lh) {
    assert(layout_helper_is_flatArray(lh) || layout_helper_is_objArray(lh), "must be array of inline types");
    return ((lh >> _lh_null_free_shift) & _lh_null_free_mask);
  }
  static jint layout_helper_set_null_free(jint lh) {
    lh |= (_lh_null_free_mask << _lh_null_free_shift);
    assert(layout_helper_is_null_free(lh), "Bad encoding");
    return lh;
  }
  static int layout_helper_header_size(jint lh) {
    assert(lh < (jint)_lh_neutral_value, "must be array");
    int hsize = (lh >> _lh_header_size_shift) & _lh_header_size_mask;
    assert(hsize > 0 && hsize < (int)sizeof(oopDesc)*3, "sanity");
    return hsize;
  }
  static BasicType layout_helper_element_type(jint lh) {
    assert(lh < (jint)_lh_neutral_value, "must be array");
    int btvalue = (lh >> _lh_element_type_shift) & _lh_element_type_mask;
    assert((btvalue >= T_BOOLEAN && btvalue <= T_OBJECT) || btvalue == T_FLAT_ELEMENT, "sanity");
    return (BasicType) btvalue;
  }

  // Want a pattern to quickly diff against layout header in register
  // find something less clever!
  static int layout_helper_boolean_diffbit() {
    jint zlh = array_layout_helper(T_BOOLEAN);
    jint blh = array_layout_helper(T_BYTE);
    assert(zlh != blh, "array layout helpers must differ");
    int diffbit = 1;
    while ((diffbit & (zlh ^ blh)) == 0 && (diffbit & zlh) == 0) {
      diffbit <<= 1;
      assert(diffbit != 0, "make sure T_BOOLEAN has a different bit than T_BYTE");
    }
    return diffbit;
  }

  static int layout_helper_log2_element_size(jint lh) {
    assert(lh < (jint)_lh_neutral_value, "must be array");
    int l2esz = (lh >> _lh_log2_element_size_shift) & _lh_log2_element_size_mask;
    assert(layout_helper_element_type(lh) == T_FLAT_ELEMENT || l2esz <= LogBytesPerLong,
           "sanity. l2esz: 0x%x for lh: 0x%x", (uint)l2esz, (uint)lh);
    return l2esz;
  }
  static jint array_layout_helper(jint tag, bool null_free, int hsize, BasicType etype, int log2_esize) {
    return (tag        << _lh_array_tag_shift)
      |    ((null_free ? 1 : 0) <<  _lh_null_free_shift)
      |    (hsize      << _lh_header_size_shift)
      |    ((int)etype << _lh_element_type_shift)
      |    (log2_esize << _lh_log2_element_size_shift);
  }
  static jint instance_layout_helper(jint size, bool slow_path_flag) {
    return (size << LogBytesPerWord)
      |    (slow_path_flag ? _lh_instance_slow_path_bit : 0);
  }
  static int layout_helper_to_size_helper(jint lh) {
    assert(lh > (jint)_lh_neutral_value, "must be instance");
    // Note that the following expression discards _lh_instance_slow_path_bit.
    return lh >> LogBytesPerWord;
  }
  // Out-of-line version computes everything based on the etype:
  static jint array_layout_helper(BasicType etype);

  // What is the maximum number of primary superclasses any klass can have?
  static juint primary_super_limit()         { return _primary_super_limit; }

  // vtables
  klassVtable vtable() const;
  int vtable_length() const { return _vtable_len; }

  // subclass check
  bool is_subclass_of(const Klass* k) const;

  // subtype check: true if is_subclass_of, or if k is interface and receiver implements it
  bool is_subtype_of(Klass* k) const;

public:
  // Find LCA in class hierarchy
  Klass *LCA( Klass *k );

  // Check whether reflection/jni/jvm code is allowed to instantiate this class;
  // if not, throw either an Error or an Exception.
  virtual void check_valid_for_instantiation(bool throwError, TRAPS);

  // array copying
  virtual void  copy_array(arrayOop s, int src_pos, arrayOop d, int dst_pos, int length, TRAPS);

  // tells if the class should be initialized
  virtual bool should_be_initialized() const    { return false; }
  // initializes the klass
  virtual void initialize(TRAPS);
  virtual Klass* find_field(Symbol* name, Symbol* signature, fieldDescriptor* fd) const;
  virtual Method* uncached_lookup_method(const Symbol* name, const Symbol* signature,
                                         OverpassLookupMode overpass_mode,
                                         PrivateLookupMode = PrivateLookupMode::find) const;
 public:
  Method* lookup_method(const Symbol* name, const Symbol* signature) const {
    return uncached_lookup_method(name, signature, OverpassLookupMode::find);
  }

  // array class with specific rank
  virtual ArrayKlass* array_klass(int rank, TRAPS) = 0;

  // array class with this klass as element type
  virtual ArrayKlass* array_klass(TRAPS) = 0;

  // These will return null instead of allocating on the heap:
  virtual ArrayKlass* array_klass_or_null(int rank) = 0;
  virtual ArrayKlass* array_klass_or_null() = 0;

  virtual oop protection_domain() const = 0;

  oop class_loader() const;

  inline oop klass_holder() const;

  inline void keep_alive() const;

 protected:

  // Error handling when length > max_length or length < 0
  static void check_array_allocation_length(int length, int max_length, TRAPS);

  void set_vtable_length(int len) { _vtable_len= len; }

  vtableEntry* start_of_vtable() const;
#if INCLUDE_CDS
  void restore_unshareable_info(ClassLoaderData* loader_data, Handle protection_domain, TRAPS);
#endif
 public:
  Method* method_at_vtable(int index);

  static ByteSize vtable_start_offset();
  static ByteSize vtable_length_offset() {
    return byte_offset_of(Klass, _vtable_len);
  }

#if INCLUDE_CDS
  // CDS support - remove and restore oops from metadata. Oops are not shared.
  virtual void remove_unshareable_info();
  virtual void remove_java_mirror();

  bool is_unshareable_info_restored() const {
    assert(is_shared(), "use this for shared classes only");
    if (has_archived_mirror_index()) {
      // _java_mirror is not a valid OopHandle but rather an encoded reference in the shared heap
      return false;
    } else if (_java_mirror.is_empty()) {
      return false;
    } else {
      return true;
    }
  }
#endif // INCLUDE_CDS

 public:
  // ALL FUNCTIONS BELOW THIS POINT ARE DISPATCHED FROM AN OOP
  // These functions describe behavior for the oop not the KLASS.

  // actual oop size of obj in memory in word size.
  virtual size_t oop_size(oop obj) const = 0;

  // Size of klass in word size.
  virtual int size() const = 0;

  // Returns the Java name for a class (Resource allocated)
  // For arrays, this returns the name of the element with a leading '['.
  // For classes, this returns the name with the package separators
  //     turned into '.'s.
  const char* external_name() const;
  // Returns the name for a class (Resource allocated) as the class
  // would appear in a signature.
  // For arrays, this returns the name of the element with a leading '['.
  // For classes, this returns the name with a leading 'L' and a trailing ';'
  //     and the package separators as '/'.
  virtual const char* signature_name() const;

  const char* joint_in_module_of_loader(const Klass* class2, bool include_parent_loader = false) const;
  const char* class_in_module_of_loader(bool use_are = false, bool include_parent_loader = false) const;

  // Returns "interface", "abstract class" or "class".
  const char* external_kind() const;

  // type testing operations
#ifdef ASSERT
 protected:
  virtual bool is_instance_klass_slow()     const { return false; }
  virtual bool is_array_klass_slow()        const { return false; }
  virtual bool is_objArray_klass_slow()     const { return false; }
  virtual bool is_typeArray_klass_slow()    const { return false; }
  virtual bool is_flatArray_klass_slow()    const { return false; }
#endif // ASSERT
  // current implementation uses this method even in non debug builds
  virtual bool is_inline_klass_slow()       const { return false; }
 public:

  // Fast non-virtual versions
  #ifndef ASSERT
  #define assert_same_query(xval, xcheck) xval
  #else
 private:
  static bool assert_same_query(bool xval, bool xslow) {
    assert(xval == xslow, "slow and fast queries agree");
    return xval;
  }
 public:
  #endif

  bool is_instance_klass()              const { return assert_same_query(_kind <= InstanceStackChunkKlassKind, is_instance_klass_slow()); }
  bool is_inline_klass()                const { return assert_same_query(_kind == InlineKlassKind, is_inline_klass_slow()); }
  bool is_reference_instance_klass()    const { return _kind == InstanceRefKlassKind; }
  bool is_mirror_instance_klass()       const { return _kind == InstanceMirrorKlassKind; }
  bool is_class_loader_instance_klass() const { return _kind == InstanceClassLoaderKlassKind; }
  bool is_array_klass()                 const { return assert_same_query( _kind >= TypeArrayKlassKind, is_array_klass_slow()); }
  bool is_stack_chunk_instance_klass()  const { return _kind == InstanceStackChunkKlassKind; }
  bool is_flatArray_klass()             const { return assert_same_query( _kind == FlatArrayKlassKind, is_flatArray_klass_slow()); }
  bool is_objArray_klass()              const { return assert_same_query( _kind == ObjArrayKlassKind,  is_objArray_klass_slow()); }
  bool is_typeArray_klass()             const { return assert_same_query( _kind == TypeArrayKlassKind, is_typeArray_klass_slow()); }
  #undef assert_same_query

  inline bool is_null_free_array_klass()      const { return layout_helper_is_null_free(layout_helper()); }

  // Access flags
  AccessFlags access_flags() const         { return _access_flags;  }
  void set_access_flags(AccessFlags flags) { _access_flags = flags; }

  bool is_public() const                { return _access_flags.is_public(); }
  bool is_final() const                 { return _access_flags.is_final(); }
  bool is_interface() const             { return _access_flags.is_interface(); }
  bool is_abstract() const              { return _access_flags.is_abstract(); }
  bool is_synthetic() const             { return _access_flags.is_synthetic(); }
  bool is_identity_class() const        { return _access_flags.is_identity_class(); }
  void set_is_synthetic()               { _access_flags.set_is_synthetic(); }
  bool has_finalizer() const            { return _misc_flags.has_finalizer(); }
  void set_has_finalizer()              { _misc_flags.set_has_finalizer(true); }
  bool is_hidden() const                { return _misc_flags.is_hidden_class(); }
  void set_is_hidden()                  { _misc_flags.set_is_hidden_class(true); }
  bool is_value_based() const           { return _misc_flags.is_value_based_class(); }
  void set_is_value_based()             { _misc_flags.set_is_value_based_class(true); }

  klass_flags_t misc_flags() const      { return _misc_flags.value(); }

  inline bool is_non_strong_hidden() const;

  bool is_cloneable() const;
  void set_is_cloneable();

<<<<<<< HEAD
  // inline types and inline type array patterns
  markWord prototype_header() const {
    return _prototype_header;
  }
  static inline markWord default_prototype_header(Klass* k) {
    return (k == nullptr) ? markWord::prototype() : k->prototype_header();
  }

=======
  inline markWord prototype_header() const;
>>>>>>> 95a00f8a
  inline void set_prototype_header(markWord header);
  static ByteSize prototype_header_offset() { return in_ByteSize(offset_of(Klass, _prototype_header)); }

  JFR_ONLY(DEFINE_TRACE_ID_METHODS;)

  virtual void metaspace_pointers_do(MetaspaceClosure* iter);
  virtual MetaspaceObj::Type type() const { return ClassType; }

  inline bool is_loader_alive() const;

  void clean_subklass();

  static void clean_weak_klass_links(bool unloading_occurred, bool clean_alive_klasses = true);
  static void clean_subklass_tree() {
    clean_weak_klass_links(/*unloading_occurred*/ true , /* clean_alive_klasses */ false);
  }

  // Return self, except for abstract classes with exactly 1
  // implementor.  Then return the 1 concrete implementation.
  Klass *up_cast_abstract();

  // klass name
  Symbol* name() const                   { return _name; }
  void set_name(Symbol* n);

  virtual void release_C_heap_structures(bool release_constant_pool = true);

 public:
  virtual jint compute_modifier_flags() const = 0;

  // JVMTI support
  virtual jint jvmti_class_status() const;

  // Printing
  virtual void print_on(outputStream* st) const;

  virtual void oop_print_value_on(oop obj, outputStream* st);
  virtual void oop_print_on      (oop obj, outputStream* st);

  void print_secondary_supers_on(outputStream* st) const;

  virtual const char* internal_name() const = 0;

  // Verification
  virtual void verify_on(outputStream* st);
  void verify() { verify_on(tty); }

#ifndef PRODUCT
  bool verify_vtable_index(int index);
#endif

  virtual void oop_verify_on(oop obj, outputStream* st);

  // for error reporting
  static bool is_valid(Klass* k);

  static void on_secondary_supers_verification_failure(Klass* super, Klass* sub, bool linear_result, bool table_result, const char* msg);

  // Returns true if this Klass needs to be addressable via narrow Klass ID.
  inline bool needs_narrow_id() const;

};

#endif // SHARE_OOPS_KLASS_HPP<|MERGE_RESOLUTION|>--- conflicted
+++ resolved
@@ -179,7 +179,6 @@
 
   JFR_ONLY(DEFINE_TRACE_ID_FIELD;)
 
-  markWord _prototype_header;  // inline type and inline array mark patterns
 private:
   // This is an index into FileMapHeader::_shared_path_table[], to
   // associate this class with the JAR file where it's loaded from during
@@ -735,20 +734,10 @@
   bool is_cloneable() const;
   void set_is_cloneable();
 
-<<<<<<< HEAD
-  // inline types and inline type array patterns
-  markWord prototype_header() const {
-    return _prototype_header;
-  }
-  static inline markWord default_prototype_header(Klass* k) {
-    return (k == nullptr) ? markWord::prototype() : k->prototype_header();
-  }
-
-=======
   inline markWord prototype_header() const;
->>>>>>> 95a00f8a
   inline void set_prototype_header(markWord header);
   static ByteSize prototype_header_offset() { return in_ByteSize(offset_of(Klass, _prototype_header)); }
+  static inline markWord default_prototype_header(Klass* k);
 
   JFR_ONLY(DEFINE_TRACE_ID_METHODS;)
 
