/*
 * Copyright (c) 1997, 2024, Oracle and/or its affiliates. All rights reserved.
 * DO NOT ALTER OR REMOVE COPYRIGHT NOTICES OR THIS FILE HEADER.
 *
 * This code is free software; you can redistribute it and/or modify it
 * under the terms of the GNU General Public License version 2 only, as
 * published by the Free Software Foundation.
 *
 * This code is distributed in the hope that it will be useful, but WITHOUT
 * ANY WARRANTY; without even the implied warranty of MERCHANTABILITY or
 * FITNESS FOR A PARTICULAR PURPOSE.  See the GNU General Public License
 * version 2 for more details (a copy is included in the LICENSE file that
 * accompanied this code).
 *
 * You should have received a copy of the GNU General Public License version
 * 2 along with this work; if not, write to the Free Software Foundation,
 * Inc., 51 Franklin St, Fifth Floor, Boston, MA 02110-1301 USA.
 *
 * Please contact Oracle, 500 Oracle Parkway, Redwood Shores, CA 94065 USA
 * or visit www.oracle.com if you need additional information or have any
 * questions.
 *
 */

#ifndef SHARE_OOPS_KLASS_HPP
#define SHARE_OOPS_KLASS_HPP

#include "memory/iterator.hpp"
#include "memory/memRegion.hpp"
#include "oops/klassFlags.hpp"
#include "oops/markWord.hpp"
#include "oops/metadata.hpp"
#include "oops/oop.hpp"
#include "oops/oopHandle.hpp"
#include "utilities/accessFlags.hpp"
#include "utilities/macros.hpp"
#if INCLUDE_JFR
#include "jfr/support/jfrTraceIdExtension.hpp"
#endif

//
// A Klass provides:
//  1: language level class object (method dictionary etc.)
//  2: provide vm dispatch behavior for the object
// Both functions are combined into one C++ class.

// One reason for the oop/klass dichotomy in the implementation is
// that we don't want a C++ vtbl pointer in every object.  Thus,
// normal oops don't have any virtual functions.  Instead, they
// forward all "virtual" functions to their klass, which does have
// a vtbl and does the C++ dispatch depending on the object's
// actual type.  (See oop.inline.hpp for some of the forwarding code.)
// ALL FUNCTIONS IMPLEMENTING THIS DISPATCH ARE PREFIXED WITH "oop_"!

// Forward declarations.
template <class T> class Array;
template <class T> class GrowableArray;
class ClassLoaderData;
class fieldDescriptor;
class klassVtable;
class ModuleEntry;
class PackageEntry;
class ParCompactionManager;
class PSPromotionManager;
class vtableEntry;

class Klass : public Metadata {

  friend class VMStructs;
  friend class JVMCIVMStructs;
 public:
  // Klass Kinds for all subclasses of Klass
  enum KlassKind {
    InstanceKlassKind,
    InlineKlassKind,
    InstanceRefKlassKind,
    InstanceMirrorKlassKind,
    InstanceClassLoaderKlassKind,
    InstanceStackChunkKlassKind,
    TypeArrayKlassKind,
    FlatArrayKlassKind,
    ObjArrayKlassKind,
    UnknownKlassKind
  };

  static const uint KLASS_KIND_COUNT = ObjArrayKlassKind + 1;
 protected:

  // If you add a new field that points to any metaspace object, you
  // must add this field to Klass::metaspace_pointers_do().

  // note: put frequently-used fields together at start of klass structure
  // for better cache behavior (may not make much of a difference but sure won't hurt)
  enum { _primary_super_limit = 8 };

  // The "layout helper" is a combined descriptor of object layout.
  // For klasses which are neither instance nor array, the value is zero.
  //
  // For instances, layout helper is a positive number, the instance size.
  // This size is already passed through align_object_size and scaled to bytes.
  // The low order bit is set if instances of this class cannot be
  // allocated using the fastpath.
  //
  // For arrays, layout helper is a negative number, containing four
  // distinct bytes, as follows:
  //    MSB:[tag, hsz, ebt, log2(esz)]:LSB
  // where:
  //    tag is 0x80 if the elements are oops, 0xC0 if non-oops, 0xA0 if value types
  //    hsz is array header size in bytes (i.e., offset of first element)
  //    ebt is the BasicType of the elements
  //    esz is the element size in bytes
  // This packed word is arranged so as to be quickly unpacked by the
  // various fast paths that use the various subfields.
  //
  // The esz bits can be used directly by a SLL instruction, without masking.
  //
  // Note that the array-kind tag looks like 0x00 for instance klasses,
  // since their length in bytes is always less than 24Mb.
  //
  // Final note:  This comes first, immediately after C++ vtable,
  // because it is frequently queried.
  jint        _layout_helper;

  // Klass kind used to resolve the runtime type of the instance.
  //  - Used to implement devirtualized oop closure dispatching.
  //  - Various type checking in the JVM
  const KlassKind _kind;

  // Processed access flags, for use by Class.getModifiers.
  jint        _modifier_flags;

  // The fields _super_check_offset, _secondary_super_cache, _secondary_supers
  // and _primary_supers all help make fast subtype checks.  See big discussion
  // in doc/server_compiler/checktype.txt
  //
  // Where to look to observe a supertype (it is &_secondary_super_cache for
  // secondary supers, else is &_primary_supers[depth()].
  juint       _super_check_offset;

  // Class name.  Instance classes: java/lang/String, etc.  Array classes: [I,
  // [Ljava/lang/String;, etc.  Set to zero for all other kinds of classes.
  Symbol*     _name;

  // Cache of last observed secondary supertype
  Klass*      _secondary_super_cache;
  // Array of all secondary supertypes
  Array<Klass*>* _secondary_supers;
  // Ordered list of all primary supertypes
  Klass*      _primary_supers[_primary_super_limit];
  // java/lang/Class instance mirroring this class
  OopHandle   _java_mirror;
  // Superclass
  Klass*      _super;
  // First subclass (null if none); _subklass->next_sibling() is next one
  Klass* volatile _subklass;
  // Sibling link (or null); links all subklasses of a klass
  Klass* volatile _next_sibling;

  // All klasses loaded by a class loader are chained through these links
  Klass*      _next_link;

  // The VM's representation of the ClassLoader used to load this class.
  // Provide access the corresponding instance java.lang.ClassLoader.
  ClassLoaderData* _class_loader_data;

  // Bitmap and hash code used by hashed secondary supers.
  uintx    _secondary_supers_bitmap;
  uint8_t  _hash_slot;

  int _vtable_len;              // vtable length. This field may be read very often when we
                                // have lots of itable dispatches (e.g., lambdas and streams).
                                // Keep it away from the beginning of a Klass to avoid cacheline
                                // contention that may happen when a nearby object is modified.
  AccessFlags _access_flags;    // Access flags. The class/interface distinction is stored here.
                                // Some flags created by the JVM, not in the class file itself,
                                // are in _misc_flags below.

  JFR_ONLY(DEFINE_TRACE_ID_FIELD;)

<<<<<<< HEAD
  markWord _prototype_header;  // inline type and inline array mark patterns
  // Bitmap and hash code used by hashed secondary supers.
  uintx    _bitmap;
  uint8_t  _hash_slot;

=======
>>>>>>> c0e6c3b9
private:
  // This is an index into FileMapHeader::_shared_path_table[], to
  // associate this class with the JAR file where it's loaded from during
  // dump time. If a class is not loaded from the shared archive, this field is
  // -1.
  s2 _shared_class_path_index;

#if INCLUDE_CDS
  // Various attributes for shared classes. Should be zero for a non-shared class.
  u2     _shared_class_flags;
  enum CDSSharedClassFlags {
    _is_shared_class                       = 1 << 0,  // shadows MetaspaceObj::is_shared
    _archived_lambda_proxy_is_available    = 1 << 1,
    _has_value_based_class_annotation      = 1 << 2,
    _verified_at_dump_time                 = 1 << 3,
    _has_archived_enum_objs                = 1 << 4,
    // This class was not loaded from a classfile in the module image
    // or classpath.
    _is_generated_shared_class             = 1 << 5
  };
#endif

  KlassFlags  _misc_flags;

  CDS_JAVA_HEAP_ONLY(int _archived_mirror_index;)

protected:

  Klass(KlassKind kind);
  Klass();

 public:
  int kind() { return _kind; }

  enum class DefaultsLookupMode { find, skip };
  enum class OverpassLookupMode { find, skip };
  enum class StaticLookupMode   { find, skip };
  enum class PrivateLookupMode  { find, skip };

  virtual bool is_klass() const { return true; }

  // super() cannot be InstanceKlass* -- Java arrays are covariant, and _super is used
  // to implement that. NB: the _super of "[Ljava/lang/Integer;" is "[Ljava/lang/Number;"
  // If this is not what your code expects, you're probably looking for Klass::java_super().
  Klass* super() const               { return _super; }
  void set_super(Klass* k)           { _super = k; }

  // initializes _super link, _primary_supers & _secondary_supers arrays
  void initialize_supers(Klass* k, Array<InstanceKlass*>* transitive_interfaces, TRAPS);

  // klass-specific helper for initializing _secondary_supers
  virtual GrowableArray<Klass*>* compute_secondary_supers(int num_extra_slots,
                                                          Array<InstanceKlass*>* transitive_interfaces);

  // java_super is the Java-level super type as specified by Class.getSuperClass.
  virtual InstanceKlass* java_super() const  { return nullptr; }

  juint    super_check_offset() const  { return _super_check_offset; }
  void set_super_check_offset(juint o) { _super_check_offset = o; }

  Klass* secondary_super_cache() const     { return _secondary_super_cache; }
  void set_secondary_super_cache(Klass* k) { _secondary_super_cache = k; }

  Array<Klass*>* secondary_supers() const { return _secondary_supers; }
  void set_secondary_supers(Array<Klass*>* k, uintx bitmap);

  uint8_t hash_slot() const { return _hash_slot; }

  // Return the element of the _super chain of the given depth.
  // If there is no such element, return either null or this.
  Klass* primary_super_of_depth(juint i) const {
    assert(i < primary_super_limit(), "oob");
    Klass* super = _primary_supers[i];
    assert(super == nullptr || super->super_depth() == i, "correct display");
    return super;
  }

  // Can this klass be a primary super?  False for interfaces and arrays of
  // interfaces.  False also for arrays or classes with long super chains.
  bool can_be_primary_super() const {
    const juint secondary_offset = in_bytes(secondary_super_cache_offset());
    return super_check_offset() != secondary_offset;
  }
  virtual bool can_be_primary_super_slow() const;

  // Returns number of primary supers; may be a number in the inclusive range [0, primary_super_limit].
  juint super_depth() const {
    if (!can_be_primary_super()) {
      return primary_super_limit();
    } else {
      juint d = (super_check_offset() - in_bytes(primary_supers_offset())) / sizeof(Klass*);
      assert(d < primary_super_limit(), "oob");
      assert(_primary_supers[d] == this, "proper init");
      return d;
    }
  }

  // java mirror
  oop java_mirror() const;
  oop java_mirror_no_keepalive() const;
  void set_java_mirror(Handle m);

  oop archived_java_mirror() NOT_CDS_JAVA_HEAP_RETURN_(nullptr);
  void set_archived_java_mirror(int mirror_index) NOT_CDS_JAVA_HEAP_RETURN;

  // Temporary mirror switch used by RedefineClasses
  OopHandle java_mirror_handle() const { return _java_mirror; }
  void swap_java_mirror_handle(OopHandle& mirror) { _java_mirror.swap(mirror); }

  // Set java mirror OopHandle to null for CDS
  // This leaves the OopHandle in the CLD, but that's ok, you can't release them.
  void clear_java_mirror_handle() { _java_mirror = OopHandle(); }

  // modifier flags
  jint modifier_flags() const          { return _modifier_flags; }
  void set_modifier_flags(jint flags)  { _modifier_flags = flags; }

  // size helper
  int layout_helper() const            { return _layout_helper; }
  void set_layout_helper(int lh)       { _layout_helper = lh; }

  // Note: for instances layout_helper() may include padding.
  // Use InstanceKlass::contains_field_offset to classify field offsets.

  // sub/superklass links
  Klass* subklass(bool log = false) const;
  Klass* next_sibling(bool log = false) const;

  InstanceKlass* superklass() const;
  void append_to_sibling_list();           // add newly created receiver to superklass' subklass list

  void set_next_link(Klass* k) { _next_link = k; }
  Klass* next_link() const { return _next_link; }   // The next klass defined by the class loader.
  Klass** next_link_addr() { return &_next_link; }

  // class loader data
  ClassLoaderData* class_loader_data() const               { return _class_loader_data; }
  void set_class_loader_data(ClassLoaderData* loader_data) {  _class_loader_data = loader_data; }

  s2 shared_classpath_index() const   {
    return _shared_class_path_index;
  };

  void set_shared_classpath_index(s2 index) {
    _shared_class_path_index = index;
  };

  bool has_archived_mirror_index() const {
    CDS_JAVA_HEAP_ONLY(return _archived_mirror_index >= 0;)
    NOT_CDS_JAVA_HEAP(return false);
  }

  void clear_archived_mirror_index() NOT_CDS_JAVA_HEAP_RETURN;

  void set_lambda_proxy_is_available() {
    CDS_ONLY(_shared_class_flags |= _archived_lambda_proxy_is_available;)
  }
  void clear_lambda_proxy_is_available() {
    CDS_ONLY(_shared_class_flags &= (u2)(~_archived_lambda_proxy_is_available);)
  }
  bool lambda_proxy_is_available() const {
    CDS_ONLY(return (_shared_class_flags & _archived_lambda_proxy_is_available) != 0;)
    NOT_CDS(return false;)
  }

  void set_has_value_based_class_annotation() {
    CDS_ONLY(_shared_class_flags |= _has_value_based_class_annotation;)
  }
  void clear_has_value_based_class_annotation() {
    CDS_ONLY(_shared_class_flags &= (u2)(~_has_value_based_class_annotation);)
  }
  bool has_value_based_class_annotation() const {
    CDS_ONLY(return (_shared_class_flags & _has_value_based_class_annotation) != 0;)
    NOT_CDS(return false;)
  }

  void set_verified_at_dump_time() {
    CDS_ONLY(_shared_class_flags |= _verified_at_dump_time;)
  }
  bool verified_at_dump_time() const {
    CDS_ONLY(return (_shared_class_flags & _verified_at_dump_time) != 0;)
    NOT_CDS(return false;)
  }

  void set_has_archived_enum_objs() {
    CDS_ONLY(_shared_class_flags |= _has_archived_enum_objs;)
  }
  bool has_archived_enum_objs() const {
    CDS_ONLY(return (_shared_class_flags & _has_archived_enum_objs) != 0;)
    NOT_CDS(return false;)
  }

  void set_is_generated_shared_class() {
    CDS_ONLY(_shared_class_flags |= _is_generated_shared_class;)
  }
  bool is_generated_shared_class() const {
    CDS_ONLY(return (_shared_class_flags & _is_generated_shared_class) != 0;)
    NOT_CDS(return false;)
  }

  bool is_shared() const                { // shadows MetaspaceObj::is_shared)()
    CDS_ONLY(return (_shared_class_flags & _is_shared_class) != 0;)
    NOT_CDS(return false;)
  }

  void set_is_shared() {
    CDS_ONLY(_shared_class_flags |= _is_shared_class;)
  }

  // Obtain the module or package for this class
  virtual ModuleEntry* module() const = 0;
  virtual PackageEntry* package() const = 0;

 protected:                                // internal accessors
  void     set_subklass(Klass* s);
  void     set_next_sibling(Klass* s);

 private:
  static uint8_t compute_hash_slot(Symbol* s);
  static void  hash_insert(Klass* klass, GrowableArray<Klass*>* secondaries, uintx& bitmap);
  static uintx hash_secondary_supers(Array<Klass*>* secondaries, bool rewrite);

  bool search_secondary_supers(Klass* k) const;
  bool lookup_secondary_supers_table(Klass *k) const;
  bool linear_search_secondary_supers(const Klass* k) const;
  bool fallback_search_secondary_supers(const Klass* k, int index, uintx rotated_bitmap) const;

 public:
  // Secondary supers table support
  static Array<Klass*>* pack_secondary_supers(ClassLoaderData* loader_data,
                                              GrowableArray<Klass*>* primaries,
                                              GrowableArray<Klass*>* secondaries,
                                              uintx& bitmap,
                                              TRAPS);

  static uintx   compute_secondary_supers_bitmap(Array<Klass*>* secondary_supers);
  static uint8_t compute_home_slot(Klass* k, uintx bitmap);

  static constexpr int SECONDARY_SUPERS_TABLE_SIZE = sizeof(_secondary_supers_bitmap) * 8;
  static constexpr int SECONDARY_SUPERS_TABLE_MASK = SECONDARY_SUPERS_TABLE_SIZE - 1;

  static constexpr uintx SECONDARY_SUPERS_BITMAP_EMPTY    = 0;
  static constexpr uintx SECONDARY_SUPERS_BITMAP_FULL     = ~(uintx)0;

  // Compiler support
  static ByteSize super_offset()                 { return byte_offset_of(Klass, _super); }
  static ByteSize super_check_offset_offset()    { return byte_offset_of(Klass, _super_check_offset); }
  static ByteSize primary_supers_offset()        { return byte_offset_of(Klass, _primary_supers); }
  static ByteSize secondary_super_cache_offset() { return byte_offset_of(Klass, _secondary_super_cache); }
  static ByteSize secondary_supers_offset()      { return byte_offset_of(Klass, _secondary_supers); }
  static ByteSize java_mirror_offset()           { return byte_offset_of(Klass, _java_mirror); }
  static ByteSize class_loader_data_offset()     { return byte_offset_of(Klass, _class_loader_data); }
  static ByteSize modifier_flags_offset()        { return byte_offset_of(Klass, _modifier_flags); }
  static ByteSize layout_helper_offset()         { return byte_offset_of(Klass, _layout_helper); }
  static ByteSize access_flags_offset()          { return byte_offset_of(Klass, _access_flags); }
#if INCLUDE_JVMCI
  static ByteSize subklass_offset()              { return byte_offset_of(Klass, _subklass); }
  static ByteSize next_sibling_offset()          { return byte_offset_of(Klass, _next_sibling); }
#endif
  static ByteSize secondary_supers_bitmap_offset()
                                                 { return byte_offset_of(Klass, _secondary_supers_bitmap); }
  static ByteSize hash_slot_offset()             { return byte_offset_of(Klass, _hash_slot); }
  static ByteSize misc_flags_offset()            { return byte_offset_of(Klass, _misc_flags._flags); }

  // Unpacking layout_helper:
  static const int _lh_neutral_value           = 0;  // neutral non-array non-instance value
  static const int _lh_instance_slow_path_bit  = 0x01;
  static const int _lh_log2_element_size_shift = BitsPerByte*0;
  static const int _lh_log2_element_size_mask  = BitsPerLong-1;
  static const int _lh_element_type_shift      = BitsPerByte*1;
  static const int _lh_element_type_mask       = right_n_bits(BitsPerByte);  // shifted mask
  static const int _lh_header_size_shift       = BitsPerByte*2;
  static const int _lh_header_size_mask        = right_n_bits(BitsPerByte);  // shifted mask
  static const int _lh_array_tag_bits          = 3;
  static const int _lh_array_tag_shift         = BitsPerInt - _lh_array_tag_bits;

  static const unsigned int _lh_array_tag_type_value = 0Xfffffffc;
  static const unsigned int _lh_array_tag_vt_value   = 0Xfffffffd;
  static const unsigned int _lh_array_tag_obj_value  = 0Xfffffffe;

  // null-free array flag bit under the array tag bits, shift one more to get array tag value
  static const int _lh_null_free_shift = _lh_array_tag_shift - 1;
  static const int _lh_null_free_mask  = 1;

  static const jint _lh_array_tag_flat_value_bit_inplace = (jint) (1 << _lh_array_tag_shift);

  static int layout_helper_size_in_bytes(jint lh) {
    assert(lh > (jint)_lh_neutral_value, "must be instance");
    return (int) lh & ~_lh_instance_slow_path_bit;
  }
  static bool layout_helper_needs_slow_path(jint lh) {
    assert(lh > (jint)_lh_neutral_value, "must be instance");
    return (lh & _lh_instance_slow_path_bit) != 0;
  }
  static bool layout_helper_is_instance(jint lh) {
    return (jint)lh > (jint)_lh_neutral_value;
  }
  static bool layout_helper_is_array(jint lh) {
    return (jint)lh < (jint)_lh_neutral_value;
  }
  static bool layout_helper_is_typeArray(jint lh) {
    return (juint) _lh_array_tag_type_value == (juint)(lh >> _lh_array_tag_shift);
  }
  static bool layout_helper_is_objArray(jint lh) {
    return (juint)_lh_array_tag_obj_value == (juint)(lh >> _lh_array_tag_shift);
  }
  static bool layout_helper_is_flatArray(jint lh) {
    return (juint)_lh_array_tag_vt_value == (juint)(lh >> _lh_array_tag_shift);
  }
  static bool layout_helper_is_null_free(jint lh) {
    assert(layout_helper_is_flatArray(lh) || layout_helper_is_objArray(lh), "must be array of inline types");
    return ((lh >> _lh_null_free_shift) & _lh_null_free_mask);
  }
  static jint layout_helper_set_null_free(jint lh) {
    lh |= (_lh_null_free_mask << _lh_null_free_shift);
    assert(layout_helper_is_null_free(lh), "Bad encoding");
    return lh;
  }
  static int layout_helper_header_size(jint lh) {
    assert(lh < (jint)_lh_neutral_value, "must be array");
    int hsize = (lh >> _lh_header_size_shift) & _lh_header_size_mask;
    assert(hsize > 0 && hsize < (int)sizeof(oopDesc)*3, "sanity");
    return hsize;
  }
  static BasicType layout_helper_element_type(jint lh) {
    assert(lh < (jint)_lh_neutral_value, "must be array");
    int btvalue = (lh >> _lh_element_type_shift) & _lh_element_type_mask;
    assert((btvalue >= T_BOOLEAN && btvalue <= T_OBJECT) || btvalue == T_PRIMITIVE_OBJECT, "sanity");
    return (BasicType) btvalue;
  }

  // Want a pattern to quickly diff against layout header in register
  // find something less clever!
  static int layout_helper_boolean_diffbit() {
    jint zlh = array_layout_helper(T_BOOLEAN);
    jint blh = array_layout_helper(T_BYTE);
    assert(zlh != blh, "array layout helpers must differ");
    int diffbit = 1;
    while ((diffbit & (zlh ^ blh)) == 0 && (diffbit & zlh) == 0) {
      diffbit <<= 1;
      assert(diffbit != 0, "make sure T_BOOLEAN has a different bit than T_BYTE");
    }
    return diffbit;
  }

  static int layout_helper_log2_element_size(jint lh) {
    assert(lh < (jint)_lh_neutral_value, "must be array");
    int l2esz = (lh >> _lh_log2_element_size_shift) & _lh_log2_element_size_mask;
    assert(layout_helper_element_type(lh) == T_PRIMITIVE_OBJECT || l2esz <= LogBytesPerLong,
           "sanity. l2esz: 0x%x for lh: 0x%x", (uint)l2esz, (uint)lh);
    return l2esz;
  }
  static jint array_layout_helper(jint tag, bool null_free, int hsize, BasicType etype, int log2_esize) {
    return (tag        << _lh_array_tag_shift)
      |    ((null_free ? 1 : 0) <<  _lh_null_free_shift)
      |    (hsize      << _lh_header_size_shift)
      |    ((int)etype << _lh_element_type_shift)
      |    (log2_esize << _lh_log2_element_size_shift);
  }
  static jint instance_layout_helper(jint size, bool slow_path_flag) {
    return (size << LogBytesPerWord)
      |    (slow_path_flag ? _lh_instance_slow_path_bit : 0);
  }
  static int layout_helper_to_size_helper(jint lh) {
    assert(lh > (jint)_lh_neutral_value, "must be instance");
    // Note that the following expression discards _lh_instance_slow_path_bit.
    return lh >> LogBytesPerWord;
  }
  // Out-of-line version computes everything based on the etype:
  static jint array_layout_helper(BasicType etype);

  // What is the maximum number of primary superclasses any klass can have?
  static juint primary_super_limit()         { return _primary_super_limit; }

  // vtables
  klassVtable vtable() const;
  int vtable_length() const { return _vtable_len; }

  // subclass check
  bool is_subclass_of(const Klass* k) const;

  // subtype check: true if is_subclass_of, or if k is interface and receiver implements it
  bool is_subtype_of(Klass* k) const;

public:
  // Find LCA in class hierarchy
  Klass *LCA( Klass *k );

  // Check whether reflection/jni/jvm code is allowed to instantiate this class;
  // if not, throw either an Error or an Exception.
  virtual void check_valid_for_instantiation(bool throwError, TRAPS);

  // array copying
  virtual void  copy_array(arrayOop s, int src_pos, arrayOop d, int dst_pos, int length, TRAPS);

  // tells if the class should be initialized
  virtual bool should_be_initialized() const    { return false; }
  // initializes the klass
  virtual void initialize(TRAPS);
  virtual Klass* find_field(Symbol* name, Symbol* signature, fieldDescriptor* fd) const;
  virtual Method* uncached_lookup_method(const Symbol* name, const Symbol* signature,
                                         OverpassLookupMode overpass_mode,
                                         PrivateLookupMode = PrivateLookupMode::find) const;
 public:
  Method* lookup_method(const Symbol* name, const Symbol* signature) const {
    return uncached_lookup_method(name, signature, OverpassLookupMode::find);
  }

  // array class with specific rank
  virtual ArrayKlass* array_klass(int rank, TRAPS) = 0;

  // array class with this klass as element type
  virtual ArrayKlass* array_klass(TRAPS) = 0;

  // These will return null instead of allocating on the heap:
  virtual ArrayKlass* array_klass_or_null(int rank) = 0;
  virtual ArrayKlass* array_klass_or_null() = 0;

  virtual oop protection_domain() const = 0;

  oop class_loader() const;

  inline oop klass_holder() const;

 protected:

  // Error handling when length > max_length or length < 0
  static void check_array_allocation_length(int length, int max_length, TRAPS);

  void set_vtable_length(int len) { _vtable_len= len; }

  vtableEntry* start_of_vtable() const;
#if INCLUDE_CDS
  void restore_unshareable_info(ClassLoaderData* loader_data, Handle protection_domain, TRAPS);
#endif
 public:
  Method* method_at_vtable(int index);

  static ByteSize vtable_start_offset();
  static ByteSize vtable_length_offset() {
    return byte_offset_of(Klass, _vtable_len);
  }

#if INCLUDE_CDS
  // CDS support - remove and restore oops from metadata. Oops are not shared.
  virtual void remove_unshareable_info();
  virtual void remove_java_mirror();

  bool is_unshareable_info_restored() const {
    assert(is_shared(), "use this for shared classes only");
    if (has_archived_mirror_index()) {
      // _java_mirror is not a valid OopHandle but rather an encoded reference in the shared heap
      return false;
    } else if (_java_mirror.is_empty()) {
      return false;
    } else {
      return true;
    }
  }
#endif // INCLUDE_CDS

 public:
  // ALL FUNCTIONS BELOW THIS POINT ARE DISPATCHED FROM AN OOP
  // These functions describe behavior for the oop not the KLASS.

  // actual oop size of obj in memory in word size.
  virtual size_t oop_size(oop obj) const = 0;

  // Size of klass in word size.
  virtual int size() const = 0;

  // Returns the Java name for a class (Resource allocated)
  // For arrays, this returns the name of the element with a leading '['.
  // For classes, this returns the name with the package separators
  //     turned into '.'s.
  const char* external_name() const;
  // Returns the name for a class (Resource allocated) as the class
  // would appear in a signature.
  // For arrays, this returns the name of the element with a leading '['.
  // For classes, this returns the name with a leading 'L' and a trailing ';'
  //     and the package separators as '/'.
  virtual const char* signature_name() const;

  const char* joint_in_module_of_loader(const Klass* class2, bool include_parent_loader = false) const;
  const char* class_in_module_of_loader(bool use_are = false, bool include_parent_loader = false) const;

  // Returns "interface", "abstract class" or "class".
  const char* external_kind() const;

  // type testing operations
#ifdef ASSERT
 protected:
  virtual bool is_instance_klass_slow()     const { return false; }
  virtual bool is_array_klass_slow()        const { return false; }
  virtual bool is_objArray_klass_slow()     const { return false; }
  virtual bool is_typeArray_klass_slow()    const { return false; }
  virtual bool is_flatArray_klass_slow()    const { return false; }
#endif // ASSERT
  // current implementation uses this method even in non debug builds
  virtual bool is_inline_klass_slow()       const { return false; }
 public:

  // Fast non-virtual versions
  #ifndef ASSERT
  #define assert_same_query(xval, xcheck) xval
  #else
 private:
  static bool assert_same_query(bool xval, bool xslow) {
    assert(xval == xslow, "slow and fast queries agree");
    return xval;
  }
 public:
  #endif

  bool is_instance_klass()              const { return assert_same_query(_kind <= InstanceStackChunkKlassKind, is_instance_klass_slow()); }
  bool is_inline_klass()                const { return assert_same_query(_kind == InlineKlassKind, is_inline_klass_slow()); }
  bool is_reference_instance_klass()    const { return _kind == InstanceRefKlassKind; }
  bool is_mirror_instance_klass()       const { return _kind == InstanceMirrorKlassKind; }
  bool is_class_loader_instance_klass() const { return _kind == InstanceClassLoaderKlassKind; }
  bool is_array_klass()                 const { return assert_same_query( _kind >= TypeArrayKlassKind, is_array_klass_slow()); }
  bool is_stack_chunk_instance_klass()  const { return _kind == InstanceStackChunkKlassKind; }
  bool is_flatArray_klass()             const { return assert_same_query( _kind == FlatArrayKlassKind, is_flatArray_klass_slow()); }
  bool is_objArray_klass()              const { return assert_same_query( _kind == ObjArrayKlassKind,  is_objArray_klass_slow()); }
  bool is_typeArray_klass()             const { return assert_same_query( _kind == TypeArrayKlassKind, is_typeArray_klass_slow()); }
  #undef assert_same_query

  inline bool is_null_free_array_klass()      const { return layout_helper_is_null_free(layout_helper()); }

  // Access flags
  AccessFlags access_flags() const         { return _access_flags;  }
  void set_access_flags(AccessFlags flags) { _access_flags = flags; }

  bool is_public() const                { return _access_flags.is_public(); }
  bool is_final() const                 { return _access_flags.is_final(); }
  bool is_interface() const             { return _access_flags.is_interface(); }
  bool is_abstract() const              { return _access_flags.is_abstract(); }
  bool is_synthetic() const             { return _access_flags.is_synthetic(); }
  bool is_identity_class() const        { return _access_flags.is_identity_class(); }
  void set_is_synthetic()               { _access_flags.set_is_synthetic(); }
  bool has_finalizer() const            { return _misc_flags.has_finalizer(); }
  void set_has_finalizer()              { _misc_flags.set_has_finalizer(true); }
  bool is_hidden() const                { return _misc_flags.is_hidden_class(); }
  void set_is_hidden()                  { _misc_flags.set_is_hidden_class(true); }
  bool is_value_based() const           { return _misc_flags.is_value_based_class(); }
  void set_is_value_based()             { _misc_flags.set_is_value_based_class(true); }

  klass_flags_t misc_flags() const      { return _misc_flags.value(); }

  inline bool is_non_strong_hidden() const;

  bool is_cloneable() const;
  void set_is_cloneable();

  // inline types and inline type array patterns
  markWord prototype_header() const {
    return _prototype_header;
  }
  static inline markWord default_prototype_header(Klass* k) {
    return (k == nullptr) ? markWord::prototype() : k->prototype_header();
  }

  inline void set_prototype_header(markWord header);
  static ByteSize prototype_header_offset() { return in_ByteSize(offset_of(Klass, _prototype_header)); }

  JFR_ONLY(DEFINE_TRACE_ID_METHODS;)

  virtual void metaspace_pointers_do(MetaspaceClosure* iter);
  virtual MetaspaceObj::Type type() const { return ClassType; }

  inline bool is_loader_alive() const;

  void clean_subklass();

  static void clean_weak_klass_links(bool unloading_occurred, bool clean_alive_klasses = true);
  static void clean_subklass_tree() {
    clean_weak_klass_links(/*unloading_occurred*/ true , /* clean_alive_klasses */ false);
  }

  // Return self, except for abstract classes with exactly 1
  // implementor.  Then return the 1 concrete implementation.
  Klass *up_cast_abstract();

  // klass name
  Symbol* name() const                   { return _name; }
  void set_name(Symbol* n);

  virtual void release_C_heap_structures(bool release_constant_pool = true);

 public:
  virtual jint compute_modifier_flags() const = 0;

  // JVMTI support
  virtual jint jvmti_class_status() const;

  // Printing
  virtual void print_on(outputStream* st) const;

  virtual void oop_print_value_on(oop obj, outputStream* st);
  virtual void oop_print_on      (oop obj, outputStream* st);

  void print_secondary_supers_on(outputStream* st) const;

  virtual const char* internal_name() const = 0;

  // Verification
  virtual void verify_on(outputStream* st);
  void verify() { verify_on(tty); }

#ifndef PRODUCT
  bool verify_vtable_index(int index);
#endif

  virtual void oop_verify_on(oop obj, outputStream* st);

  // for error reporting
  static bool is_valid(Klass* k);

  static void on_secondary_supers_verification_failure(Klass* super, Klass* sub, bool linear_result, bool table_result, const char* msg);
};

#endif // SHARE_OOPS_KLASS_HPP<|MERGE_RESOLUTION|>--- conflicted
+++ resolved
@@ -177,14 +177,7 @@
 
   JFR_ONLY(DEFINE_TRACE_ID_FIELD;)
 
-<<<<<<< HEAD
   markWord _prototype_header;  // inline type and inline array mark patterns
-  // Bitmap and hash code used by hashed secondary supers.
-  uintx    _bitmap;
-  uint8_t  _hash_slot;
-
-=======
->>>>>>> c0e6c3b9
 private:
   // This is an index into FileMapHeader::_shared_path_table[], to
   // associate this class with the JAR file where it's loaded from during
