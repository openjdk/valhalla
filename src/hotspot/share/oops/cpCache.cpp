/*
 * Copyright (c) 1998, 2018, Oracle and/or its affiliates. All rights reserved.
 * DO NOT ALTER OR REMOVE COPYRIGHT NOTICES OR THIS FILE HEADER.
 *
 * This code is free software; you can redistribute it and/or modify it
 * under the terms of the GNU General Public License version 2 only, as
 * published by the Free Software Foundation.
 *
 * This code is distributed in the hope that it will be useful, but WITHOUT
 * ANY WARRANTY; without even the implied warranty of MERCHANTABILITY or
 * FITNESS FOR A PARTICULAR PURPOSE.  See the GNU General Public License
 * version 2 for more details (a copy is included in the LICENSE file that
 * accompanied this code).
 *
 * You should have received a copy of the GNU General Public License version
 * 2 along with this work; if not, write to the Free Software Foundation,
 * Inc., 51 Franklin St, Fifth Floor, Boston, MA 02110-1301 USA.
 *
 * Please contact Oracle, 500 Oracle Parkway, Redwood Shores, CA 94065 USA
 * or visit www.oracle.com if you need additional information or have any
 * questions.
 *
 */

#include "precompiled.hpp"
#include "classfile/resolutionErrors.hpp"
#include "interpreter/bytecodeStream.hpp"
#include "interpreter/bytecodes.hpp"
#include "interpreter/interpreter.hpp"
#include "interpreter/linkResolver.hpp"
#include "interpreter/rewriter.hpp"
#include "logging/log.hpp"
#include "memory/metadataFactory.hpp"
#include "memory/metaspaceClosure.hpp"
#include "memory/resourceArea.hpp"
#include "memory/universe.hpp"
#include "oops/access.inline.hpp"
#include "oops/constantPool.inline.hpp"
#include "oops/cpCache.inline.hpp"
#include "oops/objArrayOop.inline.hpp"
#include "oops/oop.inline.hpp"
#include "prims/methodHandles.hpp"
#include "runtime/atomic.hpp"
#include "runtime/handles.inline.hpp"
#include "runtime/orderAccess.inline.hpp"
#include "utilities/macros.hpp"

// Implementation of ConstantPoolCacheEntry

void ConstantPoolCacheEntry::initialize_entry(int index) {
  assert(0 < index && index < 0x10000, "sanity check");
  _indices = index;
  _f1 = NULL;
  _f2 = _flags = 0;
  assert(constant_pool_index() == index, "");
}

void ConstantPoolCacheEntry::verify_just_initialized(bool f2_used) {
  assert((_indices & (~cp_index_mask)) == 0, "sanity");
  assert(_f1 == NULL, "sanity");
  assert(_flags == 0, "sanity");
  if (!f2_used) {
    assert(_f2 == 0, "sanity");
  }
}

void ConstantPoolCacheEntry::reinitialize(bool f2_used) {
  _indices &= cp_index_mask;
  _f1 = NULL;
  _flags = 0;
  if (!f2_used) {
    _f2 = 0;
  }
}

int ConstantPoolCacheEntry::make_flags(TosState state,
                                       int option_bits,
                                       int field_index_or_method_params) {
  assert(state < number_of_states, "Invalid state in make_flags");
  int f = ((int)state << tos_state_shift) | option_bits | field_index_or_method_params;
  // Preserve existing flag bit values
  // The low bits are a field offset, or else the method parameter size.
#ifdef ASSERT
  TosState old_state = flag_state();
  assert(old_state == (TosState)0 || old_state == state,
         "inconsistent cpCache flags state");
#endif
  return (_flags | f) ;
}

void ConstantPoolCacheEntry::set_bytecode_1(Bytecodes::Code code) {
#ifdef ASSERT
  // Read once.
  volatile Bytecodes::Code c = bytecode_1();
  assert(c == 0 || c == code || code == 0, "update must be consistent");
#endif
  // Need to flush pending stores here before bytecode is written.
  OrderAccess::release_store(&_indices, _indices | ((u_char)code << bytecode_1_shift));
}

void ConstantPoolCacheEntry::set_bytecode_2(Bytecodes::Code code) {
#ifdef ASSERT
  // Read once.
  volatile Bytecodes::Code c = bytecode_2();
  assert(c == 0 || c == code || code == 0, "update must be consistent");
#endif
  // Need to flush pending stores here before bytecode is written.
  OrderAccess::release_store(&_indices, _indices | ((u_char)code << bytecode_2_shift));
}

// Sets f1, ordering with previous writes.
void ConstantPoolCacheEntry::release_set_f1(Metadata* f1) {
  assert(f1 != NULL, "");
  OrderAccess::release_store(&_f1, f1);
}

void ConstantPoolCacheEntry::set_indy_resolution_failed() {
  OrderAccess::release_store(&_flags, _flags | (1 << indy_resolution_failed_shift));
}

// Note that concurrent update of both bytecodes can leave one of them
// reset to zero.  This is harmless; the interpreter will simply re-resolve
// the damaged entry.  More seriously, the memory synchronization is needed
// to flush other fields (f1, f2) completely to memory before the bytecodes
// are updated, lest other processors see a non-zero bytecode but zero f1/f2.
void ConstantPoolCacheEntry::set_field(Bytecodes::Code get_code,
                                       Bytecodes::Code put_code,
                                       Klass* field_holder,
                                       int field_index,
                                       int field_offset,
                                       TosState field_type,
                                       bool is_final,
                                       bool is_volatile,
                                       bool is_flattened,
                                       bool is_flattenable,
                                       Klass* root_klass) {
  set_f1(field_holder);
  set_f2(field_offset);
  assert((field_index & field_index_mask) == field_index,
         "field index does not fit in low flag bits");
  assert(!is_flattened || is_flattenable, "Sanity check");
  set_field_flags(field_type,
                  ((is_volatile ? 1 : 0) << is_volatile_shift) |
                  ((is_final    ? 1 : 0) << is_final_shift) |
                  ((is_flattened  ? 1 : 0) << is_flattened_field_shift) |
                  ((is_flattenable ? 1 : 0) << is_flattenable_field_shift),
                  field_index);
  set_bytecode_1(get_code);
  set_bytecode_2(put_code);
  NOT_PRODUCT(verify(tty));
}

void ConstantPoolCacheEntry::set_parameter_size(int value) {
  // This routine is called only in corner cases where the CPCE is not yet initialized.
  // See AbstractInterpreter::deopt_continue_after_entry.
  assert(_flags == 0 || parameter_size() == 0 || parameter_size() == value,
         "size must not change: parameter_size=%d, value=%d", parameter_size(), value);
  // Setting the parameter size by itself is only safe if the
  // current value of _flags is 0, otherwise another thread may have
  // updated it and we don't want to overwrite that value.  Don't
  // bother trying to update it once it's nonzero but always make
  // sure that the final parameter size agrees with what was passed.
  if (_flags == 0) {
    intx newflags = (value & parameter_size_mask);
    Atomic::cmpxchg(newflags, &_flags, (intx)0);
  }
  guarantee(parameter_size() == value,
            "size must not change: parameter_size=%d, value=%d", parameter_size(), value);
}

void ConstantPoolCacheEntry::set_direct_or_vtable_call(Bytecodes::Code invoke_code,
                                                       const methodHandle& method,
                                                       int vtable_index,
                                                       bool sender_is_interface) {
  bool is_vtable_call = (vtable_index >= 0);  // FIXME: split this method on this boolean
  assert(method->interpreter_entry() != NULL, "should have been set at this point");
  assert(!method->is_obsolete(),  "attempt to write obsolete method to cpCache");

  int byte_no = -1;
  bool change_to_virtual = false;

  switch (invoke_code) {
    case Bytecodes::_invokeinterface:
      // We get here from InterpreterRuntime::resolve_invoke when an invokeinterface
      // instruction somehow links to a non-interface method (in Object).
      // In that case, the method has no itable index and must be invoked as a virtual.
      // Set a flag to keep track of this corner case.
      assert(method->is_public(), "Calling non-public method in Object with invokeinterface");
      change_to_virtual = true;

      // ...and fall through as if we were handling invokevirtual:
    case Bytecodes::_invokevirtual:
      {
        if (!is_vtable_call) {
          assert(method->can_be_statically_bound(), "");
          // set_f2_as_vfinal_method checks if is_vfinal flag is true.
          set_method_flags(as_TosState(method->result_type()),
                           (                             1      << is_vfinal_shift) |
                           ((method->is_final_method() ? 1 : 0) << is_final_shift)  |
                           ((change_to_virtual         ? 1 : 0) << is_forced_virtual_shift),
                           method()->size_of_parameters());
          set_f2_as_vfinal_method(method());
        } else {
          assert(!method->can_be_statically_bound(), "");
          assert(vtable_index >= 0, "valid index");
          assert(!method->is_final_method(), "sanity");
          set_method_flags(as_TosState(method->result_type()),
                           ((change_to_virtual ? 1 : 0) << is_forced_virtual_shift),
                           method()->size_of_parameters());
          set_f2(vtable_index);
        }
        byte_no = 2;
        break;
      }

    case Bytecodes::_invokespecial:
    case Bytecodes::_invokestatic:
      assert(!is_vtable_call, "");
      // Note:  Read and preserve the value of the is_vfinal flag on any
      // invokevirtual bytecode shared with this constant pool cache entry.
      // It is cheap and safe to consult is_vfinal() at all times.
      // Once is_vfinal is set, it must stay that way, lest we get a dangling oop.
      set_method_flags(as_TosState(method->result_type()),
                       ((is_vfinal()               ? 1 : 0) << is_vfinal_shift) |
                       ((method->is_final_method() ? 1 : 0) << is_final_shift),
                       method()->size_of_parameters());
      set_f1(method());
      byte_no = 1;
      break;
    default:
      ShouldNotReachHere();
      break;
  }

  // Note:  byte_no also appears in TemplateTable::resolve.
  if (byte_no == 1) {
    assert(invoke_code != Bytecodes::_invokevirtual &&
           invoke_code != Bytecodes::_invokeinterface, "");
    // Don't mark invokespecial to method as resolved if sender is an interface.  The receiver
    // has to be checked that it is a subclass of the current class every time this bytecode
    // is executed.
    if (invoke_code != Bytecodes::_invokespecial || !sender_is_interface ||
        method->name() == vmSymbols::object_initializer_name()) {
    set_bytecode_1(invoke_code);
    }
  } else if (byte_no == 2)  {
    if (change_to_virtual) {
      assert(invoke_code == Bytecodes::_invokeinterface, "");
      // NOTE: THIS IS A HACK - BE VERY CAREFUL!!!
      //
      // Workaround for the case where we encounter an invokeinterface, but we
      // should really have an _invokevirtual since the resolved method is a
      // virtual method in java.lang.Object. This is a corner case in the spec
      // but is presumably legal. javac does not generate this code.
      //
      // We do not set bytecode_1() to _invokeinterface, because that is the
      // bytecode # used by the interpreter to see if it is resolved.  In this
      // case, the method gets reresolved with caller for each interface call
      // because the actual selected method may not be public.
      //
      // We set bytecode_2() to _invokevirtual.
      // See also interpreterRuntime.cpp. (8/25/2000)
<<<<<<< HEAD
      // Only set resolved for the invokeinterface case if method is public.
      // Otherwise, the method needs to be reresolved with caller for each
      // interface call.
      if (method->is_public()) set_bytecode_1(invoke_code);
      invoke_code = Bytecodes::_invokevirtual;
=======
>>>>>>> f9e285bc
    } else {
      assert(invoke_code == Bytecodes::_invokevirtual, "");
    }
    // set up for invokevirtual, even if linking for invokeinterface also:
    set_bytecode_2(invoke_code);
  } else {
    ShouldNotReachHere();
  }
  NOT_PRODUCT(verify(tty));
}

void ConstantPoolCacheEntry::set_direct_call(Bytecodes::Code invoke_code, const methodHandle& method,
                                             bool sender_is_interface) {
  int index = Method::nonvirtual_vtable_index;
  // index < 0; FIXME: inline and customize set_direct_or_vtable_call
  set_direct_or_vtable_call(invoke_code, method, index, sender_is_interface);
}

void ConstantPoolCacheEntry::set_vtable_call(Bytecodes::Code invoke_code, const methodHandle& method, int index) {
  // either the method is a miranda or its holder should accept the given index
  assert(method->method_holder()->is_interface() || method->method_holder()->verify_vtable_index(index), "");
  // index >= 0; FIXME: inline and customize set_direct_or_vtable_call
  set_direct_or_vtable_call(invoke_code, method, index, false);
}

void ConstantPoolCacheEntry::set_itable_call(Bytecodes::Code invoke_code,
                                             Klass* referenced_klass,
                                             const methodHandle& method, int index) {
  assert(method->method_holder()->verify_itable_index(index), "");
  assert(invoke_code == Bytecodes::_invokeinterface, "");
  InstanceKlass* interf = method->method_holder();
  assert(interf->is_interface(), "must be an interface");
  assert(!method->is_final_method(), "interfaces do not have final methods; cannot link to one here");
  set_f1(referenced_klass);
  set_f2((intx)method());
  set_method_flags(as_TosState(method->result_type()),
                   0,  // no option bits
                   method()->size_of_parameters());
  set_bytecode_1(Bytecodes::_invokeinterface);
}


void ConstantPoolCacheEntry::set_method_handle(const constantPoolHandle& cpool, const CallInfo &call_info) {
  set_method_handle_common(cpool, Bytecodes::_invokehandle, call_info);
}

void ConstantPoolCacheEntry::set_dynamic_call(const constantPoolHandle& cpool, const CallInfo &call_info) {
  set_method_handle_common(cpool, Bytecodes::_invokedynamic, call_info);
}

void ConstantPoolCacheEntry::set_method_handle_common(const constantPoolHandle& cpool,
                                                      Bytecodes::Code invoke_code,
                                                      const CallInfo &call_info) {
  // NOTE: This CPCE can be the subject of data races.
  // There are three words to update: flags, refs[f2], f1 (in that order).
  // Writers must store all other values before f1.
  // Readers must test f1 first for non-null before reading other fields.
  // Competing writers must acquire exclusive access via a lock.
  // A losing writer waits on the lock until the winner writes f1 and leaves
  // the lock, so that when the losing writer returns, he can use the linked
  // cache entry.

  objArrayHandle resolved_references(Thread::current(), cpool->resolved_references());
  // Use the resolved_references() lock for this cpCache entry.
  // resolved_references are created for all classes with Invokedynamic, MethodHandle
  // or MethodType constant pool cache entries.
  assert(resolved_references() != NULL,
         "a resolved_references array should have been created for this class");
  ObjectLocker ol(resolved_references, Thread::current());
  if (!is_f1_null()) {
    return;
  }

  if (indy_resolution_failed()) {
    // Before we got here, another thread got a LinkageError exception during
    // resolution.  Ignore our success and throw their exception.
    ConstantPoolCache* cpCache = cpool->cache();
    int index = -1;
    for (int i = 0; i < cpCache->length(); i++) {
      if (cpCache->entry_at(i) == this) {
        index = i;
        break;
      }
    }
    guarantee(index >= 0, "Didn't find cpCache entry!");
    int encoded_index = ResolutionErrorTable::encode_cpcache_index(
                          ConstantPool::encode_invokedynamic_index(index));
    Thread* THREAD = Thread::current();
    ConstantPool::throw_resolution_error(cpool, encoded_index, THREAD);
    return;
  }

  const methodHandle adapter = call_info.resolved_method();
  const Handle appendix      = call_info.resolved_appendix();
  const Handle method_type   = call_info.resolved_method_type();
  const bool has_appendix    = appendix.not_null();
  const bool has_method_type = method_type.not_null();

  // Write the flags.
  set_method_flags(as_TosState(adapter->result_type()),
                   ((has_appendix    ? 1 : 0) << has_appendix_shift   ) |
                   ((has_method_type ? 1 : 0) << has_method_type_shift) |
                   (                   1      << is_final_shift       ),
                   adapter->size_of_parameters());

  if (TraceInvokeDynamic) {
    ttyLocker ttyl;
    tty->print_cr("set_method_handle bc=%d appendix=" PTR_FORMAT "%s method_type=" PTR_FORMAT "%s method=" PTR_FORMAT " ",
                  invoke_code,
                  p2i(appendix()),    (has_appendix    ? "" : " (unused)"),
                  p2i(method_type()), (has_method_type ? "" : " (unused)"),
                  p2i(adapter()));
    adapter->print();
    if (has_appendix)  appendix()->print();
  }

  // Method handle invokes and invokedynamic sites use both cp cache words.
  // refs[f2], if not null, contains a value passed as a trailing argument to the adapter.
  // In the general case, this could be the call site's MethodType,
  // for use with java.lang.Invokers.checkExactType, or else a CallSite object.
  // f1 contains the adapter method which manages the actual call.
  // In the general case, this is a compiled LambdaForm.
  // (The Java code is free to optimize these calls by binding other
  // sorts of methods and appendices to call sites.)
  // JVM-level linking is via f1, as if for invokespecial, and signatures are erased.
  // The appendix argument (if any) is added to the signature, and is counted in the parameter_size bits.
  // Even with the appendix, the method will never take more than 255 parameter slots.
  //
  // This means that given a call site like (List)mh.invoke("foo"),
  // the f1 method has signature '(Ljl/Object;Ljl/invoke/MethodType;)Ljl/Object;',
  // not '(Ljava/lang/String;)Ljava/util/List;'.
  // The fact that String and List are involved is encoded in the MethodType in refs[f2].
  // This allows us to create fewer Methods, while keeping type safety.
  //

  // Store appendix, if any.
  if (has_appendix) {
    const int appendix_index = f2_as_index() + _indy_resolved_references_appendix_offset;
    assert(appendix_index >= 0 && appendix_index < resolved_references->length(), "oob");
    assert(resolved_references->obj_at(appendix_index) == NULL, "init just once");
    resolved_references->obj_at_put(appendix_index, appendix());
  }

  // Store MethodType, if any.
  if (has_method_type) {
    const int method_type_index = f2_as_index() + _indy_resolved_references_method_type_offset;
    assert(method_type_index >= 0 && method_type_index < resolved_references->length(), "oob");
    assert(resolved_references->obj_at(method_type_index) == NULL, "init just once");
    resolved_references->obj_at_put(method_type_index, method_type());
  }

  release_set_f1(adapter());  // This must be the last one to set (see NOTE above)!

  // The interpreter assembly code does not check byte_2,
  // but it is used by is_resolved, method_if_resolved, etc.
  set_bytecode_1(invoke_code);
  NOT_PRODUCT(verify(tty));
  if (TraceInvokeDynamic) {
    ttyLocker ttyl;
    this->print(tty, 0);
  }
}

bool ConstantPoolCacheEntry::save_and_throw_indy_exc(
  const constantPoolHandle& cpool, int cpool_index, int index, constantTag tag, TRAPS) {

  assert(HAS_PENDING_EXCEPTION, "No exception got thrown!");
  assert(PENDING_EXCEPTION->is_a(SystemDictionary::LinkageError_klass()),
         "No LinkageError exception");

  // Use the resolved_references() lock for this cpCache entry.
  // resolved_references are created for all classes with Invokedynamic, MethodHandle
  // or MethodType constant pool cache entries.
  objArrayHandle resolved_references(Thread::current(), cpool->resolved_references());
  assert(resolved_references() != NULL,
         "a resolved_references array should have been created for this class");
  ObjectLocker ol(resolved_references, THREAD);

  // if f1 is not null or the indy_resolution_failed flag is set then another
  // thread either succeeded in resolving the method or got a LinkageError
  // exception, before this thread was able to record its failure.  So, clear
  // this thread's exception and return false so caller can use the earlier
  // thread's result.
  if (!is_f1_null() || indy_resolution_failed()) {
    CLEAR_PENDING_EXCEPTION;
    return false;
  }

  Symbol* error = PENDING_EXCEPTION->klass()->name();
  Symbol* message = java_lang_Throwable::detail_message(PENDING_EXCEPTION);
  assert(message != NULL, "Missing detail message");

  SystemDictionary::add_resolution_error(cpool, index, error, message);
  set_indy_resolution_failed();
  return true;
}

Method* ConstantPoolCacheEntry::method_if_resolved(const constantPoolHandle& cpool) {
  // Decode the action of set_method and set_interface_call
  Bytecodes::Code invoke_code = bytecode_1();
  if (invoke_code != (Bytecodes::Code)0) {
    Metadata* f1 = f1_ord();
    if (f1 != NULL) {
      switch (invoke_code) {
      case Bytecodes::_invokeinterface:
        assert(f1->is_klass(), "");
        return klassItable::method_for_itable_index((Klass*)f1, f2_as_index());
      case Bytecodes::_invokestatic:
      case Bytecodes::_invokespecial:
        assert(!has_appendix(), "");
      case Bytecodes::_invokehandle:
      case Bytecodes::_invokedynamic:
        assert(f1->is_method(), "");
        return (Method*)f1;
      default:
        break;
      }
    }
  }
  invoke_code = bytecode_2();
  if (invoke_code != (Bytecodes::Code)0) {
    switch (invoke_code) {
    case Bytecodes::_invokevirtual:
      if (is_vfinal()) {
        // invokevirtual
        Method* m = f2_as_vfinal_method();
        assert(m->is_method(), "");
        return m;
      } else {
        int holder_index = cpool->uncached_klass_ref_index_at(constant_pool_index());
        if (cpool->tag_at(holder_index).is_klass()) {
          Klass* klass = cpool->resolved_klass_at(holder_index);
          return klass->method_at_vtable(f2_as_index());
        }
      }
      break;
    default:
      break;
    }
  }
  return NULL;
}


oop ConstantPoolCacheEntry::appendix_if_resolved(const constantPoolHandle& cpool) {
  if (!has_appendix())
    return NULL;
  const int ref_index = f2_as_index() + _indy_resolved_references_appendix_offset;
  objArrayOop resolved_references = cpool->resolved_references();
  return resolved_references->obj_at(ref_index);
}


oop ConstantPoolCacheEntry::method_type_if_resolved(const constantPoolHandle& cpool) {
  if (!has_method_type())
    return NULL;
  const int ref_index = f2_as_index() + _indy_resolved_references_method_type_offset;
  objArrayOop resolved_references = cpool->resolved_references();
  return resolved_references->obj_at(ref_index);
}


#if INCLUDE_JVMTI

void log_adjust(const char* entry_type, Method* old_method, Method* new_method, bool* trace_name_printed) {
  if (log_is_enabled(Info, redefine, class, update)) {
    ResourceMark rm;
    if (!(*trace_name_printed)) {
      log_info(redefine, class, update)("adjust: name=%s", old_method->method_holder()->external_name());
      *trace_name_printed = true;
    }
    log_debug(redefine, class, update, constantpool)
          ("cpc %s entry update: %s(%s)", entry_type, new_method->name()->as_C_string(), new_method->signature()->as_C_string());
  }
}

// RedefineClasses() API support:
// If this ConstantPoolCacheEntry refers to old_method then update it
// to refer to new_method.
void ConstantPoolCacheEntry::adjust_method_entry(Method* old_method,
       Method* new_method, bool * trace_name_printed) {

  if (is_vfinal()) {
    // virtual and final so _f2 contains method ptr instead of vtable index
    if (f2_as_vfinal_method() == old_method) {
      // match old_method so need an update
      // NOTE: can't use set_f2_as_vfinal_method as it asserts on different values
      _f2 = (intptr_t)new_method;
      log_adjust("vfinal", old_method, new_method, trace_name_printed);
    }
    return;
  }

  assert (_f1 != NULL, "should not call with uninteresting entry");

  if (!(_f1->is_method())) {
    // _f1 is a Klass* for an interface, _f2 is the method
    if (f2_as_interface_method() == old_method) {
      _f2 = (intptr_t)new_method;
      log_adjust("interface", old_method, new_method, trace_name_printed);
    }
  } else if (_f1 == old_method) {
    _f1 = new_method;
    log_adjust("special, static or dynamic", old_method, new_method, trace_name_printed);
  }
}

// a constant pool cache entry should never contain old or obsolete methods
bool ConstantPoolCacheEntry::check_no_old_or_obsolete_entries() {
  Method* m = get_interesting_method_entry(NULL);
  // return false if m refers to a non-deleted old or obsolete method
  if (m != NULL) {
    assert(m->is_valid() && m->is_method(), "m is a valid method");
    return !m->is_old() && !m->is_obsolete(); // old is always set for old and obsolete
  } else {
    return true;
  }
}

Method* ConstantPoolCacheEntry::get_interesting_method_entry(Klass* k) {
  if (!is_method_entry()) {
    // not a method entry so not interesting by default
    return NULL;
  }
  Method* m = NULL;
  if (is_vfinal()) {
    // virtual and final so _f2 contains method ptr instead of vtable index
    m = f2_as_vfinal_method();
  } else if (is_f1_null()) {
    // NULL _f1 means this is a virtual entry so also not interesting
    return NULL;
  } else {
    if (!(_f1->is_method())) {
      // _f1 is a Klass* for an interface
      m = f2_as_interface_method();
    } else {
      m = f1_as_method();
    }
  }
  assert(m != NULL && m->is_method(), "sanity check");
  if (m == NULL || !m->is_method() || (k != NULL && m->method_holder() != k)) {
    // robustness for above sanity checks or method is not in
    // the interesting class
    return NULL;
  }
  // the method is in the interesting class so the entry is interesting
  return m;
}
#endif // INCLUDE_JVMTI

void ConstantPoolCacheEntry::print(outputStream* st, int index) const {
  // print separator
  if (index == 0) st->print_cr("                 -------------");
  // print entry
  st->print("%3d  (" PTR_FORMAT ")  ", index, (intptr_t)this);
  st->print_cr("[%02x|%02x|%5d]", bytecode_2(), bytecode_1(),
               constant_pool_index());
  st->print_cr("                 [   " PTR_FORMAT "]", (intptr_t)_f1);
  st->print_cr("                 [   " PTR_FORMAT "]", (intptr_t)_f2);
  st->print_cr("                 [   " PTR_FORMAT "]", (intptr_t)_flags);
  st->print_cr("                 -------------");
}

void ConstantPoolCacheEntry::verify(outputStream* st) const {
  // not implemented yet
}

// Implementation of ConstantPoolCache

ConstantPoolCache* ConstantPoolCache::allocate(ClassLoaderData* loader_data,
                                     const intStack& index_map,
                                     const intStack& invokedynamic_index_map,
                                     const intStack& invokedynamic_map, TRAPS) {

  const int length = index_map.length() + invokedynamic_index_map.length();
  int size = ConstantPoolCache::size(length);

  return new (loader_data, size, MetaspaceObj::ConstantPoolCacheType, THREAD)
    ConstantPoolCache(length, index_map, invokedynamic_index_map, invokedynamic_map);
}

void ConstantPoolCache::initialize(const intArray& inverse_index_map,
                                   const intArray& invokedynamic_inverse_index_map,
                                   const intArray& invokedynamic_references_map) {
  for (int i = 0; i < inverse_index_map.length(); i++) {
    ConstantPoolCacheEntry* e = entry_at(i);
    int original_index = inverse_index_map.at(i);
    e->initialize_entry(original_index);
    assert(entry_at(i) == e, "sanity");
  }

  // Append invokedynamic entries at the end
  int invokedynamic_offset = inverse_index_map.length();
  for (int i = 0; i < invokedynamic_inverse_index_map.length(); i++) {
    int offset = i + invokedynamic_offset;
    ConstantPoolCacheEntry* e = entry_at(offset);
    int original_index = invokedynamic_inverse_index_map.at(i);
    e->initialize_entry(original_index);
    assert(entry_at(offset) == e, "sanity");
  }

  for (int ref = 0; ref < invokedynamic_references_map.length(); ref++) {
    const int cpci = invokedynamic_references_map.at(ref);
    if (cpci >= 0) {
#ifdef ASSERT
      // invokedynamic and invokehandle have more entries; check if they
      // all point to the same constant pool cache entry.
      for (int entry = 1; entry < ConstantPoolCacheEntry::_indy_resolved_references_entries; entry++) {
        const int cpci_next = invokedynamic_references_map.at(ref + entry);
        assert(cpci == cpci_next, "%d == %d", cpci, cpci_next);
      }
#endif
      entry_at(cpci)->initialize_resolved_reference_index(ref);
      ref += ConstantPoolCacheEntry::_indy_resolved_references_entries - 1;  // skip extra entries
    }
  }
}

void ConstantPoolCache::verify_just_initialized() {
  DEBUG_ONLY(walk_entries_for_initialization(/*check_only = */ true));
}

void ConstantPoolCache::remove_unshareable_info() {
  walk_entries_for_initialization(/*check_only = */ false);
}

void ConstantPoolCache::walk_entries_for_initialization(bool check_only) {
  assert(DumpSharedSpaces, "sanity");
  // When dumping the archive, we want to clean up the ConstantPoolCache
  // to remove any effect of linking due to the execution of Java code --
  // each ConstantPoolCacheEntry will have the same contents as if
  // ConstantPoolCache::initialize has just returned:
  //
  // - We keep the ConstantPoolCache::constant_pool_index() bits for all entries.
  // - We keep the "f2" field for entries used by invokedynamic and invokehandle
  // - All other bits in the entries are cleared to zero.
  ResourceMark rm;

  InstanceKlass* ik = constant_pool()->pool_holder();
  bool* f2_used = NEW_RESOURCE_ARRAY(bool, length());
  memset(f2_used, 0, sizeof(bool) * length());

  // Find all the slots that we need to preserve f2
  for (int i = 0; i < ik->methods()->length(); i++) {
    Method* m = ik->methods()->at(i);
    RawBytecodeStream bcs(m);
    while (!bcs.is_last_bytecode()) {
      Bytecodes::Code opcode = bcs.raw_next();
      switch (opcode) {
      case Bytecodes::_invokedynamic: {
          int index = Bytes::get_native_u4(bcs.bcp() + 1);
          int cp_cache_index = constant_pool()->invokedynamic_cp_cache_index(index);
          f2_used[cp_cache_index] = 1;
        }
        break;
      case Bytecodes::_invokehandle: {
          int cp_cache_index = Bytes::get_native_u2(bcs.bcp() + 1);
          f2_used[cp_cache_index] = 1;
        }
        break;
      default:
        break;
      }
    }
  }

  if (check_only) {
    DEBUG_ONLY(
      for (int i=0; i<length(); i++) {
        entry_at(i)->verify_just_initialized(f2_used[i]);
      })
  } else {
    for (int i=0; i<length(); i++) {
      entry_at(i)->reinitialize(f2_used[i]);
    }
  }
}

void ConstantPoolCache::deallocate_contents(ClassLoaderData* data) {
  assert(!is_shared(), "shared caches are not deallocated");
  data->remove_handle(_resolved_references);
  set_resolved_references(NULL);
  MetadataFactory::free_array<u2>(data, _reference_map);
  set_reference_map(NULL);
}

#if INCLUDE_CDS_JAVA_HEAP
oop ConstantPoolCache::archived_references() {
  // Loading an archive root forces the oop to become strongly reachable.
  // For example, if it is loaded during concurrent marking in a SATB
  // collector, it will be enqueued to the SATB queue, effectively
  // shading the previously white object gray.
  return RootAccess<IN_ARCHIVE_ROOT>::oop_load(&_archived_references);
}

void ConstantPoolCache::set_archived_references(oop o) {
  assert(DumpSharedSpaces, "called only during runtime");
  RootAccess<IN_ARCHIVE_ROOT>::oop_store(&_archived_references, o);
}
#endif

#if INCLUDE_JVMTI
// RedefineClasses() API support:
// If any entry of this ConstantPoolCache points to any of
// old_methods, replace it with the corresponding new_method.
void ConstantPoolCache::adjust_method_entries(InstanceKlass* holder, bool * trace_name_printed) {
  for (int i = 0; i < length(); i++) {
    ConstantPoolCacheEntry* entry = entry_at(i);
    Method* old_method = entry->get_interesting_method_entry(holder);
    if (old_method == NULL || !old_method->is_old()) {
      continue; // skip uninteresting entries
    }
    if (old_method->is_deleted()) {
      // clean up entries with deleted methods
      entry->initialize_entry(entry->constant_pool_index());
      continue;
    }
    Method* new_method = holder->method_with_idnum(old_method->orig_method_idnum());

    assert(new_method != NULL, "method_with_idnum() should not be NULL");
    assert(old_method != new_method, "sanity check");

    entry_at(i)->adjust_method_entry(old_method, new_method, trace_name_printed);
  }
}

// the constant pool cache should never contain old or obsolete methods
bool ConstantPoolCache::check_no_old_or_obsolete_entries() {
  for (int i = 1; i < length(); i++) {
    if (entry_at(i)->get_interesting_method_entry(NULL) != NULL &&
        !entry_at(i)->check_no_old_or_obsolete_entries()) {
      return false;
    }
  }
  return true;
}

void ConstantPoolCache::dump_cache() {
  for (int i = 1; i < length(); i++) {
    if (entry_at(i)->get_interesting_method_entry(NULL) != NULL) {
      entry_at(i)->print(tty, i);
    }
  }
}
#endif // INCLUDE_JVMTI

void ConstantPoolCache::metaspace_pointers_do(MetaspaceClosure* it) {
  log_trace(cds)("Iter(ConstantPoolCache): %p", this);
  it->push(&_constant_pool);
  it->push(&_reference_map);
}

// Printing

void ConstantPoolCache::print_on(outputStream* st) const {
  assert(is_constantPoolCache(), "obj must be constant pool cache");
  st->print_cr("%s", internal_name());
  // print constant pool cache entries
  for (int i = 0; i < length(); i++) entry_at(i)->print(st, i);
}

void ConstantPoolCache::print_value_on(outputStream* st) const {
  assert(is_constantPoolCache(), "obj must be constant pool cache");
  st->print("cache [%d]", length());
  print_address_on(st);
  st->print(" for ");
  constant_pool()->print_value_on(st);
}


// Verification

void ConstantPoolCache::verify_on(outputStream* st) {
  guarantee(is_constantPoolCache(), "obj must be constant pool cache");
  // print constant pool cache entries
  for (int i = 0; i < length(); i++) entry_at(i)->verify(st);
}<|MERGE_RESOLUTION|>--- conflicted
+++ resolved
@@ -260,14 +260,7 @@
       //
       // We set bytecode_2() to _invokevirtual.
       // See also interpreterRuntime.cpp. (8/25/2000)
-<<<<<<< HEAD
-      // Only set resolved for the invokeinterface case if method is public.
-      // Otherwise, the method needs to be reresolved with caller for each
-      // interface call.
-      if (method->is_public()) set_bytecode_1(invoke_code);
       invoke_code = Bytecodes::_invokevirtual;
-=======
->>>>>>> f9e285bc
     } else {
       assert(invoke_code == Bytecodes::_invokevirtual, "");
     }
