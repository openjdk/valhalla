--- conflicted
+++ resolved
@@ -974,7 +974,6 @@
     clone(oop src, oop dst, size_t size) {
       RuntimeDispatch<decorators, oop, BARRIER_CLONE>::clone(src, dst, size);
     }
-<<<<<<< HEAD
 
     template <DecoratorSet decorators>
     inline static typename EnableIf<
@@ -991,24 +990,6 @@
       const DecoratorSet expanded_decorators = decorators;
       RuntimeDispatch<expanded_decorators, void*, BARRIER_VALUE_COPY>::value_copy(src, dst, md);
     }
-
-
-    template <DecoratorSet decorators>
-    inline static typename EnableIf<
-      HasDecorator<decorators, INTERNAL_BT_TO_SPACE_INVARIANT>::value, oop>::type
-    resolve(oop obj) {
-      typedef RawAccessBarrier<decorators & RAW_DECORATOR_MASK> Raw;
-      return Raw::resolve(obj);
-    }
-
-    template <DecoratorSet decorators>
-    inline static typename EnableIf<
-      !HasDecorator<decorators, INTERNAL_BT_TO_SPACE_INVARIANT>::value, oop>::type
-    resolve(oop obj) {
-      return RuntimeDispatch<decorators, oop, BARRIER_RESOLVE>::resolve(obj);
-    }
-=======
->>>>>>> e5ba020e
   };
 
   // Step 2: Reduce types.
@@ -1301,21 +1282,12 @@
     PreRuntimeDispatch::clone<expanded_decorators>(src, dst, size);
   }
 
-<<<<<<< HEAD
   template <DecoratorSet decorators>
   inline void value_copy(void* src, void* dst, InlineKlass* md) {
     const DecoratorSet expanded_decorators = DecoratorFixup<decorators>::value;
     PreRuntimeDispatch::value_copy<expanded_decorators>(src, dst, md);
   }
 
-  template <DecoratorSet decorators>
-  inline oop resolve(oop obj) {
-    const DecoratorSet expanded_decorators = DecoratorFixup<decorators>::value;
-    return PreRuntimeDispatch::resolve<expanded_decorators>(obj);
-  }
-
-=======
->>>>>>> e5ba020e
   // Infer the type that should be returned from an Access::oop_load.
   template <typename P, DecoratorSet decorators>
   class OopLoadProxy: public StackObj {
