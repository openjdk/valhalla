/*
 * Copyright (c) 2017, 2025, Oracle and/or its affiliates. All rights reserved.
 * DO NOT ALTER OR REMOVE COPYRIGHT NOTICES OR THIS FILE HEADER.
 *
 * This code is free software; you can redistribute it and/or modify it
 * under the terms of the GNU General Public License version 2 only, as
 * published by the Free Software Foundation.
 *
 * This code is distributed in the hope that it will be useful, but WITHOUT
 * ANY WARRANTY; without even the implied warranty of MERCHANTABILITY or
 * FITNESS FOR A PARTICULAR PURPOSE.  See the GNU General Public License
 * version 2 for more details (a copy is included in the LICENSE file that
 * accompanied this code).
 *
 * You should have received a copy of the GNU General Public License version
 * 2 along with this work; if not, write to the Free Software Foundation,
 * Inc., 51 Franklin St, Fifth Floor, Boston, MA 02110-1301 USA.
 *
 * Please contact Oracle, 500 Oracle Parkway, Redwood Shores, CA 94065 USA
 * or visit www.oracle.com if you need additional information or have any
 * questions.
 *
 */

#include "cds/archiveUtils.hpp"
#include "cds/cdsConfig.hpp"
#include "classfile/vmSymbols.hpp"
#include "code/codeCache.hpp"
#include "gc/shared/barrierSet.hpp"
#include "gc/shared/collectedHeap.inline.hpp"
#include "gc/shared/gcLocker.inline.hpp"
#include "interpreter/interpreter.hpp"
#include "logging/log.hpp"
#include "memory/metadataFactory.hpp"
#include "memory/metaspaceClosure.hpp"
#include "oops/access.hpp"
#include "oops/arrayKlass.hpp"
#include "oops/compressedOops.inline.hpp"
#include "oops/fieldStreams.inline.hpp"
#include "oops/flatArrayKlass.hpp"
#include "oops/inlineKlass.inline.hpp"
#include "oops/instanceKlass.inline.hpp"
#include "oops/method.hpp"
#include "oops/objArrayKlass.hpp"
#include "oops/oop.inline.hpp"
#include "oops/refArrayKlass.hpp"
#include "runtime/fieldDescriptor.inline.hpp"
#include "runtime/handles.inline.hpp"
#include "runtime/safepointVerifiers.hpp"
#include "runtime/sharedRuntime.hpp"
#include "runtime/signature.hpp"
#include "runtime/thread.inline.hpp"
#include "utilities/copy.hpp"
#include "utilities/stringUtils.hpp"

  // Constructor
InlineKlass::InlineKlass(const ClassFileParser& parser)
    : InstanceKlass(parser, InlineKlass::Kind, markWord::inline_type_prototype()) {
  assert(is_inline_klass(), "sanity");
  assert(prototype_header().is_inline_type(), "sanity");
}

InlineKlass::InlineKlass() {
  assert(CDSConfig::is_dumping_archive() || UseSharedSpaces, "only for CDS");
}

void InlineKlass::init_fixed_block() {
  _adr_inlineklass_fixed_block = inlineklass_static_block();
  // Addresses used for inline type calling convention
  *((Array<SigEntry>**)adr_extended_sig()) = nullptr;
  *((Array<VMRegPair>**)adr_return_regs()) = nullptr;
  *((address*)adr_pack_handler()) = nullptr;
  *((address*)adr_pack_handler_jobject()) = nullptr;
  *((address*)adr_unpack_handler()) = nullptr;
  assert(pack_handler() == nullptr, "pack handler not null");
  set_null_reset_value_offset(0);
  set_payload_offset(-1);
  set_payload_size_in_bytes(-1);
  set_payload_alignment(-1);
  set_non_atomic_size_in_bytes(-1);
  set_non_atomic_alignment(-1);
  set_atomic_size_in_bytes(-1);
  set_nullable_atomic_size_in_bytes(-1);
  set_null_marker_offset(-1);
}

void InlineKlass::set_null_reset_value(oop val) {
  assert(val != nullptr, "Sanity check");
  assert(oopDesc::is_oop(val), "Sanity check");
  assert(val->is_inline_type(), "Sanity check");
  assert(val->klass() == this, "sanity check");
  java_mirror()->obj_field_put(null_reset_value_offset(), val);
}

instanceOop InlineKlass::allocate_instance(TRAPS) {
  int size = size_helper();  // Query before forming handle.

  instanceOop oop = (instanceOop)Universe::heap()->obj_allocate(this, size, CHECK_NULL);
  assert(oop->mark().is_inline_type(), "Expected inline type");
  return oop;
}

instanceOop InlineKlass::allocate_instance_buffer(TRAPS) {
  int size = size_helper();  // Query before forming handle.

  instanceOop oop = (instanceOop)Universe::heap()->obj_buffer_allocate(this, size, CHECK_NULL);
  assert(oop->mark().is_inline_type(), "Expected inline type");
  return oop;
}

int InlineKlass::nonstatic_oop_count() {
  int oops = 0;
  int map_count = nonstatic_oop_map_count();
  OopMapBlock* block = start_of_nonstatic_oop_maps();
  OopMapBlock* end = block + map_count;
  while (block != end) {
    oops += block->count();
    block++;
  }
  return oops;
}

int InlineKlass::layout_size_in_bytes(LayoutKind kind) const {
  switch(kind) {
    case LayoutKind::NON_ATOMIC_FLAT:
      assert(has_non_atomic_layout(), "Layout not available");
      return non_atomic_size_in_bytes();
      break;
    case LayoutKind::ATOMIC_FLAT:
      assert(has_atomic_layout(), "Layout not available");
      return atomic_size_in_bytes();
      break;
    case LayoutKind::NULLABLE_ATOMIC_FLAT:
      assert(has_nullable_atomic_layout(), "Layout not available");
      return nullable_atomic_size_in_bytes();
      break;
    case LayoutKind::NULLABLE_NON_ATOMIC_FLAT:
      assert(has_nullable_non_atomic_layout(), "Layout not available");
      return nullable_non_atomic_size_in_bytes();
      break;
    case LayoutKind::BUFFERED:
      return payload_size_in_bytes();
      break;
    default:
      ShouldNotReachHere();
  }
}

int InlineKlass::layout_alignment(LayoutKind kind) const {
  switch(kind) {
    case LayoutKind::NON_ATOMIC_FLAT:
      assert(has_non_atomic_layout(), "Layout not available");
      return non_atomic_alignment();
      break;
    case LayoutKind::ATOMIC_FLAT:
      assert(has_atomic_layout(), "Layout not available");
      return atomic_size_in_bytes();
      break;
    case LayoutKind::NULLABLE_ATOMIC_FLAT:
      assert(has_nullable_atomic_layout(), "Layout not available");
      return nullable_atomic_size_in_bytes();
      break;
    case LayoutKind::NULLABLE_NON_ATOMIC_FLAT:
      assert(has_nullable_non_atomic_layout(), "Layout not available");
      return non_atomic_alignment();
    break;
    case LayoutKind::BUFFERED:
      return payload_alignment();
      break;
    default:
      ShouldNotReachHere();
  }
}

bool InlineKlass::is_layout_supported(LayoutKind lk) {
  switch(lk) {
    case LayoutKind::NON_ATOMIC_FLAT:
      return has_non_atomic_layout();
      break;
    case LayoutKind::ATOMIC_FLAT:
      return has_atomic_layout();
      break;
    case LayoutKind::NULLABLE_ATOMIC_FLAT:
      return has_nullable_atomic_layout();
      break;
    case LayoutKind::NULLABLE_NON_ATOMIC_FLAT:
      return has_nullable_non_atomic_layout();
      break;
    case LayoutKind::BUFFERED:
      return true;
      break;
    default:
      ShouldNotReachHere();
  }
}

void InlineKlass::copy_payload_to_addr(void* src, void* dst, LayoutKind lk, bool dest_is_initialized) {
  assert(is_layout_supported(lk), "Unsupported layout");
  assert(lk != LayoutKind::REFERENCE && lk != LayoutKind::UNKNOWN, "Sanity check");
  switch(lk) {
    case LayoutKind::NULLABLE_NON_ATOMIC_FLAT:
    case LayoutKind::NULLABLE_ATOMIC_FLAT: {
     if (is_payload_marked_as_null((address)src)) {
        if (!contains_oops()) {
          mark_payload_as_null((address)dst);
          return;
        }
        // copy null_reset value to dest
        if (dest_is_initialized) {
          HeapAccess<>::value_copy(payload_addr(null_reset_value()), dst, this, lk);
        } else {
          HeapAccess<IS_DEST_UNINITIALIZED>::value_copy(payload_addr(null_reset_value()), dst, this, lk);
        }
      } else {
        // Copy has to be performed, even if this is an empty value, because of the null marker
        mark_payload_as_non_null((address)src);
        if (dest_is_initialized) {
          HeapAccess<>::value_copy(src, dst, this, lk);
        } else {
          HeapAccess<IS_DEST_UNINITIALIZED>::value_copy(src, dst, this, lk);
        }
      }
    }
    break;
    case LayoutKind::BUFFERED:
    case LayoutKind::ATOMIC_FLAT:
    case LayoutKind::NON_ATOMIC_FLAT: {
      if (is_empty_inline_type()) return; // nothing to do
      if (dest_is_initialized) {
        HeapAccess<>::value_copy(src, dst, this, lk);
      } else {
        HeapAccess<IS_DEST_UNINITIALIZED>::value_copy(src, dst, this, lk);
      }
    }
    break;
    default:
      ShouldNotReachHere();
  }
}

oop InlineKlass::read_payload_from_addr(const oop src, int offset, LayoutKind lk, TRAPS) {
  assert(src != nullptr, "Must be");
  assert(is_layout_supported(lk), "Unsupported layout");
  switch(lk) {
    case LayoutKind::NULLABLE_NON_ATOMIC_FLAT:
    case LayoutKind::NULLABLE_ATOMIC_FLAT: {
      if (is_payload_marked_as_null((address)((char*)(oopDesc*)src + offset))) {
        return nullptr;
      }
    } // Fallthrough
    case LayoutKind::BUFFERED:
    case LayoutKind::ATOMIC_FLAT:
    case LayoutKind::NON_ATOMIC_FLAT: {
      Handle obj_h(THREAD, src);
      oop res = allocate_instance_buffer(CHECK_NULL);
<<<<<<< HEAD
      copy_payload_to_addr((void*)((char*)(oopDesc*)obj_h() + offset), payload_addr(res), lk, false);
      if (lk == LayoutKind::NULLABLE_ATOMIC_FLAT || lk == LayoutKind::NULLABLE_NON_ATOMIC_FLAT) { // Should not happen for NULLABLE_NON_ATOMIC_FLAT but let's play it safe
=======
      copy_payload_to_addr((void*)(cast_from_oop<char*>(obj_h()) + offset), payload_addr(res), lk, false);
      if (lk == LayoutKind::NULLABLE_ATOMIC_FLAT) {
>>>>>>> 412ec882
        if(is_payload_marked_as_null(payload_addr(res))) {
          return nullptr;
        }
      }
      return res;
    }
    break;
    default:
      ShouldNotReachHere();
  }
}

void InlineKlass::write_value_to_addr(oop src, void* dst, LayoutKind lk, bool dest_is_initialized, TRAPS) {
  void* src_addr = nullptr;
  if (src == nullptr) {
    if (lk != LayoutKind::NULLABLE_ATOMIC_FLAT && lk != LayoutKind::NULLABLE_NON_ATOMIC_FLAT) {
      THROW_MSG(vmSymbols::java_lang_NullPointerException(), "Value is null");
    }
    // Writing null to a nullable flat field/element is usually done by writing
    // the whole pre-allocated null_reset_value at the payload address to ensure
    // that the null marker and all potential oops are reset to "zeros".
    // However, the null_reset_value is allocated during class initialization.
    // If the current value of the field is null, it is possible that the class
    // of the field has not been initialized yet and thus the null_reset_value
    // might not be available yet.
    // Writing null over an already null value should not trigger class initialization.
    // The solution is to detect null being written over null cases and return immediately
    // (writing null over null is a no-op from a field modification point of view)
    if (is_payload_marked_as_null((address)dst)) return;
    src_addr = payload_addr(null_reset_value());
  } else {
    src_addr = payload_addr(src);
    if (lk == LayoutKind::NULLABLE_ATOMIC_FLAT || lk == LayoutKind::NULLABLE_NON_ATOMIC_FLAT) {
      mark_payload_as_non_null((address)src_addr);
    }
  }
  copy_payload_to_addr(src_addr, dst, lk, dest_is_initialized);
}

// Arrays of...

bool InlineKlass::maybe_flat_in_array() {
  if (!UseArrayFlattening) {
    return false;
  }
  // Too many embedded oops
  if ((FlatArrayElementMaxOops >= 0) && (nonstatic_oop_count() > FlatArrayElementMaxOops)) {
    return false;
  }
  // No flat layout?
  if (!has_nullable_atomic_layout() && !has_atomic_layout() && !has_non_atomic_layout()) {
    return false;
  }
  return true;
}

<<<<<<< HEAD
ObjArrayKlass* InlineKlass::null_free_reference_array(TRAPS) {
  if (Atomic::load_acquire(adr_null_free_reference_array_klass()) == nullptr) {
    // Atomic creation of array_klasses
    RecursiveLocker rl(MultiArray_lock, THREAD);

    // Check if update has already taken place
    if (null_free_reference_array_klass() == nullptr) {
      ObjArrayKlass* k = ObjArrayKlass::allocate_objArray_klass(class_loader_data(), 1, this, true, CHECK_NULL);

      // use 'release' to pair with lock-free load
      Atomic::release_store(adr_null_free_reference_array_klass(), k);
    }
  }
  return null_free_reference_array_klass();
}


// There's no reason for this method to have a TRAP argument
FlatArrayKlass* InlineKlass::flat_array_klass(LayoutKind lk, TRAPS) {
  FlatArrayKlass* volatile* adr_flat_array_klass = nullptr;
  switch(lk) {
    case LayoutKind::NON_ATOMIC_FLAT:
      assert(has_non_atomic_layout(), "Must be");
      adr_flat_array_klass = adr_non_atomic_flat_array_klass();
      break;
    case LayoutKind::ATOMIC_FLAT:
    assert(has_atomic_layout(), "Must be");
      adr_flat_array_klass = adr_atomic_flat_array_klass();
      break;
    case LayoutKind::NULLABLE_ATOMIC_FLAT:
      assert(has_nullable_atomic_layout(), "Must be");
      adr_flat_array_klass = adr_nullable_atomic_flat_array_klass();
      break;
    case LayoutKind::NULLABLE_NON_ATOMIC_FLAT:
      ShouldNotReachHere();
    default:
      ShouldNotReachHere();
  }

  if (Atomic::load_acquire(adr_flat_array_klass) == nullptr) {
    // Atomic creation of array_klasses
    RecursiveLocker rl(MultiArray_lock, THREAD);

    if (*adr_flat_array_klass == nullptr) {
      FlatArrayKlass* k = FlatArrayKlass::allocate_klass(this, lk, CHECK_NULL);
      Atomic::release_store(adr_flat_array_klass, k);
    }
  }
  return *adr_flat_array_klass;
}

FlatArrayKlass* InlineKlass::flat_array_klass_or_null(LayoutKind lk) {
    FlatArrayKlass* volatile* adr_flat_array_klass = nullptr;
  switch(lk) {
    case LayoutKind::NON_ATOMIC_FLAT:
      assert(has_non_atomic_layout(), "Must be");
      adr_flat_array_klass = adr_non_atomic_flat_array_klass();
      break;
    case LayoutKind::ATOMIC_FLAT:
    assert(has_atomic_layout(), "Must be");
      adr_flat_array_klass = adr_atomic_flat_array_klass();
      break;
    case LayoutKind::NULLABLE_ATOMIC_FLAT:
      assert(has_nullable_atomic_layout(), "Must be");
      adr_flat_array_klass = adr_nullable_atomic_flat_array_klass();
      break;
    case LayoutKind::NULLABLE_NON_ATOMIC_FLAT:
      ShouldNotReachHere();
    default:
      ShouldNotReachHere();
  }

  // Need load-acquire for lock-free read
  FlatArrayKlass* k = Atomic::load_acquire(adr_flat_array_klass);
  return k;
}

=======
>>>>>>> 412ec882
// Inline type arguments are not passed by reference, instead each
// field of the inline type is passed as an argument. This helper
// function collects the flat field (recursively)
// in a list. Included with the field's type is
// the offset of each field in the inline type: i2c and c2i adapters
// need that to load or store fields. Finally, the list of fields is
// sorted in order of increasing offsets: the adapters and the
// compiled code need to agree upon the order of fields.
//
// The list of basic types that is returned starts with a T_METADATA
// and ends with an extra T_VOID. T_METADATA/T_VOID pairs are used as
// delimiters. Every entry between the two is a field of the inline
// type. If there's an embedded inline type in the list, it also starts
// with a T_METADATA and ends with a T_VOID. This is so we can
// generate a unique fingerprint for the method's adapters and we can
// generate the list of basic types from the interpreter point of view
// (inline types passed as reference: iterate on the list until a
// T_METADATA, drop everything until and including the closing
// T_VOID) or the compiler point of view (each field of the inline
// types is an argument: drop all T_METADATA/T_VOID from the list).
//
// Value classes could also have fields in abstract super value classes.
// Use a HierarchicalFieldStream to get them as well.
int InlineKlass::collect_fields(GrowableArray<SigEntry>* sig, int base_off, int null_marker_offset) {
  int count = 0;
  SigEntry::add_entry(sig, T_METADATA, name(), base_off);
  for (TopDownHierarchicalNonStaticFieldStreamBase fs(this); !fs.done(); fs.next()) {
    assert(!fs.access_flags().is_static(), "TopDownHierarchicalNonStaticFieldStreamBase should not let static fields pass.");
    int offset = base_off + fs.offset() - (base_off > 0 ? payload_offset() : 0);
    InstanceKlass* field_holder = fs.field_descriptor().field_holder();
    // TODO 8284443 Use different heuristic to decide what should be scalarized in the calling convention
    if (fs.is_flat()) {
      // Resolve klass of flat field and recursively collect fields
      int field_null_marker_offset = -1;
      if (!fs.is_null_free_inline_type()) {
        field_null_marker_offset = base_off + fs.null_marker_offset() - (base_off > 0 ? payload_offset() : 0);
      }
      Klass* vk = field_holder->get_inline_type_field_klass(fs.index());
      count += InlineKlass::cast(vk)->collect_fields(sig, offset, field_null_marker_offset);
    } else {
      BasicType bt = Signature::basic_type(fs.signature());
      SigEntry::add_entry(sig, bt,  fs.name(), offset);
      count += type2size[bt];
    }
  }
  int offset = base_off + size_helper()*HeapWordSize - (base_off > 0 ? payload_offset() : 0);
  // Null markers are no real fields, add them manually at the end (C2 relies on this) of the flat fields
  if (null_marker_offset != -1) {
<<<<<<< HEAD
    assert(null_marker_offset != 0, "Must be");
    max_offset += 0.1f; // We add the markers "in-between" because they are no real fields
    SigEntry::add_entry(sig, T_BOOLEAN, name(), null_marker_offset, max_offset);
=======
    SigEntry::add_null_marker(sig, name(), null_marker_offset);
>>>>>>> 412ec882
    count++;
  }
  SigEntry::add_entry(sig, T_VOID, name(), offset);
  assert(sig->at(0)._bt == T_METADATA && sig->at(sig->length()-1)._bt == T_VOID, "broken structure");
  return count;
}

void InlineKlass::initialize_calling_convention(TRAPS) {
  // Because the pack and unpack handler addresses need to be loadable from generated code,
  // they are stored at a fixed offset in the klass metadata. Since inline type klasses do
  // not have a vtable, the vtable offset is used to store these addresses.
  if (InlineTypeReturnedAsFields || InlineTypePassFieldsAsArgs) {
    ResourceMark rm;
    GrowableArray<SigEntry> sig_vk;
    int nb_fields = collect_fields(&sig_vk);
    if (*PrintInlineKlassFields != '\0') {
      const char* class_name_str = _name->as_C_string();
      if (StringUtils::class_list_match(PrintInlineKlassFields, class_name_str)) {
        ttyLocker ttyl;
        tty->print_cr("Fields of InlineKlass: %s", class_name_str);
        for (const SigEntry& entry : sig_vk) {
          tty->print("  %s: %s+%d", entry._name->as_C_string(), type2name(entry._bt), entry._offset);
          if (entry._null_marker) {
            tty->print(" (null marker)");
          }
          tty->print_cr("");
        }
      }
    }
    Array<SigEntry>* extended_sig = MetadataFactory::new_array<SigEntry>(class_loader_data(), sig_vk.length(), CHECK);
    *((Array<SigEntry>**)adr_extended_sig()) = extended_sig;
    for (int i = 0; i < sig_vk.length(); i++) {
      extended_sig->at_put(i, sig_vk.at(i));
    }
    if (can_be_returned_as_fields(/* init= */ true)) {
      nb_fields++;
      BasicType* sig_bt = NEW_RESOURCE_ARRAY(BasicType, nb_fields);
      sig_bt[0] = T_METADATA;
      SigEntry::fill_sig_bt(&sig_vk, sig_bt+1);
      VMRegPair* regs = NEW_RESOURCE_ARRAY(VMRegPair, nb_fields);
      int total = SharedRuntime::java_return_convention(sig_bt, regs, nb_fields);

      if (total > 0) {
        Array<VMRegPair>* return_regs = MetadataFactory::new_array<VMRegPair>(class_loader_data(), nb_fields, CHECK);
        *((Array<VMRegPair>**)adr_return_regs()) = return_regs;
        for (int i = 0; i < nb_fields; i++) {
          return_regs->at_put(i, regs[i]);
        }

        BufferedInlineTypeBlob* buffered_blob = SharedRuntime::generate_buffered_inline_type_adapter(this);
        if (buffered_blob == nullptr) {
          THROW_MSG(vmSymbols::java_lang_OutOfMemoryError(), "Out of space in CodeCache for adapters");
        }
        *((address*)adr_pack_handler()) = buffered_blob->pack_fields();
        *((address*)adr_pack_handler_jobject()) = buffered_blob->pack_fields_jobject();
        *((address*)adr_unpack_handler()) = buffered_blob->unpack_fields();
        assert(CodeCache::find_blob(pack_handler()) == buffered_blob, "lost track of blob");
        assert(can_be_returned_as_fields(), "sanity");
      }
    }
    if (!can_be_returned_as_fields() && !can_be_passed_as_fields()) {
      MetadataFactory::free_array<SigEntry>(class_loader_data(), extended_sig);
      assert(return_regs() == nullptr, "sanity");
    }
  }
}

void InlineKlass::deallocate_contents(ClassLoaderData* loader_data) {
  if (extended_sig() != nullptr) {
    MetadataFactory::free_array<SigEntry>(loader_data, extended_sig());
    *((Array<SigEntry>**)adr_extended_sig()) = nullptr;
  }
  if (return_regs() != nullptr) {
    MetadataFactory::free_array<VMRegPair>(loader_data, return_regs());
    *((Array<VMRegPair>**)adr_return_regs()) = nullptr;
  }
  cleanup_blobs();
  InstanceKlass::deallocate_contents(loader_data);
}

void InlineKlass::cleanup(InlineKlass* ik) {
  ik->cleanup_blobs();
}

void InlineKlass::cleanup_blobs() {
  if (pack_handler() != nullptr) {
    CodeBlob* buffered_blob = CodeCache::find_blob(pack_handler());
    assert(buffered_blob->is_buffered_inline_type_blob(), "bad blob type");
    BufferBlob::free((BufferBlob*)buffered_blob);
    *((address*)adr_pack_handler()) = nullptr;
    *((address*)adr_pack_handler_jobject()) = nullptr;
    *((address*)adr_unpack_handler()) = nullptr;
  }
}

// Can this inline type be passed as multiple values?
bool InlineKlass::can_be_passed_as_fields() const {
  return InlineTypePassFieldsAsArgs;
}

// Can this inline type be returned as multiple values?
bool InlineKlass::can_be_returned_as_fields(bool init) const {
  return InlineTypeReturnedAsFields && (init || return_regs() != nullptr);
}

// Create handles for all oop fields returned in registers that are going to be live across a safepoint
void InlineKlass::save_oop_fields(const RegisterMap& reg_map, GrowableArray<Handle>& handles) const {
  Thread* thread = Thread::current();
  const Array<SigEntry>* sig_vk = extended_sig();
  const Array<VMRegPair>* regs = return_regs();
  int j = 1;

  for (int i = 0; i < sig_vk->length(); i++) {
    BasicType bt = sig_vk->at(i)._bt;
    if (bt == T_OBJECT || bt == T_ARRAY) {
      VMRegPair pair = regs->at(j);
      address loc = reg_map.location(pair.first(), nullptr);
      oop o = *(oop*)loc;
      assert(oopDesc::is_oop_or_null(o), "Bad oop value: " PTR_FORMAT, p2i(o));
      handles.push(Handle(thread, o));
    }
    if (bt == T_METADATA) {
      continue;
    }
    if (bt == T_VOID &&
        sig_vk->at(i-1)._bt != T_LONG &&
        sig_vk->at(i-1)._bt != T_DOUBLE) {
      continue;
    }
    j++;
  }
  assert(j == regs->length(), "missed a field?");
}

// Update oop fields in registers from handles after a safepoint
void InlineKlass::restore_oop_results(RegisterMap& reg_map, GrowableArray<Handle>& handles) const {
  assert(InlineTypeReturnedAsFields, "Inline types should never be returned as fields");
  const Array<SigEntry>* sig_vk = extended_sig();
  const Array<VMRegPair>* regs = return_regs();
  assert(regs != nullptr, "inconsistent");

  int j = 1;
  int k = 0;
  for (int i = 0; i < sig_vk->length(); i++) {
    BasicType bt = sig_vk->at(i)._bt;
    if (bt == T_OBJECT || bt == T_ARRAY) {
      VMRegPair pair = regs->at(j);
      address loc = reg_map.location(pair.first(), nullptr);
      *(oop*)loc = handles.at(k++)();
    }
    if (bt == T_METADATA) {
      continue;
    }
    if (bt == T_VOID &&
        sig_vk->at(i-1)._bt != T_LONG &&
        sig_vk->at(i-1)._bt != T_DOUBLE) {
      continue;
    }
    j++;
  }
  assert(k == handles.length(), "missed a handle?");
  assert(j == regs->length(), "missed a field?");
}

// Fields are in registers. Create an instance of the inline type and
// initialize it with the values of the fields.
oop InlineKlass::realloc_result(const RegisterMap& reg_map, const GrowableArray<Handle>& handles, TRAPS) {
  oop new_vt = allocate_instance(CHECK_NULL);
  const Array<SigEntry>* sig_vk = extended_sig();
  const Array<VMRegPair>* regs = return_regs();

  int j = 1;
  int k = 0;
  for (int i = 0; i < sig_vk->length(); i++) {
    BasicType bt = sig_vk->at(i)._bt;
    if (bt == T_METADATA) {
      continue;
    }
    if (bt == T_VOID) {
      if (sig_vk->at(i-1)._bt == T_LONG ||
          sig_vk->at(i-1)._bt == T_DOUBLE) {
        j++;
      }
      continue;
    }
    int off = sig_vk->at(i)._offset;
    assert(off > 0, "offset in object should be positive");
    VMRegPair pair = regs->at(j);
    address loc = reg_map.location(pair.first(), nullptr);
    switch(bt) {
    case T_BOOLEAN: {
      new_vt->bool_field_put(off, *(jboolean*)loc);
      break;
    }
    case T_CHAR: {
      new_vt->char_field_put(off, *(jchar*)loc);
      break;
    }
    case T_BYTE: {
      new_vt->byte_field_put(off, *(jbyte*)loc);
      break;
    }
    case T_SHORT: {
      new_vt->short_field_put(off, *(jshort*)loc);
      break;
    }
    case T_INT: {
      new_vt->int_field_put(off, *(jint*)loc);
      break;
    }
    case T_LONG: {
#ifdef _LP64
      new_vt->double_field_put(off,  *(jdouble*)loc);
#else
      Unimplemented();
#endif
      break;
    }
    case T_OBJECT:
    case T_ARRAY: {
      Handle handle = handles.at(k++);
      new_vt->obj_field_put(off, handle());
      break;
    }
    case T_FLOAT: {
      new_vt->float_field_put(off,  *(jfloat*)loc);
      break;
    }
    case T_DOUBLE: {
      new_vt->double_field_put(off, *(jdouble*)loc);
      break;
    }
    default:
      ShouldNotReachHere();
    }
    *(intptr_t*)loc = 0xDEAD;
    j++;
  }
  assert(j == regs->length(), "missed a field?");
  assert(k == handles.length(), "missed an oop?");
  return new_vt;
}

// Check if we return an inline type in scalarized form, i.e. check if either
// - The return value is a tagged InlineKlass pointer, or
// - The return value is an inline type oop that is also returned in scalarized form
InlineKlass* InlineKlass::returned_inline_klass(const RegisterMap& map, bool* return_oop, Method* method) {
  BasicType bt = T_METADATA;
  VMRegPair pair;
  int nb = SharedRuntime::java_return_convention(&bt, &pair, 1);
  assert(nb == 1, "broken");

  address loc = map.location(pair.first(), nullptr);
  intptr_t ptr = *(intptr_t*)loc;
  if (is_set_nth_bit(ptr, 0)) {
    // Return value is tagged, must be an InlineKlass pointer
    clear_nth_bit(ptr, 0);
    assert(Metaspace::contains((void*)ptr), "should be klass");
    InlineKlass* vk = (InlineKlass*)ptr;
    assert(vk->can_be_returned_as_fields(), "must be able to return as fields");
    if (return_oop != nullptr) {
      // Not returning an oop
      *return_oop = false;
    }
    return vk;
  }
  // Return value is not tagged, must be a valid oop
  oop o = cast_to_oop(ptr);
  assert(oopDesc::is_oop_or_null(o), "Bad oop return: " PTR_FORMAT, ptr);
  if (return_oop != nullptr && o != nullptr && o->is_inline_type()) {
    // Check if inline type is also returned in scalarized form
    InlineKlass* vk_val = InlineKlass::cast(o->klass());
    InlineKlass* vk_sig = method->returns_inline_type();
    if (vk_val->can_be_returned_as_fields() && vk_sig != nullptr) {
      assert(vk_val == vk_sig, "Unexpected return value");
      return vk_val;
    }
  }
  return nullptr;
}

// CDS support
#if INCLUDE_CDS
void InlineKlass::metaspace_pointers_do(MetaspaceClosure* it) {
  InstanceKlass::metaspace_pointers_do(it);
}

void InlineKlass::remove_unshareable_info() {
  InstanceKlass::remove_unshareable_info();

  // update it to point to the "buffered" copy of this class.
  _adr_inlineklass_fixed_block = inlineklass_static_block();
  ArchivePtrMarker::mark_pointer((address*)&_adr_inlineklass_fixed_block);

  *((Array<SigEntry>**)adr_extended_sig()) = nullptr;
  *((Array<VMRegPair>**)adr_return_regs()) = nullptr;
  *((address*)adr_pack_handler()) = nullptr;
  *((address*)adr_pack_handler_jobject()) = nullptr;
  *((address*)adr_unpack_handler()) = nullptr;
  assert(pack_handler() == nullptr, "pack handler not null");
}

void InlineKlass::remove_java_mirror() {
  InstanceKlass::remove_java_mirror();
}

void InlineKlass::restore_unshareable_info(ClassLoaderData* loader_data, Handle protection_domain, PackageEntry* pkg_entry, TRAPS) {
  InstanceKlass::restore_unshareable_info(loader_data, protection_domain, pkg_entry, CHECK);
}
#endif // CDS
// oop verify

void InlineKlass::verify_on(outputStream* st) {
  InstanceKlass::verify_on(st);
  guarantee(prototype_header().is_inline_type(), "Prototype header is not inline type");
}

void InlineKlass::oop_verify_on(oop obj, outputStream* st) {
  InstanceKlass::oop_verify_on(obj, st);
  guarantee(obj->mark().is_inline_type(), "Header is not inline type");
}<|MERGE_RESOLUTION|>--- conflicted
+++ resolved
@@ -253,13 +253,8 @@
     case LayoutKind::NON_ATOMIC_FLAT: {
       Handle obj_h(THREAD, src);
       oop res = allocate_instance_buffer(CHECK_NULL);
-<<<<<<< HEAD
-      copy_payload_to_addr((void*)((char*)(oopDesc*)obj_h() + offset), payload_addr(res), lk, false);
+      copy_payload_to_addr((void*)(cast_from_oop<char*>(obj_h()) + offset), payload_addr(res), lk, false);
       if (lk == LayoutKind::NULLABLE_ATOMIC_FLAT || lk == LayoutKind::NULLABLE_NON_ATOMIC_FLAT) { // Should not happen for NULLABLE_NON_ATOMIC_FLAT but let's play it safe
-=======
-      copy_payload_to_addr((void*)(cast_from_oop<char*>(obj_h()) + offset), payload_addr(res), lk, false);
-      if (lk == LayoutKind::NULLABLE_ATOMIC_FLAT) {
->>>>>>> 412ec882
         if(is_payload_marked_as_null(payload_addr(res))) {
           return nullptr;
         }
@@ -316,86 +311,6 @@
   return true;
 }
 
-<<<<<<< HEAD
-ObjArrayKlass* InlineKlass::null_free_reference_array(TRAPS) {
-  if (Atomic::load_acquire(adr_null_free_reference_array_klass()) == nullptr) {
-    // Atomic creation of array_klasses
-    RecursiveLocker rl(MultiArray_lock, THREAD);
-
-    // Check if update has already taken place
-    if (null_free_reference_array_klass() == nullptr) {
-      ObjArrayKlass* k = ObjArrayKlass::allocate_objArray_klass(class_loader_data(), 1, this, true, CHECK_NULL);
-
-      // use 'release' to pair with lock-free load
-      Atomic::release_store(adr_null_free_reference_array_klass(), k);
-    }
-  }
-  return null_free_reference_array_klass();
-}
-
-
-// There's no reason for this method to have a TRAP argument
-FlatArrayKlass* InlineKlass::flat_array_klass(LayoutKind lk, TRAPS) {
-  FlatArrayKlass* volatile* adr_flat_array_klass = nullptr;
-  switch(lk) {
-    case LayoutKind::NON_ATOMIC_FLAT:
-      assert(has_non_atomic_layout(), "Must be");
-      adr_flat_array_klass = adr_non_atomic_flat_array_klass();
-      break;
-    case LayoutKind::ATOMIC_FLAT:
-    assert(has_atomic_layout(), "Must be");
-      adr_flat_array_klass = adr_atomic_flat_array_klass();
-      break;
-    case LayoutKind::NULLABLE_ATOMIC_FLAT:
-      assert(has_nullable_atomic_layout(), "Must be");
-      adr_flat_array_klass = adr_nullable_atomic_flat_array_klass();
-      break;
-    case LayoutKind::NULLABLE_NON_ATOMIC_FLAT:
-      ShouldNotReachHere();
-    default:
-      ShouldNotReachHere();
-  }
-
-  if (Atomic::load_acquire(adr_flat_array_klass) == nullptr) {
-    // Atomic creation of array_klasses
-    RecursiveLocker rl(MultiArray_lock, THREAD);
-
-    if (*adr_flat_array_klass == nullptr) {
-      FlatArrayKlass* k = FlatArrayKlass::allocate_klass(this, lk, CHECK_NULL);
-      Atomic::release_store(adr_flat_array_klass, k);
-    }
-  }
-  return *adr_flat_array_klass;
-}
-
-FlatArrayKlass* InlineKlass::flat_array_klass_or_null(LayoutKind lk) {
-    FlatArrayKlass* volatile* adr_flat_array_klass = nullptr;
-  switch(lk) {
-    case LayoutKind::NON_ATOMIC_FLAT:
-      assert(has_non_atomic_layout(), "Must be");
-      adr_flat_array_klass = adr_non_atomic_flat_array_klass();
-      break;
-    case LayoutKind::ATOMIC_FLAT:
-    assert(has_atomic_layout(), "Must be");
-      adr_flat_array_klass = adr_atomic_flat_array_klass();
-      break;
-    case LayoutKind::NULLABLE_ATOMIC_FLAT:
-      assert(has_nullable_atomic_layout(), "Must be");
-      adr_flat_array_klass = adr_nullable_atomic_flat_array_klass();
-      break;
-    case LayoutKind::NULLABLE_NON_ATOMIC_FLAT:
-      ShouldNotReachHere();
-    default:
-      ShouldNotReachHere();
-  }
-
-  // Need load-acquire for lock-free read
-  FlatArrayKlass* k = Atomic::load_acquire(adr_flat_array_klass);
-  return k;
-}
-
-=======
->>>>>>> 412ec882
 // Inline type arguments are not passed by reference, instead each
 // field of the inline type is passed as an argument. This helper
 // function collects the flat field (recursively)
@@ -444,13 +359,7 @@
   int offset = base_off + size_helper()*HeapWordSize - (base_off > 0 ? payload_offset() : 0);
   // Null markers are no real fields, add them manually at the end (C2 relies on this) of the flat fields
   if (null_marker_offset != -1) {
-<<<<<<< HEAD
-    assert(null_marker_offset != 0, "Must be");
-    max_offset += 0.1f; // We add the markers "in-between" because they are no real fields
-    SigEntry::add_entry(sig, T_BOOLEAN, name(), null_marker_offset, max_offset);
-=======
     SigEntry::add_null_marker(sig, name(), null_marker_offset);
->>>>>>> 412ec882
     count++;
   }
   SigEntry::add_entry(sig, T_VOID, name(), offset);
