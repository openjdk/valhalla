--- conflicted
+++ resolved
@@ -254,11 +254,7 @@
       Handle obj_h(THREAD, src);
       oop res = allocate_instance_buffer(CHECK_NULL);
       copy_payload_to_addr((void*)(cast_from_oop<char*>(obj_h()) + offset), payload_addr(res), lk, false);
-<<<<<<< HEAD
-      if (lk == LayoutKind::NULLABLE_ATOMIC_FLAT || lk == LayoutKind::NULLABLE_NON_ATOMIC_FLAT) { // Should not happen for NULLABLE_NON_ATOMIC_FLAT but let's play it safe
-=======
       if (LayoutKindHelper::is_nullable_flat(lk)) {
->>>>>>> b0ac1629
         if(is_payload_marked_as_null(payload_addr(res))) {
           return nullptr;
         }
