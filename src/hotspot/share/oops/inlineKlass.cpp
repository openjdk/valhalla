--- conflicted
+++ resolved
@@ -425,7 +425,7 @@
       // Resolve klass of flat field and recursively collect fields
       int field_null_marker_offset = -1;
       if (!fs.is_null_free_inline_type()) {
-        field_null_marker_offset = base_off + fs.null_marker_offset() - (base_off > 0 ? first_field_offset() : 0);
+        field_null_marker_offset = base_off + fs.null_marker_offset() - (base_off > 0 ? payload_offset() : 0);
       }
       Klass* vk = get_inline_type_field_klass(fs.index());
       count += InlineKlass::cast(vk)->collect_fields(sig, max_offset, offset, field_null_marker_offset);
@@ -442,17 +442,13 @@
     }
     max_offset = MAX2(max_offset, (float)offset);
   }
-<<<<<<< HEAD
   int offset = base_off + size_helper()*HeapWordSize - (base_off > 0 ? payload_offset() : 0);
-=======
-  int offset = base_off + size_helper()*HeapWordSize - (base_off > 0 ? first_field_offset() : 0);
   // Null markers are no real fields, add them manually at the end (C2 relies on this) of the flat fields
   if (null_marker_offset != -1) {
     max_offset += 0.1f; // We add the markers "in-between" because they are no real fields
     SigEntry::add_entry(sig, T_BOOLEAN, name(), null_marker_offset, max_offset);
     count++;
   }
->>>>>>> ab4ae37b
   SigEntry::add_entry(sig, T_VOID, name(), offset);
   if (base_off == 0) {
     sig->sort(SigEntry::compare);
