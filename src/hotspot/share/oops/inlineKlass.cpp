--- conflicted
+++ resolved
@@ -337,16 +337,15 @@
 
 // Can this inline type be passed as multiple values?
 bool InlineKlass::can_be_passed_as_fields() const {
-  return !VectorSupport::skip_value_scalarization(const_cast<InlineKlass*>(this)) && InlineTypePassFieldsAsArgs;
+  return !VectorSupport::skip_value_scalarization(const_cast<InlineKlass*>(this)) &&
+         InlineTypePassFieldsAsArgs;
 }
 
 // Can this inline type be returned as multiple values?
 bool InlineKlass::can_be_returned_as_fields(bool init) const {
-<<<<<<< HEAD
-  return !VectorSupport::skip_value_scalarization(const_cast<InlineKlass*>(this)) && InlineTypeReturnedAsFields && (init || return_regs() != NULL);
-=======
-  return InlineTypeReturnedAsFields && (init || return_regs() != nullptr);
->>>>>>> ffb28305
+  return !VectorSupport::skip_value_scalarization(const_cast<InlineKlass*>(this)) &&
+         InlineTypeReturnedAsFields &&
+         (init || return_regs() != nullptr);
 }
 
 // Create handles for all oop fields returned in registers that are going to be live across a safepoint
@@ -541,15 +540,9 @@
 }
 
 void InlineKlass::restore_unshareable_info(ClassLoaderData* loader_data, Handle protection_domain, PackageEntry* pkg_entry, TRAPS) {
-<<<<<<< HEAD
-  // We are no longer bookkeeping pointer to InlineKlassFixedBlock during serialization, hence re-initializing
-  // fixed block address since InstanceKlass::size() already take into account its size, thus it will anyways
-  // be part of shared archive.
-=======
   // We are no longer bookkeeping pointer to fixed block during serialization, hence reinitializing
   // fixed block address since its size was already accounted by InstanceKlass::size() and it will
   // anyways be part of shared archive.
->>>>>>> ffb28305
   _adr_inlineklass_fixed_block = inlineklass_static_block();
   InstanceKlass::restore_unshareable_info(loader_data, protection_domain, pkg_entry, CHECK);
   if (value_array_klasses() != nullptr) {
