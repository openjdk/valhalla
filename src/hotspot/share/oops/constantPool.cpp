--- conflicted
+++ resolved
@@ -409,27 +409,15 @@
   _flags |= (_on_stack | _is_shared);
   int num_klasses = 0;
   for (int index = 1; index < length(); index++) { // Index 0 is unused
-<<<<<<< HEAD
     jbyte qdesc_bit = tag_at(index).is_Qdescriptor_klass() ? (jbyte) JVM_CONSTANT_QDescBit : 0;
-    if (!DynamicDumpSharedSpaces) {
-      assert(!tag_at(index).is_unresolved_klass_in_error(), "This must not happen during static dump time");
-    } else {
-      if (tag_at(index).is_unresolved_klass_in_error() ||
-          tag_at(index).is_method_handle_in_error()    ||
-          tag_at(index).is_method_type_in_error()      ||
-          tag_at(index).is_dynamic_constant_in_error()) {
-        tag_at_put(index, JVM_CONSTANT_UnresolvedClass | qdesc_bit);
-      }
-=======
     if (tag_at(index).is_unresolved_klass_in_error()) {
-      tag_at_put(index, JVM_CONSTANT_UnresolvedClass);
+      tag_at_put(index, JVM_CONSTANT_UnresolvedClass | qdesc_bit);
     } else if (tag_at(index).is_method_handle_in_error()) {
       tag_at_put(index, JVM_CONSTANT_MethodHandle);
     } else if (tag_at(index).is_method_type_in_error()) {
       tag_at_put(index, JVM_CONSTANT_MethodType);
     } else if (tag_at(index).is_dynamic_constant_in_error()) {
       tag_at_put(index, JVM_CONSTANT_Dynamic);
->>>>>>> bd81ccfd
     }
     if (tag_at(index).is_klass()) {
       // This class was resolved as a side effect of executing Java code
