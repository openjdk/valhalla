/*
 * Copyright (c) 1997, 2021, Oracle and/or its affiliates. All rights reserved.
 * DO NOT ALTER OR REMOVE COPYRIGHT NOTICES OR THIS FILE HEADER.
 *
 * This code is free software; you can redistribute it and/or modify it
 * under the terms of the GNU General Public License version 2 only, as
 * published by the Free Software Foundation.
 *
 * This code is distributed in the hope that it will be useful, but WITHOUT
 * ANY WARRANTY; without even the implied warranty of MERCHANTABILITY or
 * FITNESS FOR A PARTICULAR PURPOSE.  See the GNU General Public License
 * version 2 for more details (a copy is included in the LICENSE file that
 * accompanied this code).
 *
 * You should have received a copy of the GNU General Public License version
 * 2 along with this work; if not, write to the Free Software Foundation,
 * Inc., 51 Franklin St, Fifth Floor, Boston, MA 02110-1301 USA.
 *
 * Please contact Oracle, 500 Oracle Parkway, Redwood Shores, CA 94065 USA
 * or visit www.oracle.com if you need additional information or have any
 * questions.
 *
 */

#include "precompiled.hpp"
#include "jvm.h"
#include "classfile/classLoaderData.hpp"
#include "classfile/javaClasses.inline.hpp"
#include "classfile/metadataOnStackMark.hpp"
#include "classfile/stringTable.hpp"
#include "classfile/systemDictionary.hpp"
#include "classfile/vmClasses.hpp"
#include "classfile/vmSymbols.hpp"
#include "interpreter/bootstrapInfo.hpp"
#include "interpreter/linkResolver.hpp"
#include "logging/log.hpp"
#include "logging/logStream.hpp"
#include "memory/allocation.inline.hpp"
#include "memory/heapShared.hpp"
#include "memory/metadataFactory.hpp"
#include "memory/metaspaceClosure.hpp"
#include "memory/oopFactory.hpp"
#include "memory/resourceArea.hpp"
#include "memory/universe.hpp"
#include "oops/array.hpp"
#include "oops/constantPool.inline.hpp"
#include "oops/cpCache.inline.hpp"
#include "oops/flatArrayKlass.hpp"
#include "oops/instanceKlass.hpp"
#include "oops/klass.inline.hpp"
#include "oops/objArrayKlass.hpp"
#include "oops/objArrayOop.inline.hpp"
#include "oops/oop.inline.hpp"
#include "oops/typeArrayOop.inline.hpp"
#include "prims/jvmtiExport.hpp"
#include "runtime/atomic.hpp"
#include "runtime/handles.inline.hpp"
#include "runtime/init.hpp"
#include "runtime/javaCalls.hpp"
#include "runtime/signature.hpp"
#include "runtime/thread.inline.hpp"
#include "runtime/vframe.inline.hpp"
#include "utilities/copy.hpp"

ConstantPool* ConstantPool::allocate(ClassLoaderData* loader_data, int length, TRAPS) {
  Array<u1>* tags = MetadataFactory::new_array<u1>(loader_data, length, 0, CHECK_NULL);
  int size = ConstantPool::size(length);
  return new (loader_data, size, MetaspaceObj::ConstantPoolType, THREAD) ConstantPool(tags);
}

void ConstantPool::copy_fields(const ConstantPool* orig) {
  // Preserve dynamic constant information from the original pool
  if (orig->has_dynamic_constant()) {
    set_has_dynamic_constant();
  }

  // Copy class version
  set_major_version(orig->major_version());
  set_minor_version(orig->minor_version());

  set_source_file_name_index(orig->source_file_name_index());
  set_generic_signature_index(orig->generic_signature_index());
}

#ifdef ASSERT

// MetaspaceObj allocation invariant is calloc equivalent memory
// simple verification of this here (JVM_CONSTANT_Invalid == 0 )
static bool tag_array_is_zero_initialized(Array<u1>* tags) {
  assert(tags != NULL, "invariant");
  const int length = tags->length();
  for (int index = 0; index < length; ++index) {
    if (JVM_CONSTANT_Invalid != tags->at(index)) {
      return false;
    }
  }
  return true;
}

#endif

ConstantPool::ConstantPool(Array<u1>* tags) :
  _tags(tags),
  _length(tags->length()) {

    assert(_tags != NULL, "invariant");
    assert(tags->length() == _length, "invariant");
    assert(tag_array_is_zero_initialized(tags), "invariant");
    assert(0 == flags(), "invariant");
    assert(0 == version(), "invariant");
    assert(NULL == _pool_holder, "invariant");
}

void ConstantPool::deallocate_contents(ClassLoaderData* loader_data) {
  if (cache() != NULL) {
    MetadataFactory::free_metadata(loader_data, cache());
    set_cache(NULL);
  }

  MetadataFactory::free_array<Klass*>(loader_data, resolved_klasses());
  set_resolved_klasses(NULL);

  MetadataFactory::free_array<jushort>(loader_data, operands());
  set_operands(NULL);

  release_C_heap_structures();

  // free tag array
  MetadataFactory::free_array<u1>(loader_data, tags());
  set_tags(NULL);
}

void ConstantPool::release_C_heap_structures() {
  // walk constant pool and decrement symbol reference counts
  unreference_symbols();
}

void ConstantPool::metaspace_pointers_do(MetaspaceClosure* it) {
  log_trace(cds)("Iter(ConstantPool): %p", this);

  it->push(&_tags, MetaspaceClosure::_writable);
  it->push(&_cache);
  it->push(&_pool_holder);
  it->push(&_operands);
  it->push(&_resolved_klasses, MetaspaceClosure::_writable);

  for (int i = 0; i < length(); i++) {
    // The only MSO's embedded in the CP entries are Symbols:
    //   JVM_CONSTANT_String (normal and pseudo)
    //   JVM_CONSTANT_Utf8
    constantTag ctag = tag_at(i);
    if (ctag.is_string() || ctag.is_utf8()) {
      it->push(symbol_at_addr(i));
    }
  }
}

objArrayOop ConstantPool::resolved_references() const {
  return (objArrayOop)_cache->resolved_references();
}

// Called from outside constant pool resolution where a resolved_reference array
// may not be present.
objArrayOop ConstantPool::resolved_references_or_null() const {
  if (_cache == NULL) {
    return NULL;
  } else {
    return (objArrayOop)_cache->resolved_references();
  }
}

// Create resolved_references array and mapping array for original cp indexes
// The ldc bytecode was rewritten to have the resolved reference array index so need a way
// to map it back for resolving and some unlikely miscellaneous uses.
// The objects created by invokedynamic are appended to this list.
void ConstantPool::initialize_resolved_references(ClassLoaderData* loader_data,
                                                  const intStack& reference_map,
                                                  int constant_pool_map_length,
                                                  TRAPS) {
  // Initialized the resolved object cache.
  int map_length = reference_map.length();
  if (map_length > 0) {
    // Only need mapping back to constant pool entries.  The map isn't used for
    // invokedynamic resolved_reference entries.  For invokedynamic entries,
    // the constant pool cache index has the mapping back to both the constant
    // pool and to the resolved reference index.
    if (constant_pool_map_length > 0) {
      Array<u2>* om = MetadataFactory::new_array<u2>(loader_data, constant_pool_map_length, CHECK);

      for (int i = 0; i < constant_pool_map_length; i++) {
        int x = reference_map.at(i);
        assert(x == (int)(jushort) x, "klass index is too big");
        om->at_put(i, (jushort)x);
      }
      set_reference_map(om);
    }

    // Create Java array for holding resolved strings, methodHandles,
    // methodTypes, invokedynamic and invokehandle appendix objects, etc.
    objArrayOop stom = oopFactory::new_objArray(vmClasses::Object_klass(), map_length, CHECK);
    Handle refs_handle (THREAD, stom);  // must handleize.
    set_resolved_references(loader_data->add_handle(refs_handle));
  }
}

void ConstantPool::allocate_resolved_klasses(ClassLoaderData* loader_data, int num_klasses, TRAPS) {
  // A ConstantPool can't possibly have 0xffff valid class entries,
  // because entry #0 must be CONSTANT_Invalid, and each class entry must refer to a UTF8
  // entry for the class's name. So at most we will have 0xfffe class entries.
  // This allows us to use 0xffff (ConstantPool::_temp_resolved_klass_index) to indicate
  // UnresolvedKlass entries that are temporarily created during class redefinition.
  assert(num_klasses < CPKlassSlot::_temp_resolved_klass_index, "sanity");
  assert(resolved_klasses() == NULL, "sanity");
  Array<Klass*>* rk = MetadataFactory::new_array<Klass*>(loader_data, num_klasses, CHECK);
  set_resolved_klasses(rk);
}

void ConstantPool::initialize_unresolved_klasses(ClassLoaderData* loader_data, TRAPS) {
  int len = length();
  int num_klasses = 0;
  for (int i = 1; i <len; i++) {
    switch (tag_at(i).value()) {
    case JVM_CONSTANT_ClassIndex:
      {
        const int class_index = klass_index_at(i);
        unresolved_klass_at_put(i, class_index, num_klasses++);
      }
      break;
#ifndef PRODUCT
    case JVM_CONSTANT_Class:
    case JVM_CONSTANT_UnresolvedClass:
    case JVM_CONSTANT_UnresolvedClassInError:
      // All of these should have been reverted back to Unresolved before calling
      // this function.
      ShouldNotReachHere();
#endif
    }
  }
  allocate_resolved_klasses(loader_data, num_klasses, THREAD);
}

// Unsafe anonymous class support:
void ConstantPool::klass_at_put(int class_index, int name_index, int resolved_klass_index, Klass* k, Symbol* name) {
  assert(is_within_bounds(class_index), "index out of bounds");
  assert(is_within_bounds(name_index), "index out of bounds");
  assert((resolved_klass_index & 0xffff0000) == 0, "must be");
  *int_at_addr(class_index) =
    build_int_from_shorts((jushort)resolved_klass_index, (jushort)name_index);

  symbol_at_put(name_index, name);
  name->increment_refcount();
  Klass** adr = resolved_klasses()->adr_at(resolved_klass_index);
  Atomic::release_store(adr, k);

  // The interpreter assumes when the tag is stored, the klass is resolved
  // and the Klass* non-NULL, so we need hardware store ordering here.
  jbyte qdesc_bit = (name->is_Q_signature()) ? (jbyte) JVM_CONSTANT_QDescBit : 0;
  if (k != NULL) {
    release_tag_at_put(class_index, JVM_CONSTANT_Class | qdesc_bit);
  } else {
    release_tag_at_put(class_index, JVM_CONSTANT_UnresolvedClass | qdesc_bit);
  }
}

// Unsafe anonymous class support:
void ConstantPool::klass_at_put(int class_index, Klass* k) {
  assert(k != NULL, "must be valid klass");
  CPKlassSlot kslot = klass_slot_at(class_index);
  int resolved_klass_index = kslot.resolved_klass_index();
  Klass** adr = resolved_klasses()->adr_at(resolved_klass_index);
  Atomic::release_store(adr, k);

  // The interpreter assumes when the tag is stored, the klass is resolved
  // and the Klass* non-NULL, so we need hardware store ordering here.
  assert(!k->name()->is_Q_signature(), "Q-type without JVM_CONSTANT_QDescBit");
  release_tag_at_put(class_index, JVM_CONSTANT_Class);
}

#if INCLUDE_CDS_JAVA_HEAP
// Archive the resolved references
void ConstantPool::archive_resolved_references() {
  if (_cache == NULL) {
    return; // nothing to do
  }

  InstanceKlass *ik = pool_holder();
  if (!(ik->is_shared_boot_class() || ik->is_shared_platform_class() ||
        ik->is_shared_app_class())) {
    // Archiving resolved references for classes from non-builtin loaders
    // is not yet supported.
    return;
  }

  objArrayOop rr = resolved_references();
  Array<u2>* ref_map = reference_map();
  if (rr != NULL) {
    int ref_map_len = ref_map == NULL ? 0 : ref_map->length();
    int rr_len = rr->length();
    for (int i = 0; i < rr_len; i++) {
      oop obj = rr->obj_at(i);
      rr->obj_at_put(i, NULL);
      if (obj != NULL && i < ref_map_len) {
        int index = object_to_cp_index(i);
        if (tag_at(index).is_string()) {
          oop archived_string = HeapShared::find_archived_heap_object(obj);
          // Update the reference to point to the archived copy
          // of this string.
          // If the string is too large to archive, NULL is
          // stored into rr. At run time, string_at_impl() will create and intern
          // the string.
          rr->obj_at_put(i, archived_string);
        }
      }
    }

    oop archived = HeapShared::archive_heap_object(rr);
    // If the resolved references array is not archived (too large),
    // the 'archived' object is NULL. No need to explicitly check
    // the return value of archive_heap_object here. At runtime, the
    // resolved references will be created using the normal process
    // when there is no archived value.
    _cache->set_archived_references(archived);
  }
}

void ConstantPool::resolve_class_constants(TRAPS) {
  assert(DumpSharedSpaces, "used during dump time only");
  // The _cache may be NULL if the _pool_holder klass fails verification
  // at dump time due to missing dependencies.
  if (cache() == NULL || reference_map() == NULL) {
    return; // nothing to do
  }

  constantPoolHandle cp(THREAD, this);
  for (int index = 1; index < length(); index++) { // Index 0 is unused
    if (tag_at(index).is_string() && !cp->is_pseudo_string_at(index)) {
      int cache_index = cp->cp_to_object_index(index);
      string_at_impl(cp, index, cache_index, CHECK);
    }
  }
}

void ConstantPool::add_dumped_interned_strings() {
  objArrayOop rr = resolved_references();
  if (rr != NULL) {
    int rr_len = rr->length();
    for (int i = 0; i < rr_len; i++) {
      oop p = rr->obj_at(i);
      if (java_lang_String::is_instance(p)) {
        HeapShared::add_to_dumped_interned_strings(p);
      }
    }
  }
}
#endif

// CDS support. Create a new resolved_references array.
void ConstantPool::restore_unshareable_info(TRAPS) {
  assert(is_constantPool(), "ensure C++ vtable is restored");
  assert(on_stack(), "should always be set for shared constant pools");
  assert(is_shared(), "should always be set for shared constant pools");
  assert(_cache != NULL, "constant pool _cache should not be NULL");

  // Only create the new resolved references array if it hasn't been attempted before
  if (resolved_references() != NULL) return;

  // restore the C++ vtable from the shared archive
  restore_vtable();

  if (vmClasses::Object_klass_loaded()) {
    ClassLoaderData* loader_data = pool_holder()->class_loader_data();
#if INCLUDE_CDS_JAVA_HEAP
    if (HeapShared::open_archive_heap_region_mapped() &&
        _cache->archived_references() != NULL) {
      oop archived = _cache->archived_references();
      // Create handle for the archived resolved reference array object
      Handle refs_handle(THREAD, archived);
      set_resolved_references(loader_data->add_handle(refs_handle));
      _cache->clear_archived_references();
    } else
#endif
    {
      // No mapped archived resolved reference array
      // Recreate the object array and add to ClassLoaderData.
      int map_length = resolved_reference_length();
      if (map_length > 0) {
        objArrayOop stom = oopFactory::new_objArray(vmClasses::Object_klass(), map_length, CHECK);
        Handle refs_handle(THREAD, stom);  // must handleize.
        set_resolved_references(loader_data->add_handle(refs_handle));
      }
    }
  }
}

void ConstantPool::remove_unshareable_info() {
  // Resolved references are not in the shared archive.
  // Save the length for restoration.  It is not necessarily the same length
  // as reference_map.length() if invokedynamic is saved. It is needed when
  // re-creating the resolved reference array if archived heap data cannot be map
  // at runtime.
  set_resolved_reference_length(
    resolved_references() != NULL ? resolved_references()->length() : 0);
  set_resolved_references(OopHandle());

  // Shared ConstantPools are in the RO region, so the _flags cannot be modified.
  // The _on_stack flag is used to prevent ConstantPools from deallocation during
  // class redefinition. Since shared ConstantPools cannot be deallocated anyway,
  // we always set _on_stack to true to avoid having to change _flags during runtime.
  _flags |= (_on_stack | _is_shared);
  int num_klasses = 0;
  for (int index = 1; index < length(); index++) { // Index 0 is unused
    jbyte qdesc_bit = tag_at(index).is_Qdescriptor_klass() ? (jbyte) JVM_CONSTANT_QDescBit : 0;
    if (tag_at(index).is_unresolved_klass_in_error()) {
      tag_at_put(index, JVM_CONSTANT_UnresolvedClass | qdesc_bit);
    } else if (tag_at(index).is_method_handle_in_error()) {
      tag_at_put(index, JVM_CONSTANT_MethodHandle);
    } else if (tag_at(index).is_method_type_in_error()) {
      tag_at_put(index, JVM_CONSTANT_MethodType);
    } else if (tag_at(index).is_dynamic_constant_in_error()) {
      tag_at_put(index, JVM_CONSTANT_Dynamic);
    }
    if (tag_at(index).is_klass()) {
      // This class was resolved as a side effect of executing Java code
      // during dump time. We need to restore it back to an UnresolvedClass,
      // so that the proper class loading and initialization can happen
      // at runtime.
      bool clear_it = true;
      if (pool_holder()->is_hidden() && index == pool_holder()->this_class_index()) {
        // All references to a hidden class's own field/methods are through this
        // index. We cannot clear it. See comments in ClassFileParser::fill_instance_klass.
        clear_it = false;
      }
      if (clear_it) {
        CPKlassSlot kslot = klass_slot_at(index);
        int resolved_klass_index = kslot.resolved_klass_index();
        int name_index = kslot.name_index();
        assert(tag_at(name_index).is_symbol(), "sanity");
        resolved_klasses()->at_put(resolved_klass_index, NULL);
        tag_at_put(index, JVM_CONSTANT_UnresolvedClass | qdesc_bit);
        assert(klass_name_at(index) == symbol_at(name_index), "sanity");
      }
    }
  }
  if (cache() != NULL) {
    cache()->remove_unshareable_info();
  }
}

int ConstantPool::cp_to_object_index(int cp_index) {
  // this is harder don't do this so much.
  int i = reference_map()->find(cp_index);
  // We might not find the index for jsr292 call.
  return (i < 0) ? _no_index_sentinel : i;
}

void ConstantPool::string_at_put(int which, int obj_index, oop str) {
  resolved_references()->obj_at_put(obj_index, str);
}

void ConstantPool::trace_class_resolution(const constantPoolHandle& this_cp, Klass* k) {
  ResourceMark rm;
  int line_number = -1;
  const char * source_file = NULL;
  if (JavaThread::current()->has_last_Java_frame()) {
    // try to identify the method which called this function.
    vframeStream vfst(JavaThread::current());
    if (!vfst.at_end()) {
      line_number = vfst.method()->line_number_from_bci(vfst.bci());
      Symbol* s = vfst.method()->method_holder()->source_file_name();
      if (s != NULL) {
        source_file = s->as_C_string();
      }
    }
  }
  if (k != this_cp->pool_holder()) {
    // only print something if the classes are different
    if (source_file != NULL) {
      log_debug(class, resolve)("%s %s %s:%d",
                 this_cp->pool_holder()->external_name(),
                 k->external_name(), source_file, line_number);
    } else {
      log_debug(class, resolve)("%s %s",
                 this_cp->pool_holder()->external_name(),
                 k->external_name());
    }
  }
}

void check_is_inline_type(Klass* k, TRAPS) {
  if (!k->is_inline_klass()) {
    THROW(vmSymbols::java_lang_IncompatibleClassChangeError());
  }
}

Klass* ConstantPool::klass_at_impl(const constantPoolHandle& this_cp, int which,
                                   TRAPS) {
  JavaThread* javaThread = THREAD->as_Java_thread();

  // A resolved constantPool entry will contain a Klass*, otherwise a Symbol*.
  // It is not safe to rely on the tag bit's here, since we don't have a lock, and
  // the entry and tag is not updated atomicly.
  CPKlassSlot kslot = this_cp->klass_slot_at(which);
  int resolved_klass_index = kslot.resolved_klass_index();
  int name_index = kslot.name_index();
  assert(this_cp->tag_at(name_index).is_symbol(), "sanity");

  // The tag must be JVM_CONSTANT_Class in order to read the correct value from
  // the unresolved_klasses() array.
  if (this_cp->tag_at(which).is_klass()) {
    Klass* klass = this_cp->resolved_klasses()->at(resolved_klass_index);
    if (klass != NULL) {
      return klass;
    }
  }

  // This tag doesn't change back to unresolved class unless at a safepoint.
  if (this_cp->tag_at(which).is_unresolved_klass_in_error()) {
    // The original attempt to resolve this constant pool entry failed so find the
    // class of the original error and throw another error of the same class
    // (JVMS 5.4.3).
    // If there is a detail message, pass that detail message to the error.
    // The JVMS does not strictly require us to duplicate the same detail message,
    // or any internal exception fields such as cause or stacktrace.  But since the
    // detail message is often a class name or other literal string, we will repeat it
    // if we can find it in the symbol table.
    throw_resolution_error(this_cp, which, CHECK_NULL);
    ShouldNotReachHere();
  }

  Handle mirror_handle;
  Symbol* name = this_cp->symbol_at(name_index);
  bool inline_type_signature = false;
  if (name->is_Q_signature()) {
    name = name->fundamental_name(THREAD);
    inline_type_signature = true;
  }
  Handle loader (THREAD, this_cp->pool_holder()->class_loader());
  Handle protection_domain (THREAD, this_cp->pool_holder()->protection_domain());

  Klass* k;
  {
    // Turn off the single stepping while doing class resolution
    JvmtiHideSingleStepping jhss(javaThread);
    k = SystemDictionary::resolve_or_fail(name, loader, protection_domain, true, THREAD);
  } //  JvmtiHideSingleStepping jhss(javaThread);
  if (inline_type_signature) {
    name->decrement_refcount();
  }

  if (!HAS_PENDING_EXCEPTION) {
    // preserve the resolved klass from unloading
    mirror_handle = Handle(THREAD, k->java_mirror());
    // Do access check for klasses
    verify_constant_pool_resolve(this_cp, k, THREAD);
  }

  if (!HAS_PENDING_EXCEPTION && inline_type_signature) {
    check_is_inline_type(k, THREAD);
  }

  if (!HAS_PENDING_EXCEPTION) {
    Klass* bottom_klass = NULL;
    if (k->is_objArray_klass()) {
      bottom_klass = ObjArrayKlass::cast(k)->bottom_klass();
      assert(bottom_klass != NULL, "Should be set");
      assert(bottom_klass->is_instance_klass() || bottom_klass->is_typeArray_klass(), "Sanity check");
    } else if (k->is_flatArray_klass()) {
      bottom_klass = FlatArrayKlass::cast(k)->element_klass();
      assert(bottom_klass != NULL, "Should be set");
    }
  }

  // Failed to resolve class. We must record the errors so that subsequent attempts
  // to resolve this constant pool entry fail with the same error (JVMS 5.4.3).
  if (HAS_PENDING_EXCEPTION) {
<<<<<<< HEAD
    if (save_resolution_error) {
      jbyte tag = JVM_CONSTANT_UnresolvedClass;
      if (this_cp->tag_at(which).is_Qdescriptor_klass()) {
        tag |= JVM_CONSTANT_QDescBit;
      }
      save_and_throw_exception(this_cp, which, constantTag(tag), CHECK_NULL);
      // If CHECK_NULL above doesn't return the exception, that means that
      // some other thread has beaten us and has resolved the class.
      // To preserve old behavior, we return the resolved class.
      klass = this_cp->resolved_klasses()->at(resolved_klass_index);
      assert(klass != NULL, "must be resolved if exception was cleared");
      return klass;
    } else {
      return NULL;  // return the pending exception
    }
=======
    save_and_throw_exception(this_cp, which, constantTag(JVM_CONSTANT_UnresolvedClass), CHECK_NULL);
    // If CHECK_NULL above doesn't return the exception, that means that
    // some other thread has beaten us and has resolved the class.
    // To preserve old behavior, we return the resolved class.
    Klass* klass = this_cp->resolved_klasses()->at(resolved_klass_index);
    assert(klass != NULL, "must be resolved if exception was cleared");
    return klass;
>>>>>>> 7146104f
  }

  // logging for class+resolve.
  if (log_is_enabled(Debug, class, resolve)){
    trace_class_resolution(this_cp, k);
  }

  Klass** adr = this_cp->resolved_klasses()->adr_at(resolved_klass_index);
  Atomic::release_store(adr, k);
  // The interpreter assumes when the tag is stored, the klass is resolved
  // and the Klass* stored in _resolved_klasses is non-NULL, so we need
  // hardware store ordering here.
<<<<<<< HEAD
  jbyte tag = JVM_CONSTANT_Class;
  if (this_cp->tag_at(which).is_Qdescriptor_klass()) {
    tag |= JVM_CONSTANT_QDescBit;
  }
  this_cp->release_tag_at_put(which, tag);
=======
  // We also need to CAS to not overwrite an error from a racing thread.

  jbyte old_tag = Atomic::cmpxchg((jbyte*)this_cp->tag_addr_at(which),
                                  (jbyte)JVM_CONSTANT_UnresolvedClass,
                                  (jbyte)JVM_CONSTANT_Class);

  // We need to recheck exceptions from racing thread and return the same.
  if (old_tag == JVM_CONSTANT_UnresolvedClassInError) {
    // Remove klass.
    this_cp->resolved_klasses()->at_put(resolved_klass_index, NULL);
    throw_resolution_error(this_cp, which, CHECK_NULL);
  }

>>>>>>> 7146104f
  return k;
}


// Does not update ConstantPool* - to avoid any exception throwing. Used
// by compiler and exception handling.  Also used to avoid classloads for
// instanceof operations. Returns NULL if the class has not been loaded or
// if the verification of constant pool failed
Klass* ConstantPool::klass_at_if_loaded(const constantPoolHandle& this_cp, int which) {
  CPKlassSlot kslot = this_cp->klass_slot_at(which);
  int resolved_klass_index = kslot.resolved_klass_index();
  int name_index = kslot.name_index();
  assert(this_cp->tag_at(name_index).is_symbol(), "sanity");

  if (this_cp->tag_at(which).is_klass()) {
    Klass* k = this_cp->resolved_klasses()->at(resolved_klass_index);
    assert(k != NULL, "should be resolved");
    return k;
  } else if (this_cp->tag_at(which).is_unresolved_klass_in_error()) {
    return NULL;
  } else {
    Thread *thread = Thread::current();
    Symbol* name = this_cp->symbol_at(name_index);
    oop loader = this_cp->pool_holder()->class_loader();
    oop protection_domain = this_cp->pool_holder()->protection_domain();
    Handle h_prot (thread, protection_domain);
    Handle h_loader (thread, loader);
    Klass* k = SystemDictionary::find_instance_klass(name, h_loader, h_prot);

    // Avoid constant pool verification at a safepoint, which takes the Module_lock.
    if (k != NULL && !SafepointSynchronize::is_at_safepoint()) {
      // Make sure that resolving is legal
      ExceptionMark em(thread);
      Thread* THREAD = thread; // For exception macros.
      // return NULL if verification fails
      verify_constant_pool_resolve(this_cp, k, THREAD);
      if (HAS_PENDING_EXCEPTION) {
        CLEAR_PENDING_EXCEPTION;
        return NULL;
      }
      return k;
    } else {
      return k;
    }
  }
}

Method* ConstantPool::method_at_if_loaded(const constantPoolHandle& cpool,
                                                   int which) {
  if (cpool->cache() == NULL)  return NULL;  // nothing to load yet
  int cache_index = decode_cpcache_index(which, true);
  if (!(cache_index >= 0 && cache_index < cpool->cache()->length())) {
    // FIXME: should be an assert
    log_debug(class, resolve)("bad operand %d in:", which); cpool->print();
    return NULL;
  }
  ConstantPoolCacheEntry* e = cpool->cache()->entry_at(cache_index);
  return e->method_if_resolved(cpool);
}


bool ConstantPool::has_appendix_at_if_loaded(const constantPoolHandle& cpool, int which) {
  if (cpool->cache() == NULL)  return false;  // nothing to load yet
  int cache_index = decode_cpcache_index(which, true);
  ConstantPoolCacheEntry* e = cpool->cache()->entry_at(cache_index);
  return e->has_appendix();
}

oop ConstantPool::appendix_at_if_loaded(const constantPoolHandle& cpool, int which) {
  if (cpool->cache() == NULL)  return NULL;  // nothing to load yet
  int cache_index = decode_cpcache_index(which, true);
  ConstantPoolCacheEntry* e = cpool->cache()->entry_at(cache_index);
  return e->appendix_if_resolved(cpool);
}


bool ConstantPool::has_local_signature_at_if_loaded(const constantPoolHandle& cpool, int which) {
  if (cpool->cache() == NULL)  return false;  // nothing to load yet
  int cache_index = decode_cpcache_index(which, true);
  ConstantPoolCacheEntry* e = cpool->cache()->entry_at(cache_index);
  return e->has_local_signature();
}

Symbol* ConstantPool::impl_name_ref_at(int which, bool uncached) {
  int name_index = name_ref_index_at(impl_name_and_type_ref_index_at(which, uncached));
  return symbol_at(name_index);
}


Symbol* ConstantPool::impl_signature_ref_at(int which, bool uncached) {
  int signature_index = signature_ref_index_at(impl_name_and_type_ref_index_at(which, uncached));
  return symbol_at(signature_index);
}

int ConstantPool::impl_name_and_type_ref_index_at(int which, bool uncached) {
  int i = which;
  if (!uncached && cache() != NULL) {
    if (ConstantPool::is_invokedynamic_index(which)) {
      // Invokedynamic index is index into the constant pool cache
      int pool_index = invokedynamic_bootstrap_ref_index_at(which);
      pool_index = bootstrap_name_and_type_ref_index_at(pool_index);
      assert(tag_at(pool_index).is_name_and_type(), "");
      return pool_index;
    }
    // change byte-ordering and go via cache
    i = remap_instruction_operand_from_cache(which);
  } else {
    if (tag_at(which).has_bootstrap()) {
      int pool_index = bootstrap_name_and_type_ref_index_at(which);
      assert(tag_at(pool_index).is_name_and_type(), "");
      return pool_index;
    }
  }
  assert(tag_at(i).is_field_or_method(), "Corrupted constant pool");
  assert(!tag_at(i).has_bootstrap(), "Must be handled above");
  jint ref_index = *int_at_addr(i);
  return extract_high_short_from_int(ref_index);
}

constantTag ConstantPool::impl_tag_ref_at(int which, bool uncached) {
  int pool_index = which;
  if (!uncached && cache() != NULL) {
    if (ConstantPool::is_invokedynamic_index(which)) {
      // Invokedynamic index is index into resolved_references
      pool_index = invokedynamic_bootstrap_ref_index_at(which);
    } else {
      // change byte-ordering and go via cache
      pool_index = remap_instruction_operand_from_cache(which);
    }
  }
  return tag_at(pool_index);
}

int ConstantPool::impl_klass_ref_index_at(int which, bool uncached) {
  guarantee(!ConstantPool::is_invokedynamic_index(which),
            "an invokedynamic instruction does not have a klass");
  int i = which;
  if (!uncached && cache() != NULL) {
    // change byte-ordering and go via cache
    i = remap_instruction_operand_from_cache(which);
  }
  assert(tag_at(i).is_field_or_method(), "Corrupted constant pool");
  jint ref_index = *int_at_addr(i);
  return extract_low_short_from_int(ref_index);
}



int ConstantPool::remap_instruction_operand_from_cache(int operand) {
  int cpc_index = operand;
  DEBUG_ONLY(cpc_index -= CPCACHE_INDEX_TAG);
  assert((int)(u2)cpc_index == cpc_index, "clean u2");
  int member_index = cache()->entry_at(cpc_index)->constant_pool_index();
  return member_index;
}


void ConstantPool::verify_constant_pool_resolve(const constantPoolHandle& this_cp, Klass* k, TRAPS) {
  if (!(k->is_instance_klass() || k->is_objArray_klass())) {
    return;  // short cut, typeArray klass is always accessible
  }
  Klass* holder = this_cp->pool_holder();
  LinkResolver::check_klass_accessibility(holder, k, CHECK);
}


int ConstantPool::name_ref_index_at(int which_nt) {
  jint ref_index = name_and_type_at(which_nt);
  return extract_low_short_from_int(ref_index);
}


int ConstantPool::signature_ref_index_at(int which_nt) {
  jint ref_index = name_and_type_at(which_nt);
  return extract_high_short_from_int(ref_index);
}


Klass* ConstantPool::klass_ref_at(int which, TRAPS) {
  return klass_at(klass_ref_index_at(which), THREAD);
}

Symbol* ConstantPool::klass_name_at(int which) const {
  return symbol_at(klass_slot_at(which).name_index());
}

Symbol* ConstantPool::klass_ref_at_noresolve(int which) {
  jint ref_index = klass_ref_index_at(which);
  return klass_at_noresolve(ref_index);
}

Symbol* ConstantPool::uncached_klass_ref_at_noresolve(int which) {
  jint ref_index = uncached_klass_ref_index_at(which);
  return klass_at_noresolve(ref_index);
}

char* ConstantPool::string_at_noresolve(int which) {
  return unresolved_string_at(which)->as_C_string();
}

BasicType ConstantPool::basic_type_for_signature_at(int which) const {
  return Signature::basic_type(symbol_at(which));
}


void ConstantPool::resolve_string_constants_impl(const constantPoolHandle& this_cp, TRAPS) {
  for (int index = 1; index < this_cp->length(); index++) { // Index 0 is unused
    if (this_cp->tag_at(index).is_string()) {
      this_cp->string_at(index, CHECK);
    }
  }
}

static Symbol* exception_message(const constantPoolHandle& this_cp, int which, constantTag tag, oop pending_exception) {
  // Dig out the detailed message to reuse if possible
  Symbol* message = java_lang_Throwable::detail_message(pending_exception);
  if (message != NULL) {
    return message;
  }

  // Return specific message for the tag
  switch (tag.value()) {
  case JVM_CONSTANT_UnresolvedClass:
    // return the class name in the error message
    message = this_cp->klass_name_at(which);
    break;
  case JVM_CONSTANT_MethodHandle:
    // return the method handle name in the error message
    message = this_cp->method_handle_name_ref_at(which);
    break;
  case JVM_CONSTANT_MethodType:
    // return the method type signature in the error message
    message = this_cp->method_type_signature_at(which);
    break;
  case JVM_CONSTANT_Dynamic:
    // return the name of the condy in the error message
    message = this_cp->uncached_name_ref_at(which);
    break;
  default:
    ShouldNotReachHere();
  }

  return message;
}

static void add_resolution_error(const constantPoolHandle& this_cp, int which,
                                 constantTag tag, oop pending_exception) {

  Symbol* error = pending_exception->klass()->name();
  oop cause = java_lang_Throwable::cause(pending_exception);

  // Also dig out the exception cause, if present.
  Symbol* cause_sym = NULL;
  Symbol* cause_msg = NULL;
  if (cause != NULL && cause != pending_exception) {
    cause_sym = cause->klass()->name();
    cause_msg = java_lang_Throwable::detail_message(cause);
  }

  Symbol* message = exception_message(this_cp, which, tag, pending_exception);
  SystemDictionary::add_resolution_error(this_cp, which, error, message, cause_sym, cause_msg);
}


void ConstantPool::throw_resolution_error(const constantPoolHandle& this_cp, int which, TRAPS) {
  ResourceMark rm(THREAD);
  Symbol* message = NULL;
  Symbol* cause = NULL;
  Symbol* cause_msg = NULL;
  Symbol* error = SystemDictionary::find_resolution_error(this_cp, which, &message, &cause, &cause_msg);
  assert(error != NULL, "checking");
  const char* cause_str = cause_msg != NULL ? cause_msg->as_C_string() : NULL;

  CLEAR_PENDING_EXCEPTION;
  if (message != NULL) {
    char* msg = message->as_C_string();
    if (cause != NULL) {
      Handle h_cause = Exceptions::new_exception(THREAD, cause, cause_str);
      THROW_MSG_CAUSE(error, msg, h_cause);
    } else {
      THROW_MSG(error, msg);
    }
  } else {
    if (cause != NULL) {
      Handle h_cause = Exceptions::new_exception(THREAD, cause, cause_str);
      THROW_CAUSE(error, h_cause);
    } else {
      THROW(error);
    }
  }
}

// If resolution for Class, Dynamic constant, MethodHandle or MethodType fails, save the
// exception in the resolution error table, so that the same exception is thrown again.
void ConstantPool::save_and_throw_exception(const constantPoolHandle& this_cp, int which,
                                            constantTag tag, TRAPS) {

  int error_tag = tag.error_value();

  if (!PENDING_EXCEPTION->
    is_a(vmClasses::LinkageError_klass())) {
    // Just throw the exception and don't prevent these classes from
    // being loaded due to virtual machine errors like StackOverflow
    // and OutOfMemoryError, etc, or if the thread was hit by stop()
    // Needs clarification to section 5.4.3 of the VM spec (see 6308271)
  } else if (this_cp->tag_at(which).value() != error_tag) {
    add_resolution_error(this_cp, which, tag, PENDING_EXCEPTION);
    // CAS in the tag.  If a thread beat us to registering this error that's fine.
    // If another thread resolved the reference, this is a race condition. This
    // thread may have had a security manager or something temporary.
    // This doesn't deterministically get an error.   So why do we save this?
    // We save this because jvmti can add classes to the bootclass path after
    // this error, so it needs to get the same error if the error is first.
    jbyte old_tag = Atomic::cmpxchg((jbyte*)this_cp->tag_addr_at(which),
                                    (jbyte)tag.value(),
                                    (jbyte)error_tag);
    if (old_tag != error_tag && old_tag != tag.value()) {
      // MethodHandles and MethodType doesn't change to resolved version.
      assert(this_cp->tag_at(which).is_klass(), "Wrong tag value");
      // Forget the exception and use the resolved class.
      CLEAR_PENDING_EXCEPTION;
    }
  } else {
    // some other thread put this in error state
    throw_resolution_error(this_cp, which, CHECK);
  }
}

constantTag ConstantPool::constant_tag_at(int which) {
  constantTag tag = tag_at(which);
  if (tag.is_dynamic_constant() ||
      tag.is_dynamic_constant_in_error()) {
    BasicType bt = basic_type_for_constant_at(which);
    // dynamic constant could return an array, treat as object
    return constantTag::ofBasicType(is_reference_type(bt) ? T_OBJECT : bt);
  }
  return tag;
}

BasicType ConstantPool::basic_type_for_constant_at(int which) {
  constantTag tag = tag_at(which);
  if (tag.is_dynamic_constant() ||
      tag.is_dynamic_constant_in_error()) {
    // have to look at the signature for this one
    Symbol* constant_type = uncached_signature_ref_at(which);
    return Signature::basic_type(constant_type);
  }
  return tag.basic_type();
}

// Called to resolve constants in the constant pool and return an oop.
// Some constant pool entries cache their resolved oop. This is also
// called to create oops from constants to use in arguments for invokedynamic
oop ConstantPool::resolve_constant_at_impl(const constantPoolHandle& this_cp,
                                           int index, int cache_index,
                                           bool* status_return, TRAPS) {
  oop result_oop = NULL;
  Handle throw_exception;

  if (cache_index == _possible_index_sentinel) {
    // It is possible that this constant is one which is cached in the objects.
    // We'll do a linear search.  This should be OK because this usage is rare.
    // FIXME: If bootstrap specifiers stress this code, consider putting in
    // a reverse index.  Binary search over a short array should do it.
    assert(index > 0, "valid index");
    cache_index = this_cp->cp_to_object_index(index);
  }
  assert(cache_index == _no_index_sentinel || cache_index >= 0, "");
  assert(index == _no_index_sentinel || index >= 0, "");

  if (cache_index >= 0) {
    result_oop = this_cp->resolved_references()->obj_at(cache_index);
    if (result_oop != NULL) {
      if (result_oop == Universe::the_null_sentinel()) {
        DEBUG_ONLY(int temp_index = (index >= 0 ? index : this_cp->object_to_cp_index(cache_index)));
        assert(this_cp->tag_at(temp_index).is_dynamic_constant(), "only condy uses the null sentinel");
        result_oop = NULL;
      }
      if (status_return != NULL)  (*status_return) = true;
      return result_oop;
      // That was easy...
    }
    index = this_cp->object_to_cp_index(cache_index);
  }

  jvalue prim_value;  // temp used only in a few cases below

  constantTag tag = this_cp->tag_at(index);

  if (status_return != NULL) {
    // don't trigger resolution if the constant might need it
    switch (tag.value()) {
    case JVM_CONSTANT_Class:
    {
      CPKlassSlot kslot = this_cp->klass_slot_at(index);
      int resolved_klass_index = kslot.resolved_klass_index();
      if (this_cp->resolved_klasses()->at(resolved_klass_index) == NULL) {
        (*status_return) = false;
        return NULL;
      }
      // the klass is waiting in the CP; go get it
      break;
    }
    case JVM_CONSTANT_String:
    case JVM_CONSTANT_Integer:
    case JVM_CONSTANT_Float:
    case JVM_CONSTANT_Long:
    case JVM_CONSTANT_Double:
      // these guys trigger OOM at worst
      break;
    default:
      (*status_return) = false;
      return NULL;
    }
    // from now on there is either success or an OOME
    (*status_return) = true;
  }

  switch (tag.value()) {

  case JVM_CONSTANT_UnresolvedClass:
  case JVM_CONSTANT_UnresolvedClassInError:
  case JVM_CONSTANT_Class:
    {
      assert(cache_index == _no_index_sentinel, "should not have been set");
      Klass* resolved = klass_at_impl(this_cp, index, CHECK_NULL);
      // ldc wants the java mirror.
      result_oop = resolved->java_mirror();
      break;
    }

  case JVM_CONSTANT_Dynamic:
    {
      // Resolve the Dynamically-Computed constant to invoke the BSM in order to obtain the resulting oop.
      BootstrapInfo bootstrap_specifier(this_cp, index);

      // The initial step in resolving an unresolved symbolic reference to a
      // dynamically-computed constant is to resolve the symbolic reference to a
      // method handle which will be the bootstrap method for the dynamically-computed
      // constant. If resolution of the java.lang.invoke.MethodHandle for the bootstrap
      // method fails, then a MethodHandleInError is stored at the corresponding
      // bootstrap method's CP index for the CONSTANT_MethodHandle_info. No need to
      // set a DynamicConstantInError here since any subsequent use of this
      // bootstrap method will encounter the resolution of MethodHandleInError.
      // Both the first, (resolution of the BSM and its static arguments), and the second tasks,
      // (invocation of the BSM), of JVMS Section 5.4.3.6 occur within invoke_bootstrap_method()
      // for the bootstrap_specifier created above.
      SystemDictionary::invoke_bootstrap_method(bootstrap_specifier, THREAD);
      Exceptions::wrap_dynamic_exception(/* is_indy */ false, THREAD);
      if (HAS_PENDING_EXCEPTION) {
        // Resolution failure of the dynamically-computed constant, save_and_throw_exception
        // will check for a LinkageError and store a DynamicConstantInError.
        save_and_throw_exception(this_cp, index, tag, CHECK_NULL);
      }
      result_oop = bootstrap_specifier.resolved_value()();
      BasicType type = Signature::basic_type(bootstrap_specifier.signature());
      if (!is_reference_type(type)) {
        // Make sure the primitive value is properly boxed.
        // This is a JDK responsibility.
        const char* fail = NULL;
        if (result_oop == NULL) {
          fail = "null result instead of box";
        } else if (!is_java_primitive(type)) {
          // FIXME: support value types via unboxing
          fail = "can only handle references and primitives";
        } else if (!java_lang_boxing_object::is_instance(result_oop, type)) {
          fail = "primitive is not properly boxed";
        }
        if (fail != NULL) {
          // Since this exception is not a LinkageError, throw exception
          // but do not save a DynamicInError resolution result.
          // See section 5.4.3 of the VM spec.
          THROW_MSG_NULL(vmSymbols::java_lang_InternalError(), fail);
        }
      }

      LogTarget(Debug, methodhandles, condy) lt_condy;
      if (lt_condy.is_enabled()) {
        LogStream ls(lt_condy);
        bootstrap_specifier.print_msg_on(&ls, "resolve_constant_at_impl");
      }
      break;
    }

  case JVM_CONSTANT_String:
    assert(cache_index != _no_index_sentinel, "should have been set");
    if (this_cp->is_pseudo_string_at(index)) {
      result_oop = this_cp->pseudo_string_at(index, cache_index);
      break;
    }
    result_oop = string_at_impl(this_cp, index, cache_index, CHECK_NULL);
    break;

  case JVM_CONSTANT_DynamicInError:
  case JVM_CONSTANT_MethodHandleInError:
  case JVM_CONSTANT_MethodTypeInError:
    {
      throw_resolution_error(this_cp, index, CHECK_NULL);
      break;
    }

  case JVM_CONSTANT_MethodHandle:
    {
      int ref_kind                 = this_cp->method_handle_ref_kind_at(index);
      int callee_index             = this_cp->method_handle_klass_index_at(index);
      Symbol*  name =      this_cp->method_handle_name_ref_at(index);
      Symbol*  signature = this_cp->method_handle_signature_ref_at(index);
      constantTag m_tag  = this_cp->tag_at(this_cp->method_handle_index_at(index));
      { ResourceMark rm(THREAD);
        log_debug(class, resolve)("resolve JVM_CONSTANT_MethodHandle:%d [%d/%d/%d] %s.%s",
                              ref_kind, index, this_cp->method_handle_index_at(index),
                              callee_index, name->as_C_string(), signature->as_C_string());
      }

      Klass* callee = klass_at_impl(this_cp, callee_index, CHECK_NULL);

      // Check constant pool method consistency
      if ((callee->is_interface() && m_tag.is_method()) ||
          ((!callee->is_interface() && m_tag.is_interface_method()))) {
        ResourceMark rm(THREAD);
        stringStream ss;
        ss.print("Inconsistent constant pool data in classfile for class %s. "
                 "Method '", callee->name()->as_C_string());
        signature->print_as_signature_external_return_type(&ss);
        ss.print(" %s(", name->as_C_string());
        signature->print_as_signature_external_parameters(&ss);
        ss.print(")' at index %d is %s and should be %s",
                 index,
                 callee->is_interface() ? "CONSTANT_MethodRef" : "CONSTANT_InterfaceMethodRef",
                 callee->is_interface() ? "CONSTANT_InterfaceMethodRef" : "CONSTANT_MethodRef");
        THROW_MSG_NULL(vmSymbols::java_lang_IncompatibleClassChangeError(), ss.as_string());
      }

      Klass* klass = this_cp->pool_holder();
      Handle value = SystemDictionary::link_method_handle_constant(klass, ref_kind,
                                                                   callee, name, signature,
                                                                   THREAD);
      result_oop = value();
      if (HAS_PENDING_EXCEPTION) {
        save_and_throw_exception(this_cp, index, tag, CHECK_NULL);
      }
      break;
    }

  case JVM_CONSTANT_MethodType:
    {
      Symbol*  signature = this_cp->method_type_signature_at(index);
      { ResourceMark rm(THREAD);
        log_debug(class, resolve)("resolve JVM_CONSTANT_MethodType [%d/%d] %s",
                              index, this_cp->method_type_index_at(index),
                              signature->as_C_string());
      }
      Klass* klass = this_cp->pool_holder();
      Handle value = SystemDictionary::find_method_handle_type(signature, klass, THREAD);
      result_oop = value();
      if (HAS_PENDING_EXCEPTION) {
        save_and_throw_exception(this_cp, index, tag, CHECK_NULL);
      }
      break;
    }

  case JVM_CONSTANT_Integer:
    assert(cache_index == _no_index_sentinel, "should not have been set");
    prim_value.i = this_cp->int_at(index);
    result_oop = java_lang_boxing_object::create(T_INT, &prim_value, CHECK_NULL);
    break;

  case JVM_CONSTANT_Float:
    assert(cache_index == _no_index_sentinel, "should not have been set");
    prim_value.f = this_cp->float_at(index);
    result_oop = java_lang_boxing_object::create(T_FLOAT, &prim_value, CHECK_NULL);
    break;

  case JVM_CONSTANT_Long:
    assert(cache_index == _no_index_sentinel, "should not have been set");
    prim_value.j = this_cp->long_at(index);
    result_oop = java_lang_boxing_object::create(T_LONG, &prim_value, CHECK_NULL);
    break;

  case JVM_CONSTANT_Double:
    assert(cache_index == _no_index_sentinel, "should not have been set");
    prim_value.d = this_cp->double_at(index);
    result_oop = java_lang_boxing_object::create(T_DOUBLE, &prim_value, CHECK_NULL);
    break;

  default:
    DEBUG_ONLY( tty->print_cr("*** %p: tag at CP[%d/%d] = %d",
                              this_cp(), index, cache_index, tag.value()));
    assert(false, "unexpected constant tag");
    break;
  }

  if (cache_index >= 0) {
    // Benign race condition:  resolved_references may already be filled in.
    // The important thing here is that all threads pick up the same result.
    // It doesn't matter which racing thread wins, as long as only one
    // result is used by all threads, and all future queries.
    oop new_result = (result_oop == NULL ? Universe::the_null_sentinel() : result_oop);
    oop old_result = this_cp->resolved_references()
      ->atomic_compare_exchange_oop(cache_index, new_result, NULL);
    if (old_result == NULL) {
      return result_oop;  // was installed
    } else {
      // Return the winning thread's result.  This can be different than
      // the result here for MethodHandles.
      if (old_result == Universe::the_null_sentinel())
        old_result = NULL;
      return old_result;
    }
  } else {
    assert(result_oop != Universe::the_null_sentinel(), "");
    return result_oop;
  }
}

oop ConstantPool::uncached_string_at(int which, TRAPS) {
  Symbol* sym = unresolved_string_at(which);
  oop str = StringTable::intern(sym, CHECK_(NULL));
  assert(java_lang_String::is_instance(str), "must be string");
  return str;
}

void ConstantPool::copy_bootstrap_arguments_at_impl(const constantPoolHandle& this_cp, int index,
                                                    int start_arg, int end_arg,
                                                    objArrayHandle info, int pos,
                                                    bool must_resolve, Handle if_not_available,
                                                    TRAPS) {
  int argc;
  int limit = pos + end_arg - start_arg;
  // checks: index in range [0..this_cp->length),
  // tag at index, start..end in range [0..argc],
  // info array non-null, pos..limit in [0..info.length]
  if ((0 >= index    || index >= this_cp->length())  ||
      !(this_cp->tag_at(index).is_invoke_dynamic()    ||
        this_cp->tag_at(index).is_dynamic_constant()) ||
      (0 > start_arg || start_arg > end_arg) ||
      (end_arg > (argc = this_cp->bootstrap_argument_count_at(index))) ||
      (0 > pos       || pos > limit)         ||
      (info.is_null() || limit > info->length())) {
    // An index or something else went wrong; throw an error.
    // Since this is an internal API, we don't expect this,
    // so we don't bother to craft a nice message.
    THROW_MSG(vmSymbols::java_lang_LinkageError(), "bad BSM argument access");
  }
  // now we can loop safely
  int info_i = pos;
  for (int i = start_arg; i < end_arg; i++) {
    int arg_index = this_cp->bootstrap_argument_index_at(index, i);
    oop arg_oop;
    if (must_resolve) {
      arg_oop = this_cp->resolve_possibly_cached_constant_at(arg_index, CHECK);
    } else {
      bool found_it = false;
      arg_oop = this_cp->find_cached_constant_at(arg_index, found_it, CHECK);
      if (!found_it)  arg_oop = if_not_available();
    }
    info->obj_at_put(info_i++, arg_oop);
  }
}

oop ConstantPool::string_at_impl(const constantPoolHandle& this_cp, int which, int obj_index, TRAPS) {
  // If the string has already been interned, this entry will be non-null
  oop str = this_cp->resolved_references()->obj_at(obj_index);
  assert(str != Universe::the_null_sentinel(), "");
  if (str != NULL) return str;
  Symbol* sym = this_cp->unresolved_string_at(which);
  str = StringTable::intern(sym, CHECK_(NULL));
  this_cp->string_at_put(which, obj_index, str);
  assert(java_lang_String::is_instance(str), "must be string");
  return str;
}


bool ConstantPool::klass_name_at_matches(const InstanceKlass* k, int which) {
  // Names are interned, so we can compare Symbol*s directly
  Symbol* cp_name = klass_name_at(which);
  return (cp_name == k->name());
}


// Iterate over symbols and decrement ones which are Symbol*s
// This is done during GC.
// Only decrement the UTF8 symbols. Strings point to
// these symbols but didn't increment the reference count.
void ConstantPool::unreference_symbols() {
  for (int index = 1; index < length(); index++) { // Index 0 is unused
    constantTag tag = tag_at(index);
    if (tag.is_symbol()) {
      symbol_at(index)->decrement_refcount();
    }
  }
}


// Compare this constant pool's entry at index1 to the constant pool
// cp2's entry at index2.
bool ConstantPool::compare_entry_to(int index1, const constantPoolHandle& cp2,
       int index2) {

  // The error tags are equivalent to non-error tags when comparing
  jbyte t1 = tag_at(index1).non_error_value();
  jbyte t2 = cp2->tag_at(index2).non_error_value();

  if (t1 != t2) {
    // Not the same entry type so there is nothing else to check. Note
    // that this style of checking will consider resolved/unresolved
    // class pairs as different.
    // From the ConstantPool* API point of view, this is correct
    // behavior. See VM_RedefineClasses::merge_constant_pools() to see how this
    // plays out in the context of ConstantPool* merging.
    return false;
  }

  switch (t1) {
  case JVM_CONSTANT_Class:
  {
    Klass* k1 = resolved_klass_at(index1);
    Klass* k2 = cp2->resolved_klass_at(index2);
    if (k1 == k2) {
      return true;
    }
  } break;

  case JVM_CONSTANT_ClassIndex:
  {
    int recur1 = klass_index_at(index1);
    int recur2 = cp2->klass_index_at(index2);
    if (compare_entry_to(recur1, cp2, recur2)) {
      return true;
    }
  } break;

  case JVM_CONSTANT_Double:
  {
    jdouble d1 = double_at(index1);
    jdouble d2 = cp2->double_at(index2);
    if (d1 == d2) {
      return true;
    }
  } break;

  case JVM_CONSTANT_Fieldref:
  case JVM_CONSTANT_InterfaceMethodref:
  case JVM_CONSTANT_Methodref:
  {
    int recur1 = uncached_klass_ref_index_at(index1);
    int recur2 = cp2->uncached_klass_ref_index_at(index2);
    bool match = compare_entry_to(recur1, cp2, recur2);
    if (match) {
      recur1 = uncached_name_and_type_ref_index_at(index1);
      recur2 = cp2->uncached_name_and_type_ref_index_at(index2);
      if (compare_entry_to(recur1, cp2, recur2)) {
        return true;
      }
    }
  } break;

  case JVM_CONSTANT_Float:
  {
    jfloat f1 = float_at(index1);
    jfloat f2 = cp2->float_at(index2);
    if (f1 == f2) {
      return true;
    }
  } break;

  case JVM_CONSTANT_Integer:
  {
    jint i1 = int_at(index1);
    jint i2 = cp2->int_at(index2);
    if (i1 == i2) {
      return true;
    }
  } break;

  case JVM_CONSTANT_Long:
  {
    jlong l1 = long_at(index1);
    jlong l2 = cp2->long_at(index2);
    if (l1 == l2) {
      return true;
    }
  } break;

  case JVM_CONSTANT_NameAndType:
  {
    int recur1 = name_ref_index_at(index1);
    int recur2 = cp2->name_ref_index_at(index2);
    if (compare_entry_to(recur1, cp2, recur2)) {
      recur1 = signature_ref_index_at(index1);
      recur2 = cp2->signature_ref_index_at(index2);
      if (compare_entry_to(recur1, cp2, recur2)) {
        return true;
      }
    }
  } break;

  case JVM_CONSTANT_StringIndex:
  {
    int recur1 = string_index_at(index1);
    int recur2 = cp2->string_index_at(index2);
    if (compare_entry_to(recur1, cp2, recur2)) {
      return true;
    }
  } break;

  case JVM_CONSTANT_UnresolvedClass:
  {
    Symbol* k1 = klass_name_at(index1);
    Symbol* k2 = cp2->klass_name_at(index2);
    if (k1 == k2) {
      return true;
    }
  } break;

  case JVM_CONSTANT_MethodType:
  {
    int k1 = method_type_index_at(index1);
    int k2 = cp2->method_type_index_at(index2);
    if (compare_entry_to(k1, cp2, k2)) {
      return true;
    }
  } break;

  case JVM_CONSTANT_MethodHandle:
  {
    int k1 = method_handle_ref_kind_at(index1);
    int k2 = cp2->method_handle_ref_kind_at(index2);
    if (k1 == k2) {
      int i1 = method_handle_index_at(index1);
      int i2 = cp2->method_handle_index_at(index2);
      if (compare_entry_to(i1, cp2, i2)) {
        return true;
      }
    }
  } break;

  case JVM_CONSTANT_Dynamic:
  {
    int k1 = bootstrap_name_and_type_ref_index_at(index1);
    int k2 = cp2->bootstrap_name_and_type_ref_index_at(index2);
    int i1 = bootstrap_methods_attribute_index(index1);
    int i2 = cp2->bootstrap_methods_attribute_index(index2);
    bool match_entry = compare_entry_to(k1, cp2, k2);
    bool match_operand = compare_operand_to(i1, cp2, i2);
    return (match_entry && match_operand);
  } break;

  case JVM_CONSTANT_InvokeDynamic:
  {
    int k1 = bootstrap_name_and_type_ref_index_at(index1);
    int k2 = cp2->bootstrap_name_and_type_ref_index_at(index2);
    int i1 = bootstrap_methods_attribute_index(index1);
    int i2 = cp2->bootstrap_methods_attribute_index(index2);
    bool match_entry = compare_entry_to(k1, cp2, k2);
    bool match_operand = compare_operand_to(i1, cp2, i2);
    return (match_entry && match_operand);
  } break;

  case JVM_CONSTANT_String:
  {
    Symbol* s1 = unresolved_string_at(index1);
    Symbol* s2 = cp2->unresolved_string_at(index2);
    if (s1 == s2) {
      return true;
    }
  } break;

  case JVM_CONSTANT_Utf8:
  {
    Symbol* s1 = symbol_at(index1);
    Symbol* s2 = cp2->symbol_at(index2);
    if (s1 == s2) {
      return true;
    }
  } break;

  // Invalid is used as the tag for the second constant pool entry
  // occupied by JVM_CONSTANT_Double or JVM_CONSTANT_Long. It should
  // not be seen by itself.
  case JVM_CONSTANT_Invalid: // fall through

  default:
    ShouldNotReachHere();
    break;
  }

  return false;
} // end compare_entry_to()


// Resize the operands array with delta_len and delta_size.
// Used in RedefineClasses for CP merge.
void ConstantPool::resize_operands(int delta_len, int delta_size, TRAPS) {
  int old_len  = operand_array_length(operands());
  int new_len  = old_len + delta_len;
  int min_len  = (delta_len > 0) ? old_len : new_len;

  int old_size = operands()->length();
  int new_size = old_size + delta_size;
  int min_size = (delta_size > 0) ? old_size : new_size;

  ClassLoaderData* loader_data = pool_holder()->class_loader_data();
  Array<u2>* new_ops = MetadataFactory::new_array<u2>(loader_data, new_size, CHECK);

  // Set index in the resized array for existing elements only
  for (int idx = 0; idx < min_len; idx++) {
    int offset = operand_offset_at(idx);                       // offset in original array
    operand_offset_at_put(new_ops, idx, offset + 2*delta_len); // offset in resized array
  }
  // Copy the bootstrap specifiers only
  Copy::conjoint_memory_atomic(operands()->adr_at(2*old_len),
                               new_ops->adr_at(2*new_len),
                               (min_size - 2*min_len) * sizeof(u2));
  // Explicitly deallocate old operands array.
  // Note, it is not needed for 7u backport.
  if ( operands() != NULL) { // the safety check
    MetadataFactory::free_array<u2>(loader_data, operands());
  }
  set_operands(new_ops);
} // end resize_operands()


// Extend the operands array with the length and size of the ext_cp operands.
// Used in RedefineClasses for CP merge.
void ConstantPool::extend_operands(const constantPoolHandle& ext_cp, TRAPS) {
  int delta_len = operand_array_length(ext_cp->operands());
  if (delta_len == 0) {
    return; // nothing to do
  }
  int delta_size = ext_cp->operands()->length();

  assert(delta_len  > 0 && delta_size > 0, "extended operands array must be bigger");

  if (operand_array_length(operands()) == 0) {
    ClassLoaderData* loader_data = pool_holder()->class_loader_data();
    Array<u2>* new_ops = MetadataFactory::new_array<u2>(loader_data, delta_size, CHECK);
    // The first element index defines the offset of second part
    operand_offset_at_put(new_ops, 0, 2*delta_len); // offset in new array
    set_operands(new_ops);
  } else {
    resize_operands(delta_len, delta_size, CHECK);
  }

} // end extend_operands()


// Shrink the operands array to a smaller array with new_len length.
// Used in RedefineClasses for CP merge.
void ConstantPool::shrink_operands(int new_len, TRAPS) {
  int old_len = operand_array_length(operands());
  if (new_len == old_len) {
    return; // nothing to do
  }
  assert(new_len < old_len, "shrunken operands array must be smaller");

  int free_base  = operand_next_offset_at(new_len - 1);
  int delta_len  = new_len - old_len;
  int delta_size = 2*delta_len + free_base - operands()->length();

  resize_operands(delta_len, delta_size, CHECK);

} // end shrink_operands()


void ConstantPool::copy_operands(const constantPoolHandle& from_cp,
                                 const constantPoolHandle& to_cp,
                                 TRAPS) {

  int from_oplen = operand_array_length(from_cp->operands());
  int old_oplen  = operand_array_length(to_cp->operands());
  if (from_oplen != 0) {
    ClassLoaderData* loader_data = to_cp->pool_holder()->class_loader_data();
    // append my operands to the target's operands array
    if (old_oplen == 0) {
      // Can't just reuse from_cp's operand list because of deallocation issues
      int len = from_cp->operands()->length();
      Array<u2>* new_ops = MetadataFactory::new_array<u2>(loader_data, len, CHECK);
      Copy::conjoint_memory_atomic(
          from_cp->operands()->adr_at(0), new_ops->adr_at(0), len * sizeof(u2));
      to_cp->set_operands(new_ops);
    } else {
      int old_len  = to_cp->operands()->length();
      int from_len = from_cp->operands()->length();
      int old_off  = old_oplen * sizeof(u2);
      int from_off = from_oplen * sizeof(u2);
      // Use the metaspace for the destination constant pool
      Array<u2>* new_operands = MetadataFactory::new_array<u2>(loader_data, old_len + from_len, CHECK);
      int fillp = 0, len = 0;
      // first part of dest
      Copy::conjoint_memory_atomic(to_cp->operands()->adr_at(0),
                                   new_operands->adr_at(fillp),
                                   (len = old_off) * sizeof(u2));
      fillp += len;
      // first part of src
      Copy::conjoint_memory_atomic(from_cp->operands()->adr_at(0),
                                   new_operands->adr_at(fillp),
                                   (len = from_off) * sizeof(u2));
      fillp += len;
      // second part of dest
      Copy::conjoint_memory_atomic(to_cp->operands()->adr_at(old_off),
                                   new_operands->adr_at(fillp),
                                   (len = old_len - old_off) * sizeof(u2));
      fillp += len;
      // second part of src
      Copy::conjoint_memory_atomic(from_cp->operands()->adr_at(from_off),
                                   new_operands->adr_at(fillp),
                                   (len = from_len - from_off) * sizeof(u2));
      fillp += len;
      assert(fillp == new_operands->length(), "");

      // Adjust indexes in the first part of the copied operands array.
      for (int j = 0; j < from_oplen; j++) {
        int offset = operand_offset_at(new_operands, old_oplen + j);
        assert(offset == operand_offset_at(from_cp->operands(), j), "correct copy");
        offset += old_len;  // every new tuple is preceded by old_len extra u2's
        operand_offset_at_put(new_operands, old_oplen + j, offset);
      }

      // replace target operands array with combined array
      to_cp->set_operands(new_operands);
    }
  }
} // end copy_operands()


// Copy this constant pool's entries at start_i to end_i (inclusive)
// to the constant pool to_cp's entries starting at to_i. A total of
// (end_i - start_i) + 1 entries are copied.
void ConstantPool::copy_cp_to_impl(const constantPoolHandle& from_cp, int start_i, int end_i,
       const constantPoolHandle& to_cp, int to_i, TRAPS) {


  int dest_i = to_i;  // leave original alone for debug purposes

  for (int src_i = start_i; src_i <= end_i; /* see loop bottom */ ) {
    copy_entry_to(from_cp, src_i, to_cp, dest_i);

    switch (from_cp->tag_at(src_i).value()) {
    case JVM_CONSTANT_Double:
    case JVM_CONSTANT_Long:
      // double and long take two constant pool entries
      src_i += 2;
      dest_i += 2;
      break;

    default:
      // all others take one constant pool entry
      src_i++;
      dest_i++;
      break;
    }
  }
  copy_operands(from_cp, to_cp, CHECK);

} // end copy_cp_to_impl()


// Copy this constant pool's entry at from_i to the constant pool
// to_cp's entry at to_i.
void ConstantPool::copy_entry_to(const constantPoolHandle& from_cp, int from_i,
                                        const constantPoolHandle& to_cp, int to_i) {

  int tag = from_cp->tag_at(from_i).value();
  switch (tag) {
  case JVM_CONSTANT_ClassIndex:
  {
    jint ki = from_cp->klass_index_at(from_i);
    to_cp->klass_index_at_put(to_i, ki);
  } break;

  case JVM_CONSTANT_Double:
  {
    jdouble d = from_cp->double_at(from_i);
    to_cp->double_at_put(to_i, d);
    // double takes two constant pool entries so init second entry's tag
    to_cp->tag_at_put(to_i + 1, JVM_CONSTANT_Invalid);
  } break;

  case JVM_CONSTANT_Fieldref:
  {
    int class_index = from_cp->uncached_klass_ref_index_at(from_i);
    int name_and_type_index = from_cp->uncached_name_and_type_ref_index_at(from_i);
    to_cp->field_at_put(to_i, class_index, name_and_type_index);
  } break;

  case JVM_CONSTANT_Float:
  {
    jfloat f = from_cp->float_at(from_i);
    to_cp->float_at_put(to_i, f);
  } break;

  case JVM_CONSTANT_Integer:
  {
    jint i = from_cp->int_at(from_i);
    to_cp->int_at_put(to_i, i);
  } break;

  case JVM_CONSTANT_InterfaceMethodref:
  {
    int class_index = from_cp->uncached_klass_ref_index_at(from_i);
    int name_and_type_index = from_cp->uncached_name_and_type_ref_index_at(from_i);
    to_cp->interface_method_at_put(to_i, class_index, name_and_type_index);
  } break;

  case JVM_CONSTANT_Long:
  {
    jlong l = from_cp->long_at(from_i);
    to_cp->long_at_put(to_i, l);
    // long takes two constant pool entries so init second entry's tag
    to_cp->tag_at_put(to_i + 1, JVM_CONSTANT_Invalid);
  } break;

  case JVM_CONSTANT_Methodref:
  {
    int class_index = from_cp->uncached_klass_ref_index_at(from_i);
    int name_and_type_index = from_cp->uncached_name_and_type_ref_index_at(from_i);
    to_cp->method_at_put(to_i, class_index, name_and_type_index);
  } break;

  case JVM_CONSTANT_NameAndType:
  {
    int name_ref_index = from_cp->name_ref_index_at(from_i);
    int signature_ref_index = from_cp->signature_ref_index_at(from_i);
    to_cp->name_and_type_at_put(to_i, name_ref_index, signature_ref_index);
  } break;

  case JVM_CONSTANT_StringIndex:
  {
    jint si = from_cp->string_index_at(from_i);
    to_cp->string_index_at_put(to_i, si);
  } break;

  case JVM_CONSTANT_Class:
  case JVM_CONSTANT_UnresolvedClass:
  case JVM_CONSTANT_UnresolvedClassInError:
  {
    // Revert to JVM_CONSTANT_ClassIndex
    int name_index = from_cp->klass_slot_at(from_i).name_index();
    assert(from_cp->tag_at(name_index).is_symbol(), "sanity");
    to_cp->klass_index_at_put(to_i, name_index);
  } break;

  case JVM_CONSTANT_String:
  {
    Symbol* s = from_cp->unresolved_string_at(from_i);
    to_cp->unresolved_string_at_put(to_i, s);
  } break;

  case JVM_CONSTANT_Utf8:
  {
    Symbol* s = from_cp->symbol_at(from_i);
    // Need to increase refcount, the old one will be thrown away and deferenced
    s->increment_refcount();
    to_cp->symbol_at_put(to_i, s);
  } break;

  case JVM_CONSTANT_MethodType:
  case JVM_CONSTANT_MethodTypeInError:
  {
    jint k = from_cp->method_type_index_at(from_i);
    to_cp->method_type_index_at_put(to_i, k);
  } break;

  case JVM_CONSTANT_MethodHandle:
  case JVM_CONSTANT_MethodHandleInError:
  {
    int k1 = from_cp->method_handle_ref_kind_at(from_i);
    int k2 = from_cp->method_handle_index_at(from_i);
    to_cp->method_handle_index_at_put(to_i, k1, k2);
  } break;

  case JVM_CONSTANT_Dynamic:
  case JVM_CONSTANT_DynamicInError:
  {
    int k1 = from_cp->bootstrap_methods_attribute_index(from_i);
    int k2 = from_cp->bootstrap_name_and_type_ref_index_at(from_i);
    k1 += operand_array_length(to_cp->operands());  // to_cp might already have operands
    to_cp->dynamic_constant_at_put(to_i, k1, k2);
  } break;

  case JVM_CONSTANT_InvokeDynamic:
  {
    int k1 = from_cp->bootstrap_methods_attribute_index(from_i);
    int k2 = from_cp->bootstrap_name_and_type_ref_index_at(from_i);
    k1 += operand_array_length(to_cp->operands());  // to_cp might already have operands
    to_cp->invoke_dynamic_at_put(to_i, k1, k2);
  } break;

  // Invalid is used as the tag for the second constant pool entry
  // occupied by JVM_CONSTANT_Double or JVM_CONSTANT_Long. It should
  // not be seen by itself.
  case JVM_CONSTANT_Invalid: // fall through

  default:
  {
    ShouldNotReachHere();
  } break;
  }
} // end copy_entry_to()

// Search constant pool search_cp for an entry that matches this
// constant pool's entry at pattern_i. Returns the index of a
// matching entry or zero (0) if there is no matching entry.
int ConstantPool::find_matching_entry(int pattern_i,
      const constantPoolHandle& search_cp) {

  // index zero (0) is not used
  for (int i = 1; i < search_cp->length(); i++) {
    bool found = compare_entry_to(pattern_i, search_cp, i);
    if (found) {
      return i;
    }
  }

  return 0;  // entry not found; return unused index zero (0)
} // end find_matching_entry()


// Compare this constant pool's bootstrap specifier at idx1 to the constant pool
// cp2's bootstrap specifier at idx2.
bool ConstantPool::compare_operand_to(int idx1, const constantPoolHandle& cp2, int idx2) {
  int k1 = operand_bootstrap_method_ref_index_at(idx1);
  int k2 = cp2->operand_bootstrap_method_ref_index_at(idx2);
  bool match = compare_entry_to(k1, cp2, k2);

  if (!match) {
    return false;
  }
  int argc = operand_argument_count_at(idx1);
  if (argc == cp2->operand_argument_count_at(idx2)) {
    for (int j = 0; j < argc; j++) {
      k1 = operand_argument_index_at(idx1, j);
      k2 = cp2->operand_argument_index_at(idx2, j);
      match = compare_entry_to(k1, cp2, k2);
      if (!match) {
        return false;
      }
    }
    return true;           // got through loop; all elements equal
  }
  return false;
} // end compare_operand_to()

// Search constant pool search_cp for a bootstrap specifier that matches
// this constant pool's bootstrap specifier data at pattern_i index.
// Return the index of a matching bootstrap attribute record or (-1) if there is no match.
int ConstantPool::find_matching_operand(int pattern_i,
                    const constantPoolHandle& search_cp, int search_len) {
  for (int i = 0; i < search_len; i++) {
    bool found = compare_operand_to(pattern_i, search_cp, i);
    if (found) {
      return i;
    }
  }
  return -1;  // bootstrap specifier data not found; return unused index (-1)
} // end find_matching_operand()


#ifndef PRODUCT

const char* ConstantPool::printable_name_at(int which) {

  constantTag tag = tag_at(which);

  if (tag.is_string()) {
    return string_at_noresolve(which);
  } else if (tag.is_klass() || tag.is_unresolved_klass()) {
    return klass_name_at(which)->as_C_string();
  } else if (tag.is_symbol()) {
    return symbol_at(which)->as_C_string();
  }
  return "";
}

#endif // PRODUCT


// JVMTI GetConstantPool support

// For debugging of constant pool
const bool debug_cpool = false;

#define DBG(code) do { if (debug_cpool) { (code); } } while(0)

static void print_cpool_bytes(jint cnt, u1 *bytes) {
  const char* WARN_MSG = "Must not be such entry!";
  jint size = 0;
  u2   idx1, idx2;

  for (jint idx = 1; idx < cnt; idx++) {
    jint ent_size = 0;
    u1   tag  = *bytes++;
    size++;                       // count tag

    printf("const #%03d, tag: %02d ", idx, tag);
    switch(tag) {
      case JVM_CONSTANT_Invalid: {
        printf("Invalid");
        break;
      }
      case JVM_CONSTANT_Unicode: {
        printf("Unicode      %s", WARN_MSG);
        break;
      }
      case JVM_CONSTANT_Utf8: {
        u2 len = Bytes::get_Java_u2(bytes);
        char str[128];
        if (len > 127) {
           len = 127;
        }
        strncpy(str, (char *) (bytes+2), len);
        str[len] = '\0';
        printf("Utf8          \"%s\"", str);
        ent_size = 2 + len;
        break;
      }
      case JVM_CONSTANT_Integer: {
        u4 val = Bytes::get_Java_u4(bytes);
        printf("int          %d", *(int *) &val);
        ent_size = 4;
        break;
      }
      case JVM_CONSTANT_Float: {
        u4 val = Bytes::get_Java_u4(bytes);
        printf("float        %5.3ff", *(float *) &val);
        ent_size = 4;
        break;
      }
      case JVM_CONSTANT_Long: {
        u8 val = Bytes::get_Java_u8(bytes);
        printf("long         " INT64_FORMAT, (int64_t) *(jlong *) &val);
        ent_size = 8;
        idx++; // Long takes two cpool slots
        break;
      }
      case JVM_CONSTANT_Double: {
        u8 val = Bytes::get_Java_u8(bytes);
        printf("double       %5.3fd", *(jdouble *)&val);
        ent_size = 8;
        idx++; // Double takes two cpool slots
        break;
      }
      case JVM_CONSTANT_Class: {
        idx1 = Bytes::get_Java_u2(bytes);
        printf("class        #%03d", idx1);
        ent_size = 2;
        break;
      }
      case (JVM_CONSTANT_Class | JVM_CONSTANT_QDescBit): {
        idx1 = Bytes::get_Java_u2(bytes);
        printf("qclass        #%03d", idx1);
        ent_size = 2;
        break;
      }
      case JVM_CONSTANT_String: {
        idx1 = Bytes::get_Java_u2(bytes);
        printf("String       #%03d", idx1);
        ent_size = 2;
        break;
      }
      case JVM_CONSTANT_Fieldref: {
        idx1 = Bytes::get_Java_u2(bytes);
        idx2 = Bytes::get_Java_u2(bytes+2);
        printf("Field        #%03d, #%03d", (int) idx1, (int) idx2);
        ent_size = 4;
        break;
      }
      case JVM_CONSTANT_Methodref: {
        idx1 = Bytes::get_Java_u2(bytes);
        idx2 = Bytes::get_Java_u2(bytes+2);
        printf("Method       #%03d, #%03d", idx1, idx2);
        ent_size = 4;
        break;
      }
      case JVM_CONSTANT_InterfaceMethodref: {
        idx1 = Bytes::get_Java_u2(bytes);
        idx2 = Bytes::get_Java_u2(bytes+2);
        printf("InterfMethod #%03d, #%03d", idx1, idx2);
        ent_size = 4;
        break;
      }
      case JVM_CONSTANT_NameAndType: {
        idx1 = Bytes::get_Java_u2(bytes);
        idx2 = Bytes::get_Java_u2(bytes+2);
        printf("NameAndType  #%03d, #%03d", idx1, idx2);
        ent_size = 4;
        break;
      }
      case JVM_CONSTANT_ClassIndex: {
        printf("ClassIndex  %s", WARN_MSG);
        break;
      }
      case JVM_CONSTANT_UnresolvedClass: {
        printf("UnresolvedClass: %s", WARN_MSG);
        break;
      }
      case (JVM_CONSTANT_UnresolvedClass | JVM_CONSTANT_QDescBit): {
        printf("UnresolvedQClass: %s", WARN_MSG);
        break;
      }
      case JVM_CONSTANT_UnresolvedClassInError: {
        printf("UnresolvedClassInErr: %s", WARN_MSG);
        break;
      }
      case JVM_CONSTANT_StringIndex: {
        printf("StringIndex: %s", WARN_MSG);
        break;
      }
    }
    printf(";\n");
    bytes += ent_size;
    size  += ent_size;
  }
  printf("Cpool size: %d\n", size);
  fflush(0);
  return;
} /* end print_cpool_bytes */


// Returns size of constant pool entry.
jint ConstantPool::cpool_entry_size(jint idx) {
  switch(tag_at(idx).value()) {
    case JVM_CONSTANT_Invalid:
    case JVM_CONSTANT_Unicode:
      return 1;

    case JVM_CONSTANT_Utf8:
      return 3 + symbol_at(idx)->utf8_length();

    case JVM_CONSTANT_Class:
    case JVM_CONSTANT_String:
    case JVM_CONSTANT_ClassIndex:
    case JVM_CONSTANT_UnresolvedClass:
    case JVM_CONSTANT_UnresolvedClassInError:
    case JVM_CONSTANT_StringIndex:
    case JVM_CONSTANT_MethodType:
    case JVM_CONSTANT_MethodTypeInError:
      return 3;

    case JVM_CONSTANT_MethodHandle:
    case JVM_CONSTANT_MethodHandleInError:
      return 4; //tag, ref_kind, ref_index

    case JVM_CONSTANT_Integer:
    case JVM_CONSTANT_Float:
    case JVM_CONSTANT_Fieldref:
    case JVM_CONSTANT_Methodref:
    case JVM_CONSTANT_InterfaceMethodref:
    case JVM_CONSTANT_NameAndType:
      return 5;

    case JVM_CONSTANT_Dynamic:
    case JVM_CONSTANT_DynamicInError:
    case JVM_CONSTANT_InvokeDynamic:
      // u1 tag, u2 bsm, u2 nt
      return 5;

    case JVM_CONSTANT_Long:
    case JVM_CONSTANT_Double:
      return 9;
  }
  assert(false, "cpool_entry_size: Invalid constant pool entry tag");
  return 1;
} /* end cpool_entry_size */


// SymbolHashMap is used to find a constant pool index from a string.
// This function fills in SymbolHashMaps, one for utf8s and one for
// class names, returns size of the cpool raw bytes.
jint ConstantPool::hash_entries_to(SymbolHashMap *symmap,
                                          SymbolHashMap *classmap) {
  jint size = 0;

  for (u2 idx = 1; idx < length(); idx++) {
    u2 tag = tag_at(idx).value();
    size += cpool_entry_size(idx);

    switch(tag) {
      case JVM_CONSTANT_Utf8: {
        Symbol* sym = symbol_at(idx);
        symmap->add_entry(sym, idx);
        DBG(printf("adding symbol entry %s = %d\n", sym->as_utf8(), idx));
        break;
      }
      case JVM_CONSTANT_Class:
      case JVM_CONSTANT_UnresolvedClass:
      case JVM_CONSTANT_UnresolvedClassInError: {
        Symbol* sym = klass_name_at(idx);
        classmap->add_entry(sym, idx);
        DBG(printf("adding class entry %s = %d\n", sym->as_utf8(), idx));
        break;
      }
      case JVM_CONSTANT_Long:
      case JVM_CONSTANT_Double: {
        idx++; // Both Long and Double take two cpool slots
        break;
      }
    }
  }
  return size;
} /* end hash_utf8_entries_to */


// Copy cpool bytes.
// Returns:
//    0, in case of OutOfMemoryError
//   -1, in case of internal error
//  > 0, count of the raw cpool bytes that have been copied
int ConstantPool::copy_cpool_bytes(int cpool_size,
                                          SymbolHashMap* tbl,
                                          unsigned char *bytes) {
  u2   idx1, idx2;
  jint size  = 0;
  jint cnt   = length();
  unsigned char *start_bytes = bytes;

  for (jint idx = 1; idx < cnt; idx++) {
    u1   tag      = tag_at(idx).value();
    jint ent_size = cpool_entry_size(idx);

    assert(size + ent_size <= cpool_size, "Size mismatch");

    *bytes = tag;
    DBG(printf("#%03hd tag=%03hd, ", (short)idx, (short)tag));
    switch(tag) {
      case JVM_CONSTANT_Invalid: {
        DBG(printf("JVM_CONSTANT_Invalid"));
        break;
      }
      case JVM_CONSTANT_Unicode: {
        assert(false, "Wrong constant pool tag: JVM_CONSTANT_Unicode");
        DBG(printf("JVM_CONSTANT_Unicode"));
        break;
      }
      case JVM_CONSTANT_Utf8: {
        Symbol* sym = symbol_at(idx);
        char*     str = sym->as_utf8();
        // Warning! It's crashing on x86 with len = sym->utf8_length()
        int       len = (int) strlen(str);
        Bytes::put_Java_u2((address) (bytes+1), (u2) len);
        for (int i = 0; i < len; i++) {
            bytes[3+i] = (u1) str[i];
        }
        DBG(printf("JVM_CONSTANT_Utf8: %s ", str));
        break;
      }
      case JVM_CONSTANT_Integer: {
        jint val = int_at(idx);
        Bytes::put_Java_u4((address) (bytes+1), *(u4*)&val);
        break;
      }
      case JVM_CONSTANT_Float: {
        jfloat val = float_at(idx);
        Bytes::put_Java_u4((address) (bytes+1), *(u4*)&val);
        break;
      }
      case JVM_CONSTANT_Long: {
        jlong val = long_at(idx);
        Bytes::put_Java_u8((address) (bytes+1), *(u8*)&val);
        idx++;             // Long takes two cpool slots
        break;
      }
      case JVM_CONSTANT_Double: {
        jdouble val = double_at(idx);
        Bytes::put_Java_u8((address) (bytes+1), *(u8*)&val);
        idx++;             // Double takes two cpool slots
        break;
      }
      case JVM_CONSTANT_Class:
      case JVM_CONSTANT_UnresolvedClass:
      case JVM_CONSTANT_UnresolvedClassInError: {
        assert(!tag_at(idx).is_Qdescriptor_klass(), "Failed to encode QDesc");
        *bytes = JVM_CONSTANT_Class;
        Symbol* sym = klass_name_at(idx);
        idx1 = tbl->symbol_to_value(sym);
        assert(idx1 != 0, "Have not found a hashtable entry");
        Bytes::put_Java_u2((address) (bytes+1), idx1);
        DBG(printf("JVM_CONSTANT_Class: idx=#%03hd, %s", idx1, sym->as_utf8()));
        break;
      }
      case JVM_CONSTANT_String: {
        *bytes = JVM_CONSTANT_String;
        Symbol* sym = unresolved_string_at(idx);
        idx1 = tbl->symbol_to_value(sym);
        assert(idx1 != 0, "Have not found a hashtable entry");
        Bytes::put_Java_u2((address) (bytes+1), idx1);
        DBG(printf("JVM_CONSTANT_String: idx=#%03hd, %s", idx1, sym->as_utf8()));
        break;
      }
      case JVM_CONSTANT_Fieldref:
      case JVM_CONSTANT_Methodref:
      case JVM_CONSTANT_InterfaceMethodref: {
        idx1 = uncached_klass_ref_index_at(idx);
        idx2 = uncached_name_and_type_ref_index_at(idx);
        Bytes::put_Java_u2((address) (bytes+1), idx1);
        Bytes::put_Java_u2((address) (bytes+3), idx2);
        DBG(printf("JVM_CONSTANT_Methodref: %hd %hd", idx1, idx2));
        break;
      }
      case JVM_CONSTANT_NameAndType: {
        idx1 = name_ref_index_at(idx);
        idx2 = signature_ref_index_at(idx);
        Bytes::put_Java_u2((address) (bytes+1), idx1);
        Bytes::put_Java_u2((address) (bytes+3), idx2);
        DBG(printf("JVM_CONSTANT_NameAndType: %hd %hd", idx1, idx2));
        break;
      }
      case JVM_CONSTANT_ClassIndex: {
        *bytes = JVM_CONSTANT_Class;
        idx1 = klass_index_at(idx);
        Bytes::put_Java_u2((address) (bytes+1), idx1);
        DBG(printf("JVM_CONSTANT_ClassIndex: %hd", idx1));
        break;
      }
      case JVM_CONSTANT_StringIndex: {
        *bytes = JVM_CONSTANT_String;
        idx1 = string_index_at(idx);
        Bytes::put_Java_u2((address) (bytes+1), idx1);
        DBG(printf("JVM_CONSTANT_StringIndex: %hd", idx1));
        break;
      }
      case JVM_CONSTANT_MethodHandle:
      case JVM_CONSTANT_MethodHandleInError: {
        *bytes = JVM_CONSTANT_MethodHandle;
        int kind = method_handle_ref_kind_at(idx);
        idx1 = method_handle_index_at(idx);
        *(bytes+1) = (unsigned char) kind;
        Bytes::put_Java_u2((address) (bytes+2), idx1);
        DBG(printf("JVM_CONSTANT_MethodHandle: %d %hd", kind, idx1));
        break;
      }
      case JVM_CONSTANT_MethodType:
      case JVM_CONSTANT_MethodTypeInError: {
        *bytes = JVM_CONSTANT_MethodType;
        idx1 = method_type_index_at(idx);
        Bytes::put_Java_u2((address) (bytes+1), idx1);
        DBG(printf("JVM_CONSTANT_MethodType: %hd", idx1));
        break;
      }
      case JVM_CONSTANT_Dynamic:
      case JVM_CONSTANT_DynamicInError: {
        *bytes = tag;
        idx1 = extract_low_short_from_int(*int_at_addr(idx));
        idx2 = extract_high_short_from_int(*int_at_addr(idx));
        assert(idx2 == bootstrap_name_and_type_ref_index_at(idx), "correct half of u4");
        Bytes::put_Java_u2((address) (bytes+1), idx1);
        Bytes::put_Java_u2((address) (bytes+3), idx2);
        DBG(printf("JVM_CONSTANT_Dynamic: %hd %hd", idx1, idx2));
        break;
      }
      case JVM_CONSTANT_InvokeDynamic: {
        *bytes = tag;
        idx1 = extract_low_short_from_int(*int_at_addr(idx));
        idx2 = extract_high_short_from_int(*int_at_addr(idx));
        assert(idx2 == bootstrap_name_and_type_ref_index_at(idx), "correct half of u4");
        Bytes::put_Java_u2((address) (bytes+1), idx1);
        Bytes::put_Java_u2((address) (bytes+3), idx2);
        DBG(printf("JVM_CONSTANT_InvokeDynamic: %hd %hd", idx1, idx2));
        break;
      }
    }
    DBG(printf("\n"));
    bytes += ent_size;
    size  += ent_size;
  }
  assert(size == cpool_size, "Size mismatch");

  // Keep temorarily for debugging until it's stable.
  DBG(print_cpool_bytes(cnt, start_bytes));
  return (int)(bytes - start_bytes);
} /* end copy_cpool_bytes */

#undef DBG


void ConstantPool::set_on_stack(const bool value) {
  if (value) {
    // Only record if it's not already set.
    if (!on_stack()) {
      assert(!is_shared(), "should always be set for shared constant pools");
      _flags |= _on_stack;
      MetadataOnStackMark::record(this);
    }
  } else {
    // Clearing is done single-threadedly.
    if (!is_shared()) {
      _flags &= ~_on_stack;
    }
  }
}

// JSR 292 support for patching constant pool oops after the class is linked and
// the oop array for resolved references are created.
// We can't do this during classfile parsing, which is how the other indexes are
// patched.  The other patches are applied early for some error checking
// so only defer the pseudo_strings.
void ConstantPool::patch_resolved_references(GrowableArray<Handle>* cp_patches) {
  for (int index = 1; index < cp_patches->length(); index++) { // Index 0 is unused
    Handle patch = cp_patches->at(index);
    if (patch.not_null()) {
      assert (tag_at(index).is_string(), "should only be string left");
      // Patching a string means pre-resolving it.
      // The spelling in the constant pool is ignored.
      // The constant reference may be any object whatever.
      // If it is not a real interned string, the constant is referred
      // to as a "pseudo-string", and must be presented to the CP
      // explicitly, because it may require scavenging.
      int obj_index = cp_to_object_index(index);
      pseudo_string_at_put(index, obj_index, patch());
     DEBUG_ONLY(cp_patches->at_put(index, Handle());)
    }
  }
#ifdef ASSERT
  // Ensure that all the patches have been used.
  for (int index = 0; index < cp_patches->length(); index++) {
    assert(cp_patches->at(index).is_null(),
           "Unused constant pool patch at %d in class file %s",
           index,
           pool_holder()->external_name());
  }
#endif // ASSERT
}

// Printing

void ConstantPool::print_on(outputStream* st) const {
  assert(is_constantPool(), "must be constantPool");
  st->print_cr("%s", internal_name());
  if (flags() != 0) {
    st->print(" - flags: 0x%x", flags());
    if (has_preresolution()) st->print(" has_preresolution");
    if (on_stack()) st->print(" on_stack");
    st->cr();
  }
  if (pool_holder() != NULL) {
    st->print_cr(" - holder: " INTPTR_FORMAT, p2i(pool_holder()));
  }
  st->print_cr(" - cache: " INTPTR_FORMAT, p2i(cache()));
  st->print_cr(" - resolved_references: " INTPTR_FORMAT, p2i(resolved_references()));
  st->print_cr(" - reference_map: " INTPTR_FORMAT, p2i(reference_map()));
  st->print_cr(" - resolved_klasses: " INTPTR_FORMAT, p2i(resolved_klasses()));

  for (int index = 1; index < length(); index++) {      // Index 0 is unused
    ((ConstantPool*)this)->print_entry_on(index, st);
    switch (tag_at(index).value()) {
      case JVM_CONSTANT_Long :
      case JVM_CONSTANT_Double :
        index++;   // Skip entry following eigth-byte constant
    }

  }
  st->cr();
}

// Print one constant pool entry
void ConstantPool::print_entry_on(const int index, outputStream* st) {
  EXCEPTION_MARK;
  st->print(" - %3d : ", index);
  tag_at(index).print_on(st);
  st->print(" : ");
  switch (tag_at(index).value()) {
    case JVM_CONSTANT_Class :
      { Klass* k = klass_at(index, CATCH);
        guarantee(k != NULL, "need klass");
        k->print_value_on(st);
        st->print(" {" PTR_FORMAT "}", p2i(k));
      }
      break;
    case JVM_CONSTANT_Fieldref :
    case JVM_CONSTANT_Methodref :
    case JVM_CONSTANT_InterfaceMethodref :
      st->print("klass_index=%d", uncached_klass_ref_index_at(index));
      st->print(" name_and_type_index=%d", uncached_name_and_type_ref_index_at(index));
      break;
    case JVM_CONSTANT_String :
      if (is_pseudo_string_at(index)) {
        oop anObj = pseudo_string_at(index);
        anObj->print_value_on(st);
        st->print(" {" PTR_FORMAT "}", p2i(anObj));
      } else {
        unresolved_string_at(index)->print_value_on(st);
      }
      break;
    case JVM_CONSTANT_Integer :
      st->print("%d", int_at(index));
      break;
    case JVM_CONSTANT_Float :
      st->print("%f", float_at(index));
      break;
    case JVM_CONSTANT_Long :
      st->print_jlong(long_at(index));
      break;
    case JVM_CONSTANT_Double :
      st->print("%lf", double_at(index));
      break;
    case JVM_CONSTANT_NameAndType :
      st->print("name_index=%d", name_ref_index_at(index));
      st->print(" signature_index=%d", signature_ref_index_at(index));
      break;
    case JVM_CONSTANT_Utf8 :
      symbol_at(index)->print_value_on(st);
      break;
    case JVM_CONSTANT_ClassIndex: {
        int name_index = *int_at_addr(index);
        st->print("klass_index=%d ", name_index);
        symbol_at(name_index)->print_value_on(st);
      }
      break;
    case JVM_CONSTANT_UnresolvedClass :               // fall-through
    case JVM_CONSTANT_UnresolvedClassInError: {
        CPKlassSlot kslot = klass_slot_at(index);
        int resolved_klass_index = kslot.resolved_klass_index();
        int name_index = kslot.name_index();
        assert(tag_at(name_index).is_symbol(), "sanity");
        symbol_at(name_index)->print_value_on(st);
      }
      break;
    case JVM_CONSTANT_MethodHandle :
    case JVM_CONSTANT_MethodHandleInError :
      st->print("ref_kind=%d", method_handle_ref_kind_at(index));
      st->print(" ref_index=%d", method_handle_index_at(index));
      break;
    case JVM_CONSTANT_MethodType :
    case JVM_CONSTANT_MethodTypeInError :
      st->print("signature_index=%d", method_type_index_at(index));
      break;
    case JVM_CONSTANT_Dynamic :
    case JVM_CONSTANT_DynamicInError :
      {
        st->print("bootstrap_method_index=%d", bootstrap_method_ref_index_at(index));
        st->print(" type_index=%d", bootstrap_name_and_type_ref_index_at(index));
        int argc = bootstrap_argument_count_at(index);
        if (argc > 0) {
          for (int arg_i = 0; arg_i < argc; arg_i++) {
            int arg = bootstrap_argument_index_at(index, arg_i);
            st->print((arg_i == 0 ? " arguments={%d" : ", %d"), arg);
          }
          st->print("}");
        }
      }
      break;
    case JVM_CONSTANT_InvokeDynamic :
      {
        st->print("bootstrap_method_index=%d", bootstrap_method_ref_index_at(index));
        st->print(" name_and_type_index=%d", bootstrap_name_and_type_ref_index_at(index));
        int argc = bootstrap_argument_count_at(index);
        if (argc > 0) {
          for (int arg_i = 0; arg_i < argc; arg_i++) {
            int arg = bootstrap_argument_index_at(index, arg_i);
            st->print((arg_i == 0 ? " arguments={%d" : ", %d"), arg);
          }
          st->print("}");
        }
      }
      break;
    default:
      ShouldNotReachHere();
      break;
  }
  st->cr();
}

void ConstantPool::print_value_on(outputStream* st) const {
  assert(is_constantPool(), "must be constantPool");
  st->print("constant pool [%d]", length());
  if (has_preresolution()) st->print("/preresolution");
  if (operands() != NULL)  st->print("/operands[%d]", operands()->length());
  print_address_on(st);
  if (pool_holder() != NULL) {
    st->print(" for ");
    pool_holder()->print_value_on(st);
    bool extra = (pool_holder()->constants() != this);
    if (extra)  st->print(" (extra)");
  }
  if (cache() != NULL) {
    st->print(" cache=" PTR_FORMAT, p2i(cache()));
  }
}

// Verification

void ConstantPool::verify_on(outputStream* st) {
  guarantee(is_constantPool(), "object must be constant pool");
  for (int i = 0; i< length();  i++) {
    constantTag tag = tag_at(i);
    if (tag.is_klass() || tag.is_unresolved_klass()) {
      guarantee(klass_name_at(i)->refcount() != 0, "should have nonzero reference count");
    } else if (tag.is_symbol()) {
      CPSlot entry = slot_at(i);
      guarantee(entry.get_symbol()->refcount() != 0, "should have nonzero reference count");
    } else if (tag.is_string()) {
      CPSlot entry = slot_at(i);
      guarantee(entry.get_symbol()->refcount() != 0, "should have nonzero reference count");
    }
  }
  if (pool_holder() != NULL) {
    // Note: pool_holder() can be NULL in temporary constant pools
    // used during constant pool merging
    guarantee(pool_holder()->is_klass(),    "should be klass");
  }
}


SymbolHashMap::~SymbolHashMap() {
  SymbolHashMapEntry* next;
  for (int i = 0; i < _table_size; i++) {
    for (SymbolHashMapEntry* cur = bucket(i); cur != NULL; cur = next) {
      next = cur->next();
      delete(cur);
    }
  }
  FREE_C_HEAP_ARRAY(SymbolHashMapBucket, _buckets);
}

void SymbolHashMap::add_entry(Symbol* sym, u2 value) {
  char *str = sym->as_utf8();
  unsigned int hash = compute_hash(str, sym->utf8_length());
  unsigned int index = hash % table_size();

  // check if already in map
  // we prefer the first entry since it is more likely to be what was used in
  // the class file
  for (SymbolHashMapEntry *en = bucket(index); en != NULL; en = en->next()) {
    assert(en->symbol() != NULL, "SymbolHashMapEntry symbol is NULL");
    if (en->hash() == hash && en->symbol() == sym) {
        return;  // already there
    }
  }

  SymbolHashMapEntry* entry = new SymbolHashMapEntry(hash, sym, value);
  entry->set_next(bucket(index));
  _buckets[index].set_entry(entry);
  assert(entry->symbol() != NULL, "SymbolHashMapEntry symbol is NULL");
}

SymbolHashMapEntry* SymbolHashMap::find_entry(Symbol* sym) {
  assert(sym != NULL, "SymbolHashMap::find_entry - symbol is NULL");
  char *str = sym->as_utf8();
  int   len = sym->utf8_length();
  unsigned int hash = SymbolHashMap::compute_hash(str, len);
  unsigned int index = hash % table_size();
  for (SymbolHashMapEntry *en = bucket(index); en != NULL; en = en->next()) {
    assert(en->symbol() != NULL, "SymbolHashMapEntry symbol is NULL");
    if (en->hash() == hash && en->symbol() == sym) {
      return en;
    }
  }
  return NULL;
}

void SymbolHashMap::initialize_table(int table_size) {
  _table_size = table_size;
  _buckets = NEW_C_HEAP_ARRAY(SymbolHashMapBucket, table_size, mtSymbol);
  for (int index = 0; index < table_size; index++) {
    _buckets[index].clear();
  }
}<|MERGE_RESOLUTION|>--- conflicted
+++ resolved
@@ -573,31 +573,17 @@
   // Failed to resolve class. We must record the errors so that subsequent attempts
   // to resolve this constant pool entry fail with the same error (JVMS 5.4.3).
   if (HAS_PENDING_EXCEPTION) {
-<<<<<<< HEAD
-    if (save_resolution_error) {
-      jbyte tag = JVM_CONSTANT_UnresolvedClass;
-      if (this_cp->tag_at(which).is_Qdescriptor_klass()) {
-        tag |= JVM_CONSTANT_QDescBit;
-      }
-      save_and_throw_exception(this_cp, which, constantTag(tag), CHECK_NULL);
-      // If CHECK_NULL above doesn't return the exception, that means that
-      // some other thread has beaten us and has resolved the class.
-      // To preserve old behavior, we return the resolved class.
-      klass = this_cp->resolved_klasses()->at(resolved_klass_index);
-      assert(klass != NULL, "must be resolved if exception was cleared");
-      return klass;
-    } else {
-      return NULL;  // return the pending exception
-    }
-=======
-    save_and_throw_exception(this_cp, which, constantTag(JVM_CONSTANT_UnresolvedClass), CHECK_NULL);
+    jbyte tag = JVM_CONSTANT_UnresolvedClass;
+    if (this_cp->tag_at(which).is_Qdescriptor_klass()) {
+      tag |= JVM_CONSTANT_QDescBit;
+    }
+    save_and_throw_exception(this_cp, which, constantTag(tag), CHECK_NULL);
     // If CHECK_NULL above doesn't return the exception, that means that
     // some other thread has beaten us and has resolved the class.
     // To preserve old behavior, we return the resolved class.
     Klass* klass = this_cp->resolved_klasses()->at(resolved_klass_index);
     assert(klass != NULL, "must be resolved if exception was cleared");
     return klass;
->>>>>>> 7146104f
   }
 
   // logging for class+resolve.
@@ -610,18 +596,15 @@
   // The interpreter assumes when the tag is stored, the klass is resolved
   // and the Klass* stored in _resolved_klasses is non-NULL, so we need
   // hardware store ordering here.
-<<<<<<< HEAD
   jbyte tag = JVM_CONSTANT_Class;
   if (this_cp->tag_at(which).is_Qdescriptor_klass()) {
     tag |= JVM_CONSTANT_QDescBit;
   }
-  this_cp->release_tag_at_put(which, tag);
-=======
   // We also need to CAS to not overwrite an error from a racing thread.
 
   jbyte old_tag = Atomic::cmpxchg((jbyte*)this_cp->tag_addr_at(which),
                                   (jbyte)JVM_CONSTANT_UnresolvedClass,
-                                  (jbyte)JVM_CONSTANT_Class);
+                                  tag);
 
   // We need to recheck exceptions from racing thread and return the same.
   if (old_tag == JVM_CONSTANT_UnresolvedClassInError) {
@@ -630,7 +613,6 @@
     throw_resolution_error(this_cp, which, CHECK_NULL);
   }
 
->>>>>>> 7146104f
   return k;
 }
 
