--- conflicted
+++ resolved
@@ -45,9 +45,6 @@
   friend class arrayOopDescTest;
 
   // Interpreter/Compiler offsets
-<<<<<<< HEAD
-protected:
-=======
 
 private:
   // Returns the address of the length "field".  See length_offset_in_bytes().
@@ -59,15 +56,14 @@
   // Given a type, return true if elements of that type must be aligned to 64-bit.
   static bool element_type_should_be_aligned(BasicType type) {
 #ifdef _LP64
-    if (type == T_OBJECT || type == T_ARRAY) {
+    if (type == T_OBJECT || type == T_ARRAY || type == T_PRIMITIVE_OBJECT) {
       return !UseCompressedOops;
     }
 #endif
-    return type == T_DOUBLE || type == T_LONG;
+    return type == T_DOUBLE || type == T_LONG || type == T_PRIMITIVE_OBJECT;
   }
 
  public:
->>>>>>> 4dd6c44c
   // Header size computation.
   // The header is considered the oop part of this type plus the length.
   // This is not equivalent to sizeof(arrayOopDesc) which should not appear in the code.
@@ -82,23 +78,6 @@
     return (int)hs;
   }
 
-<<<<<<< HEAD
-  // Returns the address of the length "field".  See length_offset_in_bytes().
-  static int* length_addr_impl(void* obj_ptr) {
-    char* ptr = static_cast<char*>(obj_ptr);
-    return reinterpret_cast<int*>(ptr + length_offset_in_bytes());
-  }
-
-  // Check whether an element of a typeArrayOop with the given type must be
-  // aligned 0 mod 8.  The typeArrayOop itself must be aligned at least this
-  // strongly.
-  static bool element_type_should_be_aligned(BasicType type) {
-    return type == T_DOUBLE || type == T_LONG || type == T_PRIMITIVE_OBJECT;
-  }
-
- public:
-=======
->>>>>>> 4dd6c44c
   // The _length field is not declared in C++.  It is allocated after the
   // declared nonstatic fields in arrayOopDesc if not compressed, otherwise
   // it occupies the second half of the _klass field in oopDesc.
