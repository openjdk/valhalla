--- conflicted
+++ resolved
@@ -1269,12 +1269,11 @@
       SharedRuntime::native_method_throw_unsatisfied_link_error_entry(),
       !native_bind_event_is_interesting);
   }
-<<<<<<< HEAD
-  if (InlineTypeReturnedAsFields && returns_inline_type(THREAD) && returns_inline_type(THREAD)->can_be_returned_as_fields()) {
-=======
-  if (InlineTypeReturnedAsFields && returns_inline_type(THREAD) && !has_scalarized_return()) {
+  if (InlineTypeReturnedAsFields &&
+      returns_inline_type(THREAD) &&
+      !has_scalarized_return() &&
+      returns_inline_type(THREAD)->can_be_returned_as_fields()) {
     assert(!constMethod()->is_shared(), "Cannot update shared const objects");
->>>>>>> ffb28305
     set_has_scalarized_return();
   }
 
