--- conflicted
+++ resolved
@@ -151,16 +151,15 @@
   return adapter()->get_c2i_unverified_entry();
 }
 
-<<<<<<< HEAD
 address Method::get_c2i_unverified_value_entry() {
   assert(adapter() != NULL, "must have");
   return adapter()->get_c2i_unverified_value_entry();
-=======
+}
+
 address Method::get_c2i_no_clinit_check_entry() {
   assert(VM_Version::supports_fast_class_init_checks(), "");
   assert(adapter() != NULL, "must have");
   return adapter()->get_c2i_no_clinit_check_entry();
->>>>>>> ea0fbbca
 }
 
 char* Method::name_and_sig_as_C_string() const {
