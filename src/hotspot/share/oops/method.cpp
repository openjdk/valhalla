/*
 * Copyright (c) 1997, 2023, Oracle and/or its affiliates. All rights reserved.
 * DO NOT ALTER OR REMOVE COPYRIGHT NOTICES OR THIS FILE HEADER.
 *
 * This code is free software; you can redistribute it and/or modify it
 * under the terms of the GNU General Public License version 2 only, as
 * published by the Free Software Foundation.
 *
 * This code is distributed in the hope that it will be useful, but WITHOUT
 * ANY WARRANTY; without even the implied warranty of MERCHANTABILITY or
 * FITNESS FOR A PARTICULAR PURPOSE.  See the GNU General Public License
 * version 2 for more details (a copy is included in the LICENSE file that
 * accompanied this code).
 *
 * You should have received a copy of the GNU General Public License version
 * 2 along with this work; if not, write to the Free Software Foundation,
 * Inc., 51 Franklin St, Fifth Floor, Boston, MA 02110-1301 USA.
 *
 * Please contact Oracle, 500 Oracle Parkway, Redwood Shores, CA 94065 USA
 * or visit www.oracle.com if you need additional information or have any
 * questions.
 *
 */

#include "precompiled.hpp"
#include "cds/cppVtables.hpp"
#include "cds/metaspaceShared.hpp"
#include "classfile/classLoaderDataGraph.hpp"
#include "classfile/metadataOnStackMark.hpp"
#include "classfile/symbolTable.hpp"
#include "classfile/systemDictionary.hpp"
#include "classfile/vmClasses.hpp"
#include "code/codeCache.hpp"
#include "code/debugInfoRec.hpp"
#include "compiler/compilationPolicy.hpp"
#include "gc/shared/collectedHeap.inline.hpp"
#include "interpreter/bytecodeStream.hpp"
#include "interpreter/bytecodeTracer.hpp"
#include "interpreter/bytecodes.hpp"
#include "interpreter/interpreter.hpp"
#include "interpreter/oopMapCache.hpp"
#include "logging/log.hpp"
#include "logging/logTag.hpp"
#include "logging/logStream.hpp"
#include "memory/allocation.inline.hpp"
#include "memory/metadataFactory.hpp"
#include "memory/metaspaceClosure.hpp"
#include "memory/oopFactory.hpp"
#include "memory/resourceArea.hpp"
#include "memory/universe.hpp"
#include "oops/constMethod.hpp"
#include "oops/constantPool.hpp"
#include "oops/klass.inline.hpp"
#include "oops/method.inline.hpp"
#include "oops/methodData.hpp"
#include "oops/objArrayKlass.hpp"
#include "oops/objArrayOop.inline.hpp"
#include "oops/oop.inline.hpp"
#include "oops/symbol.hpp"
#include "oops/inlineKlass.inline.hpp"
#include "prims/jvmtiExport.hpp"
#include "prims/methodHandles.hpp"
#include "runtime/arguments.hpp"
#include "runtime/atomic.hpp"
#include "runtime/continuationEntry.hpp"
#include "runtime/frame.inline.hpp"
#include "runtime/handles.inline.hpp"
#include "runtime/init.hpp"
#include "runtime/orderAccess.hpp"
#include "runtime/relocator.hpp"
#include "runtime/safepointVerifiers.hpp"
#include "runtime/sharedRuntime.hpp"
#include "runtime/signature.hpp"
#include "runtime/vm_version.hpp"
#include "services/memTracker.hpp"
#include "utilities/align.hpp"
#include "utilities/quickSort.hpp"
#include "utilities/vmError.hpp"
#include "utilities/xmlstream.hpp"

// Implementation of Method

Method* Method::allocate(ClassLoaderData* loader_data,
                         int byte_code_size,
                         AccessFlags access_flags,
                         InlineTableSizes* sizes,
                         ConstMethod::MethodType method_type,
                         Symbol* name,
                         TRAPS) {
  assert(!access_flags.is_native() || byte_code_size == 0,
         "native methods should not contain byte codes");
  ConstMethod* cm = ConstMethod::allocate(loader_data,
                                          byte_code_size,
                                          sizes,
                                          method_type,
                                          CHECK_NULL);
  int size = Method::size(access_flags.is_native());
  return new (loader_data, size, MetaspaceObj::MethodType, THREAD) Method(cm, access_flags, name);
}

Method::Method(ConstMethod* xconst, AccessFlags access_flags, Symbol* name) {
  NoSafepointVerifier no_safepoint;
  set_constMethod(xconst);
  set_access_flags(access_flags);
  set_intrinsic_id(vmIntrinsics::_none);
  set_force_inline(false);
  set_hidden(false);
  set_dont_inline(false);
  set_changes_current_thread(false);
  set_has_injected_profile(false);
  set_method_data(nullptr);
  clear_method_counters();
  set_vtable_index(Method::garbage_vtable_index);

  // Fix and bury in Method*
  set_interpreter_entry(nullptr); // sets i2i entry and from_int
  set_adapter_entry(nullptr);
  Method::clear_code(); // from_c/from_i get set to c2i/i2i

  if (access_flags.is_native()) {
    clear_native_function();
    set_signature_handler(nullptr);
  }
  NOT_PRODUCT(set_compiled_invocation_count(0);)
  // Name is very useful for debugging.
  NOT_PRODUCT(_name = name;)
}

// Release Method*.  The nmethod will be gone when we get here because
// we've walked the code cache.
void Method::deallocate_contents(ClassLoaderData* loader_data) {
  MetadataFactory::free_metadata(loader_data, constMethod());
  set_constMethod(nullptr);
  MetadataFactory::free_metadata(loader_data, method_data());
  set_method_data(nullptr);
  MetadataFactory::free_metadata(loader_data, method_counters());
  clear_method_counters();
  // The nmethod will be gone when we get here.
  if (code() != nullptr) _code = nullptr;
}

void Method::release_C_heap_structures() {
  if (method_data()) {
    method_data()->release_C_heap_structures();

    // Destroy MethodData embedded lock
    method_data()->~MethodData();
  }
}

address Method::get_i2c_entry() {
  assert(adapter() != nullptr, "must have");
  return adapter()->get_i2c_entry();
}

address Method::get_c2i_entry() {
  assert(adapter() != nullptr, "must have");
  return adapter()->get_c2i_entry();
}

address Method::get_c2i_inline_entry() {
  assert(adapter() != NULL, "must have");
  return adapter()->get_c2i_inline_entry();
}

address Method::get_c2i_unverified_entry() {
  assert(adapter() != nullptr, "must have");
  return adapter()->get_c2i_unverified_entry();
}

address Method::get_c2i_unverified_inline_entry() {
  assert(adapter() != NULL, "must have");
  return adapter()->get_c2i_unverified_inline_entry();
}

address Method::get_c2i_no_clinit_check_entry() {
  assert(VM_Version::supports_fast_class_init_checks(), "");
  assert(adapter() != nullptr, "must have");
  return adapter()->get_c2i_no_clinit_check_entry();
}

char* Method::name_and_sig_as_C_string() const {
  return name_and_sig_as_C_string(constants()->pool_holder(), name(), signature());
}

char* Method::name_and_sig_as_C_string(char* buf, int size) const {
  return name_and_sig_as_C_string(constants()->pool_holder(), name(), signature(), buf, size);
}

char* Method::name_and_sig_as_C_string(Klass* klass, Symbol* method_name, Symbol* signature) {
  const char* klass_name = klass->external_name();
  int klass_name_len  = (int)strlen(klass_name);
  int method_name_len = method_name->utf8_length();
  int len             = klass_name_len + 1 + method_name_len + signature->utf8_length();
  char* dest          = NEW_RESOURCE_ARRAY(char, len + 1);
  strcpy(dest, klass_name);
  dest[klass_name_len] = '.';
  strcpy(&dest[klass_name_len + 1], method_name->as_C_string());
  strcpy(&dest[klass_name_len + 1 + method_name_len], signature->as_C_string());
  dest[len] = 0;
  return dest;
}

char* Method::name_and_sig_as_C_string(Klass* klass, Symbol* method_name, Symbol* signature, char* buf, int size) {
  Symbol* klass_name = klass->name();
  klass_name->as_klass_external_name(buf, size);
  int len = (int)strlen(buf);

  if (len < size - 1) {
    buf[len++] = '.';

    method_name->as_C_string(&(buf[len]), size - len);
    len = (int)strlen(buf);

    signature->as_C_string(&(buf[len]), size - len);
  }

  return buf;
}

const char* Method::external_name() const {
  return external_name(constants()->pool_holder(), name(), signature());
}

void Method::print_external_name(outputStream *os) const {
  print_external_name(os, constants()->pool_holder(), name(), signature());
}

const char* Method::external_name(Klass* klass, Symbol* method_name, Symbol* signature) {
  stringStream ss;
  print_external_name(&ss, klass, method_name, signature);
  return ss.as_string();
}

void Method::print_external_name(outputStream *os, Klass* klass, Symbol* method_name, Symbol* signature) {
  signature->print_as_signature_external_return_type(os);
  os->print(" %s.%s(", klass->external_name(), method_name->as_C_string());
  signature->print_as_signature_external_parameters(os);
  os->print(")");
}

int Method::fast_exception_handler_bci_for(const methodHandle& mh, Klass* ex_klass, int throw_bci, TRAPS) {
  if (log_is_enabled(Debug, exceptions)) {
    ResourceMark rm(THREAD);
    log_debug(exceptions)("Looking for catch handler for exception of type \"%s\" in method \"%s\"",
                          ex_klass == nullptr ? "null" : ex_klass->external_name(), mh->name()->as_C_string());
  }
  // exception table holds quadruple entries of the form (beg_bci, end_bci, handler_bci, klass_index)
  // access exception table
  ExceptionTable table(mh());
  int length = table.length();
  // iterate through all entries sequentially
  constantPoolHandle pool(THREAD, mh->constants());
  for (int i = 0; i < length; i ++) {
    //reacquire the table in case a GC happened
    ExceptionTable table(mh());
    int beg_bci = table.start_pc(i);
    int end_bci = table.end_pc(i);
    assert(beg_bci <= end_bci, "inconsistent exception table");
    log_debug(exceptions)("  - checking exception table entry for BCI %d to %d",
                         beg_bci, end_bci);

    if (beg_bci <= throw_bci && throw_bci < end_bci) {
      // exception handler bci range covers throw_bci => investigate further
      log_debug(exceptions)("    - entry covers throw point BCI %d", throw_bci);

      int handler_bci = table.handler_pc(i);
      int klass_index = table.catch_type_index(i);
      if (klass_index == 0) {
        if (log_is_enabled(Info, exceptions)) {
          ResourceMark rm(THREAD);
          log_info(exceptions)("Found catch-all handler for exception of type \"%s\" in method \"%s\" at BCI: %d",
                               ex_klass == nullptr ? "null" : ex_klass->external_name(), mh->name()->as_C_string(), handler_bci);
        }
        return handler_bci;
      } else if (ex_klass == nullptr) {
        // Is this even possible?
        if (log_is_enabled(Info, exceptions)) {
          ResourceMark rm(THREAD);
          log_info(exceptions)("null exception class is implicitly caught by handler in method \"%s\" at BCI: %d",
                               mh()->name()->as_C_string(), handler_bci);
        }
        return handler_bci;
      } else {
        if (log_is_enabled(Debug, exceptions)) {
          ResourceMark rm(THREAD);
          log_debug(exceptions)("    - resolving catch type \"%s\"",
                               pool->klass_name_at(klass_index)->as_C_string());
        }
        // we know the exception class => get the constraint class
        // this may require loading of the constraint class; if verification
        // fails or some other exception occurs, return handler_bci
        Klass* k = pool->klass_at(klass_index, THREAD);
        if (HAS_PENDING_EXCEPTION) {
          if (log_is_enabled(Debug, exceptions)) {
            ResourceMark rm(THREAD);
            log_debug(exceptions)("    - exception \"%s\" occurred resolving catch type",
                                 PENDING_EXCEPTION->klass()->external_name());
          }
          return handler_bci;
        }
        assert(k != nullptr, "klass not loaded");
        if (ex_klass->is_subtype_of(k)) {
          if (log_is_enabled(Info, exceptions)) {
            ResourceMark rm(THREAD);
            log_info(exceptions)("Found matching handler for exception of type \"%s\" in method \"%s\" at BCI: %d",
                                 ex_klass == nullptr ? "null" : ex_klass->external_name(), mh->name()->as_C_string(), handler_bci);
          }
          return handler_bci;
        }
      }
    }
  }

  if (log_is_enabled(Debug, exceptions)) {
    ResourceMark rm(THREAD);
    log_debug(exceptions)("No catch handler found for exception of type \"%s\" in method \"%s\"",
                          ex_klass->external_name(), mh->name()->as_C_string());
  }

  return -1;
}

void Method::mask_for(int bci, InterpreterOopMap* mask) {
  methodHandle h_this(Thread::current(), this);
  // Only GC uses the OopMapCache during thread stack root scanning
  // any other uses generate an oopmap but do not save it in the cache.
  if (Universe::heap()->is_gc_active()) {
    method_holder()->mask_for(h_this, bci, mask);
  } else {
    OopMapCache::compute_one_oop_map(h_this, bci, mask);
  }
  return;
}


int Method::bci_from(address bcp) const {
  if (is_native() && bcp == 0) {
    return 0;
  }
  // Do not have a ResourceMark here because AsyncGetCallTrace stack walking code
  // may call this after interrupting a nested ResourceMark.
  assert(is_native() && bcp == code_base() || contains(bcp) || VMError::is_error_reported(),
         "bcp doesn't belong to this method. bcp: " PTR_FORMAT, p2i(bcp));

  return bcp - code_base();
}


int Method::validate_bci(int bci) const {
  return (bci == 0 || bci < code_size()) ? bci : -1;
}

// Return bci if it appears to be a valid bcp
// Return -1 otherwise.
// Used by profiling code, when invalid data is a possibility.
// The caller is responsible for validating the Method* itself.
int Method::validate_bci_from_bcp(address bcp) const {
  // keep bci as -1 if not a valid bci
  int bci = -1;
  if (bcp == 0 || bcp == code_base()) {
    // code_size() may return 0 and we allow 0 here
    // the method may be native
    bci = 0;
  } else if (contains(bcp)) {
    bci = bcp - code_base();
  }
  // Assert that if we have dodged any asserts, bci is negative.
  assert(bci == -1 || bci == bci_from(bcp_from(bci)), "sane bci if >=0");
  return bci;
}

address Method::bcp_from(int bci) const {
  assert((is_native() && bci == 0) || (!is_native() && 0 <= bci && bci < code_size()),
         "illegal bci: %d for %s method", bci, is_native() ? "native" : "non-native");
  address bcp = code_base() + bci;
  assert(is_native() && bcp == code_base() || contains(bcp), "bcp doesn't belong to this method");
  return bcp;
}

address Method::bcp_from(address bcp) const {
  if (is_native() && bcp == nullptr) {
    return code_base();
  } else {
    return bcp;
  }
}

int Method::size(bool is_native) {
  // If native, then include pointers for native_function and signature_handler
  int extra_bytes = (is_native) ? 2*sizeof(address*) : 0;
  int extra_words = align_up(extra_bytes, BytesPerWord) / BytesPerWord;
  return align_metadata_size(header_size() + extra_words);
}

Symbol* Method::klass_name() const {
  return method_holder()->name();
}

void Method::metaspace_pointers_do(MetaspaceClosure* it) {
  log_trace(cds)("Iter(Method): %p", this);

  if (!method_holder()->is_rewritten()) {
    it->push(&_constMethod, MetaspaceClosure::_writable);
  } else {
    it->push(&_constMethod);
  }
  it->push(&_method_data);
  it->push(&_method_counters);
  NOT_PRODUCT(it->push(&_name);)
}

#if INCLUDE_CDS
// Attempt to return method to original state.  Clear any pointers
// (to objects outside the shared spaces).  We won't be able to predict
// where they should point in a new JVM.  Further initialize some
// entries now in order allow them to be write protected later.

void Method::remove_unshareable_info() {
  unlink_method();
  JFR_ONLY(REMOVE_METHOD_ID(this);)
}

void Method::restore_unshareable_info(TRAPS) {
  assert(is_method() && is_valid_method(this), "ensure C++ vtable is restored");
}
#endif

void Method::set_vtable_index(int index) {
  if (is_shared() && !MetaspaceShared::remapped_readwrite() && method_holder()->verified_at_dump_time()) {
    // At runtime initialize_vtable is rerun as part of link_class_impl()
    // for a shared class loaded by the non-boot loader to obtain the loader
    // constraints based on the runtime classloaders' context.
    return; // don't write into the shared class
  } else {
    _vtable_index = index;
  }
}

void Method::set_itable_index(int index) {
  if (is_shared() && !MetaspaceShared::remapped_readwrite() && method_holder()->verified_at_dump_time()) {
    // At runtime initialize_itable is rerun as part of link_class_impl()
    // for a shared class loaded by the non-boot loader to obtain the loader
    // constraints based on the runtime classloaders' context. The dumptime
    // itable index should be the same as the runtime index.
    assert(_vtable_index == itable_index_max - index,
           "archived itable index is different from runtime index");
    return; // don’t write into the shared class
  } else {
    _vtable_index = itable_index_max - index;
  }
  assert(valid_itable_index(), "");
}

// The RegisterNatives call being attempted tried to register with a method that
// is not native.  Ask JVM TI what prefixes have been specified.  Then check
// to see if the native method is now wrapped with the prefixes.  See the
// SetNativeMethodPrefix(es) functions in the JVM TI Spec for details.
static Method* find_prefixed_native(Klass* k, Symbol* name, Symbol* signature, TRAPS) {
#if INCLUDE_JVMTI
  ResourceMark rm(THREAD);
  Method* method;
  int name_len = name->utf8_length();
  char* name_str = name->as_utf8();
  int prefix_count;
  char** prefixes = JvmtiExport::get_all_native_method_prefixes(&prefix_count);
  for (int i = 0; i < prefix_count; i++) {
    char* prefix = prefixes[i];
    int prefix_len = (int)strlen(prefix);

    // try adding this prefix to the method name and see if it matches another method name
    int trial_len = name_len + prefix_len;
    char* trial_name_str = NEW_RESOURCE_ARRAY(char, trial_len + 1);
    strcpy(trial_name_str, prefix);
    strcat(trial_name_str, name_str);
    TempNewSymbol trial_name = SymbolTable::probe(trial_name_str, trial_len);
    if (trial_name == nullptr) {
      continue; // no such symbol, so this prefix wasn't used, try the next prefix
    }
    method = k->lookup_method(trial_name, signature);
    if (method == nullptr) {
      continue; // signature doesn't match, try the next prefix
    }
    if (method->is_native()) {
      method->set_is_prefixed_native();
      return method; // wahoo, we found a prefixed version of the method, return it
    }
    // found as non-native, so prefix is good, add it, probably just need more prefixes
    name_len = trial_len;
    name_str = trial_name_str;
  }
#endif // INCLUDE_JVMTI
  return nullptr; // not found
}

bool Method::register_native(Klass* k, Symbol* name, Symbol* signature, address entry, TRAPS) {
  Method* method = k->lookup_method(name, signature);
  if (method == nullptr) {
    ResourceMark rm(THREAD);
    stringStream st;
    st.print("Method '");
    print_external_name(&st, k, name, signature);
    st.print("' name or signature does not match");
    THROW_MSG_(vmSymbols::java_lang_NoSuchMethodError(), st.as_string(), false);
  }
  if (!method->is_native()) {
    // trying to register to a non-native method, see if a JVM TI agent has added prefix(es)
    method = find_prefixed_native(k, name, signature, THREAD);
    if (method == nullptr) {
      ResourceMark rm(THREAD);
      stringStream st;
      st.print("Method '");
      print_external_name(&st, k, name, signature);
      st.print("' is not declared as native");
      THROW_MSG_(vmSymbols::java_lang_NoSuchMethodError(), st.as_string(), false);
    }
  }

  if (entry != nullptr) {
    method->set_native_function(entry, native_bind_event_is_interesting);
  } else {
    method->clear_native_function();
  }
  if (log_is_enabled(Debug, jni, resolve)) {
    ResourceMark rm(THREAD);
    log_debug(jni, resolve)("[Registering JNI native method %s.%s]",
                            method->method_holder()->external_name(),
                            method->name()->as_C_string());
  }
  return true;
}

bool Method::was_executed_more_than(int n) {
  // Invocation counter is reset when the Method* is compiled.
  // If the method has compiled code we therefore assume it has
  // be executed more than n times.
  if (is_accessor() || is_empty_method() || (code() != nullptr)) {
    // interpreter doesn't bump invocation counter of trivial methods
    // compiler does not bump invocation counter of compiled methods
    return true;
  }
  else if ((method_counters() != nullptr &&
            method_counters()->invocation_counter()->carry()) ||
           (method_data() != nullptr &&
            method_data()->invocation_counter()->carry())) {
    // The carry bit is set when the counter overflows and causes
    // a compilation to occur.  We don't know how many times
    // the counter has been reset, so we simply assume it has
    // been executed more than n times.
    return true;
  } else {
    return invocation_count() > n;
  }
}

void Method::print_invocation_count() {
  //---<  compose+print method return type, klass, name, and signature  >---
  if (is_static()) tty->print("static ");
  if (is_final()) tty->print("final ");
  if (is_synchronized()) tty->print("synchronized ");
  if (is_native()) tty->print("native ");
  tty->print("%s::", method_holder()->external_name());
  name()->print_symbol_on(tty);
  signature()->print_symbol_on(tty);

  if (WizardMode) {
    // dump the size of the byte codes
    tty->print(" {%d}", code_size());
  }
  tty->cr();

  // Counting based on signed int counters tends to overflow with
  // longer-running workloads on fast machines. The counters under
  // consideration here, however, are limited in range by counting
  // logic. See InvocationCounter:count_limit for example.
  // No "overflow precautions" need to be implemented here.
  tty->print_cr ("  interpreter_invocation_count: " INT32_FORMAT_W(11), interpreter_invocation_count());
  tty->print_cr ("  invocation_counter:           " INT32_FORMAT_W(11), invocation_count());
  tty->print_cr ("  backedge_counter:             " INT32_FORMAT_W(11), backedge_count());

  if (method_data() != nullptr) {
    tty->print_cr ("  decompile_count:              " UINT32_FORMAT_W(11), method_data()->decompile_count());
  }

#ifndef PRODUCT
  if (CountCompiledCalls) {
    tty->print_cr ("  compiled_invocation_count:    " INT64_FORMAT_W(11), compiled_invocation_count());
  }
#endif
}

// Build a MethodData* object to hold profiling information collected on this
// method when requested.
void Method::build_profiling_method_data(const methodHandle& method, TRAPS) {
  // Do not profile the method if metaspace has hit an OOM previously
  // allocating profiling data. Callers clear pending exception so don't
  // add one here.
  if (ClassLoaderDataGraph::has_metaspace_oom()) {
    return;
  }

  ClassLoaderData* loader_data = method->method_holder()->class_loader_data();
  MethodData* method_data = MethodData::allocate(loader_data, method, THREAD);
  if (HAS_PENDING_EXCEPTION) {
    CompileBroker::log_metaspace_failure();
    ClassLoaderDataGraph::set_metaspace_oom(true);
    return;   // return the exception (which is cleared)
  }

  if (!Atomic::replace_if_null(&method->_method_data, method_data)) {
    MetadataFactory::free_metadata(loader_data, method_data);
    return;
  }

  if (PrintMethodData && (Verbose || WizardMode)) {
    ResourceMark rm(THREAD);
    tty->print("build_profiling_method_data for ");
    method->print_name(tty);
    tty->cr();
    // At the end of the run, the MDO, full of data, will be dumped.
  }
}

MethodCounters* Method::build_method_counters(Thread* current, Method* m) {
  // Do not profile the method if metaspace has hit an OOM previously
  if (ClassLoaderDataGraph::has_metaspace_oom()) {
    return nullptr;
  }

  methodHandle mh(current, m);
  MethodCounters* counters;
  if (current->is_Java_thread()) {
    JavaThread* THREAD = JavaThread::cast(current); // For exception macros.
    // Use the TRAPS version for a JavaThread so it will adjust the GC threshold
    // if needed.
    counters = MethodCounters::allocate_with_exception(mh, THREAD);
    if (HAS_PENDING_EXCEPTION) {
      CLEAR_PENDING_EXCEPTION;
    }
  } else {
    // Call metaspace allocation that doesn't throw exception if the
    // current thread isn't a JavaThread, ie. the VMThread.
    counters = MethodCounters::allocate_no_exception(mh);
  }

  if (counters == nullptr) {
    CompileBroker::log_metaspace_failure();
    ClassLoaderDataGraph::set_metaspace_oom(true);
    return nullptr;
  }

  if (!mh->init_method_counters(counters)) {
    MetadataFactory::free_metadata(mh->method_holder()->class_loader_data(), counters);
  }

  return mh->method_counters();
}

bool Method::init_method_counters(MethodCounters* counters) {
  // Try to install a pointer to MethodCounters, return true on success.
  return Atomic::replace_if_null(&_method_counters, counters);
}

int Method::extra_stack_words() {
  // not an inline function, to avoid a header dependency on Interpreter
  return extra_stack_entries() * Interpreter::stackElementSize;
}

// Derive size of parameters, return type, and fingerprint,
// all in one pass, which is run at load time.
// We need the first two, and might as well grab the third.
void Method::compute_from_signature(Symbol* sig) {
  // At this point, since we are scanning the signature,
  // we might as well compute the whole fingerprint.
  Fingerprinter fp(sig, is_static());
  set_size_of_parameters(fp.size_of_parameters());
  set_num_stack_arg_slots(fp.num_stack_arg_slots());
  constMethod()->set_result_type(fp.return_type());
  constMethod()->set_fingerprint(fp.fingerprint());
}

// InlineKlass the method is declared to return. This must not
// safepoint as it is called with references live on the stack at
// locations the GC is unaware of.
InlineKlass* Method::returns_inline_type(Thread* thread) const {
  assert(InlineTypeReturnedAsFields, "Inline types should never be returned as fields");
  NoSafepointVerifier nsv;
  SignatureStream ss(signature());
  while (!ss.at_return_type()) {
    ss.next();
  }
  return ss.as_inline_klass(method_holder());
}

bool Method::is_vanilla_constructor() const {
  // Returns true if this method is a vanilla constructor, i.e. an "<init>" "()V" method
  // which only calls the superclass vanilla constructor and possibly does stores of
  // zero constants to local fields:
  //
  //   aload_0, _fast_aload_0, or _nofast_aload_0
  //   invokespecial
  //   indexbyte1
  //   indexbyte2
  //
  // followed by an (optional) sequence of:
  //
  //   aload_0
  //   aconst_null / iconst_0 / fconst_0 / dconst_0
  //   putfield
  //   indexbyte1
  //   indexbyte2
  //
  // followed by:
  //
  //   return

  assert(name() == vmSymbols::object_initializer_name(),    "Should only be called for default constructors");
  assert(signature() == vmSymbols::void_method_signature(), "Should only be called for default constructors");
  int size = code_size();
  // Check if size match
  if (size == 0 || size % 5 != 0) return false;
  address cb = code_base();
  int last = size - 1;
  if ((cb[0] != Bytecodes::_aload_0 && cb[0] != Bytecodes::_fast_aload_0 && cb[0] != Bytecodes::_nofast_aload_0) ||
       cb[1] != Bytecodes::_invokespecial || cb[last] != Bytecodes::_return) {
    // Does not call superclass default constructor
    return false;
  }
  // Check optional sequence
  for (int i = 4; i < last; i += 5) {
    if (cb[i] != Bytecodes::_aload_0) return false;
    if (!Bytecodes::is_zero_const(Bytecodes::cast(cb[i+1]))) return false;
    if (cb[i+2] != Bytecodes::_putfield) return false;
  }
  return true;
}


bool Method::compute_has_loops_flag() {
  BytecodeStream bcs(methodHandle(Thread::current(), this));
  Bytecodes::Code bc;

  while ((bc = bcs.next()) >= 0) {
    switch (bc) {
      case Bytecodes::_ifeq:
      case Bytecodes::_ifnull:
      case Bytecodes::_iflt:
      case Bytecodes::_ifle:
      case Bytecodes::_ifne:
      case Bytecodes::_ifnonnull:
      case Bytecodes::_ifgt:
      case Bytecodes::_ifge:
      case Bytecodes::_if_icmpeq:
      case Bytecodes::_if_icmpne:
      case Bytecodes::_if_icmplt:
      case Bytecodes::_if_icmpgt:
      case Bytecodes::_if_icmple:
      case Bytecodes::_if_icmpge:
      case Bytecodes::_if_acmpeq:
      case Bytecodes::_if_acmpne:
      case Bytecodes::_goto:
      case Bytecodes::_jsr:
        if (bcs.dest() < bcs.next_bci()) _access_flags.set_has_loops();
        break;

      case Bytecodes::_goto_w:
      case Bytecodes::_jsr_w:
        if (bcs.dest_w() < bcs.next_bci()) _access_flags.set_has_loops();
        break;

      case Bytecodes::_lookupswitch: {
        Bytecode_lookupswitch lookupswitch(this, bcs.bcp());
        if (lookupswitch.default_offset() < 0) {
          _access_flags.set_has_loops();
        } else {
          for (int i = 0; i < lookupswitch.number_of_pairs(); ++i) {
            LookupswitchPair pair = lookupswitch.pair_at(i);
            if (pair.offset() < 0) {
              _access_flags.set_has_loops();
              break;
            }
          }
        }
        break;
      }
      case Bytecodes::_tableswitch: {
        Bytecode_tableswitch tableswitch(this, bcs.bcp());
        if (tableswitch.default_offset() < 0) {
          _access_flags.set_has_loops();
        } else {
          for (int i = 0; i < tableswitch.length(); ++i) {
            if (tableswitch.dest_offset_at(i) < 0) {
              _access_flags.set_has_loops();
            }
          }
        }
        break;
      }
      default:
        break;
    }
  }
  _access_flags.set_loops_flag_init();
  return _access_flags.has_loops();
}

bool Method::is_final_method(AccessFlags class_access_flags) const {
  // or "does_not_require_vtable_entry"
  // default method or overpass can occur, is not final (reuses vtable entry)
  // private methods in classes get vtable entries for backward class compatibility.
  if (is_overpass() || is_default_method())  return false;
  return is_final() || class_access_flags.is_final();
}

bool Method::is_final_method() const {
  return is_final_method(method_holder()->access_flags());
}

bool Method::is_default_method() const {
  if (method_holder() != nullptr &&
      method_holder()->is_interface() &&
      !is_abstract() && !is_private()) {
    return true;
  } else {
    return false;
  }
}

bool Method::can_be_statically_bound(AccessFlags class_access_flags) const {
  if (is_final_method(class_access_flags))  return true;
#ifdef ASSERT
  bool is_nonv = (vtable_index() == nonvirtual_vtable_index);
  if (class_access_flags.is_interface()) {
      ResourceMark rm;
      assert(is_nonv == is_static() || is_nonv == is_private(),
             "nonvirtual unexpected for non-static, non-private: %s",
             name_and_sig_as_C_string());
  }
#endif
  assert(valid_vtable_index() || valid_itable_index(), "method must be linked before we ask this question");
  return vtable_index() == nonvirtual_vtable_index;
}

bool Method::can_be_statically_bound() const {
  return can_be_statically_bound(method_holder()->access_flags());
}

bool Method::can_be_statically_bound(InstanceKlass* context) const {
  return (method_holder() == context) && can_be_statically_bound();
}

/**
 *  Returns false if this is one of specially treated methods for
 *  which we have to provide stack trace in throw in compiled code.
 *  Returns true otherwise.
 */
bool Method::can_omit_stack_trace() {
  if (klass_name() == vmSymbols::sun_invoke_util_ValueConversions()) {
    return false; // All methods in sun.invoke.util.ValueConversions
  }
  return true;
}

bool Method::is_accessor() const {
  return is_getter() || is_setter();
}

bool Method::is_getter() const {
  if (code_size() != 5) return false;
  if (size_of_parameters() != 1) return false;
  if (java_code_at(0) != Bytecodes::_aload_0)  return false;
  if (java_code_at(1) != Bytecodes::_getfield) return false;
  switch (java_code_at(4)) {
    case Bytecodes::_ireturn:
    case Bytecodes::_lreturn:
    case Bytecodes::_freturn:
    case Bytecodes::_dreturn:
    case Bytecodes::_areturn:
      break;
    default:
      return false;
  }
  if (has_scalarized_return()) {
    // Don't treat this as (trivial) getter method because the
    // inline type should be returned in a scalarized form.
    return false;
  }
  return true;
}

bool Method::is_setter() const {
  if (code_size() != 6) return false;
  if (java_code_at(0) != Bytecodes::_aload_0) return false;
  switch (java_code_at(1)) {
    case Bytecodes::_iload_1:
    case Bytecodes::_aload_1:
    case Bytecodes::_fload_1:
      if (size_of_parameters() != 2) return false;
      break;
    case Bytecodes::_dload_1:
    case Bytecodes::_lload_1:
      if (size_of_parameters() != 3) return false;
      break;
    default:
      return false;
  }
  if (java_code_at(2) != Bytecodes::_putfield) return false;
  if (java_code_at(5) != Bytecodes::_return)   return false;
  if (has_scalarized_args()) {
    // Don't treat this as (trivial) setter method because the
    // inline type argument should be passed in a scalarized form.
    return false;
  }
  return true;
}

bool Method::is_constant_getter() const {
  int last_index = code_size() - 1;
  // Check if the first 1-3 bytecodes are a constant push
  // and the last bytecode is a return.
  return (2 <= code_size() && code_size() <= 4 &&
          Bytecodes::is_const(java_code_at(0)) &&
          Bytecodes::length_for(java_code_at(0)) == last_index &&
          Bytecodes::is_return(java_code_at(last_index)) &&
          !has_scalarized_args());
}

bool Method::is_object_constructor_or_class_initializer() const {
  return (is_object_constructor() || is_class_initializer());
}

bool Method::is_class_initializer() const {
  // For classfiles version 51 or greater, ensure that the clinit method is
  // static.  Non-static methods with the name "<clinit>" are not static
  // initializers. (older classfiles exempted for backward compatibility)
  return (name() == vmSymbols::class_initializer_name() &&
          (is_static() ||
           method_holder()->major_version() < 51));
}

// A method named <init>, is a classic object constructor.
bool Method::is_object_constructor() const {
  return name() == vmSymbols::object_initializer_name();
}

// A method named <vnew> is a factory for an inline class.
bool Method::is_static_vnew_factory() const {
  return name() == vmSymbols::inline_factory_name();
}

bool Method::needs_clinit_barrier() const {
  return is_static() && !method_holder()->is_initialized();
}

objArrayHandle Method::resolved_checked_exceptions_impl(Method* method, TRAPS) {
  int length = method->checked_exceptions_length();
  if (length == 0) {  // common case
    return objArrayHandle(THREAD, Universe::the_empty_class_array());
  } else {
    methodHandle h_this(THREAD, method);
    objArrayOop m_oop = oopFactory::new_objArray(vmClasses::Class_klass(), length, CHECK_(objArrayHandle()));
    objArrayHandle mirrors (THREAD, m_oop);
    for (int i = 0; i < length; i++) {
      CheckedExceptionElement* table = h_this->checked_exceptions_start(); // recompute on each iteration, not gc safe
      Klass* k = h_this->constants()->klass_at(table[i].class_cp_index, CHECK_(objArrayHandle()));
      if (log_is_enabled(Warning, exceptions) &&
          !k->is_subclass_of(vmClasses::Throwable_klass())) {
        ResourceMark rm(THREAD);
        log_warning(exceptions)(
          "Class %s in throws clause of method %s is not a subtype of class java.lang.Throwable",
          k->external_name(), method->external_name());
      }
      mirrors->obj_at_put(i, k->java_mirror());
    }
    return mirrors;
  }
};


int Method::line_number_from_bci(int bci) const {
  int best_bci  =  0;
  int best_line = -1;
  if (bci == SynchronizationEntryBCI) bci = 0;
  if (0 <= bci && bci < code_size() && has_linenumber_table()) {
    // The line numbers are a short array of 2-tuples [start_pc, line_number].
    // Not necessarily sorted and not necessarily one-to-one.
    CompressedLineNumberReadStream stream(compressed_linenumber_table());
    while (stream.read_pair()) {
      if (stream.bci() == bci) {
        // perfect match
        return stream.line();
      } else {
        // update best_bci/line
        if (stream.bci() < bci && stream.bci() >= best_bci) {
          best_bci  = stream.bci();
          best_line = stream.line();
        }
      }
    }
  }
  return best_line;
}


bool Method::is_klass_loaded_by_klass_index(int klass_index) const {
  if( constants()->tag_at(klass_index).is_unresolved_klass()) {
    Thread *thread = Thread::current();
    Symbol* klass_name = constants()->klass_name_at(klass_index);
    Handle loader(thread, method_holder()->class_loader());
    Handle prot  (thread, method_holder()->protection_domain());
    return SystemDictionary::find_instance_klass(thread, klass_name, loader, prot) != nullptr;
  } else {
    return true;
  }
}


bool Method::is_klass_loaded(int refinfo_index, bool must_be_resolved) const {
  int klass_index = constants()->klass_ref_index_at(refinfo_index);
  if (must_be_resolved) {
    // Make sure klass is resolved in constantpool.
    if (constants()->tag_at(klass_index).is_unresolved_klass()) {
      return false;
    }
  }
  return is_klass_loaded_by_klass_index(klass_index);
}


void Method::set_native_function(address function, bool post_event_flag) {
  assert(function != nullptr, "use clear_native_function to unregister natives");
  assert(!is_special_native_intrinsic() || function == SharedRuntime::native_method_throw_unsatisfied_link_error_entry(), "");
  address* native_function = native_function_addr();

  // We can see racers trying to place the same native function into place. Once
  // is plenty.
  address current = *native_function;
  if (current == function) return;
  if (post_event_flag && JvmtiExport::should_post_native_method_bind() &&
      function != nullptr) {
    // native_method_throw_unsatisfied_link_error_entry() should only
    // be passed when post_event_flag is false.
    assert(function !=
      SharedRuntime::native_method_throw_unsatisfied_link_error_entry(),
      "post_event_flag mismatch");

    // post the bind event, and possible change the bind function
    JvmtiExport::post_native_method_bind(this, &function);
  }
  *native_function = function;
  // This function can be called more than once. We must make sure that we always
  // use the latest registered method -> check if a stub already has been generated.
  // If so, we have to make it not_entrant.
  CompiledMethod* nm = code(); // Put it into local variable to guard against concurrent updates
  if (nm != nullptr) {
    nm->make_not_entrant();
  }
}


bool Method::has_native_function() const {
  if (is_special_native_intrinsic())
    return false;  // special-cased in SharedRuntime::generate_native_wrapper
  address func = native_function();
  return (func != nullptr && func != SharedRuntime::native_method_throw_unsatisfied_link_error_entry());
}


void Method::clear_native_function() {
  // Note: is_method_handle_intrinsic() is allowed here.
  set_native_function(
    SharedRuntime::native_method_throw_unsatisfied_link_error_entry(),
    !native_bind_event_is_interesting);
  this->unlink_code();
}


void Method::set_signature_handler(address handler) {
  address* signature_handler =  signature_handler_addr();
  *signature_handler = handler;
}


void Method::print_made_not_compilable(int comp_level, bool is_osr, bool report, const char* reason) {
  assert(reason != nullptr, "must provide a reason");
  if (PrintCompilation && report) {
    ttyLocker ttyl;
    tty->print("made not %scompilable on ", is_osr ? "OSR " : "");
    if (comp_level == CompLevel_all) {
      tty->print("all levels ");
    } else {
      tty->print("level %d ", comp_level);
    }
    this->print_short_name(tty);
    int size = this->code_size();
    if (size > 0) {
      tty->print(" (%d bytes)", size);
    }
    if (reason != nullptr) {
      tty->print("   %s", reason);
    }
    tty->cr();
  }
  if ((TraceDeoptimization || LogCompilation) && (xtty != nullptr)) {
    ttyLocker ttyl;
    xtty->begin_elem("make_not_compilable thread='" UINTX_FORMAT "' osr='%d' level='%d'",
                     os::current_thread_id(), is_osr, comp_level);
    if (reason != nullptr) {
      xtty->print(" reason=\'%s\'", reason);
    }
    xtty->method(this);
    xtty->stamp();
    xtty->end_elem();
  }
}

bool Method::is_always_compilable() const {
  // Generated adapters must be compiled
  if (is_special_native_intrinsic() && is_synthetic()) {
    assert(!is_not_c1_compilable(), "sanity check");
    assert(!is_not_c2_compilable(), "sanity check");
    return true;
  }

  return false;
}

bool Method::is_not_compilable(int comp_level) const {
  if (number_of_breakpoints() > 0)
    return true;
  if (is_always_compilable())
    return false;
  if (comp_level == CompLevel_any)
    return is_not_c1_compilable() && is_not_c2_compilable();
  if (is_c1_compile(comp_level))
    return is_not_c1_compilable();
  if (is_c2_compile(comp_level))
    return is_not_c2_compilable();
  return false;
}

// call this when compiler finds that this method is not compilable
void Method::set_not_compilable(const char* reason, int comp_level, bool report) {
  if (is_always_compilable()) {
    // Don't mark a method which should be always compilable
    return;
  }
  print_made_not_compilable(comp_level, /*is_osr*/ false, report, reason);
  if (comp_level == CompLevel_all) {
    set_not_c1_compilable();
    set_not_c2_compilable();
  } else {
    if (is_c1_compile(comp_level))
      set_not_c1_compilable();
    if (is_c2_compile(comp_level))
      set_not_c2_compilable();
  }
  assert(!CompilationPolicy::can_be_compiled(methodHandle(Thread::current(), this), comp_level), "sanity check");
}

bool Method::is_not_osr_compilable(int comp_level) const {
  if (is_not_compilable(comp_level))
    return true;
  if (comp_level == CompLevel_any)
    return is_not_c1_osr_compilable() && is_not_c2_osr_compilable();
  if (is_c1_compile(comp_level))
    return is_not_c1_osr_compilable();
  if (is_c2_compile(comp_level))
    return is_not_c2_osr_compilable();
  return false;
}

void Method::set_not_osr_compilable(const char* reason, int comp_level, bool report) {
  print_made_not_compilable(comp_level, /*is_osr*/ true, report, reason);
  if (comp_level == CompLevel_all) {
    set_not_c1_osr_compilable();
    set_not_c2_osr_compilable();
  } else {
    if (is_c1_compile(comp_level))
      set_not_c1_osr_compilable();
    if (is_c2_compile(comp_level))
      set_not_c2_osr_compilable();
  }
  assert(!CompilationPolicy::can_be_osr_compiled(methodHandle(Thread::current(), this), comp_level), "sanity check");
}

// Revert to using the interpreter and clear out the nmethod
void Method::clear_code() {
  // this may be null if c2i adapters have not been made yet
  // Only should happen at allocate time.
<<<<<<< HEAD
  if (adapter() == NULL) {
    _from_compiled_entry    = NULL;
    _from_compiled_inline_entry = NULL;
    _from_compiled_inline_ro_entry = NULL;
=======
  if (adapter() == nullptr) {
    _from_compiled_entry    = nullptr;
>>>>>>> 861e3020
  } else {
    _from_compiled_entry    = adapter()->get_c2i_entry();
    _from_compiled_inline_entry = adapter()->get_c2i_inline_entry();
    _from_compiled_inline_ro_entry = adapter()->get_c2i_inline_ro_entry();
  }
  OrderAccess::storestore();
  _from_interpreted_entry = _i2i_entry;
  OrderAccess::storestore();
  _code = nullptr;
}

void Method::unlink_code(CompiledMethod *compare) {
  MutexLocker ml(CompiledMethod_lock->owned_by_self() ? nullptr : CompiledMethod_lock, Mutex::_no_safepoint_check_flag);
  // We need to check if either the _code or _from_compiled_code_entry_point
  // refer to this nmethod because there is a race in setting these two fields
  // in Method* as seen in bugid 4947125.
  if (code() == compare ||
      from_compiled_entry() == compare->verified_entry_point()) {
    clear_code();
  }
}

void Method::unlink_code() {
  MutexLocker ml(CompiledMethod_lock->owned_by_self() ? nullptr : CompiledMethod_lock, Mutex::_no_safepoint_check_flag);
  clear_code();
}

#if INCLUDE_CDS
// Called by class data sharing to remove any entry points (which are not shared)
void Method::unlink_method() {
  Arguments::assert_is_dumping_archive();
<<<<<<< HEAD
  _code = NULL;
  _adapter = NULL;
  _i2i_entry = NULL;
  _from_compiled_entry = NULL;
  _from_compiled_inline_entry = NULL;
  _from_compiled_inline_ro_entry = NULL;
  _from_interpreted_entry = NULL;
=======
  _code = nullptr;
  _adapter = nullptr;
  _i2i_entry = nullptr;
  _from_compiled_entry = nullptr;
  _from_interpreted_entry = nullptr;
>>>>>>> 861e3020

  if (is_native()) {
    *native_function_addr() = nullptr;
    set_signature_handler(nullptr);
  }
  NOT_PRODUCT(set_compiled_invocation_count(0);)

  set_method_data(nullptr);
  clear_method_counters();
}
#endif

// Called when the method_holder is getting linked. Setup entrypoints so the method
// is ready to be called from interpreter, compiler, and vtables.
void Method::link_method(const methodHandle& h_method, TRAPS) {
  // If the code cache is full, we may reenter this function for the
  // leftover methods that weren't linked.
  if (adapter() != nullptr) {
    return;
  }
  assert( _code == nullptr, "nothing compiled yet" );

  // Setup interpreter entrypoint
  assert(this == h_method(), "wrong h_method()" );

  assert(adapter() == nullptr, "init'd to null");
  address entry = Interpreter::entry_for_method(h_method);
  assert(entry != nullptr, "interpreter entry must be non-null");
  // Sets both _i2i_entry and _from_interpreted_entry
  set_interpreter_entry(entry);

  // Don't overwrite already registered native entries.
  if (is_native() && !has_native_function()) {
    set_native_function(
      SharedRuntime::native_method_throw_unsatisfied_link_error_entry(),
      !native_bind_event_is_interesting);
  }
  if (InlineTypeReturnedAsFields && returns_inline_type(THREAD)) {
    set_has_scalarized_return(true);
  }

  // Setup compiler entrypoint.  This is made eagerly, so we do not need
  // special handling of vtables.  An alternative is to make adapters more
  // lazily by calling make_adapter() from from_compiled_entry() for the
  // normal calls.  For vtable calls life gets more complicated.  When a
  // call-site goes mega-morphic we need adapters in all methods which can be
  // called from the vtable.  We need adapters on such methods that get loaded
  // later.  Ditto for mega-morphic itable calls.  If this proves to be a
  // problem we'll make these lazily later.
  (void) make_adapters(h_method, CHECK);

  // ONLY USE the h_method now as make_adapter may have blocked

  if (h_method->is_continuation_native_intrinsic()) {
    // the entry points to this method will be set in set_code, called when first resolving this method
    _from_interpreted_entry = nullptr;
    _from_compiled_entry = nullptr;
    _i2i_entry = nullptr;
  }
}

address Method::make_adapters(const methodHandle& mh, TRAPS) {
  // Adapters for compiled code are made eagerly here.  They are fairly
  // small (generally < 100 bytes) and quick to make (and cached and shared)
  // so making them eagerly shouldn't be too expensive.
  AdapterHandlerEntry* adapter = AdapterHandlerLibrary::get_adapter(mh);
  if (adapter == nullptr ) {
    if (!is_init_completed()) {
      // Don't throw exceptions during VM initialization because java.lang.* classes
      // might not have been initialized, causing problems when constructing the
      // Java exception object.
      vm_exit_during_initialization("Out of space in CodeCache for adapters");
    } else {
      THROW_MSG_NULL(vmSymbols::java_lang_VirtualMachineError(), "Out of space in CodeCache for adapters");
    }
  }

  mh->set_adapter_entry(adapter);
  mh->_from_compiled_entry = adapter->get_c2i_entry();
  mh->_from_compiled_inline_entry = adapter->get_c2i_inline_entry();
  mh->_from_compiled_inline_ro_entry = adapter->get_c2i_inline_ro_entry();
  return adapter->get_c2i_entry();
}

// The verified_code_entry() must be called when a invoke is resolved
// on this method.

// It returns the compiled code entry point, after asserting not null.
// This function is called after potential safepoints so that nmethod
// or adapter that it points to is still live and valid.
// This function must not hit a safepoint!
address Method::verified_code_entry() {
  debug_only(NoSafepointVerifier nsv;)
  assert(_from_compiled_entry != nullptr, "must be set");
  return _from_compiled_entry;
}

address Method::verified_inline_code_entry() {
  debug_only(NoSafepointVerifier nsv;)
  assert(_from_compiled_inline_entry != NULL, "must be set");
  return _from_compiled_inline_entry;
}

address Method::verified_inline_ro_code_entry() {
  debug_only(NoSafepointVerifier nsv;)
  assert(_from_compiled_inline_ro_entry != NULL, "must be set");
  return _from_compiled_inline_ro_entry;
}

// Check that if an nmethod ref exists, it has a backlink to this or no backlink at all
// (could be racing a deopt).
// Not inline to avoid circular ref.
bool Method::check_code() const {
  // cached in a register or local.  There's a race on the value of the field.
  CompiledMethod *code = Atomic::load_acquire(&_code);
  return code == nullptr || (code->method() == nullptr) || (code->method() == (Method*)this && !code->is_osr_method());
}

// Install compiled code.  Instantly it can execute.
void Method::set_code(const methodHandle& mh, CompiledMethod *code) {
  assert_lock_strong(CompiledMethod_lock);
  assert( code, "use clear_code to remove code" );
  assert( mh->check_code(), "" );

  guarantee(mh->adapter() != nullptr, "Adapter blob must already exist!");

  // These writes must happen in this order, because the interpreter will
  // directly jump to from_interpreted_entry which jumps to an i2c adapter
  // which jumps to _from_compiled_entry.
  mh->_code = code;             // Assign before allowing compiled code to exec

  int comp_level = code->comp_level();
  // In theory there could be a race here. In practice it is unlikely
  // and not worth worrying about.
  if (comp_level > mh->highest_comp_level()) {
    mh->set_highest_comp_level(comp_level);
  }

  OrderAccess::storestore();
  mh->_from_compiled_entry = code->verified_entry_point();
  mh->_from_compiled_inline_entry = code->verified_inline_entry_point();
  mh->_from_compiled_inline_ro_entry = code->verified_inline_ro_entry_point();
  OrderAccess::storestore();

  if (mh->is_continuation_native_intrinsic()) {
    assert(mh->_from_interpreted_entry == nullptr, "initialized incorrectly"); // see link_method

    if (mh->is_continuation_enter_intrinsic()) {
      // This is the entry used when we're in interpreter-only mode; see InterpreterMacroAssembler::jump_from_interpreted
      mh->_i2i_entry = ContinuationEntry::interpreted_entry();
    } else if (mh->is_continuation_yield_intrinsic()) {
      mh->_i2i_entry = mh->get_i2c_entry();
    } else {
      guarantee(false, "Unknown Continuation native intrinsic");
    }
    // This must come last, as it is what's tested in LinkResolver::resolve_static_call
    Atomic::release_store(&mh->_from_interpreted_entry , mh->get_i2c_entry());
  } else if (!mh->is_method_handle_intrinsic()) {
    // Instantly compiled code can execute.
    mh->_from_interpreted_entry = mh->get_i2c_entry();
  }
}


bool Method::is_overridden_in(Klass* k) const {
  InstanceKlass* ik = InstanceKlass::cast(k);

  if (ik->is_interface()) return false;

  // If method is an interface, we skip it - except if it
  // is a miranda method
  if (method_holder()->is_interface()) {
    // Check that method is not a miranda method
    if (ik->lookup_method(name(), signature()) == nullptr) {
      // No implementation exist - so miranda method
      return false;
    }
    return true;
  }

  assert(ik->is_subclass_of(method_holder()), "should be subklass");
  if (!has_vtable_index()) {
    return false;
  } else {
    Method* vt_m = ik->method_at_vtable(vtable_index());
    return vt_m != this;
  }
}


// give advice about whether this Method* should be cached or not
bool Method::should_not_be_cached() const {
  if (is_old()) {
    // This method has been redefined. It is either EMCP or obsolete
    // and we don't want to cache it because that would pin the method
    // down and prevent it from being collectible if and when it
    // finishes executing.
    return true;
  }

  // caching this method should be just fine
  return false;
}


/**
 *  Returns true if this is one of the specially treated methods for
 *  security related stack walks (like Reflection.getCallerClass).
 */
bool Method::is_ignored_by_security_stack_walk() const {
  if (intrinsic_id() == vmIntrinsics::_invoke) {
    // This is Method.invoke() -- ignore it
    return true;
  }
  if (method_holder()->is_subclass_of(vmClasses::reflect_MethodAccessorImpl_klass())) {
    // This is an auxiliary frame -- ignore it
    return true;
  }
  if (is_method_handle_intrinsic() || is_compiled_lambda_form()) {
    // This is an internal adapter frame for method handles -- ignore it
    return true;
  }
  return false;
}


// Constant pool structure for invoke methods:
enum {
  _imcp_invoke_name = 1,        // utf8: 'invokeExact', etc.
  _imcp_invoke_signature,       // utf8: (variable Symbol*)
  _imcp_limit
};

// Test if this method is an MH adapter frame generated by Java code.
// Cf. java/lang/invoke/InvokerBytecodeGenerator
bool Method::is_compiled_lambda_form() const {
  return intrinsic_id() == vmIntrinsics::_compiledLambdaForm;
}

// Test if this method is an internal MH primitive method.
bool Method::is_method_handle_intrinsic() const {
  vmIntrinsics::ID iid = intrinsic_id();
  return (MethodHandles::is_signature_polymorphic(iid) &&
          MethodHandles::is_signature_polymorphic_intrinsic(iid));
}

bool Method::has_member_arg() const {
  vmIntrinsics::ID iid = intrinsic_id();
  return (MethodHandles::is_signature_polymorphic(iid) &&
          MethodHandles::has_member_arg(iid));
}

// Make an instance of a signature-polymorphic internal MH primitive.
methodHandle Method::make_method_handle_intrinsic(vmIntrinsics::ID iid,
                                                         Symbol* signature,
                                                         TRAPS) {
  ResourceMark rm(THREAD);
  methodHandle empty;

  InstanceKlass* holder = vmClasses::MethodHandle_klass();
  Symbol* name = MethodHandles::signature_polymorphic_intrinsic_name(iid);
  assert(iid == MethodHandles::signature_polymorphic_name_id(name), "");

  log_info(methodhandles)("make_method_handle_intrinsic MH.%s%s", name->as_C_string(), signature->as_C_string());

  // invariant:   cp->symbol_at_put is preceded by a refcount increment (more usually a lookup)
  name->increment_refcount();
  signature->increment_refcount();

  int cp_length = _imcp_limit;
  ClassLoaderData* loader_data = holder->class_loader_data();
  constantPoolHandle cp;
  {
    ConstantPool* cp_oop = ConstantPool::allocate(loader_data, cp_length, CHECK_(empty));
    cp = constantPoolHandle(THREAD, cp_oop);
  }
  cp->copy_fields(holder->constants());
  cp->set_pool_holder(holder);
  cp->symbol_at_put(_imcp_invoke_name,       name);
  cp->symbol_at_put(_imcp_invoke_signature,  signature);
  cp->set_has_preresolution();

  // decide on access bits:  public or not?
  int flags_bits = (JVM_ACC_NATIVE | JVM_ACC_SYNTHETIC | JVM_ACC_FINAL);
  bool must_be_static = MethodHandles::is_signature_polymorphic_static(iid);
  if (must_be_static)  flags_bits |= JVM_ACC_STATIC;
  assert((flags_bits & JVM_ACC_PUBLIC) == 0, "do not expose these methods");

  methodHandle m;
  {
    InlineTableSizes sizes;
    Method* m_oop = Method::allocate(loader_data, 0,
                                     accessFlags_from(flags_bits), &sizes,
                                     ConstMethod::NORMAL,
                                     name,
                                     CHECK_(empty));
    m = methodHandle(THREAD, m_oop);
  }
  m->set_constants(cp());
  m->set_name_index(_imcp_invoke_name);
  m->set_signature_index(_imcp_invoke_signature);
  assert(MethodHandles::is_signature_polymorphic_name(m->name()), "");
  assert(m->signature() == signature, "");
  m->compute_from_signature(signature);
  m->init_intrinsic_id(klass_id_for_intrinsics(m->method_holder()));
  assert(m->is_method_handle_intrinsic(), "");
#ifdef ASSERT
  if (!MethodHandles::is_signature_polymorphic(m->intrinsic_id()))  m->print();
  assert(MethodHandles::is_signature_polymorphic(m->intrinsic_id()), "must be an invoker");
  assert(m->intrinsic_id() == iid, "correctly predicted iid");
#endif //ASSERT

  // Finally, set up its entry points.
  assert(m->can_be_statically_bound(), "");
  m->set_vtable_index(Method::nonvirtual_vtable_index);
  m->link_method(m, CHECK_(empty));

  if (iid == vmIntrinsics::_linkToNative) {
    m->set_interpreter_entry(m->adapter()->get_i2c_entry());
  }
  if (log_is_enabled(Debug, methodhandles)) {
    LogTarget(Debug, methodhandles) lt;
    LogStream ls(lt);
    m->print_on(&ls);
  }

  return m;
}

Klass* Method::check_non_bcp_klass(Klass* klass) {
  if (klass != nullptr && klass->class_loader() != nullptr) {
    if (klass->is_objArray_klass())
      klass = ObjArrayKlass::cast(klass)->bottom_klass();
    return klass;
  }
  return nullptr;
}


methodHandle Method::clone_with_new_data(const methodHandle& m, u_char* new_code, int new_code_length,
                                                u_char* new_compressed_linenumber_table, int new_compressed_linenumber_size, TRAPS) {
  // Code below does not work for native methods - they should never get rewritten anyway
  assert(!m->is_native(), "cannot rewrite native methods");
  // Allocate new Method*
  AccessFlags flags = m->access_flags();

  ConstMethod* cm = m->constMethod();
  int checked_exceptions_len = cm->checked_exceptions_length();
  int localvariable_len = cm->localvariable_table_length();
  int exception_table_len = cm->exception_table_length();
  int method_parameters_len = cm->method_parameters_length();
  int method_annotations_len = cm->method_annotations_length();
  int parameter_annotations_len = cm->parameter_annotations_length();
  int type_annotations_len = cm->type_annotations_length();
  int default_annotations_len = cm->default_annotations_length();

  InlineTableSizes sizes(
      localvariable_len,
      new_compressed_linenumber_size,
      exception_table_len,
      checked_exceptions_len,
      method_parameters_len,
      cm->generic_signature_index(),
      method_annotations_len,
      parameter_annotations_len,
      type_annotations_len,
      default_annotations_len,
      0);

  ClassLoaderData* loader_data = m->method_holder()->class_loader_data();
  Method* newm_oop = Method::allocate(loader_data,
                                      new_code_length,
                                      flags,
                                      &sizes,
                                      m->method_type(),
                                      m->name(),
                                      CHECK_(methodHandle()));
  methodHandle newm (THREAD, newm_oop);

  // Create a shallow copy of Method part, but be careful to preserve the new ConstMethod*
  ConstMethod* newcm = newm->constMethod();
  int new_const_method_size = newm->constMethod()->size();

  // This works because the source and target are both Methods. Some compilers
  // (e.g., clang) complain that the target vtable pointer will be stomped,
  // so cast away newm()'s and m()'s Methodness.
  memcpy((void*)newm(), (void*)m(), sizeof(Method));

  // Create shallow copy of ConstMethod.
  memcpy(newcm, m->constMethod(), sizeof(ConstMethod));

  // Reset correct method/const method, method size, and parameter info
  newm->set_constMethod(newcm);
  newm->constMethod()->set_code_size(new_code_length);
  newm->constMethod()->set_constMethod_size(new_const_method_size);
  assert(newm->code_size() == new_code_length, "check");
  assert(newm->method_parameters_length() == method_parameters_len, "check");
  assert(newm->checked_exceptions_length() == checked_exceptions_len, "check");
  assert(newm->exception_table_length() == exception_table_len, "check");
  assert(newm->localvariable_table_length() == localvariable_len, "check");
  // Copy new byte codes
  memcpy(newm->code_base(), new_code, new_code_length);
  // Copy line number table
  if (new_compressed_linenumber_size > 0) {
    memcpy(newm->compressed_linenumber_table(),
           new_compressed_linenumber_table,
           new_compressed_linenumber_size);
  }
  // Copy method_parameters
  if (method_parameters_len > 0) {
    memcpy(newm->method_parameters_start(),
           m->method_parameters_start(),
           method_parameters_len * sizeof(MethodParametersElement));
  }
  // Copy checked_exceptions
  if (checked_exceptions_len > 0) {
    memcpy(newm->checked_exceptions_start(),
           m->checked_exceptions_start(),
           checked_exceptions_len * sizeof(CheckedExceptionElement));
  }
  // Copy exception table
  if (exception_table_len > 0) {
    memcpy(newm->exception_table_start(),
           m->exception_table_start(),
           exception_table_len * sizeof(ExceptionTableElement));
  }
  // Copy local variable number table
  if (localvariable_len > 0) {
    memcpy(newm->localvariable_table_start(),
           m->localvariable_table_start(),
           localvariable_len * sizeof(LocalVariableTableElement));
  }
  // Copy stackmap table
  if (m->has_stackmap_table()) {
    int code_attribute_length = m->stackmap_data()->length();
    Array<u1>* stackmap_data =
      MetadataFactory::new_array<u1>(loader_data, code_attribute_length, 0, CHECK_(methodHandle()));
    memcpy((void*)stackmap_data->adr_at(0),
           (void*)m->stackmap_data()->adr_at(0), code_attribute_length);
    newm->set_stackmap_data(stackmap_data);
  }

  // copy annotations over to new method
  newcm->copy_annotations_from(loader_data, cm, CHECK_(methodHandle()));
  return newm;
}

vmSymbolID Method::klass_id_for_intrinsics(const Klass* holder) {
  // if loader is not the default loader (i.e., non-null), we can't know the intrinsics
  // because we are not loading from core libraries
  // exception: the AES intrinsics come from lib/ext/sunjce_provider.jar
  // which does not use the class default class loader so we check for its loader here
  const InstanceKlass* ik = InstanceKlass::cast(holder);
  if ((ik->class_loader() != nullptr) && !SystemDictionary::is_platform_class_loader(ik->class_loader())) {
    return vmSymbolID::NO_SID;   // regardless of name, no intrinsics here
  }

  // see if the klass name is well-known:
  Symbol* klass_name = ik->name();
  vmSymbolID id = vmSymbols::find_sid(klass_name);
  if (id != vmSymbolID::NO_SID && vmIntrinsics::class_has_intrinsics(id)) {
    return id;
  } else {
    return vmSymbolID::NO_SID;
  }
}

void Method::init_intrinsic_id(vmSymbolID klass_id) {
  assert(_intrinsic_id == static_cast<int>(vmIntrinsics::_none), "do this just once");
  const uintptr_t max_id_uint = right_n_bits((int)(sizeof(_intrinsic_id) * BitsPerByte));
  assert((uintptr_t)vmIntrinsics::ID_LIMIT <= max_id_uint, "else fix size");
  assert(intrinsic_id_size_in_bytes() == sizeof(_intrinsic_id), "");

  // the klass name is well-known:
  assert(klass_id == klass_id_for_intrinsics(method_holder()), "must be");
  assert(klass_id != vmSymbolID::NO_SID, "caller responsibility");

  // ditto for method and signature:
  vmSymbolID name_id = vmSymbols::find_sid(name());
  if (klass_id != VM_SYMBOL_ENUM_NAME(java_lang_invoke_MethodHandle)
      && klass_id != VM_SYMBOL_ENUM_NAME(java_lang_invoke_VarHandle)
      && name_id == vmSymbolID::NO_SID) {
    return;
  }
  vmSymbolID sig_id = vmSymbols::find_sid(signature());
  if (klass_id != VM_SYMBOL_ENUM_NAME(java_lang_invoke_MethodHandle)
      && klass_id != VM_SYMBOL_ENUM_NAME(java_lang_invoke_VarHandle)
      && sig_id == vmSymbolID::NO_SID) {
    return;
  }
  jshort flags = access_flags().as_short();

  vmIntrinsics::ID id = vmIntrinsics::find_id(klass_id, name_id, sig_id, flags);
  if (id != vmIntrinsics::_none) {
    set_intrinsic_id(id);
    if (id == vmIntrinsics::_Class_cast) {
      // Even if the intrinsic is rejected, we want to inline this simple method.
      set_force_inline(true);
    }
    return;
  }

  // A few slightly irregular cases:
  switch (klass_id) {
  // Signature-polymorphic methods: MethodHandle.invoke*, InvokeDynamic.*., VarHandle
  case VM_SYMBOL_ENUM_NAME(java_lang_invoke_MethodHandle):
  case VM_SYMBOL_ENUM_NAME(java_lang_invoke_VarHandle):
    if (!is_native())  break;
    id = MethodHandles::signature_polymorphic_name_id(method_holder(), name());
    if (is_static() != MethodHandles::is_signature_polymorphic_static(id))
      id = vmIntrinsics::_none;
    break;

  default:
    break;
  }

  if (id != vmIntrinsics::_none) {
    // Set up its iid.  It is an alias method.
    set_intrinsic_id(id);
    return;
  }
}

bool Method::load_signature_classes(const methodHandle& m, TRAPS) {
  if (!THREAD->can_call_java()) {
    // There is nothing useful this routine can do from within the Compile thread.
    // Hopefully, the signature contains only well-known classes.
    // We could scan for this and return true/false, but the caller won't care.
    return false;
  }
  bool sig_is_loaded = true;
  ResourceMark rm(THREAD);
  for (ResolvingSignatureStream ss(m()); !ss.is_done(); ss.next()) {
    if (ss.is_reference()) {
      // load everything, including arrays "[Lfoo;"
      Klass* klass = ss.as_klass(SignatureStream::ReturnNull, THREAD);
      // We are loading classes eagerly. If a ClassNotFoundException or
      // a LinkageError was generated, be sure to ignore it.
      if (HAS_PENDING_EXCEPTION) {
        if (PENDING_EXCEPTION->is_a(vmClasses::ClassNotFoundException_klass()) ||
            PENDING_EXCEPTION->is_a(vmClasses::LinkageError_klass())) {
          CLEAR_PENDING_EXCEPTION;
        } else {
          return false;
        }
      }
      if( klass == nullptr) { sig_is_loaded = false; }
    }
  }
  return sig_is_loaded;
}

// Exposed so field engineers can debug VM
void Method::print_short_name(outputStream* st) const {
  ResourceMark rm;
#ifdef PRODUCT
  st->print(" %s::", method_holder()->external_name());
#else
  st->print(" %s::", method_holder()->internal_name());
#endif
  name()->print_symbol_on(st);
  if (WizardMode) signature()->print_symbol_on(st);
  else if (MethodHandles::is_signature_polymorphic(intrinsic_id()))
    MethodHandles::print_as_basic_type_signature_on(st, signature());
}

// Comparer for sorting an object array containing
// Method*s.
static int method_comparator(Method* a, Method* b) {
  return a->name()->fast_compare(b->name());
}

// This is only done during class loading, so it is OK to assume method_idnum matches the methods() array
// default_methods also uses this without the ordering for fast find_method
void Method::sort_methods(Array<Method*>* methods, bool set_idnums, method_comparator_func func) {
  int length = methods->length();
  if (length > 1) {
    if (func == nullptr) {
      func = method_comparator;
    }
    {
      NoSafepointVerifier nsv;
      QuickSort::sort(methods->data(), length, func, /*idempotent=*/false);
    }
    // Reset method ordering
    if (set_idnums) {
      for (int i = 0; i < length; i++) {
        Method* m = methods->at(i);
        m->set_method_idnum(i);
        m->set_orig_method_idnum(i);
      }
    }
  }
}

//-----------------------------------------------------------------------------------
// Non-product code unless JVM/TI needs it

#if !defined(PRODUCT) || INCLUDE_JVMTI
class SignatureTypePrinter : public SignatureTypeNames {
 private:
  outputStream* _st;
  bool _use_separator;

  void type_name(const char* name) {
    if (_use_separator) _st->print(", ");
    _st->print("%s", name);
    _use_separator = true;
  }

 public:
  SignatureTypePrinter(Symbol* signature, outputStream* st) : SignatureTypeNames(signature) {
    _st = st;
    _use_separator = false;
  }

  void print_parameters()              { _use_separator = false; do_parameters_on(this); }
  void print_returntype()              { _use_separator = false; do_type(return_type()); }
};


void Method::print_name(outputStream* st) const {
  Thread *thread = Thread::current();
  ResourceMark rm(thread);
  st->print("%s ", is_static() ? "static" : "virtual");
  if (WizardMode) {
    st->print("%s.", method_holder()->internal_name());
    name()->print_symbol_on(st);
    signature()->print_symbol_on(st);
  } else {
    SignatureTypePrinter sig(signature(), st);
    sig.print_returntype();
    st->print(" %s.", method_holder()->internal_name());
    name()->print_symbol_on(st);
    st->print("(");
    sig.print_parameters();
    st->print(")");
  }
}
#endif // !PRODUCT || INCLUDE_JVMTI


void Method::print_codes_on(outputStream* st, int flags) const {
  print_codes_on(0, code_size(), st, flags);
}

void Method::print_codes_on(int from, int to, outputStream* st, int flags) const {
  Thread *thread = Thread::current();
  ResourceMark rm(thread);
  methodHandle mh (thread, (Method*)this);
  BytecodeTracer::print_method_codes(mh, from, to, st, flags);
}

CompressedLineNumberReadStream::CompressedLineNumberReadStream(u_char* buffer) : CompressedReadStream(buffer) {
  _bci = 0;
  _line = 0;
};

bool CompressedLineNumberReadStream::read_pair() {
  jubyte next = read_byte();
  // Check for terminator
  if (next == 0) return false;
  if (next == 0xFF) {
    // Escape character, regular compression used
    _bci  += read_signed_int();
    _line += read_signed_int();
  } else {
    // Single byte compression used
    _bci  += next >> 3;
    _line += next & 0x7;
  }
  return true;
}

#if INCLUDE_JVMTI

Bytecodes::Code Method::orig_bytecode_at(int bci) const {
  BreakpointInfo* bp = method_holder()->breakpoints();
  for (; bp != nullptr; bp = bp->next()) {
    if (bp->match(this, bci)) {
      return bp->orig_bytecode();
    }
  }
  {
    ResourceMark rm;
    fatal("no original bytecode found in %s at bci %d", name_and_sig_as_C_string(), bci);
  }
  return Bytecodes::_shouldnotreachhere;
}

void Method::set_orig_bytecode_at(int bci, Bytecodes::Code code) {
  assert(code != Bytecodes::_breakpoint, "cannot patch breakpoints this way");
  BreakpointInfo* bp = method_holder()->breakpoints();
  for (; bp != nullptr; bp = bp->next()) {
    if (bp->match(this, bci)) {
      bp->set_orig_bytecode(code);
      // and continue, in case there is more than one
    }
  }
}

void Method::set_breakpoint(int bci) {
  InstanceKlass* ik = method_holder();
  BreakpointInfo *bp = new BreakpointInfo(this, bci);
  bp->set_next(ik->breakpoints());
  ik->set_breakpoints(bp);
  // do this last:
  bp->set(this);
}

static void clear_matches(Method* m, int bci) {
  InstanceKlass* ik = m->method_holder();
  BreakpointInfo* prev_bp = nullptr;
  BreakpointInfo* next_bp;
  for (BreakpointInfo* bp = ik->breakpoints(); bp != nullptr; bp = next_bp) {
    next_bp = bp->next();
    // bci value of -1 is used to delete all breakpoints in method m (ex: clear_all_breakpoint).
    if (bci >= 0 ? bp->match(m, bci) : bp->match(m)) {
      // do this first:
      bp->clear(m);
      // unhook it
      if (prev_bp != nullptr)
        prev_bp->set_next(next_bp);
      else
        ik->set_breakpoints(next_bp);
      delete bp;
      // When class is redefined JVMTI sets breakpoint in all versions of EMCP methods
      // at same location. So we have multiple matching (method_index and bci)
      // BreakpointInfo nodes in BreakpointInfo list. We should just delete one
      // breakpoint for clear_breakpoint request and keep all other method versions
      // BreakpointInfo for future clear_breakpoint request.
      // bcivalue of -1 is used to clear all breakpoints (see clear_all_breakpoints)
      // which is being called when class is unloaded. We delete all the Breakpoint
      // information for all versions of method. We may not correctly restore the original
      // bytecode in all method versions, but that is ok. Because the class is being unloaded
      // so these methods won't be used anymore.
      if (bci >= 0) {
        break;
      }
    } else {
      // This one is a keeper.
      prev_bp = bp;
    }
  }
}

void Method::clear_breakpoint(int bci) {
  assert(bci >= 0, "");
  clear_matches(this, bci);
}

void Method::clear_all_breakpoints() {
  clear_matches(this, -1);
}

#endif // INCLUDE_JVMTI

int Method::invocation_count() const {
  MethodCounters* mcs = method_counters();
  MethodData* mdo = method_data();
  if (((mcs != nullptr) ? mcs->invocation_counter()->carry() : false) ||
      ((mdo != nullptr) ? mdo->invocation_counter()->carry() : false)) {
    return InvocationCounter::count_limit;
  } else {
    return ((mcs != nullptr) ? mcs->invocation_counter()->count() : 0) +
           ((mdo != nullptr) ? mdo->invocation_counter()->count() : 0);
  }
}

int Method::backedge_count() const {
  MethodCounters* mcs = method_counters();
  MethodData* mdo = method_data();
  if (((mcs != nullptr) ? mcs->backedge_counter()->carry() : false) ||
      ((mdo != nullptr) ? mdo->backedge_counter()->carry() : false)) {
    return InvocationCounter::count_limit;
  } else {
    return ((mcs != nullptr) ? mcs->backedge_counter()->count() : 0) +
           ((mdo != nullptr) ? mdo->backedge_counter()->count() : 0);
  }
}

int Method::highest_comp_level() const {
  const MethodCounters* mcs = method_counters();
  if (mcs != nullptr) {
    return mcs->highest_comp_level();
  } else {
    return CompLevel_none;
  }
}

int Method::highest_osr_comp_level() const {
  const MethodCounters* mcs = method_counters();
  if (mcs != nullptr) {
    return mcs->highest_osr_comp_level();
  } else {
    return CompLevel_none;
  }
}

void Method::set_highest_comp_level(int level) {
  MethodCounters* mcs = method_counters();
  if (mcs != nullptr) {
    mcs->set_highest_comp_level(level);
  }
}

void Method::set_highest_osr_comp_level(int level) {
  MethodCounters* mcs = method_counters();
  if (mcs != nullptr) {
    mcs->set_highest_osr_comp_level(level);
  }
}

#if INCLUDE_JVMTI

BreakpointInfo::BreakpointInfo(Method* m, int bci) {
  _bci = bci;
  _name_index = m->name_index();
  _signature_index = m->signature_index();
  _orig_bytecode = (Bytecodes::Code) *m->bcp_from(_bci);
  if (_orig_bytecode == Bytecodes::_breakpoint)
    _orig_bytecode = m->orig_bytecode_at(_bci);
  _next = nullptr;
}

void BreakpointInfo::set(Method* method) {
#ifdef ASSERT
  {
    Bytecodes::Code code = (Bytecodes::Code) *method->bcp_from(_bci);
    if (code == Bytecodes::_breakpoint)
      code = method->orig_bytecode_at(_bci);
    assert(orig_bytecode() == code, "original bytecode must be the same");
  }
#endif
  Thread *thread = Thread::current();
  *method->bcp_from(_bci) = Bytecodes::_breakpoint;
  method->incr_number_of_breakpoints(thread);
  {
    // Deoptimize all dependents on this method
    HandleMark hm(thread);
    methodHandle mh(thread, method);
    CodeCache::flush_dependents_on_method(mh);
  }
}

void BreakpointInfo::clear(Method* method) {
  *method->bcp_from(_bci) = orig_bytecode();
  assert(method->number_of_breakpoints() > 0, "must not go negative");
  method->decr_number_of_breakpoints(Thread::current());
}

#endif // INCLUDE_JVMTI

// jmethodID handling

// This is a block allocating object, sort of like JNIHandleBlock, only a
// lot simpler.
// It's allocated on the CHeap because once we allocate a jmethodID, we can
// never get rid of it.

static const int min_block_size = 8;

class JNIMethodBlockNode : public CHeapObj<mtClass> {
  friend class JNIMethodBlock;
  Method**        _methods;
  int             _number_of_methods;
  int             _top;
  JNIMethodBlockNode* _next;

 public:

  JNIMethodBlockNode(int num_methods = min_block_size);

  ~JNIMethodBlockNode() { FREE_C_HEAP_ARRAY(Method*, _methods); }

  void ensure_methods(int num_addl_methods) {
    if (_top < _number_of_methods) {
      num_addl_methods -= _number_of_methods - _top;
      if (num_addl_methods <= 0) {
        return;
      }
    }
    if (_next == nullptr) {
      _next = new JNIMethodBlockNode(MAX2(num_addl_methods, min_block_size));
    } else {
      _next->ensure_methods(num_addl_methods);
    }
  }
};

class JNIMethodBlock : public CHeapObj<mtClass> {
  JNIMethodBlockNode _head;
  JNIMethodBlockNode *_last_free;
 public:
  static Method* const _free_method;

  JNIMethodBlock(int initial_capacity = min_block_size)
      : _head(initial_capacity), _last_free(&_head) {}

  void ensure_methods(int num_addl_methods) {
    _last_free->ensure_methods(num_addl_methods);
  }

  Method** add_method(Method* m) {
    for (JNIMethodBlockNode* b = _last_free; b != nullptr; b = b->_next) {
      if (b->_top < b->_number_of_methods) {
        // top points to the next free entry.
        int i = b->_top;
        b->_methods[i] = m;
        b->_top++;
        _last_free = b;
        return &(b->_methods[i]);
      } else if (b->_top == b->_number_of_methods) {
        // if the next free entry ran off the block see if there's a free entry
        for (int i = 0; i < b->_number_of_methods; i++) {
          if (b->_methods[i] == _free_method) {
            b->_methods[i] = m;
            _last_free = b;
            return &(b->_methods[i]);
          }
        }
        // Only check each block once for frees.  They're very unlikely.
        // Increment top past the end of the block.
        b->_top++;
      }
      // need to allocate a next block.
      if (b->_next == nullptr) {
        b->_next = _last_free = new JNIMethodBlockNode();
      }
    }
    guarantee(false, "Should always allocate a free block");
    return nullptr;
  }

  bool contains(Method** m) {
    if (m == nullptr) return false;
    for (JNIMethodBlockNode* b = &_head; b != nullptr; b = b->_next) {
      if (b->_methods <= m && m < b->_methods + b->_number_of_methods) {
        // This is a bit of extra checking, for two reasons.  One is
        // that contains() deals with pointers that are passed in by
        // JNI code, so making sure that the pointer is aligned
        // correctly is valuable.  The other is that <= and > are
        // technically not defined on pointers, so the if guard can
        // pass spuriously; no modern compiler is likely to make that
        // a problem, though (and if one did, the guard could also
        // fail spuriously, which would be bad).
        ptrdiff_t idx = m - b->_methods;
        if (b->_methods + idx == m) {
          return true;
        }
      }
    }
    return false;  // not found
  }

  // Doesn't really destroy it, just marks it as free so it can be reused.
  void destroy_method(Method** m) {
#ifdef ASSERT
    assert(contains(m), "should be a methodID");
#endif // ASSERT
    *m = _free_method;
  }

  // During class unloading the methods are cleared, which is different
  // than freed.
  void clear_all_methods() {
    for (JNIMethodBlockNode* b = &_head; b != nullptr; b = b->_next) {
      for (int i = 0; i< b->_number_of_methods; i++) {
        b->_methods[i] = nullptr;
      }
    }
  }
#ifndef PRODUCT
  int count_methods() {
    // count all allocated methods
    int count = 0;
    for (JNIMethodBlockNode* b = &_head; b != nullptr; b = b->_next) {
      for (int i = 0; i< b->_number_of_methods; i++) {
        if (b->_methods[i] != _free_method) count++;
      }
    }
    return count;
  }
#endif // PRODUCT
};

// Something that can't be mistaken for an address or a markWord
Method* const JNIMethodBlock::_free_method = (Method*)55;

JNIMethodBlockNode::JNIMethodBlockNode(int num_methods) : _top(0), _next(nullptr) {
  _number_of_methods = MAX2(num_methods, min_block_size);
  _methods = NEW_C_HEAP_ARRAY(Method*, _number_of_methods, mtInternal);
  for (int i = 0; i < _number_of_methods; i++) {
    _methods[i] = JNIMethodBlock::_free_method;
  }
}

void Method::ensure_jmethod_ids(ClassLoaderData* cld, int capacity) {
  // Have to add jmethod_ids() to class loader data thread-safely.
  // Also have to add the method to the list safely, which the lock
  // protects as well.
  MutexLocker ml(JmethodIdCreation_lock,  Mutex::_no_safepoint_check_flag);
  if (cld->jmethod_ids() == nullptr) {
    cld->set_jmethod_ids(new JNIMethodBlock(capacity));
  } else {
    cld->jmethod_ids()->ensure_methods(capacity);
  }
}

// Add a method id to the jmethod_ids
jmethodID Method::make_jmethod_id(ClassLoaderData* cld, Method* m) {
  // Have to add jmethod_ids() to class loader data thread-safely.
  // Also have to add the method to the list safely, which the lock
  // protects as well.
  assert(JmethodIdCreation_lock->owned_by_self(), "sanity check");
  if (cld->jmethod_ids() == nullptr) {
    cld->set_jmethod_ids(new JNIMethodBlock());
  }
  // jmethodID is a pointer to Method*
  return (jmethodID)cld->jmethod_ids()->add_method(m);
}

jmethodID Method::jmethod_id() {
  methodHandle mh(Thread::current(), this);
  return method_holder()->get_jmethod_id(mh);
}

// Mark a jmethodID as free.  This is called when there is a data race in
// InstanceKlass while creating the jmethodID cache.
void Method::destroy_jmethod_id(ClassLoaderData* cld, jmethodID m) {
  Method** ptr = (Method**)m;
  assert(cld->jmethod_ids() != nullptr, "should have method handles");
  cld->jmethod_ids()->destroy_method(ptr);
}

void Method::change_method_associated_with_jmethod_id(jmethodID jmid, Method* new_method) {
  // Can't assert the method_holder is the same because the new method has the
  // scratch method holder.
  assert(resolve_jmethod_id(jmid)->method_holder()->class_loader()
           == new_method->method_holder()->class_loader() ||
           new_method->method_holder()->class_loader() == nullptr, // allow Unsafe substitution
         "changing to a different class loader");
  // Just change the method in place, jmethodID pointer doesn't change.
  *((Method**)jmid) = new_method;
}

bool Method::is_method_id(jmethodID mid) {
  Method* m = resolve_jmethod_id(mid);
  assert(m != nullptr, "should be called with non-null method");
  InstanceKlass* ik = m->method_holder();
  ClassLoaderData* cld = ik->class_loader_data();
  if (cld->jmethod_ids() == nullptr) return false;
  return (cld->jmethod_ids()->contains((Method**)mid));
}

Method* Method::checked_resolve_jmethod_id(jmethodID mid) {
  if (mid == nullptr) return nullptr;
  Method* o = resolve_jmethod_id(mid);
  if (o == nullptr || o == JNIMethodBlock::_free_method) {
    return nullptr;
  }
  // Method should otherwise be valid. Assert for testing.
  assert(is_valid_method(o), "should be valid jmethodid");
  // If the method's class holder object is unreferenced, but not yet marked as
  // unloaded, we need to return null here too because after a safepoint, its memory
  // will be reclaimed.
  return o->method_holder()->is_loader_alive() ? o : nullptr;
};

void Method::set_on_stack(const bool value) {
  // Set both the method itself and its constant pool.  The constant pool
  // on stack means some method referring to it is also on the stack.
  constants()->set_on_stack(value);

  bool already_set = on_stack();
  _access_flags.set_on_stack(value);
  if (value && !already_set) {
    MetadataOnStackMark::record(this);
  }
}

void Method::record_gc_epoch() {
  // If any method is on the stack in continuations, none of them can be reclaimed,
  // so save the marking cycle to check for the whole class in the cpCache.
  // The cpCache is writeable.
  constants()->cache()->record_gc_epoch();
}

// Called when the class loader is unloaded to make all methods weak.
void Method::clear_jmethod_ids(ClassLoaderData* loader_data) {
  loader_data->jmethod_ids()->clear_all_methods();
}

bool Method::has_method_vptr(const void* ptr) {
  Method m;
  // This assumes that the vtbl pointer is the first word of a C++ object.
  return dereference_vptr(&m) == dereference_vptr(ptr);
}

// Check that this pointer is valid by checking that the vtbl pointer matches
bool Method::is_valid_method(const Method* m) {
  if (m == nullptr) {
    return false;
  } else if ((intptr_t(m) & (wordSize-1)) != 0) {
    // Quick sanity check on pointer.
    return false;
  } else if (!os::is_readable_range(m, m + 1)) {
    return false;
  } else if (m->is_shared()) {
    return CppVtables::is_valid_shared_method(m);
  } else if (Metaspace::contains_non_shared(m)) {
    return has_method_vptr((const void*)m);
  } else {
    return false;
  }
}

bool Method::is_scalarized_arg(int idx) const {
  if (!has_scalarized_args()) {
    return false;
  }
  // Search through signature and check if argument is wrapped in T_PRIMITIVE_OBJECT/T_VOID
  int depth = 0;
  const GrowableArray<SigEntry>* sig = adapter()->get_sig_cc();
  for (int i = 0; i < sig->length(); i++) {
    BasicType bt = sig->at(i)._bt;
    if (bt == T_PRIMITIVE_OBJECT) {
      depth++;
    }
    if (idx == 0) {
      break; // Argument found
    }
    if (bt == T_VOID && (sig->at(i-1)._bt != T_LONG && sig->at(i-1)._bt != T_DOUBLE)) {
      depth--;
    }
    if (depth == 0 && bt != T_LONG && bt != T_DOUBLE) {
      idx--; // Advance to next argument
    }
  }
  return depth != 0;
}

#ifndef PRODUCT
void Method::print_jmethod_ids_count(const ClassLoaderData* loader_data, outputStream* out) {
  out->print("%d", loader_data->jmethod_ids()->count_methods());
}
#endif // PRODUCT


// Printing

#ifndef PRODUCT

void Method::print_on(outputStream* st) const {
  ResourceMark rm;
  assert(is_method(), "must be method");
  st->print_cr("%s", internal_name());
  st->print_cr(" - this oop:          " PTR_FORMAT, p2i(this));
  st->print   (" - method holder:     "); method_holder()->print_value_on(st); st->cr();
  st->print   (" - constants:         " PTR_FORMAT " ", p2i(constants()));
  constants()->print_value_on(st); st->cr();
  st->print   (" - access:            0x%x  ", access_flags().as_int()); access_flags().print_on(st); st->cr();
  st->print   (" - name:              ");    name()->print_value_on(st); st->cr();
  st->print   (" - signature:         ");    signature()->print_value_on(st); st->cr();
  st->print_cr(" - max stack:         %d",   max_stack());
  st->print_cr(" - max locals:        %d",   max_locals());
  st->print_cr(" - size of params:    %d",   size_of_parameters());
  st->print_cr(" - method size:       %d",   method_size());
  if (intrinsic_id() != vmIntrinsics::_none)
    st->print_cr(" - intrinsic id:      %d %s", vmIntrinsics::as_int(intrinsic_id()), vmIntrinsics::name_at(intrinsic_id()));
  if (highest_comp_level() != CompLevel_none)
    st->print_cr(" - highest level:     %d", highest_comp_level());
  st->print_cr(" - vtable index:      %d",   _vtable_index);
#ifdef ASSERT
  if (valid_itable_index())
    st->print_cr(" - itable index:      %d",   itable_index());
#endif
  st->print_cr(" - i2i entry:         " PTR_FORMAT, p2i(interpreter_entry()));
  st->print(   " - adapters:          ");
  AdapterHandlerEntry* a = ((Method*)this)->adapter();
  if (a == nullptr)
    st->print_cr(PTR_FORMAT, p2i(a));
  else
    a->print_adapter_on(st);
  st->print_cr(" - compiled entry           " PTR_FORMAT, p2i(from_compiled_entry()));
  st->print_cr(" - compiled inline entry    " PTR_FORMAT, p2i(from_compiled_inline_entry()));
  st->print_cr(" - compiled inline ro entry " PTR_FORMAT, p2i(from_compiled_inline_ro_entry()));
  st->print_cr(" - code size:         %d",   code_size());
  if (code_size() != 0) {
    st->print_cr(" - code start:        " PTR_FORMAT, p2i(code_base()));
    st->print_cr(" - code end (excl):   " PTR_FORMAT, p2i(code_base() + code_size()));
  }
  if (method_data() != nullptr) {
    st->print_cr(" - method data:       " PTR_FORMAT, p2i(method_data()));
  }
  st->print_cr(" - checked ex length: %d",   checked_exceptions_length());
  if (checked_exceptions_length() > 0) {
    CheckedExceptionElement* table = checked_exceptions_start();
    st->print_cr(" - checked ex start:  " PTR_FORMAT, p2i(table));
    if (Verbose) {
      for (int i = 0; i < checked_exceptions_length(); i++) {
        st->print_cr("   - throws %s", constants()->printable_name_at(table[i].class_cp_index));
      }
    }
  }
  if (has_linenumber_table()) {
    u_char* table = compressed_linenumber_table();
    st->print_cr(" - linenumber start:  " PTR_FORMAT, p2i(table));
    if (Verbose) {
      CompressedLineNumberReadStream stream(table);
      while (stream.read_pair()) {
        st->print_cr("   - line %d: %d", stream.line(), stream.bci());
      }
    }
  }
  st->print_cr(" - localvar length:   %d",   localvariable_table_length());
  if (localvariable_table_length() > 0) {
    LocalVariableTableElement* table = localvariable_table_start();
    st->print_cr(" - localvar start:    " PTR_FORMAT, p2i(table));
    if (Verbose) {
      for (int i = 0; i < localvariable_table_length(); i++) {
        int bci = table[i].start_bci;
        int len = table[i].length;
        const char* name = constants()->printable_name_at(table[i].name_cp_index);
        const char* desc = constants()->printable_name_at(table[i].descriptor_cp_index);
        int slot = table[i].slot;
        st->print_cr("   - %s %s bci=%d len=%d slot=%d", desc, name, bci, len, slot);
      }
    }
  }
  if (code() != nullptr) {
    st->print   (" - compiled code: ");
    code()->print_value_on(st);
  }
  if (is_native()) {
    st->print_cr(" - native function:   " PTR_FORMAT, p2i(native_function()));
    st->print_cr(" - signature handler: " PTR_FORMAT, p2i(signature_handler()));
  }
}

void Method::print_linkage_flags(outputStream* st) {
  access_flags().print_on(st);
  if (is_default_method()) {
    st->print("default ");
  }
  if (is_overpass()) {
    st->print("overpass ");
  }
}
#endif //PRODUCT

void Method::print_value_on(outputStream* st) const {
  assert(is_method(), "must be method");
  st->print("%s", internal_name());
  print_address_on(st);
  st->print(" ");
  if (WizardMode) access_flags().print_on(st);
  name()->print_value_on(st);
  st->print(" ");
  signature()->print_value_on(st);
  st->print(" in ");
  method_holder()->print_value_on(st);
  if (WizardMode) st->print("#%d", _vtable_index);
  if (WizardMode) st->print("[%d,%d]", size_of_parameters(), max_locals());
  if (WizardMode && code() != nullptr) st->print(" ((nmethod*)%p)", code());
}

// Verification

void Method::verify_on(outputStream* st) {
  guarantee(is_method(), "object must be method");
  guarantee(constants()->is_constantPool(), "should be constant pool");
  MethodData* md = method_data();
  guarantee(md == nullptr ||
      md->is_methodData(), "should be method data");
}<|MERGE_RESOLUTION|>--- conflicted
+++ resolved
@@ -159,7 +159,7 @@
 }
 
 address Method::get_c2i_inline_entry() {
-  assert(adapter() != NULL, "must have");
+  assert(adapter() != nullptr, "must have");
   return adapter()->get_c2i_inline_entry();
 }
 
@@ -169,7 +169,7 @@
 }
 
 address Method::get_c2i_unverified_inline_entry() {
-  assert(adapter() != NULL, "must have");
+  assert(adapter() != nullptr, "must have");
   return adapter()->get_c2i_unverified_inline_entry();
 }
 
@@ -1188,15 +1188,10 @@
 void Method::clear_code() {
   // this may be null if c2i adapters have not been made yet
   // Only should happen at allocate time.
-<<<<<<< HEAD
-  if (adapter() == NULL) {
-    _from_compiled_entry    = NULL;
-    _from_compiled_inline_entry = NULL;
-    _from_compiled_inline_ro_entry = NULL;
-=======
   if (adapter() == nullptr) {
     _from_compiled_entry    = nullptr;
->>>>>>> 861e3020
+    _from_compiled_inline_entry = nullptr;
+    _from_compiled_inline_ro_entry = nullptr;
   } else {
     _from_compiled_entry    = adapter()->get_c2i_entry();
     _from_compiled_inline_entry = adapter()->get_c2i_inline_entry();
@@ -1228,21 +1223,13 @@
 // Called by class data sharing to remove any entry points (which are not shared)
 void Method::unlink_method() {
   Arguments::assert_is_dumping_archive();
-<<<<<<< HEAD
-  _code = NULL;
-  _adapter = NULL;
-  _i2i_entry = NULL;
-  _from_compiled_entry = NULL;
-  _from_compiled_inline_entry = NULL;
-  _from_compiled_inline_ro_entry = NULL;
-  _from_interpreted_entry = NULL;
-=======
   _code = nullptr;
   _adapter = nullptr;
   _i2i_entry = nullptr;
   _from_compiled_entry = nullptr;
+  _from_compiled_inline_entry = nullptr;
+  _from_compiled_inline_ro_entry = nullptr;
   _from_interpreted_entry = nullptr;
->>>>>>> 861e3020
 
   if (is_native()) {
     *native_function_addr() = nullptr;
@@ -1342,13 +1329,13 @@
 
 address Method::verified_inline_code_entry() {
   debug_only(NoSafepointVerifier nsv;)
-  assert(_from_compiled_inline_entry != NULL, "must be set");
+  assert(_from_compiled_inline_entry != nullptr, "must be set");
   return _from_compiled_inline_entry;
 }
 
 address Method::verified_inline_ro_code_entry() {
   debug_only(NoSafepointVerifier nsv;)
-  assert(_from_compiled_inline_ro_entry != NULL, "must be set");
+  assert(_from_compiled_inline_ro_entry != nullptr, "must be set");
   return _from_compiled_inline_ro_entry;
 }
 
