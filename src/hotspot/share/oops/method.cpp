--- conflicted
+++ resolved
@@ -1261,15 +1261,7 @@
       SharedRuntime::native_method_throw_unsatisfied_link_error_entry(),
       !native_bind_event_is_interesting);
   }
-<<<<<<< HEAD
-  if (InlineTypeReturnedAsFields &&
-      returns_inline_type(THREAD) &&
-      !has_scalarized_return() &&
-      returns_inline_type(THREAD)->can_be_returned_as_fields()) {
-    assert(!constMethod()->is_shared(), "Cannot update shared const objects");
-=======
   if (InlineTypeReturnedAsFields && returns_inline_type(THREAD) && !has_scalarized_return()) {
->>>>>>> e01ec832
     set_has_scalarized_return();
   }
 
