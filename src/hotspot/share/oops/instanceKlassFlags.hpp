--- conflicted
+++ resolved
@@ -53,25 +53,14 @@
     flag(has_contended_annotations          , 1 << 10) /* has @Contended annotation */ \
     flag(has_localvariable_table            , 1 << 11) /* has localvariable information */ \
     flag(has_miranda_methods                , 1 << 12) /* True if this class has miranda methods in it's vtable */ \
-<<<<<<< HEAD
-    flag(has_vanilla_constructor            , 1 << 13) /* True if klass has a vanilla default constructor */ \
-    flag(has_final_method                   , 1 << 14) /* True if klass has final method */ \
-    flag(has_inline_type_fields             , 1 << 15) /* has inline fields and related embedded section is not empty */ \
-    flag(is_empty_inline_type               , 1 << 16) /* empty inline type (*) */ \
-    flag(is_naturally_atomic                , 1 << 17) /* loaded/stored in one instruction */ \
-    flag(must_be_atomic                     , 1 << 18) /* doesn't allow tearing */ \
-    flag(has_loosely_consistent_annotation  , 1 << 19) /* the class has the LooselyConsistentValue annotation WARNING: it doesn't automatically mean that the class allows tearing */ \
-    flag(is_implicitly_constructible        , 1 << 20) /* the class has the ImplicitlyConstrutible annotation */ \
-    flag(has_null_restricted_array          , 1 << 21) /* the class has the NullRestrictedArray annotation */
-=======
     flag(has_final_method                   , 1 << 13) /* True if klass has final method */ \
     flag(has_inline_type_fields             , 1 << 14) /* has inline fields and related embedded section is not empty */ \
     flag(is_empty_inline_type               , 1 << 15) /* empty inline type (*) */ \
     flag(is_naturally_atomic                , 1 << 16) /* loaded/stored in one instruction */ \
     flag(must_be_atomic                     , 1 << 17) /* doesn't allow tearing */ \
     flag(has_loosely_consistent_annotation  , 1 << 18) /* the class has the LooselyConsistentValue annotation WARNING: it doesn't automatically mean that the class allows tearing */ \
-    flag(is_implicitly_constructible        , 1 << 19) /* the class has the ImplicitlyConstrutible annotation */
->>>>>>> 2c876c9c
+    flag(is_implicitly_constructible        , 1 << 19) /* the class has the ImplicitlyConstrutible annotation */ \
+    flag(has_null_restricted_array          , 1 << 20) /* the class has the NullRestrictedArray annotation */
     /* end of list */
 
   /* (*) An inline type is considered empty if it contains no non-static fields or
