--- conflicted
+++ resolved
@@ -58,12 +58,9 @@
    status(has_loops_flag              , 1 << 13) /* Method has loops */ \
    status(has_loops_flag_init         , 1 << 14) /* The loop flag has been initialized */ \
    status(on_stack_flag               , 1 << 15) /* RedefineClasses support to keep Metadata from being cleaned */ \
-<<<<<<< HEAD
-   status(has_scalarized_args         , 1 << 16) \
-   status(has_scalarized_return       , 1 << 17) \
-=======
    status(has_matching_directives     , 1 << 16) /* Temporary mark, used only when methods are to be refreshed to reflect a compiler directives update */ \
->>>>>>> 481473ef
+   status(has_scalarized_args         , 1 << 17) \
+   status(has_scalarized_return       , 1 << 18) \
    /* end of list */
 
 #define M_STATUS_ENUM_NAME(name, value)    _misc_##name = value,
