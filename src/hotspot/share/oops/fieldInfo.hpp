--- conflicted
+++ resolved
@@ -90,15 +90,9 @@
       _ff_injected,     // internal field injected by the JVM
       _ff_generic,      // has a generic signature
       _ff_stable,       // trust as stable b/c declared as @Stable
-<<<<<<< HEAD
-      _ff_contended,    // is contended, may have contention-group
-      _ff_multifield,        // carry a multifield annotation.
-      _ff_multifield_base,   // is a base field of multifield bundle.
-      _ff_null_marker,  // field has a null marker, optional section include the null marker offset
-      _ff_internal_null_marker // null marker is internal (inside the layout of a flat field)
-=======
-      _ff_contended    // is contended, may have contention-group
->>>>>>> 265189e2
+      _ff_multifield,      // carry a multifield annotation.
+      _ff_multifield_base, // is a base field of multifield bundle.
+      _ff_contended        // is contended, may have contention-group
     };
 
     // Some but not all of the flag bits signal the presence of an
@@ -255,7 +249,7 @@
     return _offset != 0;
   }
 
-  inline Symbol* name(Array<MultiFieldInfo>* multifield_info, ConstantPool* cp) const;
+  inline Symbol* name(ConstantPool* cp, Array<MultiFieldInfo>* multifield_info = nullptr) const;
 
   inline Symbol* signature(ConstantPool* cp) const;
 
