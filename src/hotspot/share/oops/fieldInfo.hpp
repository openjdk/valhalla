/*
 * Copyright (c) 2011, 2023, Oracle and/or its affiliates. All rights reserved.
 * DO NOT ALTER OR REMOVE COPYRIGHT NOTICES OR THIS FILE HEADER.
 *
 * This code is free software; you can redistribute it and/or modify it
 * under the terms of the GNU General Public License version 2 only, as
 * published by the Free Software Foundation.
 *
 * This code is distributed in the hope that it will be useful, but WITHOUT
 * ANY WARRANTY; without even the implied warranty of MERCHANTABILITY or
 * FITNESS FOR A PARTICULAR PURPOSE.  See the GNU General Public License
 * version 2 for more details (a copy is included in the LICENSE file that
 * accompanied this code).
 *
 * You should have received a copy of the GNU General Public License version
 * 2 along with this work; if not, write to the Free Software Foundation,
 * Inc., 51 Franklin St, Fifth Floor, Boston, MA 02110-1301 USA.
 *
 * Please contact Oracle, 500 Oracle Parkway, Redwood Shores, CA 94065 USA
 * or visit www.oracle.com if you need additional information or have any
 * questions.
 *
 */

#ifndef SHARE_OOPS_FIELDINFO_HPP
#define SHARE_OOPS_FIELDINFO_HPP

#include "memory/allocation.hpp"
#include "oops/typeArrayOop.hpp"
#include "utilities/unsigned5.hpp"
#include "utilities/vmEnums.hpp"

class MultiFieldInfo;

static constexpr u4 flag_mask(int pos) {
  return (u4)1 << pos;
}


// Helper class for access to the underlying Array<u1> used to
// store the compressed stream of FieldInfo
template<typename ARR, typename OFF>
struct ArrayHelper {
  uint8_t operator()(ARR a, OFF i) const { return a->at(i); };
  void operator()(ARR a, OFF i, uint8_t b) const { a->at_put(i,b); };
  // So, an expression ArrayWriterHelper() acts like these lambdas:
  // auto get = [&](ARR a, OFF i){ return a[i]; };
  // auto set = [&](ARR a, OFF i, uint8_t x){ a[i] = x; };
};

// This class represents the field information contained in the fields
// array of an InstanceKlass.  Currently it's laid on top an array of
// Java shorts but in the future it could simply be used as a real
// array type.  FieldInfo generally shouldn't be used directly.
// Fields should be queried either through InstanceKlass or through
// the various FieldStreams.
class FieldInfo {
  friend class fieldDescriptor;
  friend class FieldStreamBase;
  friend class JavaFieldStream;
  friend class ClassFileParser;
  friend class FieldInfoStream;
  friend class FieldStreamBase;
  friend class FieldInfoReader;
  friend class VMStructs;

 public:

  class FieldFlags {
    friend class VMStructs;
    friend class JVMCIVMStructs;
    friend class FieldDesc;

    // The ordering of this enum is totally internal.  More frequent
    // flags should come earlier than less frequent ones, because
    // earlier ones compress better.
    enum FieldFlagBitPosition {
      _ff_null_free_inline_type,  // field's type is an inline type and the field is null free
      _ff_flat,         // field is a flat field
      _ff_initialized,  // has ConstantValue initializer attribute
      _ff_injected,     // internal field injected by the JVM
      _ff_generic,      // has a generic signature
      _ff_stable,       // trust as stable b/c declared as @Stable
      _ff_contended,    // is contended, may have contention-group
<<<<<<< HEAD
      _ff_multifield,        // carry a multifield annotation.
      _ff_multifield_base,   // is a base field of multifield bundle.
=======
      _ff_null_marker,  // field has a null marker, optional section include the null marker offset
      _ff_internal_null_marker // null marker is internal (inside the layout of a flat field)
>>>>>>> 14fea703
    };

    // Some but not all of the flag bits signal the presence of an
    // additional 32-bit item in the field record.
    static const u4 _optional_item_bit_mask =
      flag_mask((int)_ff_initialized) |
      flag_mask((int)_ff_generic)     |
      flag_mask((int)_ff_contended)   |
      flag_mask((int)_ff_null_marker);

    // boilerplate:
    u4 _flags;

    bool test_flag(FieldFlagBitPosition pos) const {
      return (_flags & flag_mask(pos)) != 0;
    }
    void update_flag(FieldFlagBitPosition pos, bool z) {
      if (z)    _flags |=  flag_mask(pos);
      else      _flags &= ~flag_mask(pos);
    }

   public:
    FieldFlags(u4 flags) {
      _flags = flags;
    }
    u4 as_uint() const { return _flags; }
    bool has_any_optionals() const {
      return (_flags & _optional_item_bit_mask) != 0;
    }

    bool is_initialized() const     { return test_flag(_ff_initialized); }
    bool is_null_free_inline_type() const { return test_flag(_ff_null_free_inline_type); }
    bool is_flat() const            { return test_flag(_ff_flat); }
    bool is_injected() const        { return test_flag(_ff_injected); }
    bool is_generic() const         { return test_flag(_ff_generic); }
    bool is_stable() const          { return test_flag(_ff_stable); }
    bool is_contended() const       { return test_flag(_ff_contended); }
<<<<<<< HEAD
    bool is_multifield() const      { return test_flag(_ff_multifield); }
    bool is_multifield_base() const { return test_flag(_ff_multifield_base); }
=======
    bool has_null_marker() const    { return test_flag(_ff_null_marker); }
    bool is_null_marker_internal() const {return test_flag(_ff_internal_null_marker); }
>>>>>>> 14fea703

    void update_initialized(bool z) { update_flag(_ff_initialized, z); }
    void update_null_free_inline_type(bool z) { update_flag(_ff_null_free_inline_type, z); }
    void update_flat(bool z)        { update_flag(_ff_flat, z); }
    void update_injected(bool z)    { update_flag(_ff_injected, z); }
    void update_generic(bool z)     { update_flag(_ff_generic, z); }
    void update_stable(bool z)      { update_flag(_ff_stable, z); }
    void update_contended(bool z)   { update_flag(_ff_contended, z); }
<<<<<<< HEAD
    void update_multifield(bool z)       { update_flag(_ff_multifield, z); }
    void update_multifield_base(bool z)  { update_flag(_ff_multifield_base, z); }
=======
    void update_null_marker(bool z) { update_flag(_ff_null_marker, z); }
    void update_internal_null_marker(bool z) { update_flag(_ff_internal_null_marker, z); }
>>>>>>> 14fea703
  };

 private:
  // The following items are the unpacked bitwise information content
  // of a field record.  Per-field metadata extracted from the class
  // file are stored logically as a group of these items.  The
  // classfile parser produces these records in a temporary array, and
  // then compresses them into a FieldInfoStream.
  //
  u4 _index;                    // which field it is
  u2 _name_index;               // index in CP of name
  u2 _signature_index;          // index in CP of descriptor
  u4 _offset;                   // offset in object layout
  AccessFlags _access_flags;    // access flags (JVM spec)
  FieldFlags _field_flags;      // VM defined flags (not JVM spec)
  u4 _null_marker_offset;       // null marker offset for this field in the object layout
  u2 _initializer_index;        // index from ConstantValue attr (or 0)
  u2 _generic_signature_index;  // index from GenericSignature attr (or 0)
  u2 _contention_group;         // index from @Contended group item (or 0)

 public:

  FieldInfo() : _name_index(0),
                _signature_index(0),
                _offset(0),
                _access_flags(AccessFlags(0)),
                _field_flags(FieldFlags(0)),
                _null_marker_offset(0),
                _initializer_index(0),
                _generic_signature_index(0),
                _contention_group(0) { }

  FieldInfo(AccessFlags access_flags, u2 name_index, u2 signature_index, u2 initval_index, FieldInfo::FieldFlags fflags) :
            _name_index(name_index),
            _signature_index(signature_index),
            _offset(0),
            _access_flags(access_flags),
            _field_flags(fflags),
            _null_marker_offset(0),
            _initializer_index(initval_index),
            _generic_signature_index(0),
            _contention_group(0) {
              if (initval_index != 0) {
                _field_flags.update_initialized(true);
              }
            }

  u4 index() const                           { return _index; }
  void set_index(u4 index)                   { _index = index; }
  u2 name_index() const                      { assert(!_field_flags.is_multifield(), "wrong call"); return _name_index; }
  void set_name_index(u2 index)              { _name_index = index; }
  u2 signature_index() const                 { return _signature_index; }
  void set_signature_index(u2 index)         { _signature_index = index; }
  u4 offset() const                          { return _offset; }
  void set_offset(u4 offset)                 { _offset = offset; }
  AccessFlags access_flags() const           { return _access_flags; }
  FieldFlags field_flags() const             { return _field_flags; }
  FieldFlags* field_flags_addr()             { return &_field_flags; }
  u4 null_marker_offset() const              { return _null_marker_offset; }
  void set_null_marker_offset(u4 offset)     { _null_marker_offset = offset; }
  u2 initializer_index() const               { return _initializer_index; }
  void set_initializer_index(u2 index)       { _initializer_index = index; }
  u2 generic_signature_index() const         { return _generic_signature_index; }
  void set_generic_signature_index(u2 index) { _generic_signature_index = index; }
  u2 contention_group() const                { return _contention_group; }
  u2 secondary_index() const                 { assert(_field_flags.is_multifield(), "wrong call"); return _name_index; }

  bool is_contended() const {
    return _field_flags.is_contended();
  }

  bool is_multifield() const {
    return _field_flags.is_multifield();
  }

  bool is_multifield_base() const {
    return _field_flags.is_multifield_base();
  }

  u2 contended_group() const {
    assert(is_contended(), "");
    return _contention_group;
  }

  void set_contended_group(u2 group) {
    _field_flags.update_contended(true);
    _contention_group = group;
  }

  bool is_offset_set() const {
    return _offset != 0;
  }

  inline Symbol* name(Array<MultiFieldInfo>* multifield_info, ConstantPool* cp) const;

  inline Symbol* signature(ConstantPool* cp) const;

  inline Symbol* lookup_symbol(int symbol_index) const;

  Symbol* get_multifield_name(Array<MultiFieldInfo>* multifield_info) const;

  inline u2 multifield_base(Array<MultiFieldInfo>* multifield_info) const;

  inline jbyte multifield_index(Array<MultiFieldInfo>* multifield_info) const;

  void print(outputStream* os, ConstantPool* cp);
  void static print_from_growable_array(outputStream* os, GrowableArray<FieldInfo>* array, ConstantPool* cp);
};

class MultiFieldInfo : public MetaspaceObj {
 private:
  Symbol* _name;
  u2 _base_index;
  jbyte _multifield_index;
 public:
  MultiFieldInfo() : _name(nullptr), _base_index(0), _multifield_index(-1) {}
  MultiFieldInfo(Symbol* name, u2 base, jbyte index) : _name(name), _base_index(base), _multifield_index(index) {}
  Symbol* name() const { return _name; }
  u2 base_index() const { return _base_index; }
  jbyte multifield_index() const { return _multifield_index; }
  FieldInfo base_field_info(InstanceKlass* ik);
  void metaspace_pointers_do(MetaspaceClosure* it);
  MetaspaceObj::Type type() const { return MultiFieldInfoType; }
};

class FieldInfoStream;

// Gadget for sizing and/or writing a stream of field records.
template<typename CON>
class Mapper {
  CON* _consumer;  // can be UNSIGNED5::Writer or UNSIGNED5::Sizer
  int _next_index;
public:
  Mapper(CON* consumer) : _consumer(consumer) { _next_index = 0; }
  int next_index() const { return _next_index; }
  void set_next_index(int next_index) { _next_index = next_index; }
  CON* consumer() const { return _consumer; }
  void map_field_info(const FieldInfo& fi);
};


// Gadget for decoding and reading the stream of field records.
class FieldInfoReader {
  friend class FieldInfoStream;
  friend class ClassFileParser;
  friend class FieldStreamBase;
  friend class FieldInfo;

  UNSIGNED5::Reader<const u1*, int> _r;
  int _next_index;

  public:
  FieldInfoReader(const Array<u1>* fi);

  private:
  uint32_t next_uint() { return _r.next_uint(); }
  void skip(int n) { int s = _r.try_skip(n); assert(s == n,""); }

public:
  int has_next() { return _r.has_next(); }
  int position() { return _r.position(); }
  int next_index() { return _next_index; }
  void read_field_info(FieldInfo& fi);
  // skip a whole field record, both required and optional bits
  FieldInfoReader&  skip_field_info();

  // Skip to the nth field.  If the reader is freshly initialized to
  // the zero index, this will call skip_field_info() n times.
  FieldInfoReader& skip_to_field_info(int n);

  // for random access, if you know where to go up front:
  FieldInfoReader& set_position_and_next_index(int position, int next_index);
};

// The format of the stream, after decompression, is a series of
// integers organized like this:
//
//   FieldInfoStream := j=num_java_fields k=num_injected_fields Field[j+k] End
//   Field := name sig offset access flags Optionals(flags)
//   Optionals(i) := initval?[i&is_init]     // ConstantValue attr
//                   gsig?[i&is_generic]     // signature attr
//                   group?[i&is_contended]  // Contended anno (group)
//   End = 0
//
class FieldInfoStream : AllStatic {
  friend class fieldDescriptor;
  friend class JavaFieldStream;
  friend class FieldStreamBase;
  friend class ClassFileParser;

 public:
  static int num_java_fields(const Array<u1>* fis);
  static int num_injected_java_fields(const Array<u1>* fis);
  static int num_total_fields(const Array<u1>* fis);

  static Array<u1>* create_FieldInfoStream(GrowableArray<FieldInfo>* fields, int java_fields, int injected_fields,
                                                          ClassLoaderData* loader_data, TRAPS);
  static GrowableArray<FieldInfo>* create_FieldInfoArray(const Array<u1>* fis, int* java_fields_count, int* injected_fields_count);
  static void print_from_fieldinfo_stream(Array<u1>* fis, outputStream* os, ConstantPool* cp);
};

class FieldStatus {
  enum FieldStatusBitPosition {
    _fs_access_watched,       // field access is watched by JVMTI
    _fs_modification_watched, // field modification is watched by JVMTI
    _initialized_final_update // (static) final field updated outside (class) initializer
  };

  // boilerplate:
  u1 _flags;
  static constexpr u1 flag_mask(FieldStatusBitPosition pos) { return (u1)1 << (int)pos; }
  bool test_flag(FieldStatusBitPosition pos) { return (_flags & flag_mask(pos)) != 0; }
  // this performs an atomic update on a live status byte!
  void update_flag(FieldStatusBitPosition pos, bool z);
  // out-of-line functions do a CAS-loop
  static void atomic_set_bits(u1& flags, u1 mask);
  static void atomic_clear_bits(u1& flags, u1 mask);

  public:
  FieldStatus() { _flags = 0; }
  FieldStatus(u1 flags) { _flags = flags; }
  u1 as_uint() { return _flags; }

  bool is_access_watched()        { return test_flag(_fs_access_watched); }
  bool is_modification_watched()  { return test_flag(_fs_modification_watched); }
  bool is_initialized_final_update() { return test_flag(_initialized_final_update); }

  void update_access_watched(bool z);
  void update_modification_watched(bool z);
  void update_initialized_final_update(bool z);
};

#endif // SHARE_OOPS_FIELDINFO_HPP<|MERGE_RESOLUTION|>--- conflicted
+++ resolved
@@ -82,13 +82,10 @@
       _ff_generic,      // has a generic signature
       _ff_stable,       // trust as stable b/c declared as @Stable
       _ff_contended,    // is contended, may have contention-group
-<<<<<<< HEAD
       _ff_multifield,        // carry a multifield annotation.
       _ff_multifield_base,   // is a base field of multifield bundle.
-=======
       _ff_null_marker,  // field has a null marker, optional section include the null marker offset
       _ff_internal_null_marker // null marker is internal (inside the layout of a flat field)
->>>>>>> 14fea703
     };
 
     // Some but not all of the flag bits signal the presence of an
@@ -126,13 +123,10 @@
     bool is_generic() const         { return test_flag(_ff_generic); }
     bool is_stable() const          { return test_flag(_ff_stable); }
     bool is_contended() const       { return test_flag(_ff_contended); }
-<<<<<<< HEAD
     bool is_multifield() const      { return test_flag(_ff_multifield); }
     bool is_multifield_base() const { return test_flag(_ff_multifield_base); }
-=======
     bool has_null_marker() const    { return test_flag(_ff_null_marker); }
     bool is_null_marker_internal() const {return test_flag(_ff_internal_null_marker); }
->>>>>>> 14fea703
 
     void update_initialized(bool z) { update_flag(_ff_initialized, z); }
     void update_null_free_inline_type(bool z) { update_flag(_ff_null_free_inline_type, z); }
@@ -141,13 +135,10 @@
     void update_generic(bool z)     { update_flag(_ff_generic, z); }
     void update_stable(bool z)      { update_flag(_ff_stable, z); }
     void update_contended(bool z)   { update_flag(_ff_contended, z); }
-<<<<<<< HEAD
     void update_multifield(bool z)       { update_flag(_ff_multifield, z); }
     void update_multifield_base(bool z)  { update_flag(_ff_multifield_base, z); }
-=======
     void update_null_marker(bool z) { update_flag(_ff_null_marker, z); }
     void update_internal_null_marker(bool z) { update_flag(_ff_internal_null_marker, z); }
->>>>>>> 14fea703
   };
 
  private:
