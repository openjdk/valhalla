--- conflicted
+++ resolved
@@ -1212,11 +1212,8 @@
       // to correctly enforce loader constraints for interface method inheritance.
       // Private methods are skipped as a private class method can never be the implementation
       // of an interface method.
-<<<<<<< HEAD
-=======
       // Invokespecial does not perform selection based on the receiver, so it does not use
       // the cached itable.
->>>>>>> 6ccb6093
       target = LinkResolver::lookup_instance_method_in_klasses(_klass, m->name(), m->signature(),
                                                                Klass::skip_private, CHECK);
     }
