/*
 * Copyright (c) 1997, 2023, Oracle and/or its affiliates. All rights reserved.
 * DO NOT ALTER OR REMOVE COPYRIGHT NOTICES OR THIS FILE HEADER.
 *
 * This code is free software; you can redistribute it and/or modify it
 * under the terms of the GNU General Public License version 2 only, as
 * published by the Free Software Foundation.
 *
 * This code is distributed in the hope that it will be useful, but WITHOUT
 * ANY WARRANTY; without even the implied warranty of MERCHANTABILITY or
 * FITNESS FOR A PARTICULAR PURPOSE.  See the GNU General Public License
 * version 2 for more details (a copy is included in the LICENSE file that
 * accompanied this code).
 *
 * You should have received a copy of the GNU General Public License version
 * 2 along with this work; if not, write to the Free Software Foundation,
 * Inc., 51 Franklin St, Fifth Floor, Boston, MA 02110-1301 USA.
 *
 * Please contact Oracle, 500 Oracle Parkway, Redwood Shores, CA 94065 USA
 * or visit www.oracle.com if you need additional information or have any
 * questions.
 *
 */

#include "precompiled.hpp"
#include "cds/archiveUtils.hpp"
#include "cds/cdsConfig.hpp"
#include "cds/classListWriter.hpp"
#include "cds/heapShared.hpp"
#include "cds/metaspaceShared.hpp"
#include "classfile/classFileParser.hpp"
#include "classfile/classFileStream.hpp"
#include "classfile/classLoader.hpp"
#include "classfile/classLoaderData.inline.hpp"
#include "classfile/javaClasses.hpp"
#include "classfile/moduleEntry.hpp"
#include "classfile/systemDictionary.hpp"
#include "classfile/systemDictionaryShared.hpp"
#include "classfile/verifier.hpp"
#include "classfile/vmClasses.hpp"
#include "classfile/vmSymbols.hpp"
#include "code/codeCache.hpp"
#include "code/dependencyContext.hpp"
#include "compiler/compilationPolicy.hpp"
#include "compiler/compileBroker.hpp"
#include "gc/shared/collectedHeap.inline.hpp"
#include "interpreter/bytecodeStream.hpp"
#include "interpreter/oopMapCache.hpp"
#include "interpreter/rewriter.hpp"
#include "jvm.h"
#include "jvmtifiles/jvmti.h"
#include "logging/log.hpp"
#include "logging/logMessage.hpp"
#include "logging/logStream.hpp"
#include "memory/allocation.inline.hpp"
#include "memory/iterator.inline.hpp"
#include "memory/metadataFactory.hpp"
#include "memory/metaspaceClosure.hpp"
#include "memory/oopFactory.hpp"
#include "memory/resourceArea.hpp"
#include "memory/universe.hpp"
#include "oops/fieldStreams.inline.hpp"
#include "oops/constantPool.hpp"
#include "oops/instanceClassLoaderKlass.hpp"
#include "oops/instanceKlass.inline.hpp"
#include "oops/instanceMirrorKlass.hpp"
#include "oops/instanceOop.hpp"
#include "oops/instanceStackChunkKlass.hpp"
#include "oops/klass.inline.hpp"
#include "oops/method.hpp"
#include "oops/oop.inline.hpp"
#include "oops/recordComponent.hpp"
#include "oops/symbol.hpp"
#include "oops/inlineKlass.hpp"
#include "prims/jvmtiExport.hpp"
#include "prims/jvmtiRedefineClasses.hpp"
#include "prims/jvmtiThreadState.hpp"
#include "prims/methodComparator.hpp"
#include "runtime/arguments.hpp"
#include "runtime/deoptimization.hpp"
#include "runtime/atomic.hpp"
#include "runtime/fieldDescriptor.inline.hpp"
#include "runtime/handles.inline.hpp"
#include "runtime/javaCalls.hpp"
#include "runtime/javaThread.inline.hpp"
#include "runtime/mutexLocker.hpp"
#include "runtime/orderAccess.hpp"
#include "runtime/os.inline.hpp"
#include "runtime/reflectionUtils.hpp"
#include "runtime/threads.hpp"
#include "services/classLoadingService.hpp"
#include "services/finalizerService.hpp"
#include "services/threadService.hpp"
#include "utilities/dtrace.hpp"
#include "utilities/events.hpp"
#include "utilities/macros.hpp"
#include "utilities/stringUtils.hpp"
#include "utilities/pair.hpp"
#ifdef COMPILER1
#include "c1/c1_Compiler.hpp"
#endif
#if INCLUDE_JFR
#include "jfr/jfrEvents.hpp"
#endif

#ifdef DTRACE_ENABLED


#define HOTSPOT_CLASS_INITIALIZATION_required HOTSPOT_CLASS_INITIALIZATION_REQUIRED
#define HOTSPOT_CLASS_INITIALIZATION_recursive HOTSPOT_CLASS_INITIALIZATION_RECURSIVE
#define HOTSPOT_CLASS_INITIALIZATION_concurrent HOTSPOT_CLASS_INITIALIZATION_CONCURRENT
#define HOTSPOT_CLASS_INITIALIZATION_erroneous HOTSPOT_CLASS_INITIALIZATION_ERRONEOUS
#define HOTSPOT_CLASS_INITIALIZATION_super__failed HOTSPOT_CLASS_INITIALIZATION_SUPER_FAILED
#define HOTSPOT_CLASS_INITIALIZATION_clinit HOTSPOT_CLASS_INITIALIZATION_CLINIT
#define HOTSPOT_CLASS_INITIALIZATION_error HOTSPOT_CLASS_INITIALIZATION_ERROR
#define HOTSPOT_CLASS_INITIALIZATION_end HOTSPOT_CLASS_INITIALIZATION_END
#define DTRACE_CLASSINIT_PROBE(type, thread_type)                \
  {                                                              \
    char* data = nullptr;                                        \
    int len = 0;                                                 \
    Symbol* clss_name = name();                                  \
    if (clss_name != nullptr) {                                  \
      data = (char*)clss_name->bytes();                          \
      len = clss_name->utf8_length();                            \
    }                                                            \
    HOTSPOT_CLASS_INITIALIZATION_##type(                         \
      data, len, (void*)class_loader(), thread_type);            \
  }

#define DTRACE_CLASSINIT_PROBE_WAIT(type, thread_type, wait)     \
  {                                                              \
    char* data = nullptr;                                        \
    int len = 0;                                                 \
    Symbol* clss_name = name();                                  \
    if (clss_name != nullptr) {                                  \
      data = (char*)clss_name->bytes();                          \
      len = clss_name->utf8_length();                            \
    }                                                            \
    HOTSPOT_CLASS_INITIALIZATION_##type(                         \
      data, len, (void*)class_loader(), thread_type, wait);      \
  }

#else //  ndef DTRACE_ENABLED

#define DTRACE_CLASSINIT_PROBE(type, thread_type)
#define DTRACE_CLASSINIT_PROBE_WAIT(type, thread_type, wait)

#endif //  ndef DTRACE_ENABLED

bool InstanceKlass::_finalization_enabled = true;

static inline bool is_class_loader(const Symbol* class_name,
                                   const ClassFileParser& parser) {
  assert(class_name != nullptr, "invariant");

  if (class_name == vmSymbols::java_lang_ClassLoader()) {
    return true;
  }

  if (vmClasses::ClassLoader_klass_loaded()) {
    const Klass* const super_klass = parser.super_klass();
    if (super_klass != nullptr) {
      if (super_klass->is_subtype_of(vmClasses::ClassLoader_klass())) {
        return true;
      }
    }
  }
  return false;
}

bool InstanceKlass::field_is_null_free_inline_type(int index) const {
  return field(index).field_flags().is_null_free_inline_type();
}

bool InstanceKlass::is_class_in_preload_attribute(Symbol* name) const {
  if (_preload_classes == nullptr) return false;
  for (int i = 0; i < _preload_classes->length(); i++) {
        Symbol* class_name = _constants->klass_at_noresolve(_preload_classes->at(i));
        if (class_name == name) return true;
  }
  return false;
}

static inline bool is_stack_chunk_class(const Symbol* class_name,
                                        const ClassLoaderData* loader_data) {
  return (class_name == vmSymbols::jdk_internal_vm_StackChunk() &&
          loader_data->is_the_null_class_loader_data());
}

// private: called to verify that k is a static member of this nest.
// We know that k is an instance class in the same package and hence the
// same classloader.
bool InstanceKlass::has_nest_member(JavaThread* current, InstanceKlass* k) const {
  assert(!is_hidden(), "unexpected hidden class");
  if (_nest_members == nullptr || _nest_members == Universe::the_empty_short_array()) {
    if (log_is_enabled(Trace, class, nestmates)) {
      ResourceMark rm(current);
      log_trace(class, nestmates)("Checked nest membership of %s in non-nest-host class %s",
                                  k->external_name(), this->external_name());
    }
    return false;
  }

  if (log_is_enabled(Trace, class, nestmates)) {
    ResourceMark rm(current);
    log_trace(class, nestmates)("Checking nest membership of %s in %s",
                                k->external_name(), this->external_name());
  }

  // Check for the named class in _nest_members.
  // We don't resolve, or load, any classes.
  for (int i = 0; i < _nest_members->length(); i++) {
    int cp_index = _nest_members->at(i);
    Symbol* name = _constants->klass_name_at(cp_index);
    if (name == k->name()) {
      log_trace(class, nestmates)("- named class found at nest_members[%d] => cp[%d]", i, cp_index);
      return true;
    }
  }
  log_trace(class, nestmates)("- class is NOT a nest member!");
  return false;
}

// Called to verify that k is a permitted subclass of this class
bool InstanceKlass::has_as_permitted_subclass(const InstanceKlass* k) const {
  Thread* current = Thread::current();
  assert(k != nullptr, "sanity check");
  assert(_permitted_subclasses != nullptr && _permitted_subclasses != Universe::the_empty_short_array(),
         "unexpected empty _permitted_subclasses array");

  if (log_is_enabled(Trace, class, sealed)) {
    ResourceMark rm(current);
    log_trace(class, sealed)("Checking for permitted subclass of %s in %s",
                             k->external_name(), this->external_name());
  }

  // Check that the class and its super are in the same module.
  if (k->module() != this->module()) {
    ResourceMark rm(current);
    log_trace(class, sealed)("Check failed for same module of permitted subclass %s and sealed class %s",
                             k->external_name(), this->external_name());
    return false;
  }

  if (!k->is_public() && !is_same_class_package(k)) {
    ResourceMark rm(current);
    log_trace(class, sealed)("Check failed, subclass %s not public and not in the same package as sealed class %s",
                             k->external_name(), this->external_name());
    return false;
  }

  for (int i = 0; i < _permitted_subclasses->length(); i++) {
    int cp_index = _permitted_subclasses->at(i);
    Symbol* name = _constants->klass_name_at(cp_index);
    if (name == k->name()) {
      log_trace(class, sealed)("- Found it at permitted_subclasses[%d] => cp[%d]", i, cp_index);
      return true;
    }
  }
  log_trace(class, sealed)("- class is NOT a permitted subclass!");
  return false;
}

// Return nest-host class, resolving, validating and saving it if needed.
// In cases where this is called from a thread that cannot do classloading
// (such as a native JIT thread) then we simply return null, which in turn
// causes the access check to return false. Such code will retry the access
// from a more suitable environment later. Otherwise the _nest_host is always
// set once this method returns.
// Any errors from nest-host resolution must be preserved so they can be queried
// from higher-level access checking code, and reported as part of access checking
// exceptions.
// VirtualMachineErrors are propagated with a null return.
// Under any conditions where the _nest_host can be set to non-null the resulting
// value of it and, if applicable, the nest host resolution/validation error,
// are idempotent.
InstanceKlass* InstanceKlass::nest_host(TRAPS) {
  InstanceKlass* nest_host_k = _nest_host;
  if (nest_host_k != nullptr) {
    return nest_host_k;
  }

  ResourceMark rm(THREAD);

  // need to resolve and save our nest-host class.
  if (_nest_host_index != 0) { // we have a real nest_host
    // Before trying to resolve check if we're in a suitable context
    bool can_resolve = THREAD->can_call_java();
    if (!can_resolve && !_constants->tag_at(_nest_host_index).is_klass()) {
      log_trace(class, nestmates)("Rejected resolution of nest-host of %s in unsuitable thread",
                                  this->external_name());
      return nullptr; // sentinel to say "try again from a different context"
    }

    log_trace(class, nestmates)("Resolving nest-host of %s using cp entry for %s",
                                this->external_name(),
                                _constants->klass_name_at(_nest_host_index)->as_C_string());

    Klass* k = _constants->klass_at(_nest_host_index, THREAD);
    if (HAS_PENDING_EXCEPTION) {
      if (PENDING_EXCEPTION->is_a(vmClasses::VirtualMachineError_klass())) {
        return nullptr; // propagate VMEs
      }
      stringStream ss;
      char* target_host_class = _constants->klass_name_at(_nest_host_index)->as_C_string();
      ss.print("Nest host resolution of %s with host %s failed: ",
               this->external_name(), target_host_class);
      java_lang_Throwable::print(PENDING_EXCEPTION, &ss);
      const char* msg = ss.as_string(true /* on C-heap */);
      constantPoolHandle cph(THREAD, constants());
      SystemDictionary::add_nest_host_error(cph, _nest_host_index, msg);
      CLEAR_PENDING_EXCEPTION;

      log_trace(class, nestmates)("%s", msg);
    } else {
      // A valid nest-host is an instance class in the current package that lists this
      // class as a nest member. If any of these conditions are not met the class is
      // its own nest-host.
      const char* error = nullptr;

      // JVMS 5.4.4 indicates package check comes first
      if (is_same_class_package(k)) {
        // Now check actual membership. We can't be a member if our "host" is
        // not an instance class.
        if (k->is_instance_klass()) {
          nest_host_k = InstanceKlass::cast(k);
          bool is_member = nest_host_k->has_nest_member(THREAD, this);
          if (is_member) {
            _nest_host = nest_host_k; // save resolved nest-host value

            log_trace(class, nestmates)("Resolved nest-host of %s to %s",
                                        this->external_name(), k->external_name());
            return nest_host_k;
          } else {
            error = "current type is not listed as a nest member";
          }
        } else {
          error = "host is not an instance class";
        }
      } else {
        error = "types are in different packages";
      }

      // something went wrong, so record what and log it
      {
        stringStream ss;
        ss.print("Type %s (loader: %s) is not a nest member of type %s (loader: %s): %s",
                 this->external_name(),
                 this->class_loader_data()->loader_name_and_id(),
                 k->external_name(),
                 k->class_loader_data()->loader_name_and_id(),
                 error);
        const char* msg = ss.as_string(true /* on C-heap */);
        constantPoolHandle cph(THREAD, constants());
        SystemDictionary::add_nest_host_error(cph, _nest_host_index, msg);
        log_trace(class, nestmates)("%s", msg);
      }
    }
  } else {
    log_trace(class, nestmates)("Type %s is not part of a nest: setting nest-host to self",
                                this->external_name());
  }

  // Either not in an explicit nest, or else an error occurred, so
  // the nest-host is set to `this`. Any thread that sees this assignment
  // will also see any setting of nest_host_error(), if applicable.
  return (_nest_host = this);
}

// Dynamic nest member support: set this class's nest host to the given class.
// This occurs as part of the class definition, as soon as the instanceKlass
// has been created and doesn't require further resolution. The code:
//    lookup().defineHiddenClass(bytes_for_X, NESTMATE);
// results in:
//    class_of_X.set_nest_host(lookup().lookupClass().getNestHost())
// If it has an explicit _nest_host_index or _nest_members, these will be ignored.
// We also know the "host" is a valid nest-host in the same package so we can
// assert some of those facts.
void InstanceKlass::set_nest_host(InstanceKlass* host) {
  assert(is_hidden(), "must be a hidden class");
  assert(host != nullptr, "null nest host specified");
  assert(_nest_host == nullptr, "current class has resolved nest-host");
  assert(nest_host_error() == nullptr, "unexpected nest host resolution error exists: %s",
         nest_host_error());
  assert((host->_nest_host == nullptr && host->_nest_host_index == 0) ||
         (host->_nest_host == host), "proposed host is not a valid nest-host");
  // Can't assert this as package is not set yet:
  // assert(is_same_class_package(host), "proposed host is in wrong package");

  if (log_is_enabled(Trace, class, nestmates)) {
    ResourceMark rm;
    const char* msg = "";
    // a hidden class does not expect a statically defined nest-host
    if (_nest_host_index > 0) {
      msg = "(the NestHost attribute in the current class is ignored)";
    } else if (_nest_members != nullptr && _nest_members != Universe::the_empty_short_array()) {
      msg = "(the NestMembers attribute in the current class is ignored)";
    }
    log_trace(class, nestmates)("Injected type %s into the nest of %s %s",
                                this->external_name(),
                                host->external_name(),
                                msg);
  }
  // set dynamic nest host
  _nest_host = host;
  // Record dependency to keep nest host from being unloaded before this class.
  ClassLoaderData* this_key = class_loader_data();
  assert(this_key != nullptr, "sanity");
  this_key->record_dependency(host);
}

// check if 'this' and k are nestmates (same nest_host), or k is our nest_host,
// or we are k's nest_host - all of which is covered by comparing the two
// resolved_nest_hosts.
// Any exceptions (i.e. VMEs) are propagated.
bool InstanceKlass::has_nestmate_access_to(InstanceKlass* k, TRAPS) {

  assert(this != k, "this should be handled by higher-level code");

  // Per JVMS 5.4.4 we first resolve and validate the current class, then
  // the target class k.

  InstanceKlass* cur_host = nest_host(CHECK_false);
  if (cur_host == nullptr) {
    return false;
  }

  Klass* k_nest_host = k->nest_host(CHECK_false);
  if (k_nest_host == nullptr) {
    return false;
  }

  bool access = (cur_host == k_nest_host);

  ResourceMark rm(THREAD);
  log_trace(class, nestmates)("Class %s does %shave nestmate access to %s",
                              this->external_name(),
                              access ? "" : "NOT ",
                              k->external_name());
  return access;
}

const char* InstanceKlass::nest_host_error() {
  if (_nest_host_index == 0) {
    return nullptr;
  } else {
    constantPoolHandle cph(Thread::current(), constants());
    return SystemDictionary::find_nest_host_error(cph, (int)_nest_host_index);
  }
}

InstanceKlass* InstanceKlass::allocate_instance_klass(const ClassFileParser& parser, TRAPS) {
  const int size = InstanceKlass::size(parser.vtable_size(),
                                       parser.itable_size(),
                                       nonstatic_oop_map_size(parser.total_oop_map_count()),
                                       parser.is_interface(),
                                       parser.is_inline_type());

  const Symbol* const class_name = parser.class_name();
  assert(class_name != nullptr, "invariant");
  ClassLoaderData* loader_data = parser.loader_data();
  assert(loader_data != nullptr, "invariant");

  InstanceKlass* ik;

  // Allocation
  if (parser.is_instance_ref_klass()) {
    // java.lang.ref.Reference
    ik = new (loader_data, size, THREAD) InstanceRefKlass(parser);
  } else if (class_name == vmSymbols::java_lang_Class()) {
    // mirror - java.lang.Class
    ik = new (loader_data, size, THREAD) InstanceMirrorKlass(parser);
  } else if (is_stack_chunk_class(class_name, loader_data)) {
    // stack chunk
    ik = new (loader_data, size, THREAD) InstanceStackChunkKlass(parser);
  } else if (is_class_loader(class_name, parser)) {
    // class loader - java.lang.ClassLoader
    ik = new (loader_data, size, THREAD) InstanceClassLoaderKlass(parser);
  } else if (parser.is_inline_type()) {
    // inline type
    ik = new (loader_data, size, THREAD) InlineKlass(parser);
  } else {
    // normal
    ik = new (loader_data, size, THREAD) InstanceKlass(parser);
  }

  // Check for pending exception before adding to the loader data and incrementing
  // class count.  Can get OOM here.
  if (HAS_PENDING_EXCEPTION) {
    return nullptr;
  }

#ifdef ASSERT
  ik->bounds_check((address) ik->start_of_vtable(), false, size);
  ik->bounds_check((address) ik->start_of_itable(), false, size);
  ik->bounds_check((address) ik->end_of_itable(), true, size);
  ik->bounds_check((address) ik->end_of_nonstatic_oop_maps(), true, size);
#endif //ASSERT
  return ik;
}

#ifndef PRODUCT
bool InstanceKlass::bounds_check(address addr, bool edge_ok, intptr_t size_in_bytes) const {
  const char* bad = nullptr;
  address end = nullptr;
  if (addr < (address)this) {
    bad = "before";
  } else if (addr == (address)this) {
    if (edge_ok)  return true;
    bad = "just before";
  } else if (addr == (end = (address)this + sizeof(intptr_t) * (size_in_bytes < 0 ? size() : size_in_bytes))) {
    if (edge_ok)  return true;
    bad = "just after";
  } else if (addr > end) {
    bad = "after";
  } else {
    return true;
  }
  tty->print_cr("%s object bounds: " INTPTR_FORMAT " [" INTPTR_FORMAT ".." INTPTR_FORMAT "]",
      bad, (intptr_t)addr, (intptr_t)this, (intptr_t)end);
  Verbose = WizardMode = true; this->print(); //@@
  return false;
}
#endif //PRODUCT

// copy method ordering from resource area to Metaspace
void InstanceKlass::copy_method_ordering(const intArray* m, TRAPS) {
  if (m != nullptr) {
    // allocate a new array and copy contents (memcpy?)
    _method_ordering = MetadataFactory::new_array<int>(class_loader_data(), m->length(), CHECK);
    for (int i = 0; i < m->length(); i++) {
      _method_ordering->at_put(i, m->at(i));
    }
  } else {
    _method_ordering = Universe::the_empty_int_array();
  }
}

// create a new array of vtable_indices for default methods
Array<int>* InstanceKlass::create_new_default_vtable_indices(int len, TRAPS) {
  Array<int>* vtable_indices = MetadataFactory::new_array<int>(class_loader_data(), len, CHECK_NULL);
  assert(default_vtable_indices() == nullptr, "only create once");
  set_default_vtable_indices(vtable_indices);
  return vtable_indices;
}

static Monitor* create_init_monitor(const char* name) {
  return new Monitor(Mutex::safepoint, name);
}

InstanceKlass::InstanceKlass() {
  assert(CDSConfig::is_dumping_static_archive() || UseSharedSpaces, "only for CDS");
}

InstanceKlass::InstanceKlass(const ClassFileParser& parser, KlassKind kind, ReferenceType reference_type) :
  Klass(kind),
  _nest_members(nullptr),
  _nest_host(nullptr),
  _permitted_subclasses(nullptr),
  _record_components(nullptr),
  _static_field_size(parser.static_field_size()),
  _nonstatic_oop_map_size(nonstatic_oop_map_size(parser.total_oop_map_count())),
  _itable_len(parser.itable_size()),
  _nest_host_index(0),
  _init_state(allocated),
  _reference_type(reference_type),
  _init_monitor(create_init_monitor("InstanceKlassInitMonitor_lock")),
  _init_thread(nullptr),
  _inline_type_field_klasses(nullptr),
  _preload_classes(nullptr),
  _adr_inlineklass_fixed_block(nullptr)
{
  set_vtable_length(parser.vtable_size());
  set_access_flags(parser.access_flags());
  if (parser.is_hidden()) set_is_hidden();
  set_layout_helper(Klass::instance_layout_helper(parser.layout_size(),
                                                    false));
  if (parser.has_inline_fields()) {
    set_has_inline_type_fields();
  }

  assert(nullptr == _methods, "underlying memory not zeroed?");
  assert(is_instance_klass(), "is layout incorrect?");
  assert(size_helper() == parser.layout_size(), "incorrect size_helper?");
}

void InstanceKlass::deallocate_methods(ClassLoaderData* loader_data,
                                       Array<Method*>* methods) {
  if (methods != nullptr && methods != Universe::the_empty_method_array() &&
      !methods->is_shared()) {
    for (int i = 0; i < methods->length(); i++) {
      Method* method = methods->at(i);
      if (method == nullptr) continue;  // maybe null if error processing
      // Only want to delete methods that are not executing for RedefineClasses.
      // The previous version will point to them so they're not totally dangling
      assert (!method->on_stack(), "shouldn't be called with methods on stack");
      MetadataFactory::free_metadata(loader_data, method);
    }
    MetadataFactory::free_array<Method*>(loader_data, methods);
  }
}

void InstanceKlass::deallocate_interfaces(ClassLoaderData* loader_data,
                                          const Klass* super_klass,
                                          Array<InstanceKlass*>* local_interfaces,
                                          Array<InstanceKlass*>* transitive_interfaces) {
  // Only deallocate transitive interfaces if not empty, same as super class
  // or same as local interfaces.  See code in parseClassFile.
  Array<InstanceKlass*>* ti = transitive_interfaces;
  if (ti != Universe::the_empty_instance_klass_array() && ti != local_interfaces) {
    // check that the interfaces don't come from super class
    Array<InstanceKlass*>* sti = (super_klass == nullptr) ? nullptr :
                    InstanceKlass::cast(super_klass)->transitive_interfaces();
    if (ti != sti && ti != nullptr && !ti->is_shared()) {
      MetadataFactory::free_array<InstanceKlass*>(loader_data, ti);
    }
  }

  // local interfaces can be empty
  if (local_interfaces != Universe::the_empty_instance_klass_array() &&
      local_interfaces != nullptr && !local_interfaces->is_shared()) {
    MetadataFactory::free_array<InstanceKlass*>(loader_data, local_interfaces);
  }
}

void InstanceKlass::deallocate_record_components(ClassLoaderData* loader_data,
                                                 Array<RecordComponent*>* record_components) {
  if (record_components != nullptr && !record_components->is_shared()) {
    for (int i = 0; i < record_components->length(); i++) {
      RecordComponent* record_component = record_components->at(i);
      MetadataFactory::free_metadata(loader_data, record_component);
    }
    MetadataFactory::free_array<RecordComponent*>(loader_data, record_components);
  }
}

// This function deallocates the metadata and C heap pointers that the
// InstanceKlass points to.
void InstanceKlass::deallocate_contents(ClassLoaderData* loader_data) {
  // Orphan the mirror first, CMS thinks it's still live.
  if (java_mirror() != nullptr) {
    java_lang_Class::set_klass(java_mirror(), nullptr);
  }

  // Also remove mirror from handles
  loader_data->remove_handle(_java_mirror);

  // Need to take this class off the class loader data list.
  loader_data->remove_class(this);

  // The array_klass for this class is created later, after error handling.
  // For class redefinition, we keep the original class so this scratch class
  // doesn't have an array class.  Either way, assert that there is nothing
  // to deallocate.
  assert(array_klasses() == nullptr, "array classes shouldn't be created for this class yet");

  // Release C heap allocated data that this points to, which includes
  // reference counting symbol names.
  // Can't release the constant pool or MethodData C heap data here because the constant
  // pool can be deallocated separately from the InstanceKlass for default methods and
  // redefine classes.  MethodData can also be released separately.
  release_C_heap_structures(/* release_sub_metadata */ false);

  deallocate_methods(loader_data, methods());
  set_methods(nullptr);

  deallocate_record_components(loader_data, record_components());
  set_record_components(nullptr);

  if (method_ordering() != nullptr &&
      method_ordering() != Universe::the_empty_int_array() &&
      !method_ordering()->is_shared()) {
    MetadataFactory::free_array<int>(loader_data, method_ordering());
  }
  set_method_ordering(nullptr);

  // default methods can be empty
  if (default_methods() != nullptr &&
      default_methods() != Universe::the_empty_method_array() &&
      !default_methods()->is_shared()) {
    MetadataFactory::free_array<Method*>(loader_data, default_methods());
  }
  // Do NOT deallocate the default methods, they are owned by superinterfaces.
  set_default_methods(nullptr);

  // default methods vtable indices can be empty
  if (default_vtable_indices() != nullptr &&
      !default_vtable_indices()->is_shared()) {
    MetadataFactory::free_array<int>(loader_data, default_vtable_indices());
  }
  set_default_vtable_indices(nullptr);


  // This array is in Klass, but remove it with the InstanceKlass since
  // this place would be the only caller and it can share memory with transitive
  // interfaces.
  if (secondary_supers() != nullptr &&
      secondary_supers() != Universe::the_empty_klass_array() &&
      // see comments in compute_secondary_supers about the following cast
      (address)(secondary_supers()) != (address)(transitive_interfaces()) &&
      !secondary_supers()->is_shared()) {
    MetadataFactory::free_array<Klass*>(loader_data, secondary_supers());
  }
  set_secondary_supers(nullptr);

  deallocate_interfaces(loader_data, super(), local_interfaces(), transitive_interfaces());
  set_transitive_interfaces(nullptr);
  set_local_interfaces(nullptr);

  if (fieldinfo_stream() != nullptr && !fieldinfo_stream()->is_shared()) {
    MetadataFactory::free_array<u1>(loader_data, fieldinfo_stream());
  }
  set_fieldinfo_stream(nullptr);

  if (fields_status() != nullptr && !fields_status()->is_shared()) {
    MetadataFactory::free_array<FieldStatus>(loader_data, fields_status());
  }
  set_fields_status(nullptr);

  if (inline_type_field_klasses_array() != nullptr) {
    MetadataFactory::free_array<InlineKlass*>(loader_data, inline_type_field_klasses_array());
  }
  set_inline_type_field_klasses_array(nullptr);

  // If a method from a redefined class is using this constant pool, don't
  // delete it, yet.  The new class's previous version will point to this.
  if (constants() != nullptr) {
    assert (!constants()->on_stack(), "shouldn't be called if anything is onstack");
    if (!constants()->is_shared()) {
      MetadataFactory::free_metadata(loader_data, constants());
    }
    // Delete any cached resolution errors for the constant pool
    SystemDictionary::delete_resolution_error(constants());

    set_constants(nullptr);
  }

  if (inner_classes() != nullptr &&
      inner_classes() != Universe::the_empty_short_array() &&
      !inner_classes()->is_shared()) {
    MetadataFactory::free_array<jushort>(loader_data, inner_classes());
  }
  set_inner_classes(nullptr);

  if (nest_members() != nullptr &&
      nest_members() != Universe::the_empty_short_array() &&
      !nest_members()->is_shared()) {
    MetadataFactory::free_array<jushort>(loader_data, nest_members());
  }
  set_nest_members(nullptr);

  if (permitted_subclasses() != nullptr &&
      permitted_subclasses() != Universe::the_empty_short_array() &&
      !permitted_subclasses()->is_shared()) {
    MetadataFactory::free_array<jushort>(loader_data, permitted_subclasses());
  }
  set_permitted_subclasses(nullptr);

  if (preload_classes() != nullptr &&
      preload_classes() != Universe::the_empty_short_array() &&
      !preload_classes()->is_shared()) {
    MetadataFactory::free_array<jushort>(loader_data, preload_classes());
  }

  // We should deallocate the Annotations instance if it's not in shared spaces.
  if (annotations() != nullptr && !annotations()->is_shared()) {
    MetadataFactory::free_metadata(loader_data, annotations());
  }
  set_annotations(nullptr);

  SystemDictionaryShared::handle_class_unloading(this);

#if INCLUDE_CDS_JAVA_HEAP
  if (CDSConfig::is_dumping_heap()) {
    HeapShared::remove_scratch_objects(this);
  }
#endif
}

bool InstanceKlass::is_record() const {
  return _record_components != nullptr &&
         is_final() &&
         java_super() == vmClasses::Record_klass();
}

bool InstanceKlass::is_sealed() const {
  return _permitted_subclasses != nullptr &&
         _permitted_subclasses != Universe::the_empty_short_array();
}

bool InstanceKlass::should_be_initialized() const {
  return !is_initialized();
}

klassItable InstanceKlass::itable() const {
  return klassItable(const_cast<InstanceKlass*>(this));
}

// JVMTI spec thinks there are signers and protection domain in the
// instanceKlass.  These accessors pretend these fields are there.
// The hprof specification also thinks these fields are in InstanceKlass.
oop InstanceKlass::protection_domain() const {
  // return the protection_domain from the mirror
  return java_lang_Class::protection_domain(java_mirror());
}

objArrayOop InstanceKlass::signers() const {
  // return the signers from the mirror
  return java_lang_Class::signers(java_mirror());
}

// See "The Virtual Machine Specification" section 2.16.5 for a detailed explanation of the class initialization
// process. The step comments refers to the procedure described in that section.
// Note: implementation moved to static method to expose the this pointer.
void InstanceKlass::initialize(TRAPS) {
  if (this->should_be_initialized()) {
    initialize_impl(CHECK);
    // Note: at this point the class may be initialized
    //       OR it may be in the state of being initialized
    //       in case of recursive initialization!
  } else {
    assert(is_initialized(), "sanity check");
  }
}


bool InstanceKlass::verify_code(TRAPS) {
  // 1) Verify the bytecodes
  return Verifier::verify(this, should_verify_class(), THREAD);
}

void InstanceKlass::link_class(TRAPS) {
  assert(is_loaded(), "must be loaded");
  if (!is_linked()) {
    link_class_impl(CHECK);
  }
}

void InstanceKlass::check_link_state_and_wait(JavaThread* current) {
  MonitorLocker ml(current, _init_monitor);

  bool debug_logging_enabled = log_is_enabled(Debug, class, init);

  // Another thread is linking this class, wait.
  while (is_being_linked() && !is_init_thread(current)) {
    if (debug_logging_enabled) {
      ResourceMark rm(current);
      log_debug(class, init)("Thread \"%s\" waiting for linking of %s by thread \"%s\"",
                             current->name(), external_name(), init_thread_name());
    }
    ml.wait();
  }

  // This thread is recursively linking this class, continue
  if (is_being_linked() && is_init_thread(current)) {
    if (debug_logging_enabled) {
      ResourceMark rm(current);
      log_debug(class, init)("Thread \"%s\" recursively linking %s",
                             current->name(), external_name());
    }
    return;
  }

  // If this class wasn't linked already, set state to being_linked
  if (!is_linked()) {
    if (debug_logging_enabled) {
      ResourceMark rm(current);
      log_debug(class, init)("Thread \"%s\" linking %s",
                             current->name(), external_name());
    }
    set_init_state(being_linked);
    set_init_thread(current);
  } else {
    if (debug_logging_enabled) {
      ResourceMark rm(current);
      log_debug(class, init)("Thread \"%s\" found %s already linked",
                             current->name(), external_name());
      }
  }
}

// Called to verify that a class can link during initialization, without
// throwing a VerifyError.
bool InstanceKlass::link_class_or_fail(TRAPS) {
  assert(is_loaded(), "must be loaded");
  if (!is_linked()) {
    link_class_impl(CHECK_false);
  }
  return is_linked();
}

bool InstanceKlass::link_class_impl(TRAPS) {
  if (CDSConfig::is_dumping_static_archive() && SystemDictionaryShared::has_class_failed_verification(this)) {
    // This is for CDS static dump only -- we use the in_error_state to indicate that
    // the class has failed verification. Throwing the NoClassDefFoundError here is just
    // a convenient way to stop repeat attempts to verify the same (bad) class.
    //
    // Note that the NoClassDefFoundError is not part of the JLS, and should not be thrown
    // if we are executing Java code. This is not a problem for CDS dumping phase since
    // it doesn't execute any Java code.
    ResourceMark rm(THREAD);
    Exceptions::fthrow(THREAD_AND_LOCATION,
                       vmSymbols::java_lang_NoClassDefFoundError(),
                       "Class %s, or one of its supertypes, failed class initialization",
                       external_name());
    return false;
  }
  // return if already verified
  if (is_linked()) {
    return true;
  }

  // Timing
  // timer handles recursion
  JavaThread* jt = THREAD;

  // link super class before linking this class
  Klass* super_klass = super();
  if (super_klass != nullptr) {
    if (super_klass->is_interface()) {  // check if super class is an interface
      ResourceMark rm(THREAD);
      Exceptions::fthrow(
        THREAD_AND_LOCATION,
        vmSymbols::java_lang_IncompatibleClassChangeError(),
        "class %s has interface %s as super class",
        external_name(),
        super_klass->external_name()
      );
      return false;
    }

    InstanceKlass* ik_super = InstanceKlass::cast(super_klass);
    ik_super->link_class_impl(CHECK_false);
  }

  // link all interfaces implemented by this class before linking this class
  Array<InstanceKlass*>* interfaces = local_interfaces();
  int num_interfaces = interfaces->length();
  for (int index = 0; index < num_interfaces; index++) {
    InstanceKlass* interk = interfaces->at(index);
    interk->link_class_impl(CHECK_false);
  }


  // If a class declares a method that uses an inline class as an argument
  // type or return inline type, this inline class must be loaded during the
  // linking of this class because size and properties of the inline class
  // must be known in order to be able to perform inline type optimizations.
  // The implementation below is an approximation of this rule, the code
  // iterates over all methods of the current class (including overridden
  // methods), not only the methods declared by this class. This
  // approximation makes the code simpler, and doesn't change the semantic
  // because classes declaring methods overridden by the current class are
  // linked (and have performed their own pre-loading) before the linking
  // of the current class.


  // Note:
  // Inline class types are loaded during
  // the loading phase (see ClassFileParser::post_process_parsed_stream()).
  // Inline class types used as element types for array creation
  // are not pre-loaded. Their loading is triggered by either anewarray
  // or multianewarray bytecodes.

  // Could it be possible to do the following processing only if the
  // class uses inline types?
  if (EnableValhalla) {
    ResourceMark rm(THREAD);
<<<<<<< HEAD
    for (AllFieldStream fs(this); !fs.done(); fs.next()) {
      if (fs.is_null_free_inline_type() && fs.access_flags().is_static()) {
        Symbol* sig = fs.signature();
        TempNewSymbol s = Signature::strip_envelope(sig);
        if (s != name()) {
          log_info(class, preload)("Preloading class %s during linking of class %s because a null-free static field is declared with this type", s->as_C_string(), name()->as_C_string());
          Klass* klass = SystemDictionary::resolve_or_fail(s,
                                                          Handle(THREAD, class_loader()), Handle(THREAD, protection_domain()), true,
                                                          CHECK_false);
          if (HAS_PENDING_EXCEPTION) {
            log_warning(class, preload)("Preloading of class %s during linking of class %s (cause: null-free static field) failed: %s",
                                      s->as_C_string(), name()->as_C_string(), PENDING_EXCEPTION->klass()->name()->as_C_string());
            return false; // Exception is still pending
          }
          log_info(class, preload)("Preloading of class %s during linking of class %s (cause null-free static field) succeeded", s->as_C_string(), name()->as_C_string());
          assert(klass != nullptr, "Sanity check");
          if (!klass->is_inline_klass()) {
            THROW_MSG_(vmSymbols::java_lang_IncompatibleClassChangeError(),
                       err_msg("class %s is not an inline type", klass->external_name()), false);
          }
          InstanceKlass* ik = InstanceKlass::cast(klass);
          if (!ik->is_implicitly_constructible()) {
             THROW_MSG_(vmSymbols::java_lang_IncompatibleClassChangeError(),
                        err_msg("class %s is not implicitly constructible and it is used in a null restricted static field (not supported)",
                        klass->external_name()), false);
          }
          // the inline_type_field_klass_array is not updated because of CDS (see verifications in SystemDictionary::load_shared_class())
        }
      }
    }

    if (EnablePrimitiveClasses) {
      for (int i = 0; i < methods()->length(); i++) {
        Method* m = methods()->at(i);
        for (SignatureStream ss(m->signature()); !ss.is_done(); ss.next()) {
          if (ss.is_reference()) {
            if (ss.is_array()) continue;
            if (ss.type() == T_PRIMITIVE_OBJECT) {
              Symbol* symb = ss.as_symbol();
              if (symb == name()) continue;
              oop loader = class_loader();
              oop protection_domain = this->protection_domain();
              Klass* klass = SystemDictionary::resolve_or_fail(symb,
                                                              Handle(THREAD, loader), Handle(THREAD, protection_domain), true,
                                                              CHECK_false);
              if (klass == nullptr) {
                THROW_(vmSymbols::java_lang_LinkageError(), false);
              }
              if (!klass->is_inline_klass()) {
                THROW_MSG_(vmSymbols::java_lang_IncompatibleClassChangeError(),
                           err_msg( "class %s is not an inline type", klass->external_name()),
                           false);
              }
            }
          }
        }
      }
    }
=======
>>>>>>> 2742ec77
    // Aggressively preloading all classes from the Preload attribute
    if (preload_classes() != nullptr) {
      for (int i = 0; i < preload_classes()->length(); i++) {
        if (constants()->tag_at(preload_classes()->at(i)).is_klass()) continue;
        Symbol* class_name = constants()->klass_at_noresolve(preload_classes()->at(i));
        if (class_name == name()) continue;
        oop loader = class_loader();
        oop protection_domain = this->protection_domain();
        Klass* klass = SystemDictionary::resolve_or_null(class_name,
                                                          Handle(THREAD, loader), Handle(THREAD, protection_domain), THREAD);
        if (HAS_PENDING_EXCEPTION) {
          CLEAR_PENDING_EXCEPTION;
        }
        if (klass != nullptr) {
          log_info(class, preload)("Preloading class %s during linking of class %s because of its Preload attribute", class_name->as_C_string(), name()->as_C_string());
        } else {
          log_warning(class, preload)("Preloading of class %s during linking of class %s (Preload attribute) failed", class_name->as_C_string(), name()->as_C_string());
        }
      }
    }
  }

  // in case the class is linked in the process of linking its superclasses
  if (is_linked()) {
    return true;
  }

  // trace only the link time for this klass that includes
  // the verification time
  PerfClassTraceTime vmtimer(ClassLoader::perf_class_link_time(),
                             ClassLoader::perf_class_link_selftime(),
                             ClassLoader::perf_classes_linked(),
                             jt->get_thread_stat()->perf_recursion_counts_addr(),
                             jt->get_thread_stat()->perf_timers_addr(),
                             PerfClassTraceTime::CLASS_LINK);

  // verification & rewriting
  {
    LockLinkState init_lock(this, jt);

    // rewritten will have been set if loader constraint error found
    // on an earlier link attempt
    // don't verify or rewrite if already rewritten
    //

    if (!is_linked()) {
      if (!is_rewritten()) {
        if (is_shared()) {
          assert(!verified_at_dump_time(), "must be");
        }
        {
          bool verify_ok = verify_code(THREAD);
          if (!verify_ok) {
            return false;
          }
        }

        // Just in case a side-effect of verify linked this class already
        // (which can sometimes happen since the verifier loads classes
        // using custom class loaders, which are free to initialize things)
        if (is_linked()) {
          return true;
        }

        // also sets rewritten
        rewrite_class(CHECK_false);
      } else if (is_shared()) {
        SystemDictionaryShared::check_verification_constraints(this, CHECK_false);
      }

      // relocate jsrs and link methods after they are all rewritten
      link_methods(CHECK_false);

      // Initialize the vtable and interface table after
      // methods have been rewritten since rewrite may
      // fabricate new Method*s.
      // also does loader constraint checking
      //
      // initialize_vtable and initialize_itable need to be rerun
      // for a shared class if
      // 1) the class is loaded by custom class loader or
      // 2) the class is loaded by built-in class loader but failed to add archived loader constraints or
      // 3) the class was not verified during dump time
      bool need_init_table = true;
      if (is_shared() && verified_at_dump_time() &&
          SystemDictionaryShared::check_linking_constraints(THREAD, this)) {
        need_init_table = false;
      }
      if (need_init_table) {
        vtable().initialize_vtable_and_check_constraints(CHECK_false);
        itable().initialize_itable_and_check_constraints(CHECK_false);
      }
#ifdef ASSERT
      vtable().verify(tty, true);
      // In case itable verification is ever added.
      // itable().verify(tty, true);
#endif
      set_initialization_state_and_notify(linked, THREAD);
      if (JvmtiExport::should_post_class_prepare()) {
        JvmtiExport::post_class_prepare(THREAD, this);
      }
    }
  }
  return true;
}

// Rewrite the byte codes of all of the methods of a class.
// The rewriter must be called exactly once. Rewriting must happen after
// verification but before the first method of the class is executed.
void InstanceKlass::rewrite_class(TRAPS) {
  assert(is_loaded(), "must be loaded");
  if (is_rewritten()) {
    assert(is_shared(), "rewriting an unshared class?");
    return;
  }
  Rewriter::rewrite(this, CHECK);
  set_rewritten();
}

// Now relocate and link method entry points after class is rewritten.
// This is outside is_rewritten flag. In case of an exception, it can be
// executed more than once.
void InstanceKlass::link_methods(TRAPS) {
  int len = methods()->length();
  for (int i = len-1; i >= 0; i--) {
    methodHandle m(THREAD, methods()->at(i));

    // Set up method entry points for compiler and interpreter    .
    m->link_method(m, CHECK);
  }
}

// Eagerly initialize superinterfaces that declare default methods (concrete instance: any access)
void InstanceKlass::initialize_super_interfaces(TRAPS) {
  assert (has_nonstatic_concrete_methods(), "caller should have checked this");
  for (int i = 0; i < local_interfaces()->length(); ++i) {
    InstanceKlass* ik = local_interfaces()->at(i);

    // Initialization is depth first search ie. we start with top of the inheritance tree
    // has_nonstatic_concrete_methods drives searching superinterfaces since it
    // means has_nonstatic_concrete_methods in its superinterface hierarchy
    if (ik->has_nonstatic_concrete_methods()) {
      ik->initialize_super_interfaces(CHECK);
    }

    // Only initialize() interfaces that "declare" concrete methods.
    if (ik->should_be_initialized() && ik->declares_nonstatic_concrete_methods()) {
      ik->initialize(CHECK);
    }
  }
}

using InitializationErrorTable = ResourceHashtable<const InstanceKlass*, OopHandle, 107, AnyObj::C_HEAP, mtClass>;
static InitializationErrorTable* _initialization_error_table;

void InstanceKlass::add_initialization_error(JavaThread* current, Handle exception) {
  // Create the same exception with a message indicating the thread name,
  // and the StackTraceElements.
  Handle init_error = java_lang_Throwable::create_initialization_error(current, exception);
  ResourceMark rm(current);
  if (init_error.is_null()) {
    log_trace(class, init)("Unable to create the desired initialization error for class %s", external_name());

    // We failed to create the new exception, most likely due to either out-of-memory or
    // a stackoverflow error. If the original exception was either of those then we save
    // the shared, pre-allocated, stackless, instance of that exception.
    if (exception->klass() == vmClasses::StackOverflowError_klass()) {
      log_debug(class, init)("Using shared StackOverflowError as initialization error for class %s", external_name());
      init_error = Handle(current, Universe::class_init_stack_overflow_error());
    } else if (exception->klass() == vmClasses::OutOfMemoryError_klass()) {
      log_debug(class, init)("Using shared OutOfMemoryError as initialization error for class %s", external_name());
      init_error = Handle(current, Universe::class_init_out_of_memory_error());
    } else {
      return;
    }
  }

  MutexLocker ml(current, ClassInitError_lock);
  OopHandle elem = OopHandle(Universe::vm_global(), init_error());
  bool created;
  if (_initialization_error_table == nullptr) {
    _initialization_error_table = new (mtClass) InitializationErrorTable();
  }
  _initialization_error_table->put_if_absent(this, elem, &created);
  assert(created, "Initialization is single threaded");
  log_trace(class, init)("Initialization error added for class %s", external_name());
}

oop InstanceKlass::get_initialization_error(JavaThread* current) {
  MutexLocker ml(current, ClassInitError_lock);
  if (_initialization_error_table == nullptr) {
    return nullptr;
  }
  OopHandle* h = _initialization_error_table->get(this);
  return (h != nullptr) ? h->resolve() : nullptr;
}

// Need to remove entries for unloaded classes.
void InstanceKlass::clean_initialization_error_table() {
  struct InitErrorTableCleaner {
    bool do_entry(const InstanceKlass* ik, OopHandle h) {
      if (!ik->is_loader_alive()) {
        h.release(Universe::vm_global());
        return true;
      } else {
        return false;
      }
    }
  };

  assert_locked_or_safepoint(ClassInitError_lock);
  InitErrorTableCleaner cleaner;
  if (_initialization_error_table != nullptr) {
    _initialization_error_table->unlink(&cleaner);
  }
}

void InstanceKlass::initialize_impl(TRAPS) {
  HandleMark hm(THREAD);

  // Make sure klass is linked (verified) before initialization
  // A class could already be verified, since it has been reflected upon.
  link_class(CHECK);

  DTRACE_CLASSINIT_PROBE(required, -1);

  bool wait = false;
  bool throw_error = false;

  JavaThread* jt = THREAD;

  bool debug_logging_enabled = log_is_enabled(Debug, class, init);

  // refer to the JVM book page 47 for description of steps
  // Step 1
  {
    MonitorLocker ml(jt, _init_monitor);

    // Step 2
    while (is_being_initialized() && !is_init_thread(jt)) {
      if (debug_logging_enabled) {
        ResourceMark rm(jt);
        log_debug(class, init)("Thread \"%s\" waiting for initialization of %s by thread \"%s\"",
                               jt->name(), external_name(), init_thread_name());
      }

      wait = true;
      jt->set_class_to_be_initialized(this);
      ml.wait();
      jt->set_class_to_be_initialized(nullptr);
    }

    // Step 3
    if (is_being_initialized() && is_init_thread(jt)) {
      if (debug_logging_enabled) {
        ResourceMark rm(jt);
        log_debug(class, init)("Thread \"%s\" recursively initializing %s",
                               jt->name(), external_name());
      }
      DTRACE_CLASSINIT_PROBE_WAIT(recursive, -1, wait);
      return;
    }

    // Step 4
    if (is_initialized()) {
      if (debug_logging_enabled) {
        ResourceMark rm(jt);
        log_debug(class, init)("Thread \"%s\" found %s already initialized",
                               jt->name(), external_name());
      }
      DTRACE_CLASSINIT_PROBE_WAIT(concurrent, -1, wait);
      return;
    }

    // Step 5
    if (is_in_error_state()) {
      if (debug_logging_enabled) {
        ResourceMark rm(jt);
        log_debug(class, init)("Thread \"%s\" found %s is in error state",
                               jt->name(), external_name());
      }
      throw_error = true;
    } else {

      // Step 6
      set_init_state(being_initialized);
      set_init_thread(jt);
      if (debug_logging_enabled) {
        ResourceMark rm(jt);
        log_debug(class, init)("Thread \"%s\" is initializing %s",
                               jt->name(), external_name());
      }
    }
  }

  // Throw error outside lock
  if (throw_error) {
    DTRACE_CLASSINIT_PROBE_WAIT(erroneous, -1, wait);
    ResourceMark rm(THREAD);
    Handle cause(THREAD, get_initialization_error(THREAD));

    stringStream ss;
    ss.print("Could not initialize class %s", external_name());
    if (cause.is_null()) {
      THROW_MSG(vmSymbols::java_lang_NoClassDefFoundError(), ss.as_string());
    } else {
      THROW_MSG_CAUSE(vmSymbols::java_lang_NoClassDefFoundError(),
                      ss.as_string(), cause);
    }
  }

  // Pre-allocating an instance of the default value
  if (is_inline_klass()) {
      InlineKlass* vk = InlineKlass::cast(this);
      oop val = vk->allocate_instance(THREAD);
      if (HAS_PENDING_EXCEPTION) {
          Handle e(THREAD, PENDING_EXCEPTION);
          CLEAR_PENDING_EXCEPTION;
          {
              EXCEPTION_MARK;
              add_initialization_error(THREAD, e);
              // Locks object, set state, and notify all waiting threads
              set_initialization_state_and_notify(initialization_error, THREAD);
              CLEAR_PENDING_EXCEPTION;
          }
          THROW_OOP(e());
      }
      vk->set_default_value(val);
  }

  // Step 7
  // Next, if C is a class rather than an interface, initialize it's super class and super
  // interfaces.
  if (!is_interface()) {
    Klass* super_klass = super();
    if (super_klass != nullptr && super_klass->should_be_initialized()) {
      super_klass->initialize(THREAD);
    }
    // If C implements any interface that declares a non-static, concrete method,
    // the initialization of C triggers initialization of its super interfaces.
    // Only need to recurse if has_nonstatic_concrete_methods which includes declaring and
    // having a superinterface that declares, non-static, concrete methods
    if (!HAS_PENDING_EXCEPTION && has_nonstatic_concrete_methods()) {
      initialize_super_interfaces(THREAD);
    }

    // If any exceptions, complete abruptly, throwing the same exception as above.
    if (HAS_PENDING_EXCEPTION) {
      Handle e(THREAD, PENDING_EXCEPTION);
      CLEAR_PENDING_EXCEPTION;
      {
        EXCEPTION_MARK;
        add_initialization_error(THREAD, e);
        // Locks object, set state, and notify all waiting threads
        set_initialization_state_and_notify(initialization_error, THREAD);
        CLEAR_PENDING_EXCEPTION;
      }
      DTRACE_CLASSINIT_PROBE_WAIT(super__failed, -1, wait);
      THROW_OOP(e());
    }
  }

  // Step 8
  // Initialize classes of inline fields
  if (EnableValhalla) {
    for (AllFieldStream fs(this); !fs.done(); fs.next()) {
      if (fs.is_null_free_inline_type()) {
        Klass* klass = get_inline_type_field_klass_or_null(fs.index());
        if (fs.access_flags().is_static() && klass == nullptr) {
          klass = SystemDictionary::resolve_or_fail(field_signature(fs.index())->fundamental_name(THREAD),
              Handle(THREAD, class_loader()),
              Handle(THREAD, protection_domain()),
              true, THREAD);
          assert(klass->is_inline_klass(), "Must be");
          set_inline_type_field_klass(fs.index(), InlineKlass::cast(klass));
        }

        if (!HAS_PENDING_EXCEPTION) {
          assert(klass != nullptr, "Must  be");
          InstanceKlass::cast(klass)->initialize(THREAD);
          if (fs.access_flags().is_static()) {
            if (java_mirror()->obj_field(fs.offset()) == nullptr) {
              java_mirror()->obj_field_put(fs.offset(), InlineKlass::cast(klass)->default_value());
            }
          }
        }

        if (HAS_PENDING_EXCEPTION) {
          Handle e(THREAD, PENDING_EXCEPTION);
          CLEAR_PENDING_EXCEPTION;
          {
            EXCEPTION_MARK;
            add_initialization_error(THREAD, e);
            // Locks object, set state, and notify all waiting threads
            set_initialization_state_and_notify(initialization_error, THREAD);
            CLEAR_PENDING_EXCEPTION;
          }
          THROW_OOP(e());
        }
      }
    }
  }


  // Step 9
  {
    DTRACE_CLASSINIT_PROBE_WAIT(clinit, -1, wait);
    if (class_initializer() != nullptr) {
      // Timer includes any side effects of class initialization (resolution,
      // etc), but not recursive entry into call_class_initializer().
      PerfClassTraceTime timer(ClassLoader::perf_class_init_time(),
                               ClassLoader::perf_class_init_selftime(),
                               ClassLoader::perf_classes_inited(),
                               jt->get_thread_stat()->perf_recursion_counts_addr(),
                               jt->get_thread_stat()->perf_timers_addr(),
                               PerfClassTraceTime::CLASS_CLINIT);
      call_class_initializer(THREAD);
    } else {
      // The elapsed time is so small it's not worth counting.
      if (UsePerfData) {
        ClassLoader::perf_classes_inited()->inc();
      }
      call_class_initializer(THREAD);
    }
  }

  // Step 10
  if (!HAS_PENDING_EXCEPTION) {
    set_initialization_state_and_notify(fully_initialized, THREAD);
    debug_only(vtable().verify(tty, true);)
  }
  else {
    // Step 11 and 12
    Handle e(THREAD, PENDING_EXCEPTION);
    CLEAR_PENDING_EXCEPTION;
    // JVMTI has already reported the pending exception
    // JVMTI internal flag reset is needed in order to report ExceptionInInitializerError
    JvmtiExport::clear_detected_exception(jt);
    {
      EXCEPTION_MARK;
      add_initialization_error(THREAD, e);
      set_initialization_state_and_notify(initialization_error, THREAD);
      CLEAR_PENDING_EXCEPTION;   // ignore any exception thrown, class initialization error is thrown below
      // JVMTI has already reported the pending exception
      // JVMTI internal flag reset is needed in order to report ExceptionInInitializerError
      JvmtiExport::clear_detected_exception(jt);
    }
    DTRACE_CLASSINIT_PROBE_WAIT(error, -1, wait);
    if (e->is_a(vmClasses::Error_klass())) {
      THROW_OOP(e());
    } else {
      JavaCallArguments args(e);
      THROW_ARG(vmSymbols::java_lang_ExceptionInInitializerError(),
                vmSymbols::throwable_void_signature(),
                &args);
    }
  }
  DTRACE_CLASSINIT_PROBE_WAIT(end, -1, wait);
}


void InstanceKlass::set_initialization_state_and_notify(ClassState state, JavaThread* current) {
  MonitorLocker ml(current, _init_monitor);

  if (state == linked && UseVtableBasedCHA && Universe::is_fully_initialized()) {
    DeoptimizationScope deopt_scope;
    {
      // Now mark all code that assumes the class is not linked.
      // Set state under the Compile_lock also.
      MutexLocker ml(current, Compile_lock);

      set_init_thread(nullptr); // reset _init_thread before changing _init_state
      set_init_state(state);

      CodeCache::mark_dependents_on(&deopt_scope, this);
    }
    // Perform the deopt handshake outside Compile_lock.
    deopt_scope.deoptimize_marked();
  } else {
    set_init_thread(nullptr); // reset _init_thread before changing _init_state
    set_init_state(state);
  }
  ml.notify_all();
}

// Update hierarchy. This is done before the new klass has been added to the SystemDictionary. The Compile_lock
// is grabbed, to ensure that the compiler is not using the class hierarchy.
void InstanceKlass::add_to_hierarchy(JavaThread* current) {
  assert(!SafepointSynchronize::is_at_safepoint(), "must NOT be at safepoint");

  // In case we are not using CHA based vtables we need to make sure the loaded
  // deopt is completed before anyone links this class.
  // Linking is done with _init_monitor held, by loading and deopting with it
  // held we make sure the deopt is completed before linking.
  if (!UseVtableBasedCHA) {
    init_monitor()->lock();
  }

  DeoptimizationScope deopt_scope;
  {
    MutexLocker ml(current, Compile_lock);

    set_init_state(InstanceKlass::loaded);
    // make sure init_state store is already done.
    // The compiler reads the hierarchy outside of the Compile_lock.
    // Access ordering is used to add to hierarchy.

    // Link into hierarchy.
    append_to_sibling_list();                    // add to superklass/sibling list
    process_interfaces();                        // handle all "implements" declarations

    // Now mark all code that depended on old class hierarchy.
    // Note: must be done *after* linking k into the hierarchy (was bug 12/9/97)
    if (Universe::is_fully_initialized()) {
      CodeCache::mark_dependents_on(&deopt_scope, this);
    }
  }
  // Perform the deopt handshake outside Compile_lock.
  deopt_scope.deoptimize_marked();

  if (!UseVtableBasedCHA) {
    init_monitor()->unlock();
  }
}

InstanceKlass* InstanceKlass::implementor() const {
  InstanceKlass* volatile* ik = adr_implementor();
  if (ik == nullptr) {
    return nullptr;
  } else {
    // This load races with inserts, and therefore needs acquire.
    InstanceKlass* ikls = Atomic::load_acquire(ik);
    if (ikls != nullptr && !ikls->is_loader_alive()) {
      return nullptr;  // don't return unloaded class
    } else {
      return ikls;
    }
  }
}


void InstanceKlass::set_implementor(InstanceKlass* ik) {
  assert_locked_or_safepoint(Compile_lock);
  assert(is_interface(), "not interface");
  InstanceKlass* volatile* addr = adr_implementor();
  assert(addr != nullptr, "null addr");
  if (addr != nullptr) {
    Atomic::release_store(addr, ik);
  }
}

int  InstanceKlass::nof_implementors() const {
  InstanceKlass* ik = implementor();
  if (ik == nullptr) {
    return 0;
  } else if (ik != this) {
    return 1;
  } else {
    return 2;
  }
}

// The embedded _implementor field can only record one implementor.
// When there are more than one implementors, the _implementor field
// is set to the interface Klass* itself. Following are the possible
// values for the _implementor field:
//   null                  - no implementor
//   implementor Klass*    - one implementor
//   self                  - more than one implementor
//
// The _implementor field only exists for interfaces.
void InstanceKlass::add_implementor(InstanceKlass* ik) {
  if (Universe::is_fully_initialized()) {
    assert_lock_strong(Compile_lock);
  }
  assert(is_interface(), "not interface");
  // Filter out my subinterfaces.
  // (Note: Interfaces are never on the subklass list.)
  if (ik->is_interface()) return;

  // Filter out subclasses whose supers already implement me.
  // (Note: CHA must walk subclasses of direct implementors
  // in order to locate indirect implementors.)
  InstanceKlass* super_ik = ik->java_super();
  if (super_ik != nullptr && super_ik->implements_interface(this))
    // We only need to check one immediate superclass, since the
    // implements_interface query looks at transitive_interfaces.
    // Any supers of the super have the same (or fewer) transitive_interfaces.
    return;

  InstanceKlass* iklass = implementor();
  if (iklass == nullptr) {
    set_implementor(ik);
  } else if (iklass != this && iklass != ik) {
    // There is already an implementor. Use itself as an indicator of
    // more than one implementors.
    set_implementor(this);
  }

  // The implementor also implements the transitive_interfaces
  for (int index = 0; index < local_interfaces()->length(); index++) {
    local_interfaces()->at(index)->add_implementor(ik);
  }
}

void InstanceKlass::init_implementor() {
  if (is_interface()) {
    set_implementor(nullptr);
  }
}


void InstanceKlass::process_interfaces() {
  // link this class into the implementors list of every interface it implements
  for (int i = local_interfaces()->length() - 1; i >= 0; i--) {
    assert(local_interfaces()->at(i)->is_klass(), "must be a klass");
    InstanceKlass* interf = local_interfaces()->at(i);
    assert(interf->is_interface(), "expected interface");
    interf->add_implementor(this);
  }
}

bool InstanceKlass::can_be_primary_super_slow() const {
  if (is_interface())
    return false;
  else
    return Klass::can_be_primary_super_slow();
}

GrowableArray<Klass*>* InstanceKlass::compute_secondary_supers(int num_extra_slots,
                                                               Array<InstanceKlass*>* transitive_interfaces) {
  // The secondaries are the implemented interfaces.
  Array<InstanceKlass*>* interfaces = transitive_interfaces;
  int num_secondaries = num_extra_slots + interfaces->length();
  if (num_secondaries == 0) {
    // Must share this for correct bootstrapping!
    set_secondary_supers(Universe::the_empty_klass_array());
    return nullptr;
  } else if (num_extra_slots == 0) {
    // The secondary super list is exactly the same as the transitive interfaces, so
    // let's use it instead of making a copy.
    // Redefine classes has to be careful not to delete this!
    // We need the cast because Array<Klass*> is NOT a supertype of Array<InstanceKlass*>,
    // (but it's safe to do here because we won't write into _secondary_supers from this point on).
    set_secondary_supers((Array<Klass*>*)(address)interfaces);
    return nullptr;
  } else {
    // Copy transitive interfaces to a temporary growable array to be constructed
    // into the secondary super list with extra slots.
    GrowableArray<Klass*>* secondaries = new GrowableArray<Klass*>(interfaces->length());
    for (int i = 0; i < interfaces->length(); i++) {
      secondaries->push(interfaces->at(i));
    }
    return secondaries;
  }
}

bool InstanceKlass::implements_interface(Klass* k) const {
  if (this == k) return true;
  assert(k->is_interface(), "should be an interface class");
  for (int i = 0; i < transitive_interfaces()->length(); i++) {
    if (transitive_interfaces()->at(i) == k) {
      return true;
    }
  }
  return false;
}

bool InstanceKlass::is_same_or_direct_interface(Klass *k) const {
  // Verify direct super interface
  if (this == k) return true;
  assert(k->is_interface(), "should be an interface class");
  for (int i = 0; i < local_interfaces()->length(); i++) {
    if (local_interfaces()->at(i) == k) {
      return true;
    }
  }
  return false;
}

objArrayOop InstanceKlass::allocate_objArray(int n, int length, TRAPS) {
  check_array_allocation_length(length, arrayOopDesc::max_array_length(T_OBJECT), CHECK_NULL);
  size_t size = objArrayOopDesc::object_size(length);
  ArrayKlass* ak = array_klass(n, CHECK_NULL);
  objArrayOop o = (objArrayOop)Universe::heap()->array_allocate(ak, size, length,
                                                                /* do_zero */ true, CHECK_NULL);
  return o;
}

instanceOop InstanceKlass::register_finalizer(instanceOop i, TRAPS) {
  if (TraceFinalizerRegistration) {
    tty->print("Registered ");
    i->print_value_on(tty);
    tty->print_cr(" (" PTR_FORMAT ") as finalizable", p2i(i));
  }
  instanceHandle h_i(THREAD, i);
  // Pass the handle as argument, JavaCalls::call expects oop as jobjects
  JavaValue result(T_VOID);
  JavaCallArguments args(h_i);
  methodHandle mh(THREAD, Universe::finalizer_register_method());
  JavaCalls::call(&result, mh, &args, CHECK_NULL);
  MANAGEMENT_ONLY(FinalizerService::on_register(h_i(), THREAD);)
  return h_i();
}

instanceOop InstanceKlass::allocate_instance(TRAPS) {
  bool has_finalizer_flag = has_finalizer(); // Query before possible GC
  size_t size = size_helper();  // Query before forming handle.

  instanceOop i;

  i = (instanceOop)Universe::heap()->obj_allocate(this, size, CHECK_NULL);
  if (has_finalizer_flag && !RegisterFinalizersAtInit) {
    i = register_finalizer(i, CHECK_NULL);
  }
  return i;
}

instanceOop InstanceKlass::allocate_instance(oop java_class, TRAPS) {
  Klass* k = java_lang_Class::as_Klass(java_class);
  if (k == nullptr) {
    ResourceMark rm(THREAD);
    THROW_(vmSymbols::java_lang_InstantiationException(), nullptr);
  }
  InstanceKlass* ik = cast(k);
  ik->check_valid_for_instantiation(false, CHECK_NULL);
  ik->initialize(CHECK_NULL);
  return ik->allocate_instance(THREAD);
}

instanceHandle InstanceKlass::allocate_instance_handle(TRAPS) {
  return instanceHandle(THREAD, allocate_instance(THREAD));
}

void InstanceKlass::check_valid_for_instantiation(bool throwError, TRAPS) {
  if (is_interface() || is_abstract()) {
    ResourceMark rm(THREAD);
    THROW_MSG(throwError ? vmSymbols::java_lang_InstantiationError()
              : vmSymbols::java_lang_InstantiationException(), external_name());
  }
  if (this == vmClasses::Class_klass()) {
    ResourceMark rm(THREAD);
    THROW_MSG(throwError ? vmSymbols::java_lang_IllegalAccessError()
              : vmSymbols::java_lang_IllegalAccessException(), external_name());
  }
}

ArrayKlass* InstanceKlass::array_klass(int n, TRAPS) {
  // Need load-acquire for lock-free read
  if (array_klasses_acquire() == nullptr) {
    ResourceMark rm(THREAD);
    JavaThread *jt = THREAD;
    {
      // Atomic creation of array_klasses
      MutexLocker ma(THREAD, MultiArray_lock);

      // Check if update has already taken place
      if (array_klasses() == nullptr) {
        ObjArrayKlass* k = ObjArrayKlass::allocate_objArray_klass(class_loader_data(), 1, this,
                                                                  false, CHECK_NULL);
        // use 'release' to pair with lock-free load
        release_set_array_klasses(k);
      }
    }
  }
  // array_klasses() will always be set at this point
  ArrayKlass* ak = array_klasses();
  return ak->array_klass(n, THREAD);
}

ArrayKlass* InstanceKlass::array_klass_or_null(int n) {
  // Need load-acquire for lock-free read
  ArrayKlass* ak = array_klasses_acquire();
  if (ak == nullptr) {
    return nullptr;
  } else {
    return ak->array_klass_or_null(n);
  }
}

ArrayKlass* InstanceKlass::array_klass(TRAPS) {
  return array_klass(1, THREAD);
}

ArrayKlass* InstanceKlass::array_klass_or_null() {
  return array_klass_or_null(1);
}

static int call_class_initializer_counter = 0;   // for debugging

Method* InstanceKlass::class_initializer() const {
  Method* clinit = find_method(
      vmSymbols::class_initializer_name(), vmSymbols::void_method_signature());
  if (clinit != nullptr && clinit->is_class_initializer()) {
    return clinit;
  }
  return nullptr;
}

void InstanceKlass::call_class_initializer(TRAPS) {
  if (ReplayCompiles &&
      (ReplaySuppressInitializers == 1 ||
       (ReplaySuppressInitializers >= 2 && class_loader() != nullptr))) {
    // Hide the existence of the initializer for the purpose of replaying the compile
    return;
  }

#if INCLUDE_CDS
  // This is needed to ensure the consistency of the archived heap objects.
  if (has_archived_enum_objs()) {
    assert(is_shared(), "must be");
    bool initialized = HeapShared::initialize_enum_klass(this, CHECK);
    if (initialized) {
      return;
    }
  }
#endif

  methodHandle h_method(THREAD, class_initializer());
  assert(!is_initialized(), "we cannot initialize twice");
  LogTarget(Info, class, init) lt;
  if (lt.is_enabled()) {
    ResourceMark rm(THREAD);
    LogStream ls(lt);
    ls.print("%d Initializing ", call_class_initializer_counter++);
    name()->print_value_on(&ls);
    ls.print_cr("%s (" PTR_FORMAT ") by thread \"%s\"",
                h_method() == nullptr ? "(no method)" : "", p2i(this),
                THREAD->name());
  }
  if (h_method() != nullptr) {
    JavaCallArguments args; // No arguments
    JavaValue result(T_VOID);
    JavaCalls::call(&result, h_method, &args, CHECK); // Static call (no args)
  }
}


void InstanceKlass::mask_for(const methodHandle& method, int bci,
  InterpreterOopMap* entry_for) {
  // Lazily create the _oop_map_cache at first request
  // Lock-free access requires load_acquire.
  OopMapCache* oop_map_cache = Atomic::load_acquire(&_oop_map_cache);
  if (oop_map_cache == nullptr) {
    MutexLocker x(OopMapCacheAlloc_lock,  Mutex::_no_safepoint_check_flag);
    // Check if _oop_map_cache was allocated while we were waiting for this lock
    if ((oop_map_cache = _oop_map_cache) == nullptr) {
      oop_map_cache = new OopMapCache();
      // Ensure _oop_map_cache is stable, since it is examined without a lock
      Atomic::release_store(&_oop_map_cache, oop_map_cache);
    }
  }
  // _oop_map_cache is constant after init; lookup below does its own locking.
  oop_map_cache->lookup(method, bci, entry_for);
}


FieldInfo InstanceKlass::field(int index) const {
  for (AllFieldStream fs(this); !fs.done(); fs.next()) {
    if (fs.index() == index) {
      return fs.to_FieldInfo();
    }
  }
  fatal("Field not found");
  return FieldInfo();
}

bool InstanceKlass::find_local_field(Symbol* name, Symbol* sig, fieldDescriptor* fd) const {
  for (JavaFieldStream fs(this); !fs.done(); fs.next()) {
    Symbol* f_name = fs.name();
    Symbol* f_sig  = fs.signature();
    if (f_name == name && f_sig == sig) {
      fd->reinitialize(const_cast<InstanceKlass*>(this), fs.index());
      return true;
    }
  }
  return false;
}


Klass* InstanceKlass::find_interface_field(Symbol* name, Symbol* sig, fieldDescriptor* fd) const {
  const int n = local_interfaces()->length();
  for (int i = 0; i < n; i++) {
    Klass* intf1 = local_interfaces()->at(i);
    assert(intf1->is_interface(), "just checking type");
    // search for field in current interface
    if (InstanceKlass::cast(intf1)->find_local_field(name, sig, fd)) {
      assert(fd->is_static(), "interface field must be static");
      return intf1;
    }
    // search for field in direct superinterfaces
    Klass* intf2 = InstanceKlass::cast(intf1)->find_interface_field(name, sig, fd);
    if (intf2 != nullptr) return intf2;
  }
  // otherwise field lookup fails
  return nullptr;
}


Klass* InstanceKlass::find_field(Symbol* name, Symbol* sig, fieldDescriptor* fd) const {
  // search order according to newest JVM spec (5.4.3.2, p.167).
  // 1) search for field in current klass
  if (find_local_field(name, sig, fd)) {
    return const_cast<InstanceKlass*>(this);
  }
  // 2) search for field recursively in direct superinterfaces
  { Klass* intf = find_interface_field(name, sig, fd);
    if (intf != nullptr) return intf;
  }
  // 3) apply field lookup recursively if superclass exists
  { Klass* supr = super();
    if (supr != nullptr) return InstanceKlass::cast(supr)->find_field(name, sig, fd);
  }
  // 4) otherwise field lookup fails
  return nullptr;
}


Klass* InstanceKlass::find_field(Symbol* name, Symbol* sig, bool is_static, fieldDescriptor* fd) const {
  // search order according to newest JVM spec (5.4.3.2, p.167).
  // 1) search for field in current klass
  if (find_local_field(name, sig, fd)) {
    if (fd->is_static() == is_static) return const_cast<InstanceKlass*>(this);
  }
  // 2) search for field recursively in direct superinterfaces
  if (is_static) {
    Klass* intf = find_interface_field(name, sig, fd);
    if (intf != nullptr) return intf;
  }
  // 3) apply field lookup recursively if superclass exists
  { Klass* supr = super();
    if (supr != nullptr) return InstanceKlass::cast(supr)->find_field(name, sig, is_static, fd);
  }
  // 4) otherwise field lookup fails
  return nullptr;
}

bool InstanceKlass::contains_field_offset(int offset) {
  if (this->is_inline_klass()) {
    InlineKlass* vk = InlineKlass::cast(this);
    return offset >= vk->first_field_offset() && offset < (vk->first_field_offset() + vk->get_exact_size_in_bytes());
  } else {
    fieldDescriptor fd;
    return find_field_from_offset(offset, false, &fd);
  }
}

bool InstanceKlass::find_local_field_from_offset(int offset, bool is_static, fieldDescriptor* fd) const {
  for (JavaFieldStream fs(this); !fs.done(); fs.next()) {
    if (fs.offset() == offset) {
      fd->reinitialize(const_cast<InstanceKlass*>(this), fs.index());
      if (fd->is_static() == is_static) return true;
    }
  }
  return false;
}


bool InstanceKlass::find_field_from_offset(int offset, bool is_static, fieldDescriptor* fd) const {
  Klass* klass = const_cast<InstanceKlass*>(this);
  while (klass != nullptr) {
    if (InstanceKlass::cast(klass)->find_local_field_from_offset(offset, is_static, fd)) {
      return true;
    }
    klass = klass->super();
  }
  return false;
}


void InstanceKlass::methods_do(void f(Method* method)) {
  // Methods aren't stable until they are loaded.  This can be read outside
  // a lock through the ClassLoaderData for profiling
  // Redefined scratch classes are on the list and need to be cleaned
  if (!is_loaded() && !is_scratch_class()) {
    return;
  }

  int len = methods()->length();
  for (int index = 0; index < len; index++) {
    Method* m = methods()->at(index);
    assert(m->is_method(), "must be method");
    f(m);
  }
}


void InstanceKlass::do_local_static_fields(FieldClosure* cl) {
  for (JavaFieldStream fs(this); !fs.done(); fs.next()) {
    if (fs.access_flags().is_static()) {
      fieldDescriptor& fd = fs.field_descriptor();
      cl->do_field(&fd);
    }
  }
}


void InstanceKlass::do_local_static_fields(void f(fieldDescriptor*, Handle, TRAPS), Handle mirror, TRAPS) {
  for (JavaFieldStream fs(this); !fs.done(); fs.next()) {
    if (fs.access_flags().is_static()) {
      fieldDescriptor& fd = fs.field_descriptor();
      f(&fd, mirror, CHECK);
    }
  }
}

void InstanceKlass::do_nonstatic_fields(FieldClosure* cl) {
  InstanceKlass* super = superklass();
  if (super != nullptr) {
    super->do_nonstatic_fields(cl);
  }
  fieldDescriptor fd;
  int length = java_fields_count();
  for (int i = 0; i < length; i += 1) {
    fd.reinitialize(this, i);
    if (!fd.is_static()) {
      cl->do_field(&fd);
    }
  }
}

// first in Pair is offset, second is index.
static int compare_fields_by_offset(Pair<int,int>* a, Pair<int,int>* b) {
  return a->first - b->first;
}

void InstanceKlass::print_nonstatic_fields(FieldClosure* cl) {
  InstanceKlass* super = superklass();
  if (super != nullptr) {
    super->print_nonstatic_fields(cl);
  }
  ResourceMark rm;
  fieldDescriptor fd;
  // In DebugInfo nonstatic fields are sorted by offset.
  GrowableArray<Pair<int,int> > fields_sorted;
  int i = 0;
  for (AllFieldStream fs(this); !fs.done(); fs.next()) {
    if (!fs.access_flags().is_static()) {
      fd = fs.field_descriptor();
      Pair<int,int> f(fs.offset(), fs.index());
      fields_sorted.push(f);
      i++;
    }
  }
  if (i > 0) {
    int length = i;
    assert(length == fields_sorted.length(), "duh");
    fields_sorted.sort(compare_fields_by_offset);
    for (int i = 0; i < length; i++) {
      fd.reinitialize(this, fields_sorted.at(i).second);
      assert(!fd.is_static() && fd.offset() == fields_sorted.at(i).first, "only nonstatic fields");
      cl->do_field(&fd);
    }
  }
}

#ifdef ASSERT
static int linear_search(const Array<Method*>* methods,
                         const Symbol* name,
                         const Symbol* signature) {
  const int len = methods->length();
  for (int index = 0; index < len; index++) {
    const Method* const m = methods->at(index);
    assert(m->is_method(), "must be method");
    if (m->signature() == signature && m->name() == name) {
       return index;
    }
  }
  return -1;
}
#endif

bool InstanceKlass::_disable_method_binary_search = false;

NOINLINE int linear_search(const Array<Method*>* methods, const Symbol* name) {
  int len = methods->length();
  int l = 0;
  int h = len - 1;
  while (l <= h) {
    Method* m = methods->at(l);
    if (m->name() == name) {
      return l;
    }
    l++;
  }
  return -1;
}

inline int InstanceKlass::quick_search(const Array<Method*>* methods, const Symbol* name) {
  if (_disable_method_binary_search) {
    assert(CDSConfig::is_dumping_dynamic_archive(), "must be");
    // At the final stage of dynamic dumping, the methods array may not be sorted
    // by ascending addresses of their names, so we can't use binary search anymore.
    // However, methods with the same name are still laid out consecutively inside the
    // methods array, so let's look for the first one that matches.
    return linear_search(methods, name);
  }

  int len = methods->length();
  int l = 0;
  int h = len - 1;

  // methods are sorted by ascending addresses of their names, so do binary search
  while (l <= h) {
    int mid = (l + h) >> 1;
    Method* m = methods->at(mid);
    assert(m->is_method(), "must be method");
    int res = m->name()->fast_compare(name);
    if (res == 0) {
      return mid;
    } else if (res < 0) {
      l = mid + 1;
    } else {
      h = mid - 1;
    }
  }
  return -1;
}

// find_method looks up the name/signature in the local methods array
Method* InstanceKlass::find_method(const Symbol* name,
                                   const Symbol* signature) const {
  return find_method_impl(name, signature,
                          OverpassLookupMode::find,
                          StaticLookupMode::find,
                          PrivateLookupMode::find);
}

Method* InstanceKlass::find_method_impl(const Symbol* name,
                                        const Symbol* signature,
                                        OverpassLookupMode overpass_mode,
                                        StaticLookupMode static_mode,
                                        PrivateLookupMode private_mode) const {
  return InstanceKlass::find_method_impl(methods(),
                                         name,
                                         signature,
                                         overpass_mode,
                                         static_mode,
                                         private_mode);
}

// find_instance_method looks up the name/signature in the local methods array
// and skips over static methods
Method* InstanceKlass::find_instance_method(const Array<Method*>* methods,
                                            const Symbol* name,
                                            const Symbol* signature,
                                            PrivateLookupMode private_mode) {
  Method* const meth = InstanceKlass::find_method_impl(methods,
                                                 name,
                                                 signature,
                                                 OverpassLookupMode::find,
                                                 StaticLookupMode::skip,
                                                 private_mode);
  assert(((meth == nullptr) || !meth->is_static()),
    "find_instance_method should have skipped statics");
  return meth;
}

// find_instance_method looks up the name/signature in the local methods array
// and skips over static methods
Method* InstanceKlass::find_instance_method(const Symbol* name,
                                            const Symbol* signature,
                                            PrivateLookupMode private_mode) const {
  return InstanceKlass::find_instance_method(methods(), name, signature, private_mode);
}

// Find looks up the name/signature in the local methods array
// and filters on the overpass, static and private flags
// This returns the first one found
// note that the local methods array can have up to one overpass, one static
// and one instance (private or not) with the same name/signature
Method* InstanceKlass::find_local_method(const Symbol* name,
                                         const Symbol* signature,
                                         OverpassLookupMode overpass_mode,
                                         StaticLookupMode static_mode,
                                         PrivateLookupMode private_mode) const {
  return InstanceKlass::find_method_impl(methods(),
                                         name,
                                         signature,
                                         overpass_mode,
                                         static_mode,
                                         private_mode);
}

// Find looks up the name/signature in the local methods array
// and filters on the overpass, static and private flags
// This returns the first one found
// note that the local methods array can have up to one overpass, one static
// and one instance (private or not) with the same name/signature
Method* InstanceKlass::find_local_method(const Array<Method*>* methods,
                                         const Symbol* name,
                                         const Symbol* signature,
                                         OverpassLookupMode overpass_mode,
                                         StaticLookupMode static_mode,
                                         PrivateLookupMode private_mode) {
  return InstanceKlass::find_method_impl(methods,
                                         name,
                                         signature,
                                         overpass_mode,
                                         static_mode,
                                         private_mode);
}

Method* InstanceKlass::find_method(const Array<Method*>* methods,
                                   const Symbol* name,
                                   const Symbol* signature) {
  return InstanceKlass::find_method_impl(methods,
                                         name,
                                         signature,
                                         OverpassLookupMode::find,
                                         StaticLookupMode::find,
                                         PrivateLookupMode::find);
}

Method* InstanceKlass::find_method_impl(const Array<Method*>* methods,
                                        const Symbol* name,
                                        const Symbol* signature,
                                        OverpassLookupMode overpass_mode,
                                        StaticLookupMode static_mode,
                                        PrivateLookupMode private_mode) {
  int hit = find_method_index(methods, name, signature, overpass_mode, static_mode, private_mode);
  return hit >= 0 ? methods->at(hit): nullptr;
}

// true if method matches signature and conforms to skipping_X conditions.
static bool method_matches(const Method* m,
                           const Symbol* signature,
                           bool skipping_overpass,
                           bool skipping_static,
                           bool skipping_private) {
  return ((m->signature() == signature) &&
    (!skipping_overpass || !m->is_overpass()) &&
    (!skipping_static || !m->is_static()) &&
    (!skipping_private || !m->is_private()));
}

// Used directly for default_methods to find the index into the
// default_vtable_indices, and indirectly by find_method
// find_method_index looks in the local methods array to return the index
// of the matching name/signature. If, overpass methods are being ignored,
// the search continues to find a potential non-overpass match.  This capability
// is important during method resolution to prefer a static method, for example,
// over an overpass method.
// There is the possibility in any _method's array to have the same name/signature
// for a static method, an overpass method and a local instance method
// To correctly catch a given method, the search criteria may need
// to explicitly skip the other two. For local instance methods, it
// is often necessary to skip private methods
int InstanceKlass::find_method_index(const Array<Method*>* methods,
                                     const Symbol* name,
                                     const Symbol* signature,
                                     OverpassLookupMode overpass_mode,
                                     StaticLookupMode static_mode,
                                     PrivateLookupMode private_mode) {
  const bool skipping_overpass = (overpass_mode == OverpassLookupMode::skip);
  const bool skipping_static = (static_mode == StaticLookupMode::skip);
  const bool skipping_private = (private_mode == PrivateLookupMode::skip);
  const int hit = quick_search(methods, name);
  if (hit != -1) {
    const Method* const m = methods->at(hit);

    // Do linear search to find matching signature.  First, quick check
    // for common case, ignoring overpasses if requested.
    if (method_matches(m, signature, skipping_overpass, skipping_static, skipping_private)) {
      return hit;
    }

    // search downwards through overloaded methods
    int i;
    for (i = hit - 1; i >= 0; --i) {
        const Method* const m = methods->at(i);
        assert(m->is_method(), "must be method");
        if (m->name() != name) {
          break;
        }
        if (method_matches(m, signature, skipping_overpass, skipping_static, skipping_private)) {
          return i;
        }
    }
    // search upwards
    for (i = hit + 1; i < methods->length(); ++i) {
        const Method* const m = methods->at(i);
        assert(m->is_method(), "must be method");
        if (m->name() != name) {
          break;
        }
        if (method_matches(m, signature, skipping_overpass, skipping_static, skipping_private)) {
          return i;
        }
    }
    // not found
#ifdef ASSERT
    const int index = (skipping_overpass || skipping_static || skipping_private) ? -1 :
      linear_search(methods, name, signature);
    assert(-1 == index, "binary search should have found entry %d", index);
#endif
  }
  return -1;
}

int InstanceKlass::find_method_by_name(const Symbol* name, int* end) const {
  return find_method_by_name(methods(), name, end);
}

int InstanceKlass::find_method_by_name(const Array<Method*>* methods,
                                       const Symbol* name,
                                       int* end_ptr) {
  assert(end_ptr != nullptr, "just checking");
  int start = quick_search(methods, name);
  int end = start + 1;
  if (start != -1) {
    while (start - 1 >= 0 && (methods->at(start - 1))->name() == name) --start;
    while (end < methods->length() && (methods->at(end))->name() == name) ++end;
    *end_ptr = end;
    return start;
  }
  return -1;
}

// uncached_lookup_method searches both the local class methods array and all
// superclasses methods arrays, skipping any overpass methods in superclasses,
// and possibly skipping private methods.
Method* InstanceKlass::uncached_lookup_method(const Symbol* name,
                                              const Symbol* signature,
                                              OverpassLookupMode overpass_mode,
                                              PrivateLookupMode private_mode) const {
  OverpassLookupMode overpass_local_mode = overpass_mode;
  const Klass* klass = this;
  while (klass != nullptr) {
    Method* const method = InstanceKlass::cast(klass)->find_method_impl(name,
                                                                        signature,
                                                                        overpass_local_mode,
                                                                        StaticLookupMode::find,
                                                                        private_mode);
    if (method != nullptr) {
      return method;
    }
    if (name == vmSymbols::object_initializer_name()) {
      break;  // <init> is never inherited
    }
    klass = klass->super();
    overpass_local_mode = OverpassLookupMode::skip;   // Always ignore overpass methods in superclasses
  }
  return nullptr;
}

#ifdef ASSERT
// search through class hierarchy and return true if this class or
// one of the superclasses was redefined
bool InstanceKlass::has_redefined_this_or_super() const {
  const Klass* klass = this;
  while (klass != nullptr) {
    if (InstanceKlass::cast(klass)->has_been_redefined()) {
      return true;
    }
    klass = klass->super();
  }
  return false;
}
#endif

// lookup a method in the default methods list then in all transitive interfaces
// Do NOT return private or static methods
Method* InstanceKlass::lookup_method_in_ordered_interfaces(Symbol* name,
                                                         Symbol* signature) const {
  Method* m = nullptr;
  if (default_methods() != nullptr) {
    m = find_method(default_methods(), name, signature);
  }
  // Look up interfaces
  if (m == nullptr) {
    m = lookup_method_in_all_interfaces(name, signature, DefaultsLookupMode::find);
  }
  return m;
}

// lookup a method in all the interfaces that this class implements
// Do NOT return private or static methods, new in JDK8 which are not externally visible
// They should only be found in the initial InterfaceMethodRef
Method* InstanceKlass::lookup_method_in_all_interfaces(Symbol* name,
                                                       Symbol* signature,
                                                       DefaultsLookupMode defaults_mode) const {
  Array<InstanceKlass*>* all_ifs = transitive_interfaces();
  int num_ifs = all_ifs->length();
  InstanceKlass *ik = nullptr;
  for (int i = 0; i < num_ifs; i++) {
    ik = all_ifs->at(i);
    Method* m = ik->lookup_method(name, signature);
    if (m != nullptr && m->is_public() && !m->is_static() &&
        ((defaults_mode != DefaultsLookupMode::skip) || !m->is_default_method())) {
      return m;
    }
  }
  return nullptr;
}

PrintClassClosure::PrintClassClosure(outputStream* st, bool verbose)
  :_st(st), _verbose(verbose) {
  ResourceMark rm;
  _st->print("%-18s  ", "KlassAddr");
  _st->print("%-4s  ", "Size");
  _st->print("%-20s  ", "State");
  _st->print("%-7s  ", "Flags");
  _st->print("%-5s  ", "ClassName");
  _st->cr();
}

void PrintClassClosure::do_klass(Klass* k)  {
  ResourceMark rm;
  // klass pointer
  _st->print(PTR_FORMAT "  ", p2i(k));
  // klass size
  _st->print("%4d  ", k->size());
  // initialization state
  if (k->is_instance_klass()) {
    _st->print("%-20s  ",InstanceKlass::cast(k)->init_state_name());
  } else {
    _st->print("%-20s  ","");
  }
  // misc flags(Changes should synced with ClassesDCmd::ClassesDCmd help doc)
  char buf[10];
  int i = 0;
  if (k->has_finalizer()) buf[i++] = 'F';
  if (k->is_instance_klass()) {
    InstanceKlass* ik = InstanceKlass::cast(k);
    if (ik->has_final_method()) buf[i++] = 'f';
    if (ik->is_rewritten()) buf[i++] = 'W';
    if (ik->is_contended()) buf[i++] = 'C';
    if (ik->has_been_redefined()) buf[i++] = 'R';
    if (ik->is_shared()) buf[i++] = 'S';
  }
  buf[i++] = '\0';
  _st->print("%-7s  ", buf);
  // klass name
  _st->print("%-5s  ", k->external_name());
  // end
  _st->cr();
  if (_verbose) {
    k->print_on(_st);
  }
}

/* jni_id_for for jfieldIds only */
JNIid* InstanceKlass::jni_id_for(int offset) {
  MutexLocker ml(JfieldIdCreation_lock);
  JNIid* probe = jni_ids() == nullptr ? nullptr : jni_ids()->find(offset);
  if (probe == nullptr) {
    // Allocate new static field identifier
    probe = new JNIid(this, offset, jni_ids());
    set_jni_ids(probe);
  }
  return probe;
}

u2 InstanceKlass::enclosing_method_data(int offset) const {
  const Array<jushort>* const inner_class_list = inner_classes();
  if (inner_class_list == nullptr) {
    return 0;
  }
  const int length = inner_class_list->length();
  if (length % inner_class_next_offset == 0) {
    return 0;
  }
  const int index = length - enclosing_method_attribute_size;
  assert(offset < enclosing_method_attribute_size, "invalid offset");
  return inner_class_list->at(index + offset);
}

void InstanceKlass::set_enclosing_method_indices(u2 class_index,
                                                 u2 method_index) {
  Array<jushort>* inner_class_list = inner_classes();
  assert (inner_class_list != nullptr, "_inner_classes list is not set up");
  int length = inner_class_list->length();
  if (length % inner_class_next_offset == enclosing_method_attribute_size) {
    int index = length - enclosing_method_attribute_size;
    inner_class_list->at_put(
      index + enclosing_method_class_index_offset, class_index);
    inner_class_list->at_put(
      index + enclosing_method_method_index_offset, method_index);
  }
}

// Lookup or create a jmethodID.
// This code is called by the VMThread and JavaThreads so the
// locking has to be done very carefully to avoid deadlocks
// and/or other cache consistency problems.
//
jmethodID InstanceKlass::get_jmethod_id(const methodHandle& method_h) {
  size_t idnum = (size_t)method_h->method_idnum();
  jmethodID* jmeths = methods_jmethod_ids_acquire();
  size_t length = 0;
  jmethodID id = nullptr;

  // We use a double-check locking idiom here because this cache is
  // performance sensitive. In the normal system, this cache only
  // transitions from null to non-null which is safe because we use
  // release_set_methods_jmethod_ids() to advertise the new cache.
  // A partially constructed cache should never be seen by a racing
  // thread. We also use release_store() to save a new jmethodID
  // in the cache so a partially constructed jmethodID should never be
  // seen either. Cache reads of existing jmethodIDs proceed without a
  // lock, but cache writes of a new jmethodID requires uniqueness and
  // creation of the cache itself requires no leaks so a lock is
  // generally acquired in those two cases.
  //
  // If the RedefineClasses() API has been used, then this cache can
  // grow and we'll have transitions from non-null to bigger non-null.
  // Cache creation requires no leaks and we require safety between all
  // cache accesses and freeing of the old cache so a lock is generally
  // acquired when the RedefineClasses() API has been used.

  if (jmeths != nullptr) {
    // the cache already exists
    if (!idnum_can_increment()) {
      // the cache can't grow so we can just get the current values
      get_jmethod_id_length_value(jmeths, idnum, &length, &id);
    } else {
      MutexLocker ml(JmethodIdCreation_lock, Mutex::_no_safepoint_check_flag);
      get_jmethod_id_length_value(jmeths, idnum, &length, &id);
    }
  }
  // implied else:
  // we need to allocate a cache so default length and id values are good

  if (jmeths == nullptr ||   // no cache yet
      length <= idnum ||     // cache is too short
      id == nullptr) {       // cache doesn't contain entry

    // This function can be called by the VMThread or GC worker threads so we
    // have to do all things that might block on a safepoint before grabbing the lock.
    // Otherwise, we can deadlock with the VMThread or have a cache
    // consistency issue. These vars keep track of what we might have
    // to free after the lock is dropped.
    jmethodID  to_dealloc_id     = nullptr;
    jmethodID* to_dealloc_jmeths = nullptr;

    // may not allocate new_jmeths or use it if we allocate it
    jmethodID* new_jmeths = nullptr;
    if (length <= idnum) {
      // allocate a new cache that might be used
      size_t size = MAX2(idnum+1, (size_t)idnum_allocated_count());
      new_jmeths = NEW_C_HEAP_ARRAY(jmethodID, size+1, mtClass);
      memset(new_jmeths, 0, (size+1)*sizeof(jmethodID));
      // cache size is stored in element[0], other elements offset by one
      new_jmeths[0] = (jmethodID)size;
    }

    // allocate a new jmethodID that might be used
    {
      MutexLocker ml(JmethodIdCreation_lock, Mutex::_no_safepoint_check_flag);
      jmethodID new_id = nullptr;
      if (method_h->is_old() && !method_h->is_obsolete()) {
        // The method passed in is old (but not obsolete), we need to use the current version
        Method* current_method = method_with_idnum((int)idnum);
        assert(current_method != nullptr, "old and but not obsolete, so should exist");
        new_id = Method::make_jmethod_id(class_loader_data(), current_method);
      } else {
        // It is the current version of the method or an obsolete method,
        // use the version passed in
        new_id = Method::make_jmethod_id(class_loader_data(), method_h());
      }

      id = get_jmethod_id_fetch_or_update(idnum, new_id, new_jmeths,
                                          &to_dealloc_id, &to_dealloc_jmeths);
    }

    // The lock has been dropped so we can free resources.
    // Free up either the old cache or the new cache if we allocated one.
    if (to_dealloc_jmeths != nullptr) {
      FreeHeap(to_dealloc_jmeths);
    }
    // free up the new ID since it wasn't needed
    if (to_dealloc_id != nullptr) {
      Method::destroy_jmethod_id(class_loader_data(), to_dealloc_id);
    }
  }
  return id;
}

// Figure out how many jmethodIDs haven't been allocated, and make
// sure space for them is pre-allocated.  This makes getting all
// method ids much, much faster with classes with more than 8
// methods, and has a *substantial* effect on performance with jvmti
// code that loads all jmethodIDs for all classes.
void InstanceKlass::ensure_space_for_methodids(int start_offset) {
  int new_jmeths = 0;
  int length = methods()->length();
  for (int index = start_offset; index < length; index++) {
    Method* m = methods()->at(index);
    jmethodID id = m->find_jmethod_id_or_null();
    if (id == nullptr) {
      new_jmeths++;
    }
  }
  if (new_jmeths != 0) {
    Method::ensure_jmethod_ids(class_loader_data(), new_jmeths);
  }
}

// Common code to fetch the jmethodID from the cache or update the
// cache with the new jmethodID. This function should never do anything
// that causes the caller to go to a safepoint or we can deadlock with
// the VMThread or have cache consistency issues.
//
jmethodID InstanceKlass::get_jmethod_id_fetch_or_update(
            size_t idnum, jmethodID new_id,
            jmethodID* new_jmeths, jmethodID* to_dealloc_id_p,
            jmethodID** to_dealloc_jmeths_p) {
  assert(new_id != nullptr, "sanity check");
  assert(to_dealloc_id_p != nullptr, "sanity check");
  assert(to_dealloc_jmeths_p != nullptr, "sanity check");
  assert(JmethodIdCreation_lock->owned_by_self(), "sanity check");

  // reacquire the cache - we are locked, single threaded or at a safepoint
  jmethodID* jmeths = methods_jmethod_ids_acquire();
  jmethodID  id     = nullptr;
  size_t     length = 0;

  if (jmeths == nullptr ||                      // no cache yet
      (length = (size_t)jmeths[0]) <= idnum) {  // cache is too short
    if (jmeths != nullptr) {
      // copy any existing entries from the old cache
      for (size_t index = 0; index < length; index++) {
        new_jmeths[index+1] = jmeths[index+1];
      }
      *to_dealloc_jmeths_p = jmeths;  // save old cache for later delete
    }
    release_set_methods_jmethod_ids(jmeths = new_jmeths);
  } else {
    // fetch jmethodID (if any) from the existing cache
    id = jmeths[idnum+1];
    *to_dealloc_jmeths_p = new_jmeths;  // save new cache for later delete
  }
  if (id == nullptr) {
    // No matching jmethodID in the existing cache or we have a new
    // cache or we just grew the cache. This cache write is done here
    // by the first thread to win the foot race because a jmethodID
    // needs to be unique once it is generally available.
    id = new_id;

    // The jmethodID cache can be read while unlocked so we have to
    // make sure the new jmethodID is complete before installing it
    // in the cache.
    Atomic::release_store(&jmeths[idnum+1], id);
  } else {
    *to_dealloc_id_p = new_id; // save new id for later delete
  }
  return id;
}


// Common code to get the jmethodID cache length and the jmethodID
// value at index idnum if there is one.
//
void InstanceKlass::get_jmethod_id_length_value(jmethodID* cache,
       size_t idnum, size_t *length_p, jmethodID* id_p) {
  assert(cache != nullptr, "sanity check");
  assert(length_p != nullptr, "sanity check");
  assert(id_p != nullptr, "sanity check");

  // cache size is stored in element[0], other elements offset by one
  *length_p = (size_t)cache[0];
  if (*length_p <= idnum) {  // cache is too short
    *id_p = nullptr;
  } else {
    *id_p = cache[idnum+1];  // fetch jmethodID (if any)
  }
}


// Lookup a jmethodID, null if not found.  Do no blocking, no allocations, no handles
jmethodID InstanceKlass::jmethod_id_or_null(Method* method) {
  size_t idnum = (size_t)method->method_idnum();
  jmethodID* jmeths = methods_jmethod_ids_acquire();
  size_t length;                                // length assigned as debugging crumb
  jmethodID id = nullptr;
  if (jmeths != nullptr &&                      // If there is a cache
      (length = (size_t)jmeths[0]) > idnum) {   // and if it is long enough,
    id = jmeths[idnum+1];                       // Look up the id (may be null)
  }
  return id;
}

inline DependencyContext InstanceKlass::dependencies() {
  DependencyContext dep_context(&_dep_context, &_dep_context_last_cleaned);
  return dep_context;
}

void InstanceKlass::mark_dependent_nmethods(DeoptimizationScope* deopt_scope, KlassDepChange& changes) {
  dependencies().mark_dependent_nmethods(deopt_scope, changes);
}

void InstanceKlass::add_dependent_nmethod(nmethod* nm) {
  dependencies().add_dependent_nmethod(nm);
}

void InstanceKlass::clean_dependency_context() {
  dependencies().clean_unloading_dependents();
}

#ifndef PRODUCT
void InstanceKlass::print_dependent_nmethods(bool verbose) {
  dependencies().print_dependent_nmethods(verbose);
}

bool InstanceKlass::is_dependent_nmethod(nmethod* nm) {
  return dependencies().is_dependent_nmethod(nm);
}
#endif //PRODUCT

void InstanceKlass::clean_weak_instanceklass_links() {
  clean_implementors_list();
  clean_method_data();
}

void InstanceKlass::clean_implementors_list() {
  assert(is_loader_alive(), "this klass should be live");
  if (is_interface()) {
    assert (ClassUnloading, "only called for ClassUnloading");
    for (;;) {
      // Use load_acquire due to competing with inserts
      InstanceKlass* volatile* iklass = adr_implementor();
      assert(iklass != nullptr, "Klass must not be null");
      InstanceKlass* impl = Atomic::load_acquire(iklass);
      if (impl != nullptr && !impl->is_loader_alive()) {
        // null this field, might be an unloaded instance klass or null
        if (Atomic::cmpxchg(iklass, impl, (InstanceKlass*)nullptr) == impl) {
          // Successfully unlinking implementor.
          if (log_is_enabled(Trace, class, unload)) {
            ResourceMark rm;
            log_trace(class, unload)("unlinking class (implementor): %s", impl->external_name());
          }
          return;
        }
      } else {
        return;
      }
    }
  }
}

void InstanceKlass::clean_method_data() {
  for (int m = 0; m < methods()->length(); m++) {
    MethodData* mdo = methods()->at(m)->method_data();
    if (mdo != nullptr) {
      ConditionalMutexLocker ml(mdo->extra_data_lock(), !SafepointSynchronize::is_at_safepoint());
      mdo->clean_method_data(/*always_clean*/false);
    }
  }
}

void InstanceKlass::metaspace_pointers_do(MetaspaceClosure* it) {
  Klass::metaspace_pointers_do(it);

  if (log_is_enabled(Trace, cds)) {
    ResourceMark rm;
    log_trace(cds)("Iter(InstanceKlass): %p (%s)", this, external_name());
  }

  it->push(&_annotations);
  it->push((Klass**)&_array_klasses);
  if (!is_rewritten()) {
    it->push(&_constants, MetaspaceClosure::_writable);
  } else {
    it->push(&_constants);
  }
  it->push(&_inner_classes);
#if INCLUDE_JVMTI
  it->push(&_previous_versions);
#endif
#if INCLUDE_CDS
  // For "old" classes with methods containing the jsr bytecode, the _methods array will
  // be rewritten during runtime (see Rewriter::rewrite_jsrs()). So setting the _methods to
  // be writable. The length check on the _methods is necessary because classes which
  // don't have any methods share the Universe::_the_empty_method_array which is in the RO region.
  if (_methods != nullptr && _methods->length() > 0 &&
      !can_be_verified_at_dumptime() && methods_contain_jsr_bytecode()) {
    // To handle jsr bytecode, new Method* maybe stored into _methods
    it->push(&_methods, MetaspaceClosure::_writable);
  } else {
#endif
    it->push(&_methods);
#if INCLUDE_CDS
  }
#endif
  it->push(&_default_methods);
  it->push(&_local_interfaces);
  it->push(&_transitive_interfaces);
  it->push(&_method_ordering);
  if (!is_rewritten()) {
    it->push(&_default_vtable_indices, MetaspaceClosure::_writable);
  } else {
    it->push(&_default_vtable_indices);
  }

  it->push(&_fieldinfo_stream);
  // _fields_status might be written into by Rewriter::scan_method() -> fd.set_has_initialized_final_update()
  it->push(&_fields_status, MetaspaceClosure::_writable);

  if (itable_length() > 0) {
    itableOffsetEntry* ioe = (itableOffsetEntry*)start_of_itable();
    int method_table_offset_in_words = ioe->offset()/wordSize;
    int itable_offset_in_words = (int)(start_of_itable() - (intptr_t*)this);

    int nof_interfaces = (method_table_offset_in_words - itable_offset_in_words)
                         / itableOffsetEntry::size();

    for (int i = 0; i < nof_interfaces; i ++, ioe ++) {
      if (ioe->interface_klass() != nullptr) {
        it->push(ioe->interface_klass_addr());
        itableMethodEntry* ime = ioe->first_method_entry(this);
        int n = klassItable::method_count_for_interface(ioe->interface_klass());
        for (int index = 0; index < n; index ++) {
          it->push(ime[index].method_addr());
        }
      }
    }
  }

  it->push(&_nest_members);
  it->push(&_permitted_subclasses);
  it->push(&_preload_classes);
  it->push(&_record_components);

  if (has_inline_type_fields()) {
    it->push(&_inline_type_field_klasses);
  }
}

#if INCLUDE_CDS
void InstanceKlass::remove_unshareable_info() {

  if (is_linked()) {
    assert(can_be_verified_at_dumptime(), "must be");
    // Remember this so we can avoid walking the hierarchy at runtime.
    set_verified_at_dump_time();
  }

  Klass::remove_unshareable_info();

  if (SystemDictionaryShared::has_class_failed_verification(this)) {
    // Classes are attempted to link during dumping and may fail,
    // but these classes are still in the dictionary and class list in CLD.
    // If the class has failed verification, there is nothing else to remove.
    return;
  }

  // Reset to the 'allocated' state to prevent any premature accessing to
  // a shared class at runtime while the class is still being loaded and
  // restored. A class' init_state is set to 'loaded' at runtime when it's
  // being added to class hierarchy (see InstanceKlass:::add_to_hierarchy()).
  _init_state = allocated;

  { // Otherwise this needs to take out the Compile_lock.
    assert(SafepointSynchronize::is_at_safepoint(), "only called at safepoint");
    init_implementor();
  }

  constants()->remove_unshareable_info();

  for (int i = 0; i < methods()->length(); i++) {
    Method* m = methods()->at(i);
    m->remove_unshareable_info();
  }

  // do array classes also.
  if (array_klasses() != nullptr) {
    array_klasses()->remove_unshareable_info();
  }

  // These are not allocated from metaspace. They are safe to set to nullptr.
  _source_debug_extension = nullptr;
  _dep_context = nullptr;
  _osr_nmethods_head = nullptr;
#if INCLUDE_JVMTI
  _breakpoints = nullptr;
  _previous_versions = nullptr;
  _cached_class_file = nullptr;
  _jvmti_cached_class_field_map = nullptr;
#endif

  _init_thread = nullptr;
  _methods_jmethod_ids = nullptr;
  _jni_ids = nullptr;
  _oop_map_cache = nullptr;
  // clear _nest_host to ensure re-load at runtime
  _nest_host = nullptr;
  init_shared_package_entry();
  _dep_context_last_cleaned = 0;
  _init_monitor = nullptr;

  remove_unshareable_flags();
}

void InstanceKlass::remove_unshareable_flags() {
  // clear all the flags/stats that shouldn't be in the archived version
  assert(!is_scratch_class(), "must be");
  assert(!has_been_redefined(), "must be");
#if INCLUDE_JVMTI
  set_is_being_redefined(false);
#endif
  set_has_resolved_methods(false);
}

void InstanceKlass::remove_java_mirror() {
  Klass::remove_java_mirror();

  // do array classes also.
  if (array_klasses() != nullptr) {
    array_klasses()->remove_java_mirror();
  }
}

void InstanceKlass::init_shared_package_entry() {
  assert(CDSConfig::is_dumping_archive(), "must be");
#if !INCLUDE_CDS_JAVA_HEAP
  _package_entry = nullptr;
#else
  if (CDSConfig::is_dumping_full_module_graph()) {
    if (is_shared_unregistered_class()) {
      _package_entry = nullptr;
    } else {
      _package_entry = PackageEntry::get_archived_entry(_package_entry);
    }
  } else if (CDSConfig::is_dumping_dynamic_archive() &&
             CDSConfig::is_loading_full_module_graph() &&
             MetaspaceShared::is_in_shared_metaspace(_package_entry)) {
    // _package_entry is an archived package in the base archive. Leave it as is.
  } else {
    _package_entry = nullptr;
  }
  ArchivePtrMarker::mark_pointer((address**)&_package_entry);
#endif
}

void InstanceKlass::compute_has_loops_flag_for_methods() {
  Array<Method*>* methods = this->methods();
  for (int index = 0; index < methods->length(); ++index) {
    Method* m = methods->at(index);
    if (!m->is_overpass()) { // work around JDK-8305771
      m->compute_has_loops_flag();
    }
  }
}

void InstanceKlass::restore_unshareable_info(ClassLoaderData* loader_data, Handle protection_domain,
                                             PackageEntry* pkg_entry, TRAPS) {
  // InstanceKlass::add_to_hierarchy() sets the init_state to loaded
  // before the InstanceKlass is added to the SystemDictionary. Make
  // sure the current state is <loaded.
  assert(!is_loaded(), "invalid init state");
  assert(!shared_loading_failed(), "Must not try to load failed class again");
  set_package(loader_data, pkg_entry, CHECK);
  Klass::restore_unshareable_info(loader_data, protection_domain, CHECK);

  if (is_inline_klass()) {
    InlineKlass::cast(this)->initialize_calling_convention(CHECK);
  }

  Array<Method*>* methods = this->methods();
  int num_methods = methods->length();
  for (int index = 0; index < num_methods; ++index) {
    methods->at(index)->restore_unshareable_info(CHECK);
  }
#if INCLUDE_JVMTI
  if (JvmtiExport::has_redefined_a_class()) {
    // Reinitialize vtable because RedefineClasses may have changed some
    // entries in this vtable for super classes so the CDS vtable might
    // point to old or obsolete entries.  RedefineClasses doesn't fix up
    // vtables in the shared system dictionary, only the main one.
    // It also redefines the itable too so fix that too.
    // First fix any default methods that point to a super class that may
    // have been redefined.
    bool trace_name_printed = false;
    adjust_default_methods(&trace_name_printed);
    vtable().initialize_vtable();
    itable().initialize_itable();
  }
#endif

  // restore constant pool resolved references
  constants()->restore_unshareable_info(CHECK);

  if (array_klasses() != nullptr) {
    // To get a consistent list of classes we need MultiArray_lock to ensure
    // array classes aren't observed while they are being restored.
    MutexLocker ml(MultiArray_lock);
    assert(this == ObjArrayKlass::cast(array_klasses())->bottom_klass(), "sanity");
    // Array classes have null protection domain.
    // --> see ArrayKlass::complete_create_array_klass()
    array_klasses()->restore_unshareable_info(class_loader_data(), Handle(), CHECK);
  }

  // Initialize @ValueBased class annotation
  if (DiagnoseSyncOnValueBasedClasses && has_value_based_class_annotation()) {
    set_is_value_based();
  }

  // restore the monitor
  _init_monitor = create_init_monitor("InstanceKlassInitMonitorRestored_lock");
}

// Check if a class or any of its supertypes has a version older than 50.
// CDS will not perform verification of old classes during dump time because
// without changing the old verifier, the verification constraint cannot be
// retrieved during dump time.
// Verification of archived old classes will be performed during run time.
bool InstanceKlass::can_be_verified_at_dumptime() const {
  if (MetaspaceShared::is_in_shared_metaspace(this)) {
    // This is a class that was dumped into the base archive, so we know
    // it was verified at dump time.
    return true;
  }
  if (major_version() < 50 /*JAVA_6_VERSION*/) {
    return false;
  }
  if (java_super() != nullptr && !java_super()->can_be_verified_at_dumptime()) {
    return false;
  }
  Array<InstanceKlass*>* interfaces = local_interfaces();
  int len = interfaces->length();
  for (int i = 0; i < len; i++) {
    if (!interfaces->at(i)->can_be_verified_at_dumptime()) {
      return false;
    }
  }
  return true;
}

bool InstanceKlass::methods_contain_jsr_bytecode() const {
  Thread* thread = Thread::current();
  for (int i = 0; i < _methods->length(); i++) {
    methodHandle m(thread, _methods->at(i));
    BytecodeStream bcs(m);
    while (!bcs.is_last_bytecode()) {
      Bytecodes::Code opcode = bcs.next();
      if (opcode == Bytecodes::_jsr || opcode == Bytecodes::_jsr_w) {
        return true;
      }
    }
  }
  return false;
}
#endif // INCLUDE_CDS

#if INCLUDE_JVMTI
static void clear_all_breakpoints(Method* m) {
  m->clear_all_breakpoints();
}
#endif

void InstanceKlass::unload_class(InstanceKlass* ik) {
  // Release dependencies.
  ik->dependencies().remove_all_dependents();

  // notify the debugger
  if (JvmtiExport::should_post_class_unload()) {
    JvmtiExport::post_class_unload(ik);
  }

  // notify ClassLoadingService of class unload
  ClassLoadingService::notify_class_unloaded(ik);

  SystemDictionaryShared::handle_class_unloading(ik);

  if (log_is_enabled(Info, class, unload)) {
    ResourceMark rm;
    log_info(class, unload)("unloading class %s " PTR_FORMAT, ik->external_name(), p2i(ik));
  }

  Events::log_class_unloading(Thread::current(), ik);

#if INCLUDE_JFR
  assert(ik != nullptr, "invariant");
  EventClassUnload event;
  event.set_unloadedClass(ik);
  event.set_definingClassLoader(ik->class_loader_data());
  event.commit();
#endif
}

static void method_release_C_heap_structures(Method* m) {
  m->release_C_heap_structures();
}

// Called also by InstanceKlass::deallocate_contents, with false for release_sub_metadata.
void InstanceKlass::release_C_heap_structures(bool release_sub_metadata) {
  // Clean up C heap
  Klass::release_C_heap_structures();

  // Deallocate and call destructors for MDO mutexes
  if (release_sub_metadata) {
    methods_do(method_release_C_heap_structures);
  }

  // Destroy the init_monitor
  delete _init_monitor;

  // Deallocate oop map cache
  if (_oop_map_cache != nullptr) {
    delete _oop_map_cache;
    _oop_map_cache = nullptr;
  }

  // Deallocate JNI identifiers for jfieldIDs
  JNIid::deallocate(jni_ids());
  set_jni_ids(nullptr);

  jmethodID* jmeths = methods_jmethod_ids_acquire();
  if (jmeths != (jmethodID*)nullptr) {
    release_set_methods_jmethod_ids(nullptr);
    FreeHeap(jmeths);
  }

  assert(_dep_context == nullptr,
         "dependencies should already be cleaned");

#if INCLUDE_JVMTI
  // Deallocate breakpoint records
  if (breakpoints() != 0x0) {
    methods_do(clear_all_breakpoints);
    assert(breakpoints() == 0x0, "should have cleared breakpoints");
  }

  // deallocate the cached class file
  if (_cached_class_file != nullptr) {
    os::free(_cached_class_file);
    _cached_class_file = nullptr;
  }
#endif

  FREE_C_HEAP_ARRAY(char, _source_debug_extension);

  if (release_sub_metadata) {
    constants()->release_C_heap_structures();
  }
}

// The constant pool is on stack if any of the methods are executing or
// referenced by handles.
bool InstanceKlass::on_stack() const {
  return _constants->on_stack();
}

Symbol* InstanceKlass::source_file_name() const               { return _constants->source_file_name(); }
u2 InstanceKlass::source_file_name_index() const              { return _constants->source_file_name_index(); }
void InstanceKlass::set_source_file_name_index(u2 sourcefile_index) { _constants->set_source_file_name_index(sourcefile_index); }

// minor and major version numbers of class file
u2 InstanceKlass::minor_version() const                 { return _constants->minor_version(); }
void InstanceKlass::set_minor_version(u2 minor_version) { _constants->set_minor_version(minor_version); }
u2 InstanceKlass::major_version() const                 { return _constants->major_version(); }
void InstanceKlass::set_major_version(u2 major_version) { _constants->set_major_version(major_version); }

InstanceKlass* InstanceKlass::get_klass_version(int version) {
  for (InstanceKlass* ik = this; ik != nullptr; ik = ik->previous_versions()) {
    if (ik->constants()->version() == version) {
      return ik;
    }
  }
  return nullptr;
}

void InstanceKlass::set_source_debug_extension(const char* array, int length) {
  if (array == nullptr) {
    _source_debug_extension = nullptr;
  } else {
    // Adding one to the attribute length in order to store a null terminator
    // character could cause an overflow because the attribute length is
    // already coded with an u4 in the classfile, but in practice, it's
    // unlikely to happen.
    assert((length+1) > length, "Overflow checking");
    char* sde = NEW_C_HEAP_ARRAY(char, (length + 1), mtClass);
    for (int i = 0; i < length; i++) {
      sde[i] = array[i];
    }
    sde[length] = '\0';
    _source_debug_extension = sde;
  }
}

Symbol* InstanceKlass::generic_signature() const                   { return _constants->generic_signature(); }
u2 InstanceKlass::generic_signature_index() const                  { return _constants->generic_signature_index(); }
void InstanceKlass::set_generic_signature_index(u2 sig_index)      { _constants->set_generic_signature_index(sig_index); }

const char* InstanceKlass::signature_name() const {
  return signature_name_of_carrier(JVM_SIGNATURE_CLASS);
}

const char* InstanceKlass::signature_name_of_carrier(char c) const {
  // Get the internal name as a c string
  const char* src = (const char*) (name()->as_C_string());
  const int src_length = (int)strlen(src);

  char* dest = NEW_RESOURCE_ARRAY(char, src_length + 3);

  // Add L or Q as type indicator
  int dest_index = 0;
  dest[dest_index++] = c;

  // Add the actual class name
  for (int src_index = 0; src_index < src_length; ) {
    dest[dest_index++] = src[src_index++];
  }

  if (is_hidden()) { // Replace the last '+' with a '.'.
    for (int index = (int)src_length; index > 0; index--) {
      if (dest[index] == '+') {
        dest[index] = JVM_SIGNATURE_DOT;
        break;
      }
    }
  }

  // Add the semicolon and the null
  dest[dest_index++] = JVM_SIGNATURE_ENDCLASS;
  dest[dest_index] = '\0';
  return dest;
}

ModuleEntry* InstanceKlass::module() const {
  if (is_hidden() &&
      in_unnamed_package() &&
      class_loader_data()->has_class_mirror_holder()) {
    // For a non-strong hidden class defined to an unnamed package,
    // its (class held) CLD will not have an unnamed module created for it.
    // Two choices to find the correct ModuleEntry:
    // 1. If hidden class is within a nest, use nest host's module
    // 2. Find the unnamed module off from the class loader
    // For now option #2 is used since a nest host is not set until
    // after the instance class is created in jvm_lookup_define_class().
    if (class_loader_data()->is_boot_class_loader_data()) {
      return ClassLoaderData::the_null_class_loader_data()->unnamed_module();
    } else {
      oop module = java_lang_ClassLoader::unnamedModule(class_loader_data()->class_loader());
      assert(java_lang_Module::is_instance(module), "Not an instance of java.lang.Module");
      return java_lang_Module::module_entry(module);
    }
  }

  // Class is in a named package
  if (!in_unnamed_package()) {
    return _package_entry->module();
  }

  // Class is in an unnamed package, return its loader's unnamed module
  return class_loader_data()->unnamed_module();
}

void InstanceKlass::set_package(ClassLoaderData* loader_data, PackageEntry* pkg_entry, TRAPS) {

  // ensure java/ packages only loaded by boot or platform builtin loaders
  // not needed for shared class since CDS does not archive prohibited classes.
  if (!is_shared()) {
    check_prohibited_package(name(), loader_data, CHECK);
  }

  if (is_shared() && _package_entry != nullptr) {
    if (CDSConfig::is_loading_full_module_graph() && _package_entry == pkg_entry) {
      // we can use the saved package
      assert(MetaspaceShared::is_in_shared_metaspace(_package_entry), "must be");
      return;
    } else {
      _package_entry = nullptr;
    }
  }

  // ClassLoader::package_from_class_name has already incremented the refcount of the symbol
  // it returns, so we need to decrement it when the current function exits.
  TempNewSymbol from_class_name =
      (pkg_entry != nullptr) ? nullptr : ClassLoader::package_from_class_name(name());

  Symbol* pkg_name;
  if (pkg_entry != nullptr) {
    pkg_name = pkg_entry->name();
  } else {
    pkg_name = from_class_name;
  }

  if (pkg_name != nullptr && loader_data != nullptr) {

    // Find in class loader's package entry table.
    _package_entry = pkg_entry != nullptr ? pkg_entry : loader_data->packages()->lookup_only(pkg_name);

    // If the package name is not found in the loader's package
    // entry table, it is an indication that the package has not
    // been defined. Consider it defined within the unnamed module.
    if (_package_entry == nullptr) {

      if (!ModuleEntryTable::javabase_defined()) {
        // Before java.base is defined during bootstrapping, define all packages in
        // the java.base module.  If a non-java.base package is erroneously placed
        // in the java.base module it will be caught later when java.base
        // is defined by ModuleEntryTable::verify_javabase_packages check.
        assert(ModuleEntryTable::javabase_moduleEntry() != nullptr, JAVA_BASE_NAME " module is null");
        _package_entry = loader_data->packages()->create_entry_if_absent(pkg_name, ModuleEntryTable::javabase_moduleEntry());
      } else {
        assert(loader_data->unnamed_module() != nullptr, "unnamed module is null");
        _package_entry = loader_data->packages()->create_entry_if_absent(pkg_name, loader_data->unnamed_module());
      }

      // A package should have been successfully created
      DEBUG_ONLY(ResourceMark rm(THREAD));
      assert(_package_entry != nullptr, "Package entry for class %s not found, loader %s",
             name()->as_C_string(), loader_data->loader_name_and_id());
    }

    if (log_is_enabled(Debug, module)) {
      ResourceMark rm(THREAD);
      ModuleEntry* m = _package_entry->module();
      log_trace(module)("Setting package: class: %s, package: %s, loader: %s, module: %s",
                        external_name(),
                        pkg_name->as_C_string(),
                        loader_data->loader_name_and_id(),
                        (m->is_named() ? m->name()->as_C_string() : UNNAMED_MODULE));
    }
  } else {
    ResourceMark rm(THREAD);
    log_trace(module)("Setting package: class: %s, package: unnamed, loader: %s, module: %s",
                      external_name(),
                      (loader_data != nullptr) ? loader_data->loader_name_and_id() : "null",
                      UNNAMED_MODULE);
  }
}

// Function set_classpath_index ensures that for a non-null _package_entry
// of the InstanceKlass, the entry is in the boot loader's package entry table.
// It then sets the classpath_index in the package entry record.
//
// The classpath_index field is used to find the entry on the boot loader class
// path for packages with classes loaded by the boot loader from -Xbootclasspath/a
// in an unnamed module.  It is also used to indicate (for all packages whose
// classes are loaded by the boot loader) that at least one of the package's
// classes has been loaded.
void InstanceKlass::set_classpath_index(s2 path_index) {
  if (_package_entry != nullptr) {
    DEBUG_ONLY(PackageEntryTable* pkg_entry_tbl = ClassLoaderData::the_null_class_loader_data()->packages();)
    assert(pkg_entry_tbl->lookup_only(_package_entry->name()) == _package_entry, "Should be same");
    assert(path_index != -1, "Unexpected classpath_index");
    _package_entry->set_classpath_index(path_index);
  }
}

// different versions of is_same_class_package

bool InstanceKlass::is_same_class_package(const Klass* class2) const {
  oop classloader1 = this->class_loader();
  PackageEntry* classpkg1 = this->package();
  if (class2->is_objArray_klass()) {
    class2 = ObjArrayKlass::cast(class2)->bottom_klass();
  }

  oop classloader2;
  PackageEntry* classpkg2;
  if (class2->is_instance_klass()) {
    classloader2 = class2->class_loader();
    classpkg2 = class2->package();
  } else {
    assert(class2->is_typeArray_klass(), "should be type array");
    classloader2 = nullptr;
    classpkg2 = nullptr;
  }

  // Same package is determined by comparing class loader
  // and package entries. Both must be the same. This rule
  // applies even to classes that are defined in the unnamed
  // package, they still must have the same class loader.
  if ((classloader1 == classloader2) && (classpkg1 == classpkg2)) {
    return true;
  }

  return false;
}

// return true if this class and other_class are in the same package. Classloader
// and classname information is enough to determine a class's package
bool InstanceKlass::is_same_class_package(oop other_class_loader,
                                          const Symbol* other_class_name) const {
  if (class_loader() != other_class_loader) {
    return false;
  }
  if (name()->fast_compare(other_class_name) == 0) {
     return true;
  }

  {
    ResourceMark rm;

    bool bad_class_name = false;
    TempNewSymbol other_pkg = ClassLoader::package_from_class_name(other_class_name, &bad_class_name);
    if (bad_class_name) {
      return false;
    }
    // Check that package_from_class_name() returns null, not "", if there is no package.
    assert(other_pkg == nullptr || other_pkg->utf8_length() > 0, "package name is empty string");

    const Symbol* const this_package_name =
      this->package() != nullptr ? this->package()->name() : nullptr;

    if (this_package_name == nullptr || other_pkg == nullptr) {
      // One of the two doesn't have a package.  Only return true if the other
      // one also doesn't have a package.
      return this_package_name == other_pkg;
    }

    // Check if package is identical
    return this_package_name->fast_compare(other_pkg) == 0;
  }
}

static bool is_prohibited_package_slow(Symbol* class_name) {
  // Caller has ResourceMark
  int length;
  jchar* unicode = class_name->as_unicode(length);
  return (length >= 5 &&
          unicode[0] == 'j' &&
          unicode[1] == 'a' &&
          unicode[2] == 'v' &&
          unicode[3] == 'a' &&
          unicode[4] == '/');
}

// Only boot and platform class loaders can define classes in "java/" packages.
void InstanceKlass::check_prohibited_package(Symbol* class_name,
                                             ClassLoaderData* loader_data,
                                             TRAPS) {
  if (!loader_data->is_boot_class_loader_data() &&
      !loader_data->is_platform_class_loader_data() &&
      class_name != nullptr && class_name->utf8_length() >= 5) {
    ResourceMark rm(THREAD);
    bool prohibited;
    const u1* base = class_name->base();
    if ((base[0] | base[1] | base[2] | base[3] | base[4]) & 0x80) {
      prohibited = is_prohibited_package_slow(class_name);
    } else {
      char* name = class_name->as_C_string();
      prohibited = (strncmp(name, JAVAPKG, JAVAPKG_LEN) == 0 && name[JAVAPKG_LEN] == '/');
    }
    if (prohibited) {
      TempNewSymbol pkg_name = ClassLoader::package_from_class_name(class_name);
      assert(pkg_name != nullptr, "Error in parsing package name starting with 'java/'");
      char* name = pkg_name->as_C_string();
      const char* class_loader_name = loader_data->loader_name_and_id();
      StringUtils::replace_no_expand(name, "/", ".");
      const char* msg_text1 = "Class loader (instance of): ";
      const char* msg_text2 = " tried to load prohibited package name: ";
      size_t len = strlen(msg_text1) + strlen(class_loader_name) + strlen(msg_text2) + strlen(name) + 1;
      char* message = NEW_RESOURCE_ARRAY_IN_THREAD(THREAD, char, len);
      jio_snprintf(message, len, "%s%s%s%s", msg_text1, class_loader_name, msg_text2, name);
      THROW_MSG(vmSymbols::java_lang_SecurityException(), message);
    }
  }
  return;
}

bool InstanceKlass::find_inner_classes_attr(int* ooff, int* noff, TRAPS) const {
  constantPoolHandle i_cp(THREAD, constants());
  for (InnerClassesIterator iter(this); !iter.done(); iter.next()) {
    int ioff = iter.inner_class_info_index();
    if (ioff != 0) {
      // Check to see if the name matches the class we're looking for
      // before attempting to find the class.
      if (i_cp->klass_name_at_matches(this, ioff)) {
        Klass* inner_klass = i_cp->klass_at(ioff, CHECK_false);
        if (this == inner_klass) {
          *ooff = iter.outer_class_info_index();
          *noff = iter.inner_name_index();
          return true;
        }
      }
    }
  }
  return false;
}

InstanceKlass* InstanceKlass::compute_enclosing_class(bool* inner_is_member, TRAPS) const {
  InstanceKlass* outer_klass = nullptr;
  *inner_is_member = false;
  int ooff = 0, noff = 0;
  bool has_inner_classes_attr = find_inner_classes_attr(&ooff, &noff, THREAD);
  if (has_inner_classes_attr) {
    constantPoolHandle i_cp(THREAD, constants());
    if (ooff != 0) {
      Klass* ok = i_cp->klass_at(ooff, CHECK_NULL);
      if (!ok->is_instance_klass()) {
        // If the outer class is not an instance klass then it cannot have
        // declared any inner classes.
        ResourceMark rm(THREAD);
        Exceptions::fthrow(
          THREAD_AND_LOCATION,
          vmSymbols::java_lang_IncompatibleClassChangeError(),
          "%s and %s disagree on InnerClasses attribute",
          ok->external_name(),
          external_name());
        return nullptr;
      }
      outer_klass = InstanceKlass::cast(ok);
      *inner_is_member = true;
    }
    if (nullptr == outer_klass) {
      // It may be a local class; try for that.
      int encl_method_class_idx = enclosing_method_class_index();
      if (encl_method_class_idx != 0) {
        Klass* ok = i_cp->klass_at(encl_method_class_idx, CHECK_NULL);
        outer_klass = InstanceKlass::cast(ok);
        *inner_is_member = false;
      }
    }
  }

  // If no inner class attribute found for this class.
  if (nullptr == outer_klass) return nullptr;

  // Throws an exception if outer klass has not declared k as an inner klass
  // We need evidence that each klass knows about the other, or else
  // the system could allow a spoof of an inner class to gain access rights.
  Reflection::check_for_inner_class(outer_klass, this, *inner_is_member, CHECK_NULL);
  return outer_klass;
}

jint InstanceKlass::compute_modifier_flags() const {
  jint access = access_flags().as_int();

  // But check if it happens to be member class.
  InnerClassesIterator iter(this);
  for (; !iter.done(); iter.next()) {
    int ioff = iter.inner_class_info_index();
    // Inner class attribute can be zero, skip it.
    // Strange but true:  JVM spec. allows null inner class refs.
    if (ioff == 0) continue;

    // only look at classes that are already loaded
    // since we are looking for the flags for our self.
    Symbol* inner_name = constants()->klass_name_at(ioff);
    if (name() == inner_name) {
      // This is really a member class.
      access = iter.inner_access_flags();
      break;
    }
  }
  return (access & JVM_ACC_WRITTEN_FLAGS);
}

jint InstanceKlass::jvmti_class_status() const {
  jint result = 0;

  if (is_linked()) {
    result |= JVMTI_CLASS_STATUS_VERIFIED | JVMTI_CLASS_STATUS_PREPARED;
  }

  if (is_initialized()) {
    assert(is_linked(), "Class status is not consistent");
    result |= JVMTI_CLASS_STATUS_INITIALIZED;
  }
  if (is_in_error_state()) {
    result |= JVMTI_CLASS_STATUS_ERROR;
  }
  return result;
}

Method* InstanceKlass::method_at_itable(InstanceKlass* holder, int index, TRAPS) {
  bool implements_interface; // initialized by method_at_itable_or_null
  Method* m = method_at_itable_or_null(holder, index,
                                       implements_interface); // out parameter
  if (m != nullptr) {
    assert(implements_interface, "sanity");
    return m;
  } else if (implements_interface) {
    // Throw AbstractMethodError since corresponding itable slot is empty.
    THROW_NULL(vmSymbols::java_lang_AbstractMethodError());
  } else {
    // If the interface isn't implemented by the receiver class,
    // the VM should throw IncompatibleClassChangeError.
    ResourceMark rm(THREAD);
    stringStream ss;
    bool same_module = (module() == holder->module());
    ss.print("Receiver class %s does not implement "
             "the interface %s defining the method to be called "
             "(%s%s%s)",
             external_name(), holder->external_name(),
             (same_module) ? joint_in_module_of_loader(holder) : class_in_module_of_loader(),
             (same_module) ? "" : "; ",
             (same_module) ? "" : holder->class_in_module_of_loader());
    THROW_MSG_NULL(vmSymbols::java_lang_IncompatibleClassChangeError(), ss.as_string());
  }
}

Method* InstanceKlass::method_at_itable_or_null(InstanceKlass* holder, int index, bool& implements_interface) {
  klassItable itable(this);
  for (int i = 0; i < itable.size_offset_table(); i++) {
    itableOffsetEntry* offset_entry = itable.offset_entry(i);
    if (offset_entry->interface_klass() == holder) {
      implements_interface = true;
      itableMethodEntry* ime = offset_entry->first_method_entry(this);
      Method* m = ime[index].method();
      return m;
    }
  }
  implements_interface = false;
  return nullptr; // offset entry not found
}

int InstanceKlass::vtable_index_of_interface_method(Method* intf_method) {
  assert(is_linked(), "required");
  assert(intf_method->method_holder()->is_interface(), "not an interface method");
  assert(is_subtype_of(intf_method->method_holder()), "interface not implemented");

  int vtable_index = Method::invalid_vtable_index;
  Symbol* name = intf_method->name();
  Symbol* signature = intf_method->signature();

  // First check in default method array
  if (!intf_method->is_abstract() && default_methods() != nullptr) {
    int index = find_method_index(default_methods(),
                                  name, signature,
                                  Klass::OverpassLookupMode::find,
                                  Klass::StaticLookupMode::find,
                                  Klass::PrivateLookupMode::find);
    if (index >= 0) {
      vtable_index = default_vtable_indices()->at(index);
    }
  }
  if (vtable_index == Method::invalid_vtable_index) {
    // get vtable_index for miranda methods
    klassVtable vt = vtable();
    vtable_index = vt.index_of_miranda(name, signature);
  }
  return vtable_index;
}

#if INCLUDE_JVMTI
// update default_methods for redefineclasses for methods that are
// not yet in the vtable due to concurrent subclass define and superinterface
// redefinition
// Note: those in the vtable, should have been updated via adjust_method_entries
void InstanceKlass::adjust_default_methods(bool* trace_name_printed) {
  // search the default_methods for uses of either obsolete or EMCP methods
  if (default_methods() != nullptr) {
    for (int index = 0; index < default_methods()->length(); index ++) {
      Method* old_method = default_methods()->at(index);
      if (old_method == nullptr || !old_method->is_old()) {
        continue; // skip uninteresting entries
      }
      assert(!old_method->is_deleted(), "default methods may not be deleted");
      Method* new_method = old_method->get_new_method();
      default_methods()->at_put(index, new_method);

      if (log_is_enabled(Info, redefine, class, update)) {
        ResourceMark rm;
        if (!(*trace_name_printed)) {
          log_info(redefine, class, update)
            ("adjust: klassname=%s default methods from name=%s",
             external_name(), old_method->method_holder()->external_name());
          *trace_name_printed = true;
        }
        log_debug(redefine, class, update, vtables)
          ("default method update: %s(%s) ",
           new_method->name()->as_C_string(), new_method->signature()->as_C_string());
      }
    }
  }
}
#endif // INCLUDE_JVMTI

// On-stack replacement stuff
void InstanceKlass::add_osr_nmethod(nmethod* n) {
  assert_lock_strong(CompiledMethod_lock);
#ifndef PRODUCT
  nmethod* prev = lookup_osr_nmethod(n->method(), n->osr_entry_bci(), n->comp_level(), true);
  assert(prev == nullptr || !prev->is_in_use() COMPILER2_PRESENT(|| StressRecompilation),
      "redundant OSR recompilation detected. memory leak in CodeCache!");
#endif
  // only one compilation can be active
  assert(n->is_osr_method(), "wrong kind of nmethod");
  n->set_osr_link(osr_nmethods_head());
  set_osr_nmethods_head(n);
  // Raise the highest osr level if necessary
  n->method()->set_highest_osr_comp_level(MAX2(n->method()->highest_osr_comp_level(), n->comp_level()));

  // Get rid of the osr methods for the same bci that have lower levels.
  for (int l = CompLevel_limited_profile; l < n->comp_level(); l++) {
    nmethod *inv = lookup_osr_nmethod(n->method(), n->osr_entry_bci(), l, true);
    if (inv != nullptr && inv->is_in_use()) {
      inv->make_not_entrant();
    }
  }
}

// Remove osr nmethod from the list. Return true if found and removed.
bool InstanceKlass::remove_osr_nmethod(nmethod* n) {
  // This is a short non-blocking critical region, so the no safepoint check is ok.
  ConditionalMutexLocker ml(CompiledMethod_lock, !CompiledMethod_lock->owned_by_self(), Mutex::_no_safepoint_check_flag);
  assert(n->is_osr_method(), "wrong kind of nmethod");
  nmethod* last = nullptr;
  nmethod* cur  = osr_nmethods_head();
  int max_level = CompLevel_none;  // Find the max comp level excluding n
  Method* m = n->method();
  // Search for match
  bool found = false;
  while(cur != nullptr && cur != n) {
    if (m == cur->method()) {
      // Find max level before n
      max_level = MAX2(max_level, cur->comp_level());
    }
    last = cur;
    cur = cur->osr_link();
  }
  nmethod* next = nullptr;
  if (cur == n) {
    found = true;
    next = cur->osr_link();
    if (last == nullptr) {
      // Remove first element
      set_osr_nmethods_head(next);
    } else {
      last->set_osr_link(next);
    }
  }
  n->set_osr_link(nullptr);
  cur = next;
  while (cur != nullptr) {
    // Find max level after n
    if (m == cur->method()) {
      max_level = MAX2(max_level, cur->comp_level());
    }
    cur = cur->osr_link();
  }
  m->set_highest_osr_comp_level(max_level);
  return found;
}

int InstanceKlass::mark_osr_nmethods(DeoptimizationScope* deopt_scope, const Method* m) {
  ConditionalMutexLocker ml(CompiledMethod_lock, !CompiledMethod_lock->owned_by_self(), Mutex::_no_safepoint_check_flag);
  nmethod* osr = osr_nmethods_head();
  int found = 0;
  while (osr != nullptr) {
    assert(osr->is_osr_method(), "wrong kind of nmethod found in chain");
    if (osr->method() == m) {
      deopt_scope->mark(osr);
      found++;
    }
    osr = osr->osr_link();
  }
  return found;
}

nmethod* InstanceKlass::lookup_osr_nmethod(const Method* m, int bci, int comp_level, bool match_level) const {
  ConditionalMutexLocker ml(CompiledMethod_lock, !CompiledMethod_lock->owned_by_self(), Mutex::_no_safepoint_check_flag);
  nmethod* osr = osr_nmethods_head();
  nmethod* best = nullptr;
  while (osr != nullptr) {
    assert(osr->is_osr_method(), "wrong kind of nmethod found in chain");
    // There can be a time when a c1 osr method exists but we are waiting
    // for a c2 version. When c2 completes its osr nmethod we will trash
    // the c1 version and only be able to find the c2 version. However
    // while we overflow in the c1 code at back branches we don't want to
    // try and switch to the same code as we are already running

    if (osr->method() == m &&
        (bci == InvocationEntryBci || osr->osr_entry_bci() == bci)) {
      if (match_level) {
        if (osr->comp_level() == comp_level) {
          // Found a match - return it.
          return osr;
        }
      } else {
        if (best == nullptr || (osr->comp_level() > best->comp_level())) {
          if (osr->comp_level() == CompilationPolicy::highest_compile_level()) {
            // Found the best possible - return it.
            return osr;
          }
          best = osr;
        }
      }
    }
    osr = osr->osr_link();
  }

  assert(match_level == false || best == nullptr, "shouldn't pick up anything if match_level is set");
  if (best != nullptr && best->comp_level() >= comp_level) {
    return best;
  }
  return nullptr;
}

// -----------------------------------------------------------------------------------------------------
// Printing

#define BULLET  " - "

static const char* state_names[] = {
  "allocated", "loaded", "being_linked", "linked", "being_initialized", "fully_initialized", "initialization_error"
};

static void print_vtable(address self, intptr_t* start, int len, outputStream* st) {
  ResourceMark rm;
  int* forward_refs = NEW_RESOURCE_ARRAY(int, len);
  for (int i = 0; i < len; i++)  forward_refs[i] = 0;
  for (int i = 0; i < len; i++) {
    intptr_t e = start[i];
    st->print("%d : " INTPTR_FORMAT, i, e);
    if (forward_refs[i] != 0) {
      int from = forward_refs[i];
      int off = (int) start[from];
      st->print(" (offset %d <= [%d])", off, from);
    }
    if (MetaspaceObj::is_valid((Metadata*)e)) {
      st->print(" ");
      ((Metadata*)e)->print_value_on(st);
    } else if (self != nullptr && e > 0 && e < 0x10000) {
      address location = self + e;
      int index = (int)((intptr_t*)location - start);
      st->print(" (offset %d => [%d])", (int)e, index);
      if (index >= 0 && index < len)
        forward_refs[index] = i;
    }
    st->cr();
  }
}

static void print_vtable(vtableEntry* start, int len, outputStream* st) {
  return print_vtable(nullptr, reinterpret_cast<intptr_t*>(start), len, st);
}

template<typename T>
 static void print_array_on(outputStream* st, Array<T>* array) {
   if (array == nullptr) { st->print_cr("nullptr"); return; }
   array->print_value_on(st); st->cr();
   if (Verbose || WizardMode) {
     for (int i = 0; i < array->length(); i++) {
       st->print("%d : ", i); array->at(i)->print_value_on(st); st->cr();
     }
   }
 }

static void print_array_on(outputStream* st, Array<int>* array) {
  if (array == nullptr) { st->print_cr("nullptr"); return; }
  array->print_value_on(st); st->cr();
  if (Verbose || WizardMode) {
    for (int i = 0; i < array->length(); i++) {
      st->print("%d : %d", i, array->at(i)); st->cr();
    }
  }
}

const char* InstanceKlass::init_state_name() const {
  return state_names[init_state()];
}

void InstanceKlass::print_on(outputStream* st) const {
  assert(is_klass(), "must be klass");
  Klass::print_on(st);

  st->print(BULLET"instance size:     %d", size_helper());                        st->cr();
  st->print(BULLET"klass size:        %d", size());                               st->cr();
  st->print(BULLET"access:            "); access_flags().print_on(st);            st->cr();
  st->print(BULLET"flags:             "); _misc_flags.print_on(st);               st->cr();
  st->print(BULLET"state:             "); st->print_cr("%s", init_state_name());
  st->print(BULLET"name:              "); name()->print_value_on(st);             st->cr();
  st->print(BULLET"super:             "); Metadata::print_value_on_maybe_null(st, super()); st->cr();
  st->print(BULLET"sub:               ");
  Klass* sub = subklass();
  int n;
  for (n = 0; sub != nullptr; n++, sub = sub->next_sibling()) {
    if (n < MaxSubklassPrintSize) {
      sub->print_value_on(st);
      st->print("   ");
    }
  }
  if (n >= MaxSubklassPrintSize) st->print("(" INTX_FORMAT " more klasses...)", n - MaxSubklassPrintSize);
  st->cr();

  if (is_interface()) {
    st->print_cr(BULLET"nof implementors:  %d", nof_implementors());
    if (nof_implementors() == 1) {
      st->print_cr(BULLET"implementor:    ");
      st->print("   ");
      implementor()->print_value_on(st);
      st->cr();
    }
  }

  st->print(BULLET"arrays:            "); Metadata::print_value_on_maybe_null(st, array_klasses()); st->cr();
  st->print(BULLET"methods:           "); print_array_on(st, methods());
  st->print(BULLET"method ordering:   "); print_array_on(st, method_ordering());
  st->print(BULLET"default_methods:   "); print_array_on(st, default_methods());
  if (default_vtable_indices() != nullptr) {
    st->print(BULLET"default vtable indices:   "); print_array_on(st, default_vtable_indices());
  }
  st->print(BULLET"local interfaces:  "); print_array_on(st, local_interfaces());
  st->print(BULLET"trans. interfaces: "); print_array_on(st, transitive_interfaces());
  st->print(BULLET"constants:         "); constants()->print_value_on(st);         st->cr();
  if (class_loader_data() != nullptr) {
    st->print(BULLET"class loader data:  ");
    class_loader_data()->print_value_on(st);
    st->cr();
  }
  if (source_file_name() != nullptr) {
    st->print(BULLET"source file:       ");
    source_file_name()->print_value_on(st);
    st->cr();
  }
  if (source_debug_extension() != nullptr) {
    st->print(BULLET"source debug extension:       ");
    st->print("%s", source_debug_extension());
    st->cr();
  }
  st->print(BULLET"class annotations:       "); class_annotations()->print_value_on(st); st->cr();
  st->print(BULLET"class type annotations:  "); class_type_annotations()->print_value_on(st); st->cr();
  st->print(BULLET"field annotations:       "); fields_annotations()->print_value_on(st); st->cr();
  st->print(BULLET"field type annotations:  "); fields_type_annotations()->print_value_on(st); st->cr();
  {
    bool have_pv = false;
    // previous versions are linked together through the InstanceKlass
    for (InstanceKlass* pv_node = previous_versions();
         pv_node != nullptr;
         pv_node = pv_node->previous_versions()) {
      if (!have_pv)
        st->print(BULLET"previous version:  ");
      have_pv = true;
      pv_node->constants()->print_value_on(st);
    }
    if (have_pv) st->cr();
  }

  if (generic_signature() != nullptr) {
    st->print(BULLET"generic signature: ");
    generic_signature()->print_value_on(st);
    st->cr();
  }
  st->print(BULLET"inner classes:     "); inner_classes()->print_value_on(st);     st->cr();
  st->print(BULLET"nest members:     "); nest_members()->print_value_on(st);     st->cr();
  if (record_components() != nullptr) {
    st->print(BULLET"record components:     "); record_components()->print_value_on(st);     st->cr();
  }
  st->print(BULLET"permitted subclasses:     "); permitted_subclasses()->print_value_on(st);     st->cr();
  st->print(BULLET"preload classes:     "); preload_classes()->print_value_on(st); st->cr();
  if (java_mirror() != nullptr) {
    st->print(BULLET"java mirror:       ");
    java_mirror()->print_value_on(st);
    st->cr();
  } else {
    st->print_cr(BULLET"java mirror:       null");
  }
  st->print(BULLET"vtable length      %d  (start addr: " PTR_FORMAT ")", vtable_length(), p2i(start_of_vtable())); st->cr();
  if (vtable_length() > 0 && (Verbose || WizardMode))  print_vtable(start_of_vtable(), vtable_length(), st);
  st->print(BULLET"itable length      %d (start addr: " PTR_FORMAT ")", itable_length(), p2i(start_of_itable())); st->cr();
  if (itable_length() > 0 && (Verbose || WizardMode))  print_vtable(nullptr, start_of_itable(), itable_length(), st);
  st->print_cr(BULLET"---- static fields (%d words):", static_field_size());
  FieldPrinter print_static_field(st);
  ((InstanceKlass*)this)->do_local_static_fields(&print_static_field);
  st->print_cr(BULLET"---- non-static fields (%d words):", nonstatic_field_size());
  FieldPrinter print_nonstatic_field(st);
  InstanceKlass* ik = const_cast<InstanceKlass*>(this);
  ik->print_nonstatic_fields(&print_nonstatic_field);

  st->print(BULLET"non-static oop maps: ");
  OopMapBlock* map     = start_of_nonstatic_oop_maps();
  OopMapBlock* end_map = map + nonstatic_oop_map_count();
  while (map < end_map) {
    st->print("%d-%d ", map->offset(), map->offset() + heapOopSize*(map->count() - 1));
    map++;
  }
  st->cr();
}

void InstanceKlass::print_value_on(outputStream* st) const {
  assert(is_klass(), "must be klass");
  if (Verbose || WizardMode)  access_flags().print_on(st);
  name()->print_value_on(st);
}

void FieldPrinter::do_field(fieldDescriptor* fd) {
  _st->print(BULLET);
   if (_obj == nullptr) {
     fd->print_on(_st);
     _st->cr();
   } else {
     fd->print_on_for(_st, _obj);
     _st->cr();
   }
}


void InstanceKlass::oop_print_on(oop obj, outputStream* st) {
  Klass::oop_print_on(obj, st);

  if (this == vmClasses::String_klass()) {
    typeArrayOop value  = java_lang_String::value(obj);
    juint        length = java_lang_String::length(obj);
    if (value != nullptr &&
        value->is_typeArray() &&
        length <= (juint) value->length()) {
      st->print(BULLET"string: ");
      java_lang_String::print(obj, st);
      st->cr();
    }
  }

  st->print_cr(BULLET"---- fields (total size " SIZE_FORMAT " words):", oop_size(obj));
  FieldPrinter print_field(st, obj);
  print_nonstatic_fields(&print_field);

  if (this == vmClasses::Class_klass()) {
    st->print(BULLET"signature: ");
    java_lang_Class::print_signature(obj, st);
    st->cr();
    Klass* real_klass = java_lang_Class::as_Klass(obj);
    if (real_klass != nullptr && real_klass->is_instance_klass()) {
      st->print_cr(BULLET"---- static fields (%d):", java_lang_Class::static_oop_field_count(obj));
      InstanceKlass::cast(real_klass)->do_local_static_fields(&print_field);
    }
  } else if (this == vmClasses::MethodType_klass()) {
    st->print(BULLET"signature: ");
    java_lang_invoke_MethodType::print_signature(obj, st);
    st->cr();
  }
}

#ifndef PRODUCT

bool InstanceKlass::verify_itable_index(int i) {
  int method_count = klassItable::method_count_for_interface(this);
  assert(i >= 0 && i < method_count, "index out of bounds");
  return true;
}

#endif //PRODUCT

void InstanceKlass::oop_print_value_on(oop obj, outputStream* st) {
  st->print("a ");
  name()->print_value_on(st);
  obj->print_address_on(st);
  if (this == vmClasses::String_klass()
      && java_lang_String::value(obj) != nullptr) {
    ResourceMark rm;
    int len = java_lang_String::length(obj);
    int plen = (len < 24 ? len : 12);
    char* str = java_lang_String::as_utf8_string(obj, 0, plen);
    st->print(" = \"%s\"", str);
    if (len > plen)
      st->print("...[%d]", len);
  } else if (this == vmClasses::Class_klass()) {
    Klass* k = java_lang_Class::as_Klass(obj);
    st->print(" = ");
    if (k != nullptr) {
      k->print_value_on(st);
    } else {
      const char* tname = type2name(java_lang_Class::primitive_type(obj));
      st->print("%s", tname ? tname : "type?");
    }
  } else if (this == vmClasses::MethodType_klass()) {
    st->print(" = ");
    java_lang_invoke_MethodType::print_signature(obj, st);
  } else if (java_lang_boxing_object::is_instance(obj)) {
    st->print(" = ");
    java_lang_boxing_object::print(obj, st);
  } else if (this == vmClasses::LambdaForm_klass()) {
    oop vmentry = java_lang_invoke_LambdaForm::vmentry(obj);
    if (vmentry != nullptr) {
      st->print(" => ");
      vmentry->print_value_on(st);
    }
  } else if (this == vmClasses::MemberName_klass()) {
    Metadata* vmtarget = java_lang_invoke_MemberName::vmtarget(obj);
    if (vmtarget != nullptr) {
      st->print(" = ");
      vmtarget->print_value_on(st);
    } else {
      oop clazz = java_lang_invoke_MemberName::clazz(obj);
      oop name  = java_lang_invoke_MemberName::name(obj);
      if (clazz != nullptr) {
        clazz->print_value_on(st);
      } else {
        st->print("null");
      }
      st->print(".");
      if (name != nullptr) {
        name->print_value_on(st);
      } else {
        st->print("null");
      }
    }
  }
}

const char* InstanceKlass::internal_name() const {
  return external_name();
}

void InstanceKlass::print_class_load_logging(ClassLoaderData* loader_data,
                                             const ModuleEntry* module_entry,
                                             const ClassFileStream* cfs) const {

  if (ClassListWriter::is_enabled()) {
    ClassListWriter::write(this, cfs);
  }

  print_class_load_helper(loader_data, module_entry, cfs);
  print_class_load_cause_logging();
}

void InstanceKlass::print_class_load_helper(ClassLoaderData* loader_data,
                                             const ModuleEntry* module_entry,
                                             const ClassFileStream* cfs) const {

  if (!log_is_enabled(Info, class, load)) {
    return;
  }

  ResourceMark rm;
  LogMessage(class, load) msg;
  stringStream info_stream;

  // Name and class hierarchy info
  info_stream.print("%s", external_name());

  // Source
  if (cfs != nullptr) {
    if (cfs->source() != nullptr) {
      const char* module_name = (module_entry->name() == nullptr) ? UNNAMED_MODULE : module_entry->name()->as_C_string();
      if (module_name != nullptr) {
        // When the boot loader created the stream, it didn't know the module name
        // yet. Let's format it now.
        if (cfs->from_boot_loader_modules_image()) {
          info_stream.print(" source: jrt:/%s", module_name);
        } else {
          info_stream.print(" source: %s", cfs->source());
        }
      } else {
        info_stream.print(" source: %s", cfs->source());
      }
    } else if (loader_data == ClassLoaderData::the_null_class_loader_data()) {
      Thread* current = Thread::current();
      Klass* caller = current->is_Java_thread() ?
        JavaThread::cast(current)->security_get_caller_class(1):
        nullptr;
      // caller can be null, for example, during a JVMTI VM_Init hook
      if (caller != nullptr) {
        info_stream.print(" source: instance of %s", caller->external_name());
      } else {
        // source is unknown
      }
    } else {
      oop class_loader = loader_data->class_loader();
      info_stream.print(" source: %s", class_loader->klass()->external_name());
    }
  } else {
    assert(this->is_shared(), "must be");
    if (MetaspaceShared::is_shared_dynamic((void*)this)) {
      info_stream.print(" source: shared objects file (top)");
    } else {
      info_stream.print(" source: shared objects file");
    }
  }

  msg.info("%s", info_stream.as_string());

  if (log_is_enabled(Debug, class, load)) {
    stringStream debug_stream;

    // Class hierarchy info
    debug_stream.print(" klass: " PTR_FORMAT " super: " PTR_FORMAT,
                       p2i(this),  p2i(superklass()));

    // Interfaces
    if (local_interfaces() != nullptr && local_interfaces()->length() > 0) {
      debug_stream.print(" interfaces:");
      int length = local_interfaces()->length();
      for (int i = 0; i < length; i++) {
        debug_stream.print(" " PTR_FORMAT,
                           p2i(InstanceKlass::cast(local_interfaces()->at(i))));
      }
    }

    // Class loader
    debug_stream.print(" loader: [");
    loader_data->print_value_on(&debug_stream);
    debug_stream.print("]");

    // Classfile checksum
    if (cfs) {
      debug_stream.print(" bytes: %d checksum: %08x",
                         cfs->length(),
                         ClassLoader::crc32(0, (const char*)cfs->buffer(),
                         cfs->length()));
    }

    msg.debug("%s", debug_stream.as_string());
  }
}

void InstanceKlass::print_class_load_cause_logging() const {
  bool log_cause_native = log_is_enabled(Info, class, load, cause, native);
  if (log_cause_native || log_is_enabled(Info, class, load, cause)) {
    JavaThread* current = JavaThread::current();
    ResourceMark rm(current);
    const char* name = external_name();

    if (LogClassLoadingCauseFor == nullptr ||
        (strcmp("*", LogClassLoadingCauseFor) != 0 &&
         strstr(name, LogClassLoadingCauseFor) == nullptr)) {
        return;
    }

    // Log Java stack first
    {
      LogMessage(class, load, cause) msg;
      NonInterleavingLogStream info_stream{LogLevelType::Info, msg};

      info_stream.print_cr("Java stack when loading %s:", name);
      current->print_stack_on(&info_stream);
    }

    // Log native stack second
    if (log_cause_native) {
      // Log to string first so that lines can be indented
      stringStream stack_stream;
      char buf[O_BUFLEN];
      address lastpc = nullptr;
      if (os::platform_print_native_stack(&stack_stream, nullptr, buf, O_BUFLEN, lastpc)) {
        // We have printed the native stack in platform-specific code,
        // so nothing else to do in this case.
      } else {
        frame f = os::current_frame();
        VMError::print_native_stack(&stack_stream, f, current, true /*print_source_info */,
                                    -1 /* max stack_stream */, buf, O_BUFLEN);
      }

      LogMessage(class, load, cause, native) msg;
      NonInterleavingLogStream info_stream{LogLevelType::Info, msg};
      info_stream.print_cr("Native stack when loading %s:", name);

      // Print each native stack line to the log
      int size = (int) stack_stream.size();
      char* stack = stack_stream.as_string();
      char* stack_end = stack + size;
      char* line_start = stack;
      for (char* p = stack; p < stack_end; p++) {
        if (*p == '\n') {
          *p = '\0';
          info_stream.print_cr("\t%s", line_start);
          line_start = p + 1;
        }
      }
      if (line_start < stack_end) {
        info_stream.print_cr("\t%s", line_start);
      }
    }
  }
}

// Verification

class VerifyFieldClosure: public BasicOopIterateClosure {
 protected:
  template <class T> void do_oop_work(T* p) {
    oop obj = RawAccess<>::oop_load(p);
    if (!oopDesc::is_oop_or_null(obj)) {
      tty->print_cr("Failed: " PTR_FORMAT " -> " PTR_FORMAT, p2i(p), p2i(obj));
      Universe::print_on(tty);
      guarantee(false, "boom");
    }
  }
 public:
  virtual void do_oop(oop* p)       { VerifyFieldClosure::do_oop_work(p); }
  virtual void do_oop(narrowOop* p) { VerifyFieldClosure::do_oop_work(p); }
};

void InstanceKlass::verify_on(outputStream* st) {
#ifndef PRODUCT
  // Avoid redundant verifies, this really should be in product.
  if (_verify_count == Universe::verify_count()) return;
  _verify_count = Universe::verify_count();
#endif

  // Verify Klass
  Klass::verify_on(st);

  // Verify that klass is present in ClassLoaderData
  guarantee(class_loader_data()->contains_klass(this),
            "this class isn't found in class loader data");

  // Verify vtables
  if (is_linked()) {
    // $$$ This used to be done only for m/s collections.  Doing it
    // always seemed a valid generalization.  (DLD -- 6/00)
    vtable().verify(st);
  }

  // Verify first subklass
  if (subklass() != nullptr) {
    guarantee(subklass()->is_klass(), "should be klass");
  }

  // Verify siblings
  Klass* super = this->super();
  Klass* sib = next_sibling();
  if (sib != nullptr) {
    if (sib == this) {
      fatal("subclass points to itself " PTR_FORMAT, p2i(sib));
    }

    guarantee(sib->is_klass(), "should be klass");
    guarantee(sib->super() == super, "siblings should have same superklass");
  }

  // Verify local interfaces
  if (local_interfaces()) {
    Array<InstanceKlass*>* local_interfaces = this->local_interfaces();
    for (int j = 0; j < local_interfaces->length(); j++) {
      InstanceKlass* e = local_interfaces->at(j);
      guarantee(e->is_klass() && e->is_interface(), "invalid local interface");
    }
  }

  // Verify transitive interfaces
  if (transitive_interfaces() != nullptr) {
    Array<InstanceKlass*>* transitive_interfaces = this->transitive_interfaces();
    for (int j = 0; j < transitive_interfaces->length(); j++) {
      InstanceKlass* e = transitive_interfaces->at(j);
      guarantee(e->is_klass() && e->is_interface(), "invalid transitive interface");
    }
  }

  // Verify methods
  if (methods() != nullptr) {
    Array<Method*>* methods = this->methods();
    for (int j = 0; j < methods->length(); j++) {
      guarantee(methods->at(j)->is_method(), "non-method in methods array");
    }
    for (int j = 0; j < methods->length() - 1; j++) {
      Method* m1 = methods->at(j);
      Method* m2 = methods->at(j + 1);
      guarantee(m1->name()->fast_compare(m2->name()) <= 0, "methods not sorted correctly");
    }
  }

  // Verify method ordering
  if (method_ordering() != nullptr) {
    Array<int>* method_ordering = this->method_ordering();
    int length = method_ordering->length();
    if (JvmtiExport::can_maintain_original_method_order() ||
        ((UseSharedSpaces || CDSConfig::is_dumping_archive()) && length != 0)) {
      guarantee(length == methods()->length(), "invalid method ordering length");
      jlong sum = 0;
      for (int j = 0; j < length; j++) {
        int original_index = method_ordering->at(j);
        guarantee(original_index >= 0, "invalid method ordering index");
        guarantee(original_index < length, "invalid method ordering index");
        sum += original_index;
      }
      // Verify sum of indices 0,1,...,length-1
      guarantee(sum == ((jlong)length*(length-1))/2, "invalid method ordering sum");
    } else {
      guarantee(length == 0, "invalid method ordering length");
    }
  }

  // Verify default methods
  if (default_methods() != nullptr) {
    Array<Method*>* methods = this->default_methods();
    for (int j = 0; j < methods->length(); j++) {
      guarantee(methods->at(j)->is_method(), "non-method in methods array");
    }
    for (int j = 0; j < methods->length() - 1; j++) {
      Method* m1 = methods->at(j);
      Method* m2 = methods->at(j + 1);
      guarantee(m1->name()->fast_compare(m2->name()) <= 0, "methods not sorted correctly");
    }
  }

  // Verify JNI static field identifiers
  if (jni_ids() != nullptr) {
    jni_ids()->verify(this);
  }

  // Verify other fields
  if (constants() != nullptr) {
    guarantee(constants()->is_constantPool(), "should be constant pool");
  }
}

void InstanceKlass::oop_verify_on(oop obj, outputStream* st) {
  Klass::oop_verify_on(obj, st);
  VerifyFieldClosure blk;
  obj->oop_iterate(&blk);
}


// JNIid class for jfieldIDs only
// Note to reviewers:
// These JNI functions are just moved over to column 1 and not changed
// in the compressed oops workspace.
JNIid::JNIid(Klass* holder, int offset, JNIid* next) {
  _holder = holder;
  _offset = offset;
  _next = next;
  debug_only(_is_static_field_id = false;)
}


JNIid* JNIid::find(int offset) {
  JNIid* current = this;
  while (current != nullptr) {
    if (current->offset() == offset) return current;
    current = current->next();
  }
  return nullptr;
}

void JNIid::deallocate(JNIid* current) {
  while (current != nullptr) {
    JNIid* next = current->next();
    delete current;
    current = next;
  }
}


void JNIid::verify(Klass* holder) {
  int first_field_offset  = InstanceMirrorKlass::offset_of_static_fields();
  int end_field_offset;
  end_field_offset = first_field_offset + (InstanceKlass::cast(holder)->static_field_size() * wordSize);

  JNIid* current = this;
  while (current != nullptr) {
    guarantee(current->holder() == holder, "Invalid klass in JNIid");
#ifdef ASSERT
    int o = current->offset();
    if (current->is_static_field_id()) {
      guarantee(o >= first_field_offset  && o < end_field_offset,  "Invalid static field offset in JNIid");
    }
#endif
    current = current->next();
  }
}

void InstanceKlass::set_init_state(ClassState state) {
  if (state > loaded) {
    assert_lock_strong(_init_monitor);
  }
#ifdef ASSERT
  bool good_state = is_shared() ? (_init_state <= state)
                                               : (_init_state < state);
  bool link_failed = _init_state == being_linked && state == loaded;
  assert(good_state || state == allocated || link_failed, "illegal state transition");
#endif
  assert(_init_thread == nullptr, "should be cleared before state change");
  Atomic::store(&_init_state, state);
}

#if INCLUDE_JVMTI

// RedefineClasses() support for previous versions

// Globally, there is at least one previous version of a class to walk
// during class unloading, which is saved because old methods in the class
// are still running.   Otherwise the previous version list is cleaned up.
bool InstanceKlass::_should_clean_previous_versions = false;

// Returns true if there are previous versions of a class for class
// unloading only. Also resets the flag to false. purge_previous_version
// will set the flag to true if there are any left, i.e., if there's any
// work to do for next time. This is to avoid the expensive code cache
// walk in CLDG::clean_deallocate_lists().
bool InstanceKlass::should_clean_previous_versions_and_reset() {
  bool ret = _should_clean_previous_versions;
  log_trace(redefine, class, iklass, purge)("Class unloading: should_clean_previous_versions = %s",
     ret ? "true" : "false");
  _should_clean_previous_versions = false;
  return ret;
}

// Purge previous versions before adding new previous versions of the class and
// during class unloading.
void InstanceKlass::purge_previous_version_list() {
  assert(SafepointSynchronize::is_at_safepoint(), "only called at safepoint");
  assert(has_been_redefined(), "Should only be called for main class");

  // Quick exit.
  if (previous_versions() == nullptr) {
    return;
  }

  // This klass has previous versions so see what we can cleanup
  // while it is safe to do so.

  int deleted_count = 0;    // leave debugging breadcrumbs
  int live_count = 0;
  ClassLoaderData* loader_data = class_loader_data();
  assert(loader_data != nullptr, "should never be null");

  ResourceMark rm;
  log_trace(redefine, class, iklass, purge)("%s: previous versions", external_name());

  // previous versions are linked together through the InstanceKlass
  InstanceKlass* pv_node = previous_versions();
  InstanceKlass* last = this;
  int version = 0;

  // check the previous versions list
  for (; pv_node != nullptr; ) {

    ConstantPool* pvcp = pv_node->constants();
    assert(pvcp != nullptr, "cp ref was unexpectedly cleared");

    if (!pvcp->on_stack()) {
      // If the constant pool isn't on stack, none of the methods
      // are executing.  Unlink this previous_version.
      // The previous version InstanceKlass is on the ClassLoaderData deallocate list
      // so will be deallocated during the next phase of class unloading.
      log_trace(redefine, class, iklass, purge)
        ("previous version " PTR_FORMAT " is dead.", p2i(pv_node));
      // Unlink from previous version list.
      assert(pv_node->class_loader_data() == loader_data, "wrong loader_data");
      InstanceKlass* next = pv_node->previous_versions();
      pv_node->link_previous_versions(nullptr);   // point next to null
      last->link_previous_versions(next);
      // Delete this node directly. Nothing is referring to it and we don't
      // want it to increase the counter for metadata to delete in CLDG.
      MetadataFactory::free_metadata(loader_data, pv_node);
      pv_node = next;
      deleted_count++;
      version++;
      continue;
    } else {
      assert(pvcp->pool_holder() != nullptr, "Constant pool with no holder");
      guarantee (!loader_data->is_unloading(), "unloaded classes can't be on the stack");
      live_count++;
      if (pvcp->is_shared()) {
        // Shared previous versions can never be removed so no cleaning is needed.
        log_trace(redefine, class, iklass, purge)("previous version " PTR_FORMAT " is shared", p2i(pv_node));
      } else {
        // Previous version alive, set that clean is needed for next time.
        _should_clean_previous_versions = true;
        log_trace(redefine, class, iklass, purge)("previous version " PTR_FORMAT " is alive", p2i(pv_node));
      }
    }

    // next previous version
    last = pv_node;
    pv_node = pv_node->previous_versions();
    version++;
  }
  log_trace(redefine, class, iklass, purge)
    ("previous version stats: live=%d, deleted=%d", live_count, deleted_count);
}

void InstanceKlass::mark_newly_obsolete_methods(Array<Method*>* old_methods,
                                                int emcp_method_count) {
  int obsolete_method_count = old_methods->length() - emcp_method_count;

  if (emcp_method_count != 0 && obsolete_method_count != 0 &&
      _previous_versions != nullptr) {
    // We have a mix of obsolete and EMCP methods so we have to
    // clear out any matching EMCP method entries the hard way.
    int local_count = 0;
    for (int i = 0; i < old_methods->length(); i++) {
      Method* old_method = old_methods->at(i);
      if (old_method->is_obsolete()) {
        // only obsolete methods are interesting
        Symbol* m_name = old_method->name();
        Symbol* m_signature = old_method->signature();

        // previous versions are linked together through the InstanceKlass
        int j = 0;
        for (InstanceKlass* prev_version = _previous_versions;
             prev_version != nullptr;
             prev_version = prev_version->previous_versions(), j++) {

          Array<Method*>* method_refs = prev_version->methods();
          for (int k = 0; k < method_refs->length(); k++) {
            Method* method = method_refs->at(k);

            if (!method->is_obsolete() &&
                method->name() == m_name &&
                method->signature() == m_signature) {
              // The current RedefineClasses() call has made all EMCP
              // versions of this method obsolete so mark it as obsolete
              log_trace(redefine, class, iklass, add)
                ("%s(%s): flush obsolete method @%d in version @%d",
                 m_name->as_C_string(), m_signature->as_C_string(), k, j);

              method->set_is_obsolete();
              break;
            }
          }

          // The previous loop may not find a matching EMCP method, but
          // that doesn't mean that we can optimize and not go any
          // further back in the PreviousVersion generations. The EMCP
          // method for this generation could have already been made obsolete,
          // but there still may be an older EMCP method that has not
          // been made obsolete.
        }

        if (++local_count >= obsolete_method_count) {
          // no more obsolete methods so bail out now
          break;
        }
      }
    }
  }
}

// Save the scratch_class as the previous version if any of the methods are running.
// The previous_versions are used to set breakpoints in EMCP methods and they are
// also used to clean MethodData links to redefined methods that are no longer running.
void InstanceKlass::add_previous_version(InstanceKlass* scratch_class,
                                         int emcp_method_count) {
  assert(Thread::current()->is_VM_thread(),
         "only VMThread can add previous versions");

  ResourceMark rm;
  log_trace(redefine, class, iklass, add)
    ("adding previous version ref for %s, EMCP_cnt=%d", scratch_class->external_name(), emcp_method_count);

  // Clean out old previous versions for this class
  purge_previous_version_list();

  // Mark newly obsolete methods in remaining previous versions.  An EMCP method from
  // a previous redefinition may be made obsolete by this redefinition.
  Array<Method*>* old_methods = scratch_class->methods();
  mark_newly_obsolete_methods(old_methods, emcp_method_count);

  // If the constant pool for this previous version of the class
  // is not marked as being on the stack, then none of the methods
  // in this previous version of the class are on the stack so
  // we don't need to add this as a previous version.
  ConstantPool* cp_ref = scratch_class->constants();
  if (!cp_ref->on_stack()) {
    log_trace(redefine, class, iklass, add)("scratch class not added; no methods are running");
    scratch_class->class_loader_data()->add_to_deallocate_list(scratch_class);
    return;
  }

  // Add previous version if any methods are still running or if this is
  // a shared class which should never be removed.
  assert(scratch_class->previous_versions() == nullptr, "shouldn't have a previous version");
  scratch_class->link_previous_versions(previous_versions());
  link_previous_versions(scratch_class);
  if (cp_ref->is_shared()) {
    log_trace(redefine, class, iklass, add) ("scratch class added; class is shared");
  } else {
    //  We only set clean_previous_versions flag for processing during class
    // unloading for non-shared classes.
    _should_clean_previous_versions = true;
    log_trace(redefine, class, iklass, add) ("scratch class added; one of its methods is on_stack.");
  }
} // end add_previous_version()

#endif // INCLUDE_JVMTI

Method* InstanceKlass::method_with_idnum(int idnum) {
  Method* m = nullptr;
  if (idnum < methods()->length()) {
    m = methods()->at(idnum);
  }
  if (m == nullptr || m->method_idnum() != idnum) {
    for (int index = 0; index < methods()->length(); ++index) {
      m = methods()->at(index);
      if (m->method_idnum() == idnum) {
        return m;
      }
    }
    // None found, return null for the caller to handle.
    return nullptr;
  }
  return m;
}


Method* InstanceKlass::method_with_orig_idnum(int idnum) {
  if (idnum >= methods()->length()) {
    return nullptr;
  }
  Method* m = methods()->at(idnum);
  if (m != nullptr && m->orig_method_idnum() == idnum) {
    return m;
  }
  // Obsolete method idnum does not match the original idnum
  for (int index = 0; index < methods()->length(); ++index) {
    m = methods()->at(index);
    if (m->orig_method_idnum() == idnum) {
      return m;
    }
  }
  // None found, return null for the caller to handle.
  return nullptr;
}


Method* InstanceKlass::method_with_orig_idnum(int idnum, int version) {
  InstanceKlass* holder = get_klass_version(version);
  if (holder == nullptr) {
    return nullptr; // The version of klass is gone, no method is found
  }
  Method* method = holder->method_with_orig_idnum(idnum);
  return method;
}

#if INCLUDE_JVMTI
JvmtiCachedClassFileData* InstanceKlass::get_cached_class_file() {
  return _cached_class_file;
}

jint InstanceKlass::get_cached_class_file_len() {
  return VM_RedefineClasses::get_cached_class_file_len(_cached_class_file);
}

unsigned char * InstanceKlass::get_cached_class_file_bytes() {
  return VM_RedefineClasses::get_cached_class_file_bytes(_cached_class_file);
}
#endif

// Make a step iterating over the class hierarchy under the root class.
// Skips subclasses if requested.
void ClassHierarchyIterator::next() {
  assert(_current != nullptr, "required");
  if (_visit_subclasses && _current->subklass() != nullptr) {
    _current = _current->subklass();
    return; // visit next subclass
  }
  _visit_subclasses = true; // reset
  while (_current->next_sibling() == nullptr && _current != _root) {
    _current = _current->superklass(); // backtrack; no more sibling subclasses left
  }
  if (_current == _root) {
    // Iteration is over (back at root after backtracking). Invalidate the iterator.
    _current = nullptr;
    return;
  }
  _current = _current->next_sibling();
  return; // visit next sibling subclass
}<|MERGE_RESOLUTION|>--- conflicted
+++ resolved
@@ -966,7 +966,6 @@
   // class uses inline types?
   if (EnableValhalla) {
     ResourceMark rm(THREAD);
-<<<<<<< HEAD
     for (AllFieldStream fs(this); !fs.done(); fs.next()) {
       if (fs.is_null_free_inline_type() && fs.access_flags().is_static()) {
         Symbol* sig = fs.signature();
@@ -981,7 +980,8 @@
                                       s->as_C_string(), name()->as_C_string(), PENDING_EXCEPTION->klass()->name()->as_C_string());
             return false; // Exception is still pending
           }
-          log_info(class, preload)("Preloading of class %s during linking of class %s (cause null-free static field) succeeded", s->as_C_string(), name()->as_C_string());
+          log_info(class, preload)("Preloading of class %s during linking of class %s (cause null-free static field) succeeded",
+                                   s->as_C_string(), name()->as_C_string());
           assert(klass != nullptr, "Sanity check");
           if (!klass->is_inline_klass()) {
             THROW_MSG_(vmSymbols::java_lang_IncompatibleClassChangeError(),
@@ -997,36 +997,6 @@
         }
       }
     }
-
-    if (EnablePrimitiveClasses) {
-      for (int i = 0; i < methods()->length(); i++) {
-        Method* m = methods()->at(i);
-        for (SignatureStream ss(m->signature()); !ss.is_done(); ss.next()) {
-          if (ss.is_reference()) {
-            if (ss.is_array()) continue;
-            if (ss.type() == T_PRIMITIVE_OBJECT) {
-              Symbol* symb = ss.as_symbol();
-              if (symb == name()) continue;
-              oop loader = class_loader();
-              oop protection_domain = this->protection_domain();
-              Klass* klass = SystemDictionary::resolve_or_fail(symb,
-                                                              Handle(THREAD, loader), Handle(THREAD, protection_domain), true,
-                                                              CHECK_false);
-              if (klass == nullptr) {
-                THROW_(vmSymbols::java_lang_LinkageError(), false);
-              }
-              if (!klass->is_inline_klass()) {
-                THROW_MSG_(vmSymbols::java_lang_IncompatibleClassChangeError(),
-                           err_msg( "class %s is not an inline type", klass->external_name()),
-                           false);
-              }
-            }
-          }
-        }
-      }
-    }
-=======
->>>>>>> 2742ec77
     // Aggressively preloading all classes from the Preload attribute
     if (preload_classes() != nullptr) {
       for (int i = 0; i < preload_classes()->length(); i++) {
