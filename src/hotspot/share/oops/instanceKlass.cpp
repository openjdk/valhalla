/*
 * Copyright (c) 1997, 2024, Oracle and/or its affiliates. All rights reserved.
 * DO NOT ALTER OR REMOVE COPYRIGHT NOTICES OR THIS FILE HEADER.
 *
 * This code is free software; you can redistribute it and/or modify it
 * under the terms of the GNU General Public License version 2 only, as
 * published by the Free Software Foundation.
 *
 * This code is distributed in the hope that it will be useful, but WITHOUT
 * ANY WARRANTY; without even the implied warranty of MERCHANTABILITY or
 * FITNESS FOR A PARTICULAR PURPOSE.  See the GNU General Public License
 * version 2 for more details (a copy is included in the LICENSE file that
 * accompanied this code).
 *
 * You should have received a copy of the GNU General Public License version
 * 2 along with this work; if not, write to the Free Software Foundation,
 * Inc., 51 Franklin St, Fifth Floor, Boston, MA 02110-1301 USA.
 *
 * Please contact Oracle, 500 Oracle Parkway, Redwood Shores, CA 94065 USA
 * or visit www.oracle.com if you need additional information or have any
 * questions.
 *
 */

#include "precompiled.hpp"
#include "cds/archiveUtils.hpp"
#include "cds/cdsConfig.hpp"
#include "cds/classListWriter.hpp"
#include "cds/heapShared.hpp"
#include "cds/metaspaceShared.hpp"
#include "classfile/classFileParser.hpp"
#include "classfile/classFileStream.hpp"
#include "classfile/classLoader.hpp"
#include "classfile/classLoaderData.inline.hpp"
#include "classfile/javaClasses.hpp"
#include "classfile/moduleEntry.hpp"
#include "classfile/systemDictionary.hpp"
#include "classfile/systemDictionaryShared.hpp"
#include "classfile/verifier.hpp"
#include "classfile/vmClasses.hpp"
#include "classfile/vmSymbols.hpp"
#include "code/codeCache.hpp"
#include "code/dependencyContext.hpp"
#include "compiler/compilationPolicy.hpp"
#include "compiler/compileBroker.hpp"
#include "gc/shared/collectedHeap.inline.hpp"
#include "interpreter/bytecodeStream.hpp"
#include "interpreter/oopMapCache.hpp"
#include "interpreter/rewriter.hpp"
#include "jvm.h"
#include "jvmtifiles/jvmti.h"
#include "logging/log.hpp"
#include "logging/logMessage.hpp"
#include "logging/logStream.hpp"
#include "memory/allocation.inline.hpp"
#include "memory/iterator.inline.hpp"
#include "memory/metadataFactory.hpp"
#include "memory/metaspaceClosure.hpp"
#include "memory/oopFactory.hpp"
#include "memory/resourceArea.hpp"
#include "memory/universe.hpp"
#include "oops/fieldStreams.inline.hpp"
#include "oops/constantPool.hpp"
#include "oops/instanceClassLoaderKlass.hpp"
#include "oops/instanceKlass.inline.hpp"
#include "oops/instanceMirrorKlass.hpp"
#include "oops/instanceOop.hpp"
#include "oops/instanceStackChunkKlass.hpp"
#include "oops/klass.inline.hpp"
#include "oops/method.hpp"
#include "oops/oop.inline.hpp"
#include "oops/recordComponent.hpp"
#include "oops/symbol.hpp"
#include "oops/inlineKlass.hpp"
#include "prims/jvmtiExport.hpp"
#include "prims/jvmtiRedefineClasses.hpp"
#include "prims/jvmtiThreadState.hpp"
#include "prims/methodComparator.hpp"
#include "prims/vectorSupport.hpp"
#include "runtime/arguments.hpp"
#include "runtime/deoptimization.hpp"
#include "runtime/atomic.hpp"
#include "runtime/fieldDescriptor.inline.hpp"
#include "runtime/handles.inline.hpp"
#include "runtime/javaCalls.hpp"
#include "runtime/javaThread.inline.hpp"
#include "runtime/mutexLocker.hpp"
#include "runtime/orderAccess.hpp"
#include "runtime/os.inline.hpp"
#include "runtime/reflection.hpp"
#include "runtime/threads.hpp"
#include "services/classLoadingService.hpp"
#include "services/finalizerService.hpp"
#include "services/threadService.hpp"
#include "utilities/dtrace.hpp"
#include "utilities/events.hpp"
#include "utilities/macros.hpp"
#include "utilities/stringUtils.hpp"
#include "utilities/pair.hpp"
#ifdef COMPILER1
#include "c1/c1_Compiler.hpp"
#endif
#if INCLUDE_JFR
#include "jfr/jfrEvents.hpp"
#endif

#ifdef DTRACE_ENABLED


#define HOTSPOT_CLASS_INITIALIZATION_required HOTSPOT_CLASS_INITIALIZATION_REQUIRED
#define HOTSPOT_CLASS_INITIALIZATION_recursive HOTSPOT_CLASS_INITIALIZATION_RECURSIVE
#define HOTSPOT_CLASS_INITIALIZATION_concurrent HOTSPOT_CLASS_INITIALIZATION_CONCURRENT
#define HOTSPOT_CLASS_INITIALIZATION_erroneous HOTSPOT_CLASS_INITIALIZATION_ERRONEOUS
#define HOTSPOT_CLASS_INITIALIZATION_super__failed HOTSPOT_CLASS_INITIALIZATION_SUPER_FAILED
#define HOTSPOT_CLASS_INITIALIZATION_clinit HOTSPOT_CLASS_INITIALIZATION_CLINIT
#define HOTSPOT_CLASS_INITIALIZATION_error HOTSPOT_CLASS_INITIALIZATION_ERROR
#define HOTSPOT_CLASS_INITIALIZATION_end HOTSPOT_CLASS_INITIALIZATION_END
#define DTRACE_CLASSINIT_PROBE(type, thread_type)                \
  {                                                              \
    char* data = nullptr;                                        \
    int len = 0;                                                 \
    Symbol* clss_name = name();                                  \
    if (clss_name != nullptr) {                                  \
      data = (char*)clss_name->bytes();                          \
      len = clss_name->utf8_length();                            \
    }                                                            \
    HOTSPOT_CLASS_INITIALIZATION_##type(                         \
      data, len, (void*)class_loader(), thread_type);            \
  }

#define DTRACE_CLASSINIT_PROBE_WAIT(type, thread_type, wait)     \
  {                                                              \
    char* data = nullptr;                                        \
    int len = 0;                                                 \
    Symbol* clss_name = name();                                  \
    if (clss_name != nullptr) {                                  \
      data = (char*)clss_name->bytes();                          \
      len = clss_name->utf8_length();                            \
    }                                                            \
    HOTSPOT_CLASS_INITIALIZATION_##type(                         \
      data, len, (void*)class_loader(), thread_type, wait);      \
  }

#else //  ndef DTRACE_ENABLED

#define DTRACE_CLASSINIT_PROBE(type, thread_type)
#define DTRACE_CLASSINIT_PROBE_WAIT(type, thread_type, wait)

#endif //  ndef DTRACE_ENABLED

bool InstanceKlass::_finalization_enabled = true;

static inline bool is_class_loader(const Symbol* class_name,
                                   const ClassFileParser& parser) {
  assert(class_name != nullptr, "invariant");

  if (class_name == vmSymbols::java_lang_ClassLoader()) {
    return true;
  }

  if (vmClasses::ClassLoader_klass_loaded()) {
    const Klass* const super_klass = parser.super_klass();
    if (super_klass != nullptr) {
      if (super_klass->is_subtype_of(vmClasses::ClassLoader_klass())) {
        return true;
      }
    }
  }
  return false;
}

FieldInfo MultiFieldInfo::base_field_info(InstanceKlass* ik) {
  return ik->field(_base_index);
}

void MultiFieldInfo::metaspace_pointers_do(MetaspaceClosure* it) {
  it->push(&_name);
}

bool InstanceKlass::field_is_null_free_inline_type(int index) const {
  return field(index).field_flags().is_null_free_inline_type();
}

bool InstanceKlass::is_class_in_loadable_descriptors_attribute(Symbol* name) const {
  if (_loadable_descriptors == nullptr) return false;
  for (int i = 0; i < _loadable_descriptors->length(); i++) {
        Symbol* class_name = _constants->klass_at_noresolve(_loadable_descriptors->at(i));
        if (class_name == name) return true;
  }
  return false;
}

static inline bool is_stack_chunk_class(const Symbol* class_name,
                                        const ClassLoaderData* loader_data) {
  return (class_name == vmSymbols::jdk_internal_vm_StackChunk() &&
          loader_data->is_the_null_class_loader_data());
}

// private: called to verify that k is a static member of this nest.
// We know that k is an instance class in the same package and hence the
// same classloader.
bool InstanceKlass::has_nest_member(JavaThread* current, InstanceKlass* k) const {
  assert(!is_hidden(), "unexpected hidden class");
  if (_nest_members == nullptr || _nest_members == Universe::the_empty_short_array()) {
    if (log_is_enabled(Trace, class, nestmates)) {
      ResourceMark rm(current);
      log_trace(class, nestmates)("Checked nest membership of %s in non-nest-host class %s",
                                  k->external_name(), this->external_name());
    }
    return false;
  }

  if (log_is_enabled(Trace, class, nestmates)) {
    ResourceMark rm(current);
    log_trace(class, nestmates)("Checking nest membership of %s in %s",
                                k->external_name(), this->external_name());
  }

  // Check for the named class in _nest_members.
  // We don't resolve, or load, any classes.
  for (int i = 0; i < _nest_members->length(); i++) {
    int cp_index = _nest_members->at(i);
    Symbol* name = _constants->klass_name_at(cp_index);
    if (name == k->name()) {
      log_trace(class, nestmates)("- named class found at nest_members[%d] => cp[%d]", i, cp_index);
      return true;
    }
  }
  log_trace(class, nestmates)("- class is NOT a nest member!");
  return false;
}

// Called to verify that k is a permitted subclass of this class
bool InstanceKlass::has_as_permitted_subclass(const InstanceKlass* k) const {
  Thread* current = Thread::current();
  assert(k != nullptr, "sanity check");
  assert(_permitted_subclasses != nullptr && _permitted_subclasses != Universe::the_empty_short_array(),
         "unexpected empty _permitted_subclasses array");

  if (log_is_enabled(Trace, class, sealed)) {
    ResourceMark rm(current);
    log_trace(class, sealed)("Checking for permitted subclass of %s in %s",
                             k->external_name(), this->external_name());
  }

  // Check that the class and its super are in the same module.
  if (k->module() != this->module()) {
    ResourceMark rm(current);
    log_trace(class, sealed)("Check failed for same module of permitted subclass %s and sealed class %s",
                             k->external_name(), this->external_name());
    return false;
  }

  if (!k->is_public() && !is_same_class_package(k)) {
    ResourceMark rm(current);
    log_trace(class, sealed)("Check failed, subclass %s not public and not in the same package as sealed class %s",
                             k->external_name(), this->external_name());
    return false;
  }

  for (int i = 0; i < _permitted_subclasses->length(); i++) {
    int cp_index = _permitted_subclasses->at(i);
    Symbol* name = _constants->klass_name_at(cp_index);
    if (name == k->name()) {
      log_trace(class, sealed)("- Found it at permitted_subclasses[%d] => cp[%d]", i, cp_index);
      return true;
    }
  }
  log_trace(class, sealed)("- class is NOT a permitted subclass!");
  return false;
}

// Return nest-host class, resolving, validating and saving it if needed.
// In cases where this is called from a thread that cannot do classloading
// (such as a native JIT thread) then we simply return null, which in turn
// causes the access check to return false. Such code will retry the access
// from a more suitable environment later. Otherwise the _nest_host is always
// set once this method returns.
// Any errors from nest-host resolution must be preserved so they can be queried
// from higher-level access checking code, and reported as part of access checking
// exceptions.
// VirtualMachineErrors are propagated with a null return.
// Under any conditions where the _nest_host can be set to non-null the resulting
// value of it and, if applicable, the nest host resolution/validation error,
// are idempotent.
InstanceKlass* InstanceKlass::nest_host(TRAPS) {
  InstanceKlass* nest_host_k = _nest_host;
  if (nest_host_k != nullptr) {
    return nest_host_k;
  }

  ResourceMark rm(THREAD);

  // need to resolve and save our nest-host class.
  if (_nest_host_index != 0) { // we have a real nest_host
    // Before trying to resolve check if we're in a suitable context
    bool can_resolve = THREAD->can_call_java();
    if (!can_resolve && !_constants->tag_at(_nest_host_index).is_klass()) {
      log_trace(class, nestmates)("Rejected resolution of nest-host of %s in unsuitable thread",
                                  this->external_name());
      return nullptr; // sentinel to say "try again from a different context"
    }

    log_trace(class, nestmates)("Resolving nest-host of %s using cp entry for %s",
                                this->external_name(),
                                _constants->klass_name_at(_nest_host_index)->as_C_string());

    Klass* k = _constants->klass_at(_nest_host_index, THREAD);
    if (HAS_PENDING_EXCEPTION) {
      if (PENDING_EXCEPTION->is_a(vmClasses::VirtualMachineError_klass())) {
        return nullptr; // propagate VMEs
      }
      stringStream ss;
      char* target_host_class = _constants->klass_name_at(_nest_host_index)->as_C_string();
      ss.print("Nest host resolution of %s with host %s failed: ",
               this->external_name(), target_host_class);
      java_lang_Throwable::print(PENDING_EXCEPTION, &ss);
      const char* msg = ss.as_string(true /* on C-heap */);
      constantPoolHandle cph(THREAD, constants());
      SystemDictionary::add_nest_host_error(cph, _nest_host_index, msg);
      CLEAR_PENDING_EXCEPTION;

      log_trace(class, nestmates)("%s", msg);
    } else {
      // A valid nest-host is an instance class in the current package that lists this
      // class as a nest member. If any of these conditions are not met the class is
      // its own nest-host.
      const char* error = nullptr;

      // JVMS 5.4.4 indicates package check comes first
      if (is_same_class_package(k)) {
        // Now check actual membership. We can't be a member if our "host" is
        // not an instance class.
        if (k->is_instance_klass()) {
          nest_host_k = InstanceKlass::cast(k);
          bool is_member = nest_host_k->has_nest_member(THREAD, this);
          if (is_member) {
            _nest_host = nest_host_k; // save resolved nest-host value

            log_trace(class, nestmates)("Resolved nest-host of %s to %s",
                                        this->external_name(), k->external_name());
            return nest_host_k;
          } else {
            error = "current type is not listed as a nest member";
          }
        } else {
          error = "host is not an instance class";
        }
      } else {
        error = "types are in different packages";
      }

      // something went wrong, so record what and log it
      {
        stringStream ss;
        ss.print("Type %s (loader: %s) is not a nest member of type %s (loader: %s): %s",
                 this->external_name(),
                 this->class_loader_data()->loader_name_and_id(),
                 k->external_name(),
                 k->class_loader_data()->loader_name_and_id(),
                 error);
        const char* msg = ss.as_string(true /* on C-heap */);
        constantPoolHandle cph(THREAD, constants());
        SystemDictionary::add_nest_host_error(cph, _nest_host_index, msg);
        log_trace(class, nestmates)("%s", msg);
      }
    }
  } else {
    log_trace(class, nestmates)("Type %s is not part of a nest: setting nest-host to self",
                                this->external_name());
  }

  // Either not in an explicit nest, or else an error occurred, so
  // the nest-host is set to `this`. Any thread that sees this assignment
  // will also see any setting of nest_host_error(), if applicable.
  return (_nest_host = this);
}

// Dynamic nest member support: set this class's nest host to the given class.
// This occurs as part of the class definition, as soon as the instanceKlass
// has been created and doesn't require further resolution. The code:
//    lookup().defineHiddenClass(bytes_for_X, NESTMATE);
// results in:
//    class_of_X.set_nest_host(lookup().lookupClass().getNestHost())
// If it has an explicit _nest_host_index or _nest_members, these will be ignored.
// We also know the "host" is a valid nest-host in the same package so we can
// assert some of those facts.
void InstanceKlass::set_nest_host(InstanceKlass* host) {
  assert(is_hidden(), "must be a hidden class");
  assert(host != nullptr, "null nest host specified");
  assert(_nest_host == nullptr, "current class has resolved nest-host");
  assert(nest_host_error() == nullptr, "unexpected nest host resolution error exists: %s",
         nest_host_error());
  assert((host->_nest_host == nullptr && host->_nest_host_index == 0) ||
         (host->_nest_host == host), "proposed host is not a valid nest-host");
  // Can't assert this as package is not set yet:
  // assert(is_same_class_package(host), "proposed host is in wrong package");

  if (log_is_enabled(Trace, class, nestmates)) {
    ResourceMark rm;
    const char* msg = "";
    // a hidden class does not expect a statically defined nest-host
    if (_nest_host_index > 0) {
      msg = "(the NestHost attribute in the current class is ignored)";
    } else if (_nest_members != nullptr && _nest_members != Universe::the_empty_short_array()) {
      msg = "(the NestMembers attribute in the current class is ignored)";
    }
    log_trace(class, nestmates)("Injected type %s into the nest of %s %s",
                                this->external_name(),
                                host->external_name(),
                                msg);
  }
  // set dynamic nest host
  _nest_host = host;
  // Record dependency to keep nest host from being unloaded before this class.
  ClassLoaderData* this_key = class_loader_data();
  assert(this_key != nullptr, "sanity");
  this_key->record_dependency(host);
}

// check if 'this' and k are nestmates (same nest_host), or k is our nest_host,
// or we are k's nest_host - all of which is covered by comparing the two
// resolved_nest_hosts.
// Any exceptions (i.e. VMEs) are propagated.
bool InstanceKlass::has_nestmate_access_to(InstanceKlass* k, TRAPS) {

  assert(this != k, "this should be handled by higher-level code");

  // Per JVMS 5.4.4 we first resolve and validate the current class, then
  // the target class k.

  InstanceKlass* cur_host = nest_host(CHECK_false);
  if (cur_host == nullptr) {
    return false;
  }

  Klass* k_nest_host = k->nest_host(CHECK_false);
  if (k_nest_host == nullptr) {
    return false;
  }

  bool access = (cur_host == k_nest_host);

  ResourceMark rm(THREAD);
  log_trace(class, nestmates)("Class %s does %shave nestmate access to %s",
                              this->external_name(),
                              access ? "" : "NOT ",
                              k->external_name());
  return access;
}

const char* InstanceKlass::nest_host_error() {
  if (_nest_host_index == 0) {
    return nullptr;
  } else {
    constantPoolHandle cph(Thread::current(), constants());
    return SystemDictionary::find_nest_host_error(cph, (int)_nest_host_index);
  }
}

InstanceKlass* InstanceKlass::allocate_instance_klass(const ClassFileParser& parser, TRAPS) {
  const int size = InstanceKlass::size(parser.vtable_size(),
                                       parser.itable_size(),
                                       nonstatic_oop_map_size(parser.total_oop_map_count()),
                                       parser.is_interface(),
                                       parser.is_inline_type());

  const Symbol* const class_name = parser.class_name();
  assert(class_name != nullptr, "invariant");
  ClassLoaderData* loader_data = parser.loader_data();
  assert(loader_data != nullptr, "invariant");

  InstanceKlass* ik;

  // Allocation
  if (parser.is_instance_ref_klass()) {
    // java.lang.ref.Reference
    ik = new (loader_data, size, THREAD) InstanceRefKlass(parser);
  } else if (class_name == vmSymbols::java_lang_Class()) {
    // mirror - java.lang.Class
    ik = new (loader_data, size, THREAD) InstanceMirrorKlass(parser);
  } else if (is_stack_chunk_class(class_name, loader_data)) {
    // stack chunk
    ik = new (loader_data, size, THREAD) InstanceStackChunkKlass(parser);
  } else if (is_class_loader(class_name, parser)) {
    // class loader - java.lang.ClassLoader
    ik = new (loader_data, size, THREAD) InstanceClassLoaderKlass(parser);
  } else if (parser.is_inline_type()) {
    // inline type
    ik = new (loader_data, size, THREAD) InlineKlass(parser);
  } else {
    // normal
    ik = new (loader_data, size, THREAD) InstanceKlass(parser);
  }

  // Check for pending exception before adding to the loader data and incrementing
  // class count.  Can get OOM here.
  if (HAS_PENDING_EXCEPTION) {
    return nullptr;
  }

#ifdef ASSERT
  ik->bounds_check((address) ik->start_of_vtable(), false, size);
  ik->bounds_check((address) ik->start_of_itable(), false, size);
  ik->bounds_check((address) ik->end_of_itable(), true, size);
  ik->bounds_check((address) ik->end_of_nonstatic_oop_maps(), true, size);
#endif //ASSERT
  return ik;
}

#ifndef PRODUCT
bool InstanceKlass::bounds_check(address addr, bool edge_ok, intptr_t size_in_bytes) const {
  const char* bad = nullptr;
  address end = nullptr;
  if (addr < (address)this) {
    bad = "before";
  } else if (addr == (address)this) {
    if (edge_ok)  return true;
    bad = "just before";
  } else if (addr == (end = (address)this + sizeof(intptr_t) * (size_in_bytes < 0 ? size() : size_in_bytes))) {
    if (edge_ok)  return true;
    bad = "just after";
  } else if (addr > end) {
    bad = "after";
  } else {
    return true;
  }
  tty->print_cr("%s object bounds: " INTPTR_FORMAT " [" INTPTR_FORMAT ".." INTPTR_FORMAT "]",
      bad, (intptr_t)addr, (intptr_t)this, (intptr_t)end);
  Verbose = WizardMode = true; this->print(); //@@
  return false;
}
#endif //PRODUCT

// copy method ordering from resource area to Metaspace
void InstanceKlass::copy_method_ordering(const intArray* m, TRAPS) {
  if (m != nullptr) {
    // allocate a new array and copy contents (memcpy?)
    _method_ordering = MetadataFactory::new_array<int>(class_loader_data(), m->length(), CHECK);
    for (int i = 0; i < m->length(); i++) {
      _method_ordering->at_put(i, m->at(i));
    }
  } else {
    _method_ordering = Universe::the_empty_int_array();
  }
}

// create a new array of vtable_indices for default methods
Array<int>* InstanceKlass::create_new_default_vtable_indices(int len, TRAPS) {
  Array<int>* vtable_indices = MetadataFactory::new_array<int>(class_loader_data(), len, CHECK_NULL);
  assert(default_vtable_indices() == nullptr, "only create once");
  set_default_vtable_indices(vtable_indices);
  return vtable_indices;
}

static Monitor* create_init_monitor(const char* name) {
  return new Monitor(Mutex::safepoint, name);
}

InstanceKlass::InstanceKlass() {
  assert(CDSConfig::is_dumping_static_archive() || UseSharedSpaces, "only for CDS");
}

InstanceKlass::InstanceKlass(const ClassFileParser& parser, KlassKind kind, ReferenceType reference_type) :
  Klass(kind),
  _nest_members(nullptr),
  _nest_host(nullptr),
  _permitted_subclasses(nullptr),
  _record_components(nullptr),
  _multifield_info(nullptr),
  _static_field_size(parser.static_field_size()),
  _nonstatic_oop_map_size(nonstatic_oop_map_size(parser.total_oop_map_count())),
  _itable_len(parser.itable_size()),
  _nest_host_index(0),
  _init_state(allocated),
  _reference_type(reference_type),
  _init_monitor(create_init_monitor("InstanceKlassInitMonitor_lock")),
  _init_thread(nullptr),
  _inline_type_field_klasses(nullptr),
  _null_marker_offsets(nullptr),
  _loadable_descriptors(nullptr),
  _adr_inlineklass_fixed_block(nullptr)
{
  set_vtable_length(parser.vtable_size());
  set_access_flags(parser.access_flags());
  if (parser.is_hidden()) set_is_hidden();
  set_layout_helper(Klass::instance_layout_helper(parser.layout_size(),
                                                    false));
  if (parser.has_inline_fields()) {
    set_has_inline_type_fields();
  }

  assert(nullptr == _methods, "underlying memory not zeroed?");
  assert(is_instance_klass(), "is layout incorrect?");
  assert(size_helper() == parser.layout_size(), "incorrect size_helper?");
}

void InstanceKlass::deallocate_methods(ClassLoaderData* loader_data,
                                       Array<Method*>* methods) {
  if (methods != nullptr && methods != Universe::the_empty_method_array() &&
      !methods->is_shared()) {
    for (int i = 0; i < methods->length(); i++) {
      Method* method = methods->at(i);
      if (method == nullptr) continue;  // maybe null if error processing
      // Only want to delete methods that are not executing for RedefineClasses.
      // The previous version will point to them so they're not totally dangling
      assert (!method->on_stack(), "shouldn't be called with methods on stack");
      MetadataFactory::free_metadata(loader_data, method);
    }
    MetadataFactory::free_array<Method*>(loader_data, methods);
  }
}

void InstanceKlass::deallocate_interfaces(ClassLoaderData* loader_data,
                                          const Klass* super_klass,
                                          Array<InstanceKlass*>* local_interfaces,
                                          Array<InstanceKlass*>* transitive_interfaces) {
  // Only deallocate transitive interfaces if not empty, same as super class
  // or same as local interfaces.  See code in parseClassFile.
  Array<InstanceKlass*>* ti = transitive_interfaces;
  if (ti != Universe::the_empty_instance_klass_array() && ti != local_interfaces) {
    // check that the interfaces don't come from super class
    Array<InstanceKlass*>* sti = (super_klass == nullptr) ? nullptr :
                    InstanceKlass::cast(super_klass)->transitive_interfaces();
    if (ti != sti && ti != nullptr && !ti->is_shared()) {
      MetadataFactory::free_array<InstanceKlass*>(loader_data, ti);
    }
  }

  // local interfaces can be empty
  if (local_interfaces != Universe::the_empty_instance_klass_array() &&
      local_interfaces != nullptr && !local_interfaces->is_shared()) {
    MetadataFactory::free_array<InstanceKlass*>(loader_data, local_interfaces);
  }
}

void InstanceKlass::deallocate_record_components(ClassLoaderData* loader_data,
                                                 Array<RecordComponent*>* record_components) {
  if (record_components != nullptr && !record_components->is_shared()) {
    for (int i = 0; i < record_components->length(); i++) {
      RecordComponent* record_component = record_components->at(i);
      MetadataFactory::free_metadata(loader_data, record_component);
    }
    MetadataFactory::free_array<RecordComponent*>(loader_data, record_components);
  }
}

// This function deallocates the metadata and C heap pointers that the
// InstanceKlass points to.
void InstanceKlass::deallocate_contents(ClassLoaderData* loader_data) {
  // Orphan the mirror first, CMS thinks it's still live.
  if (java_mirror() != nullptr) {
    java_lang_Class::set_klass(java_mirror(), nullptr);
  }

  // Also remove mirror from handles
  loader_data->remove_handle(_java_mirror);

  // Need to take this class off the class loader data list.
  loader_data->remove_class(this);

  // The array_klass for this class is created later, after error handling.
  // For class redefinition, we keep the original class so this scratch class
  // doesn't have an array class.  Either way, assert that there is nothing
  // to deallocate.
  assert(array_klasses() == nullptr, "array classes shouldn't be created for this class yet");

  // Release C heap allocated data that this points to, which includes
  // reference counting symbol names.
  // Can't release the constant pool or MethodData C heap data here because the constant
  // pool can be deallocated separately from the InstanceKlass for default methods and
  // redefine classes.  MethodData can also be released separately.
  release_C_heap_structures(/* release_sub_metadata */ false);

  deallocate_methods(loader_data, methods());
  set_methods(nullptr);

  deallocate_record_components(loader_data, record_components());
  set_record_components(nullptr);

  if (method_ordering() != nullptr &&
      method_ordering() != Universe::the_empty_int_array() &&
      !method_ordering()->is_shared()) {
    MetadataFactory::free_array<int>(loader_data, method_ordering());
  }
  set_method_ordering(nullptr);

  // default methods can be empty
  if (default_methods() != nullptr &&
      default_methods() != Universe::the_empty_method_array() &&
      !default_methods()->is_shared()) {
    MetadataFactory::free_array<Method*>(loader_data, default_methods());
  }
  // Do NOT deallocate the default methods, they are owned by superinterfaces.
  set_default_methods(nullptr);

  // default methods vtable indices can be empty
  if (default_vtable_indices() != nullptr &&
      !default_vtable_indices()->is_shared()) {
    MetadataFactory::free_array<int>(loader_data, default_vtable_indices());
  }
  set_default_vtable_indices(nullptr);


  // This array is in Klass, but remove it with the InstanceKlass since
  // this place would be the only caller and it can share memory with transitive
  // interfaces.
  if (secondary_supers() != nullptr &&
      secondary_supers() != Universe::the_empty_klass_array() &&
      // see comments in compute_secondary_supers about the following cast
      (address)(secondary_supers()) != (address)(transitive_interfaces()) &&
      !secondary_supers()->is_shared()) {
    MetadataFactory::free_array<Klass*>(loader_data, secondary_supers());
  }
  set_secondary_supers(nullptr);

  deallocate_interfaces(loader_data, super(), local_interfaces(), transitive_interfaces());
  set_transitive_interfaces(nullptr);
  set_local_interfaces(nullptr);

  if (fieldinfo_stream() != nullptr && !fieldinfo_stream()->is_shared()) {
    MetadataFactory::free_array<u1>(loader_data, fieldinfo_stream());
  }
  set_fieldinfo_stream(nullptr);

  if (fields_status() != nullptr && !fields_status()->is_shared()) {
    MetadataFactory::free_array<FieldStatus>(loader_data, fields_status());
  }
  set_fields_status(nullptr);

  if (inline_type_field_klasses_array() != nullptr) {
    MetadataFactory::free_array<InlineKlass*>(loader_data, inline_type_field_klasses_array());
  }
  set_inline_type_field_klasses_array(nullptr);

  if (null_marker_offsets_array() != nullptr) {
    MetadataFactory::free_array<int>(loader_data, null_marker_offsets_array());
  }

  // If a method from a redefined class is using this constant pool, don't
  // delete it, yet.  The new class's previous version will point to this.
  if (constants() != nullptr) {
    assert (!constants()->on_stack(), "shouldn't be called if anything is onstack");
    if (!constants()->is_shared()) {
      MetadataFactory::free_metadata(loader_data, constants());
    }
    // Delete any cached resolution errors for the constant pool
    SystemDictionary::delete_resolution_error(constants());

    set_constants(nullptr);
  }

  if (inner_classes() != nullptr &&
      inner_classes() != Universe::the_empty_short_array() &&
      !inner_classes()->is_shared()) {
    MetadataFactory::free_array<jushort>(loader_data, inner_classes());
  }
  set_inner_classes(nullptr);

  if (nest_members() != nullptr &&
      nest_members() != Universe::the_empty_short_array() &&
      !nest_members()->is_shared()) {
    MetadataFactory::free_array<jushort>(loader_data, nest_members());
  }
  set_nest_members(nullptr);

  if (permitted_subclasses() != nullptr &&
      permitted_subclasses() != Universe::the_empty_short_array() &&
      !permitted_subclasses()->is_shared()) {
    MetadataFactory::free_array<jushort>(loader_data, permitted_subclasses());
  }
  set_permitted_subclasses(nullptr);

  if (loadable_descriptors() != nullptr &&
      loadable_descriptors() != Universe::the_empty_short_array() &&
      !loadable_descriptors()->is_shared()) {
    MetadataFactory::free_array<jushort>(loader_data, loadable_descriptors());
  }

  // We should deallocate the Annotations instance if it's not in shared spaces.
  if (annotations() != nullptr && !annotations()->is_shared()) {
    MetadataFactory::free_metadata(loader_data, annotations());
  }
  set_annotations(nullptr);

  if (_multifield_info != NULL && !_multifield_info->is_shared()) {
    MetadataFactory::free_array<MultiFieldInfo>(loader_data, _multifield_info);
  }

  SystemDictionaryShared::handle_class_unloading(this);

#if INCLUDE_CDS_JAVA_HEAP
  if (CDSConfig::is_dumping_heap()) {
    HeapShared::remove_scratch_objects(this);
  }
#endif
}

bool InstanceKlass::is_record() const {
  return _record_components != nullptr &&
         is_final() &&
         java_super() == vmClasses::Record_klass();
}

bool InstanceKlass::is_sealed() const {
  return _permitted_subclasses != nullptr &&
         _permitted_subclasses != Universe::the_empty_short_array();
}

bool InstanceKlass::should_be_initialized() const {
  return !is_initialized();
}

klassItable InstanceKlass::itable() const {
  return klassItable(const_cast<InstanceKlass*>(this));
}

// JVMTI spec thinks there are signers and protection domain in the
// instanceKlass.  These accessors pretend these fields are there.
// The hprof specification also thinks these fields are in InstanceKlass.
oop InstanceKlass::protection_domain() const {
  // return the protection_domain from the mirror
  return java_lang_Class::protection_domain(java_mirror());
}

objArrayOop InstanceKlass::signers() const {
  // return the signers from the mirror
  return java_lang_Class::signers(java_mirror());
}

// See "The Virtual Machine Specification" section 2.16.5 for a detailed explanation of the class initialization
// process. The step comments refers to the procedure described in that section.
// Note: implementation moved to static method to expose the this pointer.
void InstanceKlass::initialize(TRAPS) {
  if (this->should_be_initialized()) {
    initialize_impl(CHECK);
    // Note: at this point the class may be initialized
    //       OR it may be in the state of being initialized
    //       in case of recursive initialization!
  } else {
    assert(is_initialized(), "sanity check");
  }
}


bool InstanceKlass::verify_code(TRAPS) {
  // 1) Verify the bytecodes
  return Verifier::verify(this, should_verify_class(), THREAD);
}

void InstanceKlass::link_class(TRAPS) {
  assert(is_loaded(), "must be loaded");
  if (!is_linked()) {
    link_class_impl(CHECK);
  }
}

void InstanceKlass::check_link_state_and_wait(JavaThread* current) {
  MonitorLocker ml(current, _init_monitor);

  bool debug_logging_enabled = log_is_enabled(Debug, class, init);

  // Another thread is linking this class, wait.
  while (is_being_linked() && !is_init_thread(current)) {
    if (debug_logging_enabled) {
      ResourceMark rm(current);
      log_debug(class, init)("Thread \"%s\" waiting for linking of %s by thread \"%s\"",
                             current->name(), external_name(), init_thread_name());
    }
    ml.wait();
  }

  // This thread is recursively linking this class, continue
  if (is_being_linked() && is_init_thread(current)) {
    if (debug_logging_enabled) {
      ResourceMark rm(current);
      log_debug(class, init)("Thread \"%s\" recursively linking %s",
                             current->name(), external_name());
    }
    return;
  }

  // If this class wasn't linked already, set state to being_linked
  if (!is_linked()) {
    if (debug_logging_enabled) {
      ResourceMark rm(current);
      log_debug(class, init)("Thread \"%s\" linking %s",
                             current->name(), external_name());
    }
    set_init_state(being_linked);
    set_init_thread(current);
  } else {
    if (debug_logging_enabled) {
      ResourceMark rm(current);
      log_debug(class, init)("Thread \"%s\" found %s already linked",
                             current->name(), external_name());
      }
  }
}

// Called to verify that a class can link during initialization, without
// throwing a VerifyError.
bool InstanceKlass::link_class_or_fail(TRAPS) {
  assert(is_loaded(), "must be loaded");
  if (!is_linked()) {
    link_class_impl(CHECK_false);
  }
  return is_linked();
}

bool InstanceKlass::link_class_impl(TRAPS) {
  if (CDSConfig::is_dumping_static_archive() && SystemDictionaryShared::has_class_failed_verification(this)) {
    // This is for CDS static dump only -- we use the in_error_state to indicate that
    // the class has failed verification. Throwing the NoClassDefFoundError here is just
    // a convenient way to stop repeat attempts to verify the same (bad) class.
    //
    // Note that the NoClassDefFoundError is not part of the JLS, and should not be thrown
    // if we are executing Java code. This is not a problem for CDS dumping phase since
    // it doesn't execute any Java code.
    ResourceMark rm(THREAD);
    Exceptions::fthrow(THREAD_AND_LOCATION,
                       vmSymbols::java_lang_NoClassDefFoundError(),
                       "Class %s, or one of its supertypes, failed class initialization",
                       external_name());
    return false;
  }
  // return if already verified
  if (is_linked()) {
    return true;
  }

  // Timing
  // timer handles recursion
  JavaThread* jt = THREAD;

  // link super class before linking this class
  Klass* super_klass = super();
  if (super_klass != nullptr) {
    if (super_klass->is_interface()) {  // check if super class is an interface
      ResourceMark rm(THREAD);
      Exceptions::fthrow(
        THREAD_AND_LOCATION,
        vmSymbols::java_lang_IncompatibleClassChangeError(),
        "class %s has interface %s as super class",
        external_name(),
        super_klass->external_name()
      );
      return false;
    }

    InstanceKlass* ik_super = InstanceKlass::cast(super_klass);
    ik_super->link_class_impl(CHECK_false);
  }

  // link all interfaces implemented by this class before linking this class
  Array<InstanceKlass*>* interfaces = local_interfaces();
  int num_interfaces = interfaces->length();
  for (int index = 0; index < num_interfaces; index++) {
    InstanceKlass* interk = interfaces->at(index);
    interk->link_class_impl(CHECK_false);
  }


  // If a class declares a method that uses an inline class as an argument
  // type or return inline type, this inline class must be loaded during the
  // linking of this class because size and properties of the inline class
  // must be known in order to be able to perform inline type optimizations.
  // The implementation below is an approximation of this rule, the code
  // iterates over all methods of the current class (including overridden
  // methods), not only the methods declared by this class. This
  // approximation makes the code simpler, and doesn't change the semantic
  // because classes declaring methods overridden by the current class are
  // linked (and have performed their own pre-loading) before the linking
  // of the current class.


  // Note:
  // Inline class types are loaded during
  // the loading phase (see ClassFileParser::post_process_parsed_stream()).
  // Inline class types used as element types for array creation
  // are not pre-loaded. Their loading is triggered by either anewarray
  // or multianewarray bytecodes.

  // Could it be possible to do the following processing only if the
  // class uses inline types?
  if (EnableValhalla) {
    ResourceMark rm(THREAD);
    for (AllFieldStream fs(this); !fs.done(); fs.next()) {
      if (fs.is_null_free_inline_type() && fs.access_flags().is_static()) {
        Symbol* sig = fs.signature();
        TempNewSymbol s = Signature::strip_envelope(sig);
        if (s != name()) {
          log_info(class, preload)("Preloading class %s during linking of class %s. Cause: a null-free static field is declared with this type", s->as_C_string(), name()->as_C_string());
          Klass* klass = SystemDictionary::resolve_or_fail(s,
                                                          Handle(THREAD, class_loader()), Handle(THREAD, protection_domain()), true,
                                                          CHECK_false);
          if (HAS_PENDING_EXCEPTION) {
            log_warning(class, preload)("Preloading of class %s during linking of class %s (cause: null-free static field) failed: %s",
                                      s->as_C_string(), name()->as_C_string(), PENDING_EXCEPTION->klass()->name()->as_C_string());
            return false; // Exception is still pending
          }
          log_info(class, preload)("Preloading of class %s during linking of class %s (cause: null-free static field) succeeded",
                                   s->as_C_string(), name()->as_C_string());
          assert(klass != nullptr, "Sanity check");
          if (!klass->is_inline_klass()) {
            THROW_MSG_(vmSymbols::java_lang_IncompatibleClassChangeError(),
                       err_msg("class %s expects class %s to be a value class but it is an identity class",
                       name()->as_C_string(), klass->external_name()), false);
          }
          if (klass->is_abstract()) {
            THROW_MSG_(vmSymbols::java_lang_IncompatibleClassChangeError(),
                      err_msg("Class %s expects class %s to be concrete value class, but it is an abstract class",
                      name()->as_C_string(),
                      InstanceKlass::cast(klass)->external_name()), false);
          }
          InstanceKlass* ik = InstanceKlass::cast(klass);
          if (!ik->is_implicitly_constructible()) {
             THROW_MSG_(vmSymbols::java_lang_IncompatibleClassChangeError(),
                        err_msg("class %s is not implicitly constructible and it is used in a null restricted static field (not supported)",
                        klass->external_name()), false);
          }
          // the inline_type_field_klasses_array might have been loaded with CDS, so update only if not already set and check consistency
          if (inline_type_field_klasses_array()->at(fs.index()) == nullptr) {
            set_inline_type_field_klass(fs.index(), InlineKlass::cast(ik));
          }
          assert(get_inline_type_field_klass(fs.index()) == ik, "Must match");
        } else {
          if (inline_type_field_klasses_array()->at(fs.index()) == nullptr) {
            set_inline_type_field_klass(fs.index(), InlineKlass::cast(this));
          }
          assert(get_inline_type_field_klass(fs.index()) == this, "Must match");
        }
      }
    }

    // Aggressively preloading all classes from the Preload attribute
    if (loadable_descriptors() != nullptr) {
      HandleMark hm(THREAD);
      for (int i = 0; i < loadable_descriptors()->length(); i++) {
        Symbol* sig = constants()->symbol_at(loadable_descriptors()->at(i));
        TempNewSymbol class_name = Signature::strip_envelope(sig);
        if (class_name == name()) continue;
<<<<<<< HEAD
        if (ClassFileParser::is_jdk_internal_class(class_name)) continue;
        log_info(class, preload)("Preloading class %s during linking of class %s because of the class is listed in the Preload attribute", class_name->as_C_string(), name()->as_C_string());
        oop loader = class_loader();
        oop protection_domain = this->protection_domain();
        Klass* klass = SystemDictionary::resolve_or_null(class_name,
                                                          Handle(THREAD, loader), Handle(THREAD, protection_domain), THREAD);
        if (klass && VectorSupport::is_vector(klass)) continue;
=======
        log_info(class, preload)("Preloading class %s during linking of class %s because of the class is listed in the LoadableDescriptors attribute", sig->as_C_string(), name()->as_C_string());
        oop loader = class_loader();
        oop protection_domain = this->protection_domain();
        Klass* klass = SystemDictionary::resolve_or_null(class_name,
                                                         Handle(THREAD, loader), Handle(THREAD, protection_domain), THREAD);
>>>>>>> 14fea703
        if (HAS_PENDING_EXCEPTION) {
          CLEAR_PENDING_EXCEPTION;
        }
        if (klass != nullptr) {
          log_info(class, preload)("Preloading of class %s during linking of class %s (cause: LoadableDescriptors attribute) succeeded", class_name->as_C_string(), name()->as_C_string());
          if (!klass->is_inline_klass()) {
            // Non value class are allowed by the current spec, but it could be an indication of an issue so let's log a warning
              log_warning(class, preload)("Preloading class %s during linking of class %s (cause: LoadableDescriptors attribute) but loaded class is not a value class", class_name->as_C_string(), name()->as_C_string());
          }
        } else {
          log_warning(class, preload)("Preloading of class %s during linking of class %s (cause: LoadableDescriptors attribute) failed", class_name->as_C_string(), name()->as_C_string());
        }
      }
    }
  }

  // in case the class is linked in the process of linking its superclasses
  if (is_linked()) {
    return true;
  }

  // trace only the link time for this klass that includes
  // the verification time
  PerfClassTraceTime vmtimer(ClassLoader::perf_class_link_time(),
                             ClassLoader::perf_class_link_selftime(),
                             ClassLoader::perf_classes_linked(),
                             jt->get_thread_stat()->perf_recursion_counts_addr(),
                             jt->get_thread_stat()->perf_timers_addr(),
                             PerfClassTraceTime::CLASS_LINK);

  // verification & rewriting
  {
    LockLinkState init_lock(this, jt);

    // rewritten will have been set if loader constraint error found
    // on an earlier link attempt
    // don't verify or rewrite if already rewritten
    //

    if (!is_linked()) {
      if (!is_rewritten()) {
        if (is_shared()) {
          assert(!verified_at_dump_time(), "must be");
        }
        {
          bool verify_ok = verify_code(THREAD);
          if (!verify_ok) {
            return false;
          }
        }

        // Just in case a side-effect of verify linked this class already
        // (which can sometimes happen since the verifier loads classes
        // using custom class loaders, which are free to initialize things)
        if (is_linked()) {
          return true;
        }

        // also sets rewritten
        rewrite_class(CHECK_false);
      } else if (is_shared()) {
        SystemDictionaryShared::check_verification_constraints(this, CHECK_false);
      }

      // relocate jsrs and link methods after they are all rewritten
      link_methods(CHECK_false);

      // Initialize the vtable and interface table after
      // methods have been rewritten since rewrite may
      // fabricate new Method*s.
      // also does loader constraint checking
      //
      // initialize_vtable and initialize_itable need to be rerun
      // for a shared class if
      // 1) the class is loaded by custom class loader or
      // 2) the class is loaded by built-in class loader but failed to add archived loader constraints or
      // 3) the class was not verified during dump time
      bool need_init_table = true;
      if (is_shared() && verified_at_dump_time() &&
          SystemDictionaryShared::check_linking_constraints(THREAD, this)) {
        need_init_table = false;
      }
      if (need_init_table) {
        vtable().initialize_vtable_and_check_constraints(CHECK_false);
        itable().initialize_itable_and_check_constraints(CHECK_false);
      }
#ifdef ASSERT
      vtable().verify(tty, true);
      // In case itable verification is ever added.
      // itable().verify(tty, true);
#endif
      set_initialization_state_and_notify(linked, THREAD);
      if (JvmtiExport::should_post_class_prepare()) {
        JvmtiExport::post_class_prepare(THREAD, this);
      }
    }
  }
  return true;
}

// Rewrite the byte codes of all of the methods of a class.
// The rewriter must be called exactly once. Rewriting must happen after
// verification but before the first method of the class is executed.
void InstanceKlass::rewrite_class(TRAPS) {
  assert(is_loaded(), "must be loaded");
  if (is_rewritten()) {
    assert(is_shared(), "rewriting an unshared class?");
    return;
  }
  Rewriter::rewrite(this, CHECK);
  set_rewritten();
}

// Now relocate and link method entry points after class is rewritten.
// This is outside is_rewritten flag. In case of an exception, it can be
// executed more than once.
void InstanceKlass::link_methods(TRAPS) {
  int len = methods()->length();
  for (int i = len-1; i >= 0; i--) {
    methodHandle m(THREAD, methods()->at(i));

    // Set up method entry points for compiler and interpreter    .
    m->link_method(m, CHECK);
  }
}

// Eagerly initialize superinterfaces that declare default methods (concrete instance: any access)
void InstanceKlass::initialize_super_interfaces(TRAPS) {
  assert (has_nonstatic_concrete_methods(), "caller should have checked this");
  for (int i = 0; i < local_interfaces()->length(); ++i) {
    InstanceKlass* ik = local_interfaces()->at(i);

    // Initialization is depth first search ie. we start with top of the inheritance tree
    // has_nonstatic_concrete_methods drives searching superinterfaces since it
    // means has_nonstatic_concrete_methods in its superinterface hierarchy
    if (ik->has_nonstatic_concrete_methods()) {
      ik->initialize_super_interfaces(CHECK);
    }

    // Only initialize() interfaces that "declare" concrete methods.
    if (ik->should_be_initialized() && ik->declares_nonstatic_concrete_methods()) {
      ik->initialize(CHECK);
    }
  }
}

using InitializationErrorTable = ResourceHashtable<const InstanceKlass*, OopHandle, 107, AnyObj::C_HEAP, mtClass>;
static InitializationErrorTable* _initialization_error_table;

void InstanceKlass::add_initialization_error(JavaThread* current, Handle exception) {
  // Create the same exception with a message indicating the thread name,
  // and the StackTraceElements.
  Handle init_error = java_lang_Throwable::create_initialization_error(current, exception);
  ResourceMark rm(current);
  if (init_error.is_null()) {
    log_trace(class, init)("Unable to create the desired initialization error for class %s", external_name());

    // We failed to create the new exception, most likely due to either out-of-memory or
    // a stackoverflow error. If the original exception was either of those then we save
    // the shared, pre-allocated, stackless, instance of that exception.
    if (exception->klass() == vmClasses::StackOverflowError_klass()) {
      log_debug(class, init)("Using shared StackOverflowError as initialization error for class %s", external_name());
      init_error = Handle(current, Universe::class_init_stack_overflow_error());
    } else if (exception->klass() == vmClasses::OutOfMemoryError_klass()) {
      log_debug(class, init)("Using shared OutOfMemoryError as initialization error for class %s", external_name());
      init_error = Handle(current, Universe::class_init_out_of_memory_error());
    } else {
      return;
    }
  }

  MutexLocker ml(current, ClassInitError_lock);
  OopHandle elem = OopHandle(Universe::vm_global(), init_error());
  bool created;
  if (_initialization_error_table == nullptr) {
    _initialization_error_table = new (mtClass) InitializationErrorTable();
  }
  _initialization_error_table->put_if_absent(this, elem, &created);
  assert(created, "Initialization is single threaded");
  log_trace(class, init)("Initialization error added for class %s", external_name());
}

oop InstanceKlass::get_initialization_error(JavaThread* current) {
  MutexLocker ml(current, ClassInitError_lock);
  if (_initialization_error_table == nullptr) {
    return nullptr;
  }
  OopHandle* h = _initialization_error_table->get(this);
  return (h != nullptr) ? h->resolve() : nullptr;
}

// Need to remove entries for unloaded classes.
void InstanceKlass::clean_initialization_error_table() {
  struct InitErrorTableCleaner {
    bool do_entry(const InstanceKlass* ik, OopHandle h) {
      if (!ik->is_loader_alive()) {
        h.release(Universe::vm_global());
        return true;
      } else {
        return false;
      }
    }
  };

  assert_locked_or_safepoint(ClassInitError_lock);
  InitErrorTableCleaner cleaner;
  if (_initialization_error_table != nullptr) {
    _initialization_error_table->unlink(&cleaner);
  }
}

void InstanceKlass::initialize_impl(TRAPS) {
  HandleMark hm(THREAD);

  // Make sure klass is linked (verified) before initialization
  // A class could already be verified, since it has been reflected upon.
  link_class(CHECK);

  DTRACE_CLASSINIT_PROBE(required, -1);

  bool wait = false;
  bool throw_error = false;

  JavaThread* jt = THREAD;

  bool debug_logging_enabled = log_is_enabled(Debug, class, init);

  // refer to the JVM book page 47 for description of steps
  // Step 1
  {
    MonitorLocker ml(jt, _init_monitor);

    // Step 2
    while (is_being_initialized() && !is_init_thread(jt)) {
      if (debug_logging_enabled) {
        ResourceMark rm(jt);
        log_debug(class, init)("Thread \"%s\" waiting for initialization of %s by thread \"%s\"",
                               jt->name(), external_name(), init_thread_name());
      }

      wait = true;
      jt->set_class_to_be_initialized(this);
      ml.wait();
      jt->set_class_to_be_initialized(nullptr);
    }

    // Step 3
    if (is_being_initialized() && is_init_thread(jt)) {
      if (debug_logging_enabled) {
        ResourceMark rm(jt);
        log_debug(class, init)("Thread \"%s\" recursively initializing %s",
                               jt->name(), external_name());
      }
      DTRACE_CLASSINIT_PROBE_WAIT(recursive, -1, wait);
      return;
    }

    // Step 4
    if (is_initialized()) {
      if (debug_logging_enabled) {
        ResourceMark rm(jt);
        log_debug(class, init)("Thread \"%s\" found %s already initialized",
                               jt->name(), external_name());
      }
      DTRACE_CLASSINIT_PROBE_WAIT(concurrent, -1, wait);
      return;
    }

    // Step 5
    if (is_in_error_state()) {
      if (debug_logging_enabled) {
        ResourceMark rm(jt);
        log_debug(class, init)("Thread \"%s\" found %s is in error state",
                               jt->name(), external_name());
      }
      throw_error = true;
    } else {

      // Step 6
      set_init_state(being_initialized);
      set_init_thread(jt);
      if (debug_logging_enabled) {
        ResourceMark rm(jt);
        log_debug(class, init)("Thread \"%s\" is initializing %s",
                               jt->name(), external_name());
      }
    }
  }

  // Throw error outside lock
  if (throw_error) {
    DTRACE_CLASSINIT_PROBE_WAIT(erroneous, -1, wait);
    ResourceMark rm(THREAD);
    Handle cause(THREAD, get_initialization_error(THREAD));

    stringStream ss;
    ss.print("Could not initialize class %s", external_name());
    if (cause.is_null()) {
      THROW_MSG(vmSymbols::java_lang_NoClassDefFoundError(), ss.as_string());
    } else {
      THROW_MSG_CAUSE(vmSymbols::java_lang_NoClassDefFoundError(),
                      ss.as_string(), cause);
    }
  }

  // Pre-allocating an instance of the default value
  if (is_inline_klass()) {
      InlineKlass* vk = InlineKlass::cast(this);
      oop val = vk->allocate_instance(THREAD);
      if (HAS_PENDING_EXCEPTION) {
          Handle e(THREAD, PENDING_EXCEPTION);
          CLEAR_PENDING_EXCEPTION;
          {
              EXCEPTION_MARK;
              add_initialization_error(THREAD, e);
              // Locks object, set state, and notify all waiting threads
              set_initialization_state_and_notify(initialization_error, THREAD);
              CLEAR_PENDING_EXCEPTION;
          }
          THROW_OOP(e());
      }
      vk->set_default_value(val);
  }

  // Step 7
  // Next, if C is a class rather than an interface, initialize it's super class and super
  // interfaces.
  if (!is_interface()) {
    Klass* super_klass = super();
    if (super_klass != nullptr && super_klass->should_be_initialized()) {
      super_klass->initialize(THREAD);
    }
    // If C implements any interface that declares a non-static, concrete method,
    // the initialization of C triggers initialization of its super interfaces.
    // Only need to recurse if has_nonstatic_concrete_methods which includes declaring and
    // having a superinterface that declares, non-static, concrete methods
    if (!HAS_PENDING_EXCEPTION && has_nonstatic_concrete_methods()) {
      initialize_super_interfaces(THREAD);
    }

    // If any exceptions, complete abruptly, throwing the same exception as above.
    if (HAS_PENDING_EXCEPTION) {
      Handle e(THREAD, PENDING_EXCEPTION);
      CLEAR_PENDING_EXCEPTION;
      {
        EXCEPTION_MARK;
        add_initialization_error(THREAD, e);
        // Locks object, set state, and notify all waiting threads
        set_initialization_state_and_notify(initialization_error, THREAD);
        CLEAR_PENDING_EXCEPTION;
      }
      DTRACE_CLASSINIT_PROBE_WAIT(super__failed, -1, wait);
      THROW_OOP(e());
    }
  }

  // Step 8
  // Initialize classes of inline fields
  if (EnableValhalla) {
    for (AllFieldStream fs(this); !fs.done(); fs.next()) {
      if (fs.is_null_free_inline_type()) {

        // inline type field klass array entries must have alreadyt been filed at load time or link time
        Klass* klass = get_inline_type_field_klass(fs.index());

        InstanceKlass::cast(klass)->initialize(THREAD);
        if (fs.access_flags().is_static()) {
          if (java_mirror()->obj_field(fs.offset()) == nullptr) {
            java_mirror()->obj_field_put(fs.offset(), InlineKlass::cast(klass)->default_value());
          }
        }

        if (HAS_PENDING_EXCEPTION) {
          Handle e(THREAD, PENDING_EXCEPTION);
          CLEAR_PENDING_EXCEPTION;
          {
            EXCEPTION_MARK;
            add_initialization_error(THREAD, e);
            // Locks object, set state, and notify all waiting threads
            set_initialization_state_and_notify(initialization_error, THREAD);
            CLEAR_PENDING_EXCEPTION;
          }
          THROW_OOP(e());
        }
      }
    }
  }


  // Step 9
  {
    DTRACE_CLASSINIT_PROBE_WAIT(clinit, -1, wait);
    if (class_initializer() != nullptr) {
      // Timer includes any side effects of class initialization (resolution,
      // etc), but not recursive entry into call_class_initializer().
      PerfClassTraceTime timer(ClassLoader::perf_class_init_time(),
                               ClassLoader::perf_class_init_selftime(),
                               ClassLoader::perf_classes_inited(),
                               jt->get_thread_stat()->perf_recursion_counts_addr(),
                               jt->get_thread_stat()->perf_timers_addr(),
                               PerfClassTraceTime::CLASS_CLINIT);
      call_class_initializer(THREAD);
    } else {
      // The elapsed time is so small it's not worth counting.
      if (UsePerfData) {
        ClassLoader::perf_classes_inited()->inc();
      }
      call_class_initializer(THREAD);
    }
  }

  // Step 10
  if (!HAS_PENDING_EXCEPTION) {
    set_initialization_state_and_notify(fully_initialized, THREAD);
    debug_only(vtable().verify(tty, true);)
  }
  else {
    // Step 11 and 12
    Handle e(THREAD, PENDING_EXCEPTION);
    CLEAR_PENDING_EXCEPTION;
    // JVMTI has already reported the pending exception
    // JVMTI internal flag reset is needed in order to report ExceptionInInitializerError
    JvmtiExport::clear_detected_exception(jt);
    {
      EXCEPTION_MARK;
      add_initialization_error(THREAD, e);
      set_initialization_state_and_notify(initialization_error, THREAD);
      CLEAR_PENDING_EXCEPTION;   // ignore any exception thrown, class initialization error is thrown below
      // JVMTI has already reported the pending exception
      // JVMTI internal flag reset is needed in order to report ExceptionInInitializerError
      JvmtiExport::clear_detected_exception(jt);
    }
    DTRACE_CLASSINIT_PROBE_WAIT(error, -1, wait);
    if (e->is_a(vmClasses::Error_klass())) {
      THROW_OOP(e());
    } else {
      JavaCallArguments args(e);
      THROW_ARG(vmSymbols::java_lang_ExceptionInInitializerError(),
                vmSymbols::throwable_void_signature(),
                &args);
    }
  }
  DTRACE_CLASSINIT_PROBE_WAIT(end, -1, wait);
}


void InstanceKlass::set_initialization_state_and_notify(ClassState state, JavaThread* current) {
  MonitorLocker ml(current, _init_monitor);

  if (state == linked && UseVtableBasedCHA && Universe::is_fully_initialized()) {
    DeoptimizationScope deopt_scope;
    {
      // Now mark all code that assumes the class is not linked.
      // Set state under the Compile_lock also.
      MutexLocker ml(current, Compile_lock);

      set_init_thread(nullptr); // reset _init_thread before changing _init_state
      set_init_state(state);

      CodeCache::mark_dependents_on(&deopt_scope, this);
    }
    // Perform the deopt handshake outside Compile_lock.
    deopt_scope.deoptimize_marked();
  } else {
    set_init_thread(nullptr); // reset _init_thread before changing _init_state
    set_init_state(state);
  }
  ml.notify_all();
}

// Update hierarchy. This is done before the new klass has been added to the SystemDictionary. The Compile_lock
// is grabbed, to ensure that the compiler is not using the class hierarchy.
void InstanceKlass::add_to_hierarchy(JavaThread* current) {
  assert(!SafepointSynchronize::is_at_safepoint(), "must NOT be at safepoint");

  // In case we are not using CHA based vtables we need to make sure the loaded
  // deopt is completed before anyone links this class.
  // Linking is done with _init_monitor held, by loading and deopting with it
  // held we make sure the deopt is completed before linking.
  if (!UseVtableBasedCHA) {
    init_monitor()->lock();
  }

  DeoptimizationScope deopt_scope;
  {
    MutexLocker ml(current, Compile_lock);

    set_init_state(InstanceKlass::loaded);
    // make sure init_state store is already done.
    // The compiler reads the hierarchy outside of the Compile_lock.
    // Access ordering is used to add to hierarchy.

    // Link into hierarchy.
    append_to_sibling_list();                    // add to superklass/sibling list
    process_interfaces();                        // handle all "implements" declarations

    // Now mark all code that depended on old class hierarchy.
    // Note: must be done *after* linking k into the hierarchy (was bug 12/9/97)
    if (Universe::is_fully_initialized()) {
      CodeCache::mark_dependents_on(&deopt_scope, this);
    }
  }
  // Perform the deopt handshake outside Compile_lock.
  deopt_scope.deoptimize_marked();

  if (!UseVtableBasedCHA) {
    init_monitor()->unlock();
  }
}

InstanceKlass* InstanceKlass::implementor() const {
  InstanceKlass* volatile* ik = adr_implementor();
  if (ik == nullptr) {
    return nullptr;
  } else {
    // This load races with inserts, and therefore needs acquire.
    InstanceKlass* ikls = Atomic::load_acquire(ik);
    if (ikls != nullptr && !ikls->is_loader_alive()) {
      return nullptr;  // don't return unloaded class
    } else {
      return ikls;
    }
  }
}


void InstanceKlass::set_implementor(InstanceKlass* ik) {
  assert_locked_or_safepoint(Compile_lock);
  assert(is_interface(), "not interface");
  InstanceKlass* volatile* addr = adr_implementor();
  assert(addr != nullptr, "null addr");
  if (addr != nullptr) {
    Atomic::release_store(addr, ik);
  }
}

int  InstanceKlass::nof_implementors() const {
  InstanceKlass* ik = implementor();
  if (ik == nullptr) {
    return 0;
  } else if (ik != this) {
    return 1;
  } else {
    return 2;
  }
}

// The embedded _implementor field can only record one implementor.
// When there are more than one implementors, the _implementor field
// is set to the interface Klass* itself. Following are the possible
// values for the _implementor field:
//   null                  - no implementor
//   implementor Klass*    - one implementor
//   self                  - more than one implementor
//
// The _implementor field only exists for interfaces.
void InstanceKlass::add_implementor(InstanceKlass* ik) {
  if (Universe::is_fully_initialized()) {
    assert_lock_strong(Compile_lock);
  }
  assert(is_interface(), "not interface");
  // Filter out my subinterfaces.
  // (Note: Interfaces are never on the subklass list.)
  if (ik->is_interface()) return;

  // Filter out subclasses whose supers already implement me.
  // (Note: CHA must walk subclasses of direct implementors
  // in order to locate indirect implementors.)
  InstanceKlass* super_ik = ik->java_super();
  if (super_ik != nullptr && super_ik->implements_interface(this))
    // We only need to check one immediate superclass, since the
    // implements_interface query looks at transitive_interfaces.
    // Any supers of the super have the same (or fewer) transitive_interfaces.
    return;

  InstanceKlass* iklass = implementor();
  if (iklass == nullptr) {
    set_implementor(ik);
  } else if (iklass != this && iklass != ik) {
    // There is already an implementor. Use itself as an indicator of
    // more than one implementors.
    set_implementor(this);
  }

  // The implementor also implements the transitive_interfaces
  for (int index = 0; index < local_interfaces()->length(); index++) {
    local_interfaces()->at(index)->add_implementor(ik);
  }
}

void InstanceKlass::init_implementor() {
  if (is_interface()) {
    set_implementor(nullptr);
  }
}


void InstanceKlass::process_interfaces() {
  // link this class into the implementors list of every interface it implements
  for (int i = local_interfaces()->length() - 1; i >= 0; i--) {
    assert(local_interfaces()->at(i)->is_klass(), "must be a klass");
    InstanceKlass* interf = local_interfaces()->at(i);
    assert(interf->is_interface(), "expected interface");
    interf->add_implementor(this);
  }
}

bool InstanceKlass::can_be_primary_super_slow() const {
  if (is_interface())
    return false;
  else
    return Klass::can_be_primary_super_slow();
}

GrowableArray<Klass*>* InstanceKlass::compute_secondary_supers(int num_extra_slots,
                                                               Array<InstanceKlass*>* transitive_interfaces) {
  // The secondaries are the implemented interfaces.
  Array<InstanceKlass*>* interfaces = transitive_interfaces;
  int num_secondaries = num_extra_slots + interfaces->length();
  if (num_secondaries == 0) {
    // Must share this for correct bootstrapping!
    set_secondary_supers(Universe::the_empty_klass_array());
    return nullptr;
  } else if (num_extra_slots == 0) {
    // The secondary super list is exactly the same as the transitive interfaces, so
    // let's use it instead of making a copy.
    // Redefine classes has to be careful not to delete this!
    // We need the cast because Array<Klass*> is NOT a supertype of Array<InstanceKlass*>,
    // (but it's safe to do here because we won't write into _secondary_supers from this point on).
    set_secondary_supers((Array<Klass*>*)(address)interfaces);
    return nullptr;
  } else {
    // Copy transitive interfaces to a temporary growable array to be constructed
    // into the secondary super list with extra slots.
    GrowableArray<Klass*>* secondaries = new GrowableArray<Klass*>(interfaces->length());
    for (int i = 0; i < interfaces->length(); i++) {
      secondaries->push(interfaces->at(i));
    }
    return secondaries;
  }
}

bool InstanceKlass::implements_interface(Klass* k) const {
  if (this == k) return true;
  assert(k->is_interface(), "should be an interface class");
  for (int i = 0; i < transitive_interfaces()->length(); i++) {
    if (transitive_interfaces()->at(i) == k) {
      return true;
    }
  }
  return false;
}

bool InstanceKlass::is_same_or_direct_interface(Klass *k) const {
  // Verify direct super interface
  if (this == k) return true;
  assert(k->is_interface(), "should be an interface class");
  for (int i = 0; i < local_interfaces()->length(); i++) {
    if (local_interfaces()->at(i) == k) {
      return true;
    }
  }
  return false;
}

objArrayOop InstanceKlass::allocate_objArray(int n, int length, TRAPS) {
  check_array_allocation_length(length, arrayOopDesc::max_array_length(T_OBJECT), CHECK_NULL);
  size_t size = objArrayOopDesc::object_size(length);
  ArrayKlass* ak = array_klass(n, CHECK_NULL);
  objArrayOop o = (objArrayOop)Universe::heap()->array_allocate(ak, size, length,
                                                                /* do_zero */ true, CHECK_NULL);
  return o;
}

instanceOop InstanceKlass::register_finalizer(instanceOop i, TRAPS) {
  if (TraceFinalizerRegistration) {
    tty->print("Registered ");
    i->print_value_on(tty);
    tty->print_cr(" (" PTR_FORMAT ") as finalizable", p2i(i));
  }
  instanceHandle h_i(THREAD, i);
  // Pass the handle as argument, JavaCalls::call expects oop as jobjects
  JavaValue result(T_VOID);
  JavaCallArguments args(h_i);
  methodHandle mh(THREAD, Universe::finalizer_register_method());
  JavaCalls::call(&result, mh, &args, CHECK_NULL);
  MANAGEMENT_ONLY(FinalizerService::on_register(h_i(), THREAD);)
  return h_i();
}

instanceOop InstanceKlass::allocate_instance(TRAPS) {
  bool has_finalizer_flag = has_finalizer(); // Query before possible GC
  size_t size = size_helper();  // Query before forming handle.

  instanceOop i;

  i = (instanceOop)Universe::heap()->obj_allocate(this, size, CHECK_NULL);
  if (has_finalizer_flag && !RegisterFinalizersAtInit) {
    i = register_finalizer(i, CHECK_NULL);
  }
  return i;
}

instanceOop InstanceKlass::allocate_instance(oop java_class, TRAPS) {
  Klass* k = java_lang_Class::as_Klass(java_class);
  if (k == nullptr) {
    ResourceMark rm(THREAD);
    THROW_(vmSymbols::java_lang_InstantiationException(), nullptr);
  }
  InstanceKlass* ik = cast(k);
  ik->check_valid_for_instantiation(false, CHECK_NULL);
  ik->initialize(CHECK_NULL);
  return ik->allocate_instance(THREAD);
}

instanceHandle InstanceKlass::allocate_instance_handle(TRAPS) {
  return instanceHandle(THREAD, allocate_instance(THREAD));
}

void InstanceKlass::check_valid_for_instantiation(bool throwError, TRAPS) {
  if (is_interface() || is_abstract()) {
    ResourceMark rm(THREAD);
    THROW_MSG(throwError ? vmSymbols::java_lang_InstantiationError()
              : vmSymbols::java_lang_InstantiationException(), external_name());
  }
  if (this == vmClasses::Class_klass()) {
    ResourceMark rm(THREAD);
    THROW_MSG(throwError ? vmSymbols::java_lang_IllegalAccessError()
              : vmSymbols::java_lang_IllegalAccessException(), external_name());
  }
}

ArrayKlass* InstanceKlass::array_klass(int n, TRAPS) {
  // Need load-acquire for lock-free read
  if (array_klasses_acquire() == nullptr) {
    ResourceMark rm(THREAD);
    JavaThread *jt = THREAD;
    {
      // Atomic creation of array_klasses
      MutexLocker ma(THREAD, MultiArray_lock);

      // Check if update has already taken place
      if (array_klasses() == nullptr) {
        ObjArrayKlass* k = ObjArrayKlass::allocate_objArray_klass(class_loader_data(), 1, this,
                                                                  false, CHECK_NULL);
        // use 'release' to pair with lock-free load
        release_set_array_klasses(k);
      }
    }
  }
  // array_klasses() will always be set at this point
  ArrayKlass* ak = array_klasses();
  return ak->array_klass(n, THREAD);
}

ArrayKlass* InstanceKlass::array_klass_or_null(int n) {
  // Need load-acquire for lock-free read
  ArrayKlass* ak = array_klasses_acquire();
  if (ak == nullptr) {
    return nullptr;
  } else {
    return ak->array_klass_or_null(n);
  }
}

ArrayKlass* InstanceKlass::array_klass(TRAPS) {
  return array_klass(1, THREAD);
}

ArrayKlass* InstanceKlass::array_klass_or_null() {
  return array_klass_or_null(1);
}

static int call_class_initializer_counter = 0;   // for debugging

Method* InstanceKlass::class_initializer() const {
  Method* clinit = find_method(
      vmSymbols::class_initializer_name(), vmSymbols::void_method_signature());
  if (clinit != nullptr && clinit->is_class_initializer()) {
    return clinit;
  }
  return nullptr;
}

void InstanceKlass::call_class_initializer(TRAPS) {
  if (ReplayCompiles &&
      (ReplaySuppressInitializers == 1 ||
       (ReplaySuppressInitializers >= 2 && class_loader() != nullptr))) {
    // Hide the existence of the initializer for the purpose of replaying the compile
    return;
  }

#if INCLUDE_CDS
  // This is needed to ensure the consistency of the archived heap objects.
  if (has_archived_enum_objs()) {
    assert(is_shared(), "must be");
    bool initialized = HeapShared::initialize_enum_klass(this, CHECK);
    if (initialized) {
      return;
    }
  }
#endif

  methodHandle h_method(THREAD, class_initializer());
  assert(!is_initialized(), "we cannot initialize twice");
  LogTarget(Info, class, init) lt;
  if (lt.is_enabled()) {
    ResourceMark rm(THREAD);
    LogStream ls(lt);
    ls.print("%d Initializing ", call_class_initializer_counter++);
    name()->print_value_on(&ls);
    ls.print_cr("%s (" PTR_FORMAT ") by thread \"%s\"",
                h_method() == nullptr ? "(no method)" : "", p2i(this),
                THREAD->name());
  }
  if (h_method() != nullptr) {
    JavaCallArguments args; // No arguments
    JavaValue result(T_VOID);
    JavaCalls::call(&result, h_method, &args, CHECK); // Static call (no args)
  }
}


void InstanceKlass::mask_for(const methodHandle& method, int bci,
  InterpreterOopMap* entry_for) {
  // Lazily create the _oop_map_cache at first request
  // Lock-free access requires load_acquire.
  OopMapCache* oop_map_cache = Atomic::load_acquire(&_oop_map_cache);
  if (oop_map_cache == nullptr) {
    MutexLocker x(OopMapCacheAlloc_lock,  Mutex::_no_safepoint_check_flag);
    // Check if _oop_map_cache was allocated while we were waiting for this lock
    if ((oop_map_cache = _oop_map_cache) == nullptr) {
      oop_map_cache = new OopMapCache();
      // Ensure _oop_map_cache is stable, since it is examined without a lock
      Atomic::release_store(&_oop_map_cache, oop_map_cache);
    }
  }
  // _oop_map_cache is constant after init; lookup below does its own locking.
  oop_map_cache->lookup(method, bci, entry_for);
}


FieldInfo InstanceKlass::field(int index) const {
  for (AllFieldStream fs(this); !fs.done(); fs.next()) {
    if (fs.index() == index) {
      return fs.to_FieldInfo();
    }
  }
  fatal("Field not found");
  return FieldInfo();
}

bool InstanceKlass::find_local_field(Symbol* name, Symbol* sig, fieldDescriptor* fd) const {
  for (JavaFieldStream fs(this); !fs.done(); fs.next()) {
    Symbol* f_name = fs.name();
    Symbol* f_sig  = fs.signature();
    if (f_name == name && f_sig == sig) {
      fd->reinitialize(const_cast<InstanceKlass*>(this), fs.index());
      return true;
    }
  }
  return false;
}


Klass* InstanceKlass::find_interface_field(Symbol* name, Symbol* sig, fieldDescriptor* fd) const {
  const int n = local_interfaces()->length();
  for (int i = 0; i < n; i++) {
    Klass* intf1 = local_interfaces()->at(i);
    assert(intf1->is_interface(), "just checking type");
    // search for field in current interface
    if (InstanceKlass::cast(intf1)->find_local_field(name, sig, fd)) {
      assert(fd->is_static(), "interface field must be static");
      return intf1;
    }
    // search for field in direct superinterfaces
    Klass* intf2 = InstanceKlass::cast(intf1)->find_interface_field(name, sig, fd);
    if (intf2 != nullptr) return intf2;
  }
  // otherwise field lookup fails
  return nullptr;
}


Klass* InstanceKlass::find_field(Symbol* name, Symbol* sig, fieldDescriptor* fd) const {
  // search order according to newest JVM spec (5.4.3.2, p.167).
  // 1) search for field in current klass
  if (find_local_field(name, sig, fd)) {
    return const_cast<InstanceKlass*>(this);
  }
  // 2) search for field recursively in direct superinterfaces
  { Klass* intf = find_interface_field(name, sig, fd);
    if (intf != nullptr) return intf;
  }
  // 3) apply field lookup recursively if superclass exists
  { Klass* supr = super();
    if (supr != nullptr) return InstanceKlass::cast(supr)->find_field(name, sig, fd);
  }
  // 4) otherwise field lookup fails
  return nullptr;
}


Klass* InstanceKlass::find_field(Symbol* name, Symbol* sig, bool is_static, fieldDescriptor* fd) const {
  // search order according to newest JVM spec (5.4.3.2, p.167).
  // 1) search for field in current klass
  if (find_local_field(name, sig, fd)) {
    if (fd->is_static() == is_static) return const_cast<InstanceKlass*>(this);
  }
  // 2) search for field recursively in direct superinterfaces
  if (is_static) {
    Klass* intf = find_interface_field(name, sig, fd);
    if (intf != nullptr) return intf;
  }
  // 3) apply field lookup recursively if superclass exists
  { Klass* supr = super();
    if (supr != nullptr) return InstanceKlass::cast(supr)->find_field(name, sig, is_static, fd);
  }
  // 4) otherwise field lookup fails
  return nullptr;
}

bool InstanceKlass::contains_field_offset(int offset) {
  if (this->is_inline_klass()) {
    InlineKlass* vk = InlineKlass::cast(this);
    return offset >= vk->first_field_offset() && offset < (vk->first_field_offset() + vk->get_payload_size_in_bytes());
  } else {
    fieldDescriptor fd;
    return find_field_from_offset(offset, false, &fd);
  }
}

bool InstanceKlass::find_local_field_from_offset(int offset, bool is_static, fieldDescriptor* fd) const {
  for (JavaFieldStream fs(this); !fs.done(); fs.next()) {
    if (fs.offset() == offset) {
      fd->reinitialize(const_cast<InstanceKlass*>(this), fs.index());
      if (fd->is_static() == is_static) return true;
    }
  }
  return false;
}


bool InstanceKlass::find_field_from_offset(int offset, bool is_static, fieldDescriptor* fd) const {
  Klass* klass = const_cast<InstanceKlass*>(this);
  while (klass != nullptr) {
    if (InstanceKlass::cast(klass)->find_local_field_from_offset(offset, is_static, fd)) {
      return true;
    }
    klass = klass->super();
  }
  return false;
}


void InstanceKlass::methods_do(void f(Method* method)) {
  // Methods aren't stable until they are loaded.  This can be read outside
  // a lock through the ClassLoaderData for profiling
  // Redefined scratch classes are on the list and need to be cleaned
  if (!is_loaded() && !is_scratch_class()) {
    return;
  }

  int len = methods()->length();
  for (int index = 0; index < len; index++) {
    Method* m = methods()->at(index);
    assert(m->is_method(), "must be method");
    f(m);
  }
}


void InstanceKlass::do_local_static_fields(FieldClosure* cl) {
  for (JavaFieldStream fs(this); !fs.done(); fs.next()) {
    if (fs.access_flags().is_static()) {
      fieldDescriptor& fd = fs.field_descriptor();
      cl->do_field(&fd);
    }
  }
}


void InstanceKlass::do_local_static_fields(void f(fieldDescriptor*, Handle, TRAPS), Handle mirror, TRAPS) {
  for (JavaFieldStream fs(this); !fs.done(); fs.next()) {
    if (fs.access_flags().is_static()) {
      fieldDescriptor& fd = fs.field_descriptor();
      f(&fd, mirror, CHECK);
    }
  }
}

void InstanceKlass::do_nonstatic_fields(FieldClosure* cl) {
  InstanceKlass* super = superklass();
  if (super != nullptr) {
    super->do_nonstatic_fields(cl);
  }
  fieldDescriptor fd;
  int length = java_fields_count();
  for (int i = 0; i < length; i += 1) {
    fd.reinitialize(this, i);
    if (!fd.is_static()) {
      cl->do_field(&fd);
    }
  }
}

// first in Pair is offset, second is index.
static int compare_fields_by_offset(Pair<int,int>* a, Pair<int,int>* b) {
  return a->first - b->first;
}

void InstanceKlass::print_nonstatic_fields(FieldClosure* cl) {
  InstanceKlass* super = superklass();
  if (super != nullptr) {
    super->print_nonstatic_fields(cl);
  }
  ResourceMark rm;
  fieldDescriptor fd;
  // In DebugInfo nonstatic fields are sorted by offset.
  GrowableArray<Pair<int,int> > fields_sorted;
  int i = 0;
  for (AllFieldStream fs(this); !fs.done(); fs.next()) {
    if (!fs.access_flags().is_static()) {
      fd = fs.field_descriptor();
      Pair<int,int> f(fs.offset(), fs.index());
      fields_sorted.push(f);
      i++;
    }
  }
  if (i > 0) {
    int length = i;
    assert(length == fields_sorted.length(), "duh");
    fields_sorted.sort(compare_fields_by_offset);
    for (int i = 0; i < length; i++) {
      fd.reinitialize(this, fields_sorted.at(i).second);
      assert(!fd.is_static() && fd.offset() == fields_sorted.at(i).first, "only nonstatic fields");
      cl->do_field(&fd);
    }
  }
}

#ifdef ASSERT
static int linear_search(const Array<Method*>* methods,
                         const Symbol* name,
                         const Symbol* signature) {
  const int len = methods->length();
  for (int index = 0; index < len; index++) {
    const Method* const m = methods->at(index);
    assert(m->is_method(), "must be method");
    if (m->signature() == signature && m->name() == name) {
       return index;
    }
  }
  return -1;
}
#endif

bool InstanceKlass::_disable_method_binary_search = false;

NOINLINE int linear_search(const Array<Method*>* methods, const Symbol* name) {
  int len = methods->length();
  int l = 0;
  int h = len - 1;
  while (l <= h) {
    Method* m = methods->at(l);
    if (m->name() == name) {
      return l;
    }
    l++;
  }
  return -1;
}

inline int InstanceKlass::quick_search(const Array<Method*>* methods, const Symbol* name) {
  if (_disable_method_binary_search) {
    assert(CDSConfig::is_dumping_dynamic_archive(), "must be");
    // At the final stage of dynamic dumping, the methods array may not be sorted
    // by ascending addresses of their names, so we can't use binary search anymore.
    // However, methods with the same name are still laid out consecutively inside the
    // methods array, so let's look for the first one that matches.
    return linear_search(methods, name);
  }

  int len = methods->length();
  int l = 0;
  int h = len - 1;

  // methods are sorted by ascending addresses of their names, so do binary search
  while (l <= h) {
    int mid = (l + h) >> 1;
    Method* m = methods->at(mid);
    assert(m->is_method(), "must be method");
    int res = m->name()->fast_compare(name);
    if (res == 0) {
      return mid;
    } else if (res < 0) {
      l = mid + 1;
    } else {
      h = mid - 1;
    }
  }
  return -1;
}

// find_method looks up the name/signature in the local methods array
Method* InstanceKlass::find_method(const Symbol* name,
                                   const Symbol* signature) const {
  return find_method_impl(name, signature,
                          OverpassLookupMode::find,
                          StaticLookupMode::find,
                          PrivateLookupMode::find);
}

Method* InstanceKlass::find_method_impl(const Symbol* name,
                                        const Symbol* signature,
                                        OverpassLookupMode overpass_mode,
                                        StaticLookupMode static_mode,
                                        PrivateLookupMode private_mode) const {
  return InstanceKlass::find_method_impl(methods(),
                                         name,
                                         signature,
                                         overpass_mode,
                                         static_mode,
                                         private_mode);
}

// find_instance_method looks up the name/signature in the local methods array
// and skips over static methods
Method* InstanceKlass::find_instance_method(const Array<Method*>* methods,
                                            const Symbol* name,
                                            const Symbol* signature,
                                            PrivateLookupMode private_mode) {
  Method* const meth = InstanceKlass::find_method_impl(methods,
                                                 name,
                                                 signature,
                                                 OverpassLookupMode::find,
                                                 StaticLookupMode::skip,
                                                 private_mode);
  assert(((meth == nullptr) || !meth->is_static()),
    "find_instance_method should have skipped statics");
  return meth;
}

// find_instance_method looks up the name/signature in the local methods array
// and skips over static methods
Method* InstanceKlass::find_instance_method(const Symbol* name,
                                            const Symbol* signature,
                                            PrivateLookupMode private_mode) const {
  return InstanceKlass::find_instance_method(methods(), name, signature, private_mode);
}

// Find looks up the name/signature in the local methods array
// and filters on the overpass, static and private flags
// This returns the first one found
// note that the local methods array can have up to one overpass, one static
// and one instance (private or not) with the same name/signature
Method* InstanceKlass::find_local_method(const Symbol* name,
                                         const Symbol* signature,
                                         OverpassLookupMode overpass_mode,
                                         StaticLookupMode static_mode,
                                         PrivateLookupMode private_mode) const {
  return InstanceKlass::find_method_impl(methods(),
                                         name,
                                         signature,
                                         overpass_mode,
                                         static_mode,
                                         private_mode);
}

// Find looks up the name/signature in the local methods array
// and filters on the overpass, static and private flags
// This returns the first one found
// note that the local methods array can have up to one overpass, one static
// and one instance (private or not) with the same name/signature
Method* InstanceKlass::find_local_method(const Array<Method*>* methods,
                                         const Symbol* name,
                                         const Symbol* signature,
                                         OverpassLookupMode overpass_mode,
                                         StaticLookupMode static_mode,
                                         PrivateLookupMode private_mode) {
  return InstanceKlass::find_method_impl(methods,
                                         name,
                                         signature,
                                         overpass_mode,
                                         static_mode,
                                         private_mode);
}

Method* InstanceKlass::find_method(const Array<Method*>* methods,
                                   const Symbol* name,
                                   const Symbol* signature) {
  return InstanceKlass::find_method_impl(methods,
                                         name,
                                         signature,
                                         OverpassLookupMode::find,
                                         StaticLookupMode::find,
                                         PrivateLookupMode::find);
}

Method* InstanceKlass::find_method_impl(const Array<Method*>* methods,
                                        const Symbol* name,
                                        const Symbol* signature,
                                        OverpassLookupMode overpass_mode,
                                        StaticLookupMode static_mode,
                                        PrivateLookupMode private_mode) {
  int hit = find_method_index(methods, name, signature, overpass_mode, static_mode, private_mode);
  return hit >= 0 ? methods->at(hit): nullptr;
}

// true if method matches signature and conforms to skipping_X conditions.
static bool method_matches(const Method* m,
                           const Symbol* signature,
                           bool skipping_overpass,
                           bool skipping_static,
                           bool skipping_private) {
  return ((m->signature() == signature) &&
    (!skipping_overpass || !m->is_overpass()) &&
    (!skipping_static || !m->is_static()) &&
    (!skipping_private || !m->is_private()));
}

// Used directly for default_methods to find the index into the
// default_vtable_indices, and indirectly by find_method
// find_method_index looks in the local methods array to return the index
// of the matching name/signature. If, overpass methods are being ignored,
// the search continues to find a potential non-overpass match.  This capability
// is important during method resolution to prefer a static method, for example,
// over an overpass method.
// There is the possibility in any _method's array to have the same name/signature
// for a static method, an overpass method and a local instance method
// To correctly catch a given method, the search criteria may need
// to explicitly skip the other two. For local instance methods, it
// is often necessary to skip private methods
int InstanceKlass::find_method_index(const Array<Method*>* methods,
                                     const Symbol* name,
                                     const Symbol* signature,
                                     OverpassLookupMode overpass_mode,
                                     StaticLookupMode static_mode,
                                     PrivateLookupMode private_mode) {
  const bool skipping_overpass = (overpass_mode == OverpassLookupMode::skip);
  const bool skipping_static = (static_mode == StaticLookupMode::skip);
  const bool skipping_private = (private_mode == PrivateLookupMode::skip);
  const int hit = quick_search(methods, name);
  if (hit != -1) {
    const Method* const m = methods->at(hit);

    // Do linear search to find matching signature.  First, quick check
    // for common case, ignoring overpasses if requested.
    if (method_matches(m, signature, skipping_overpass, skipping_static, skipping_private)) {
      return hit;
    }

    // search downwards through overloaded methods
    int i;
    for (i = hit - 1; i >= 0; --i) {
        const Method* const m = methods->at(i);
        assert(m->is_method(), "must be method");
        if (m->name() != name) {
          break;
        }
        if (method_matches(m, signature, skipping_overpass, skipping_static, skipping_private)) {
          return i;
        }
    }
    // search upwards
    for (i = hit + 1; i < methods->length(); ++i) {
        const Method* const m = methods->at(i);
        assert(m->is_method(), "must be method");
        if (m->name() != name) {
          break;
        }
        if (method_matches(m, signature, skipping_overpass, skipping_static, skipping_private)) {
          return i;
        }
    }
    // not found
#ifdef ASSERT
    const int index = (skipping_overpass || skipping_static || skipping_private) ? -1 :
      linear_search(methods, name, signature);
    assert(-1 == index, "binary search should have found entry %d", index);
#endif
  }
  return -1;
}

int InstanceKlass::find_method_by_name(const Symbol* name, int* end) const {
  return find_method_by_name(methods(), name, end);
}

int InstanceKlass::find_method_by_name(const Array<Method*>* methods,
                                       const Symbol* name,
                                       int* end_ptr) {
  assert(end_ptr != nullptr, "just checking");
  int start = quick_search(methods, name);
  int end = start + 1;
  if (start != -1) {
    while (start - 1 >= 0 && (methods->at(start - 1))->name() == name) --start;
    while (end < methods->length() && (methods->at(end))->name() == name) ++end;
    *end_ptr = end;
    return start;
  }
  return -1;
}

// uncached_lookup_method searches both the local class methods array and all
// superclasses methods arrays, skipping any overpass methods in superclasses,
// and possibly skipping private methods.
Method* InstanceKlass::uncached_lookup_method(const Symbol* name,
                                              const Symbol* signature,
                                              OverpassLookupMode overpass_mode,
                                              PrivateLookupMode private_mode) const {
  OverpassLookupMode overpass_local_mode = overpass_mode;
  const Klass* klass = this;
  while (klass != nullptr) {
    Method* const method = InstanceKlass::cast(klass)->find_method_impl(name,
                                                                        signature,
                                                                        overpass_local_mode,
                                                                        StaticLookupMode::find,
                                                                        private_mode);
    if (method != nullptr) {
      return method;
    }
    if (name == vmSymbols::object_initializer_name()) {
      break;  // <init> is never inherited
    }
    klass = klass->super();
    overpass_local_mode = OverpassLookupMode::skip;   // Always ignore overpass methods in superclasses
  }
  return nullptr;
}

#ifdef ASSERT
// search through class hierarchy and return true if this class or
// one of the superclasses was redefined
bool InstanceKlass::has_redefined_this_or_super() const {
  const Klass* klass = this;
  while (klass != nullptr) {
    if (InstanceKlass::cast(klass)->has_been_redefined()) {
      return true;
    }
    klass = klass->super();
  }
  return false;
}
#endif

// lookup a method in the default methods list then in all transitive interfaces
// Do NOT return private or static methods
Method* InstanceKlass::lookup_method_in_ordered_interfaces(Symbol* name,
                                                         Symbol* signature) const {
  Method* m = nullptr;
  if (default_methods() != nullptr) {
    m = find_method(default_methods(), name, signature);
  }
  // Look up interfaces
  if (m == nullptr) {
    m = lookup_method_in_all_interfaces(name, signature, DefaultsLookupMode::find);
  }
  return m;
}

// lookup a method in all the interfaces that this class implements
// Do NOT return private or static methods, new in JDK8 which are not externally visible
// They should only be found in the initial InterfaceMethodRef
Method* InstanceKlass::lookup_method_in_all_interfaces(Symbol* name,
                                                       Symbol* signature,
                                                       DefaultsLookupMode defaults_mode) const {
  Array<InstanceKlass*>* all_ifs = transitive_interfaces();
  int num_ifs = all_ifs->length();
  InstanceKlass *ik = nullptr;
  for (int i = 0; i < num_ifs; i++) {
    ik = all_ifs->at(i);
    Method* m = ik->lookup_method(name, signature);
    if (m != nullptr && m->is_public() && !m->is_static() &&
        ((defaults_mode != DefaultsLookupMode::skip) || !m->is_default_method())) {
      return m;
    }
  }
  return nullptr;
}

PrintClassClosure::PrintClassClosure(outputStream* st, bool verbose)
  :_st(st), _verbose(verbose) {
  ResourceMark rm;
  _st->print("%-18s  ", "KlassAddr");
  _st->print("%-4s  ", "Size");
  _st->print("%-20s  ", "State");
  _st->print("%-7s  ", "Flags");
  _st->print("%-5s  ", "ClassName");
  _st->cr();
}

void PrintClassClosure::do_klass(Klass* k)  {
  ResourceMark rm;
  // klass pointer
  _st->print(PTR_FORMAT "  ", p2i(k));
  // klass size
  _st->print("%4d  ", k->size());
  // initialization state
  if (k->is_instance_klass()) {
    _st->print("%-20s  ",InstanceKlass::cast(k)->init_state_name());
  } else {
    _st->print("%-20s  ","");
  }
  // misc flags(Changes should synced with ClassesDCmd::ClassesDCmd help doc)
  char buf[10];
  int i = 0;
  if (k->has_finalizer()) buf[i++] = 'F';
  if (k->is_instance_klass()) {
    InstanceKlass* ik = InstanceKlass::cast(k);
    if (ik->has_final_method()) buf[i++] = 'f';
    if (ik->is_rewritten()) buf[i++] = 'W';
    if (ik->is_contended()) buf[i++] = 'C';
    if (ik->has_been_redefined()) buf[i++] = 'R';
    if (ik->is_shared()) buf[i++] = 'S';
  }
  buf[i++] = '\0';
  _st->print("%-7s  ", buf);
  // klass name
  _st->print("%-5s  ", k->external_name());
  // end
  _st->cr();
  if (_verbose) {
    k->print_on(_st);
  }
}

/* jni_id_for for jfieldIds only */
JNIid* InstanceKlass::jni_id_for(int offset) {
  MutexLocker ml(JfieldIdCreation_lock);
  JNIid* probe = jni_ids() == nullptr ? nullptr : jni_ids()->find(offset);
  if (probe == nullptr) {
    // Allocate new static field identifier
    probe = new JNIid(this, offset, jni_ids());
    set_jni_ids(probe);
  }
  return probe;
}

u2 InstanceKlass::enclosing_method_data(int offset) const {
  const Array<jushort>* const inner_class_list = inner_classes();
  if (inner_class_list == nullptr) {
    return 0;
  }
  const int length = inner_class_list->length();
  if (length % inner_class_next_offset == 0) {
    return 0;
  }
  const int index = length - enclosing_method_attribute_size;
  assert(offset < enclosing_method_attribute_size, "invalid offset");
  return inner_class_list->at(index + offset);
}

void InstanceKlass::set_enclosing_method_indices(u2 class_index,
                                                 u2 method_index) {
  Array<jushort>* inner_class_list = inner_classes();
  assert (inner_class_list != nullptr, "_inner_classes list is not set up");
  int length = inner_class_list->length();
  if (length % inner_class_next_offset == enclosing_method_attribute_size) {
    int index = length - enclosing_method_attribute_size;
    inner_class_list->at_put(
      index + enclosing_method_class_index_offset, class_index);
    inner_class_list->at_put(
      index + enclosing_method_method_index_offset, method_index);
  }
}

// Lookup or create a jmethodID.
// This code is called by the VMThread and JavaThreads so the
// locking has to be done very carefully to avoid deadlocks
// and/or other cache consistency problems.
//
jmethodID InstanceKlass::get_jmethod_id(const methodHandle& method_h) {
  size_t idnum = (size_t)method_h->method_idnum();
  jmethodID* jmeths = methods_jmethod_ids_acquire();
  size_t length = 0;
  jmethodID id = nullptr;

  // We use a double-check locking idiom here because this cache is
  // performance sensitive. In the normal system, this cache only
  // transitions from null to non-null which is safe because we use
  // release_set_methods_jmethod_ids() to advertise the new cache.
  // A partially constructed cache should never be seen by a racing
  // thread. We also use release_store() to save a new jmethodID
  // in the cache so a partially constructed jmethodID should never be
  // seen either. Cache reads of existing jmethodIDs proceed without a
  // lock, but cache writes of a new jmethodID requires uniqueness and
  // creation of the cache itself requires no leaks so a lock is
  // generally acquired in those two cases.
  //
  // If the RedefineClasses() API has been used, then this cache can
  // grow and we'll have transitions from non-null to bigger non-null.
  // Cache creation requires no leaks and we require safety between all
  // cache accesses and freeing of the old cache so a lock is generally
  // acquired when the RedefineClasses() API has been used.

  if (jmeths != nullptr) {
    // the cache already exists
    if (!idnum_can_increment()) {
      // the cache can't grow so we can just get the current values
      get_jmethod_id_length_value(jmeths, idnum, &length, &id);
    } else {
      MutexLocker ml(JmethodIdCreation_lock, Mutex::_no_safepoint_check_flag);
      get_jmethod_id_length_value(jmeths, idnum, &length, &id);
    }
  }
  // implied else:
  // we need to allocate a cache so default length and id values are good

  if (jmeths == nullptr ||   // no cache yet
      length <= idnum ||     // cache is too short
      id == nullptr) {       // cache doesn't contain entry

    // This function can be called by the VMThread or GC worker threads so we
    // have to do all things that might block on a safepoint before grabbing the lock.
    // Otherwise, we can deadlock with the VMThread or have a cache
    // consistency issue. These vars keep track of what we might have
    // to free after the lock is dropped.
    jmethodID  to_dealloc_id     = nullptr;
    jmethodID* to_dealloc_jmeths = nullptr;

    // may not allocate new_jmeths or use it if we allocate it
    jmethodID* new_jmeths = nullptr;
    if (length <= idnum) {
      // allocate a new cache that might be used
      size_t size = MAX2(idnum+1, (size_t)idnum_allocated_count());
      new_jmeths = NEW_C_HEAP_ARRAY(jmethodID, size+1, mtClass);
      memset(new_jmeths, 0, (size+1)*sizeof(jmethodID));
      // cache size is stored in element[0], other elements offset by one
      new_jmeths[0] = (jmethodID)size;
    }

    // allocate a new jmethodID that might be used
    {
      MutexLocker ml(JmethodIdCreation_lock, Mutex::_no_safepoint_check_flag);
      jmethodID new_id = nullptr;
      if (method_h->is_old() && !method_h->is_obsolete()) {
        // The method passed in is old (but not obsolete), we need to use the current version
        Method* current_method = method_with_idnum((int)idnum);
        assert(current_method != nullptr, "old and but not obsolete, so should exist");
        new_id = Method::make_jmethod_id(class_loader_data(), current_method);
      } else {
        // It is the current version of the method or an obsolete method,
        // use the version passed in
        new_id = Method::make_jmethod_id(class_loader_data(), method_h());
      }

      id = get_jmethod_id_fetch_or_update(idnum, new_id, new_jmeths,
                                          &to_dealloc_id, &to_dealloc_jmeths);
    }

    // The lock has been dropped so we can free resources.
    // Free up either the old cache or the new cache if we allocated one.
    if (to_dealloc_jmeths != nullptr) {
      FreeHeap(to_dealloc_jmeths);
    }
    // free up the new ID since it wasn't needed
    if (to_dealloc_id != nullptr) {
      Method::destroy_jmethod_id(class_loader_data(), to_dealloc_id);
    }
  }
  return id;
}

// Figure out how many jmethodIDs haven't been allocated, and make
// sure space for them is pre-allocated.  This makes getting all
// method ids much, much faster with classes with more than 8
// methods, and has a *substantial* effect on performance with jvmti
// code that loads all jmethodIDs for all classes.
void InstanceKlass::ensure_space_for_methodids(int start_offset) {
  int new_jmeths = 0;
  int length = methods()->length();
  for (int index = start_offset; index < length; index++) {
    Method* m = methods()->at(index);
    jmethodID id = m->find_jmethod_id_or_null();
    if (id == nullptr) {
      new_jmeths++;
    }
  }
  if (new_jmeths != 0) {
    Method::ensure_jmethod_ids(class_loader_data(), new_jmeths);
  }
}

// Common code to fetch the jmethodID from the cache or update the
// cache with the new jmethodID. This function should never do anything
// that causes the caller to go to a safepoint or we can deadlock with
// the VMThread or have cache consistency issues.
//
jmethodID InstanceKlass::get_jmethod_id_fetch_or_update(
            size_t idnum, jmethodID new_id,
            jmethodID* new_jmeths, jmethodID* to_dealloc_id_p,
            jmethodID** to_dealloc_jmeths_p) {
  assert(new_id != nullptr, "sanity check");
  assert(to_dealloc_id_p != nullptr, "sanity check");
  assert(to_dealloc_jmeths_p != nullptr, "sanity check");
  assert(JmethodIdCreation_lock->owned_by_self(), "sanity check");

  // reacquire the cache - we are locked, single threaded or at a safepoint
  jmethodID* jmeths = methods_jmethod_ids_acquire();
  jmethodID  id     = nullptr;
  size_t     length = 0;

  if (jmeths == nullptr ||                      // no cache yet
      (length = (size_t)jmeths[0]) <= idnum) {  // cache is too short
    if (jmeths != nullptr) {
      // copy any existing entries from the old cache
      for (size_t index = 0; index < length; index++) {
        new_jmeths[index+1] = jmeths[index+1];
      }
      *to_dealloc_jmeths_p = jmeths;  // save old cache for later delete
    }
    release_set_methods_jmethod_ids(jmeths = new_jmeths);
  } else {
    // fetch jmethodID (if any) from the existing cache
    id = jmeths[idnum+1];
    *to_dealloc_jmeths_p = new_jmeths;  // save new cache for later delete
  }
  if (id == nullptr) {
    // No matching jmethodID in the existing cache or we have a new
    // cache or we just grew the cache. This cache write is done here
    // by the first thread to win the foot race because a jmethodID
    // needs to be unique once it is generally available.
    id = new_id;

    // The jmethodID cache can be read while unlocked so we have to
    // make sure the new jmethodID is complete before installing it
    // in the cache.
    Atomic::release_store(&jmeths[idnum+1], id);
  } else {
    *to_dealloc_id_p = new_id; // save new id for later delete
  }
  return id;
}


// Common code to get the jmethodID cache length and the jmethodID
// value at index idnum if there is one.
//
void InstanceKlass::get_jmethod_id_length_value(jmethodID* cache,
       size_t idnum, size_t *length_p, jmethodID* id_p) {
  assert(cache != nullptr, "sanity check");
  assert(length_p != nullptr, "sanity check");
  assert(id_p != nullptr, "sanity check");

  // cache size is stored in element[0], other elements offset by one
  *length_p = (size_t)cache[0];
  if (*length_p <= idnum) {  // cache is too short
    *id_p = nullptr;
  } else {
    *id_p = cache[idnum+1];  // fetch jmethodID (if any)
  }
}


// Lookup a jmethodID, null if not found.  Do no blocking, no allocations, no handles
jmethodID InstanceKlass::jmethod_id_or_null(Method* method) {
  size_t idnum = (size_t)method->method_idnum();
  jmethodID* jmeths = methods_jmethod_ids_acquire();
  size_t length;                                // length assigned as debugging crumb
  jmethodID id = nullptr;
  if (jmeths != nullptr &&                      // If there is a cache
      (length = (size_t)jmeths[0]) > idnum) {   // and if it is long enough,
    id = jmeths[idnum+1];                       // Look up the id (may be null)
  }
  return id;
}

inline DependencyContext InstanceKlass::dependencies() {
  DependencyContext dep_context(&_dep_context, &_dep_context_last_cleaned);
  return dep_context;
}

void InstanceKlass::mark_dependent_nmethods(DeoptimizationScope* deopt_scope, KlassDepChange& changes) {
  dependencies().mark_dependent_nmethods(deopt_scope, changes);
}

void InstanceKlass::add_dependent_nmethod(nmethod* nm) {
  dependencies().add_dependent_nmethod(nm);
}

void InstanceKlass::clean_dependency_context() {
  dependencies().clean_unloading_dependents();
}

#ifndef PRODUCT
void InstanceKlass::print_dependent_nmethods(bool verbose) {
  dependencies().print_dependent_nmethods(verbose);
}

bool InstanceKlass::is_dependent_nmethod(nmethod* nm) {
  return dependencies().is_dependent_nmethod(nm);
}
#endif //PRODUCT

void InstanceKlass::clean_weak_instanceklass_links() {
  clean_implementors_list();
  clean_method_data();
}

void InstanceKlass::clean_implementors_list() {
  assert(is_loader_alive(), "this klass should be live");
  if (is_interface()) {
    assert (ClassUnloading, "only called for ClassUnloading");
    for (;;) {
      // Use load_acquire due to competing with inserts
      InstanceKlass* volatile* iklass = adr_implementor();
      assert(iklass != nullptr, "Klass must not be null");
      InstanceKlass* impl = Atomic::load_acquire(iklass);
      if (impl != nullptr && !impl->is_loader_alive()) {
        // null this field, might be an unloaded instance klass or null
        if (Atomic::cmpxchg(iklass, impl, (InstanceKlass*)nullptr) == impl) {
          // Successfully unlinking implementor.
          if (log_is_enabled(Trace, class, unload)) {
            ResourceMark rm;
            log_trace(class, unload)("unlinking class (implementor): %s", impl->external_name());
          }
          return;
        }
      } else {
        return;
      }
    }
  }
}

void InstanceKlass::clean_method_data() {
  for (int m = 0; m < methods()->length(); m++) {
    MethodData* mdo = methods()->at(m)->method_data();
    if (mdo != nullptr) {
      mdo->clean_method_data(/*always_clean*/false);
    }
  }
}

void InstanceKlass::metaspace_pointers_do(MetaspaceClosure* it) {
  Klass::metaspace_pointers_do(it);

  if (log_is_enabled(Trace, cds)) {
    ResourceMark rm;
    log_trace(cds)("Iter(InstanceKlass): %p (%s)", this, external_name());
  }

  it->push(&_annotations);
  it->push((Klass**)&_array_klasses);
  if (!is_rewritten()) {
    it->push(&_constants, MetaspaceClosure::_writable);
  } else {
    it->push(&_constants);
  }
  it->push(&_inner_classes);
#if INCLUDE_JVMTI
  it->push(&_previous_versions);
#endif
#if INCLUDE_CDS
  // For "old" classes with methods containing the jsr bytecode, the _methods array will
  // be rewritten during runtime (see Rewriter::rewrite_jsrs()). So setting the _methods to
  // be writable. The length check on the _methods is necessary because classes which
  // don't have any methods share the Universe::_the_empty_method_array which is in the RO region.
  if (_methods != nullptr && _methods->length() > 0 &&
      !can_be_verified_at_dumptime() && methods_contain_jsr_bytecode()) {
    // To handle jsr bytecode, new Method* maybe stored into _methods
    it->push(&_methods, MetaspaceClosure::_writable);
  } else {
#endif
    it->push(&_methods);
#if INCLUDE_CDS
  }
#endif
  it->push(&_default_methods);
  it->push(&_local_interfaces);
  it->push(&_transitive_interfaces);
  it->push(&_method_ordering);
  if (!is_rewritten()) {
    it->push(&_default_vtable_indices, MetaspaceClosure::_writable);
  } else {
    it->push(&_default_vtable_indices);
  }

  it->push(&_fieldinfo_stream);
  // _fields_status might be written into by Rewriter::scan_method() -> fd.set_has_initialized_final_update()
  it->push(&_fields_status, MetaspaceClosure::_writable);

  if (itable_length() > 0) {
    itableOffsetEntry* ioe = (itableOffsetEntry*)start_of_itable();
    int method_table_offset_in_words = ioe->offset()/wordSize;
    int itable_offset_in_words = (int)(start_of_itable() - (intptr_t*)this);

    int nof_interfaces = (method_table_offset_in_words - itable_offset_in_words)
                         / itableOffsetEntry::size();

    for (int i = 0; i < nof_interfaces; i ++, ioe ++) {
      if (ioe->interface_klass() != nullptr) {
        it->push(ioe->interface_klass_addr());
        itableMethodEntry* ime = ioe->first_method_entry(this);
        int n = klassItable::method_count_for_interface(ioe->interface_klass());
        for (int index = 0; index < n; index ++) {
          it->push(ime[index].method_addr());
        }
      }
    }
  }

  it->push(&_nest_members);
  it->push(&_permitted_subclasses);
  it->push(&_loadable_descriptors);
  it->push(&_record_components);
  if(_multifield_info != NULL) {
    it->push(&_multifield_info);
  }

  it->push(&_inline_type_field_klasses, MetaspaceClosure::_writable);
  it->push(&_null_marker_offsets);
}

#if INCLUDE_CDS
void InstanceKlass::remove_unshareable_info() {

  if (is_linked()) {
    assert(can_be_verified_at_dumptime(), "must be");
    // Remember this so we can avoid walking the hierarchy at runtime.
    set_verified_at_dump_time();
  }

  Klass::remove_unshareable_info();

  if (SystemDictionaryShared::has_class_failed_verification(this)) {
    // Classes are attempted to link during dumping and may fail,
    // but these classes are still in the dictionary and class list in CLD.
    // If the class has failed verification, there is nothing else to remove.
    return;
  }

  // Reset to the 'allocated' state to prevent any premature accessing to
  // a shared class at runtime while the class is still being loaded and
  // restored. A class' init_state is set to 'loaded' at runtime when it's
  // being added to class hierarchy (see InstanceKlass:::add_to_hierarchy()).
  _init_state = allocated;

  { // Otherwise this needs to take out the Compile_lock.
    assert(SafepointSynchronize::is_at_safepoint(), "only called at safepoint");
    init_implementor();
  }

  constants()->remove_unshareable_info();

  for (int i = 0; i < methods()->length(); i++) {
    Method* m = methods()->at(i);
    m->remove_unshareable_info();
  }

  // do array classes also.
  if (array_klasses() != nullptr) {
    array_klasses()->remove_unshareable_info();
  }

  // These are not allocated from metaspace. They are safe to set to nullptr.
  _source_debug_extension = nullptr;
  _dep_context = nullptr;
  _osr_nmethods_head = nullptr;
#if INCLUDE_JVMTI
  _breakpoints = nullptr;
  _previous_versions = nullptr;
  _cached_class_file = nullptr;
  _jvmti_cached_class_field_map = nullptr;
#endif

  _init_thread = nullptr;
  _methods_jmethod_ids = nullptr;
  _jni_ids = nullptr;
  _oop_map_cache = nullptr;
  // clear _nest_host to ensure re-load at runtime
  _nest_host = nullptr;
  init_shared_package_entry();
  _dep_context_last_cleaned = 0;
  _init_monitor = nullptr;

  remove_unshareable_flags();
}

void InstanceKlass::remove_unshareable_flags() {
  // clear all the flags/stats that shouldn't be in the archived version
  assert(!is_scratch_class(), "must be");
  assert(!has_been_redefined(), "must be");
#if INCLUDE_JVMTI
  set_is_being_redefined(false);
#endif
  set_has_resolved_methods(false);
}

void InstanceKlass::remove_java_mirror() {
  Klass::remove_java_mirror();

  // do array classes also.
  if (array_klasses() != nullptr) {
    array_klasses()->remove_java_mirror();
  }
}

void InstanceKlass::init_shared_package_entry() {
  assert(CDSConfig::is_dumping_archive(), "must be");
#if !INCLUDE_CDS_JAVA_HEAP
  _package_entry = nullptr;
#else
  if (CDSConfig::is_dumping_full_module_graph()) {
    if (is_shared_unregistered_class()) {
      _package_entry = nullptr;
    } else {
      _package_entry = PackageEntry::get_archived_entry(_package_entry);
    }
  } else if (CDSConfig::is_dumping_dynamic_archive() &&
             CDSConfig::is_loading_full_module_graph() &&
             MetaspaceShared::is_in_shared_metaspace(_package_entry)) {
    // _package_entry is an archived package in the base archive. Leave it as is.
  } else {
    _package_entry = nullptr;
  }
  ArchivePtrMarker::mark_pointer((address**)&_package_entry);
#endif
}

void InstanceKlass::compute_has_loops_flag_for_methods() {
  Array<Method*>* methods = this->methods();
  for (int index = 0; index < methods->length(); ++index) {
    Method* m = methods->at(index);
    if (!m->is_overpass()) { // work around JDK-8305771
      m->compute_has_loops_flag();
    }
  }
}

void InstanceKlass::restore_unshareable_info(ClassLoaderData* loader_data, Handle protection_domain,
                                             PackageEntry* pkg_entry, TRAPS) {
  // InstanceKlass::add_to_hierarchy() sets the init_state to loaded
  // before the InstanceKlass is added to the SystemDictionary. Make
  // sure the current state is <loaded.
  assert(!is_loaded(), "invalid init state");
  assert(!shared_loading_failed(), "Must not try to load failed class again");
  set_package(loader_data, pkg_entry, CHECK);
  Klass::restore_unshareable_info(loader_data, protection_domain, CHECK);

  if (is_inline_klass()) {
    InlineKlass::cast(this)->initialize_calling_convention(CHECK);
  }

  Array<Method*>* methods = this->methods();
  int num_methods = methods->length();
  for (int index = 0; index < num_methods; ++index) {
    methods->at(index)->restore_unshareable_info(CHECK);
  }
#if INCLUDE_JVMTI
  if (JvmtiExport::has_redefined_a_class()) {
    // Reinitialize vtable because RedefineClasses may have changed some
    // entries in this vtable for super classes so the CDS vtable might
    // point to old or obsolete entries.  RedefineClasses doesn't fix up
    // vtables in the shared system dictionary, only the main one.
    // It also redefines the itable too so fix that too.
    // First fix any default methods that point to a super class that may
    // have been redefined.
    bool trace_name_printed = false;
    adjust_default_methods(&trace_name_printed);
    vtable().initialize_vtable();
    itable().initialize_itable();
  }
#endif

  // restore constant pool resolved references
  constants()->restore_unshareable_info(CHECK);

  if (array_klasses() != nullptr) {
    // To get a consistent list of classes we need MultiArray_lock to ensure
    // array classes aren't observed while they are being restored.
    MutexLocker ml(MultiArray_lock);
    assert(this == ObjArrayKlass::cast(array_klasses())->bottom_klass(), "sanity");
    // Array classes have null protection domain.
    // --> see ArrayKlass::complete_create_array_klass()
    array_klasses()->restore_unshareable_info(class_loader_data(), Handle(), CHECK);
  }

  // Initialize @ValueBased class annotation
  if (DiagnoseSyncOnValueBasedClasses && has_value_based_class_annotation()) {
    set_is_value_based();
  }

  // restore the monitor
  _init_monitor = create_init_monitor("InstanceKlassInitMonitorRestored_lock");
}

// Check if a class or any of its supertypes has a version older than 50.
// CDS will not perform verification of old classes during dump time because
// without changing the old verifier, the verification constraint cannot be
// retrieved during dump time.
// Verification of archived old classes will be performed during run time.
bool InstanceKlass::can_be_verified_at_dumptime() const {
  if (MetaspaceShared::is_in_shared_metaspace(this)) {
    // This is a class that was dumped into the base archive, so we know
    // it was verified at dump time.
    return true;
  }
  if (major_version() < 50 /*JAVA_6_VERSION*/) {
    return false;
  }
  if (java_super() != nullptr && !java_super()->can_be_verified_at_dumptime()) {
    return false;
  }
  Array<InstanceKlass*>* interfaces = local_interfaces();
  int len = interfaces->length();
  for (int i = 0; i < len; i++) {
    if (!interfaces->at(i)->can_be_verified_at_dumptime()) {
      return false;
    }
  }
  return true;
}

bool InstanceKlass::methods_contain_jsr_bytecode() const {
  Thread* thread = Thread::current();
  for (int i = 0; i < _methods->length(); i++) {
    methodHandle m(thread, _methods->at(i));
    BytecodeStream bcs(m);
    while (!bcs.is_last_bytecode()) {
      Bytecodes::Code opcode = bcs.next();
      if (opcode == Bytecodes::_jsr || opcode == Bytecodes::_jsr_w) {
        return true;
      }
    }
  }
  return false;
}
#endif // INCLUDE_CDS

#if INCLUDE_JVMTI
static void clear_all_breakpoints(Method* m) {
  m->clear_all_breakpoints();
}
#endif

void InstanceKlass::unload_class(InstanceKlass* ik) {
  // Release dependencies.
  ik->dependencies().remove_all_dependents();

  // notify the debugger
  if (JvmtiExport::should_post_class_unload()) {
    JvmtiExport::post_class_unload(ik);
  }

  // notify ClassLoadingService of class unload
  ClassLoadingService::notify_class_unloaded(ik);

  SystemDictionaryShared::handle_class_unloading(ik);

  if (log_is_enabled(Info, class, unload)) {
    ResourceMark rm;
    log_info(class, unload)("unloading class %s " PTR_FORMAT, ik->external_name(), p2i(ik));
  }

  Events::log_class_unloading(Thread::current(), ik);

#if INCLUDE_JFR
  assert(ik != nullptr, "invariant");
  EventClassUnload event;
  event.set_unloadedClass(ik);
  event.set_definingClassLoader(ik->class_loader_data());
  event.commit();
#endif
}

static void method_release_C_heap_structures(Method* m) {
  m->release_C_heap_structures();
}

// Called also by InstanceKlass::deallocate_contents, with false for release_sub_metadata.
void InstanceKlass::release_C_heap_structures(bool release_sub_metadata) {
  // Clean up C heap
  Klass::release_C_heap_structures();

  // Deallocate and call destructors for MDO mutexes
  if (release_sub_metadata) {
    methods_do(method_release_C_heap_structures);
  }

  // Destroy the init_monitor
  delete _init_monitor;

  // Deallocate oop map cache
  if (_oop_map_cache != nullptr) {
    delete _oop_map_cache;
    _oop_map_cache = nullptr;
  }

  // Deallocate JNI identifiers for jfieldIDs
  JNIid::deallocate(jni_ids());
  set_jni_ids(nullptr);

  jmethodID* jmeths = methods_jmethod_ids_acquire();
  if (jmeths != (jmethodID*)nullptr) {
    release_set_methods_jmethod_ids(nullptr);
    FreeHeap(jmeths);
  }

  assert(_dep_context == nullptr,
         "dependencies should already be cleaned");

#if INCLUDE_JVMTI
  // Deallocate breakpoint records
  if (breakpoints() != 0x0) {
    methods_do(clear_all_breakpoints);
    assert(breakpoints() == 0x0, "should have cleared breakpoints");
  }

  // deallocate the cached class file
  if (_cached_class_file != nullptr) {
    os::free(_cached_class_file);
    _cached_class_file = nullptr;
  }
#endif

  FREE_C_HEAP_ARRAY(char, _source_debug_extension);

  if (release_sub_metadata) {
    constants()->release_C_heap_structures();
  }
}

// The constant pool is on stack if any of the methods are executing or
// referenced by handles.
bool InstanceKlass::on_stack() const {
  return _constants->on_stack();
}

Symbol* InstanceKlass::source_file_name() const               { return _constants->source_file_name(); }
u2 InstanceKlass::source_file_name_index() const              { return _constants->source_file_name_index(); }
void InstanceKlass::set_source_file_name_index(u2 sourcefile_index) { _constants->set_source_file_name_index(sourcefile_index); }

// minor and major version numbers of class file
u2 InstanceKlass::minor_version() const                 { return _constants->minor_version(); }
void InstanceKlass::set_minor_version(u2 minor_version) { _constants->set_minor_version(minor_version); }
u2 InstanceKlass::major_version() const                 { return _constants->major_version(); }
void InstanceKlass::set_major_version(u2 major_version) { _constants->set_major_version(major_version); }

InstanceKlass* InstanceKlass::get_klass_version(int version) {
  for (InstanceKlass* ik = this; ik != nullptr; ik = ik->previous_versions()) {
    if (ik->constants()->version() == version) {
      return ik;
    }
  }
  return nullptr;
}

void InstanceKlass::set_source_debug_extension(const char* array, int length) {
  if (array == nullptr) {
    _source_debug_extension = nullptr;
  } else {
    // Adding one to the attribute length in order to store a null terminator
    // character could cause an overflow because the attribute length is
    // already coded with an u4 in the classfile, but in practice, it's
    // unlikely to happen.
    assert((length+1) > length, "Overflow checking");
    char* sde = NEW_C_HEAP_ARRAY(char, (length + 1), mtClass);
    for (int i = 0; i < length; i++) {
      sde[i] = array[i];
    }
    sde[length] = '\0';
    _source_debug_extension = sde;
  }
}

Symbol* InstanceKlass::generic_signature() const                   { return _constants->generic_signature(); }
u2 InstanceKlass::generic_signature_index() const                  { return _constants->generic_signature_index(); }
void InstanceKlass::set_generic_signature_index(u2 sig_index)      { _constants->set_generic_signature_index(sig_index); }

const char* InstanceKlass::signature_name() const {
  return signature_name_of_carrier(JVM_SIGNATURE_CLASS);
}

const char* InstanceKlass::signature_name_of_carrier(char c) const {
  // Get the internal name as a c string
  const char* src = (const char*) (name()->as_C_string());
  const int src_length = (int)strlen(src);

  char* dest = NEW_RESOURCE_ARRAY(char, src_length + 3);

  // Add L or Q as type indicator
  int dest_index = 0;
  dest[dest_index++] = c;

  // Add the actual class name
  for (int src_index = 0; src_index < src_length; ) {
    dest[dest_index++] = src[src_index++];
  }

  if (is_hidden()) { // Replace the last '+' with a '.'.
    for (int index = (int)src_length; index > 0; index--) {
      if (dest[index] == '+') {
        dest[index] = JVM_SIGNATURE_DOT;
        break;
      }
    }
  }

  // Add the semicolon and the null
  dest[dest_index++] = JVM_SIGNATURE_ENDCLASS;
  dest[dest_index] = '\0';
  return dest;
}

ModuleEntry* InstanceKlass::module() const {
  if (is_hidden() &&
      in_unnamed_package() &&
      class_loader_data()->has_class_mirror_holder()) {
    // For a non-strong hidden class defined to an unnamed package,
    // its (class held) CLD will not have an unnamed module created for it.
    // Two choices to find the correct ModuleEntry:
    // 1. If hidden class is within a nest, use nest host's module
    // 2. Find the unnamed module off from the class loader
    // For now option #2 is used since a nest host is not set until
    // after the instance class is created in jvm_lookup_define_class().
    if (class_loader_data()->is_boot_class_loader_data()) {
      return ClassLoaderData::the_null_class_loader_data()->unnamed_module();
    } else {
      oop module = java_lang_ClassLoader::unnamedModule(class_loader_data()->class_loader());
      assert(java_lang_Module::is_instance(module), "Not an instance of java.lang.Module");
      return java_lang_Module::module_entry(module);
    }
  }

  // Class is in a named package
  if (!in_unnamed_package()) {
    return _package_entry->module();
  }

  // Class is in an unnamed package, return its loader's unnamed module
  return class_loader_data()->unnamed_module();
}

void InstanceKlass::set_package(ClassLoaderData* loader_data, PackageEntry* pkg_entry, TRAPS) {

  // ensure java/ packages only loaded by boot or platform builtin loaders
  // not needed for shared class since CDS does not archive prohibited classes.
  if (!is_shared()) {
    check_prohibited_package(name(), loader_data, CHECK);
  }

  if (is_shared() && _package_entry != nullptr) {
    if (CDSConfig::is_loading_full_module_graph() && _package_entry == pkg_entry) {
      // we can use the saved package
      assert(MetaspaceShared::is_in_shared_metaspace(_package_entry), "must be");
      return;
    } else {
      _package_entry = nullptr;
    }
  }

  // ClassLoader::package_from_class_name has already incremented the refcount of the symbol
  // it returns, so we need to decrement it when the current function exits.
  TempNewSymbol from_class_name =
      (pkg_entry != nullptr) ? nullptr : ClassLoader::package_from_class_name(name());

  Symbol* pkg_name;
  if (pkg_entry != nullptr) {
    pkg_name = pkg_entry->name();
  } else {
    pkg_name = from_class_name;
  }

  if (pkg_name != nullptr && loader_data != nullptr) {

    // Find in class loader's package entry table.
    _package_entry = pkg_entry != nullptr ? pkg_entry : loader_data->packages()->lookup_only(pkg_name);

    // If the package name is not found in the loader's package
    // entry table, it is an indication that the package has not
    // been defined. Consider it defined within the unnamed module.
    if (_package_entry == nullptr) {

      if (!ModuleEntryTable::javabase_defined()) {
        // Before java.base is defined during bootstrapping, define all packages in
        // the java.base module.  If a non-java.base package is erroneously placed
        // in the java.base module it will be caught later when java.base
        // is defined by ModuleEntryTable::verify_javabase_packages check.
        assert(ModuleEntryTable::javabase_moduleEntry() != nullptr, JAVA_BASE_NAME " module is null");
        _package_entry = loader_data->packages()->create_entry_if_absent(pkg_name, ModuleEntryTable::javabase_moduleEntry());
      } else {
        assert(loader_data->unnamed_module() != nullptr, "unnamed module is null");
        _package_entry = loader_data->packages()->create_entry_if_absent(pkg_name, loader_data->unnamed_module());
      }

      // A package should have been successfully created
      DEBUG_ONLY(ResourceMark rm(THREAD));
      assert(_package_entry != nullptr, "Package entry for class %s not found, loader %s",
             name()->as_C_string(), loader_data->loader_name_and_id());
    }

    if (log_is_enabled(Debug, module)) {
      ResourceMark rm(THREAD);
      ModuleEntry* m = _package_entry->module();
      log_trace(module)("Setting package: class: %s, package: %s, loader: %s, module: %s",
                        external_name(),
                        pkg_name->as_C_string(),
                        loader_data->loader_name_and_id(),
                        (m->is_named() ? m->name()->as_C_string() : UNNAMED_MODULE));
    }
  } else {
    ResourceMark rm(THREAD);
    log_trace(module)("Setting package: class: %s, package: unnamed, loader: %s, module: %s",
                      external_name(),
                      (loader_data != nullptr) ? loader_data->loader_name_and_id() : "null",
                      UNNAMED_MODULE);
  }
}

// Function set_classpath_index ensures that for a non-null _package_entry
// of the InstanceKlass, the entry is in the boot loader's package entry table.
// It then sets the classpath_index in the package entry record.
//
// The classpath_index field is used to find the entry on the boot loader class
// path for packages with classes loaded by the boot loader from -Xbootclasspath/a
// in an unnamed module.  It is also used to indicate (for all packages whose
// classes are loaded by the boot loader) that at least one of the package's
// classes has been loaded.
void InstanceKlass::set_classpath_index(s2 path_index) {
  if (_package_entry != nullptr) {
    DEBUG_ONLY(PackageEntryTable* pkg_entry_tbl = ClassLoaderData::the_null_class_loader_data()->packages();)
    assert(pkg_entry_tbl->lookup_only(_package_entry->name()) == _package_entry, "Should be same");
    assert(path_index != -1, "Unexpected classpath_index");
    _package_entry->set_classpath_index(path_index);
  }
}

// different versions of is_same_class_package

bool InstanceKlass::is_same_class_package(const Klass* class2) const {
  oop classloader1 = this->class_loader();
  PackageEntry* classpkg1 = this->package();
  if (class2->is_objArray_klass()) {
    class2 = ObjArrayKlass::cast(class2)->bottom_klass();
  }

  oop classloader2;
  PackageEntry* classpkg2;
  if (class2->is_instance_klass()) {
    classloader2 = class2->class_loader();
    classpkg2 = class2->package();
  } else {
    assert(class2->is_typeArray_klass(), "should be type array");
    classloader2 = nullptr;
    classpkg2 = nullptr;
  }

  // Same package is determined by comparing class loader
  // and package entries. Both must be the same. This rule
  // applies even to classes that are defined in the unnamed
  // package, they still must have the same class loader.
  if ((classloader1 == classloader2) && (classpkg1 == classpkg2)) {
    return true;
  }

  return false;
}

// return true if this class and other_class are in the same package. Classloader
// and classname information is enough to determine a class's package
bool InstanceKlass::is_same_class_package(oop other_class_loader,
                                          const Symbol* other_class_name) const {
  if (class_loader() != other_class_loader) {
    return false;
  }
  if (name()->fast_compare(other_class_name) == 0) {
     return true;
  }

  {
    ResourceMark rm;

    bool bad_class_name = false;
    TempNewSymbol other_pkg = ClassLoader::package_from_class_name(other_class_name, &bad_class_name);
    if (bad_class_name) {
      return false;
    }
    // Check that package_from_class_name() returns null, not "", if there is no package.
    assert(other_pkg == nullptr || other_pkg->utf8_length() > 0, "package name is empty string");

    const Symbol* const this_package_name =
      this->package() != nullptr ? this->package()->name() : nullptr;

    if (this_package_name == nullptr || other_pkg == nullptr) {
      // One of the two doesn't have a package.  Only return true if the other
      // one also doesn't have a package.
      return this_package_name == other_pkg;
    }

    // Check if package is identical
    return this_package_name->fast_compare(other_pkg) == 0;
  }
}

static bool is_prohibited_package_slow(Symbol* class_name) {
  // Caller has ResourceMark
  int length;
  jchar* unicode = class_name->as_unicode(length);
  return (length >= 5 &&
          unicode[0] == 'j' &&
          unicode[1] == 'a' &&
          unicode[2] == 'v' &&
          unicode[3] == 'a' &&
          unicode[4] == '/');
}

// Only boot and platform class loaders can define classes in "java/" packages.
void InstanceKlass::check_prohibited_package(Symbol* class_name,
                                             ClassLoaderData* loader_data,
                                             TRAPS) {
  if (!loader_data->is_boot_class_loader_data() &&
      !loader_data->is_platform_class_loader_data() &&
      class_name != nullptr && class_name->utf8_length() >= 5) {
    ResourceMark rm(THREAD);
    bool prohibited;
    const u1* base = class_name->base();
    if ((base[0] | base[1] | base[2] | base[3] | base[4]) & 0x80) {
      prohibited = is_prohibited_package_slow(class_name);
    } else {
      char* name = class_name->as_C_string();
      prohibited = (strncmp(name, JAVAPKG, JAVAPKG_LEN) == 0 && name[JAVAPKG_LEN] == '/');
    }
    if (prohibited) {
      TempNewSymbol pkg_name = ClassLoader::package_from_class_name(class_name);
      assert(pkg_name != nullptr, "Error in parsing package name starting with 'java/'");
      char* name = pkg_name->as_C_string();
      const char* class_loader_name = loader_data->loader_name_and_id();
      StringUtils::replace_no_expand(name, "/", ".");
      const char* msg_text1 = "Class loader (instance of): ";
      const char* msg_text2 = " tried to load prohibited package name: ";
      size_t len = strlen(msg_text1) + strlen(class_loader_name) + strlen(msg_text2) + strlen(name) + 1;
      char* message = NEW_RESOURCE_ARRAY_IN_THREAD(THREAD, char, len);
      jio_snprintf(message, len, "%s%s%s%s", msg_text1, class_loader_name, msg_text2, name);
      THROW_MSG(vmSymbols::java_lang_SecurityException(), message);
    }
  }
  return;
}

bool InstanceKlass::find_inner_classes_attr(int* ooff, int* noff, TRAPS) const {
  constantPoolHandle i_cp(THREAD, constants());
  for (InnerClassesIterator iter(this); !iter.done(); iter.next()) {
    int ioff = iter.inner_class_info_index();
    if (ioff != 0) {
      // Check to see if the name matches the class we're looking for
      // before attempting to find the class.
      if (i_cp->klass_name_at_matches(this, ioff)) {
        Klass* inner_klass = i_cp->klass_at(ioff, CHECK_false);
        if (this == inner_klass) {
          *ooff = iter.outer_class_info_index();
          *noff = iter.inner_name_index();
          return true;
        }
      }
    }
  }
  return false;
}

InstanceKlass* InstanceKlass::compute_enclosing_class(bool* inner_is_member, TRAPS) const {
  InstanceKlass* outer_klass = nullptr;
  *inner_is_member = false;
  int ooff = 0, noff = 0;
  bool has_inner_classes_attr = find_inner_classes_attr(&ooff, &noff, THREAD);
  if (has_inner_classes_attr) {
    constantPoolHandle i_cp(THREAD, constants());
    if (ooff != 0) {
      Klass* ok = i_cp->klass_at(ooff, CHECK_NULL);
      if (!ok->is_instance_klass()) {
        // If the outer class is not an instance klass then it cannot have
        // declared any inner classes.
        ResourceMark rm(THREAD);
        Exceptions::fthrow(
          THREAD_AND_LOCATION,
          vmSymbols::java_lang_IncompatibleClassChangeError(),
          "%s and %s disagree on InnerClasses attribute",
          ok->external_name(),
          external_name());
        return nullptr;
      }
      outer_klass = InstanceKlass::cast(ok);
      *inner_is_member = true;
    }
    if (nullptr == outer_klass) {
      // It may be a local class; try for that.
      int encl_method_class_idx = enclosing_method_class_index();
      if (encl_method_class_idx != 0) {
        Klass* ok = i_cp->klass_at(encl_method_class_idx, CHECK_NULL);
        outer_klass = InstanceKlass::cast(ok);
        *inner_is_member = false;
      }
    }
  }

  // If no inner class attribute found for this class.
  if (nullptr == outer_klass) return nullptr;

  // Throws an exception if outer klass has not declared k as an inner klass
  // We need evidence that each klass knows about the other, or else
  // the system could allow a spoof of an inner class to gain access rights.
  Reflection::check_for_inner_class(outer_klass, this, *inner_is_member, CHECK_NULL);
  return outer_klass;
}

jint InstanceKlass::compute_modifier_flags() const {
  jint access = access_flags().as_int();

  // But check if it happens to be member class.
  InnerClassesIterator iter(this);
  for (; !iter.done(); iter.next()) {
    int ioff = iter.inner_class_info_index();
    // Inner class attribute can be zero, skip it.
    // Strange but true:  JVM spec. allows null inner class refs.
    if (ioff == 0) continue;

    // only look at classes that are already loaded
    // since we are looking for the flags for our self.
    Symbol* inner_name = constants()->klass_name_at(ioff);
    if (name() == inner_name) {
      // This is really a member class.
      access = iter.inner_access_flags();
      break;
    }
  }
  return (access & JVM_ACC_WRITTEN_FLAGS);
}

jint InstanceKlass::jvmti_class_status() const {
  jint result = 0;

  if (is_linked()) {
    result |= JVMTI_CLASS_STATUS_VERIFIED | JVMTI_CLASS_STATUS_PREPARED;
  }

  if (is_initialized()) {
    assert(is_linked(), "Class status is not consistent");
    result |= JVMTI_CLASS_STATUS_INITIALIZED;
  }
  if (is_in_error_state()) {
    result |= JVMTI_CLASS_STATUS_ERROR;
  }
  return result;
}

Method* InstanceKlass::method_at_itable(InstanceKlass* holder, int index, TRAPS) {
  bool implements_interface; // initialized by method_at_itable_or_null
  Method* m = method_at_itable_or_null(holder, index,
                                       implements_interface); // out parameter
  if (m != nullptr) {
    assert(implements_interface, "sanity");
    return m;
  } else if (implements_interface) {
    // Throw AbstractMethodError since corresponding itable slot is empty.
    THROW_NULL(vmSymbols::java_lang_AbstractMethodError());
  } else {
    // If the interface isn't implemented by the receiver class,
    // the VM should throw IncompatibleClassChangeError.
    ResourceMark rm(THREAD);
    stringStream ss;
    bool same_module = (module() == holder->module());
    ss.print("Receiver class %s does not implement "
             "the interface %s defining the method to be called "
             "(%s%s%s)",
             external_name(), holder->external_name(),
             (same_module) ? joint_in_module_of_loader(holder) : class_in_module_of_loader(),
             (same_module) ? "" : "; ",
             (same_module) ? "" : holder->class_in_module_of_loader());
    THROW_MSG_NULL(vmSymbols::java_lang_IncompatibleClassChangeError(), ss.as_string());
  }
}

Method* InstanceKlass::method_at_itable_or_null(InstanceKlass* holder, int index, bool& implements_interface) {
  klassItable itable(this);
  for (int i = 0; i < itable.size_offset_table(); i++) {
    itableOffsetEntry* offset_entry = itable.offset_entry(i);
    if (offset_entry->interface_klass() == holder) {
      implements_interface = true;
      itableMethodEntry* ime = offset_entry->first_method_entry(this);
      Method* m = ime[index].method();
      return m;
    }
  }
  implements_interface = false;
  return nullptr; // offset entry not found
}

int InstanceKlass::vtable_index_of_interface_method(Method* intf_method) {
  assert(is_linked(), "required");
  assert(intf_method->method_holder()->is_interface(), "not an interface method");
  assert(is_subtype_of(intf_method->method_holder()), "interface not implemented");

  int vtable_index = Method::invalid_vtable_index;
  Symbol* name = intf_method->name();
  Symbol* signature = intf_method->signature();

  // First check in default method array
  if (!intf_method->is_abstract() && default_methods() != nullptr) {
    int index = find_method_index(default_methods(),
                                  name, signature,
                                  Klass::OverpassLookupMode::find,
                                  Klass::StaticLookupMode::find,
                                  Klass::PrivateLookupMode::find);
    if (index >= 0) {
      vtable_index = default_vtable_indices()->at(index);
    }
  }
  if (vtable_index == Method::invalid_vtable_index) {
    // get vtable_index for miranda methods
    klassVtable vt = vtable();
    vtable_index = vt.index_of_miranda(name, signature);
  }
  return vtable_index;
}

#if INCLUDE_JVMTI
// update default_methods for redefineclasses for methods that are
// not yet in the vtable due to concurrent subclass define and superinterface
// redefinition
// Note: those in the vtable, should have been updated via adjust_method_entries
void InstanceKlass::adjust_default_methods(bool* trace_name_printed) {
  // search the default_methods for uses of either obsolete or EMCP methods
  if (default_methods() != nullptr) {
    for (int index = 0; index < default_methods()->length(); index ++) {
      Method* old_method = default_methods()->at(index);
      if (old_method == nullptr || !old_method->is_old()) {
        continue; // skip uninteresting entries
      }
      assert(!old_method->is_deleted(), "default methods may not be deleted");
      Method* new_method = old_method->get_new_method();
      default_methods()->at_put(index, new_method);

      if (log_is_enabled(Info, redefine, class, update)) {
        ResourceMark rm;
        if (!(*trace_name_printed)) {
          log_info(redefine, class, update)
            ("adjust: klassname=%s default methods from name=%s",
             external_name(), old_method->method_holder()->external_name());
          *trace_name_printed = true;
        }
        log_debug(redefine, class, update, vtables)
          ("default method update: %s(%s) ",
           new_method->name()->as_C_string(), new_method->signature()->as_C_string());
      }
    }
  }
}
#endif // INCLUDE_JVMTI

// On-stack replacement stuff
void InstanceKlass::add_osr_nmethod(nmethod* n) {
  assert_lock_strong(CompiledMethod_lock);
#ifndef PRODUCT
  nmethod* prev = lookup_osr_nmethod(n->method(), n->osr_entry_bci(), n->comp_level(), true);
  assert(prev == nullptr || !prev->is_in_use() COMPILER2_PRESENT(|| StressRecompilation),
      "redundant OSR recompilation detected. memory leak in CodeCache!");
#endif
  // only one compilation can be active
  assert(n->is_osr_method(), "wrong kind of nmethod");
  n->set_osr_link(osr_nmethods_head());
  set_osr_nmethods_head(n);
  // Raise the highest osr level if necessary
  n->method()->set_highest_osr_comp_level(MAX2(n->method()->highest_osr_comp_level(), n->comp_level()));

  // Get rid of the osr methods for the same bci that have lower levels.
  for (int l = CompLevel_limited_profile; l < n->comp_level(); l++) {
    nmethod *inv = lookup_osr_nmethod(n->method(), n->osr_entry_bci(), l, true);
    if (inv != nullptr && inv->is_in_use()) {
      inv->make_not_entrant();
    }
  }
}

// Remove osr nmethod from the list. Return true if found and removed.
bool InstanceKlass::remove_osr_nmethod(nmethod* n) {
  // This is a short non-blocking critical region, so the no safepoint check is ok.
  ConditionalMutexLocker ml(CompiledMethod_lock, !CompiledMethod_lock->owned_by_self(), Mutex::_no_safepoint_check_flag);
  assert(n->is_osr_method(), "wrong kind of nmethod");
  nmethod* last = nullptr;
  nmethod* cur  = osr_nmethods_head();
  int max_level = CompLevel_none;  // Find the max comp level excluding n
  Method* m = n->method();
  // Search for match
  bool found = false;
  while(cur != nullptr && cur != n) {
    if (m == cur->method()) {
      // Find max level before n
      max_level = MAX2(max_level, cur->comp_level());
    }
    last = cur;
    cur = cur->osr_link();
  }
  nmethod* next = nullptr;
  if (cur == n) {
    found = true;
    next = cur->osr_link();
    if (last == nullptr) {
      // Remove first element
      set_osr_nmethods_head(next);
    } else {
      last->set_osr_link(next);
    }
  }
  n->set_osr_link(nullptr);
  cur = next;
  while (cur != nullptr) {
    // Find max level after n
    if (m == cur->method()) {
      max_level = MAX2(max_level, cur->comp_level());
    }
    cur = cur->osr_link();
  }
  m->set_highest_osr_comp_level(max_level);
  return found;
}

int InstanceKlass::mark_osr_nmethods(DeoptimizationScope* deopt_scope, const Method* m) {
  ConditionalMutexLocker ml(CompiledMethod_lock, !CompiledMethod_lock->owned_by_self(), Mutex::_no_safepoint_check_flag);
  nmethod* osr = osr_nmethods_head();
  int found = 0;
  while (osr != nullptr) {
    assert(osr->is_osr_method(), "wrong kind of nmethod found in chain");
    if (osr->method() == m) {
      deopt_scope->mark(osr);
      found++;
    }
    osr = osr->osr_link();
  }
  return found;
}

nmethod* InstanceKlass::lookup_osr_nmethod(const Method* m, int bci, int comp_level, bool match_level) const {
  ConditionalMutexLocker ml(CompiledMethod_lock, !CompiledMethod_lock->owned_by_self(), Mutex::_no_safepoint_check_flag);
  nmethod* osr = osr_nmethods_head();
  nmethod* best = nullptr;
  while (osr != nullptr) {
    assert(osr->is_osr_method(), "wrong kind of nmethod found in chain");
    // There can be a time when a c1 osr method exists but we are waiting
    // for a c2 version. When c2 completes its osr nmethod we will trash
    // the c1 version and only be able to find the c2 version. However
    // while we overflow in the c1 code at back branches we don't want to
    // try and switch to the same code as we are already running

    if (osr->method() == m &&
        (bci == InvocationEntryBci || osr->osr_entry_bci() == bci)) {
      if (match_level) {
        if (osr->comp_level() == comp_level) {
          // Found a match - return it.
          return osr;
        }
      } else {
        if (best == nullptr || (osr->comp_level() > best->comp_level())) {
          if (osr->comp_level() == CompilationPolicy::highest_compile_level()) {
            // Found the best possible - return it.
            return osr;
          }
          best = osr;
        }
      }
    }
    osr = osr->osr_link();
  }

  assert(match_level == false || best == nullptr, "shouldn't pick up anything if match_level is set");
  if (best != nullptr && best->comp_level() >= comp_level) {
    return best;
  }
  return nullptr;
}

// -----------------------------------------------------------------------------------------------------
// Printing

#define BULLET  " - "

static const char* state_names[] = {
  "allocated", "loaded", "being_linked", "linked", "being_initialized", "fully_initialized", "initialization_error"
};

static void print_vtable(address self, intptr_t* start, int len, outputStream* st) {
  ResourceMark rm;
  int* forward_refs = NEW_RESOURCE_ARRAY(int, len);
  for (int i = 0; i < len; i++)  forward_refs[i] = 0;
  for (int i = 0; i < len; i++) {
    intptr_t e = start[i];
    st->print("%d : " INTPTR_FORMAT, i, e);
    if (forward_refs[i] != 0) {
      int from = forward_refs[i];
      int off = (int) start[from];
      st->print(" (offset %d <= [%d])", off, from);
    }
    if (MetaspaceObj::is_valid((Metadata*)e)) {
      st->print(" ");
      ((Metadata*)e)->print_value_on(st);
    } else if (self != nullptr && e > 0 && e < 0x10000) {
      address location = self + e;
      int index = (int)((intptr_t*)location - start);
      st->print(" (offset %d => [%d])", (int)e, index);
      if (index >= 0 && index < len)
        forward_refs[index] = i;
    }
    st->cr();
  }
}

static void print_vtable(vtableEntry* start, int len, outputStream* st) {
  return print_vtable(nullptr, reinterpret_cast<intptr_t*>(start), len, st);
}

template<typename T>
 static void print_array_on(outputStream* st, Array<T>* array) {
   if (array == nullptr) { st->print_cr("nullptr"); return; }
   array->print_value_on(st); st->cr();
   if (Verbose || WizardMode) {
     for (int i = 0; i < array->length(); i++) {
       st->print("%d : ", i); array->at(i)->print_value_on(st); st->cr();
     }
   }
 }

static void print_array_on(outputStream* st, Array<int>* array) {
  if (array == nullptr) { st->print_cr("nullptr"); return; }
  array->print_value_on(st); st->cr();
  if (Verbose || WizardMode) {
    for (int i = 0; i < array->length(); i++) {
      st->print("%d : %d", i, array->at(i)); st->cr();
    }
  }
}

const char* InstanceKlass::init_state_name() const {
  return state_names[init_state()];
}

void InstanceKlass::print_on(outputStream* st) const {
  assert(is_klass(), "must be klass");
  Klass::print_on(st);

  st->print(BULLET"instance size:     %d", size_helper());                        st->cr();
  st->print(BULLET"klass size:        %d", size());                               st->cr();
  st->print(BULLET"access:            "); access_flags().print_on(st);            st->cr();
  st->print(BULLET"flags:             "); _misc_flags.print_on(st);               st->cr();
  st->print(BULLET"state:             "); st->print_cr("%s", init_state_name());
  st->print(BULLET"name:              "); name()->print_value_on(st);             st->cr();
  st->print(BULLET"super:             "); Metadata::print_value_on_maybe_null(st, super()); st->cr();
  st->print(BULLET"sub:               ");
  Klass* sub = subklass();
  int n;
  for (n = 0; sub != nullptr; n++, sub = sub->next_sibling()) {
    if (n < MaxSubklassPrintSize) {
      sub->print_value_on(st);
      st->print("   ");
    }
  }
  if (n >= MaxSubklassPrintSize) st->print("(" INTX_FORMAT " more klasses...)", n - MaxSubklassPrintSize);
  st->cr();

  if (is_interface()) {
    st->print_cr(BULLET"nof implementors:  %d", nof_implementors());
    if (nof_implementors() == 1) {
      st->print_cr(BULLET"implementor:    ");
      st->print("   ");
      implementor()->print_value_on(st);
      st->cr();
    }
  }

  st->print(BULLET"arrays:            "); Metadata::print_value_on_maybe_null(st, array_klasses()); st->cr();
  st->print(BULLET"methods:           "); print_array_on(st, methods());
  st->print(BULLET"method ordering:   "); print_array_on(st, method_ordering());
  st->print(BULLET"default_methods:   "); print_array_on(st, default_methods());
  if (default_vtable_indices() != nullptr) {
    st->print(BULLET"default vtable indices:   "); print_array_on(st, default_vtable_indices());
  }
  st->print(BULLET"local interfaces:  "); print_array_on(st, local_interfaces());
  st->print(BULLET"trans. interfaces: "); print_array_on(st, transitive_interfaces());
  st->print(BULLET"constants:         "); constants()->print_value_on(st);         st->cr();
  if (class_loader_data() != nullptr) {
    st->print(BULLET"class loader data:  ");
    class_loader_data()->print_value_on(st);
    st->cr();
  }
  if (source_file_name() != nullptr) {
    st->print(BULLET"source file:       ");
    source_file_name()->print_value_on(st);
    st->cr();
  }
  if (source_debug_extension() != nullptr) {
    st->print(BULLET"source debug extension:       ");
    st->print("%s", source_debug_extension());
    st->cr();
  }
  st->print(BULLET"class annotations:       "); class_annotations()->print_value_on(st); st->cr();
  st->print(BULLET"class type annotations:  "); class_type_annotations()->print_value_on(st); st->cr();
  st->print(BULLET"field annotations:       "); fields_annotations()->print_value_on(st); st->cr();
  st->print(BULLET"field type annotations:  "); fields_type_annotations()->print_value_on(st); st->cr();
  {
    bool have_pv = false;
    // previous versions are linked together through the InstanceKlass
    for (InstanceKlass* pv_node = previous_versions();
         pv_node != nullptr;
         pv_node = pv_node->previous_versions()) {
      if (!have_pv)
        st->print(BULLET"previous version:  ");
      have_pv = true;
      pv_node->constants()->print_value_on(st);
    }
    if (have_pv) st->cr();
  }

  if (generic_signature() != nullptr) {
    st->print(BULLET"generic signature: ");
    generic_signature()->print_value_on(st);
    st->cr();
  }
  st->print(BULLET"inner classes:     "); inner_classes()->print_value_on(st);     st->cr();
  st->print(BULLET"nest members:     "); nest_members()->print_value_on(st);     st->cr();
  if (record_components() != nullptr) {
    st->print(BULLET"record components:     "); record_components()->print_value_on(st);     st->cr();
  }
  st->print(BULLET"permitted subclasses:     "); permitted_subclasses()->print_value_on(st);     st->cr();
  st->print(BULLET"preload classes:     "); loadable_descriptors()->print_value_on(st); st->cr();
  if (java_mirror() != nullptr) {
    st->print(BULLET"java mirror:       ");
    java_mirror()->print_value_on(st);
    st->cr();
  } else {
    st->print_cr(BULLET"java mirror:       null");
  }
  st->print(BULLET"vtable length      %d  (start addr: " PTR_FORMAT ")", vtable_length(), p2i(start_of_vtable())); st->cr();
  if (vtable_length() > 0 && (Verbose || WizardMode))  print_vtable(start_of_vtable(), vtable_length(), st);
  st->print(BULLET"itable length      %d (start addr: " PTR_FORMAT ")", itable_length(), p2i(start_of_itable())); st->cr();
  if (itable_length() > 0 && (Verbose || WizardMode))  print_vtable(nullptr, start_of_itable(), itable_length(), st);
  st->print_cr(BULLET"---- static fields (%d words):", static_field_size());
  FieldPrinter print_static_field(st);
  ((InstanceKlass*)this)->do_local_static_fields(&print_static_field);
  st->print_cr(BULLET"---- non-static fields (%d words):", nonstatic_field_size());
  FieldPrinter print_nonstatic_field(st);
  InstanceKlass* ik = const_cast<InstanceKlass*>(this);
  ik->print_nonstatic_fields(&print_nonstatic_field);

  st->print(BULLET"non-static oop maps: ");
  OopMapBlock* map     = start_of_nonstatic_oop_maps();
  OopMapBlock* end_map = map + nonstatic_oop_map_count();
  while (map < end_map) {
    st->print("%d-%d ", map->offset(), map->offset() + heapOopSize*(map->count() - 1));
    map++;
  }
  st->cr();
}

void InstanceKlass::print_value_on(outputStream* st) const {
  assert(is_klass(), "must be klass");
  if (Verbose || WizardMode)  access_flags().print_on(st);
  name()->print_value_on(st);
}

void FieldPrinter::do_field(fieldDescriptor* fd) {
  _st->print(BULLET);
   if (_obj == nullptr) {
     fd->print_on(_st);
     _st->cr();
   } else {
     fd->print_on_for(_st, _obj);
     _st->cr();
   }
}


void InstanceKlass::oop_print_on(oop obj, outputStream* st) {
  Klass::oop_print_on(obj, st);

  if (this == vmClasses::String_klass()) {
    typeArrayOop value  = java_lang_String::value(obj);
    juint        length = java_lang_String::length(obj);
    if (value != nullptr &&
        value->is_typeArray() &&
        length <= (juint) value->length()) {
      st->print(BULLET"string: ");
      java_lang_String::print(obj, st);
      st->cr();
    }
  }

  st->print_cr(BULLET"---- fields (total size " SIZE_FORMAT " words):", oop_size(obj));
  FieldPrinter print_field(st, obj);
  print_nonstatic_fields(&print_field);

  if (this == vmClasses::Class_klass()) {
    st->print(BULLET"signature: ");
    java_lang_Class::print_signature(obj, st);
    st->cr();
    Klass* real_klass = java_lang_Class::as_Klass(obj);
    if (real_klass != nullptr && real_klass->is_instance_klass()) {
      st->print_cr(BULLET"---- static fields (%d):", java_lang_Class::static_oop_field_count(obj));
      InstanceKlass::cast(real_klass)->do_local_static_fields(&print_field);
    }
  } else if (this == vmClasses::MethodType_klass()) {
    st->print(BULLET"signature: ");
    java_lang_invoke_MethodType::print_signature(obj, st);
    st->cr();
  }
}

#ifndef PRODUCT

bool InstanceKlass::verify_itable_index(int i) {
  int method_count = klassItable::method_count_for_interface(this);
  assert(i >= 0 && i < method_count, "index out of bounds");
  return true;
}

#endif //PRODUCT

void InstanceKlass::oop_print_value_on(oop obj, outputStream* st) {
  st->print("a ");
  name()->print_value_on(st);
  obj->print_address_on(st);
  if (this == vmClasses::String_klass()
      && java_lang_String::value(obj) != nullptr) {
    ResourceMark rm;
    int len = java_lang_String::length(obj);
    int plen = (len < 24 ? len : 12);
    char* str = java_lang_String::as_utf8_string(obj, 0, plen);
    st->print(" = \"%s\"", str);
    if (len > plen)
      st->print("...[%d]", len);
  } else if (this == vmClasses::Class_klass()) {
    Klass* k = java_lang_Class::as_Klass(obj);
    st->print(" = ");
    if (k != nullptr) {
      k->print_value_on(st);
    } else {
      const char* tname = type2name(java_lang_Class::primitive_type(obj));
      st->print("%s", tname ? tname : "type?");
    }
  } else if (this == vmClasses::MethodType_klass()) {
    st->print(" = ");
    java_lang_invoke_MethodType::print_signature(obj, st);
  } else if (java_lang_boxing_object::is_instance(obj)) {
    st->print(" = ");
    java_lang_boxing_object::print(obj, st);
  } else if (this == vmClasses::LambdaForm_klass()) {
    oop vmentry = java_lang_invoke_LambdaForm::vmentry(obj);
    if (vmentry != nullptr) {
      st->print(" => ");
      vmentry->print_value_on(st);
    }
  } else if (this == vmClasses::MemberName_klass()) {
    Metadata* vmtarget = java_lang_invoke_MemberName::vmtarget(obj);
    if (vmtarget != nullptr) {
      st->print(" = ");
      vmtarget->print_value_on(st);
    } else {
      oop clazz = java_lang_invoke_MemberName::clazz(obj);
      oop name  = java_lang_invoke_MemberName::name(obj);
      if (clazz != nullptr) {
        clazz->print_value_on(st);
      } else {
        st->print("null");
      }
      st->print(".");
      if (name != nullptr) {
        name->print_value_on(st);
      } else {
        st->print("null");
      }
    }
  }
}

const char* InstanceKlass::internal_name() const {
  return external_name();
}

void InstanceKlass::print_class_load_logging(ClassLoaderData* loader_data,
                                             const ModuleEntry* module_entry,
                                             const ClassFileStream* cfs) const {

  if (ClassListWriter::is_enabled()) {
    ClassListWriter::write(this, cfs);
  }

  print_class_load_helper(loader_data, module_entry, cfs);
  print_class_load_cause_logging();
}

void InstanceKlass::print_class_load_helper(ClassLoaderData* loader_data,
                                             const ModuleEntry* module_entry,
                                             const ClassFileStream* cfs) const {

  if (!log_is_enabled(Info, class, load)) {
    return;
  }

  ResourceMark rm;
  LogMessage(class, load) msg;
  stringStream info_stream;

  // Name and class hierarchy info
  info_stream.print("%s", external_name());

  // Source
  if (cfs != nullptr) {
    if (cfs->source() != nullptr) {
      const char* module_name = (module_entry->name() == nullptr) ? UNNAMED_MODULE : module_entry->name()->as_C_string();
      if (module_name != nullptr) {
        // When the boot loader created the stream, it didn't know the module name
        // yet. Let's format it now.
        if (cfs->from_boot_loader_modules_image()) {
          info_stream.print(" source: jrt:/%s", module_name);
        } else {
          info_stream.print(" source: %s", cfs->source());
        }
      } else {
        info_stream.print(" source: %s", cfs->source());
      }
    } else if (loader_data == ClassLoaderData::the_null_class_loader_data()) {
      Thread* current = Thread::current();
      Klass* caller = current->is_Java_thread() ?
        JavaThread::cast(current)->security_get_caller_class(1):
        nullptr;
      // caller can be null, for example, during a JVMTI VM_Init hook
      if (caller != nullptr) {
        info_stream.print(" source: instance of %s", caller->external_name());
      } else {
        // source is unknown
      }
    } else {
      oop class_loader = loader_data->class_loader();
      info_stream.print(" source: %s", class_loader->klass()->external_name());
    }
  } else {
    assert(this->is_shared(), "must be");
    if (MetaspaceShared::is_shared_dynamic((void*)this)) {
      info_stream.print(" source: shared objects file (top)");
    } else {
      info_stream.print(" source: shared objects file");
    }
  }

  msg.info("%s", info_stream.as_string());

  if (log_is_enabled(Debug, class, load)) {
    stringStream debug_stream;

    // Class hierarchy info
    debug_stream.print(" klass: " PTR_FORMAT " super: " PTR_FORMAT,
                       p2i(this),  p2i(superklass()));

    // Interfaces
    if (local_interfaces() != nullptr && local_interfaces()->length() > 0) {
      debug_stream.print(" interfaces:");
      int length = local_interfaces()->length();
      for (int i = 0; i < length; i++) {
        debug_stream.print(" " PTR_FORMAT,
                           p2i(InstanceKlass::cast(local_interfaces()->at(i))));
      }
    }

    // Class loader
    debug_stream.print(" loader: [");
    loader_data->print_value_on(&debug_stream);
    debug_stream.print("]");

    // Classfile checksum
    if (cfs) {
      debug_stream.print(" bytes: %d checksum: %08x",
                         cfs->length(),
                         ClassLoader::crc32(0, (const char*)cfs->buffer(),
                         cfs->length()));
    }

    msg.debug("%s", debug_stream.as_string());
  }
}

void InstanceKlass::print_class_load_cause_logging() const {
  bool log_cause_native = log_is_enabled(Info, class, load, cause, native);
  if (log_cause_native || log_is_enabled(Info, class, load, cause)) {
    JavaThread* current = JavaThread::current();
    ResourceMark rm(current);
    const char* name = external_name();

    if (LogClassLoadingCauseFor == nullptr ||
        (strcmp("*", LogClassLoadingCauseFor) != 0 &&
         strstr(name, LogClassLoadingCauseFor) == nullptr)) {
        return;
    }

    // Log Java stack first
    {
      LogMessage(class, load, cause) msg;
      NonInterleavingLogStream info_stream{LogLevelType::Info, msg};

      info_stream.print_cr("Java stack when loading %s:", name);
      current->print_stack_on(&info_stream);
    }

    // Log native stack second
    if (log_cause_native) {
      // Log to string first so that lines can be indented
      stringStream stack_stream;
      char buf[O_BUFLEN];
      address lastpc = nullptr;
      if (os::platform_print_native_stack(&stack_stream, nullptr, buf, O_BUFLEN, lastpc)) {
        // We have printed the native stack in platform-specific code,
        // so nothing else to do in this case.
      } else {
        frame f = os::current_frame();
        VMError::print_native_stack(&stack_stream, f, current, true /*print_source_info */,
                                    -1 /* max stack_stream */, buf, O_BUFLEN);
      }

      LogMessage(class, load, cause, native) msg;
      NonInterleavingLogStream info_stream{LogLevelType::Info, msg};
      info_stream.print_cr("Native stack when loading %s:", name);

      // Print each native stack line to the log
      int size = (int) stack_stream.size();
      char* stack = stack_stream.as_string();
      char* stack_end = stack + size;
      char* line_start = stack;
      for (char* p = stack; p < stack_end; p++) {
        if (*p == '\n') {
          *p = '\0';
          info_stream.print_cr("\t%s", line_start);
          line_start = p + 1;
        }
      }
      if (line_start < stack_end) {
        info_stream.print_cr("\t%s", line_start);
      }
    }
  }
}

// Verification

class VerifyFieldClosure: public BasicOopIterateClosure {
 protected:
  template <class T> void do_oop_work(T* p) {
    oop obj = RawAccess<>::oop_load(p);
    if (!oopDesc::is_oop_or_null(obj)) {
      tty->print_cr("Failed: " PTR_FORMAT " -> " PTR_FORMAT, p2i(p), p2i(obj));
      Universe::print_on(tty);
      guarantee(false, "boom");
    }
  }
 public:
  virtual void do_oop(oop* p)       { VerifyFieldClosure::do_oop_work(p); }
  virtual void do_oop(narrowOop* p) { VerifyFieldClosure::do_oop_work(p); }
};

void InstanceKlass::verify_on(outputStream* st) {
#ifndef PRODUCT
  // Avoid redundant verifies, this really should be in product.
  if (_verify_count == Universe::verify_count()) return;
  _verify_count = Universe::verify_count();
#endif

  // Verify Klass
  Klass::verify_on(st);

  // Verify that klass is present in ClassLoaderData
  guarantee(class_loader_data()->contains_klass(this),
            "this class isn't found in class loader data");

  // Verify vtables
  if (is_linked()) {
    // $$$ This used to be done only for m/s collections.  Doing it
    // always seemed a valid generalization.  (DLD -- 6/00)
    vtable().verify(st);
  }

  // Verify first subklass
  if (subklass() != nullptr) {
    guarantee(subklass()->is_klass(), "should be klass");
  }

  // Verify siblings
  Klass* super = this->super();
  Klass* sib = next_sibling();
  if (sib != nullptr) {
    if (sib == this) {
      fatal("subclass points to itself " PTR_FORMAT, p2i(sib));
    }

    guarantee(sib->is_klass(), "should be klass");
    guarantee(sib->super() == super, "siblings should have same superklass");
  }

  // Verify local interfaces
  if (local_interfaces()) {
    Array<InstanceKlass*>* local_interfaces = this->local_interfaces();
    for (int j = 0; j < local_interfaces->length(); j++) {
      InstanceKlass* e = local_interfaces->at(j);
      guarantee(e->is_klass() && e->is_interface(), "invalid local interface");
    }
  }

  // Verify transitive interfaces
  if (transitive_interfaces() != nullptr) {
    Array<InstanceKlass*>* transitive_interfaces = this->transitive_interfaces();
    for (int j = 0; j < transitive_interfaces->length(); j++) {
      InstanceKlass* e = transitive_interfaces->at(j);
      guarantee(e->is_klass() && e->is_interface(), "invalid transitive interface");
    }
  }

  // Verify methods
  if (methods() != nullptr) {
    Array<Method*>* methods = this->methods();
    for (int j = 0; j < methods->length(); j++) {
      guarantee(methods->at(j)->is_method(), "non-method in methods array");
    }
    for (int j = 0; j < methods->length() - 1; j++) {
      Method* m1 = methods->at(j);
      Method* m2 = methods->at(j + 1);
      guarantee(m1->name()->fast_compare(m2->name()) <= 0, "methods not sorted correctly");
    }
  }

  // Verify method ordering
  if (method_ordering() != nullptr) {
    Array<int>* method_ordering = this->method_ordering();
    int length = method_ordering->length();
    if (JvmtiExport::can_maintain_original_method_order() ||
        ((UseSharedSpaces || CDSConfig::is_dumping_archive()) && length != 0)) {
      guarantee(length == methods()->length(), "invalid method ordering length");
      jlong sum = 0;
      for (int j = 0; j < length; j++) {
        int original_index = method_ordering->at(j);
        guarantee(original_index >= 0, "invalid method ordering index");
        guarantee(original_index < length, "invalid method ordering index");
        sum += original_index;
      }
      // Verify sum of indices 0,1,...,length-1
      guarantee(sum == ((jlong)length*(length-1))/2, "invalid method ordering sum");
    } else {
      guarantee(length == 0, "invalid method ordering length");
    }
  }

  // Verify default methods
  if (default_methods() != nullptr) {
    Array<Method*>* methods = this->default_methods();
    for (int j = 0; j < methods->length(); j++) {
      guarantee(methods->at(j)->is_method(), "non-method in methods array");
    }
    for (int j = 0; j < methods->length() - 1; j++) {
      Method* m1 = methods->at(j);
      Method* m2 = methods->at(j + 1);
      guarantee(m1->name()->fast_compare(m2->name()) <= 0, "methods not sorted correctly");
    }
  }

  // Verify JNI static field identifiers
  if (jni_ids() != nullptr) {
    jni_ids()->verify(this);
  }

  // Verify other fields
  if (constants() != nullptr) {
    guarantee(constants()->is_constantPool(), "should be constant pool");
  }
}

void InstanceKlass::oop_verify_on(oop obj, outputStream* st) {
  Klass::oop_verify_on(obj, st);
  VerifyFieldClosure blk;
  obj->oop_iterate(&blk);
}


// JNIid class for jfieldIDs only
// Note to reviewers:
// These JNI functions are just moved over to column 1 and not changed
// in the compressed oops workspace.
JNIid::JNIid(Klass* holder, int offset, JNIid* next) {
  _holder = holder;
  _offset = offset;
  _next = next;
  debug_only(_is_static_field_id = false;)
}


JNIid* JNIid::find(int offset) {
  JNIid* current = this;
  while (current != nullptr) {
    if (current->offset() == offset) return current;
    current = current->next();
  }
  return nullptr;
}

void JNIid::deallocate(JNIid* current) {
  while (current != nullptr) {
    JNIid* next = current->next();
    delete current;
    current = next;
  }
}


void JNIid::verify(Klass* holder) {
  int first_field_offset  = InstanceMirrorKlass::offset_of_static_fields();
  int end_field_offset;
  end_field_offset = first_field_offset + (InstanceKlass::cast(holder)->static_field_size() * wordSize);

  JNIid* current = this;
  while (current != nullptr) {
    guarantee(current->holder() == holder, "Invalid klass in JNIid");
#ifdef ASSERT
    int o = current->offset();
    if (current->is_static_field_id()) {
      guarantee(o >= first_field_offset  && o < end_field_offset,  "Invalid static field offset in JNIid");
    }
#endif
    current = current->next();
  }
}

void InstanceKlass::set_init_state(ClassState state) {
  if (state > loaded) {
    assert_lock_strong(_init_monitor);
  }
#ifdef ASSERT
  bool good_state = is_shared() ? (_init_state <= state)
                                               : (_init_state < state);
  bool link_failed = _init_state == being_linked && state == loaded;
  assert(good_state || state == allocated || link_failed, "illegal state transition");
#endif
  assert(_init_thread == nullptr, "should be cleared before state change");
  Atomic::store(&_init_state, state);
}

#if INCLUDE_JVMTI

// RedefineClasses() support for previous versions

// Globally, there is at least one previous version of a class to walk
// during class unloading, which is saved because old methods in the class
// are still running.   Otherwise the previous version list is cleaned up.
bool InstanceKlass::_should_clean_previous_versions = false;

// Returns true if there are previous versions of a class for class
// unloading only. Also resets the flag to false. purge_previous_version
// will set the flag to true if there are any left, i.e., if there's any
// work to do for next time. This is to avoid the expensive code cache
// walk in CLDG::clean_deallocate_lists().
bool InstanceKlass::should_clean_previous_versions_and_reset() {
  bool ret = _should_clean_previous_versions;
  log_trace(redefine, class, iklass, purge)("Class unloading: should_clean_previous_versions = %s",
     ret ? "true" : "false");
  _should_clean_previous_versions = false;
  return ret;
}

// This nulls out jmethodIDs for all methods in 'klass'
// It needs to be called explicitly for all previous versions of a class because these may not be cleaned up
// during class unloading.
// We can not use the jmethodID cache associated with klass directly because the 'previous' versions
// do not have the jmethodID cache filled in. Instead, we need to lookup jmethodID for each method and this
// is expensive - O(n) for one jmethodID lookup. For all contained methods it is O(n^2).
// The reason for expensive jmethodID lookup for each method is that there is no direct link between method and jmethodID.
void InstanceKlass::clear_jmethod_ids(InstanceKlass* klass) {
  Array<Method*>* method_refs = klass->methods();
  for (int k = 0; k < method_refs->length(); k++) {
    Method* method = method_refs->at(k);
    if (method != nullptr && method->is_obsolete()) {
      method->clear_jmethod_id();
    }
  }
}

// Purge previous versions before adding new previous versions of the class and
// during class unloading.
void InstanceKlass::purge_previous_version_list() {
  assert(SafepointSynchronize::is_at_safepoint(), "only called at safepoint");
  assert(has_been_redefined(), "Should only be called for main class");

  // Quick exit.
  if (previous_versions() == nullptr) {
    return;
  }

  // This klass has previous versions so see what we can cleanup
  // while it is safe to do so.

  int deleted_count = 0;    // leave debugging breadcrumbs
  int live_count = 0;
  ClassLoaderData* loader_data = class_loader_data();
  assert(loader_data != nullptr, "should never be null");

  ResourceMark rm;
  log_trace(redefine, class, iklass, purge)("%s: previous versions", external_name());

  // previous versions are linked together through the InstanceKlass
  InstanceKlass* pv_node = previous_versions();
  InstanceKlass* last = this;
  int version = 0;

  // check the previous versions list
  for (; pv_node != nullptr; ) {

    ConstantPool* pvcp = pv_node->constants();
    assert(pvcp != nullptr, "cp ref was unexpectedly cleared");

    if (!pvcp->on_stack()) {
      // If the constant pool isn't on stack, none of the methods
      // are executing.  Unlink this previous_version.
      // The previous version InstanceKlass is on the ClassLoaderData deallocate list
      // so will be deallocated during the next phase of class unloading.
      log_trace(redefine, class, iklass, purge)
        ("previous version " PTR_FORMAT " is dead.", p2i(pv_node));
      // Unlink from previous version list.
      assert(pv_node->class_loader_data() == loader_data, "wrong loader_data");
      InstanceKlass* next = pv_node->previous_versions();
      clear_jmethod_ids(pv_node); // jmethodID maintenance for the unloaded class
      pv_node->link_previous_versions(nullptr);   // point next to null
      last->link_previous_versions(next);
      // Delete this node directly. Nothing is referring to it and we don't
      // want it to increase the counter for metadata to delete in CLDG.
      MetadataFactory::free_metadata(loader_data, pv_node);
      pv_node = next;
      deleted_count++;
      version++;
      continue;
    } else {
      assert(pvcp->pool_holder() != nullptr, "Constant pool with no holder");
      guarantee (!loader_data->is_unloading(), "unloaded classes can't be on the stack");
      live_count++;
      if (pvcp->is_shared()) {
        // Shared previous versions can never be removed so no cleaning is needed.
        log_trace(redefine, class, iklass, purge)("previous version " PTR_FORMAT " is shared", p2i(pv_node));
      } else {
        // Previous version alive, set that clean is needed for next time.
        _should_clean_previous_versions = true;
        log_trace(redefine, class, iklass, purge)("previous version " PTR_FORMAT " is alive", p2i(pv_node));
      }
    }

    // next previous version
    last = pv_node;
    pv_node = pv_node->previous_versions();
    version++;
  }
  log_trace(redefine, class, iklass, purge)
    ("previous version stats: live=%d, deleted=%d", live_count, deleted_count);
}

void InstanceKlass::mark_newly_obsolete_methods(Array<Method*>* old_methods,
                                                int emcp_method_count) {
  int obsolete_method_count = old_methods->length() - emcp_method_count;

  if (emcp_method_count != 0 && obsolete_method_count != 0 &&
      _previous_versions != nullptr) {
    // We have a mix of obsolete and EMCP methods so we have to
    // clear out any matching EMCP method entries the hard way.
    int local_count = 0;
    for (int i = 0; i < old_methods->length(); i++) {
      Method* old_method = old_methods->at(i);
      if (old_method->is_obsolete()) {
        // only obsolete methods are interesting
        Symbol* m_name = old_method->name();
        Symbol* m_signature = old_method->signature();

        // previous versions are linked together through the InstanceKlass
        int j = 0;
        for (InstanceKlass* prev_version = _previous_versions;
             prev_version != nullptr;
             prev_version = prev_version->previous_versions(), j++) {

          Array<Method*>* method_refs = prev_version->methods();
          for (int k = 0; k < method_refs->length(); k++) {
            Method* method = method_refs->at(k);

            if (!method->is_obsolete() &&
                method->name() == m_name &&
                method->signature() == m_signature) {
              // The current RedefineClasses() call has made all EMCP
              // versions of this method obsolete so mark it as obsolete
              log_trace(redefine, class, iklass, add)
                ("%s(%s): flush obsolete method @%d in version @%d",
                 m_name->as_C_string(), m_signature->as_C_string(), k, j);

              method->set_is_obsolete();
              break;
            }
          }

          // The previous loop may not find a matching EMCP method, but
          // that doesn't mean that we can optimize and not go any
          // further back in the PreviousVersion generations. The EMCP
          // method for this generation could have already been made obsolete,
          // but there still may be an older EMCP method that has not
          // been made obsolete.
        }

        if (++local_count >= obsolete_method_count) {
          // no more obsolete methods so bail out now
          break;
        }
      }
    }
  }
}

// Save the scratch_class as the previous version if any of the methods are running.
// The previous_versions are used to set breakpoints in EMCP methods and they are
// also used to clean MethodData links to redefined methods that are no longer running.
void InstanceKlass::add_previous_version(InstanceKlass* scratch_class,
                                         int emcp_method_count) {
  assert(Thread::current()->is_VM_thread(),
         "only VMThread can add previous versions");

  ResourceMark rm;
  log_trace(redefine, class, iklass, add)
    ("adding previous version ref for %s, EMCP_cnt=%d", scratch_class->external_name(), emcp_method_count);

  // Clean out old previous versions for this class
  purge_previous_version_list();

  // Mark newly obsolete methods in remaining previous versions.  An EMCP method from
  // a previous redefinition may be made obsolete by this redefinition.
  Array<Method*>* old_methods = scratch_class->methods();
  mark_newly_obsolete_methods(old_methods, emcp_method_count);

  // If the constant pool for this previous version of the class
  // is not marked as being on the stack, then none of the methods
  // in this previous version of the class are on the stack so
  // we don't need to add this as a previous version.
  ConstantPool* cp_ref = scratch_class->constants();
  if (!cp_ref->on_stack()) {
    log_trace(redefine, class, iklass, add)("scratch class not added; no methods are running");
    scratch_class->class_loader_data()->add_to_deallocate_list(scratch_class);
    return;
  }

  // Add previous version if any methods are still running or if this is
  // a shared class which should never be removed.
  assert(scratch_class->previous_versions() == nullptr, "shouldn't have a previous version");
  scratch_class->link_previous_versions(previous_versions());
  link_previous_versions(scratch_class);
  if (cp_ref->is_shared()) {
    log_trace(redefine, class, iklass, add) ("scratch class added; class is shared");
  } else {
    //  We only set clean_previous_versions flag for processing during class
    // unloading for non-shared classes.
    _should_clean_previous_versions = true;
    log_trace(redefine, class, iklass, add) ("scratch class added; one of its methods is on_stack.");
  }
} // end add_previous_version()

#endif // INCLUDE_JVMTI

Method* InstanceKlass::method_with_idnum(int idnum) {
  Method* m = nullptr;
  if (idnum < methods()->length()) {
    m = methods()->at(idnum);
  }
  if (m == nullptr || m->method_idnum() != idnum) {
    for (int index = 0; index < methods()->length(); ++index) {
      m = methods()->at(index);
      if (m->method_idnum() == idnum) {
        return m;
      }
    }
    // None found, return null for the caller to handle.
    return nullptr;
  }
  return m;
}


Method* InstanceKlass::method_with_orig_idnum(int idnum) {
  if (idnum >= methods()->length()) {
    return nullptr;
  }
  Method* m = methods()->at(idnum);
  if (m != nullptr && m->orig_method_idnum() == idnum) {
    return m;
  }
  // Obsolete method idnum does not match the original idnum
  for (int index = 0; index < methods()->length(); ++index) {
    m = methods()->at(index);
    if (m->orig_method_idnum() == idnum) {
      return m;
    }
  }
  // None found, return null for the caller to handle.
  return nullptr;
}


Method* InstanceKlass::method_with_orig_idnum(int idnum, int version) {
  InstanceKlass* holder = get_klass_version(version);
  if (holder == nullptr) {
    return nullptr; // The version of klass is gone, no method is found
  }
  Method* method = holder->method_with_orig_idnum(idnum);
  return method;
}

#if INCLUDE_JVMTI
JvmtiCachedClassFileData* InstanceKlass::get_cached_class_file() {
  return _cached_class_file;
}

jint InstanceKlass::get_cached_class_file_len() {
  return VM_RedefineClasses::get_cached_class_file_len(_cached_class_file);
}

unsigned char * InstanceKlass::get_cached_class_file_bytes() {
  return VM_RedefineClasses::get_cached_class_file_bytes(_cached_class_file);
}
#endif

// Make a step iterating over the class hierarchy under the root class.
// Skips subclasses if requested.
void ClassHierarchyIterator::next() {
  assert(_current != nullptr, "required");
  if (_visit_subclasses && _current->subklass() != nullptr) {
    _current = _current->subklass();
    return; // visit next subclass
  }
  _visit_subclasses = true; // reset
  while (_current->next_sibling() == nullptr && _current != _root) {
    _current = _current->superklass(); // backtrack; no more sibling subclasses left
  }
  if (_current == _root) {
    // Iteration is over (back at root after backtracking). Invalidate the iterator.
    _current = nullptr;
    return;
  }
  _current = _current->next_sibling();
  return; // visit next sibling subclass
}<|MERGE_RESOLUTION|>--- conflicted
+++ resolved
@@ -1040,21 +1040,12 @@
         Symbol* sig = constants()->symbol_at(loadable_descriptors()->at(i));
         TempNewSymbol class_name = Signature::strip_envelope(sig);
         if (class_name == name()) continue;
-<<<<<<< HEAD
         if (ClassFileParser::is_jdk_internal_class(class_name)) continue;
-        log_info(class, preload)("Preloading class %s during linking of class %s because of the class is listed in the Preload attribute", class_name->as_C_string(), name()->as_C_string());
-        oop loader = class_loader();
-        oop protection_domain = this->protection_domain();
-        Klass* klass = SystemDictionary::resolve_or_null(class_name,
-                                                          Handle(THREAD, loader), Handle(THREAD, protection_domain), THREAD);
-        if (klass && VectorSupport::is_vector(klass)) continue;
-=======
         log_info(class, preload)("Preloading class %s during linking of class %s because of the class is listed in the LoadableDescriptors attribute", sig->as_C_string(), name()->as_C_string());
         oop loader = class_loader();
         oop protection_domain = this->protection_domain();
         Klass* klass = SystemDictionary::resolve_or_null(class_name,
                                                          Handle(THREAD, loader), Handle(THREAD, protection_domain), THREAD);
->>>>>>> 14fea703
         if (HAS_PENDING_EXCEPTION) {
           CLEAR_PENDING_EXCEPTION;
         }
