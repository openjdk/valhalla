--- conflicted
+++ resolved
@@ -4088,13 +4088,8 @@
     }
   }
 
-<<<<<<< HEAD
-  st->print_cr(BULLET"---- fields (total size " SIZE_FORMAT " words):", oop_size(obj));
+  st->print_cr(BULLET"---- fields (total size %zu words):", oop_size(obj));
   FieldPrinter print_field(st, obj, indent, base_offset);
-=======
-  st->print_cr(BULLET"---- fields (total size %zu words):", oop_size(obj));
-  FieldPrinter print_field(st, obj);
->>>>>>> 8cf07358
   print_nonstatic_fields(&print_field);
 
   if (this == vmClasses::Class_klass()) {
