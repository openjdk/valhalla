/*
 * Copyright (c) 1997, 2023, Oracle and/or its affiliates. All rights reserved.
 * DO NOT ALTER OR REMOVE COPYRIGHT NOTICES OR THIS FILE HEADER.
 *
 * This code is free software; you can redistribute it and/or modify it
 * under the terms of the GNU General Public License version 2 only, as
 * published by the Free Software Foundation.
 *
 * This code is distributed in the hope that it will be useful, but WITHOUT
 * ANY WARRANTY; without even the implied warranty of MERCHANTABILITY or
 * FITNESS FOR A PARTICULAR PURPOSE.  See the GNU General Public License
 * version 2 for more details (a copy is included in the LICENSE file that
 * accompanied this code).
 *
 * You should have received a copy of the GNU General Public License version
 * 2 along with this work; if not, write to the Free Software Foundation,
 * Inc., 51 Franklin St, Fifth Floor, Boston, MA 02110-1301 USA.
 *
 * Please contact Oracle, 500 Oracle Parkway, Redwood Shores, CA 94065 USA
 * or visit www.oracle.com if you need additional information or have any
 * questions.
 *
 */

#include "precompiled.hpp"
#include "cds/archiveUtils.hpp"
#include "cds/classListWriter.hpp"
#include "cds/heapShared.hpp"
#include "cds/metaspaceShared.hpp"
#include "classfile/classFileParser.hpp"
#include "classfile/classFileStream.hpp"
#include "classfile/classLoader.hpp"
#include "classfile/classLoaderData.inline.hpp"
#include "classfile/javaClasses.hpp"
#include "classfile/moduleEntry.hpp"
#include "classfile/systemDictionary.hpp"
#include "classfile/systemDictionaryShared.hpp"
#include "classfile/verifier.hpp"
#include "classfile/vmClasses.hpp"
#include "classfile/vmSymbols.hpp"
#include "code/codeCache.hpp"
#include "code/dependencyContext.hpp"
#include "compiler/compilationPolicy.hpp"
#include "compiler/compileBroker.hpp"
#include "gc/shared/collectedHeap.inline.hpp"
#include "interpreter/oopMapCache.hpp"
#include "interpreter/rewriter.hpp"
#include "jvm.h"
#include "jvmtifiles/jvmti.h"
#include "logging/log.hpp"
#include "logging/logMessage.hpp"
#include "logging/logStream.hpp"
#include "memory/allocation.inline.hpp"
#include "memory/iterator.inline.hpp"
#include "memory/metadataFactory.hpp"
#include "memory/metaspaceClosure.hpp"
#include "memory/oopFactory.hpp"
#include "memory/resourceArea.hpp"
#include "memory/universe.hpp"
#include "oops/fieldStreams.inline.hpp"
#include "oops/constantPool.hpp"
#include "oops/instanceClassLoaderKlass.hpp"
#include "oops/instanceKlass.inline.hpp"
#include "oops/instanceMirrorKlass.hpp"
#include "oops/instanceOop.hpp"
#include "oops/instanceStackChunkKlass.hpp"
#include "oops/klass.inline.hpp"
#include "oops/method.hpp"
#include "oops/oop.inline.hpp"
#include "oops/recordComponent.hpp"
#include "oops/symbol.hpp"
#include "oops/inlineKlass.hpp"
#include "prims/jvmtiExport.hpp"
#include "prims/jvmtiRedefineClasses.hpp"
#include "prims/jvmtiThreadState.hpp"
#include "prims/methodComparator.hpp"
#include "runtime/arguments.hpp"
#include "runtime/deoptimization.hpp"
#include "runtime/atomic.hpp"
#include "runtime/fieldDescriptor.inline.hpp"
#include "runtime/handles.inline.hpp"
#include "runtime/javaCalls.hpp"
#include "runtime/javaThread.inline.hpp"
#include "runtime/mutexLocker.hpp"
#include "runtime/orderAccess.hpp"
#include "runtime/reflectionUtils.hpp"
#include "runtime/threads.hpp"
#include "services/classLoadingService.hpp"
#include "services/finalizerService.hpp"
#include "services/threadService.hpp"
#include "utilities/dtrace.hpp"
#include "utilities/events.hpp"
#include "utilities/macros.hpp"
#include "utilities/stringUtils.hpp"
#include "utilities/pair.hpp"
#ifdef COMPILER1
#include "c1/c1_Compiler.hpp"
#endif
#if INCLUDE_JFR
#include "jfr/jfrEvents.hpp"
#endif

#ifdef DTRACE_ENABLED


#define HOTSPOT_CLASS_INITIALIZATION_required HOTSPOT_CLASS_INITIALIZATION_REQUIRED
#define HOTSPOT_CLASS_INITIALIZATION_recursive HOTSPOT_CLASS_INITIALIZATION_RECURSIVE
#define HOTSPOT_CLASS_INITIALIZATION_concurrent HOTSPOT_CLASS_INITIALIZATION_CONCURRENT
#define HOTSPOT_CLASS_INITIALIZATION_erroneous HOTSPOT_CLASS_INITIALIZATION_ERRONEOUS
#define HOTSPOT_CLASS_INITIALIZATION_super__failed HOTSPOT_CLASS_INITIALIZATION_SUPER_FAILED
#define HOTSPOT_CLASS_INITIALIZATION_clinit HOTSPOT_CLASS_INITIALIZATION_CLINIT
#define HOTSPOT_CLASS_INITIALIZATION_error HOTSPOT_CLASS_INITIALIZATION_ERROR
#define HOTSPOT_CLASS_INITIALIZATION_end HOTSPOT_CLASS_INITIALIZATION_END
#define DTRACE_CLASSINIT_PROBE(type, thread_type)                \
  {                                                              \
    char* data = nullptr;                                        \
    int len = 0;                                                 \
    Symbol* clss_name = name();                                  \
    if (clss_name != nullptr) {                                  \
      data = (char*)clss_name->bytes();                          \
      len = clss_name->utf8_length();                            \
    }                                                            \
    HOTSPOT_CLASS_INITIALIZATION_##type(                         \
      data, len, (void*)class_loader(), thread_type);            \
  }

#define DTRACE_CLASSINIT_PROBE_WAIT(type, thread_type, wait)     \
  {                                                              \
    char* data = nullptr;                                        \
    int len = 0;                                                 \
    Symbol* clss_name = name();                                  \
    if (clss_name != nullptr) {                                  \
      data = (char*)clss_name->bytes();                          \
      len = clss_name->utf8_length();                            \
    }                                                            \
    HOTSPOT_CLASS_INITIALIZATION_##type(                         \
      data, len, (void*)class_loader(), thread_type, wait);      \
  }

#else //  ndef DTRACE_ENABLED

#define DTRACE_CLASSINIT_PROBE(type, thread_type)
#define DTRACE_CLASSINIT_PROBE_WAIT(type, thread_type, wait)

#endif //  ndef DTRACE_ENABLED

bool InstanceKlass::_finalization_enabled = true;

static inline bool is_class_loader(const Symbol* class_name,
                                   const ClassFileParser& parser) {
  assert(class_name != nullptr, "invariant");

  if (class_name == vmSymbols::java_lang_ClassLoader()) {
    return true;
  }

  if (vmClasses::ClassLoader_klass_loaded()) {
    const Klass* const super_klass = parser.super_klass();
    if (super_klass != nullptr) {
      if (super_klass->is_subtype_of(vmClasses::ClassLoader_klass())) {
        return true;
      }
    }
  }
  return false;
}

<<<<<<< HEAD
  FieldInfo* MultiFieldInfo::base_field_info(InstanceKlass* ik) {
    return ik->field(_base_index);
  }

  void MultiFieldInfo::metaspace_pointers_do(MetaspaceClosure* it) {
    it->push(&_name);
  }

bool InstanceKlass::field_is_null_free_inline_type(int index) const { return Signature::basic_type(field(index)->signature(constants())) == T_PRIMITIVE_OBJECT; }
=======
bool InstanceKlass::field_is_null_free_inline_type(int index) const {
  return Signature::basic_type(field_signature(index)) == T_PRIMITIVE_OBJECT;
}
>>>>>>> 94636f4c

static inline bool is_stack_chunk_class(const Symbol* class_name,
                                        const ClassLoaderData* loader_data) {
  return (class_name == vmSymbols::jdk_internal_vm_StackChunk() &&
          loader_data->is_the_null_class_loader_data());
}

// private: called to verify that k is a static member of this nest.
// We know that k is an instance class in the same package and hence the
// same classloader.
bool InstanceKlass::has_nest_member(JavaThread* current, InstanceKlass* k) const {
  assert(!is_hidden(), "unexpected hidden class");
  if (_nest_members == nullptr || _nest_members == Universe::the_empty_short_array()) {
    if (log_is_enabled(Trace, class, nestmates)) {
      ResourceMark rm(current);
      log_trace(class, nestmates)("Checked nest membership of %s in non-nest-host class %s",
                                  k->external_name(), this->external_name());
    }
    return false;
  }

  if (log_is_enabled(Trace, class, nestmates)) {
    ResourceMark rm(current);
    log_trace(class, nestmates)("Checking nest membership of %s in %s",
                                k->external_name(), this->external_name());
  }

  // Check for the named class in _nest_members.
  // We don't resolve, or load, any classes.
  for (int i = 0; i < _nest_members->length(); i++) {
    int cp_index = _nest_members->at(i);
    Symbol* name = _constants->klass_name_at(cp_index);
    if (name == k->name()) {
      log_trace(class, nestmates)("- named class found at nest_members[%d] => cp[%d]", i, cp_index);
      return true;
    }
  }
  log_trace(class, nestmates)("- class is NOT a nest member!");
  return false;
}

// Called to verify that k is a permitted subclass of this class
bool InstanceKlass::has_as_permitted_subclass(const InstanceKlass* k) const {
  Thread* current = Thread::current();
  assert(k != nullptr, "sanity check");
  assert(_permitted_subclasses != nullptr && _permitted_subclasses != Universe::the_empty_short_array(),
         "unexpected empty _permitted_subclasses array");

  if (log_is_enabled(Trace, class, sealed)) {
    ResourceMark rm(current);
    log_trace(class, sealed)("Checking for permitted subclass of %s in %s",
                             k->external_name(), this->external_name());
  }

  // Check that the class and its super are in the same module.
  if (k->module() != this->module()) {
    ResourceMark rm(current);
    log_trace(class, sealed)("Check failed for same module of permitted subclass %s and sealed class %s",
                             k->external_name(), this->external_name());
    return false;
  }

  if (!k->is_public() && !is_same_class_package(k)) {
    ResourceMark rm(current);
    log_trace(class, sealed)("Check failed, subclass %s not public and not in the same package as sealed class %s",
                             k->external_name(), this->external_name());
    return false;
  }

  for (int i = 0; i < _permitted_subclasses->length(); i++) {
    int cp_index = _permitted_subclasses->at(i);
    Symbol* name = _constants->klass_name_at(cp_index);
    if (name == k->name()) {
      log_trace(class, sealed)("- Found it at permitted_subclasses[%d] => cp[%d]", i, cp_index);
      return true;
    }
  }
  log_trace(class, sealed)("- class is NOT a permitted subclass!");
  return false;
}

// Return nest-host class, resolving, validating and saving it if needed.
// In cases where this is called from a thread that cannot do classloading
// (such as a native JIT thread) then we simply return null, which in turn
// causes the access check to return false. Such code will retry the access
// from a more suitable environment later. Otherwise the _nest_host is always
// set once this method returns.
// Any errors from nest-host resolution must be preserved so they can be queried
// from higher-level access checking code, and reported as part of access checking
// exceptions.
// VirtualMachineErrors are propagated with a null return.
// Under any conditions where the _nest_host can be set to non-null the resulting
// value of it and, if applicable, the nest host resolution/validation error,
// are idempotent.
InstanceKlass* InstanceKlass::nest_host(TRAPS) {
  InstanceKlass* nest_host_k = _nest_host;
  if (nest_host_k != nullptr) {
    return nest_host_k;
  }

  ResourceMark rm(THREAD);

  // need to resolve and save our nest-host class.
  if (_nest_host_index != 0) { // we have a real nest_host
    // Before trying to resolve check if we're in a suitable context
    bool can_resolve = THREAD->can_call_java();
    if (!can_resolve && !_constants->tag_at(_nest_host_index).is_klass()) {
      log_trace(class, nestmates)("Rejected resolution of nest-host of %s in unsuitable thread",
                                  this->external_name());
      return nullptr; // sentinel to say "try again from a different context"
    }

    log_trace(class, nestmates)("Resolving nest-host of %s using cp entry for %s",
                                this->external_name(),
                                _constants->klass_name_at(_nest_host_index)->as_C_string());

    Klass* k = _constants->klass_at(_nest_host_index, THREAD);
    if (HAS_PENDING_EXCEPTION) {
      if (PENDING_EXCEPTION->is_a(vmClasses::VirtualMachineError_klass())) {
        return nullptr; // propagate VMEs
      }
      stringStream ss;
      char* target_host_class = _constants->klass_name_at(_nest_host_index)->as_C_string();
      ss.print("Nest host resolution of %s with host %s failed: ",
               this->external_name(), target_host_class);
      java_lang_Throwable::print(PENDING_EXCEPTION, &ss);
      const char* msg = ss.as_string(true /* on C-heap */);
      constantPoolHandle cph(THREAD, constants());
      SystemDictionary::add_nest_host_error(cph, _nest_host_index, msg);
      CLEAR_PENDING_EXCEPTION;

      log_trace(class, nestmates)("%s", msg);
    } else {
      // A valid nest-host is an instance class in the current package that lists this
      // class as a nest member. If any of these conditions are not met the class is
      // its own nest-host.
      const char* error = nullptr;

      // JVMS 5.4.4 indicates package check comes first
      if (is_same_class_package(k)) {
        // Now check actual membership. We can't be a member if our "host" is
        // not an instance class.
        if (k->is_instance_klass()) {
          nest_host_k = InstanceKlass::cast(k);
          bool is_member = nest_host_k->has_nest_member(THREAD, this);
          if (is_member) {
            _nest_host = nest_host_k; // save resolved nest-host value

            log_trace(class, nestmates)("Resolved nest-host of %s to %s",
                                        this->external_name(), k->external_name());
            return nest_host_k;
          } else {
            error = "current type is not listed as a nest member";
          }
        } else {
          error = "host is not an instance class";
        }
      } else {
        error = "types are in different packages";
      }

      // something went wrong, so record what and log it
      {
        stringStream ss;
        ss.print("Type %s (loader: %s) is not a nest member of type %s (loader: %s): %s",
                 this->external_name(),
                 this->class_loader_data()->loader_name_and_id(),
                 k->external_name(),
                 k->class_loader_data()->loader_name_and_id(),
                 error);
        const char* msg = ss.as_string(true /* on C-heap */);
        constantPoolHandle cph(THREAD, constants());
        SystemDictionary::add_nest_host_error(cph, _nest_host_index, msg);
        log_trace(class, nestmates)("%s", msg);
      }
    }
  } else {
    log_trace(class, nestmates)("Type %s is not part of a nest: setting nest-host to self",
                                this->external_name());
  }

  // Either not in an explicit nest, or else an error occurred, so
  // the nest-host is set to `this`. Any thread that sees this assignment
  // will also see any setting of nest_host_error(), if applicable.
  return (_nest_host = this);
}

// Dynamic nest member support: set this class's nest host to the given class.
// This occurs as part of the class definition, as soon as the instanceKlass
// has been created and doesn't require further resolution. The code:
//    lookup().defineHiddenClass(bytes_for_X, NESTMATE);
// results in:
//    class_of_X.set_nest_host(lookup().lookupClass().getNestHost())
// If it has an explicit _nest_host_index or _nest_members, these will be ignored.
// We also know the "host" is a valid nest-host in the same package so we can
// assert some of those facts.
void InstanceKlass::set_nest_host(InstanceKlass* host) {
  assert(is_hidden(), "must be a hidden class");
  assert(host != nullptr, "null nest host specified");
  assert(_nest_host == nullptr, "current class has resolved nest-host");
  assert(nest_host_error() == nullptr, "unexpected nest host resolution error exists: %s",
         nest_host_error());
  assert((host->_nest_host == nullptr && host->_nest_host_index == 0) ||
         (host->_nest_host == host), "proposed host is not a valid nest-host");
  // Can't assert this as package is not set yet:
  // assert(is_same_class_package(host), "proposed host is in wrong package");

  if (log_is_enabled(Trace, class, nestmates)) {
    ResourceMark rm;
    const char* msg = "";
    // a hidden class does not expect a statically defined nest-host
    if (_nest_host_index > 0) {
      msg = "(the NestHost attribute in the current class is ignored)";
    } else if (_nest_members != nullptr && _nest_members != Universe::the_empty_short_array()) {
      msg = "(the NestMembers attribute in the current class is ignored)";
    }
    log_trace(class, nestmates)("Injected type %s into the nest of %s %s",
                                this->external_name(),
                                host->external_name(),
                                msg);
  }
  // set dynamic nest host
  _nest_host = host;
  // Record dependency to keep nest host from being unloaded before this class.
  ClassLoaderData* this_key = class_loader_data();
  assert(this_key != nullptr, "sanity");
  this_key->record_dependency(host);
}

// check if 'this' and k are nestmates (same nest_host), or k is our nest_host,
// or we are k's nest_host - all of which is covered by comparing the two
// resolved_nest_hosts.
// Any exceptions (i.e. VMEs) are propagated.
bool InstanceKlass::has_nestmate_access_to(InstanceKlass* k, TRAPS) {

  assert(this != k, "this should be handled by higher-level code");

  // Per JVMS 5.4.4 we first resolve and validate the current class, then
  // the target class k.

  InstanceKlass* cur_host = nest_host(CHECK_false);
  if (cur_host == nullptr) {
    return false;
  }

  Klass* k_nest_host = k->nest_host(CHECK_false);
  if (k_nest_host == nullptr) {
    return false;
  }

  bool access = (cur_host == k_nest_host);

  ResourceMark rm(THREAD);
  log_trace(class, nestmates)("Class %s does %shave nestmate access to %s",
                              this->external_name(),
                              access ? "" : "NOT ",
                              k->external_name());
  return access;
}

const char* InstanceKlass::nest_host_error() {
  if (_nest_host_index == 0) {
    return nullptr;
  } else {
    constantPoolHandle cph(Thread::current(), constants());
    return SystemDictionary::find_nest_host_error(cph, (int)_nest_host_index);
  }
}

InstanceKlass* InstanceKlass::allocate_instance_klass(const ClassFileParser& parser, TRAPS) {
  const int size = InstanceKlass::size(parser.vtable_size(),
                                       parser.itable_size(),
                                       nonstatic_oop_map_size(parser.total_oop_map_count()),
                                       parser.is_interface(),
                                       parser.has_inline_fields() ? parser.java_fields_count() : 0,
                                       parser.is_inline_type());

  const Symbol* const class_name = parser.class_name();
  assert(class_name != nullptr, "invariant");
  ClassLoaderData* loader_data = parser.loader_data();
  assert(loader_data != nullptr, "invariant");

  InstanceKlass* ik;

  // Allocation
  if (parser.is_instance_ref_klass()) {
    // java.lang.ref.Reference
    ik = new (loader_data, size, THREAD) InstanceRefKlass(parser);
  } else if (class_name == vmSymbols::java_lang_Class()) {
    // mirror - java.lang.Class
    ik = new (loader_data, size, THREAD) InstanceMirrorKlass(parser);
  } else if (is_stack_chunk_class(class_name, loader_data)) {
    // stack chunk
    ik = new (loader_data, size, THREAD) InstanceStackChunkKlass(parser);
  } else if (is_class_loader(class_name, parser)) {
    // class loader - java.lang.ClassLoader
    ik = new (loader_data, size, THREAD) InstanceClassLoaderKlass(parser);
  } else if (parser.is_inline_type()) {
    // inline type
    ik = new (loader_data, size, THREAD) InlineKlass(parser);
  } else {
    // normal
    ik = new (loader_data, size, THREAD) InstanceKlass(parser);
  }

  // Check for pending exception before adding to the loader data and incrementing
  // class count.  Can get OOM here.
  if (HAS_PENDING_EXCEPTION) {
    return nullptr;
  }

#ifdef ASSERT
  ik->bounds_check((address) ik->start_of_vtable(), false, size);
  ik->bounds_check((address) ik->start_of_itable(), false, size);
  ik->bounds_check((address) ik->end_of_itable(), true, size);
  ik->bounds_check((address) ik->end_of_nonstatic_oop_maps(), true, size);
#endif //ASSERT
  return ik;
}

#ifndef PRODUCT
bool InstanceKlass::bounds_check(address addr, bool edge_ok, intptr_t size_in_bytes) const {
  const char* bad = nullptr;
  address end = nullptr;
  if (addr < (address)this) {
    bad = "before";
  } else if (addr == (address)this) {
    if (edge_ok)  return true;
    bad = "just before";
  } else if (addr == (end = (address)this + sizeof(intptr_t) * (size_in_bytes < 0 ? size() : size_in_bytes))) {
    if (edge_ok)  return true;
    bad = "just after";
  } else if (addr > end) {
    bad = "after";
  } else {
    return true;
  }
  tty->print_cr("%s object bounds: " INTPTR_FORMAT " [" INTPTR_FORMAT ".." INTPTR_FORMAT "]",
      bad, (intptr_t)addr, (intptr_t)this, (intptr_t)end);
  Verbose = WizardMode = true; this->print(); //@@
  return false;
}
#endif //PRODUCT

// copy method ordering from resource area to Metaspace
void InstanceKlass::copy_method_ordering(const intArray* m, TRAPS) {
  if (m != nullptr) {
    // allocate a new array and copy contents (memcpy?)
    _method_ordering = MetadataFactory::new_array<int>(class_loader_data(), m->length(), CHECK);
    for (int i = 0; i < m->length(); i++) {
      _method_ordering->at_put(i, m->at(i));
    }
  } else {
    _method_ordering = Universe::the_empty_int_array();
  }
}

// create a new array of vtable_indices for default methods
Array<int>* InstanceKlass::create_new_default_vtable_indices(int len, TRAPS) {
  Array<int>* vtable_indices = MetadataFactory::new_array<int>(class_loader_data(), len, CHECK_NULL);
  assert(default_vtable_indices() == nullptr, "only create once");
  set_default_vtable_indices(vtable_indices);
  return vtable_indices;
}

static Monitor* create_init_monitor(const char* name) {
  return new Monitor(Mutex::safepoint, name);
}

InstanceKlass::InstanceKlass(const ClassFileParser& parser, KlassKind kind, ReferenceType reference_type) :
  Klass(kind),
<<<<<<< HEAD
  _nest_members(NULL),
  _nest_host(NULL),
  _permitted_subclasses(NULL),
  _record_components(NULL),
  _multifield_info(NULL),
=======
  _nest_members(nullptr),
  _nest_host(nullptr),
  _permitted_subclasses(nullptr),
  _record_components(nullptr),
>>>>>>> 94636f4c
  _static_field_size(parser.static_field_size()),
  _nonstatic_oop_map_size(nonstatic_oop_map_size(parser.total_oop_map_count())),
  _itable_len(parser.itable_size()),
  _nest_host_index(0),
  _init_state(allocated),
  _reference_type(reference_type),
  _init_monitor(create_init_monitor("InstanceKlassInitMonitor_lock")),
  _init_thread(nullptr),
  _inline_type_field_klasses(nullptr),
  _preload_classes(nullptr),
  _adr_inlineklass_fixed_block(nullptr)
{
  set_vtable_length(parser.vtable_size());
  set_access_flags(parser.access_flags());
  if (parser.is_hidden()) set_is_hidden();
  set_layout_helper(Klass::instance_layout_helper(parser.layout_size(),
                                                    false));
  if (parser.has_inline_fields()) {
    set_has_inline_type_fields();
  }

  assert(nullptr == _methods, "underlying memory not zeroed?");
  assert(is_instance_klass(), "is layout incorrect?");
  assert(size_helper() == parser.layout_size(), "incorrect size_helper?");

  if (has_inline_type_fields()) {
    _inline_type_field_klasses = (const Klass**) adr_inline_type_field_klasses();
  }
}

void InstanceKlass::deallocate_methods(ClassLoaderData* loader_data,
                                       Array<Method*>* methods) {
  if (methods != nullptr && methods != Universe::the_empty_method_array() &&
      !methods->is_shared()) {
    for (int i = 0; i < methods->length(); i++) {
      Method* method = methods->at(i);
      if (method == nullptr) continue;  // maybe null if error processing
      // Only want to delete methods that are not executing for RedefineClasses.
      // The previous version will point to them so they're not totally dangling
      assert (!method->on_stack(), "shouldn't be called with methods on stack");
      MetadataFactory::free_metadata(loader_data, method);
    }
    MetadataFactory::free_array<Method*>(loader_data, methods);
  }
}

void InstanceKlass::deallocate_interfaces(ClassLoaderData* loader_data,
                                          const Klass* super_klass,
                                          Array<InstanceKlass*>* local_interfaces,
                                          Array<InstanceKlass*>* transitive_interfaces) {
  // Only deallocate transitive interfaces if not empty, same as super class
  // or same as local interfaces.  See code in parseClassFile.
  Array<InstanceKlass*>* ti = transitive_interfaces;
  if (ti != Universe::the_empty_instance_klass_array() && ti != local_interfaces) {
    // check that the interfaces don't come from super class
    Array<InstanceKlass*>* sti = (super_klass == nullptr) ? nullptr :
                    InstanceKlass::cast(super_klass)->transitive_interfaces();
    if (ti != sti && ti != nullptr && !ti->is_shared()) {
      MetadataFactory::free_array<InstanceKlass*>(loader_data, ti);
    }
  }

  // local interfaces can be empty
  if (local_interfaces != Universe::the_empty_instance_klass_array() &&
      local_interfaces != nullptr && !local_interfaces->is_shared()) {
    MetadataFactory::free_array<InstanceKlass*>(loader_data, local_interfaces);
  }
}

void InstanceKlass::deallocate_record_components(ClassLoaderData* loader_data,
                                                 Array<RecordComponent*>* record_components) {
  if (record_components != nullptr && !record_components->is_shared()) {
    for (int i = 0; i < record_components->length(); i++) {
      RecordComponent* record_component = record_components->at(i);
      MetadataFactory::free_metadata(loader_data, record_component);
    }
    MetadataFactory::free_array<RecordComponent*>(loader_data, record_components);
  }
}

// This function deallocates the metadata and C heap pointers that the
// InstanceKlass points to.
void InstanceKlass::deallocate_contents(ClassLoaderData* loader_data) {
  // Orphan the mirror first, CMS thinks it's still live.
  if (java_mirror() != nullptr) {
    java_lang_Class::set_klass(java_mirror(), nullptr);
  }

  // Also remove mirror from handles
  loader_data->remove_handle(_java_mirror);

  // Need to take this class off the class loader data list.
  loader_data->remove_class(this);

  // The array_klass for this class is created later, after error handling.
  // For class redefinition, we keep the original class so this scratch class
  // doesn't have an array class.  Either way, assert that there is nothing
  // to deallocate.
  assert(array_klasses() == nullptr, "array classes shouldn't be created for this class yet");

  // Release C heap allocated data that this points to, which includes
  // reference counting symbol names.
  // Can't release the constant pool or MethodData C heap data here because the constant
  // pool can be deallocated separately from the InstanceKlass for default methods and
  // redefine classes.  MethodData can also be released separately.
  release_C_heap_structures(/* release_sub_metadata */ false);

  deallocate_methods(loader_data, methods());
  set_methods(nullptr);

  deallocate_record_components(loader_data, record_components());
  set_record_components(nullptr);

  if (method_ordering() != nullptr &&
      method_ordering() != Universe::the_empty_int_array() &&
      !method_ordering()->is_shared()) {
    MetadataFactory::free_array<int>(loader_data, method_ordering());
  }
  set_method_ordering(nullptr);

  // default methods can be empty
  if (default_methods() != nullptr &&
      default_methods() != Universe::the_empty_method_array() &&
      !default_methods()->is_shared()) {
    MetadataFactory::free_array<Method*>(loader_data, default_methods());
  }
  // Do NOT deallocate the default methods, they are owned by superinterfaces.
  set_default_methods(nullptr);

  // default methods vtable indices can be empty
  if (default_vtable_indices() != nullptr &&
      !default_vtable_indices()->is_shared()) {
    MetadataFactory::free_array<int>(loader_data, default_vtable_indices());
  }
  set_default_vtable_indices(nullptr);


  // This array is in Klass, but remove it with the InstanceKlass since
  // this place would be the only caller and it can share memory with transitive
  // interfaces.
  if (secondary_supers() != nullptr &&
      secondary_supers() != Universe::the_empty_klass_array() &&
      // see comments in compute_secondary_supers about the following cast
      (address)(secondary_supers()) != (address)(transitive_interfaces()) &&
      !secondary_supers()->is_shared()) {
    MetadataFactory::free_array<Klass*>(loader_data, secondary_supers());
  }
  set_secondary_supers(nullptr);

  deallocate_interfaces(loader_data, super(), local_interfaces(), transitive_interfaces());
  set_transitive_interfaces(nullptr);
  set_local_interfaces(nullptr);

  if (fieldinfo_stream() != nullptr && !fieldinfo_stream()->is_shared()) {
    MetadataFactory::free_array<u1>(loader_data, fieldinfo_stream());
  }
  set_fieldinfo_stream(nullptr);

  if (fields_status() != nullptr && !fields_status()->is_shared()) {
    MetadataFactory::free_array<FieldStatus>(loader_data, fields_status());
  }
  set_fields_status(nullptr);

  // If a method from a redefined class is using this constant pool, don't
  // delete it, yet.  The new class's previous version will point to this.
  if (constants() != nullptr) {
    assert (!constants()->on_stack(), "shouldn't be called if anything is onstack");
    if (!constants()->is_shared()) {
      MetadataFactory::free_metadata(loader_data, constants());
    }
    // Delete any cached resolution errors for the constant pool
    SystemDictionary::delete_resolution_error(constants());

    set_constants(nullptr);
  }

  if (inner_classes() != nullptr &&
      inner_classes() != Universe::the_empty_short_array() &&
      !inner_classes()->is_shared()) {
    MetadataFactory::free_array<jushort>(loader_data, inner_classes());
  }
  set_inner_classes(nullptr);

  if (nest_members() != nullptr &&
      nest_members() != Universe::the_empty_short_array() &&
      !nest_members()->is_shared()) {
    MetadataFactory::free_array<jushort>(loader_data, nest_members());
  }
  set_nest_members(nullptr);

  if (permitted_subclasses() != nullptr &&
      permitted_subclasses() != Universe::the_empty_short_array() &&
      !permitted_subclasses()->is_shared()) {
    MetadataFactory::free_array<jushort>(loader_data, permitted_subclasses());
  }
  set_permitted_subclasses(nullptr);

  if (preload_classes() != nullptr &&
      preload_classes() != Universe::the_empty_short_array() &&
      !preload_classes()->is_shared()) {
    MetadataFactory::free_array<jushort>(loader_data, preload_classes());
  }

  // We should deallocate the Annotations instance if it's not in shared spaces.
  if (annotations() != nullptr && !annotations()->is_shared()) {
    MetadataFactory::free_metadata(loader_data, annotations());
  }
  set_annotations(nullptr);

  if (_multifield_info != NULL && !_multifield_info->is_shared()) {
    MetadataFactory::free_array<MultiFieldInfo>(loader_data, _multifield_info);
  }

  SystemDictionaryShared::handle_class_unloading(this);

#if INCLUDE_CDS_JAVA_HEAP
  if (DumpSharedSpaces) {
    HeapShared::remove_scratch_objects(this);
  }
#endif
}

bool InstanceKlass::is_record() const {
  return _record_components != nullptr &&
         is_final() &&
         java_super() == vmClasses::Record_klass();
}

bool InstanceKlass::is_sealed() const {
  return _permitted_subclasses != nullptr &&
         _permitted_subclasses != Universe::the_empty_short_array();
}

bool InstanceKlass::should_be_initialized() const {
  return !is_initialized();
}

klassItable InstanceKlass::itable() const {
  return klassItable(const_cast<InstanceKlass*>(this));
}

// JVMTI spec thinks there are signers and protection domain in the
// instanceKlass.  These accessors pretend these fields are there.
// The hprof specification also thinks these fields are in InstanceKlass.
oop InstanceKlass::protection_domain() const {
  // return the protection_domain from the mirror
  return java_lang_Class::protection_domain(java_mirror());
}

objArrayOop InstanceKlass::signers() const {
  // return the signers from the mirror
  return java_lang_Class::signers(java_mirror());
}

// See "The Virtual Machine Specification" section 2.16.5 for a detailed explanation of the class initialization
// process. The step comments refers to the procedure described in that section.
// Note: implementation moved to static method to expose the this pointer.
void InstanceKlass::initialize(TRAPS) {
  if (this->should_be_initialized()) {
    initialize_impl(CHECK);
    // Note: at this point the class may be initialized
    //       OR it may be in the state of being initialized
    //       in case of recursive initialization!
  } else {
    assert(is_initialized(), "sanity check");
  }
}


bool InstanceKlass::verify_code(TRAPS) {
  // 1) Verify the bytecodes
  return Verifier::verify(this, should_verify_class(), THREAD);
}

void InstanceKlass::link_class(TRAPS) {
  assert(is_loaded(), "must be loaded");
  if (!is_linked()) {
    link_class_impl(CHECK);
  }
}

void InstanceKlass::check_link_state_and_wait(JavaThread* current) {
  MonitorLocker ml(current, _init_monitor);

  // Another thread is linking this class, wait.
  while (is_being_linked() && !is_init_thread(current)) {
    ml.wait();
  }

  // This thread is recursively linking this class, continue
  if (is_being_linked() && is_init_thread(current)) {
    return;
  }

  // If this class wasn't linked already, set state to being_linked
  if (!is_linked()) {
    set_init_state(being_linked);
    set_init_thread(current);
  }
}

// Called to verify that a class can link during initialization, without
// throwing a VerifyError.
bool InstanceKlass::link_class_or_fail(TRAPS) {
  assert(is_loaded(), "must be loaded");
  if (!is_linked()) {
    link_class_impl(CHECK_false);
  }
  return is_linked();
}

bool InstanceKlass::link_class_impl(TRAPS) {
  if (DumpSharedSpaces && SystemDictionaryShared::has_class_failed_verification(this)) {
    // This is for CDS dumping phase only -- we use the in_error_state to indicate that
    // the class has failed verification. Throwing the NoClassDefFoundError here is just
    // a convenient way to stop repeat attempts to verify the same (bad) class.
    //
    // Note that the NoClassDefFoundError is not part of the JLS, and should not be thrown
    // if we are executing Java code. This is not a problem for CDS dumping phase since
    // it doesn't execute any Java code.
    ResourceMark rm(THREAD);
    Exceptions::fthrow(THREAD_AND_LOCATION,
                       vmSymbols::java_lang_NoClassDefFoundError(),
                       "Class %s, or one of its supertypes, failed class initialization",
                       external_name());
    return false;
  }
  // return if already verified
  if (is_linked()) {
    return true;
  }

  // Timing
  // timer handles recursion
  JavaThread* jt = THREAD;

  // link super class before linking this class
  Klass* super_klass = super();
  if (super_klass != nullptr) {
    if (super_klass->is_interface()) {  // check if super class is an interface
      ResourceMark rm(THREAD);
      Exceptions::fthrow(
        THREAD_AND_LOCATION,
        vmSymbols::java_lang_IncompatibleClassChangeError(),
        "class %s has interface %s as super class",
        external_name(),
        super_klass->external_name()
      );
      return false;
    }

    InstanceKlass* ik_super = InstanceKlass::cast(super_klass);
    ik_super->link_class_impl(CHECK_false);
  }

  // link all interfaces implemented by this class before linking this class
  Array<InstanceKlass*>* interfaces = local_interfaces();
  int num_interfaces = interfaces->length();
  for (int index = 0; index < num_interfaces; index++) {
    InstanceKlass* interk = interfaces->at(index);
    interk->link_class_impl(CHECK_false);
  }


  // If a class declares a method that uses an inline class as an argument
  // type or return inline type, this inline class must be loaded during the
  // linking of this class because size and properties of the inline class
  // must be known in order to be able to perform inline type optimizations.
  // The implementation below is an approximation of this rule, the code
  // iterates over all methods of the current class (including overridden
  // methods), not only the methods declared by this class. This
  // approximation makes the code simpler, and doesn't change the semantic
  // because classes declaring methods overridden by the current class are
  // linked (and have performed their own pre-loading) before the linking
  // of the current class.


  // Note:
  // Inline class types are loaded during
  // the loading phase (see ClassFileParser::post_process_parsed_stream()).
  // Inline class types used as element types for array creation
  // are not pre-loaded. Their loading is triggered by either anewarray
  // or multianewarray bytecodes.

  // Could it be possible to do the following processing only if the
  // class uses inline types?
  if (EnableValhalla) {
    ResourceMark rm(THREAD);
    if (EnablePrimitiveClasses) {
      for (int i = 0; i < methods()->length(); i++) {
        Method* m = methods()->at(i);
        for (SignatureStream ss(m->signature()); !ss.is_done(); ss.next()) {
          if (ss.is_reference()) {
            if (ss.is_array()) {
              continue;
            }
            if (ss.type() == T_PRIMITIVE_OBJECT) {
              Symbol* symb = ss.as_symbol();
              if (symb == name()) continue;
              oop loader = class_loader();
              oop protection_domain = this->protection_domain();
              Klass* klass = SystemDictionary::resolve_or_fail(symb,
                                                              Handle(THREAD, loader), Handle(THREAD, protection_domain), true,
                                                              CHECK_false);
              if (klass == nullptr) {
                THROW_(vmSymbols::java_lang_LinkageError(), false);
              }
              if (!klass->is_inline_klass()) {
                Exceptions::fthrow(
                  THREAD_AND_LOCATION,
                  vmSymbols::java_lang_IncompatibleClassChangeError(),
                  "class %s is not an inline type",
                  klass->external_name());
              }
            }
          }
        }
      }
    }
    // Aggressively preloading all classes from the Preload attribute
    if (preload_classes() != nullptr) {
      for (int i = 0; i < preload_classes()->length(); i++) {
        if (constants()->tag_at(preload_classes()->at(i)).is_klass()) continue;
        Symbol* class_name = constants()->klass_at_noresolve(preload_classes()->at(i));
        if (class_name == name()) continue;
        oop loader = class_loader();
        oop protection_domain = this->protection_domain();
        Klass* klass = SystemDictionary::resolve_or_null(class_name,
                                                          Handle(THREAD, loader), Handle(THREAD, protection_domain), THREAD);
        if (HAS_PENDING_EXCEPTION) {
          CLEAR_PENDING_EXCEPTION;
        }
        if (klass != nullptr) {
          log_info(class, preload)("Preloading class %s during linking of class %s because of its Preload attribute", class_name->as_C_string(), name()->as_C_string());
        } else {
          log_warning(class, preload)("Preloading of class %s during linking of class %s (Preload attribute) failed", class_name->as_C_string(), name()->as_C_string());
        }
      }
    }
  }

  // in case the class is linked in the process of linking its superclasses
  if (is_linked()) {
    return true;
  }

  // trace only the link time for this klass that includes
  // the verification time
  PerfClassTraceTime vmtimer(ClassLoader::perf_class_link_time(),
                             ClassLoader::perf_class_link_selftime(),
                             ClassLoader::perf_classes_linked(),
                             jt->get_thread_stat()->perf_recursion_counts_addr(),
                             jt->get_thread_stat()->perf_timers_addr(),
                             PerfClassTraceTime::CLASS_LINK);

  // verification & rewriting
  {
    LockLinkState init_lock(this, jt);

    // rewritten will have been set if loader constraint error found
    // on an earlier link attempt
    // don't verify or rewrite if already rewritten
    //

    if (!is_linked()) {
      if (!is_rewritten()) {
        if (is_shared()) {
          assert(!verified_at_dump_time(), "must be");
        }
        {
          bool verify_ok = verify_code(THREAD);
          if (!verify_ok) {
            return false;
          }
        }

        // Just in case a side-effect of verify linked this class already
        // (which can sometimes happen since the verifier loads classes
        // using custom class loaders, which are free to initialize things)
        if (is_linked()) {
          return true;
        }

        // also sets rewritten
        rewrite_class(CHECK_false);
      } else if (is_shared()) {
        SystemDictionaryShared::check_verification_constraints(this, CHECK_false);
      }

      // relocate jsrs and link methods after they are all rewritten
      link_methods(CHECK_false);

      // Initialize the vtable and interface table after
      // methods have been rewritten since rewrite may
      // fabricate new Method*s.
      // also does loader constraint checking
      //
      // initialize_vtable and initialize_itable need to be rerun
      // for a shared class if
      // 1) the class is loaded by custom class loader or
      // 2) the class is loaded by built-in class loader but failed to add archived loader constraints or
      // 3) the class was not verified during dump time
      bool need_init_table = true;
      if (is_shared() && verified_at_dump_time() &&
          SystemDictionaryShared::check_linking_constraints(THREAD, this)) {
        need_init_table = false;
      }
      if (need_init_table) {
        vtable().initialize_vtable_and_check_constraints(CHECK_false);
        itable().initialize_itable_and_check_constraints(CHECK_false);
      }
#ifdef ASSERT
      vtable().verify(tty, true);
      // In case itable verification is ever added.
      // itable().verify(tty, true);
#endif
      set_initialization_state_and_notify(linked, THREAD);
      if (JvmtiExport::should_post_class_prepare()) {
        JvmtiExport::post_class_prepare(THREAD, this);
      }
    }
  }
  return true;
}

// Rewrite the byte codes of all of the methods of a class.
// The rewriter must be called exactly once. Rewriting must happen after
// verification but before the first method of the class is executed.
void InstanceKlass::rewrite_class(TRAPS) {
  assert(is_loaded(), "must be loaded");
  if (is_rewritten()) {
    assert(is_shared(), "rewriting an unshared class?");
    return;
  }
  Rewriter::rewrite(this, CHECK);
  set_rewritten();
}

// Now relocate and link method entry points after class is rewritten.
// This is outside is_rewritten flag. In case of an exception, it can be
// executed more than once.
void InstanceKlass::link_methods(TRAPS) {
  int len = methods()->length();
  for (int i = len-1; i >= 0; i--) {
    methodHandle m(THREAD, methods()->at(i));

    // Set up method entry points for compiler and interpreter    .
    m->link_method(m, CHECK);
  }
}

// Eagerly initialize superinterfaces that declare default methods (concrete instance: any access)
void InstanceKlass::initialize_super_interfaces(TRAPS) {
  assert (has_nonstatic_concrete_methods(), "caller should have checked this");
  for (int i = 0; i < local_interfaces()->length(); ++i) {
    InstanceKlass* ik = local_interfaces()->at(i);

    // Initialization is depth first search ie. we start with top of the inheritance tree
    // has_nonstatic_concrete_methods drives searching superinterfaces since it
    // means has_nonstatic_concrete_methods in its superinterface hierarchy
    if (ik->has_nonstatic_concrete_methods()) {
      ik->initialize_super_interfaces(CHECK);
    }

    // Only initialize() interfaces that "declare" concrete methods.
    if (ik->should_be_initialized() && ik->declares_nonstatic_concrete_methods()) {
      ik->initialize(CHECK);
    }
  }
}

ResourceHashtable<const InstanceKlass*, OopHandle, 107, AnyObj::C_HEAP, mtClass>
      _initialization_error_table;

void InstanceKlass::add_initialization_error(JavaThread* current, Handle exception) {
  // Create the same exception with a message indicating the thread name,
  // and the StackTraceElements.
  // If the initialization error is OOM, this might not work, but if GC kicks in
  // this would be still be helpful.
  JavaThread* THREAD = current;
  Handle init_error = java_lang_Throwable::create_initialization_error(current, exception);
  ResourceMark rm(THREAD);
  if (init_error.is_null()) {
    log_trace(class, init)("Initialization error is null for class %s", external_name());
    return;
  }

  MutexLocker ml(THREAD, ClassInitError_lock);
  OopHandle elem = OopHandle(Universe::vm_global(), init_error());
  bool created;
  _initialization_error_table.put_if_absent(this, elem, &created);
  assert(created, "Initialization is single threaded");
  log_trace(class, init)("Initialization error added for class %s", external_name());
}

oop InstanceKlass::get_initialization_error(JavaThread* current) {
  MutexLocker ml(current, ClassInitError_lock);
  OopHandle* h = _initialization_error_table.get(this);
  return (h != nullptr) ? h->resolve() : nullptr;
}

// Need to remove entries for unloaded classes.
void InstanceKlass::clean_initialization_error_table() {
  struct InitErrorTableCleaner {
    bool do_entry(const InstanceKlass* ik, OopHandle h) {
      if (!ik->is_loader_alive()) {
        h.release(Universe::vm_global());
        return true;
      } else {
        return false;
      }
    }
  };

  assert_locked_or_safepoint(ClassInitError_lock);
  InitErrorTableCleaner cleaner;
  _initialization_error_table.unlink(&cleaner);
}

void InstanceKlass::initialize_impl(TRAPS) {
  HandleMark hm(THREAD);

  // Make sure klass is linked (verified) before initialization
  // A class could already be verified, since it has been reflected upon.
  link_class(CHECK);

  DTRACE_CLASSINIT_PROBE(required, -1);

  bool wait = false;
  bool throw_error = false;

  JavaThread* jt = THREAD;

  // refer to the JVM book page 47 for description of steps
  // Step 1
  {
    MonitorLocker ml(THREAD, _init_monitor);

    // Step 2
    while (is_being_initialized() && !is_init_thread(jt)) {
      wait = true;
      jt->set_class_to_be_initialized(this);
      ml.wait();
      jt->set_class_to_be_initialized(nullptr);
    }

    // Step 3
    if (is_being_initialized() && is_init_thread(jt)) {
      DTRACE_CLASSINIT_PROBE_WAIT(recursive, -1, wait);
      return;
    }

    // Step 4
    if (is_initialized()) {
      DTRACE_CLASSINIT_PROBE_WAIT(concurrent, -1, wait);
      return;
    }

    // Step 5
    if (is_in_error_state()) {
      throw_error = true;
    } else {

      // Step 6
      set_init_state(being_initialized);
      set_init_thread(jt);
    }
  }

  // Throw error outside lock
  if (throw_error) {
    DTRACE_CLASSINIT_PROBE_WAIT(erroneous, -1, wait);
    ResourceMark rm(THREAD);
    Handle cause(THREAD, get_initialization_error(THREAD));

    stringStream ss;
    ss.print("Could not initialize class %s", external_name());
    if (cause.is_null()) {
      THROW_MSG(vmSymbols::java_lang_NoClassDefFoundError(), ss.as_string());
    } else {
      THROW_MSG_CAUSE(vmSymbols::java_lang_NoClassDefFoundError(),
                      ss.as_string(), cause);
    }
  }

  // Pre-allocating an instance of the default value
  if (is_inline_klass()) {
      InlineKlass* vk = InlineKlass::cast(this);
      oop val = vk->allocate_instance(THREAD);
      if (HAS_PENDING_EXCEPTION) {
          Handle e(THREAD, PENDING_EXCEPTION);
          CLEAR_PENDING_EXCEPTION;
          {
              EXCEPTION_MARK;
              add_initialization_error(THREAD, e);
              // Locks object, set state, and notify all waiting threads
              set_initialization_state_and_notify(initialization_error, THREAD);
              CLEAR_PENDING_EXCEPTION;
          }
          THROW_OOP(e());
      }
      vk->set_default_value(val);
  }

  // Step 7
  // Next, if C is a class rather than an interface, initialize it's super class and super
  // interfaces.
  if (!is_interface()) {
    Klass* super_klass = super();
    if (super_klass != nullptr && super_klass->should_be_initialized()) {
      super_klass->initialize(THREAD);
    }
    // If C implements any interface that declares a non-static, concrete method,
    // the initialization of C triggers initialization of its super interfaces.
    // Only need to recurse if has_nonstatic_concrete_methods which includes declaring and
    // having a superinterface that declares, non-static, concrete methods
    if (!HAS_PENDING_EXCEPTION && has_nonstatic_concrete_methods()) {
      initialize_super_interfaces(THREAD);
    }

    // If any exceptions, complete abruptly, throwing the same exception as above.
    if (HAS_PENDING_EXCEPTION) {
      Handle e(THREAD, PENDING_EXCEPTION);
      CLEAR_PENDING_EXCEPTION;
      {
        EXCEPTION_MARK;
        add_initialization_error(THREAD, e);
        // Locks object, set state, and notify all waiting threads
        set_initialization_state_and_notify(initialization_error, THREAD);
        CLEAR_PENDING_EXCEPTION;
      }
      DTRACE_CLASSINIT_PROBE_WAIT(super__failed, -1, wait);
      THROW_OOP(e());
    }
  }

  // Step 8
  // Initialize classes of inline fields
  if (EnablePrimitiveClasses) {
    for (AllFieldStream fs(this); !fs.done(); fs.next()) {
      if (Signature::basic_type(fs.signature()) == T_PRIMITIVE_OBJECT) {
        Klass* klass = get_inline_type_field_klass_or_null(fs.index());
        if (fs.access_flags().is_static() && klass == nullptr) {
          klass = SystemDictionary::resolve_or_fail(field_signature(fs.index())->fundamental_name(THREAD),
              Handle(THREAD, class_loader()),
              Handle(THREAD, protection_domain()),
              true, THREAD);
          set_inline_type_field_klass(fs.index(), klass);
        }

        if (!HAS_PENDING_EXCEPTION) {
          assert(klass != nullptr, "Must  be");
          InstanceKlass::cast(klass)->initialize(THREAD);
          if (fs.access_flags().is_static()) {
            if (java_mirror()->obj_field(fs.offset()) == nullptr) {
              java_mirror()->obj_field_put(fs.offset(), InlineKlass::cast(klass)->default_value());
            }
          }
        }

        if (HAS_PENDING_EXCEPTION) {
          Handle e(THREAD, PENDING_EXCEPTION);
          CLEAR_PENDING_EXCEPTION;
          {
            EXCEPTION_MARK;
            add_initialization_error(THREAD, e);
            // Locks object, set state, and notify all waiting threads
            set_initialization_state_and_notify(initialization_error, THREAD);
            CLEAR_PENDING_EXCEPTION;
          }
          THROW_OOP(e());
        }
      }
    }
  }


  // Step 9
  {
    DTRACE_CLASSINIT_PROBE_WAIT(clinit, -1, wait);
    if (class_initializer() != nullptr) {
      // Timer includes any side effects of class initialization (resolution,
      // etc), but not recursive entry into call_class_initializer().
      PerfClassTraceTime timer(ClassLoader::perf_class_init_time(),
                               ClassLoader::perf_class_init_selftime(),
                               ClassLoader::perf_classes_inited(),
                               jt->get_thread_stat()->perf_recursion_counts_addr(),
                               jt->get_thread_stat()->perf_timers_addr(),
                               PerfClassTraceTime::CLASS_CLINIT);
      call_class_initializer(THREAD);
    } else {
      // The elapsed time is so small it's not worth counting.
      if (UsePerfData) {
        ClassLoader::perf_classes_inited()->inc();
      }
      call_class_initializer(THREAD);
    }
  }

  // Step 10
  if (!HAS_PENDING_EXCEPTION) {
    set_initialization_state_and_notify(fully_initialized, THREAD);
    debug_only(vtable().verify(tty, true);)
  }
  else {
    // Step 11 and 12
    Handle e(THREAD, PENDING_EXCEPTION);
    CLEAR_PENDING_EXCEPTION;
    // JVMTI has already reported the pending exception
    // JVMTI internal flag reset is needed in order to report ExceptionInInitializerError
    JvmtiExport::clear_detected_exception(jt);
    {
      EXCEPTION_MARK;
      add_initialization_error(THREAD, e);
      set_initialization_state_and_notify(initialization_error, THREAD);
      CLEAR_PENDING_EXCEPTION;   // ignore any exception thrown, class initialization error is thrown below
      // JVMTI has already reported the pending exception
      // JVMTI internal flag reset is needed in order to report ExceptionInInitializerError
      JvmtiExport::clear_detected_exception(jt);
    }
    DTRACE_CLASSINIT_PROBE_WAIT(error, -1, wait);
    if (e->is_a(vmClasses::Error_klass())) {
      THROW_OOP(e());
    } else {
      JavaCallArguments args(e);
      THROW_ARG(vmSymbols::java_lang_ExceptionInInitializerError(),
                vmSymbols::throwable_void_signature(),
                &args);
    }
  }
  DTRACE_CLASSINIT_PROBE_WAIT(end, -1, wait);
}


void InstanceKlass::set_initialization_state_and_notify(ClassState state, JavaThread* current) {
  MonitorLocker ml(current, _init_monitor);

  if (state == linked && UseVtableBasedCHA && Universe::is_fully_initialized()) {
    DeoptimizationScope deopt_scope;
    {
      // Now mark all code that assumes the class is not linked.
      // Set state under the Compile_lock also.
      MutexLocker ml(current, Compile_lock);

      set_init_thread(nullptr); // reset _init_thread before changing _init_state
      set_init_state(state);

      CodeCache::mark_dependents_on(&deopt_scope, this);
    }
    // Perform the deopt handshake outside Compile_lock.
    deopt_scope.deoptimize_marked();
  } else {
    set_init_thread(nullptr); // reset _init_thread before changing _init_state
    set_init_state(state);
  }
  ml.notify_all();
}

// Update hierarchy. This is done before the new klass has been added to the SystemDictionary. The Compile_lock
// is grabbed, to ensure that the compiler is not using the class hierarchy.
void InstanceKlass::add_to_hierarchy(JavaThread* current) {
  assert(!SafepointSynchronize::is_at_safepoint(), "must NOT be at safepoint");

  // In case we are not using CHA based vtables we need to make sure the loaded
  // deopt is completed before anyone links this class.
  // Linking is done with _init_monitor held, by loading and deopting with it
  // held we make sure the deopt is completed before linking.
  if (!UseVtableBasedCHA) {
    init_monitor()->lock();
  }

  DeoptimizationScope deopt_scope;
  {
    MutexLocker ml(current, Compile_lock);

    set_init_state(InstanceKlass::loaded);
    // make sure init_state store is already done.
    // The compiler reads the hierarchy outside of the Compile_lock.
    // Access ordering is used to add to hierarchy.

    // Link into hierarchy.
    append_to_sibling_list();                    // add to superklass/sibling list
    process_interfaces();                        // handle all "implements" declarations

    // Now mark all code that depended on old class hierarchy.
    // Note: must be done *after* linking k into the hierarchy (was bug 12/9/97)
    if (Universe::is_fully_initialized()) {
      CodeCache::mark_dependents_on(&deopt_scope, this);
    }
  }
  // Perform the deopt handshake outside Compile_lock.
  deopt_scope.deoptimize_marked();

  if (!UseVtableBasedCHA) {
    init_monitor()->unlock();
  }
}

InstanceKlass* InstanceKlass::implementor() const {
  InstanceKlass* volatile* ik = adr_implementor();
  if (ik == nullptr) {
    return nullptr;
  } else {
    // This load races with inserts, and therefore needs acquire.
    InstanceKlass* ikls = Atomic::load_acquire(ik);
    if (ikls != nullptr && !ikls->is_loader_alive()) {
      return nullptr;  // don't return unloaded class
    } else {
      return ikls;
    }
  }
}


void InstanceKlass::set_implementor(InstanceKlass* ik) {
  assert_locked_or_safepoint(Compile_lock);
  assert(is_interface(), "not interface");
  InstanceKlass* volatile* addr = adr_implementor();
  assert(addr != nullptr, "null addr");
  if (addr != nullptr) {
    Atomic::release_store(addr, ik);
  }
}

int  InstanceKlass::nof_implementors() const {
  InstanceKlass* ik = implementor();
  if (ik == nullptr) {
    return 0;
  } else if (ik != this) {
    return 1;
  } else {
    return 2;
  }
}

// The embedded _implementor field can only record one implementor.
// When there are more than one implementors, the _implementor field
// is set to the interface Klass* itself. Following are the possible
// values for the _implementor field:
//   null                  - no implementor
//   implementor Klass*    - one implementor
//   self                  - more than one implementor
//
// The _implementor field only exists for interfaces.
void InstanceKlass::add_implementor(InstanceKlass* ik) {
  if (Universe::is_fully_initialized()) {
    assert_lock_strong(Compile_lock);
  }
  assert(is_interface(), "not interface");
  // Filter out my subinterfaces.
  // (Note: Interfaces are never on the subklass list.)
  if (ik->is_interface()) return;

  // Filter out subclasses whose supers already implement me.
  // (Note: CHA must walk subclasses of direct implementors
  // in order to locate indirect implementors.)
  InstanceKlass* super_ik = ik->java_super();
  if (super_ik != nullptr && super_ik->implements_interface(this))
    // We only need to check one immediate superclass, since the
    // implements_interface query looks at transitive_interfaces.
    // Any supers of the super have the same (or fewer) transitive_interfaces.
    return;

  InstanceKlass* iklass = implementor();
  if (iklass == nullptr) {
    set_implementor(ik);
  } else if (iklass != this && iklass != ik) {
    // There is already an implementor. Use itself as an indicator of
    // more than one implementors.
    set_implementor(this);
  }

  // The implementor also implements the transitive_interfaces
  for (int index = 0; index < local_interfaces()->length(); index++) {
    local_interfaces()->at(index)->add_implementor(ik);
  }
}

void InstanceKlass::init_implementor() {
  if (is_interface()) {
    set_implementor(nullptr);
  }
}


void InstanceKlass::process_interfaces() {
  // link this class into the implementors list of every interface it implements
  for (int i = local_interfaces()->length() - 1; i >= 0; i--) {
    assert(local_interfaces()->at(i)->is_klass(), "must be a klass");
    InstanceKlass* interf = local_interfaces()->at(i);
    assert(interf->is_interface(), "expected interface");
    interf->add_implementor(this);
  }
}

bool InstanceKlass::can_be_primary_super_slow() const {
  if (is_interface())
    return false;
  else
    return Klass::can_be_primary_super_slow();
}

GrowableArray<Klass*>* InstanceKlass::compute_secondary_supers(int num_extra_slots,
                                                               Array<InstanceKlass*>* transitive_interfaces) {
  // The secondaries are the implemented interfaces.
  Array<InstanceKlass*>* interfaces = transitive_interfaces;
  int num_secondaries = num_extra_slots + interfaces->length();
  if (num_secondaries == 0) {
    // Must share this for correct bootstrapping!
    set_secondary_supers(Universe::the_empty_klass_array());
    return nullptr;
  } else if (num_extra_slots == 0) {
    // The secondary super list is exactly the same as the transitive interfaces, so
    // let's use it instead of making a copy.
    // Redefine classes has to be careful not to delete this!
    // We need the cast because Array<Klass*> is NOT a supertype of Array<InstanceKlass*>,
    // (but it's safe to do here because we won't write into _secondary_supers from this point on).
    set_secondary_supers((Array<Klass*>*)(address)interfaces);
    return nullptr;
  } else {
    // Copy transitive interfaces to a temporary growable array to be constructed
    // into the secondary super list with extra slots.
    GrowableArray<Klass*>* secondaries = new GrowableArray<Klass*>(interfaces->length());
    for (int i = 0; i < interfaces->length(); i++) {
      secondaries->push(interfaces->at(i));
    }
    return secondaries;
  }
}

bool InstanceKlass::implements_interface(Klass* k) const {
  if (this == k) return true;
  assert(k->is_interface(), "should be an interface class");
  for (int i = 0; i < transitive_interfaces()->length(); i++) {
    if (transitive_interfaces()->at(i) == k) {
      return true;
    }
  }
  return false;
}

bool InstanceKlass::is_same_or_direct_interface(Klass *k) const {
  // Verify direct super interface
  if (this == k) return true;
  assert(k->is_interface(), "should be an interface class");
  for (int i = 0; i < local_interfaces()->length(); i++) {
    if (local_interfaces()->at(i) == k) {
      return true;
    }
  }
  return false;
}

objArrayOop InstanceKlass::allocate_objArray(int n, int length, TRAPS) {
  check_array_allocation_length(length, arrayOopDesc::max_array_length(T_OBJECT), CHECK_NULL);
  size_t size = objArrayOopDesc::object_size(length);
  Klass* ak = array_klass(n, CHECK_NULL);
  objArrayOop o = (objArrayOop)Universe::heap()->array_allocate(ak, size, length,
                                                                /* do_zero */ true, CHECK_NULL);
  return o;
}

instanceOop InstanceKlass::register_finalizer(instanceOop i, TRAPS) {
  if (TraceFinalizerRegistration) {
    tty->print("Registered ");
    i->print_value_on(tty);
    tty->print_cr(" (" PTR_FORMAT ") as finalizable", p2i(i));
  }
  instanceHandle h_i(THREAD, i);
  // Pass the handle as argument, JavaCalls::call expects oop as jobjects
  JavaValue result(T_VOID);
  JavaCallArguments args(h_i);
  methodHandle mh(THREAD, Universe::finalizer_register_method());
  JavaCalls::call(&result, mh, &args, CHECK_NULL);
  MANAGEMENT_ONLY(FinalizerService::on_register(h_i(), THREAD);)
  return h_i();
}

instanceOop InstanceKlass::allocate_instance(TRAPS) {
  bool has_finalizer_flag = has_finalizer(); // Query before possible GC
  size_t size = size_helper();  // Query before forming handle.

  instanceOop i;

  i = (instanceOop)Universe::heap()->obj_allocate(this, size, CHECK_NULL);
  if (has_finalizer_flag && !RegisterFinalizersAtInit) {
    i = register_finalizer(i, CHECK_NULL);
  }
  return i;
}

instanceOop InstanceKlass::allocate_instance(oop java_class, TRAPS) {
  Klass* k = java_lang_Class::as_Klass(java_class);
  if (k == nullptr) {
    ResourceMark rm(THREAD);
    THROW_(vmSymbols::java_lang_InstantiationException(), nullptr);
  }
  InstanceKlass* ik = cast(k);
  ik->check_valid_for_instantiation(false, CHECK_NULL);
  ik->initialize(CHECK_NULL);
  return ik->allocate_instance(THREAD);
}

instanceHandle InstanceKlass::allocate_instance_handle(TRAPS) {
  return instanceHandle(THREAD, allocate_instance(THREAD));
}

void InstanceKlass::check_valid_for_instantiation(bool throwError, TRAPS) {
  if (is_interface() || is_abstract()) {
    ResourceMark rm(THREAD);
    THROW_MSG(throwError ? vmSymbols::java_lang_InstantiationError()
              : vmSymbols::java_lang_InstantiationException(), external_name());
  }
  if (this == vmClasses::Class_klass()) {
    ResourceMark rm(THREAD);
    THROW_MSG(throwError ? vmSymbols::java_lang_IllegalAccessError()
              : vmSymbols::java_lang_IllegalAccessException(), external_name());
  }
}

Klass* InstanceKlass::array_klass(int n, TRAPS) {
  // Need load-acquire for lock-free read
  if (array_klasses_acquire() == nullptr) {
    ResourceMark rm(THREAD);
    JavaThread *jt = THREAD;
    {
      // Atomic creation of array_klasses
      MutexLocker ma(THREAD, MultiArray_lock);

      // Check if update has already taken place
      if (array_klasses() == nullptr) {
        ObjArrayKlass* k = ObjArrayKlass::allocate_objArray_klass(class_loader_data(), 1, this,
                                                                  false, false, CHECK_NULL);
        // use 'release' to pair with lock-free load
        release_set_array_klasses(k);
      }
    }
  }
  // array_klasses() will always be set at this point
  ArrayKlass* ak = array_klasses();
  return ak->array_klass(n, THREAD);
}

Klass* InstanceKlass::array_klass_or_null(int n) {
  // Need load-acquire for lock-free read
  ArrayKlass* ak = array_klasses_acquire();
  if (ak == nullptr) {
    return nullptr;
  } else {
    return ak->array_klass_or_null(n);
  }
}

Klass* InstanceKlass::array_klass(TRAPS) {
  return array_klass(1, THREAD);
}

Klass* InstanceKlass::array_klass_or_null() {
  return array_klass_or_null(1);
}

static int call_class_initializer_counter = 0;   // for debugging

Method* InstanceKlass::class_initializer() const {
  Method* clinit = find_method(
      vmSymbols::class_initializer_name(), vmSymbols::void_method_signature());
  if (clinit != nullptr && clinit->is_class_initializer()) {
    return clinit;
  }
  return nullptr;
}

void InstanceKlass::call_class_initializer(TRAPS) {
  if (ReplayCompiles &&
      (ReplaySuppressInitializers == 1 ||
       (ReplaySuppressInitializers >= 2 && class_loader() != nullptr))) {
    // Hide the existence of the initializer for the purpose of replaying the compile
    return;
  }

#if INCLUDE_CDS
  // This is needed to ensure the consistency of the archived heap objects.
  if (has_archived_enum_objs()) {
    assert(is_shared(), "must be");
    bool initialized = HeapShared::initialize_enum_klass(this, CHECK);
    if (initialized) {
      return;
    }
  }
#endif

  methodHandle h_method(THREAD, class_initializer());
  assert(!is_initialized(), "we cannot initialize twice");
  LogTarget(Info, class, init) lt;
  if (lt.is_enabled()) {
    ResourceMark rm(THREAD);
    LogStream ls(lt);
    ls.print("%d Initializing ", call_class_initializer_counter++);
    name()->print_value_on(&ls);
    ls.print_cr("%s (" PTR_FORMAT ")", h_method() == nullptr ? "(no method)" : "", p2i(this));
  }
  if (h_method() != nullptr) {
    JavaCallArguments args; // No arguments
    JavaValue result(T_VOID);
    JavaCalls::call(&result, h_method, &args, CHECK); // Static call (no args)
  }
}


void InstanceKlass::mask_for(const methodHandle& method, int bci,
  InterpreterOopMap* entry_for) {
  // Lazily create the _oop_map_cache at first request
  // Lock-free access requires load_acquire.
  OopMapCache* oop_map_cache = Atomic::load_acquire(&_oop_map_cache);
  if (oop_map_cache == nullptr) {
    MutexLocker x(OopMapCacheAlloc_lock,  Mutex::_no_safepoint_check_flag);
    // Check if _oop_map_cache was allocated while we were waiting for this lock
    if ((oop_map_cache = _oop_map_cache) == nullptr) {
      oop_map_cache = new OopMapCache();
      // Ensure _oop_map_cache is stable, since it is examined without a lock
      Atomic::release_store(&_oop_map_cache, oop_map_cache);
    }
  }
  // _oop_map_cache is constant after init; lookup below does its own locking.
  oop_map_cache->lookup(method, bci, entry_for);
}


FieldInfo InstanceKlass::field(int index) const {
  for (AllFieldStream fs(this); !fs.done(); fs.next()) {
    if (fs.index() == index) {
      return fs.to_FieldInfo();
    }
  }
  fatal("Field not found");
  return FieldInfo();
}

bool InstanceKlass::find_local_field(Symbol* name, Symbol* sig, fieldDescriptor* fd) const {
  for (JavaFieldStream fs(this); !fs.done(); fs.next()) {
    Symbol* f_name = fs.name();
    Symbol* f_sig  = fs.signature();
    if (f_name == name && f_sig == sig) {
      fd->reinitialize(const_cast<InstanceKlass*>(this), fs.index());
      return true;
    }
  }
  return false;
}


Klass* InstanceKlass::find_interface_field(Symbol* name, Symbol* sig, fieldDescriptor* fd) const {
  const int n = local_interfaces()->length();
  for (int i = 0; i < n; i++) {
    Klass* intf1 = local_interfaces()->at(i);
    assert(intf1->is_interface(), "just checking type");
    // search for field in current interface
    if (InstanceKlass::cast(intf1)->find_local_field(name, sig, fd)) {
      assert(fd->is_static(), "interface field must be static");
      return intf1;
    }
    // search for field in direct superinterfaces
    Klass* intf2 = InstanceKlass::cast(intf1)->find_interface_field(name, sig, fd);
    if (intf2 != nullptr) return intf2;
  }
  // otherwise field lookup fails
  return nullptr;
}


Klass* InstanceKlass::find_field(Symbol* name, Symbol* sig, fieldDescriptor* fd) const {
  // search order according to newest JVM spec (5.4.3.2, p.167).
  // 1) search for field in current klass
  if (find_local_field(name, sig, fd)) {
    return const_cast<InstanceKlass*>(this);
  }
  // 2) search for field recursively in direct superinterfaces
  { Klass* intf = find_interface_field(name, sig, fd);
    if (intf != nullptr) return intf;
  }
  // 3) apply field lookup recursively if superclass exists
  { Klass* supr = super();
    if (supr != nullptr) return InstanceKlass::cast(supr)->find_field(name, sig, fd);
  }
  // 4) otherwise field lookup fails
  return nullptr;
}


Klass* InstanceKlass::find_field(Symbol* name, Symbol* sig, bool is_static, fieldDescriptor* fd) const {
  // search order according to newest JVM spec (5.4.3.2, p.167).
  // 1) search for field in current klass
  if (find_local_field(name, sig, fd)) {
    if (fd->is_static() == is_static) return const_cast<InstanceKlass*>(this);
  }
  // 2) search for field recursively in direct superinterfaces
  if (is_static) {
    Klass* intf = find_interface_field(name, sig, fd);
    if (intf != nullptr) return intf;
  }
  // 3) apply field lookup recursively if superclass exists
  { Klass* supr = super();
    if (supr != nullptr) return InstanceKlass::cast(supr)->find_field(name, sig, is_static, fd);
  }
  // 4) otherwise field lookup fails
  return nullptr;
}

bool InstanceKlass::contains_field_offset(int offset) {
  if (this->is_inline_klass()) {
    InlineKlass* vk = InlineKlass::cast(this);
    return offset >= vk->first_field_offset() && offset < (vk->first_field_offset() + vk->get_exact_size_in_bytes());
  } else {
    fieldDescriptor fd;
    return find_field_from_offset(offset, false, &fd);
  }
}

bool InstanceKlass::find_local_field_from_offset(int offset, bool is_static, fieldDescriptor* fd) const {
  for (JavaFieldStream fs(this); !fs.done(); fs.next()) {
    if (fs.offset() == offset) {
      fd->reinitialize(const_cast<InstanceKlass*>(this), fs.index());
      if (fd->is_static() == is_static) return true;
    }
  }
  return false;
}


bool InstanceKlass::find_field_from_offset(int offset, bool is_static, fieldDescriptor* fd) const {
  Klass* klass = const_cast<InstanceKlass*>(this);
  while (klass != nullptr) {
    if (InstanceKlass::cast(klass)->find_local_field_from_offset(offset, is_static, fd)) {
      return true;
    }
    klass = klass->super();
  }
  return false;
}


void InstanceKlass::methods_do(void f(Method* method)) {
  // Methods aren't stable until they are loaded.  This can be read outside
  // a lock through the ClassLoaderData for profiling
  // Redefined scratch classes are on the list and need to be cleaned
  if (!is_loaded() && !is_scratch_class()) {
    return;
  }

  int len = methods()->length();
  for (int index = 0; index < len; index++) {
    Method* m = methods()->at(index);
    assert(m->is_method(), "must be method");
    f(m);
  }
}


void InstanceKlass::do_local_static_fields(FieldClosure* cl) {
  for (JavaFieldStream fs(this); !fs.done(); fs.next()) {
    if (fs.access_flags().is_static()) {
      fieldDescriptor& fd = fs.field_descriptor();
      cl->do_field(&fd);
    }
  }
}


void InstanceKlass::do_local_static_fields(void f(fieldDescriptor*, Handle, TRAPS), Handle mirror, TRAPS) {
  for (JavaFieldStream fs(this); !fs.done(); fs.next()) {
    if (fs.access_flags().is_static()) {
      fieldDescriptor& fd = fs.field_descriptor();
      f(&fd, mirror, CHECK);
    }
  }
}

void InstanceKlass::do_nonstatic_fields(FieldClosure* cl) {
  InstanceKlass* super = superklass();
  if (super != nullptr) {
    super->do_nonstatic_fields(cl);
  }
  fieldDescriptor fd;
  int length = java_fields_count();
  for (int i = 0; i < length; i += 1) {
    fd.reinitialize(this, i);
    if (!fd.is_static()) {
      cl->do_field(&fd);
    }
  }
}

// first in Pair is offset, second is index.
static int compare_fields_by_offset(Pair<int,int>* a, Pair<int,int>* b) {
  return a->first - b->first;
}

void InstanceKlass::print_nonstatic_fields(FieldClosure* cl) {
  InstanceKlass* super = superklass();
  if (super != nullptr) {
    super->print_nonstatic_fields(cl);
  }
  ResourceMark rm;
  fieldDescriptor fd;
  // In DebugInfo nonstatic fields are sorted by offset.
  GrowableArray<Pair<int,int> > fields_sorted;
  int i = 0;
  for (AllFieldStream fs(this); !fs.done(); fs.next()) {
    if (!fs.access_flags().is_static()) {
      fd = fs.field_descriptor();
      Pair<int,int> f(fs.offset(), fs.index());
      fields_sorted.push(f);
      i++;
    }
  }
  if (i > 0) {
    int length = i;
    assert(length == fields_sorted.length(), "duh");
    // _sort_Fn is defined in growableArray.hpp.
    fields_sorted.sort(compare_fields_by_offset);
    for (int i = 0; i < length; i++) {
      fd.reinitialize(this, fields_sorted.at(i).second);
      assert(!fd.is_static() && fd.offset() == fields_sorted.at(i).first, "only nonstatic fields");
      cl->do_field(&fd);
    }
  }
}

#ifdef ASSERT
static int linear_search(const Array<Method*>* methods,
                         const Symbol* name,
                         const Symbol* signature) {
  const int len = methods->length();
  for (int index = 0; index < len; index++) {
    const Method* const m = methods->at(index);
    assert(m->is_method(), "must be method");
    if (m->signature() == signature && m->name() == name) {
       return index;
    }
  }
  return -1;
}
#endif

bool InstanceKlass::_disable_method_binary_search = false;

NOINLINE int linear_search(const Array<Method*>* methods, const Symbol* name) {
  int len = methods->length();
  int l = 0;
  int h = len - 1;
  while (l <= h) {
    Method* m = methods->at(l);
    if (m->name() == name) {
      return l;
    }
    l++;
  }
  return -1;
}

inline int InstanceKlass::quick_search(const Array<Method*>* methods, const Symbol* name) {
  if (_disable_method_binary_search) {
    assert(DynamicDumpSharedSpaces, "must be");
    // At the final stage of dynamic dumping, the methods array may not be sorted
    // by ascending addresses of their names, so we can't use binary search anymore.
    // However, methods with the same name are still laid out consecutively inside the
    // methods array, so let's look for the first one that matches.
    return linear_search(methods, name);
  }

  int len = methods->length();
  int l = 0;
  int h = len - 1;

  // methods are sorted by ascending addresses of their names, so do binary search
  while (l <= h) {
    int mid = (l + h) >> 1;
    Method* m = methods->at(mid);
    assert(m->is_method(), "must be method");
    int res = m->name()->fast_compare(name);
    if (res == 0) {
      return mid;
    } else if (res < 0) {
      l = mid + 1;
    } else {
      h = mid - 1;
    }
  }
  return -1;
}

// find_method looks up the name/signature in the local methods array
Method* InstanceKlass::find_method(const Symbol* name,
                                   const Symbol* signature) const {
  return find_method_impl(name, signature,
                          OverpassLookupMode::find,
                          StaticLookupMode::find,
                          PrivateLookupMode::find);
}

Method* InstanceKlass::find_method_impl(const Symbol* name,
                                        const Symbol* signature,
                                        OverpassLookupMode overpass_mode,
                                        StaticLookupMode static_mode,
                                        PrivateLookupMode private_mode) const {
  return InstanceKlass::find_method_impl(methods(),
                                         name,
                                         signature,
                                         overpass_mode,
                                         static_mode,
                                         private_mode);
}

// find_instance_method looks up the name/signature in the local methods array
// and skips over static methods
Method* InstanceKlass::find_instance_method(const Array<Method*>* methods,
                                            const Symbol* name,
                                            const Symbol* signature,
                                            PrivateLookupMode private_mode) {
  Method* const meth = InstanceKlass::find_method_impl(methods,
                                                 name,
                                                 signature,
                                                 OverpassLookupMode::find,
                                                 StaticLookupMode::skip,
                                                 private_mode);
  assert(((meth == nullptr) || !meth->is_static()),
    "find_instance_method should have skipped statics");
  return meth;
}

// find_instance_method looks up the name/signature in the local methods array
// and skips over static methods
Method* InstanceKlass::find_instance_method(const Symbol* name,
                                            const Symbol* signature,
                                            PrivateLookupMode private_mode) const {
  return InstanceKlass::find_instance_method(methods(), name, signature, private_mode);
}

// Find looks up the name/signature in the local methods array
// and filters on the overpass, static and private flags
// This returns the first one found
// note that the local methods array can have up to one overpass, one static
// and one instance (private or not) with the same name/signature
Method* InstanceKlass::find_local_method(const Symbol* name,
                                         const Symbol* signature,
                                         OverpassLookupMode overpass_mode,
                                         StaticLookupMode static_mode,
                                         PrivateLookupMode private_mode) const {
  return InstanceKlass::find_method_impl(methods(),
                                         name,
                                         signature,
                                         overpass_mode,
                                         static_mode,
                                         private_mode);
}

// Find looks up the name/signature in the local methods array
// and filters on the overpass, static and private flags
// This returns the first one found
// note that the local methods array can have up to one overpass, one static
// and one instance (private or not) with the same name/signature
Method* InstanceKlass::find_local_method(const Array<Method*>* methods,
                                         const Symbol* name,
                                         const Symbol* signature,
                                         OverpassLookupMode overpass_mode,
                                         StaticLookupMode static_mode,
                                         PrivateLookupMode private_mode) {
  return InstanceKlass::find_method_impl(methods,
                                         name,
                                         signature,
                                         overpass_mode,
                                         static_mode,
                                         private_mode);
}

Method* InstanceKlass::find_method(const Array<Method*>* methods,
                                   const Symbol* name,
                                   const Symbol* signature) {
  return InstanceKlass::find_method_impl(methods,
                                         name,
                                         signature,
                                         OverpassLookupMode::find,
                                         StaticLookupMode::find,
                                         PrivateLookupMode::find);
}

Method* InstanceKlass::find_method_impl(const Array<Method*>* methods,
                                        const Symbol* name,
                                        const Symbol* signature,
                                        OverpassLookupMode overpass_mode,
                                        StaticLookupMode static_mode,
                                        PrivateLookupMode private_mode) {
  int hit = find_method_index(methods, name, signature, overpass_mode, static_mode, private_mode);
  return hit >= 0 ? methods->at(hit): nullptr;
}

// true if method matches signature and conforms to skipping_X conditions.
static bool method_matches(const Method* m,
                           const Symbol* signature,
                           bool skipping_overpass,
                           bool skipping_static,
                           bool skipping_private) {
  return ((m->signature() == signature) &&
    (!skipping_overpass || !m->is_overpass()) &&
    (!skipping_static || !m->is_static()) &&
    (!skipping_private || !m->is_private()));
}

// Used directly for default_methods to find the index into the
// default_vtable_indices, and indirectly by find_method
// find_method_index looks in the local methods array to return the index
// of the matching name/signature. If, overpass methods are being ignored,
// the search continues to find a potential non-overpass match.  This capability
// is important during method resolution to prefer a static method, for example,
// over an overpass method.
// There is the possibility in any _method's array to have the same name/signature
// for a static method, an overpass method and a local instance method
// To correctly catch a given method, the search criteria may need
// to explicitly skip the other two. For local instance methods, it
// is often necessary to skip private methods
int InstanceKlass::find_method_index(const Array<Method*>* methods,
                                     const Symbol* name,
                                     const Symbol* signature,
                                     OverpassLookupMode overpass_mode,
                                     StaticLookupMode static_mode,
                                     PrivateLookupMode private_mode) {
  const bool skipping_overpass = (overpass_mode == OverpassLookupMode::skip);
  const bool skipping_static = (static_mode == StaticLookupMode::skip);
  const bool skipping_private = (private_mode == PrivateLookupMode::skip);
  const int hit = quick_search(methods, name);
  if (hit != -1) {
    const Method* const m = methods->at(hit);

    // Do linear search to find matching signature.  First, quick check
    // for common case, ignoring overpasses if requested.
    if (method_matches(m, signature, skipping_overpass, skipping_static, skipping_private)) {
      return hit;
    }

    // search downwards through overloaded methods
    int i;
    for (i = hit - 1; i >= 0; --i) {
        const Method* const m = methods->at(i);
        assert(m->is_method(), "must be method");
        if (m->name() != name) {
          break;
        }
        if (method_matches(m, signature, skipping_overpass, skipping_static, skipping_private)) {
          return i;
        }
    }
    // search upwards
    for (i = hit + 1; i < methods->length(); ++i) {
        const Method* const m = methods->at(i);
        assert(m->is_method(), "must be method");
        if (m->name() != name) {
          break;
        }
        if (method_matches(m, signature, skipping_overpass, skipping_static, skipping_private)) {
          return i;
        }
    }
    // not found
#ifdef ASSERT
    const int index = (skipping_overpass || skipping_static || skipping_private) ? -1 :
      linear_search(methods, name, signature);
    assert(-1 == index, "binary search should have found entry %d", index);
#endif
  }
  return -1;
}

int InstanceKlass::find_method_by_name(const Symbol* name, int* end) const {
  return find_method_by_name(methods(), name, end);
}

int InstanceKlass::find_method_by_name(const Array<Method*>* methods,
                                       const Symbol* name,
                                       int* end_ptr) {
  assert(end_ptr != nullptr, "just checking");
  int start = quick_search(methods, name);
  int end = start + 1;
  if (start != -1) {
    while (start - 1 >= 0 && (methods->at(start - 1))->name() == name) --start;
    while (end < methods->length() && (methods->at(end))->name() == name) ++end;
    *end_ptr = end;
    return start;
  }
  return -1;
}

// uncached_lookup_method searches both the local class methods array and all
// superclasses methods arrays, skipping any overpass methods in superclasses,
// and possibly skipping private methods.
Method* InstanceKlass::uncached_lookup_method(const Symbol* name,
                                              const Symbol* signature,
                                              OverpassLookupMode overpass_mode,
                                              PrivateLookupMode private_mode) const {
  OverpassLookupMode overpass_local_mode = overpass_mode;
  const Klass* klass = this;
  while (klass != nullptr) {
    Method* const method = InstanceKlass::cast(klass)->find_method_impl(name,
                                                                        signature,
                                                                        overpass_local_mode,
                                                                        StaticLookupMode::find,
                                                                        private_mode);
    if (method != nullptr) {
      return method;
    }
    if (name == vmSymbols::object_initializer_name() ||
        name == vmSymbols::inline_factory_name()) {
      break;  // <init> and <vnew> is never inherited
    }
    klass = klass->super();
    overpass_local_mode = OverpassLookupMode::skip;   // Always ignore overpass methods in superclasses
  }
  return nullptr;
}

#ifdef ASSERT
// search through class hierarchy and return true if this class or
// one of the superclasses was redefined
bool InstanceKlass::has_redefined_this_or_super() const {
  const Klass* klass = this;
  while (klass != nullptr) {
    if (InstanceKlass::cast(klass)->has_been_redefined()) {
      return true;
    }
    klass = klass->super();
  }
  return false;
}
#endif

// lookup a method in the default methods list then in all transitive interfaces
// Do NOT return private or static methods
Method* InstanceKlass::lookup_method_in_ordered_interfaces(Symbol* name,
                                                         Symbol* signature) const {
  Method* m = nullptr;
  if (default_methods() != nullptr) {
    m = find_method(default_methods(), name, signature);
  }
  // Look up interfaces
  if (m == nullptr) {
    m = lookup_method_in_all_interfaces(name, signature, DefaultsLookupMode::find);
  }
  return m;
}

// lookup a method in all the interfaces that this class implements
// Do NOT return private or static methods, new in JDK8 which are not externally visible
// They should only be found in the initial InterfaceMethodRef
Method* InstanceKlass::lookup_method_in_all_interfaces(Symbol* name,
                                                       Symbol* signature,
                                                       DefaultsLookupMode defaults_mode) const {
  Array<InstanceKlass*>* all_ifs = transitive_interfaces();
  int num_ifs = all_ifs->length();
  InstanceKlass *ik = nullptr;
  for (int i = 0; i < num_ifs; i++) {
    ik = all_ifs->at(i);
    Method* m = ik->lookup_method(name, signature);
    if (m != nullptr && m->is_public() && !m->is_static() &&
        ((defaults_mode != DefaultsLookupMode::skip) || !m->is_default_method())) {
      return m;
    }
  }
  return nullptr;
}

PrintClassClosure::PrintClassClosure(outputStream* st, bool verbose)
  :_st(st), _verbose(verbose) {
  ResourceMark rm;
  _st->print("%-18s  ", "KlassAddr");
  _st->print("%-4s  ", "Size");
  _st->print("%-20s  ", "State");
  _st->print("%-7s  ", "Flags");
  _st->print("%-5s  ", "ClassName");
  _st->cr();
}

void PrintClassClosure::do_klass(Klass* k)  {
  ResourceMark rm;
  // klass pointer
  _st->print(PTR_FORMAT "  ", p2i(k));
  // klass size
  _st->print("%4d  ", k->size());
  // initialization state
  if (k->is_instance_klass()) {
    _st->print("%-20s  ",InstanceKlass::cast(k)->init_state_name());
  } else {
    _st->print("%-20s  ","");
  }
  // misc flags(Changes should synced with ClassesDCmd::ClassesDCmd help doc)
  char buf[10];
  int i = 0;
  if (k->has_finalizer()) buf[i++] = 'F';
  if (k->is_instance_klass()) {
    InstanceKlass* ik = InstanceKlass::cast(k);
    if (ik->has_final_method()) buf[i++] = 'f';
    if (ik->is_rewritten()) buf[i++] = 'W';
    if (ik->is_contended()) buf[i++] = 'C';
    if (ik->has_been_redefined()) buf[i++] = 'R';
    if (ik->is_shared()) buf[i++] = 'S';
  }
  buf[i++] = '\0';
  _st->print("%-7s  ", buf);
  // klass name
  _st->print("%-5s  ", k->external_name());
  // end
  _st->cr();
  if (_verbose) {
    k->print_on(_st);
  }
}

/* jni_id_for for jfieldIds only */
JNIid* InstanceKlass::jni_id_for(int offset) {
  MutexLocker ml(JfieldIdCreation_lock);
  JNIid* probe = jni_ids() == nullptr ? nullptr : jni_ids()->find(offset);
  if (probe == nullptr) {
    // Allocate new static field identifier
    probe = new JNIid(this, offset, jni_ids());
    set_jni_ids(probe);
  }
  return probe;
}

u2 InstanceKlass::enclosing_method_data(int offset) const {
  const Array<jushort>* const inner_class_list = inner_classes();
  if (inner_class_list == nullptr) {
    return 0;
  }
  const int length = inner_class_list->length();
  if (length % inner_class_next_offset == 0) {
    return 0;
  }
  const int index = length - enclosing_method_attribute_size;
  assert(offset < enclosing_method_attribute_size, "invalid offset");
  return inner_class_list->at(index + offset);
}

void InstanceKlass::set_enclosing_method_indices(u2 class_index,
                                                 u2 method_index) {
  Array<jushort>* inner_class_list = inner_classes();
  assert (inner_class_list != nullptr, "_inner_classes list is not set up");
  int length = inner_class_list->length();
  if (length % inner_class_next_offset == enclosing_method_attribute_size) {
    int index = length - enclosing_method_attribute_size;
    inner_class_list->at_put(
      index + enclosing_method_class_index_offset, class_index);
    inner_class_list->at_put(
      index + enclosing_method_method_index_offset, method_index);
  }
}

// Lookup or create a jmethodID.
// This code is called by the VMThread and JavaThreads so the
// locking has to be done very carefully to avoid deadlocks
// and/or other cache consistency problems.
//
jmethodID InstanceKlass::get_jmethod_id(const methodHandle& method_h) {
  size_t idnum = (size_t)method_h->method_idnum();
  jmethodID* jmeths = methods_jmethod_ids_acquire();
  size_t length = 0;
  jmethodID id = nullptr;

  // We use a double-check locking idiom here because this cache is
  // performance sensitive. In the normal system, this cache only
  // transitions from null to non-null which is safe because we use
  // release_set_methods_jmethod_ids() to advertise the new cache.
  // A partially constructed cache should never be seen by a racing
  // thread. We also use release_store() to save a new jmethodID
  // in the cache so a partially constructed jmethodID should never be
  // seen either. Cache reads of existing jmethodIDs proceed without a
  // lock, but cache writes of a new jmethodID requires uniqueness and
  // creation of the cache itself requires no leaks so a lock is
  // generally acquired in those two cases.
  //
  // If the RedefineClasses() API has been used, then this cache can
  // grow and we'll have transitions from non-null to bigger non-null.
  // Cache creation requires no leaks and we require safety between all
  // cache accesses and freeing of the old cache so a lock is generally
  // acquired when the RedefineClasses() API has been used.

  if (jmeths != nullptr) {
    // the cache already exists
    if (!idnum_can_increment()) {
      // the cache can't grow so we can just get the current values
      get_jmethod_id_length_value(jmeths, idnum, &length, &id);
    } else {
      MutexLocker ml(JmethodIdCreation_lock, Mutex::_no_safepoint_check_flag);
      get_jmethod_id_length_value(jmeths, idnum, &length, &id);
    }
  }
  // implied else:
  // we need to allocate a cache so default length and id values are good

  if (jmeths == nullptr ||   // no cache yet
      length <= idnum ||     // cache is too short
      id == nullptr) {       // cache doesn't contain entry

    // This function can be called by the VMThread or GC worker threads so we
    // have to do all things that might block on a safepoint before grabbing the lock.
    // Otherwise, we can deadlock with the VMThread or have a cache
    // consistency issue. These vars keep track of what we might have
    // to free after the lock is dropped.
    jmethodID  to_dealloc_id     = nullptr;
    jmethodID* to_dealloc_jmeths = nullptr;

    // may not allocate new_jmeths or use it if we allocate it
    jmethodID* new_jmeths = nullptr;
    if (length <= idnum) {
      // allocate a new cache that might be used
      size_t size = MAX2(idnum+1, (size_t)idnum_allocated_count());
      new_jmeths = NEW_C_HEAP_ARRAY(jmethodID, size+1, mtClass);
      memset(new_jmeths, 0, (size+1)*sizeof(jmethodID));
      // cache size is stored in element[0], other elements offset by one
      new_jmeths[0] = (jmethodID)size;
    }

    // allocate a new jmethodID that might be used
    {
      MutexLocker ml(JmethodIdCreation_lock, Mutex::_no_safepoint_check_flag);
      jmethodID new_id = nullptr;
      if (method_h->is_old() && !method_h->is_obsolete()) {
        // The method passed in is old (but not obsolete), we need to use the current version
        Method* current_method = method_with_idnum((int)idnum);
        assert(current_method != nullptr, "old and but not obsolete, so should exist");
        new_id = Method::make_jmethod_id(class_loader_data(), current_method);
      } else {
        // It is the current version of the method or an obsolete method,
        // use the version passed in
        new_id = Method::make_jmethod_id(class_loader_data(), method_h());
      }

      id = get_jmethod_id_fetch_or_update(idnum, new_id, new_jmeths,
                                          &to_dealloc_id, &to_dealloc_jmeths);
    }

    // The lock has been dropped so we can free resources.
    // Free up either the old cache or the new cache if we allocated one.
    if (to_dealloc_jmeths != nullptr) {
      FreeHeap(to_dealloc_jmeths);
    }
    // free up the new ID since it wasn't needed
    if (to_dealloc_id != nullptr) {
      Method::destroy_jmethod_id(class_loader_data(), to_dealloc_id);
    }
  }
  return id;
}

// Figure out how many jmethodIDs haven't been allocated, and make
// sure space for them is pre-allocated.  This makes getting all
// method ids much, much faster with classes with more than 8
// methods, and has a *substantial* effect on performance with jvmti
// code that loads all jmethodIDs for all classes.
void InstanceKlass::ensure_space_for_methodids(int start_offset) {
  int new_jmeths = 0;
  int length = methods()->length();
  for (int index = start_offset; index < length; index++) {
    Method* m = methods()->at(index);
    jmethodID id = m->find_jmethod_id_or_null();
    if (id == nullptr) {
      new_jmeths++;
    }
  }
  if (new_jmeths != 0) {
    Method::ensure_jmethod_ids(class_loader_data(), new_jmeths);
  }
}

// Common code to fetch the jmethodID from the cache or update the
// cache with the new jmethodID. This function should never do anything
// that causes the caller to go to a safepoint or we can deadlock with
// the VMThread or have cache consistency issues.
//
jmethodID InstanceKlass::get_jmethod_id_fetch_or_update(
            size_t idnum, jmethodID new_id,
            jmethodID* new_jmeths, jmethodID* to_dealloc_id_p,
            jmethodID** to_dealloc_jmeths_p) {
  assert(new_id != nullptr, "sanity check");
  assert(to_dealloc_id_p != nullptr, "sanity check");
  assert(to_dealloc_jmeths_p != nullptr, "sanity check");
  assert(JmethodIdCreation_lock->owned_by_self(), "sanity check");

  // reacquire the cache - we are locked, single threaded or at a safepoint
  jmethodID* jmeths = methods_jmethod_ids_acquire();
  jmethodID  id     = nullptr;
  size_t     length = 0;

  if (jmeths == nullptr ||                      // no cache yet
      (length = (size_t)jmeths[0]) <= idnum) {  // cache is too short
    if (jmeths != nullptr) {
      // copy any existing entries from the old cache
      for (size_t index = 0; index < length; index++) {
        new_jmeths[index+1] = jmeths[index+1];
      }
      *to_dealloc_jmeths_p = jmeths;  // save old cache for later delete
    }
    release_set_methods_jmethod_ids(jmeths = new_jmeths);
  } else {
    // fetch jmethodID (if any) from the existing cache
    id = jmeths[idnum+1];
    *to_dealloc_jmeths_p = new_jmeths;  // save new cache for later delete
  }
  if (id == nullptr) {
    // No matching jmethodID in the existing cache or we have a new
    // cache or we just grew the cache. This cache write is done here
    // by the first thread to win the foot race because a jmethodID
    // needs to be unique once it is generally available.
    id = new_id;

    // The jmethodID cache can be read while unlocked so we have to
    // make sure the new jmethodID is complete before installing it
    // in the cache.
    Atomic::release_store(&jmeths[idnum+1], id);
  } else {
    *to_dealloc_id_p = new_id; // save new id for later delete
  }
  return id;
}


// Common code to get the jmethodID cache length and the jmethodID
// value at index idnum if there is one.
//
void InstanceKlass::get_jmethod_id_length_value(jmethodID* cache,
       size_t idnum, size_t *length_p, jmethodID* id_p) {
  assert(cache != nullptr, "sanity check");
  assert(length_p != nullptr, "sanity check");
  assert(id_p != nullptr, "sanity check");

  // cache size is stored in element[0], other elements offset by one
  *length_p = (size_t)cache[0];
  if (*length_p <= idnum) {  // cache is too short
    *id_p = nullptr;
  } else {
    *id_p = cache[idnum+1];  // fetch jmethodID (if any)
  }
}


// Lookup a jmethodID, null if not found.  Do no blocking, no allocations, no handles
jmethodID InstanceKlass::jmethod_id_or_null(Method* method) {
  size_t idnum = (size_t)method->method_idnum();
  jmethodID* jmeths = methods_jmethod_ids_acquire();
  size_t length;                                // length assigned as debugging crumb
  jmethodID id = nullptr;
  if (jmeths != nullptr &&                      // If there is a cache
      (length = (size_t)jmeths[0]) > idnum) {   // and if it is long enough,
    id = jmeths[idnum+1];                       // Look up the id (may be null)
  }
  return id;
}

inline DependencyContext InstanceKlass::dependencies() {
  DependencyContext dep_context(&_dep_context, &_dep_context_last_cleaned);
  return dep_context;
}

void InstanceKlass::mark_dependent_nmethods(DeoptimizationScope* deopt_scope, KlassDepChange& changes) {
  dependencies().mark_dependent_nmethods(deopt_scope, changes);
}

void InstanceKlass::add_dependent_nmethod(nmethod* nm) {
  dependencies().add_dependent_nmethod(nm);
}

void InstanceKlass::clean_dependency_context() {
  dependencies().clean_unloading_dependents();
}

#ifndef PRODUCT
void InstanceKlass::print_dependent_nmethods(bool verbose) {
  dependencies().print_dependent_nmethods(verbose);
}

bool InstanceKlass::is_dependent_nmethod(nmethod* nm) {
  return dependencies().is_dependent_nmethod(nm);
}
#endif //PRODUCT

void InstanceKlass::clean_weak_instanceklass_links() {
  clean_implementors_list();
  clean_method_data();
}

void InstanceKlass::clean_implementors_list() {
  assert(is_loader_alive(), "this klass should be live");
  if (is_interface()) {
    assert (ClassUnloading, "only called for ClassUnloading");
    for (;;) {
      // Use load_acquire due to competing with inserts
      InstanceKlass* impl = Atomic::load_acquire(adr_implementor());
      if (impl != nullptr && !impl->is_loader_alive()) {
        // null this field, might be an unloaded instance klass or null
        InstanceKlass* volatile* iklass = adr_implementor();
        if (Atomic::cmpxchg(iklass, impl, (InstanceKlass*)nullptr) == impl) {
          // Successfully unlinking implementor.
          if (log_is_enabled(Trace, class, unload)) {
            ResourceMark rm;
            log_trace(class, unload)("unlinking class (implementor): %s", impl->external_name());
          }
          return;
        }
      } else {
        return;
      }
    }
  }
}

void InstanceKlass::clean_method_data() {
  for (int m = 0; m < methods()->length(); m++) {
    MethodData* mdo = methods()->at(m)->method_data();
    if (mdo != nullptr) {
      MutexLocker ml(SafepointSynchronize::is_at_safepoint() ? nullptr : mdo->extra_data_lock());
      mdo->clean_method_data(/*always_clean*/false);
    }
  }
}

void InstanceKlass::metaspace_pointers_do(MetaspaceClosure* it) {
  Klass::metaspace_pointers_do(it);

  if (log_is_enabled(Trace, cds)) {
    ResourceMark rm;
    log_trace(cds)("Iter(InstanceKlass): %p (%s)", this, external_name());
  }

  it->push(&_annotations);
  it->push((Klass**)&_array_klasses);
  if (!is_rewritten()) {
    it->push(&_constants, MetaspaceClosure::_writable);
  } else {
    it->push(&_constants);
  }
  it->push(&_inner_classes);
#if INCLUDE_JVMTI
  it->push(&_previous_versions);
#endif
#if INCLUDE_CDS
  // For "old" classes with methods containing the jsr bytecode, the _methods array will
  // be rewritten during runtime (see Rewriter::rewrite_jsrs()). So setting the _methods to
  // be writable. The length check on the _methods is necessary because classes which
  // don't have any methods share the Universe::_the_empty_method_array which is in the RO region.
  if (_methods != nullptr && _methods->length() > 0 &&
      !can_be_verified_at_dumptime() && methods_contain_jsr_bytecode()) {
    // To handle jsr bytecode, new Method* maybe stored into _methods
    it->push(&_methods, MetaspaceClosure::_writable);
  } else {
#endif
    it->push(&_methods);
#if INCLUDE_CDS
  }
#endif
  it->push(&_default_methods);
  it->push(&_local_interfaces);
  it->push(&_transitive_interfaces);
  it->push(&_method_ordering);
  if (!is_rewritten()) {
    it->push(&_default_vtable_indices, MetaspaceClosure::_writable);
  } else {
    it->push(&_default_vtable_indices);
  }

  it->push(&_fieldinfo_stream);
  // _fields_status might be written into by Rewriter::scan_method() -> fd.set_has_initialized_final_update()
  it->push(&_fields_status, MetaspaceClosure::_writable);

  if (itable_length() > 0) {
    itableOffsetEntry* ioe = (itableOffsetEntry*)start_of_itable();
    int method_table_offset_in_words = ioe->offset()/wordSize;
    int nof_interfaces = (method_table_offset_in_words - itable_offset_in_words())
                         / itableOffsetEntry::size();

    for (int i = 0; i < nof_interfaces; i ++, ioe ++) {
      if (ioe->interface_klass() != nullptr) {
        it->push(ioe->interface_klass_addr());
        itableMethodEntry* ime = ioe->first_method_entry(this);
        int n = klassItable::method_count_for_interface(ioe->interface_klass());
        for (int index = 0; index < n; index ++) {
          it->push(ime[index].method_addr());
        }
      }
    }
  }

  it->push(&_nest_members);
  it->push(&_permitted_subclasses);
  it->push(&_preload_classes);
  it->push(&_record_components);
  if(_multifield_info != NULL) {
    it->push(&_multifield_info);
  }

  if (has_inline_type_fields()) {
    for (int i = 0; i < java_fields_count(); i++) {
      it->push(&((Klass**)adr_inline_type_field_klasses())[i]);
    }
  }
}

#if INCLUDE_CDS
void InstanceKlass::remove_unshareable_info() {

  if (is_linked()) {
    assert(can_be_verified_at_dumptime(), "must be");
    // Remember this so we can avoid walking the hierarchy at runtime.
    set_verified_at_dump_time();
  }

  Klass::remove_unshareable_info();

  if (SystemDictionaryShared::has_class_failed_verification(this)) {
    // Classes are attempted to link during dumping and may fail,
    // but these classes are still in the dictionary and class list in CLD.
    // If the class has failed verification, there is nothing else to remove.
    return;
  }

  // Reset to the 'allocated' state to prevent any premature accessing to
  // a shared class at runtime while the class is still being loaded and
  // restored. A class' init_state is set to 'loaded' at runtime when it's
  // being added to class hierarchy (see InstanceKlass:::add_to_hierarchy()).
  _init_state = allocated;

  { // Otherwise this needs to take out the Compile_lock.
    assert(SafepointSynchronize::is_at_safepoint(), "only called at safepoint");
    init_implementor();
  }

  constants()->remove_unshareable_info();

  for (int i = 0; i < methods()->length(); i++) {
    Method* m = methods()->at(i);
    m->remove_unshareable_info();
  }

  // do array classes also.
  if (array_klasses() != nullptr) {
    array_klasses()->remove_unshareable_info();
  }

  if (has_inline_type_fields()) {
    for (AllFieldStream fs(this); !fs.done(); fs.next()) {
      if (Signature::basic_type(fs.signature()) == T_PRIMITIVE_OBJECT) {
        reset_inline_type_field_klass(fs.index());
      }
    }
  }

  // These are not allocated from metaspace. They are safe to set to nullptr.
  _source_debug_extension = nullptr;
  _dep_context = nullptr;
  _osr_nmethods_head = nullptr;
#if INCLUDE_JVMTI
  _breakpoints = nullptr;
  _previous_versions = nullptr;
  _cached_class_file = nullptr;
  _jvmti_cached_class_field_map = nullptr;
#endif

  _init_thread = nullptr;
  _methods_jmethod_ids = nullptr;
  _jni_ids = nullptr;
  _oop_map_cache = nullptr;
  // clear _nest_host to ensure re-load at runtime
  _nest_host = nullptr;
  init_shared_package_entry();
  _dep_context_last_cleaned = 0;
  _init_monitor = nullptr;

  remove_unshareable_flags();
}

void InstanceKlass::remove_unshareable_flags() {
  // clear all the flags/stats that shouldn't be in the archived version
  assert(!is_scratch_class(), "must be");
  assert(!has_been_redefined(), "must be");
#if INCLUDE_JVMTI
  set_is_being_redefined(false);
#endif
  set_has_resolved_methods(false);
}

void InstanceKlass::remove_java_mirror() {
  Klass::remove_java_mirror();

  // do array classes also.
  if (array_klasses() != nullptr) {
    array_klasses()->remove_java_mirror();
  }
}

void InstanceKlass::init_shared_package_entry() {
#if !INCLUDE_CDS_JAVA_HEAP
  _package_entry = nullptr;
#else
  if (!MetaspaceShared::use_full_module_graph()) {
    _package_entry = nullptr;
  } else if (DynamicDumpSharedSpaces) {
    if (!MetaspaceShared::is_in_shared_metaspace(_package_entry)) {
      _package_entry = nullptr;
    }
  } else {
    if (is_shared_unregistered_class()) {
      _package_entry = nullptr;
    } else {
      _package_entry = PackageEntry::get_archived_entry(_package_entry);
    }
  }
  ArchivePtrMarker::mark_pointer((address**)&_package_entry);
#endif
}

void InstanceKlass::compute_has_loops_flag_for_methods() {
  Array<Method*>* methods = this->methods();
  for (int index = 0; index < methods->length(); ++index) {
    Method* m = methods->at(index);
    if (!m->is_overpass()) { // work around JDK-8305771
      m->compute_has_loops_flag();
    }
  }
}

void InstanceKlass::restore_unshareable_info(ClassLoaderData* loader_data, Handle protection_domain,
                                             PackageEntry* pkg_entry, TRAPS) {
  // InstanceKlass::add_to_hierarchy() sets the init_state to loaded
  // before the InstanceKlass is added to the SystemDictionary. Make
  // sure the current state is <loaded.
  assert(!is_loaded(), "invalid init state");
  assert(!shared_loading_failed(), "Must not try to load failed class again");
  set_package(loader_data, pkg_entry, CHECK);
  Klass::restore_unshareable_info(loader_data, protection_domain, CHECK);

  if (is_inline_klass()) {
    InlineKlass::cast(this)->initialize_calling_convention(CHECK);
  }

  Array<Method*>* methods = this->methods();
  int num_methods = methods->length();
  for (int index = 0; index < num_methods; ++index) {
    methods->at(index)->restore_unshareable_info(CHECK);
  }
#if INCLUDE_JVMTI
  if (JvmtiExport::has_redefined_a_class()) {
    // Reinitialize vtable because RedefineClasses may have changed some
    // entries in this vtable for super classes so the CDS vtable might
    // point to old or obsolete entries.  RedefineClasses doesn't fix up
    // vtables in the shared system dictionary, only the main one.
    // It also redefines the itable too so fix that too.
    // First fix any default methods that point to a super class that may
    // have been redefined.
    bool trace_name_printed = false;
    adjust_default_methods(&trace_name_printed);
    vtable().initialize_vtable();
    itable().initialize_itable();
  }
#endif

  // restore constant pool resolved references
  constants()->restore_unshareable_info(CHECK);

  if (array_klasses() != nullptr) {
    // To get a consistent list of classes we need MultiArray_lock to ensure
    // array classes aren't observed while they are being restored.
     MutexLocker ml(MultiArray_lock);
    // Array classes have null protection domain.
    // --> see ArrayKlass::complete_create_array_klass()
    array_klasses()->restore_unshareable_info(ClassLoaderData::the_null_class_loader_data(), Handle(), CHECK);
  }

  // Initialize @ValueBased class annotation
  if (DiagnoseSyncOnValueBasedClasses && has_value_based_class_annotation()) {
    set_is_value_based();
  }

  // restore the monitor
  _init_monitor = create_init_monitor("InstanceKlassInitMonitorRestored_lock");
}

// Check if a class or any of its supertypes has a version older than 50.
// CDS will not perform verification of old classes during dump time because
// without changing the old verifier, the verification constraint cannot be
// retrieved during dump time.
// Verification of archived old classes will be performed during run time.
bool InstanceKlass::can_be_verified_at_dumptime() const {
  if (MetaspaceShared::is_in_shared_metaspace(this)) {
    // This is a class that was dumped into the base archive, so we know
    // it was verified at dump time.
    return true;
  }
  if (major_version() < 50 /*JAVA_6_VERSION*/) {
    return false;
  }
  if (java_super() != nullptr && !java_super()->can_be_verified_at_dumptime()) {
    return false;
  }
  Array<InstanceKlass*>* interfaces = local_interfaces();
  int len = interfaces->length();
  for (int i = 0; i < len; i++) {
    if (!interfaces->at(i)->can_be_verified_at_dumptime()) {
      return false;
    }
  }
  return true;
}

bool InstanceKlass::methods_contain_jsr_bytecode() const {
  Thread* thread = Thread::current();
  for (int i = 0; i < _methods->length(); i++) {
    methodHandle m(thread, _methods->at(i));
    BytecodeStream bcs(m);
    while (!bcs.is_last_bytecode()) {
      Bytecodes::Code opcode = bcs.next();
      if (opcode == Bytecodes::_jsr || opcode == Bytecodes::_jsr_w) {
        return true;
      }
    }
  }
  return false;
}
#endif // INCLUDE_CDS

#if INCLUDE_JVMTI
static void clear_all_breakpoints(Method* m) {
  m->clear_all_breakpoints();
}
#endif

void InstanceKlass::unload_class(InstanceKlass* ik) {
  // Release dependencies.
  ik->dependencies().remove_all_dependents();

  // notify the debugger
  if (JvmtiExport::should_post_class_unload()) {
    JvmtiExport::post_class_unload(ik);
  }

  // notify ClassLoadingService of class unload
  ClassLoadingService::notify_class_unloaded(ik);

  SystemDictionaryShared::handle_class_unloading(ik);

  if (log_is_enabled(Info, class, unload)) {
    ResourceMark rm;
    log_info(class, unload)("unloading class %s " PTR_FORMAT, ik->external_name(), p2i(ik));
  }

  Events::log_class_unloading(Thread::current(), ik);

#if INCLUDE_JFR
  assert(ik != nullptr, "invariant");
  EventClassUnload event;
  event.set_unloadedClass(ik);
  event.set_definingClassLoader(ik->class_loader_data());
  event.commit();
#endif
}

static void method_release_C_heap_structures(Method* m) {
  m->release_C_heap_structures();
}

// Called also by InstanceKlass::deallocate_contents, with false for release_sub_metadata.
void InstanceKlass::release_C_heap_structures(bool release_sub_metadata) {
  // Clean up C heap
  Klass::release_C_heap_structures();

  // Deallocate and call destructors for MDO mutexes
  if (release_sub_metadata) {
    methods_do(method_release_C_heap_structures);
  }

  // Destroy the init_monitor
  delete _init_monitor;

  // Deallocate oop map cache
  if (_oop_map_cache != nullptr) {
    delete _oop_map_cache;
    _oop_map_cache = nullptr;
  }

  // Deallocate JNI identifiers for jfieldIDs
  JNIid::deallocate(jni_ids());
  set_jni_ids(nullptr);

  jmethodID* jmeths = methods_jmethod_ids_acquire();
  if (jmeths != (jmethodID*)nullptr) {
    release_set_methods_jmethod_ids(nullptr);
    FreeHeap(jmeths);
  }

  assert(_dep_context == nullptr,
         "dependencies should already be cleaned");

#if INCLUDE_JVMTI
  // Deallocate breakpoint records
  if (breakpoints() != 0x0) {
    methods_do(clear_all_breakpoints);
    assert(breakpoints() == 0x0, "should have cleared breakpoints");
  }

  // deallocate the cached class file
  if (_cached_class_file != nullptr) {
    os::free(_cached_class_file);
    _cached_class_file = nullptr;
  }
#endif

  FREE_C_HEAP_ARRAY(char, _source_debug_extension);

  if (release_sub_metadata) {
    constants()->release_C_heap_structures();
  }
}

void InstanceKlass::set_source_debug_extension(const char* array, int length) {
  if (array == nullptr) {
    _source_debug_extension = nullptr;
  } else {
    // Adding one to the attribute length in order to store a null terminator
    // character could cause an overflow because the attribute length is
    // already coded with an u4 in the classfile, but in practice, it's
    // unlikely to happen.
    assert((length+1) > length, "Overflow checking");
    char* sde = NEW_C_HEAP_ARRAY(char, (length + 1), mtClass);
    for (int i = 0; i < length; i++) {
      sde[i] = array[i];
    }
    sde[length] = '\0';
    _source_debug_extension = sde;
  }
}

const char* InstanceKlass::signature_name() const {
  return signature_name_of_carrier(JVM_SIGNATURE_CLASS);
}

const char* InstanceKlass::signature_name_of_carrier(char c) const {
  // Get the internal name as a c string
  const char* src = (const char*) (name()->as_C_string());
  const int src_length = (int)strlen(src);

  char* dest = NEW_RESOURCE_ARRAY(char, src_length + 3);

  // Add L or Q as type indicator
  int dest_index = 0;
  dest[dest_index++] = c;

  // Add the actual class name
  for (int src_index = 0; src_index < src_length; ) {
    dest[dest_index++] = src[src_index++];
  }

  if (is_hidden()) { // Replace the last '+' with a '.'.
    for (int index = (int)src_length; index > 0; index--) {
      if (dest[index] == '+') {
        dest[index] = JVM_SIGNATURE_DOT;
        break;
      }
    }
  }

  // Add the semicolon and the null
  dest[dest_index++] = JVM_SIGNATURE_ENDCLASS;
  dest[dest_index] = '\0';
  return dest;
}

ModuleEntry* InstanceKlass::module() const {
  if (is_hidden() &&
      in_unnamed_package() &&
      class_loader_data()->has_class_mirror_holder()) {
    // For a non-strong hidden class defined to an unnamed package,
    // its (class held) CLD will not have an unnamed module created for it.
    // Two choices to find the correct ModuleEntry:
    // 1. If hidden class is within a nest, use nest host's module
    // 2. Find the unnamed module off from the class loader
    // For now option #2 is used since a nest host is not set until
    // after the instance class is created in jvm_lookup_define_class().
    if (class_loader_data()->is_boot_class_loader_data()) {
      return ClassLoaderData::the_null_class_loader_data()->unnamed_module();
    } else {
      oop module = java_lang_ClassLoader::unnamedModule(class_loader_data()->class_loader());
      assert(java_lang_Module::is_instance(module), "Not an instance of java.lang.Module");
      return java_lang_Module::module_entry(module);
    }
  }

  // Class is in a named package
  if (!in_unnamed_package()) {
    return _package_entry->module();
  }

  // Class is in an unnamed package, return its loader's unnamed module
  return class_loader_data()->unnamed_module();
}

void InstanceKlass::set_package(ClassLoaderData* loader_data, PackageEntry* pkg_entry, TRAPS) {

  // ensure java/ packages only loaded by boot or platform builtin loaders
  // not needed for shared class since CDS does not archive prohibited classes.
  if (!is_shared()) {
    check_prohibited_package(name(), loader_data, CHECK);
  }

  if (is_shared() && _package_entry != nullptr) {
    if (MetaspaceShared::use_full_module_graph() && _package_entry == pkg_entry) {
      // we can use the saved package
      assert(MetaspaceShared::is_in_shared_metaspace(_package_entry), "must be");
      return;
    } else {
      _package_entry = nullptr;
    }
  }

  // ClassLoader::package_from_class_name has already incremented the refcount of the symbol
  // it returns, so we need to decrement it when the current function exits.
  TempNewSymbol from_class_name =
      (pkg_entry != nullptr) ? nullptr : ClassLoader::package_from_class_name(name());

  Symbol* pkg_name;
  if (pkg_entry != nullptr) {
    pkg_name = pkg_entry->name();
  } else {
    pkg_name = from_class_name;
  }

  if (pkg_name != nullptr && loader_data != nullptr) {

    // Find in class loader's package entry table.
    _package_entry = pkg_entry != nullptr ? pkg_entry : loader_data->packages()->lookup_only(pkg_name);

    // If the package name is not found in the loader's package
    // entry table, it is an indication that the package has not
    // been defined. Consider it defined within the unnamed module.
    if (_package_entry == nullptr) {

      if (!ModuleEntryTable::javabase_defined()) {
        // Before java.base is defined during bootstrapping, define all packages in
        // the java.base module.  If a non-java.base package is erroneously placed
        // in the java.base module it will be caught later when java.base
        // is defined by ModuleEntryTable::verify_javabase_packages check.
        assert(ModuleEntryTable::javabase_moduleEntry() != nullptr, JAVA_BASE_NAME " module is null");
        _package_entry = loader_data->packages()->create_entry_if_absent(pkg_name, ModuleEntryTable::javabase_moduleEntry());
      } else {
        assert(loader_data->unnamed_module() != nullptr, "unnamed module is null");
        _package_entry = loader_data->packages()->create_entry_if_absent(pkg_name, loader_data->unnamed_module());
      }

      // A package should have been successfully created
      DEBUG_ONLY(ResourceMark rm(THREAD));
      assert(_package_entry != nullptr, "Package entry for class %s not found, loader %s",
             name()->as_C_string(), loader_data->loader_name_and_id());
    }

    if (log_is_enabled(Debug, module)) {
      ResourceMark rm(THREAD);
      ModuleEntry* m = _package_entry->module();
      log_trace(module)("Setting package: class: %s, package: %s, loader: %s, module: %s",
                        external_name(),
                        pkg_name->as_C_string(),
                        loader_data->loader_name_and_id(),
                        (m->is_named() ? m->name()->as_C_string() : UNNAMED_MODULE));
    }
  } else {
    ResourceMark rm(THREAD);
    log_trace(module)("Setting package: class: %s, package: unnamed, loader: %s, module: %s",
                      external_name(),
                      (loader_data != nullptr) ? loader_data->loader_name_and_id() : "null",
                      UNNAMED_MODULE);
  }
}

// Function set_classpath_index ensures that for a non-null _package_entry
// of the InstanceKlass, the entry is in the boot loader's package entry table.
// It then sets the classpath_index in the package entry record.
//
// The classpath_index field is used to find the entry on the boot loader class
// path for packages with classes loaded by the boot loader from -Xbootclasspath/a
// in an unnamed module.  It is also used to indicate (for all packages whose
// classes are loaded by the boot loader) that at least one of the package's
// classes has been loaded.
void InstanceKlass::set_classpath_index(s2 path_index) {
  if (_package_entry != nullptr) {
    DEBUG_ONLY(PackageEntryTable* pkg_entry_tbl = ClassLoaderData::the_null_class_loader_data()->packages();)
    assert(pkg_entry_tbl->lookup_only(_package_entry->name()) == _package_entry, "Should be same");
    assert(path_index != -1, "Unexpected classpath_index");
    _package_entry->set_classpath_index(path_index);
  }
}

// different versions of is_same_class_package

bool InstanceKlass::is_same_class_package(const Klass* class2) const {
  oop classloader1 = this->class_loader();
  PackageEntry* classpkg1 = this->package();
  if (class2->is_objArray_klass()) {
    class2 = ObjArrayKlass::cast(class2)->bottom_klass();
  }

  oop classloader2;
  PackageEntry* classpkg2;
  if (class2->is_instance_klass()) {
    classloader2 = class2->class_loader();
    classpkg2 = class2->package();
  } else {
    assert(class2->is_typeArray_klass(), "should be type array");
    classloader2 = nullptr;
    classpkg2 = nullptr;
  }

  // Same package is determined by comparing class loader
  // and package entries. Both must be the same. This rule
  // applies even to classes that are defined in the unnamed
  // package, they still must have the same class loader.
  if ((classloader1 == classloader2) && (classpkg1 == classpkg2)) {
    return true;
  }

  return false;
}

// return true if this class and other_class are in the same package. Classloader
// and classname information is enough to determine a class's package
bool InstanceKlass::is_same_class_package(oop other_class_loader,
                                          const Symbol* other_class_name) const {
  if (class_loader() != other_class_loader) {
    return false;
  }
  if (name()->fast_compare(other_class_name) == 0) {
     return true;
  }

  {
    ResourceMark rm;

    bool bad_class_name = false;
    TempNewSymbol other_pkg = ClassLoader::package_from_class_name(other_class_name, &bad_class_name);
    if (bad_class_name) {
      return false;
    }
    // Check that package_from_class_name() returns null, not "", if there is no package.
    assert(other_pkg == nullptr || other_pkg->utf8_length() > 0, "package name is empty string");

    const Symbol* const this_package_name =
      this->package() != nullptr ? this->package()->name() : nullptr;

    if (this_package_name == nullptr || other_pkg == nullptr) {
      // One of the two doesn't have a package.  Only return true if the other
      // one also doesn't have a package.
      return this_package_name == other_pkg;
    }

    // Check if package is identical
    return this_package_name->fast_compare(other_pkg) == 0;
  }
}

static bool is_prohibited_package_slow(Symbol* class_name) {
  // Caller has ResourceMark
  int length;
  jchar* unicode = class_name->as_unicode(length);
  return (length >= 5 &&
          unicode[0] == 'j' &&
          unicode[1] == 'a' &&
          unicode[2] == 'v' &&
          unicode[3] == 'a' &&
          unicode[4] == '/');
}

// Only boot and platform class loaders can define classes in "java/" packages.
void InstanceKlass::check_prohibited_package(Symbol* class_name,
                                             ClassLoaderData* loader_data,
                                             TRAPS) {
  if (!loader_data->is_boot_class_loader_data() &&
      !loader_data->is_platform_class_loader_data() &&
      class_name != nullptr && class_name->utf8_length() >= 5) {
    ResourceMark rm(THREAD);
    bool prohibited;
    const u1* base = class_name->base();
    if ((base[0] | base[1] | base[2] | base[3] | base[4]) & 0x80) {
      prohibited = is_prohibited_package_slow(class_name);
    } else {
      char* name = class_name->as_C_string();
      prohibited = (strncmp(name, JAVAPKG, JAVAPKG_LEN) == 0 && name[JAVAPKG_LEN] == '/');
    }
    if (prohibited) {
      TempNewSymbol pkg_name = ClassLoader::package_from_class_name(class_name);
      assert(pkg_name != nullptr, "Error in parsing package name starting with 'java/'");
      char* name = pkg_name->as_C_string();
      const char* class_loader_name = loader_data->loader_name_and_id();
      StringUtils::replace_no_expand(name, "/", ".");
      const char* msg_text1 = "Class loader (instance of): ";
      const char* msg_text2 = " tried to load prohibited package name: ";
      size_t len = strlen(msg_text1) + strlen(class_loader_name) + strlen(msg_text2) + strlen(name) + 1;
      char* message = NEW_RESOURCE_ARRAY_IN_THREAD(THREAD, char, len);
      jio_snprintf(message, len, "%s%s%s%s", msg_text1, class_loader_name, msg_text2, name);
      THROW_MSG(vmSymbols::java_lang_SecurityException(), message);
    }
  }
  return;
}

bool InstanceKlass::find_inner_classes_attr(int* ooff, int* noff, TRAPS) const {
  constantPoolHandle i_cp(THREAD, constants());
  for (InnerClassesIterator iter(this); !iter.done(); iter.next()) {
    int ioff = iter.inner_class_info_index();
    if (ioff != 0) {
      // Check to see if the name matches the class we're looking for
      // before attempting to find the class.
      if (i_cp->klass_name_at_matches(this, ioff)) {
        Klass* inner_klass = i_cp->klass_at(ioff, CHECK_false);
        if (this == inner_klass) {
          *ooff = iter.outer_class_info_index();
          *noff = iter.inner_name_index();
          return true;
        }
      }
    }
  }
  return false;
}

InstanceKlass* InstanceKlass::compute_enclosing_class(bool* inner_is_member, TRAPS) const {
  InstanceKlass* outer_klass = nullptr;
  *inner_is_member = false;
  int ooff = 0, noff = 0;
  bool has_inner_classes_attr = find_inner_classes_attr(&ooff, &noff, THREAD);
  if (has_inner_classes_attr) {
    constantPoolHandle i_cp(THREAD, constants());
    if (ooff != 0) {
      Klass* ok = i_cp->klass_at(ooff, CHECK_NULL);
      if (!ok->is_instance_klass()) {
        // If the outer class is not an instance klass then it cannot have
        // declared any inner classes.
        ResourceMark rm(THREAD);
        Exceptions::fthrow(
          THREAD_AND_LOCATION,
          vmSymbols::java_lang_IncompatibleClassChangeError(),
          "%s and %s disagree on InnerClasses attribute",
          ok->external_name(),
          external_name());
        return nullptr;
      }
      outer_klass = InstanceKlass::cast(ok);
      *inner_is_member = true;
    }
    if (nullptr == outer_klass) {
      // It may be a local class; try for that.
      int encl_method_class_idx = enclosing_method_class_index();
      if (encl_method_class_idx != 0) {
        Klass* ok = i_cp->klass_at(encl_method_class_idx, CHECK_NULL);
        outer_klass = InstanceKlass::cast(ok);
        *inner_is_member = false;
      }
    }
  }

  // If no inner class attribute found for this class.
  if (nullptr == outer_klass) return nullptr;

  // Throws an exception if outer klass has not declared k as an inner klass
  // We need evidence that each klass knows about the other, or else
  // the system could allow a spoof of an inner class to gain access rights.
  Reflection::check_for_inner_class(outer_klass, this, *inner_is_member, CHECK_NULL);
  return outer_klass;
}

jint InstanceKlass::compute_modifier_flags() const {
  jint access = access_flags().as_int();

  // But check if it happens to be member class.
  InnerClassesIterator iter(this);
  for (; !iter.done(); iter.next()) {
    int ioff = iter.inner_class_info_index();
    // Inner class attribute can be zero, skip it.
    // Strange but true:  JVM spec. allows null inner class refs.
    if (ioff == 0) continue;

    // only look at classes that are already loaded
    // since we are looking for the flags for our self.
    Symbol* inner_name = constants()->klass_name_at(ioff);
    if (name() == inner_name) {
      // This is really a member class.
      access = iter.inner_access_flags();
      break;
    }
  }
  return (access & JVM_ACC_WRITTEN_FLAGS);
}

jint InstanceKlass::jvmti_class_status() const {
  jint result = 0;

  if (is_linked()) {
    result |= JVMTI_CLASS_STATUS_VERIFIED | JVMTI_CLASS_STATUS_PREPARED;
  }

  if (is_initialized()) {
    assert(is_linked(), "Class status is not consistent");
    result |= JVMTI_CLASS_STATUS_INITIALIZED;
  }
  if (is_in_error_state()) {
    result |= JVMTI_CLASS_STATUS_ERROR;
  }
  return result;
}

Method* InstanceKlass::method_at_itable(InstanceKlass* holder, int index, TRAPS) {
  bool implements_interface; // initialized by method_at_itable_or_null
  Method* m = method_at_itable_or_null(holder, index,
                                       implements_interface); // out parameter
  if (m != nullptr) {
    assert(implements_interface, "sanity");
    return m;
  } else if (implements_interface) {
    // Throw AbstractMethodError since corresponding itable slot is empty.
    THROW_NULL(vmSymbols::java_lang_AbstractMethodError());
  } else {
    // If the interface isn't implemented by the receiver class,
    // the VM should throw IncompatibleClassChangeError.
    ResourceMark rm(THREAD);
    stringStream ss;
    bool same_module = (module() == holder->module());
    ss.print("Receiver class %s does not implement "
             "the interface %s defining the method to be called "
             "(%s%s%s)",
             external_name(), holder->external_name(),
             (same_module) ? joint_in_module_of_loader(holder) : class_in_module_of_loader(),
             (same_module) ? "" : "; ",
             (same_module) ? "" : holder->class_in_module_of_loader());
    THROW_MSG_NULL(vmSymbols::java_lang_IncompatibleClassChangeError(), ss.as_string());
  }
}

Method* InstanceKlass::method_at_itable_or_null(InstanceKlass* holder, int index, bool& implements_interface) {
  klassItable itable(this);
  for (int i = 0; i < itable.size_offset_table(); i++) {
    itableOffsetEntry* offset_entry = itable.offset_entry(i);
    if (offset_entry->interface_klass() == holder) {
      implements_interface = true;
      itableMethodEntry* ime = offset_entry->first_method_entry(this);
      Method* m = ime[index].method();
      return m;
    }
  }
  implements_interface = false;
  return nullptr; // offset entry not found
}

int InstanceKlass::vtable_index_of_interface_method(Method* intf_method) {
  assert(is_linked(), "required");
  assert(intf_method->method_holder()->is_interface(), "not an interface method");
  assert(is_subtype_of(intf_method->method_holder()), "interface not implemented");

  int vtable_index = Method::invalid_vtable_index;
  Symbol* name = intf_method->name();
  Symbol* signature = intf_method->signature();

  // First check in default method array
  if (!intf_method->is_abstract() && default_methods() != nullptr) {
    int index = find_method_index(default_methods(),
                                  name, signature,
                                  Klass::OverpassLookupMode::find,
                                  Klass::StaticLookupMode::find,
                                  Klass::PrivateLookupMode::find);
    if (index >= 0) {
      vtable_index = default_vtable_indices()->at(index);
    }
  }
  if (vtable_index == Method::invalid_vtable_index) {
    // get vtable_index for miranda methods
    klassVtable vt = vtable();
    vtable_index = vt.index_of_miranda(name, signature);
  }
  return vtable_index;
}

#if INCLUDE_JVMTI
// update default_methods for redefineclasses for methods that are
// not yet in the vtable due to concurrent subclass define and superinterface
// redefinition
// Note: those in the vtable, should have been updated via adjust_method_entries
void InstanceKlass::adjust_default_methods(bool* trace_name_printed) {
  // search the default_methods for uses of either obsolete or EMCP methods
  if (default_methods() != nullptr) {
    for (int index = 0; index < default_methods()->length(); index ++) {
      Method* old_method = default_methods()->at(index);
      if (old_method == nullptr || !old_method->is_old()) {
        continue; // skip uninteresting entries
      }
      assert(!old_method->is_deleted(), "default methods may not be deleted");
      Method* new_method = old_method->get_new_method();
      default_methods()->at_put(index, new_method);

      if (log_is_enabled(Info, redefine, class, update)) {
        ResourceMark rm;
        if (!(*trace_name_printed)) {
          log_info(redefine, class, update)
            ("adjust: klassname=%s default methods from name=%s",
             external_name(), old_method->method_holder()->external_name());
          *trace_name_printed = true;
        }
        log_debug(redefine, class, update, vtables)
          ("default method update: %s(%s) ",
           new_method->name()->as_C_string(), new_method->signature()->as_C_string());
      }
    }
  }
}
#endif // INCLUDE_JVMTI

// On-stack replacement stuff
void InstanceKlass::add_osr_nmethod(nmethod* n) {
  assert_lock_strong(CompiledMethod_lock);
#ifndef PRODUCT
  nmethod* prev = lookup_osr_nmethod(n->method(), n->osr_entry_bci(), n->comp_level(), true);
  assert(prev == nullptr || !prev->is_in_use() COMPILER2_PRESENT(|| StressRecompilation),
      "redundant OSR recompilation detected. memory leak in CodeCache!");
#endif
  // only one compilation can be active
  assert(n->is_osr_method(), "wrong kind of nmethod");
  n->set_osr_link(osr_nmethods_head());
  set_osr_nmethods_head(n);
  // Raise the highest osr level if necessary
  n->method()->set_highest_osr_comp_level(MAX2(n->method()->highest_osr_comp_level(), n->comp_level()));

  // Get rid of the osr methods for the same bci that have lower levels.
  for (int l = CompLevel_limited_profile; l < n->comp_level(); l++) {
    nmethod *inv = lookup_osr_nmethod(n->method(), n->osr_entry_bci(), l, true);
    if (inv != nullptr && inv->is_in_use()) {
      inv->make_not_entrant();
    }
  }
}

// Remove osr nmethod from the list. Return true if found and removed.
bool InstanceKlass::remove_osr_nmethod(nmethod* n) {
  // This is a short non-blocking critical region, so the no safepoint check is ok.
  MutexLocker ml(CompiledMethod_lock->owned_by_self() ? nullptr : CompiledMethod_lock
                 , Mutex::_no_safepoint_check_flag);
  assert(n->is_osr_method(), "wrong kind of nmethod");
  nmethod* last = nullptr;
  nmethod* cur  = osr_nmethods_head();
  int max_level = CompLevel_none;  // Find the max comp level excluding n
  Method* m = n->method();
  // Search for match
  bool found = false;
  while(cur != nullptr && cur != n) {
    if (m == cur->method()) {
      // Find max level before n
      max_level = MAX2(max_level, cur->comp_level());
    }
    last = cur;
    cur = cur->osr_link();
  }
  nmethod* next = nullptr;
  if (cur == n) {
    found = true;
    next = cur->osr_link();
    if (last == nullptr) {
      // Remove first element
      set_osr_nmethods_head(next);
    } else {
      last->set_osr_link(next);
    }
  }
  n->set_osr_link(nullptr);
  cur = next;
  while (cur != nullptr) {
    // Find max level after n
    if (m == cur->method()) {
      max_level = MAX2(max_level, cur->comp_level());
    }
    cur = cur->osr_link();
  }
  m->set_highest_osr_comp_level(max_level);
  return found;
}

int InstanceKlass::mark_osr_nmethods(DeoptimizationScope* deopt_scope, const Method* m) {
  MutexLocker ml(CompiledMethod_lock->owned_by_self() ? nullptr : CompiledMethod_lock,
                 Mutex::_no_safepoint_check_flag);
  nmethod* osr = osr_nmethods_head();
  int found = 0;
  while (osr != nullptr) {
    assert(osr->is_osr_method(), "wrong kind of nmethod found in chain");
    if (osr->method() == m) {
      deopt_scope->mark(osr);
      found++;
    }
    osr = osr->osr_link();
  }
  return found;
}

nmethod* InstanceKlass::lookup_osr_nmethod(const Method* m, int bci, int comp_level, bool match_level) const {
  MutexLocker ml(CompiledMethod_lock->owned_by_self() ? nullptr : CompiledMethod_lock,
                 Mutex::_no_safepoint_check_flag);
  nmethod* osr = osr_nmethods_head();
  nmethod* best = nullptr;
  while (osr != nullptr) {
    assert(osr->is_osr_method(), "wrong kind of nmethod found in chain");
    // There can be a time when a c1 osr method exists but we are waiting
    // for a c2 version. When c2 completes its osr nmethod we will trash
    // the c1 version and only be able to find the c2 version. However
    // while we overflow in the c1 code at back branches we don't want to
    // try and switch to the same code as we are already running

    if (osr->method() == m &&
        (bci == InvocationEntryBci || osr->osr_entry_bci() == bci)) {
      if (match_level) {
        if (osr->comp_level() == comp_level) {
          // Found a match - return it.
          return osr;
        }
      } else {
        if (best == nullptr || (osr->comp_level() > best->comp_level())) {
          if (osr->comp_level() == CompilationPolicy::highest_compile_level()) {
            // Found the best possible - return it.
            return osr;
          }
          best = osr;
        }
      }
    }
    osr = osr->osr_link();
  }

  assert(match_level == false || best == nullptr, "shouldn't pick up anything if match_level is set");
  if (best != nullptr && best->comp_level() >= comp_level) {
    return best;
  }
  return nullptr;
}

// -----------------------------------------------------------------------------------------------------
// Printing

#define BULLET  " - "

static const char* state_names[] = {
  "allocated", "loaded", "being_linked", "linked", "being_initialized", "fully_initialized", "initialization_error"
};

static void print_vtable(address self, intptr_t* start, int len, outputStream* st) {
  ResourceMark rm;
  int* forward_refs = NEW_RESOURCE_ARRAY(int, len);
  for (int i = 0; i < len; i++)  forward_refs[i] = 0;
  for (int i = 0; i < len; i++) {
    intptr_t e = start[i];
    st->print("%d : " INTPTR_FORMAT, i, e);
    if (forward_refs[i] != 0) {
      int from = forward_refs[i];
      int off = (int) start[from];
      st->print(" (offset %d <= [%d])", off, from);
    }
    if (MetaspaceObj::is_valid((Metadata*)e)) {
      st->print(" ");
      ((Metadata*)e)->print_value_on(st);
    } else if (self != nullptr && e > 0 && e < 0x10000) {
      address location = self + e;
      int index = (int)((intptr_t*)location - start);
      st->print(" (offset %d => [%d])", (int)e, index);
      if (index >= 0 && index < len)
        forward_refs[index] = i;
    }
    st->cr();
  }
}

static void print_vtable(vtableEntry* start, int len, outputStream* st) {
  return print_vtable(nullptr, reinterpret_cast<intptr_t*>(start), len, st);
}

template<typename T>
 static void print_array_on(outputStream* st, Array<T>* array) {
   if (array == nullptr) { st->print_cr("nullptr"); return; }
   array->print_value_on(st); st->cr();
   if (Verbose || WizardMode) {
     for (int i = 0; i < array->length(); i++) {
       st->print("%d : ", i); array->at(i)->print_value_on(st); st->cr();
     }
   }
 }

static void print_array_on(outputStream* st, Array<int>* array) {
  if (array == nullptr) { st->print_cr("nullptr"); return; }
  array->print_value_on(st); st->cr();
  if (Verbose || WizardMode) {
    for (int i = 0; i < array->length(); i++) {
      st->print("%d : %d", i, array->at(i)); st->cr();
    }
  }
}

const char* InstanceKlass::init_state_name() const {
  return state_names[init_state()];
}

void InstanceKlass::print_on(outputStream* st) const {
  assert(is_klass(), "must be klass");
  Klass::print_on(st);

  st->print(BULLET"instance size:     %d", size_helper());                        st->cr();
  st->print(BULLET"klass size:        %d", size());                               st->cr();
  st->print(BULLET"access:            "); access_flags().print_on(st);            st->cr();
  st->print(BULLET"flags:             "); _misc_flags.print_on(st);               st->cr();
  st->print(BULLET"state:             "); st->print_cr("%s", init_state_name());
  st->print(BULLET"name:              "); name()->print_value_on(st);             st->cr();
  st->print(BULLET"super:             "); Metadata::print_value_on_maybe_null(st, super()); st->cr();
  st->print(BULLET"sub:               ");
  Klass* sub = subklass();
  int n;
  for (n = 0; sub != nullptr; n++, sub = sub->next_sibling()) {
    if (n < MaxSubklassPrintSize) {
      sub->print_value_on(st);
      st->print("   ");
    }
  }
  if (n >= MaxSubklassPrintSize) st->print("(" INTX_FORMAT " more klasses...)", n - MaxSubklassPrintSize);
  st->cr();

  if (is_interface()) {
    st->print_cr(BULLET"nof implementors:  %d", nof_implementors());
    if (nof_implementors() == 1) {
      st->print_cr(BULLET"implementor:    ");
      st->print("   ");
      implementor()->print_value_on(st);
      st->cr();
    }
  }

  st->print(BULLET"arrays:            "); Metadata::print_value_on_maybe_null(st, array_klasses()); st->cr();
  st->print(BULLET"methods:           "); print_array_on(st, methods());
  st->print(BULLET"method ordering:   "); print_array_on(st, method_ordering());
  st->print(BULLET"default_methods:   "); print_array_on(st, default_methods());
  if (default_vtable_indices() != nullptr) {
    st->print(BULLET"default vtable indices:   "); print_array_on(st, default_vtable_indices());
  }
  st->print(BULLET"local interfaces:  "); print_array_on(st, local_interfaces());
  st->print(BULLET"trans. interfaces: "); print_array_on(st, transitive_interfaces());
  st->print(BULLET"constants:         "); constants()->print_value_on(st);         st->cr();
  if (class_loader_data() != nullptr) {
    st->print(BULLET"class loader data:  ");
    class_loader_data()->print_value_on(st);
    st->cr();
  }
  if (source_file_name() != nullptr) {
    st->print(BULLET"source file:       ");
    source_file_name()->print_value_on(st);
    st->cr();
  }
  if (source_debug_extension() != nullptr) {
    st->print(BULLET"source debug extension:       ");
    st->print("%s", source_debug_extension());
    st->cr();
  }
  st->print(BULLET"class annotations:       "); class_annotations()->print_value_on(st); st->cr();
  st->print(BULLET"class type annotations:  "); class_type_annotations()->print_value_on(st); st->cr();
  st->print(BULLET"field annotations:       "); fields_annotations()->print_value_on(st); st->cr();
  st->print(BULLET"field type annotations:  "); fields_type_annotations()->print_value_on(st); st->cr();
  {
    bool have_pv = false;
    // previous versions are linked together through the InstanceKlass
    for (InstanceKlass* pv_node = previous_versions();
         pv_node != nullptr;
         pv_node = pv_node->previous_versions()) {
      if (!have_pv)
        st->print(BULLET"previous version:  ");
      have_pv = true;
      pv_node->constants()->print_value_on(st);
    }
    if (have_pv) st->cr();
  }

  if (generic_signature() != nullptr) {
    st->print(BULLET"generic signature: ");
    generic_signature()->print_value_on(st);
    st->cr();
  }
  st->print(BULLET"inner classes:     "); inner_classes()->print_value_on(st);     st->cr();
  st->print(BULLET"nest members:     "); nest_members()->print_value_on(st);     st->cr();
  if (record_components() != nullptr) {
    st->print(BULLET"record components:     "); record_components()->print_value_on(st);     st->cr();
  }
  st->print(BULLET"permitted subclasses:     "); permitted_subclasses()->print_value_on(st);     st->cr();
  st->print(BULLET"preload classes:     "); preload_classes()->print_value_on(st); st->cr();
  if (java_mirror() != nullptr) {
    st->print(BULLET"java mirror:       ");
    java_mirror()->print_value_on(st);
    st->cr();
  } else {
    st->print_cr(BULLET"java mirror:       null");
  }
  st->print(BULLET"vtable length      %d  (start addr: " PTR_FORMAT ")", vtable_length(), p2i(start_of_vtable())); st->cr();
  if (vtable_length() > 0 && (Verbose || WizardMode))  print_vtable(start_of_vtable(), vtable_length(), st);
  st->print(BULLET"itable length      %d (start addr: " PTR_FORMAT ")", itable_length(), p2i(start_of_itable())); st->cr();
  if (itable_length() > 0 && (Verbose || WizardMode))  print_vtable(nullptr, start_of_itable(), itable_length(), st);
  st->print_cr(BULLET"---- static fields (%d words):", static_field_size());
  FieldPrinter print_static_field(st);
  ((InstanceKlass*)this)->do_local_static_fields(&print_static_field);
  st->print_cr(BULLET"---- non-static fields (%d words):", nonstatic_field_size());
  FieldPrinter print_nonstatic_field(st);
  InstanceKlass* ik = const_cast<InstanceKlass*>(this);
  ik->print_nonstatic_fields(&print_nonstatic_field);

  st->print(BULLET"non-static oop maps: ");
  OopMapBlock* map     = start_of_nonstatic_oop_maps();
  OopMapBlock* end_map = map + nonstatic_oop_map_count();
  while (map < end_map) {
    st->print("%d-%d ", map->offset(), map->offset() + heapOopSize*(map->count() - 1));
    map++;
  }
  st->cr();
}

void InstanceKlass::print_value_on(outputStream* st) const {
  assert(is_klass(), "must be klass");
  if (Verbose || WizardMode)  access_flags().print_on(st);
  name()->print_value_on(st);
}

void FieldPrinter::do_field(fieldDescriptor* fd) {
  _st->print(BULLET);
   if (_obj == nullptr) {
     fd->print_on(_st);
     _st->cr();
   } else {
     fd->print_on_for(_st, _obj);
     _st->cr();
   }
}


void InstanceKlass::oop_print_on(oop obj, outputStream* st) {
  Klass::oop_print_on(obj, st);

  if (this == vmClasses::String_klass()) {
    typeArrayOop value  = java_lang_String::value(obj);
    juint        length = java_lang_String::length(obj);
    if (value != nullptr &&
        value->is_typeArray() &&
        length <= (juint) value->length()) {
      st->print(BULLET"string: ");
      java_lang_String::print(obj, st);
      st->cr();
    }
  }

  st->print_cr(BULLET"---- fields (total size " SIZE_FORMAT " words):", oop_size(obj));
  FieldPrinter print_field(st, obj);
  print_nonstatic_fields(&print_field);

  if (this == vmClasses::Class_klass()) {
    st->print(BULLET"signature: ");
    java_lang_Class::print_signature(obj, st);
    st->cr();
    Klass* real_klass = java_lang_Class::as_Klass(obj);
    if (real_klass != nullptr && real_klass->is_instance_klass()) {
      st->print_cr(BULLET"---- static fields (%d):", java_lang_Class::static_oop_field_count(obj));
      InstanceKlass::cast(real_klass)->do_local_static_fields(&print_field);
    }
  } else if (this == vmClasses::MethodType_klass()) {
    st->print(BULLET"signature: ");
    java_lang_invoke_MethodType::print_signature(obj, st);
    st->cr();
  }
}

#ifndef PRODUCT

bool InstanceKlass::verify_itable_index(int i) {
  int method_count = klassItable::method_count_for_interface(this);
  assert(i >= 0 && i < method_count, "index out of bounds");
  return true;
}

#endif //PRODUCT

void InstanceKlass::oop_print_value_on(oop obj, outputStream* st) {
  st->print("a ");
  name()->print_value_on(st);
  obj->print_address_on(st);
  if (this == vmClasses::String_klass()
      && java_lang_String::value(obj) != nullptr) {
    ResourceMark rm;
    int len = java_lang_String::length(obj);
    int plen = (len < 24 ? len : 12);
    char* str = java_lang_String::as_utf8_string(obj, 0, plen);
    st->print(" = \"%s\"", str);
    if (len > plen)
      st->print("...[%d]", len);
  } else if (this == vmClasses::Class_klass()) {
    Klass* k = java_lang_Class::as_Klass(obj);
    st->print(" = ");
    if (k != nullptr) {
      k->print_value_on(st);
    } else {
      const char* tname = type2name(java_lang_Class::primitive_type(obj));
      st->print("%s", tname ? tname : "type?");
    }
  } else if (this == vmClasses::MethodType_klass()) {
    st->print(" = ");
    java_lang_invoke_MethodType::print_signature(obj, st);
  } else if (java_lang_boxing_object::is_instance(obj)) {
    st->print(" = ");
    java_lang_boxing_object::print(obj, st);
  } else if (this == vmClasses::LambdaForm_klass()) {
    oop vmentry = java_lang_invoke_LambdaForm::vmentry(obj);
    if (vmentry != nullptr) {
      st->print(" => ");
      vmentry->print_value_on(st);
    }
  } else if (this == vmClasses::MemberName_klass()) {
    Metadata* vmtarget = java_lang_invoke_MemberName::vmtarget(obj);
    if (vmtarget != nullptr) {
      st->print(" = ");
      vmtarget->print_value_on(st);
    } else {
      oop clazz = java_lang_invoke_MemberName::clazz(obj);
      oop name  = java_lang_invoke_MemberName::name(obj);
      if (clazz != nullptr) {
        clazz->print_value_on(st);
      } else {
        st->print("null");
      }
      st->print(".");
      if (name != nullptr) {
        name->print_value_on(st);
      } else {
        st->print("null");
      }
    }
  }
}

const char* InstanceKlass::internal_name() const {
  return external_name();
}

void InstanceKlass::print_class_load_logging(ClassLoaderData* loader_data,
                                             const ModuleEntry* module_entry,
                                             const ClassFileStream* cfs) const {
  if (ClassListWriter::is_enabled()) {
    ClassListWriter::write(this, cfs);
  }

  if (!log_is_enabled(Info, class, load)) {
    return;
  }

  ResourceMark rm;
  LogMessage(class, load) msg;
  stringStream info_stream;

  // Name and class hierarchy info
  info_stream.print("%s", external_name());

  // Source
  if (cfs != nullptr) {
    if (cfs->source() != nullptr) {
      const char* module_name = (module_entry->name() == nullptr) ? UNNAMED_MODULE : module_entry->name()->as_C_string();
      if (module_name != nullptr) {
        // When the boot loader created the stream, it didn't know the module name
        // yet. Let's format it now.
        if (cfs->from_boot_loader_modules_image()) {
          info_stream.print(" source: jrt:/%s", module_name);
        } else {
          info_stream.print(" source: %s", cfs->source());
        }
      } else {
        info_stream.print(" source: %s", cfs->source());
      }
    } else if (loader_data == ClassLoaderData::the_null_class_loader_data()) {
      Thread* current = Thread::current();
      Klass* caller = current->is_Java_thread() ?
        JavaThread::cast(current)->security_get_caller_class(1):
        nullptr;
      // caller can be null, for example, during a JVMTI VM_Init hook
      if (caller != nullptr) {
        info_stream.print(" source: instance of %s", caller->external_name());
      } else {
        // source is unknown
      }
    } else {
      oop class_loader = loader_data->class_loader();
      info_stream.print(" source: %s", class_loader->klass()->external_name());
    }
  } else {
    assert(this->is_shared(), "must be");
    if (MetaspaceShared::is_shared_dynamic((void*)this)) {
      info_stream.print(" source: shared objects file (top)");
    } else {
      info_stream.print(" source: shared objects file");
    }
  }

  msg.info("%s", info_stream.as_string());

  if (log_is_enabled(Debug, class, load)) {
    stringStream debug_stream;

    // Class hierarchy info
    debug_stream.print(" klass: " PTR_FORMAT " super: " PTR_FORMAT,
                       p2i(this),  p2i(superklass()));

    // Interfaces
    if (local_interfaces() != nullptr && local_interfaces()->length() > 0) {
      debug_stream.print(" interfaces:");
      int length = local_interfaces()->length();
      for (int i = 0; i < length; i++) {
        debug_stream.print(" " PTR_FORMAT,
                           p2i(InstanceKlass::cast(local_interfaces()->at(i))));
      }
    }

    // Class loader
    debug_stream.print(" loader: [");
    loader_data->print_value_on(&debug_stream);
    debug_stream.print("]");

    // Classfile checksum
    if (cfs) {
      debug_stream.print(" bytes: %d checksum: %08x",
                         cfs->length(),
                         ClassLoader::crc32(0, (const char*)cfs->buffer(),
                         cfs->length()));
    }

    msg.debug("%s", debug_stream.as_string());
  }
}

// Verification

class VerifyFieldClosure: public BasicOopIterateClosure {
 protected:
  template <class T> void do_oop_work(T* p) {
    oop obj = RawAccess<>::oop_load(p);
    if (!oopDesc::is_oop_or_null(obj)) {
      tty->print_cr("Failed: " PTR_FORMAT " -> " PTR_FORMAT, p2i(p), p2i(obj));
      Universe::print_on(tty);
      guarantee(false, "boom");
    }
  }
 public:
  virtual void do_oop(oop* p)       { VerifyFieldClosure::do_oop_work(p); }
  virtual void do_oop(narrowOop* p) { VerifyFieldClosure::do_oop_work(p); }
};

void InstanceKlass::verify_on(outputStream* st) {
#ifndef PRODUCT
  // Avoid redundant verifies, this really should be in product.
  if (_verify_count == Universe::verify_count()) return;
  _verify_count = Universe::verify_count();
#endif

  // Verify Klass
  Klass::verify_on(st);

  // Verify that klass is present in ClassLoaderData
  guarantee(class_loader_data()->contains_klass(this),
            "this class isn't found in class loader data");

  // Verify vtables
  if (is_linked()) {
    // $$$ This used to be done only for m/s collections.  Doing it
    // always seemed a valid generalization.  (DLD -- 6/00)
    vtable().verify(st);
  }

  // Verify first subklass
  if (subklass() != nullptr) {
    guarantee(subklass()->is_klass(), "should be klass");
  }

  // Verify siblings
  Klass* super = this->super();
  Klass* sib = next_sibling();
  if (sib != nullptr) {
    if (sib == this) {
      fatal("subclass points to itself " PTR_FORMAT, p2i(sib));
    }

    guarantee(sib->is_klass(), "should be klass");
    guarantee(sib->super() == super, "siblings should have same superklass");
  }

  // Verify local interfaces
  if (local_interfaces()) {
    Array<InstanceKlass*>* local_interfaces = this->local_interfaces();
    for (int j = 0; j < local_interfaces->length(); j++) {
      InstanceKlass* e = local_interfaces->at(j);
      guarantee(e->is_klass() && e->is_interface(), "invalid local interface");
    }
  }

  // Verify transitive interfaces
  if (transitive_interfaces() != nullptr) {
    Array<InstanceKlass*>* transitive_interfaces = this->transitive_interfaces();
    for (int j = 0; j < transitive_interfaces->length(); j++) {
      InstanceKlass* e = transitive_interfaces->at(j);
      guarantee(e->is_klass() && e->is_interface(), "invalid transitive interface");
    }
  }

  // Verify methods
  if (methods() != nullptr) {
    Array<Method*>* methods = this->methods();
    for (int j = 0; j < methods->length(); j++) {
      guarantee(methods->at(j)->is_method(), "non-method in methods array");
    }
    for (int j = 0; j < methods->length() - 1; j++) {
      Method* m1 = methods->at(j);
      Method* m2 = methods->at(j + 1);
      guarantee(m1->name()->fast_compare(m2->name()) <= 0, "methods not sorted correctly");
    }
  }

  // Verify method ordering
  if (method_ordering() != nullptr) {
    Array<int>* method_ordering = this->method_ordering();
    int length = method_ordering->length();
    if (JvmtiExport::can_maintain_original_method_order() ||
        ((UseSharedSpaces || Arguments::is_dumping_archive()) && length != 0)) {
      guarantee(length == methods()->length(), "invalid method ordering length");
      jlong sum = 0;
      for (int j = 0; j < length; j++) {
        int original_index = method_ordering->at(j);
        guarantee(original_index >= 0, "invalid method ordering index");
        guarantee(original_index < length, "invalid method ordering index");
        sum += original_index;
      }
      // Verify sum of indices 0,1,...,length-1
      guarantee(sum == ((jlong)length*(length-1))/2, "invalid method ordering sum");
    } else {
      guarantee(length == 0, "invalid method ordering length");
    }
  }

  // Verify default methods
  if (default_methods() != nullptr) {
    Array<Method*>* methods = this->default_methods();
    for (int j = 0; j < methods->length(); j++) {
      guarantee(methods->at(j)->is_method(), "non-method in methods array");
    }
    for (int j = 0; j < methods->length() - 1; j++) {
      Method* m1 = methods->at(j);
      Method* m2 = methods->at(j + 1);
      guarantee(m1->name()->fast_compare(m2->name()) <= 0, "methods not sorted correctly");
    }
  }

  // Verify JNI static field identifiers
  if (jni_ids() != nullptr) {
    jni_ids()->verify(this);
  }

  // Verify other fields
  if (constants() != nullptr) {
    guarantee(constants()->is_constantPool(), "should be constant pool");
  }
}

void InstanceKlass::oop_verify_on(oop obj, outputStream* st) {
  Klass::oop_verify_on(obj, st);
  VerifyFieldClosure blk;
  obj->oop_iterate(&blk);
}


// JNIid class for jfieldIDs only
// Note to reviewers:
// These JNI functions are just moved over to column 1 and not changed
// in the compressed oops workspace.
JNIid::JNIid(Klass* holder, int offset, JNIid* next) {
  _holder = holder;
  _offset = offset;
  _next = next;
  debug_only(_is_static_field_id = false;)
}


JNIid* JNIid::find(int offset) {
  JNIid* current = this;
  while (current != nullptr) {
    if (current->offset() == offset) return current;
    current = current->next();
  }
  return nullptr;
}

void JNIid::deallocate(JNIid* current) {
  while (current != nullptr) {
    JNIid* next = current->next();
    delete current;
    current = next;
  }
}


void JNIid::verify(Klass* holder) {
  int first_field_offset  = InstanceMirrorKlass::offset_of_static_fields();
  int end_field_offset;
  end_field_offset = first_field_offset + (InstanceKlass::cast(holder)->static_field_size() * wordSize);

  JNIid* current = this;
  while (current != nullptr) {
    guarantee(current->holder() == holder, "Invalid klass in JNIid");
#ifdef ASSERT
    int o = current->offset();
    if (current->is_static_field_id()) {
      guarantee(o >= first_field_offset  && o < end_field_offset,  "Invalid static field offset in JNIid");
    }
#endif
    current = current->next();
  }
}

void InstanceKlass::set_init_state(ClassState state) {
  if (state > loaded) {
    assert_lock_strong(_init_monitor);
  }
#ifdef ASSERT
  bool good_state = is_shared() ? (_init_state <= state)
                                               : (_init_state < state);
  bool link_failed = _init_state == being_linked && state == loaded;
  assert(good_state || state == allocated || link_failed, "illegal state transition");
#endif
  assert(_init_thread == nullptr, "should be cleared before state change");
  Atomic::store(&_init_state, state);
}

#if INCLUDE_JVMTI

// RedefineClasses() support for previous versions

// Globally, there is at least one previous version of a class to walk
// during class unloading, which is saved because old methods in the class
// are still running.   Otherwise the previous version list is cleaned up.
bool InstanceKlass::_should_clean_previous_versions = false;

// Returns true if there are previous versions of a class for class
// unloading only. Also resets the flag to false. purge_previous_version
// will set the flag to true if there are any left, i.e., if there's any
// work to do for next time. This is to avoid the expensive code cache
// walk in CLDG::clean_deallocate_lists().
bool InstanceKlass::should_clean_previous_versions_and_reset() {
  bool ret = _should_clean_previous_versions;
  log_trace(redefine, class, iklass, purge)("Class unloading: should_clean_previous_versions = %s",
     ret ? "true" : "false");
  _should_clean_previous_versions = false;
  return ret;
}

// Purge previous versions before adding new previous versions of the class and
// during class unloading.
void InstanceKlass::purge_previous_version_list() {
  assert(SafepointSynchronize::is_at_safepoint(), "only called at safepoint");
  assert(has_been_redefined(), "Should only be called for main class");

  // Quick exit.
  if (previous_versions() == nullptr) {
    return;
  }

  // This klass has previous versions so see what we can cleanup
  // while it is safe to do so.

  int deleted_count = 0;    // leave debugging breadcrumbs
  int live_count = 0;
  ClassLoaderData* loader_data = class_loader_data();
  assert(loader_data != nullptr, "should never be null");

  ResourceMark rm;
  log_trace(redefine, class, iklass, purge)("%s: previous versions", external_name());

  // previous versions are linked together through the InstanceKlass
  InstanceKlass* pv_node = previous_versions();
  InstanceKlass* last = this;
  int version = 0;

  // check the previous versions list
  for (; pv_node != nullptr; ) {

    ConstantPool* pvcp = pv_node->constants();
    assert(pvcp != nullptr, "cp ref was unexpectedly cleared");

    if (!pvcp->on_stack()) {
      // If the constant pool isn't on stack, none of the methods
      // are executing.  Unlink this previous_version.
      // The previous version InstanceKlass is on the ClassLoaderData deallocate list
      // so will be deallocated during the next phase of class unloading.
      log_trace(redefine, class, iklass, purge)
        ("previous version " PTR_FORMAT " is dead.", p2i(pv_node));
      // Unlink from previous version list.
      assert(pv_node->class_loader_data() == loader_data, "wrong loader_data");
      InstanceKlass* next = pv_node->previous_versions();
      pv_node->link_previous_versions(nullptr);   // point next to null
      last->link_previous_versions(next);
      // Delete this node directly. Nothing is referring to it and we don't
      // want it to increase the counter for metadata to delete in CLDG.
      MetadataFactory::free_metadata(loader_data, pv_node);
      pv_node = next;
      deleted_count++;
      version++;
      continue;
    } else {
      assert(pvcp->pool_holder() != nullptr, "Constant pool with no holder");
      guarantee (!loader_data->is_unloading(), "unloaded classes can't be on the stack");
      live_count++;
      if (pvcp->is_shared()) {
        // Shared previous versions can never be removed so no cleaning is needed.
        log_trace(redefine, class, iklass, purge)("previous version " PTR_FORMAT " is shared", p2i(pv_node));
      } else {
        // Previous version alive, set that clean is needed for next time.
        _should_clean_previous_versions = true;
        log_trace(redefine, class, iklass, purge)("previous version " PTR_FORMAT " is alive", p2i(pv_node));
      }
    }

    // next previous version
    last = pv_node;
    pv_node = pv_node->previous_versions();
    version++;
  }
  log_trace(redefine, class, iklass, purge)
    ("previous version stats: live=%d, deleted=%d", live_count, deleted_count);
}

void InstanceKlass::mark_newly_obsolete_methods(Array<Method*>* old_methods,
                                                int emcp_method_count) {
  int obsolete_method_count = old_methods->length() - emcp_method_count;

  if (emcp_method_count != 0 && obsolete_method_count != 0 &&
      _previous_versions != nullptr) {
    // We have a mix of obsolete and EMCP methods so we have to
    // clear out any matching EMCP method entries the hard way.
    int local_count = 0;
    for (int i = 0; i < old_methods->length(); i++) {
      Method* old_method = old_methods->at(i);
      if (old_method->is_obsolete()) {
        // only obsolete methods are interesting
        Symbol* m_name = old_method->name();
        Symbol* m_signature = old_method->signature();

        // previous versions are linked together through the InstanceKlass
        int j = 0;
        for (InstanceKlass* prev_version = _previous_versions;
             prev_version != nullptr;
             prev_version = prev_version->previous_versions(), j++) {

          Array<Method*>* method_refs = prev_version->methods();
          for (int k = 0; k < method_refs->length(); k++) {
            Method* method = method_refs->at(k);

            if (!method->is_obsolete() &&
                method->name() == m_name &&
                method->signature() == m_signature) {
              // The current RedefineClasses() call has made all EMCP
              // versions of this method obsolete so mark it as obsolete
              log_trace(redefine, class, iklass, add)
                ("%s(%s): flush obsolete method @%d in version @%d",
                 m_name->as_C_string(), m_signature->as_C_string(), k, j);

              method->set_is_obsolete();
              break;
            }
          }

          // The previous loop may not find a matching EMCP method, but
          // that doesn't mean that we can optimize and not go any
          // further back in the PreviousVersion generations. The EMCP
          // method for this generation could have already been made obsolete,
          // but there still may be an older EMCP method that has not
          // been made obsolete.
        }

        if (++local_count >= obsolete_method_count) {
          // no more obsolete methods so bail out now
          break;
        }
      }
    }
  }
}

// Save the scratch_class as the previous version if any of the methods are running.
// The previous_versions are used to set breakpoints in EMCP methods and they are
// also used to clean MethodData links to redefined methods that are no longer running.
void InstanceKlass::add_previous_version(InstanceKlass* scratch_class,
                                         int emcp_method_count) {
  assert(Thread::current()->is_VM_thread(),
         "only VMThread can add previous versions");

  ResourceMark rm;
  log_trace(redefine, class, iklass, add)
    ("adding previous version ref for %s, EMCP_cnt=%d", scratch_class->external_name(), emcp_method_count);

  // Clean out old previous versions for this class
  purge_previous_version_list();

  // Mark newly obsolete methods in remaining previous versions.  An EMCP method from
  // a previous redefinition may be made obsolete by this redefinition.
  Array<Method*>* old_methods = scratch_class->methods();
  mark_newly_obsolete_methods(old_methods, emcp_method_count);

  // If the constant pool for this previous version of the class
  // is not marked as being on the stack, then none of the methods
  // in this previous version of the class are on the stack so
  // we don't need to add this as a previous version.
  ConstantPool* cp_ref = scratch_class->constants();
  if (!cp_ref->on_stack()) {
    log_trace(redefine, class, iklass, add)("scratch class not added; no methods are running");
    scratch_class->class_loader_data()->add_to_deallocate_list(scratch_class);
    return;
  }

  // Add previous version if any methods are still running or if this is
  // a shared class which should never be removed.
  assert(scratch_class->previous_versions() == nullptr, "shouldn't have a previous version");
  scratch_class->link_previous_versions(previous_versions());
  link_previous_versions(scratch_class);
  if (cp_ref->is_shared()) {
    log_trace(redefine, class, iklass, add) ("scratch class added; class is shared");
  } else {
    //  We only set clean_previous_versions flag for processing during class
    // unloading for non-shared classes.
    _should_clean_previous_versions = true;
    log_trace(redefine, class, iklass, add) ("scratch class added; one of its methods is on_stack.");
  }
} // end add_previous_version()

#endif // INCLUDE_JVMTI

Method* InstanceKlass::method_with_idnum(int idnum) {
  Method* m = nullptr;
  if (idnum < methods()->length()) {
    m = methods()->at(idnum);
  }
  if (m == nullptr || m->method_idnum() != idnum) {
    for (int index = 0; index < methods()->length(); ++index) {
      m = methods()->at(index);
      if (m->method_idnum() == idnum) {
        return m;
      }
    }
    // None found, return null for the caller to handle.
    return nullptr;
  }
  return m;
}


Method* InstanceKlass::method_with_orig_idnum(int idnum) {
  if (idnum >= methods()->length()) {
    return nullptr;
  }
  Method* m = methods()->at(idnum);
  if (m != nullptr && m->orig_method_idnum() == idnum) {
    return m;
  }
  // Obsolete method idnum does not match the original idnum
  for (int index = 0; index < methods()->length(); ++index) {
    m = methods()->at(index);
    if (m->orig_method_idnum() == idnum) {
      return m;
    }
  }
  // None found, return null for the caller to handle.
  return nullptr;
}


Method* InstanceKlass::method_with_orig_idnum(int idnum, int version) {
  InstanceKlass* holder = get_klass_version(version);
  if (holder == nullptr) {
    return nullptr; // The version of klass is gone, no method is found
  }
  Method* method = holder->method_with_orig_idnum(idnum);
  return method;
}

#if INCLUDE_JVMTI
JvmtiCachedClassFileData* InstanceKlass::get_cached_class_file() {
  return _cached_class_file;
}

jint InstanceKlass::get_cached_class_file_len() {
  return VM_RedefineClasses::get_cached_class_file_len(_cached_class_file);
}

unsigned char * InstanceKlass::get_cached_class_file_bytes() {
  return VM_RedefineClasses::get_cached_class_file_bytes(_cached_class_file);
}
#endif

// Make a step iterating over the class hierarchy under the root class.
// Skips subclasses if requested.
void ClassHierarchyIterator::next() {
  assert(_current != nullptr, "required");
  if (_visit_subclasses && _current->subklass() != nullptr) {
    _current = _current->subklass();
    return; // visit next subclass
  }
  _visit_subclasses = true; // reset
  while (_current->next_sibling() == nullptr && _current != _root) {
    _current = _current->superklass(); // backtrack; no more sibling subclasses left
  }
  if (_current == _root) {
    // Iteration is over (back at root after backtracking). Invalidate the iterator.
    _current = nullptr;
    return;
  }
  _current = _current->next_sibling();
  return; // visit next sibling subclass
}<|MERGE_RESOLUTION|>--- conflicted
+++ resolved
@@ -165,21 +165,17 @@
   return false;
 }
 
-<<<<<<< HEAD
-  FieldInfo* MultiFieldInfo::base_field_info(InstanceKlass* ik) {
-    return ik->field(_base_index);
-  }
-
-  void MultiFieldInfo::metaspace_pointers_do(MetaspaceClosure* it) {
-    it->push(&_name);
-  }
-
-bool InstanceKlass::field_is_null_free_inline_type(int index) const { return Signature::basic_type(field(index)->signature(constants())) == T_PRIMITIVE_OBJECT; }
-=======
+FieldInfo MultiFieldInfo::base_field_info(InstanceKlass* ik) {
+  return ik->field(_base_index);
+}
+
+void MultiFieldInfo::metaspace_pointers_do(MetaspaceClosure* it) {
+  it->push(&_name);
+}
+
 bool InstanceKlass::field_is_null_free_inline_type(int index) const {
   return Signature::basic_type(field_signature(index)) == T_PRIMITIVE_OBJECT;
 }
->>>>>>> 94636f4c
 
 static inline bool is_stack_chunk_class(const Symbol* class_name,
                                         const ClassLoaderData* loader_data) {
@@ -551,18 +547,11 @@
 
 InstanceKlass::InstanceKlass(const ClassFileParser& parser, KlassKind kind, ReferenceType reference_type) :
   Klass(kind),
-<<<<<<< HEAD
-  _nest_members(NULL),
-  _nest_host(NULL),
-  _permitted_subclasses(NULL),
-  _record_components(NULL),
-  _multifield_info(NULL),
-=======
   _nest_members(nullptr),
   _nest_host(nullptr),
   _permitted_subclasses(nullptr),
   _record_components(nullptr),
->>>>>>> 94636f4c
+  _multifield_info(nullptr),
   _static_field_size(parser.static_field_size()),
   _nonstatic_oop_map_size(nonstatic_oop_map_size(parser.total_oop_map_count())),
   _itable_len(parser.itable_size()),
