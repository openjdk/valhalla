/*
 * Copyright (c) 1997, 2023, Oracle and/or its affiliates. All rights reserved.
 * DO NOT ALTER OR REMOVE COPYRIGHT NOTICES OR THIS FILE HEADER.
 *
 * This code is free software; you can redistribute it and/or modify it
 * under the terms of the GNU General Public License version 2 only, as
 * published by the Free Software Foundation.
 *
 * This code is distributed in the hope that it will be useful, but WITHOUT
 * ANY WARRANTY; without even the implied warranty of MERCHANTABILITY or
 * FITNESS FOR A PARTICULAR PURPOSE.  See the GNU General Public License
 * version 2 for more details (a copy is included in the LICENSE file that
 * accompanied this code).
 *
 * You should have received a copy of the GNU General Public License version
 * 2 along with this work; if not, write to the Free Software Foundation,
 * Inc., 51 Franklin St, Fifth Floor, Boston, MA 02110-1301 USA.
 *
 * Please contact Oracle, 500 Oracle Parkway, Redwood Shores, CA 94065 USA
 * or visit www.oracle.com if you need additional information or have any
 * questions.
 *
 */

#include "precompiled.hpp"
#include "cds/archiveUtils.hpp"
#include "cds/classListWriter.hpp"
#include "cds/heapShared.hpp"
#include "cds/metaspaceShared.hpp"
#include "classfile/classFileParser.hpp"
#include "classfile/classFileStream.hpp"
#include "classfile/classLoader.hpp"
#include "classfile/classLoaderData.inline.hpp"
#include "classfile/javaClasses.hpp"
#include "classfile/moduleEntry.hpp"
#include "classfile/systemDictionary.hpp"
#include "classfile/systemDictionaryShared.hpp"
#include "classfile/verifier.hpp"
#include "classfile/vmClasses.hpp"
#include "classfile/vmSymbols.hpp"
#include "code/codeCache.hpp"
#include "code/dependencyContext.hpp"
#include "compiler/compilationPolicy.hpp"
#include "compiler/compileBroker.hpp"
#include "gc/shared/collectedHeap.inline.hpp"
#include "interpreter/oopMapCache.hpp"
#include "interpreter/rewriter.hpp"
#include "jvm.h"
#include "jvmtifiles/jvmti.h"
#include "logging/log.hpp"
#include "logging/logMessage.hpp"
#include "logging/logStream.hpp"
#include "memory/allocation.inline.hpp"
#include "memory/iterator.inline.hpp"
#include "memory/metadataFactory.hpp"
#include "memory/metaspaceClosure.hpp"
#include "memory/oopFactory.hpp"
#include "memory/resourceArea.hpp"
#include "memory/universe.hpp"
#include "oops/fieldStreams.inline.hpp"
#include "oops/constantPool.hpp"
#include "oops/instanceClassLoaderKlass.hpp"
#include "oops/instanceKlass.inline.hpp"
#include "oops/instanceMirrorKlass.hpp"
#include "oops/instanceOop.hpp"
#include "oops/instanceStackChunkKlass.hpp"
#include "oops/klass.inline.hpp"
#include "oops/method.hpp"
#include "oops/oop.inline.hpp"
#include "oops/recordComponent.hpp"
#include "oops/symbol.hpp"
#include "oops/inlineKlass.hpp"
#include "prims/jvmtiExport.hpp"
#include "prims/jvmtiRedefineClasses.hpp"
#include "prims/jvmtiThreadState.hpp"
#include "prims/methodComparator.hpp"
#include "runtime/arguments.hpp"
#include "runtime/deoptimization.hpp"
#include "runtime/atomic.hpp"
#include "runtime/fieldDescriptor.inline.hpp"
#include "runtime/handles.inline.hpp"
#include "runtime/javaCalls.hpp"
#include "runtime/javaThread.inline.hpp"
#include "runtime/mutexLocker.hpp"
#include "runtime/orderAccess.hpp"
#include "runtime/reflectionUtils.hpp"
#include "runtime/threads.hpp"
#include "services/classLoadingService.hpp"
#include "services/finalizerService.hpp"
#include "services/threadService.hpp"
#include "utilities/dtrace.hpp"
#include "utilities/events.hpp"
#include "utilities/macros.hpp"
#include "utilities/stringUtils.hpp"
#include "utilities/pair.hpp"
#ifdef COMPILER1
#include "c1/c1_Compiler.hpp"
#endif
#if INCLUDE_JFR
#include "jfr/jfrEvents.hpp"
#endif

#ifdef DTRACE_ENABLED


#define HOTSPOT_CLASS_INITIALIZATION_required HOTSPOT_CLASS_INITIALIZATION_REQUIRED
#define HOTSPOT_CLASS_INITIALIZATION_recursive HOTSPOT_CLASS_INITIALIZATION_RECURSIVE
#define HOTSPOT_CLASS_INITIALIZATION_concurrent HOTSPOT_CLASS_INITIALIZATION_CONCURRENT
#define HOTSPOT_CLASS_INITIALIZATION_erroneous HOTSPOT_CLASS_INITIALIZATION_ERRONEOUS
#define HOTSPOT_CLASS_INITIALIZATION_super__failed HOTSPOT_CLASS_INITIALIZATION_SUPER_FAILED
#define HOTSPOT_CLASS_INITIALIZATION_clinit HOTSPOT_CLASS_INITIALIZATION_CLINIT
#define HOTSPOT_CLASS_INITIALIZATION_error HOTSPOT_CLASS_INITIALIZATION_ERROR
#define HOTSPOT_CLASS_INITIALIZATION_end HOTSPOT_CLASS_INITIALIZATION_END
#define DTRACE_CLASSINIT_PROBE(type, thread_type)                \
  {                                                              \
    char* data = nullptr;                                        \
    int len = 0;                                                 \
    Symbol* clss_name = name();                                  \
    if (clss_name != nullptr) {                                  \
      data = (char*)clss_name->bytes();                          \
      len = clss_name->utf8_length();                            \
    }                                                            \
    HOTSPOT_CLASS_INITIALIZATION_##type(                         \
      data, len, (void*)class_loader(), thread_type);            \
  }

#define DTRACE_CLASSINIT_PROBE_WAIT(type, thread_type, wait)     \
  {                                                              \
    char* data = nullptr;                                        \
    int len = 0;                                                 \
    Symbol* clss_name = name();                                  \
    if (clss_name != nullptr) {                                  \
      data = (char*)clss_name->bytes();                          \
      len = clss_name->utf8_length();                            \
    }                                                            \
    HOTSPOT_CLASS_INITIALIZATION_##type(                         \
      data, len, (void*)class_loader(), thread_type, wait);      \
  }

#else //  ndef DTRACE_ENABLED

#define DTRACE_CLASSINIT_PROBE(type, thread_type)
#define DTRACE_CLASSINIT_PROBE_WAIT(type, thread_type, wait)

#endif //  ndef DTRACE_ENABLED

bool InstanceKlass::_finalization_enabled = true;

static inline bool is_class_loader(const Symbol* class_name,
                                   const ClassFileParser& parser) {
  assert(class_name != nullptr, "invariant");

  if (class_name == vmSymbols::java_lang_ClassLoader()) {
    return true;
  }

  if (vmClasses::ClassLoader_klass_loaded()) {
    const Klass* const super_klass = parser.super_klass();
    if (super_klass != nullptr) {
      if (super_klass->is_subtype_of(vmClasses::ClassLoader_klass())) {
        return true;
      }
    }
  }
  return false;
}

bool InstanceKlass::field_is_null_free_inline_type(int index) const {
  return Signature::basic_type(field_signature(index)) == T_PRIMITIVE_OBJECT;
}

static inline bool is_stack_chunk_class(const Symbol* class_name,
                                        const ClassLoaderData* loader_data) {
  return (class_name == vmSymbols::jdk_internal_vm_StackChunk() &&
          loader_data->is_the_null_class_loader_data());
}

// private: called to verify that k is a static member of this nest.
// We know that k is an instance class in the same package and hence the
// same classloader.
bool InstanceKlass::has_nest_member(JavaThread* current, InstanceKlass* k) const {
  assert(!is_hidden(), "unexpected hidden class");
  if (_nest_members == nullptr || _nest_members == Universe::the_empty_short_array()) {
    if (log_is_enabled(Trace, class, nestmates)) {
      ResourceMark rm(current);
      log_trace(class, nestmates)("Checked nest membership of %s in non-nest-host class %s",
                                  k->external_name(), this->external_name());
    }
    return false;
  }

  if (log_is_enabled(Trace, class, nestmates)) {
    ResourceMark rm(current);
    log_trace(class, nestmates)("Checking nest membership of %s in %s",
                                k->external_name(), this->external_name());
  }

  // Check for the named class in _nest_members.
  // We don't resolve, or load, any classes.
  for (int i = 0; i < _nest_members->length(); i++) {
    int cp_index = _nest_members->at(i);
    Symbol* name = _constants->klass_name_at(cp_index);
    if (name == k->name()) {
      log_trace(class, nestmates)("- named class found at nest_members[%d] => cp[%d]", i, cp_index);
      return true;
    }
  }
  log_trace(class, nestmates)("- class is NOT a nest member!");
  return false;
}

// Called to verify that k is a permitted subclass of this class
bool InstanceKlass::has_as_permitted_subclass(const InstanceKlass* k) const {
  Thread* current = Thread::current();
  assert(k != nullptr, "sanity check");
  assert(_permitted_subclasses != nullptr && _permitted_subclasses != Universe::the_empty_short_array(),
         "unexpected empty _permitted_subclasses array");

  if (log_is_enabled(Trace, class, sealed)) {
    ResourceMark rm(current);
    log_trace(class, sealed)("Checking for permitted subclass of %s in %s",
                             k->external_name(), this->external_name());
  }

  // Check that the class and its super are in the same module.
  if (k->module() != this->module()) {
    ResourceMark rm(current);
    log_trace(class, sealed)("Check failed for same module of permitted subclass %s and sealed class %s",
                             k->external_name(), this->external_name());
    return false;
  }

  if (!k->is_public() && !is_same_class_package(k)) {
    ResourceMark rm(current);
    log_trace(class, sealed)("Check failed, subclass %s not public and not in the same package as sealed class %s",
                             k->external_name(), this->external_name());
    return false;
  }

  for (int i = 0; i < _permitted_subclasses->length(); i++) {
    int cp_index = _permitted_subclasses->at(i);
    Symbol* name = _constants->klass_name_at(cp_index);
    if (name == k->name()) {
      log_trace(class, sealed)("- Found it at permitted_subclasses[%d] => cp[%d]", i, cp_index);
      return true;
    }
  }
  log_trace(class, sealed)("- class is NOT a permitted subclass!");
  return false;
}

// Return nest-host class, resolving, validating and saving it if needed.
// In cases where this is called from a thread that cannot do classloading
// (such as a native JIT thread) then we simply return null, which in turn
// causes the access check to return false. Such code will retry the access
// from a more suitable environment later. Otherwise the _nest_host is always
// set once this method returns.
// Any errors from nest-host resolution must be preserved so they can be queried
// from higher-level access checking code, and reported as part of access checking
// exceptions.
// VirtualMachineErrors are propagated with a null return.
// Under any conditions where the _nest_host can be set to non-null the resulting
// value of it and, if applicable, the nest host resolution/validation error,
// are idempotent.
InstanceKlass* InstanceKlass::nest_host(TRAPS) {
  InstanceKlass* nest_host_k = _nest_host;
  if (nest_host_k != nullptr) {
    return nest_host_k;
  }

  ResourceMark rm(THREAD);

  // need to resolve and save our nest-host class.
  if (_nest_host_index != 0) { // we have a real nest_host
    // Before trying to resolve check if we're in a suitable context
    bool can_resolve = THREAD->can_call_java();
    if (!can_resolve && !_constants->tag_at(_nest_host_index).is_klass()) {
      log_trace(class, nestmates)("Rejected resolution of nest-host of %s in unsuitable thread",
                                  this->external_name());
      return nullptr; // sentinel to say "try again from a different context"
    }

    log_trace(class, nestmates)("Resolving nest-host of %s using cp entry for %s",
                                this->external_name(),
                                _constants->klass_name_at(_nest_host_index)->as_C_string());

    Klass* k = _constants->klass_at(_nest_host_index, THREAD);
    if (HAS_PENDING_EXCEPTION) {
      if (PENDING_EXCEPTION->is_a(vmClasses::VirtualMachineError_klass())) {
        return nullptr; // propagate VMEs
      }
      stringStream ss;
      char* target_host_class = _constants->klass_name_at(_nest_host_index)->as_C_string();
      ss.print("Nest host resolution of %s with host %s failed: ",
               this->external_name(), target_host_class);
      java_lang_Throwable::print(PENDING_EXCEPTION, &ss);
      const char* msg = ss.as_string(true /* on C-heap */);
      constantPoolHandle cph(THREAD, constants());
      SystemDictionary::add_nest_host_error(cph, _nest_host_index, msg);
      CLEAR_PENDING_EXCEPTION;

      log_trace(class, nestmates)("%s", msg);
    } else {
      // A valid nest-host is an instance class in the current package that lists this
      // class as a nest member. If any of these conditions are not met the class is
      // its own nest-host.
      const char* error = nullptr;

      // JVMS 5.4.4 indicates package check comes first
      if (is_same_class_package(k)) {
        // Now check actual membership. We can't be a member if our "host" is
        // not an instance class.
        if (k->is_instance_klass()) {
          nest_host_k = InstanceKlass::cast(k);
          bool is_member = nest_host_k->has_nest_member(THREAD, this);
          if (is_member) {
            _nest_host = nest_host_k; // save resolved nest-host value

            log_trace(class, nestmates)("Resolved nest-host of %s to %s",
                                        this->external_name(), k->external_name());
            return nest_host_k;
          } else {
            error = "current type is not listed as a nest member";
          }
        } else {
          error = "host is not an instance class";
        }
      } else {
        error = "types are in different packages";
      }

      // something went wrong, so record what and log it
      {
        stringStream ss;
        ss.print("Type %s (loader: %s) is not a nest member of type %s (loader: %s): %s",
                 this->external_name(),
                 this->class_loader_data()->loader_name_and_id(),
                 k->external_name(),
                 k->class_loader_data()->loader_name_and_id(),
                 error);
        const char* msg = ss.as_string(true /* on C-heap */);
        constantPoolHandle cph(THREAD, constants());
        SystemDictionary::add_nest_host_error(cph, _nest_host_index, msg);
        log_trace(class, nestmates)("%s", msg);
      }
    }
  } else {
    log_trace(class, nestmates)("Type %s is not part of a nest: setting nest-host to self",
                                this->external_name());
  }

  // Either not in an explicit nest, or else an error occurred, so
  // the nest-host is set to `this`. Any thread that sees this assignment
  // will also see any setting of nest_host_error(), if applicable.
  return (_nest_host = this);
}

// Dynamic nest member support: set this class's nest host to the given class.
// This occurs as part of the class definition, as soon as the instanceKlass
// has been created and doesn't require further resolution. The code:
//    lookup().defineHiddenClass(bytes_for_X, NESTMATE);
// results in:
//    class_of_X.set_nest_host(lookup().lookupClass().getNestHost())
// If it has an explicit _nest_host_index or _nest_members, these will be ignored.
// We also know the "host" is a valid nest-host in the same package so we can
// assert some of those facts.
void InstanceKlass::set_nest_host(InstanceKlass* host) {
  assert(is_hidden(), "must be a hidden class");
  assert(host != nullptr, "null nest host specified");
  assert(_nest_host == nullptr, "current class has resolved nest-host");
  assert(nest_host_error() == nullptr, "unexpected nest host resolution error exists: %s",
         nest_host_error());
  assert((host->_nest_host == nullptr && host->_nest_host_index == 0) ||
         (host->_nest_host == host), "proposed host is not a valid nest-host");
  // Can't assert this as package is not set yet:
  // assert(is_same_class_package(host), "proposed host is in wrong package");

  if (log_is_enabled(Trace, class, nestmates)) {
    ResourceMark rm;
    const char* msg = "";
    // a hidden class does not expect a statically defined nest-host
    if (_nest_host_index > 0) {
      msg = "(the NestHost attribute in the current class is ignored)";
    } else if (_nest_members != nullptr && _nest_members != Universe::the_empty_short_array()) {
      msg = "(the NestMembers attribute in the current class is ignored)";
    }
    log_trace(class, nestmates)("Injected type %s into the nest of %s %s",
                                this->external_name(),
                                host->external_name(),
                                msg);
  }
  // set dynamic nest host
  _nest_host = host;
  // Record dependency to keep nest host from being unloaded before this class.
  ClassLoaderData* this_key = class_loader_data();
  assert(this_key != nullptr, "sanity");
  this_key->record_dependency(host);
}

// check if 'this' and k are nestmates (same nest_host), or k is our nest_host,
// or we are k's nest_host - all of which is covered by comparing the two
// resolved_nest_hosts.
// Any exceptions (i.e. VMEs) are propagated.
bool InstanceKlass::has_nestmate_access_to(InstanceKlass* k, TRAPS) {

  assert(this != k, "this should be handled by higher-level code");

  // Per JVMS 5.4.4 we first resolve and validate the current class, then
  // the target class k.

  InstanceKlass* cur_host = nest_host(CHECK_false);
  if (cur_host == nullptr) {
    return false;
  }

  Klass* k_nest_host = k->nest_host(CHECK_false);
  if (k_nest_host == nullptr) {
    return false;
  }

  bool access = (cur_host == k_nest_host);

  ResourceMark rm(THREAD);
  log_trace(class, nestmates)("Class %s does %shave nestmate access to %s",
                              this->external_name(),
                              access ? "" : "NOT ",
                              k->external_name());
  return access;
}

const char* InstanceKlass::nest_host_error() {
  if (_nest_host_index == 0) {
    return nullptr;
  } else {
    constantPoolHandle cph(Thread::current(), constants());
    return SystemDictionary::find_nest_host_error(cph, (int)_nest_host_index);
  }
}

InstanceKlass* InstanceKlass::allocate_instance_klass(const ClassFileParser& parser, TRAPS) {
  const int size = InstanceKlass::size(parser.vtable_size(),
                                       parser.itable_size(),
                                       nonstatic_oop_map_size(parser.total_oop_map_count()),
                                       parser.is_interface(),
                                       parser.has_inline_fields() ? parser.java_fields_count() : 0,
                                       parser.is_inline_type());

  const Symbol* const class_name = parser.class_name();
  assert(class_name != nullptr, "invariant");
  ClassLoaderData* loader_data = parser.loader_data();
  assert(loader_data != nullptr, "invariant");

  InstanceKlass* ik;

  // Allocation
  if (parser.is_instance_ref_klass()) {
    // java.lang.ref.Reference
    ik = new (loader_data, size, THREAD) InstanceRefKlass(parser);
  } else if (class_name == vmSymbols::java_lang_Class()) {
    // mirror - java.lang.Class
    ik = new (loader_data, size, THREAD) InstanceMirrorKlass(parser);
  } else if (is_stack_chunk_class(class_name, loader_data)) {
    // stack chunk
    ik = new (loader_data, size, THREAD) InstanceStackChunkKlass(parser);
  } else if (is_class_loader(class_name, parser)) {
    // class loader - java.lang.ClassLoader
    ik = new (loader_data, size, THREAD) InstanceClassLoaderKlass(parser);
  } else if (parser.is_inline_type()) {
    // inline type
    ik = new (loader_data, size, THREAD) InlineKlass(parser);
  } else {
    // normal
    ik = new (loader_data, size, THREAD) InstanceKlass(parser);
  }

  // Check for pending exception before adding to the loader data and incrementing
  // class count.  Can get OOM here.
  if (HAS_PENDING_EXCEPTION) {
    return nullptr;
  }

#ifdef ASSERT
  ik->bounds_check((address) ik->start_of_vtable(), false, size);
  ik->bounds_check((address) ik->start_of_itable(), false, size);
  ik->bounds_check((address) ik->end_of_itable(), true, size);
  ik->bounds_check((address) ik->end_of_nonstatic_oop_maps(), true, size);
#endif //ASSERT
  return ik;
}

#ifndef PRODUCT
bool InstanceKlass::bounds_check(address addr, bool edge_ok, intptr_t size_in_bytes) const {
  const char* bad = nullptr;
  address end = nullptr;
  if (addr < (address)this) {
    bad = "before";
  } else if (addr == (address)this) {
    if (edge_ok)  return true;
    bad = "just before";
  } else if (addr == (end = (address)this + sizeof(intptr_t) * (size_in_bytes < 0 ? size() : size_in_bytes))) {
    if (edge_ok)  return true;
    bad = "just after";
  } else if (addr > end) {
    bad = "after";
  } else {
    return true;
  }
  tty->print_cr("%s object bounds: " INTPTR_FORMAT " [" INTPTR_FORMAT ".." INTPTR_FORMAT "]",
      bad, (intptr_t)addr, (intptr_t)this, (intptr_t)end);
  Verbose = WizardMode = true; this->print(); //@@
  return false;
}
#endif //PRODUCT

// copy method ordering from resource area to Metaspace
void InstanceKlass::copy_method_ordering(const intArray* m, TRAPS) {
  if (m != nullptr) {
    // allocate a new array and copy contents (memcpy?)
    _method_ordering = MetadataFactory::new_array<int>(class_loader_data(), m->length(), CHECK);
    for (int i = 0; i < m->length(); i++) {
      _method_ordering->at_put(i, m->at(i));
    }
  } else {
    _method_ordering = Universe::the_empty_int_array();
  }
}

// create a new array of vtable_indices for default methods
Array<int>* InstanceKlass::create_new_default_vtable_indices(int len, TRAPS) {
  Array<int>* vtable_indices = MetadataFactory::new_array<int>(class_loader_data(), len, CHECK_NULL);
  assert(default_vtable_indices() == nullptr, "only create once");
  set_default_vtable_indices(vtable_indices);
  return vtable_indices;
}

static Monitor* create_init_monitor(const char* name) {
  return new Monitor(Mutex::safepoint, name);
}

InstanceKlass::InstanceKlass(const ClassFileParser& parser, KlassKind kind, ReferenceType reference_type) :
  Klass(kind),
  _nest_members(nullptr),
  _nest_host(nullptr),
  _permitted_subclasses(nullptr),
  _record_components(nullptr),
  _static_field_size(parser.static_field_size()),
  _nonstatic_oop_map_size(nonstatic_oop_map_size(parser.total_oop_map_count())),
  _itable_len(parser.itable_size()),
  _nest_host_index(0),
  _init_state(allocated),
  _reference_type(reference_type),
  _init_monitor(create_init_monitor("InstanceKlassInitMonitor_lock")),
  _init_thread(nullptr),
  _inline_type_field_klasses(nullptr),
  _preload_classes(nullptr),
  _adr_inlineklass_fixed_block(nullptr)
{
  set_vtable_length(parser.vtable_size());
  set_access_flags(parser.access_flags());
  if (parser.is_hidden()) set_is_hidden();
  set_layout_helper(Klass::instance_layout_helper(parser.layout_size(),
                                                    false));
  if (parser.has_inline_fields()) {
    set_has_inline_type_fields();
  }

  assert(nullptr == _methods, "underlying memory not zeroed?");
  assert(is_instance_klass(), "is layout incorrect?");
  assert(size_helper() == parser.layout_size(), "incorrect size_helper?");

  if (has_inline_type_fields()) {
    _inline_type_field_klasses = (const Klass**) adr_inline_type_field_klasses();
  }
}

void InstanceKlass::deallocate_methods(ClassLoaderData* loader_data,
                                       Array<Method*>* methods) {
  if (methods != nullptr && methods != Universe::the_empty_method_array() &&
      !methods->is_shared()) {
    for (int i = 0; i < methods->length(); i++) {
      Method* method = methods->at(i);
      if (method == nullptr) continue;  // maybe null if error processing
      // Only want to delete methods that are not executing for RedefineClasses.
      // The previous version will point to them so they're not totally dangling
      assert (!method->on_stack(), "shouldn't be called with methods on stack");
      MetadataFactory::free_metadata(loader_data, method);
    }
    MetadataFactory::free_array<Method*>(loader_data, methods);
  }
}

void InstanceKlass::deallocate_interfaces(ClassLoaderData* loader_data,
                                          const Klass* super_klass,
                                          Array<InstanceKlass*>* local_interfaces,
                                          Array<InstanceKlass*>* transitive_interfaces) {
  // Only deallocate transitive interfaces if not empty, same as super class
  // or same as local interfaces.  See code in parseClassFile.
  Array<InstanceKlass*>* ti = transitive_interfaces;
  if (ti != Universe::the_empty_instance_klass_array() && ti != local_interfaces) {
    // check that the interfaces don't come from super class
    Array<InstanceKlass*>* sti = (super_klass == nullptr) ? nullptr :
                    InstanceKlass::cast(super_klass)->transitive_interfaces();
    if (ti != sti && ti != nullptr && !ti->is_shared()) {
      MetadataFactory::free_array<InstanceKlass*>(loader_data, ti);
    }
  }

  // local interfaces can be empty
  if (local_interfaces != Universe::the_empty_instance_klass_array() &&
      local_interfaces != nullptr && !local_interfaces->is_shared()) {
    MetadataFactory::free_array<InstanceKlass*>(loader_data, local_interfaces);
  }
}

void InstanceKlass::deallocate_record_components(ClassLoaderData* loader_data,
                                                 Array<RecordComponent*>* record_components) {
  if (record_components != nullptr && !record_components->is_shared()) {
    for (int i = 0; i < record_components->length(); i++) {
      RecordComponent* record_component = record_components->at(i);
      MetadataFactory::free_metadata(loader_data, record_component);
    }
    MetadataFactory::free_array<RecordComponent*>(loader_data, record_components);
  }
}

// This function deallocates the metadata and C heap pointers that the
// InstanceKlass points to.
void InstanceKlass::deallocate_contents(ClassLoaderData* loader_data) {
  // Orphan the mirror first, CMS thinks it's still live.
  if (java_mirror() != nullptr) {
    java_lang_Class::set_klass(java_mirror(), nullptr);
  }

  // Also remove mirror from handles
  loader_data->remove_handle(_java_mirror);

  // Need to take this class off the class loader data list.
  loader_data->remove_class(this);

  // The array_klass for this class is created later, after error handling.
  // For class redefinition, we keep the original class so this scratch class
  // doesn't have an array class.  Either way, assert that there is nothing
  // to deallocate.
  assert(array_klasses() == nullptr, "array classes shouldn't be created for this class yet");

  // Release C heap allocated data that this points to, which includes
  // reference counting symbol names.
  // Can't release the constant pool or MethodData C heap data here because the constant
  // pool can be deallocated separately from the InstanceKlass for default methods and
  // redefine classes.  MethodData can also be released separately.
  release_C_heap_structures(/* release_sub_metadata */ false);

  deallocate_methods(loader_data, methods());
  set_methods(nullptr);

  deallocate_record_components(loader_data, record_components());
  set_record_components(nullptr);

  if (method_ordering() != nullptr &&
      method_ordering() != Universe::the_empty_int_array() &&
      !method_ordering()->is_shared()) {
    MetadataFactory::free_array<int>(loader_data, method_ordering());
  }
  set_method_ordering(nullptr);

  // default methods can be empty
  if (default_methods() != nullptr &&
      default_methods() != Universe::the_empty_method_array() &&
      !default_methods()->is_shared()) {
    MetadataFactory::free_array<Method*>(loader_data, default_methods());
  }
  // Do NOT deallocate the default methods, they are owned by superinterfaces.
  set_default_methods(nullptr);

  // default methods vtable indices can be empty
  if (default_vtable_indices() != nullptr &&
      !default_vtable_indices()->is_shared()) {
    MetadataFactory::free_array<int>(loader_data, default_vtable_indices());
  }
  set_default_vtable_indices(nullptr);


  // This array is in Klass, but remove it with the InstanceKlass since
  // this place would be the only caller and it can share memory with transitive
  // interfaces.
  if (secondary_supers() != nullptr &&
      secondary_supers() != Universe::the_empty_klass_array() &&
      // see comments in compute_secondary_supers about the following cast
      (address)(secondary_supers()) != (address)(transitive_interfaces()) &&
      !secondary_supers()->is_shared()) {
    MetadataFactory::free_array<Klass*>(loader_data, secondary_supers());
  }
  set_secondary_supers(nullptr);

  deallocate_interfaces(loader_data, super(), local_interfaces(), transitive_interfaces());
  set_transitive_interfaces(nullptr);
  set_local_interfaces(nullptr);

  if (fieldinfo_stream() != nullptr && !fieldinfo_stream()->is_shared()) {
    MetadataFactory::free_array<u1>(loader_data, fieldinfo_stream());
  }
  set_fieldinfo_stream(nullptr);

  if (fields_status() != nullptr && !fields_status()->is_shared()) {
    MetadataFactory::free_array<FieldStatus>(loader_data, fields_status());
  }
  set_fields_status(nullptr);

  // If a method from a redefined class is using this constant pool, don't
  // delete it, yet.  The new class's previous version will point to this.
  if (constants() != nullptr) {
    assert (!constants()->on_stack(), "shouldn't be called if anything is onstack");
    if (!constants()->is_shared()) {
      MetadataFactory::free_metadata(loader_data, constants());
    }
    // Delete any cached resolution errors for the constant pool
    SystemDictionary::delete_resolution_error(constants());

    set_constants(nullptr);
  }

  if (inner_classes() != nullptr &&
      inner_classes() != Universe::the_empty_short_array() &&
      !inner_classes()->is_shared()) {
    MetadataFactory::free_array<jushort>(loader_data, inner_classes());
  }
  set_inner_classes(nullptr);

  if (nest_members() != nullptr &&
      nest_members() != Universe::the_empty_short_array() &&
      !nest_members()->is_shared()) {
    MetadataFactory::free_array<jushort>(loader_data, nest_members());
  }
  set_nest_members(nullptr);

  if (permitted_subclasses() != nullptr &&
      permitted_subclasses() != Universe::the_empty_short_array() &&
      !permitted_subclasses()->is_shared()) {
    MetadataFactory::free_array<jushort>(loader_data, permitted_subclasses());
  }
  set_permitted_subclasses(nullptr);

  if (preload_classes() != nullptr &&
      preload_classes() != Universe::the_empty_short_array() &&
      !preload_classes()->is_shared()) {
    MetadataFactory::free_array<jushort>(loader_data, preload_classes());
  }

  // We should deallocate the Annotations instance if it's not in shared spaces.
  if (annotations() != nullptr && !annotations()->is_shared()) {
    MetadataFactory::free_metadata(loader_data, annotations());
  }
  set_annotations(nullptr);

  SystemDictionaryShared::handle_class_unloading(this);

#if INCLUDE_CDS_JAVA_HEAP
  if (DumpSharedSpaces) {
    HeapShared::remove_scratch_objects(this);
  }
#endif
}

bool InstanceKlass::is_record() const {
  return _record_components != nullptr &&
         is_final() &&
         java_super() == vmClasses::Record_klass();
}

bool InstanceKlass::is_sealed() const {
  return _permitted_subclasses != nullptr &&
         _permitted_subclasses != Universe::the_empty_short_array();
}

bool InstanceKlass::should_be_initialized() const {
  return !is_initialized();
}

klassItable InstanceKlass::itable() const {
  return klassItable(const_cast<InstanceKlass*>(this));
}

// JVMTI spec thinks there are signers and protection domain in the
// instanceKlass.  These accessors pretend these fields are there.
// The hprof specification also thinks these fields are in InstanceKlass.
oop InstanceKlass::protection_domain() const {
  // return the protection_domain from the mirror
  return java_lang_Class::protection_domain(java_mirror());
}

objArrayOop InstanceKlass::signers() const {
  // return the signers from the mirror
  return java_lang_Class::signers(java_mirror());
}

// See "The Virtual Machine Specification" section 2.16.5 for a detailed explanation of the class initialization
// process. The step comments refers to the procedure described in that section.
// Note: implementation moved to static method to expose the this pointer.
void InstanceKlass::initialize(TRAPS) {
  if (this->should_be_initialized()) {
    initialize_impl(CHECK);
    // Note: at this point the class may be initialized
    //       OR it may be in the state of being initialized
    //       in case of recursive initialization!
  } else {
    assert(is_initialized(), "sanity check");
  }
}


bool InstanceKlass::verify_code(TRAPS) {
  // 1) Verify the bytecodes
  return Verifier::verify(this, should_verify_class(), THREAD);
}

void InstanceKlass::link_class(TRAPS) {
  assert(is_loaded(), "must be loaded");
  if (!is_linked()) {
    link_class_impl(CHECK);
  }
}

void InstanceKlass::check_link_state_and_wait(JavaThread* current) {
  MonitorLocker ml(current, _init_monitor);

  // Another thread is linking this class, wait.
  while (is_being_linked() && !is_init_thread(current)) {
    ml.wait();
  }

  // This thread is recursively linking this class, continue
  if (is_being_linked() && is_init_thread(current)) {
    return;
  }

  // If this class wasn't linked already, set state to being_linked
  if (!is_linked()) {
    set_init_state(being_linked);
    set_init_thread(current);
  }
}

// Called to verify that a class can link during initialization, without
// throwing a VerifyError.
bool InstanceKlass::link_class_or_fail(TRAPS) {
  assert(is_loaded(), "must be loaded");
  if (!is_linked()) {
    link_class_impl(CHECK_false);
  }
  return is_linked();
}

bool InstanceKlass::link_class_impl(TRAPS) {
  if (DumpSharedSpaces && SystemDictionaryShared::has_class_failed_verification(this)) {
    // This is for CDS dumping phase only -- we use the in_error_state to indicate that
    // the class has failed verification. Throwing the NoClassDefFoundError here is just
    // a convenient way to stop repeat attempts to verify the same (bad) class.
    //
    // Note that the NoClassDefFoundError is not part of the JLS, and should not be thrown
    // if we are executing Java code. This is not a problem for CDS dumping phase since
    // it doesn't execute any Java code.
    ResourceMark rm(THREAD);
    Exceptions::fthrow(THREAD_AND_LOCATION,
                       vmSymbols::java_lang_NoClassDefFoundError(),
                       "Class %s, or one of its supertypes, failed class initialization",
                       external_name());
    return false;
  }
  // return if already verified
  if (is_linked()) {
    return true;
  }

  // Timing
  // timer handles recursion
  JavaThread* jt = THREAD;

  // link super class before linking this class
  Klass* super_klass = super();
  if (super_klass != nullptr) {
    if (super_klass->is_interface()) {  // check if super class is an interface
      ResourceMark rm(THREAD);
      Exceptions::fthrow(
        THREAD_AND_LOCATION,
        vmSymbols::java_lang_IncompatibleClassChangeError(),
        "class %s has interface %s as super class",
        external_name(),
        super_klass->external_name()
      );
      return false;
    }

    InstanceKlass* ik_super = InstanceKlass::cast(super_klass);
    ik_super->link_class_impl(CHECK_false);
  }

  // link all interfaces implemented by this class before linking this class
  Array<InstanceKlass*>* interfaces = local_interfaces();
  int num_interfaces = interfaces->length();
  for (int index = 0; index < num_interfaces; index++) {
    InstanceKlass* interk = interfaces->at(index);
    interk->link_class_impl(CHECK_false);
  }


  // If a class declares a method that uses an inline class as an argument
  // type or return inline type, this inline class must be loaded during the
  // linking of this class because size and properties of the inline class
  // must be known in order to be able to perform inline type optimizations.
  // The implementation below is an approximation of this rule, the code
  // iterates over all methods of the current class (including overridden
  // methods), not only the methods declared by this class. This
  // approximation makes the code simpler, and doesn't change the semantic
  // because classes declaring methods overridden by the current class are
  // linked (and have performed their own pre-loading) before the linking
  // of the current class.


  // Note:
  // Inline class types are loaded during
  // the loading phase (see ClassFileParser::post_process_parsed_stream()).
  // Inline class types used as element types for array creation
  // are not pre-loaded. Their loading is triggered by either anewarray
  // or multianewarray bytecodes.

  // Could it be possible to do the following processing only if the
  // class uses inline types?
  if (EnableValhalla) {
    ResourceMark rm(THREAD);
    if (EnablePrimitiveClasses) {
      for (int i = 0; i < methods()->length(); i++) {
        Method* m = methods()->at(i);
        for (SignatureStream ss(m->signature()); !ss.is_done(); ss.next()) {
          if (ss.is_reference()) {
            if (ss.is_array()) {
              continue;
            }
            if (ss.type() == T_PRIMITIVE_OBJECT) {
              Symbol* symb = ss.as_symbol();
              if (symb == name()) continue;
              oop loader = class_loader();
              oop protection_domain = this->protection_domain();
              Klass* klass = SystemDictionary::resolve_or_fail(symb,
                                                              Handle(THREAD, loader), Handle(THREAD, protection_domain), true,
                                                              CHECK_false);
              if (klass == nullptr) {
                THROW_(vmSymbols::java_lang_LinkageError(), false);
              }
              if (!klass->is_inline_klass()) {
                Exceptions::fthrow(
                  THREAD_AND_LOCATION,
                  vmSymbols::java_lang_IncompatibleClassChangeError(),
                  "class %s is not an inline type",
                  klass->external_name());
              }
            }
          }
        }
      }
    }
    // Aggressively preloading all classes from the Preload attribute
    if (preload_classes() != nullptr) {
      for (int i = 0; i < preload_classes()->length(); i++) {
        if (constants()->tag_at(preload_classes()->at(i)).is_klass()) continue;
        Symbol* class_name = constants()->klass_at_noresolve(preload_classes()->at(i));
        if (class_name == name()) continue;
        oop loader = class_loader();
        oop protection_domain = this->protection_domain();
        Klass* klass = SystemDictionary::resolve_or_null(class_name,
                                                          Handle(THREAD, loader), Handle(THREAD, protection_domain), THREAD);
        if (HAS_PENDING_EXCEPTION) {
          CLEAR_PENDING_EXCEPTION;
        }
        if (klass != nullptr) {
          log_info(class, preload)("Preloading class %s during linking of class %s because of its Preload attribute", class_name->as_C_string(), name()->as_C_string());
        } else {
          log_warning(class, preload)("Preloading of class %s during linking of class %s (Preload attribute) failed", class_name->as_C_string(), name()->as_C_string());
        }
      }
    }
  }

  // in case the class is linked in the process of linking its superclasses
  if (is_linked()) {
    return true;
  }

  // trace only the link time for this klass that includes
  // the verification time
  PerfClassTraceTime vmtimer(ClassLoader::perf_class_link_time(),
                             ClassLoader::perf_class_link_selftime(),
                             ClassLoader::perf_classes_linked(),
                             jt->get_thread_stat()->perf_recursion_counts_addr(),
                             jt->get_thread_stat()->perf_timers_addr(),
                             PerfClassTraceTime::CLASS_LINK);

  // verification & rewriting
  {
    LockLinkState init_lock(this, jt);

    // rewritten will have been set if loader constraint error found
    // on an earlier link attempt
    // don't verify or rewrite if already rewritten
    //

    if (!is_linked()) {
      if (!is_rewritten()) {
        if (is_shared()) {
          assert(!verified_at_dump_time(), "must be");
        }
        {
          bool verify_ok = verify_code(THREAD);
          if (!verify_ok) {
            return false;
          }
        }

        // Just in case a side-effect of verify linked this class already
        // (which can sometimes happen since the verifier loads classes
        // using custom class loaders, which are free to initialize things)
        if (is_linked()) {
          return true;
        }

        // also sets rewritten
        rewrite_class(CHECK_false);
      } else if (is_shared()) {
        SystemDictionaryShared::check_verification_constraints(this, CHECK_false);
      }

      // relocate jsrs and link methods after they are all rewritten
      link_methods(CHECK_false);

      // Initialize the vtable and interface table after
      // methods have been rewritten since rewrite may
      // fabricate new Method*s.
      // also does loader constraint checking
      //
      // initialize_vtable and initialize_itable need to be rerun
      // for a shared class if
      // 1) the class is loaded by custom class loader or
      // 2) the class is loaded by built-in class loader but failed to add archived loader constraints or
      // 3) the class was not verified during dump time
      bool need_init_table = true;
      if (is_shared() && verified_at_dump_time() &&
          SystemDictionaryShared::check_linking_constraints(THREAD, this)) {
        need_init_table = false;
      }
      if (need_init_table) {
        vtable().initialize_vtable_and_check_constraints(CHECK_false);
        itable().initialize_itable_and_check_constraints(CHECK_false);
      }
#ifdef ASSERT
      vtable().verify(tty, true);
      // In case itable verification is ever added.
      // itable().verify(tty, true);
#endif
      set_initialization_state_and_notify(linked, THREAD);
      if (JvmtiExport::should_post_class_prepare()) {
        JvmtiExport::post_class_prepare(THREAD, this);
      }
    }
  }
  return true;
}

// Rewrite the byte codes of all of the methods of a class.
// The rewriter must be called exactly once. Rewriting must happen after
// verification but before the first method of the class is executed.
void InstanceKlass::rewrite_class(TRAPS) {
  assert(is_loaded(), "must be loaded");
  if (is_rewritten()) {
    assert(is_shared(), "rewriting an unshared class?");
    return;
  }
  Rewriter::rewrite(this, CHECK);
  set_rewritten();
}

// Now relocate and link method entry points after class is rewritten.
// This is outside is_rewritten flag. In case of an exception, it can be
// executed more than once.
void InstanceKlass::link_methods(TRAPS) {
  int len = methods()->length();
  for (int i = len-1; i >= 0; i--) {
    methodHandle m(THREAD, methods()->at(i));

    // Set up method entry points for compiler and interpreter    .
    m->link_method(m, CHECK);
  }
}

// Eagerly initialize superinterfaces that declare default methods (concrete instance: any access)
void InstanceKlass::initialize_super_interfaces(TRAPS) {
  assert (has_nonstatic_concrete_methods(), "caller should have checked this");
  for (int i = 0; i < local_interfaces()->length(); ++i) {
    InstanceKlass* ik = local_interfaces()->at(i);

    // Initialization is depth first search ie. we start with top of the inheritance tree
    // has_nonstatic_concrete_methods drives searching superinterfaces since it
    // means has_nonstatic_concrete_methods in its superinterface hierarchy
    if (ik->has_nonstatic_concrete_methods()) {
      ik->initialize_super_interfaces(CHECK);
    }

    // Only initialize() interfaces that "declare" concrete methods.
    if (ik->should_be_initialized() && ik->declares_nonstatic_concrete_methods()) {
      ik->initialize(CHECK);
    }
  }
}

ResourceHashtable<const InstanceKlass*, OopHandle, 107, AnyObj::C_HEAP, mtClass>
      _initialization_error_table;

void InstanceKlass::add_initialization_error(JavaThread* current, Handle exception) {
  // Create the same exception with a message indicating the thread name,
  // and the StackTraceElements.
  // If the initialization error is OOM, this might not work, but if GC kicks in
  // this would be still be helpful.
  JavaThread* THREAD = current;
  Handle init_error = java_lang_Throwable::create_initialization_error(current, exception);
  ResourceMark rm(THREAD);
  if (init_error.is_null()) {
    log_trace(class, init)("Initialization error is null for class %s", external_name());
    return;
  }

  MutexLocker ml(THREAD, ClassInitError_lock);
  OopHandle elem = OopHandle(Universe::vm_global(), init_error());
  bool created;
  _initialization_error_table.put_if_absent(this, elem, &created);
  assert(created, "Initialization is single threaded");
  log_trace(class, init)("Initialization error added for class %s", external_name());
}

oop InstanceKlass::get_initialization_error(JavaThread* current) {
  MutexLocker ml(current, ClassInitError_lock);
  OopHandle* h = _initialization_error_table.get(this);
  return (h != nullptr) ? h->resolve() : nullptr;
}

// Need to remove entries for unloaded classes.
void InstanceKlass::clean_initialization_error_table() {
  struct InitErrorTableCleaner {
    bool do_entry(const InstanceKlass* ik, OopHandle h) {
      if (!ik->is_loader_alive()) {
        h.release(Universe::vm_global());
        return true;
      } else {
        return false;
      }
    }
  };

  assert_locked_or_safepoint(ClassInitError_lock);
  InitErrorTableCleaner cleaner;
  _initialization_error_table.unlink(&cleaner);
}

void InstanceKlass::initialize_impl(TRAPS) {
  HandleMark hm(THREAD);

  // Make sure klass is linked (verified) before initialization
  // A class could already be verified, since it has been reflected upon.
  link_class(CHECK);

  DTRACE_CLASSINIT_PROBE(required, -1);

  bool wait = false;
  bool throw_error = false;

  JavaThread* jt = THREAD;

  // refer to the JVM book page 47 for description of steps
  // Step 1
  {
    MonitorLocker ml(THREAD, _init_monitor);

    // Step 2
    while (is_being_initialized() && !is_init_thread(jt)) {
      wait = true;
      jt->set_class_to_be_initialized(this);
      ml.wait();
      jt->set_class_to_be_initialized(nullptr);
    }

    // Step 3
    if (is_being_initialized() && is_init_thread(jt)) {
      DTRACE_CLASSINIT_PROBE_WAIT(recursive, -1, wait);
      return;
    }

    // Step 4
    if (is_initialized()) {
      DTRACE_CLASSINIT_PROBE_WAIT(concurrent, -1, wait);
      return;
    }

    // Step 5
    if (is_in_error_state()) {
      throw_error = true;
    } else {

      // Step 6
      set_init_state(being_initialized);
      set_init_thread(jt);
    }
  }

  // Throw error outside lock
  if (throw_error) {
    DTRACE_CLASSINIT_PROBE_WAIT(erroneous, -1, wait);
    ResourceMark rm(THREAD);
    Handle cause(THREAD, get_initialization_error(THREAD));

    stringStream ss;
    ss.print("Could not initialize class %s", external_name());
    if (cause.is_null()) {
      THROW_MSG(vmSymbols::java_lang_NoClassDefFoundError(), ss.as_string());
    } else {
      THROW_MSG_CAUSE(vmSymbols::java_lang_NoClassDefFoundError(),
                      ss.as_string(), cause);
    }
  }

  // Pre-allocating an instance of the default value
  if (is_inline_klass()) {
      InlineKlass* vk = InlineKlass::cast(this);
      oop val = vk->allocate_instance(THREAD);
      if (HAS_PENDING_EXCEPTION) {
          Handle e(THREAD, PENDING_EXCEPTION);
          CLEAR_PENDING_EXCEPTION;
          {
              EXCEPTION_MARK;
              add_initialization_error(THREAD, e);
              // Locks object, set state, and notify all waiting threads
              set_initialization_state_and_notify(initialization_error, THREAD);
              CLEAR_PENDING_EXCEPTION;
          }
          THROW_OOP(e());
      }
      vk->set_default_value(val);
  }

  // Step 7
  // Next, if C is a class rather than an interface, initialize it's super class and super
  // interfaces.
  if (!is_interface()) {
    Klass* super_klass = super();
    if (super_klass != nullptr && super_klass->should_be_initialized()) {
      super_klass->initialize(THREAD);
    }
    // If C implements any interface that declares a non-static, concrete method,
    // the initialization of C triggers initialization of its super interfaces.
    // Only need to recurse if has_nonstatic_concrete_methods which includes declaring and
    // having a superinterface that declares, non-static, concrete methods
    if (!HAS_PENDING_EXCEPTION && has_nonstatic_concrete_methods()) {
      initialize_super_interfaces(THREAD);
    }

    // If any exceptions, complete abruptly, throwing the same exception as above.
    if (HAS_PENDING_EXCEPTION) {
      Handle e(THREAD, PENDING_EXCEPTION);
      CLEAR_PENDING_EXCEPTION;
      {
        EXCEPTION_MARK;
        add_initialization_error(THREAD, e);
        // Locks object, set state, and notify all waiting threads
        set_initialization_state_and_notify(initialization_error, THREAD);
        CLEAR_PENDING_EXCEPTION;
      }
      DTRACE_CLASSINIT_PROBE_WAIT(super__failed, -1, wait);
      THROW_OOP(e());
    }
  }

  // Step 8
  // Initialize classes of inline fields
  if (EnablePrimitiveClasses) {
    for (AllFieldStream fs(this); !fs.done(); fs.next()) {
      if (Signature::basic_type(fs.signature()) == T_PRIMITIVE_OBJECT) {
        Klass* klass = get_inline_type_field_klass_or_null(fs.index());
        if (fs.access_flags().is_static() && klass == nullptr) {
          klass = SystemDictionary::resolve_or_fail(field_signature(fs.index())->fundamental_name(THREAD),
              Handle(THREAD, class_loader()),
              Handle(THREAD, protection_domain()),
              true, THREAD);
          set_inline_type_field_klass(fs.index(), klass);
        }

        if (!HAS_PENDING_EXCEPTION) {
          assert(klass != nullptr, "Must  be");
          InstanceKlass::cast(klass)->initialize(THREAD);
          if (fs.access_flags().is_static()) {
            if (java_mirror()->obj_field(fs.offset()) == nullptr) {
              java_mirror()->obj_field_put(fs.offset(), InlineKlass::cast(klass)->default_value());
            }
          }
        }

        if (HAS_PENDING_EXCEPTION) {
          Handle e(THREAD, PENDING_EXCEPTION);
          CLEAR_PENDING_EXCEPTION;
          {
            EXCEPTION_MARK;
            add_initialization_error(THREAD, e);
            // Locks object, set state, and notify all waiting threads
            set_initialization_state_and_notify(initialization_error, THREAD);
            CLEAR_PENDING_EXCEPTION;
          }
          THROW_OOP(e());
        }
      }
    }
  }


  // Step 9
  {
    DTRACE_CLASSINIT_PROBE_WAIT(clinit, -1, wait);
    if (class_initializer() != nullptr) {
      // Timer includes any side effects of class initialization (resolution,
      // etc), but not recursive entry into call_class_initializer().
      PerfClassTraceTime timer(ClassLoader::perf_class_init_time(),
                               ClassLoader::perf_class_init_selftime(),
                               ClassLoader::perf_classes_inited(),
                               jt->get_thread_stat()->perf_recursion_counts_addr(),
                               jt->get_thread_stat()->perf_timers_addr(),
                               PerfClassTraceTime::CLASS_CLINIT);
      call_class_initializer(THREAD);
    } else {
      // The elapsed time is so small it's not worth counting.
      if (UsePerfData) {
        ClassLoader::perf_classes_inited()->inc();
      }
      call_class_initializer(THREAD);
    }
  }

  // Step 10
  if (!HAS_PENDING_EXCEPTION) {
    set_initialization_state_and_notify(fully_initialized, THREAD);
    debug_only(vtable().verify(tty, true);)
  }
  else {
    // Step 11 and 12
    Handle e(THREAD, PENDING_EXCEPTION);
    CLEAR_PENDING_EXCEPTION;
    // JVMTI has already reported the pending exception
    // JVMTI internal flag reset is needed in order to report ExceptionInInitializerError
    JvmtiExport::clear_detected_exception(jt);
    {
      EXCEPTION_MARK;
      add_initialization_error(THREAD, e);
      set_initialization_state_and_notify(initialization_error, THREAD);
      CLEAR_PENDING_EXCEPTION;   // ignore any exception thrown, class initialization error is thrown below
      // JVMTI has already reported the pending exception
      // JVMTI internal flag reset is needed in order to report ExceptionInInitializerError
      JvmtiExport::clear_detected_exception(jt);
    }
    DTRACE_CLASSINIT_PROBE_WAIT(error, -1, wait);
    if (e->is_a(vmClasses::Error_klass())) {
      THROW_OOP(e());
    } else {
      JavaCallArguments args(e);
      THROW_ARG(vmSymbols::java_lang_ExceptionInInitializerError(),
                vmSymbols::throwable_void_signature(),
                &args);
    }
  }
  DTRACE_CLASSINIT_PROBE_WAIT(end, -1, wait);
}


void InstanceKlass::set_initialization_state_and_notify(ClassState state, JavaThread* current) {
  MonitorLocker ml(current, _init_monitor);

  if (state == linked && UseVtableBasedCHA && Universe::is_fully_initialized()) {
    DeoptimizationScope deopt_scope;
    {
      // Now mark all code that assumes the class is not linked.
      // Set state under the Compile_lock also.
      MutexLocker ml(current, Compile_lock);

      set_init_thread(nullptr); // reset _init_thread before changing _init_state
      set_init_state(state);

      CodeCache::mark_dependents_on(&deopt_scope, this);
    }
    // Perform the deopt handshake outside Compile_lock.
    deopt_scope.deoptimize_marked();
  } else {
    set_init_thread(nullptr); // reset _init_thread before changing _init_state
    set_init_state(state);
  }
  ml.notify_all();
}

// Update hierarchy. This is done before the new klass has been added to the SystemDictionary. The Compile_lock
// is grabbed, to ensure that the compiler is not using the class hierarchy.
void InstanceKlass::add_to_hierarchy(JavaThread* current) {
  assert(!SafepointSynchronize::is_at_safepoint(), "must NOT be at safepoint");

  // In case we are not using CHA based vtables we need to make sure the loaded
  // deopt is completed before anyone links this class.
  // Linking is done with _init_monitor held, by loading and deopting with it
  // held we make sure the deopt is completed before linking.
  if (!UseVtableBasedCHA) {
    init_monitor()->lock();
  }

  DeoptimizationScope deopt_scope;
  {
    MutexLocker ml(current, Compile_lock);

    set_init_state(InstanceKlass::loaded);
    // make sure init_state store is already done.
    // The compiler reads the hierarchy outside of the Compile_lock.
    // Access ordering is used to add to hierarchy.

    // Link into hierarchy.
    append_to_sibling_list();                    // add to superklass/sibling list
    process_interfaces();                        // handle all "implements" declarations

    // Now mark all code that depended on old class hierarchy.
    // Note: must be done *after* linking k into the hierarchy (was bug 12/9/97)
    if (Universe::is_fully_initialized()) {
      CodeCache::mark_dependents_on(&deopt_scope, this);
    }
  }
  // Perform the deopt handshake outside Compile_lock.
  deopt_scope.deoptimize_marked();

  if (!UseVtableBasedCHA) {
    init_monitor()->unlock();
  }
}

InstanceKlass* InstanceKlass::implementor() const {
  InstanceKlass* volatile* ik = adr_implementor();
  if (ik == nullptr) {
    return nullptr;
  } else {
    // This load races with inserts, and therefore needs acquire.
    InstanceKlass* ikls = Atomic::load_acquire(ik);
    if (ikls != nullptr && !ikls->is_loader_alive()) {
      return nullptr;  // don't return unloaded class
    } else {
      return ikls;
    }
  }
}


void InstanceKlass::set_implementor(InstanceKlass* ik) {
  assert_locked_or_safepoint(Compile_lock);
  assert(is_interface(), "not interface");
  InstanceKlass* volatile* addr = adr_implementor();
  assert(addr != nullptr, "null addr");
  if (addr != nullptr) {
    Atomic::release_store(addr, ik);
  }
}

int  InstanceKlass::nof_implementors() const {
  InstanceKlass* ik = implementor();
  if (ik == nullptr) {
    return 0;
  } else if (ik != this) {
    return 1;
  } else {
    return 2;
  }
}

// The embedded _implementor field can only record one implementor.
// When there are more than one implementors, the _implementor field
// is set to the interface Klass* itself. Following are the possible
// values for the _implementor field:
//   null                  - no implementor
//   implementor Klass*    - one implementor
//   self                  - more than one implementor
//
// The _implementor field only exists for interfaces.
void InstanceKlass::add_implementor(InstanceKlass* ik) {
  if (Universe::is_fully_initialized()) {
    assert_lock_strong(Compile_lock);
  }
  assert(is_interface(), "not interface");
  // Filter out my subinterfaces.
  // (Note: Interfaces are never on the subklass list.)
  if (ik->is_interface()) return;

  // Filter out subclasses whose supers already implement me.
  // (Note: CHA must walk subclasses of direct implementors
  // in order to locate indirect implementors.)
  InstanceKlass* super_ik = ik->java_super();
  if (super_ik != nullptr && super_ik->implements_interface(this))
    // We only need to check one immediate superclass, since the
    // implements_interface query looks at transitive_interfaces.
    // Any supers of the super have the same (or fewer) transitive_interfaces.
    return;

  InstanceKlass* iklass = implementor();
  if (iklass == nullptr) {
    set_implementor(ik);
  } else if (iklass != this && iklass != ik) {
    // There is already an implementor. Use itself as an indicator of
    // more than one implementors.
    set_implementor(this);
  }

  // The implementor also implements the transitive_interfaces
  for (int index = 0; index < local_interfaces()->length(); index++) {
    local_interfaces()->at(index)->add_implementor(ik);
  }
}

void InstanceKlass::init_implementor() {
  if (is_interface()) {
    set_implementor(nullptr);
  }
}


void InstanceKlass::process_interfaces() {
  // link this class into the implementors list of every interface it implements
  for (int i = local_interfaces()->length() - 1; i >= 0; i--) {
    assert(local_interfaces()->at(i)->is_klass(), "must be a klass");
    InstanceKlass* interf = local_interfaces()->at(i);
    assert(interf->is_interface(), "expected interface");
    interf->add_implementor(this);
  }
}

bool InstanceKlass::can_be_primary_super_slow() const {
  if (is_interface())
    return false;
  else
    return Klass::can_be_primary_super_slow();
}

GrowableArray<Klass*>* InstanceKlass::compute_secondary_supers(int num_extra_slots,
                                                               Array<InstanceKlass*>* transitive_interfaces) {
  // The secondaries are the implemented interfaces.
  Array<InstanceKlass*>* interfaces = transitive_interfaces;
  int num_secondaries = num_extra_slots + interfaces->length();
  if (num_secondaries == 0) {
    // Must share this for correct bootstrapping!
    set_secondary_supers(Universe::the_empty_klass_array());
    return nullptr;
  } else if (num_extra_slots == 0) {
    // The secondary super list is exactly the same as the transitive interfaces, so
    // let's use it instead of making a copy.
    // Redefine classes has to be careful not to delete this!
    // We need the cast because Array<Klass*> is NOT a supertype of Array<InstanceKlass*>,
    // (but it's safe to do here because we won't write into _secondary_supers from this point on).
    set_secondary_supers((Array<Klass*>*)(address)interfaces);
    return nullptr;
  } else {
    // Copy transitive interfaces to a temporary growable array to be constructed
    // into the secondary super list with extra slots.
    GrowableArray<Klass*>* secondaries = new GrowableArray<Klass*>(interfaces->length());
    for (int i = 0; i < interfaces->length(); i++) {
      secondaries->push(interfaces->at(i));
    }
    return secondaries;
  }
}

bool InstanceKlass::implements_interface(Klass* k) const {
  if (this == k) return true;
  assert(k->is_interface(), "should be an interface class");
  for (int i = 0; i < transitive_interfaces()->length(); i++) {
    if (transitive_interfaces()->at(i) == k) {
      return true;
    }
  }
  return false;
}

bool InstanceKlass::is_same_or_direct_interface(Klass *k) const {
  // Verify direct super interface
  if (this == k) return true;
  assert(k->is_interface(), "should be an interface class");
  for (int i = 0; i < local_interfaces()->length(); i++) {
    if (local_interfaces()->at(i) == k) {
      return true;
    }
  }
  return false;
}

objArrayOop InstanceKlass::allocate_objArray(int n, int length, TRAPS) {
  check_array_allocation_length(length, arrayOopDesc::max_array_length(T_OBJECT), CHECK_NULL);
  size_t size = objArrayOopDesc::object_size(length);
  Klass* ak = array_klass(n, CHECK_NULL);
  objArrayOop o = (objArrayOop)Universe::heap()->array_allocate(ak, size, length,
                                                                /* do_zero */ true, CHECK_NULL);
  return o;
}

instanceOop InstanceKlass::register_finalizer(instanceOop i, TRAPS) {
  if (TraceFinalizerRegistration) {
    tty->print("Registered ");
    i->print_value_on(tty);
    tty->print_cr(" (" PTR_FORMAT ") as finalizable", p2i(i));
  }
  instanceHandle h_i(THREAD, i);
  // Pass the handle as argument, JavaCalls::call expects oop as jobjects
  JavaValue result(T_VOID);
  JavaCallArguments args(h_i);
  methodHandle mh(THREAD, Universe::finalizer_register_method());
  JavaCalls::call(&result, mh, &args, CHECK_NULL);
  MANAGEMENT_ONLY(FinalizerService::on_register(h_i(), THREAD);)
  return h_i();
}

instanceOop InstanceKlass::allocate_instance(TRAPS) {
  bool has_finalizer_flag = has_finalizer(); // Query before possible GC
  size_t size = size_helper();  // Query before forming handle.

  instanceOop i;

  i = (instanceOop)Universe::heap()->obj_allocate(this, size, CHECK_NULL);
  if (has_finalizer_flag && !RegisterFinalizersAtInit) {
    i = register_finalizer(i, CHECK_NULL);
  }
  return i;
}

instanceOop InstanceKlass::allocate_instance(oop java_class, TRAPS) {
  Klass* k = java_lang_Class::as_Klass(java_class);
  if (k == nullptr) {
    ResourceMark rm(THREAD);
    THROW_(vmSymbols::java_lang_InstantiationException(), nullptr);
  }
  InstanceKlass* ik = cast(k);
  ik->check_valid_for_instantiation(false, CHECK_NULL);
  ik->initialize(CHECK_NULL);
  return ik->allocate_instance(THREAD);
}

instanceHandle InstanceKlass::allocate_instance_handle(TRAPS) {
  return instanceHandle(THREAD, allocate_instance(THREAD));
}

void InstanceKlass::check_valid_for_instantiation(bool throwError, TRAPS) {
  if (is_interface() || is_abstract()) {
    ResourceMark rm(THREAD);
    THROW_MSG(throwError ? vmSymbols::java_lang_InstantiationError()
              : vmSymbols::java_lang_InstantiationException(), external_name());
  }
  if (this == vmClasses::Class_klass()) {
    ResourceMark rm(THREAD);
    THROW_MSG(throwError ? vmSymbols::java_lang_IllegalAccessError()
              : vmSymbols::java_lang_IllegalAccessException(), external_name());
  }
}

Klass* InstanceKlass::array_klass(int n, TRAPS) {
  // Need load-acquire for lock-free read
  if (array_klasses_acquire() == nullptr) {
    ResourceMark rm(THREAD);
    JavaThread *jt = THREAD;
    {
      // Atomic creation of array_klasses
      MutexLocker ma(THREAD, MultiArray_lock);

      // Check if update has already taken place
      if (array_klasses() == nullptr) {
        ObjArrayKlass* k = ObjArrayKlass::allocate_objArray_klass(class_loader_data(), 1, this,
                                                                  false, false, CHECK_NULL);
        // use 'release' to pair with lock-free load
        release_set_array_klasses(k);
      }
    }
  }
  // array_klasses() will always be set at this point
  ArrayKlass* ak = array_klasses();
  return ak->array_klass(n, THREAD);
}

Klass* InstanceKlass::array_klass_or_null(int n) {
  // Need load-acquire for lock-free read
  ArrayKlass* ak = array_klasses_acquire();
  if (ak == nullptr) {
    return nullptr;
  } else {
    return ak->array_klass_or_null(n);
  }
}

Klass* InstanceKlass::array_klass(TRAPS) {
  return array_klass(1, THREAD);
}

Klass* InstanceKlass::array_klass_or_null() {
  return array_klass_or_null(1);
}

static int call_class_initializer_counter = 0;   // for debugging

Method* InstanceKlass::class_initializer() const {
  Method* clinit = find_method(
      vmSymbols::class_initializer_name(), vmSymbols::void_method_signature());
  if (clinit != nullptr && clinit->is_class_initializer()) {
    return clinit;
  }
  return nullptr;
}

void InstanceKlass::call_class_initializer(TRAPS) {
  if (ReplayCompiles &&
      (ReplaySuppressInitializers == 1 ||
       (ReplaySuppressInitializers >= 2 && class_loader() != nullptr))) {
    // Hide the existence of the initializer for the purpose of replaying the compile
    return;
  }

#if INCLUDE_CDS
  // This is needed to ensure the consistency of the archived heap objects.
  if (has_archived_enum_objs()) {
    assert(is_shared(), "must be");
    bool initialized = HeapShared::initialize_enum_klass(this, CHECK);
    if (initialized) {
      return;
    }
  }
#endif

  methodHandle h_method(THREAD, class_initializer());
  assert(!is_initialized(), "we cannot initialize twice");
  LogTarget(Info, class, init) lt;
  if (lt.is_enabled()) {
    ResourceMark rm(THREAD);
    LogStream ls(lt);
    ls.print("%d Initializing ", call_class_initializer_counter++);
    name()->print_value_on(&ls);
    ls.print_cr("%s (" PTR_FORMAT ")", h_method() == nullptr ? "(no method)" : "", p2i(this));
  }
  if (h_method() != nullptr) {
    JavaCallArguments args; // No arguments
    JavaValue result(T_VOID);
    JavaCalls::call(&result, h_method, &args, CHECK); // Static call (no args)
  }
}


void InstanceKlass::mask_for(const methodHandle& method, int bci,
  InterpreterOopMap* entry_for) {
  // Lazily create the _oop_map_cache at first request
  // Lock-free access requires load_acquire.
  OopMapCache* oop_map_cache = Atomic::load_acquire(&_oop_map_cache);
  if (oop_map_cache == nullptr) {
    MutexLocker x(OopMapCacheAlloc_lock,  Mutex::_no_safepoint_check_flag);
    // Check if _oop_map_cache was allocated while we were waiting for this lock
    if ((oop_map_cache = _oop_map_cache) == nullptr) {
      oop_map_cache = new OopMapCache();
      // Ensure _oop_map_cache is stable, since it is examined without a lock
      Atomic::release_store(&_oop_map_cache, oop_map_cache);
    }
  }
  // _oop_map_cache is constant after init; lookup below does its own locking.
  oop_map_cache->lookup(method, bci, entry_for);
}


FieldInfo InstanceKlass::field(int index) const {
  for (AllFieldStream fs(this); !fs.done(); fs.next()) {
    if (fs.index() == index) {
      return fs.to_FieldInfo();
    }
  }
  fatal("Field not found");
  return FieldInfo();
}

bool InstanceKlass::find_local_field(Symbol* name, Symbol* sig, fieldDescriptor* fd) const {
  for (JavaFieldStream fs(this); !fs.done(); fs.next()) {
    Symbol* f_name = fs.name();
    Symbol* f_sig  = fs.signature();
    if (f_name == name && f_sig == sig) {
      fd->reinitialize(const_cast<InstanceKlass*>(this), fs.index());
      return true;
    }
  }
  return false;
}


Klass* InstanceKlass::find_interface_field(Symbol* name, Symbol* sig, fieldDescriptor* fd) const {
  const int n = local_interfaces()->length();
  for (int i = 0; i < n; i++) {
    Klass* intf1 = local_interfaces()->at(i);
    assert(intf1->is_interface(), "just checking type");
    // search for field in current interface
    if (InstanceKlass::cast(intf1)->find_local_field(name, sig, fd)) {
      assert(fd->is_static(), "interface field must be static");
      return intf1;
    }
    // search for field in direct superinterfaces
    Klass* intf2 = InstanceKlass::cast(intf1)->find_interface_field(name, sig, fd);
    if (intf2 != nullptr) return intf2;
  }
  // otherwise field lookup fails
  return nullptr;
}


Klass* InstanceKlass::find_field(Symbol* name, Symbol* sig, fieldDescriptor* fd) const {
  // search order according to newest JVM spec (5.4.3.2, p.167).
  // 1) search for field in current klass
  if (find_local_field(name, sig, fd)) {
    return const_cast<InstanceKlass*>(this);
  }
  // 2) search for field recursively in direct superinterfaces
  { Klass* intf = find_interface_field(name, sig, fd);
    if (intf != nullptr) return intf;
  }
  // 3) apply field lookup recursively if superclass exists
  { Klass* supr = super();
    if (supr != nullptr) return InstanceKlass::cast(supr)->find_field(name, sig, fd);
  }
  // 4) otherwise field lookup fails
  return nullptr;
}


Klass* InstanceKlass::find_field(Symbol* name, Symbol* sig, bool is_static, fieldDescriptor* fd) const {
  // search order according to newest JVM spec (5.4.3.2, p.167).
  // 1) search for field in current klass
  if (find_local_field(name, sig, fd)) {
    if (fd->is_static() == is_static) return const_cast<InstanceKlass*>(this);
  }
  // 2) search for field recursively in direct superinterfaces
  if (is_static) {
    Klass* intf = find_interface_field(name, sig, fd);
    if (intf != nullptr) return intf;
  }
  // 3) apply field lookup recursively if superclass exists
  { Klass* supr = super();
    if (supr != nullptr) return InstanceKlass::cast(supr)->find_field(name, sig, is_static, fd);
  }
  // 4) otherwise field lookup fails
  return nullptr;
}

bool InstanceKlass::contains_field_offset(int offset) {
  if (this->is_inline_klass()) {
    InlineKlass* vk = InlineKlass::cast(this);
    return offset >= vk->first_field_offset() && offset < (vk->first_field_offset() + vk->get_exact_size_in_bytes());
  } else {
    fieldDescriptor fd;
    return find_field_from_offset(offset, false, &fd);
  }
}

bool InstanceKlass::find_local_field_from_offset(int offset, bool is_static, fieldDescriptor* fd) const {
  for (JavaFieldStream fs(this); !fs.done(); fs.next()) {
    if (fs.offset() == offset) {
      fd->reinitialize(const_cast<InstanceKlass*>(this), fs.index());
      if (fd->is_static() == is_static) return true;
    }
  }
  return false;
}


bool InstanceKlass::find_field_from_offset(int offset, bool is_static, fieldDescriptor* fd) const {
  Klass* klass = const_cast<InstanceKlass*>(this);
  while (klass != nullptr) {
    if (InstanceKlass::cast(klass)->find_local_field_from_offset(offset, is_static, fd)) {
      return true;
    }
    klass = klass->super();
  }
  return false;
}


void InstanceKlass::methods_do(void f(Method* method)) {
  // Methods aren't stable until they are loaded.  This can be read outside
  // a lock through the ClassLoaderData for profiling
  // Redefined scratch classes are on the list and need to be cleaned
  if (!is_loaded() && !is_scratch_class()) {
    return;
  }

  int len = methods()->length();
  for (int index = 0; index < len; index++) {
    Method* m = methods()->at(index);
    assert(m->is_method(), "must be method");
    f(m);
  }
}


void InstanceKlass::do_local_static_fields(FieldClosure* cl) {
  for (JavaFieldStream fs(this); !fs.done(); fs.next()) {
    if (fs.access_flags().is_static()) {
      fieldDescriptor& fd = fs.field_descriptor();
      cl->do_field(&fd);
    }
  }
}


void InstanceKlass::do_local_static_fields(void f(fieldDescriptor*, Handle, TRAPS), Handle mirror, TRAPS) {
  for (JavaFieldStream fs(this); !fs.done(); fs.next()) {
    if (fs.access_flags().is_static()) {
      fieldDescriptor& fd = fs.field_descriptor();
      f(&fd, mirror, CHECK);
    }
  }
}

void InstanceKlass::do_nonstatic_fields(FieldClosure* cl) {
  InstanceKlass* super = superklass();
  if (super != nullptr) {
    super->do_nonstatic_fields(cl);
  }
  fieldDescriptor fd;
  int length = java_fields_count();
  for (int i = 0; i < length; i += 1) {
    fd.reinitialize(this, i);
    if (!fd.is_static()) {
      cl->do_field(&fd);
    }
  }
}

// first in Pair is offset, second is index.
static int compare_fields_by_offset(Pair<int,int>* a, Pair<int,int>* b) {
  return a->first - b->first;
}

void InstanceKlass::print_nonstatic_fields(FieldClosure* cl) {
  InstanceKlass* super = superklass();
  if (super != nullptr) {
    super->print_nonstatic_fields(cl);
  }
  ResourceMark rm;
  fieldDescriptor fd;
  // In DebugInfo nonstatic fields are sorted by offset.
  GrowableArray<Pair<int,int> > fields_sorted;
  int i = 0;
  for (AllFieldStream fs(this); !fs.done(); fs.next()) {
    if (!fs.access_flags().is_static()) {
      fd = fs.field_descriptor();
      Pair<int,int> f(fs.offset(), fs.index());
      fields_sorted.push(f);
      i++;
    }
  }
  if (i > 0) {
    int length = i;
    assert(length == fields_sorted.length(), "duh");
    // _sort_Fn is defined in growableArray.hpp.
    fields_sorted.sort(compare_fields_by_offset);
    for (int i = 0; i < length; i++) {
      fd.reinitialize(this, fields_sorted.at(i).second);
      assert(!fd.is_static() && fd.offset() == fields_sorted.at(i).first, "only nonstatic fields");
      cl->do_field(&fd);
    }
  }
}

#ifdef ASSERT
static int linear_search(const Array<Method*>* methods,
                         const Symbol* name,
                         const Symbol* signature) {
  const int len = methods->length();
  for (int index = 0; index < len; index++) {
    const Method* const m = methods->at(index);
    assert(m->is_method(), "must be method");
    if (m->signature() == signature && m->name() == name) {
       return index;
    }
  }
  return -1;
}
#endif

bool InstanceKlass::_disable_method_binary_search = false;

NOINLINE int linear_search(const Array<Method*>* methods, const Symbol* name) {
  int len = methods->length();
  int l = 0;
  int h = len - 1;
  while (l <= h) {
    Method* m = methods->at(l);
    if (m->name() == name) {
      return l;
    }
    l++;
  }
  return -1;
}

inline int InstanceKlass::quick_search(const Array<Method*>* methods, const Symbol* name) {
  if (_disable_method_binary_search) {
    assert(DynamicDumpSharedSpaces, "must be");
    // At the final stage of dynamic dumping, the methods array may not be sorted
    // by ascending addresses of their names, so we can't use binary search anymore.
    // However, methods with the same name are still laid out consecutively inside the
    // methods array, so let's look for the first one that matches.
    return linear_search(methods, name);
  }

  int len = methods->length();
  int l = 0;
  int h = len - 1;

  // methods are sorted by ascending addresses of their names, so do binary search
  while (l <= h) {
    int mid = (l + h) >> 1;
    Method* m = methods->at(mid);
    assert(m->is_method(), "must be method");
    int res = m->name()->fast_compare(name);
    if (res == 0) {
      return mid;
    } else if (res < 0) {
      l = mid + 1;
    } else {
      h = mid - 1;
    }
  }
  return -1;
}

// find_method looks up the name/signature in the local methods array
Method* InstanceKlass::find_method(const Symbol* name,
                                   const Symbol* signature) const {
  return find_method_impl(name, signature,
                          OverpassLookupMode::find,
                          StaticLookupMode::find,
                          PrivateLookupMode::find);
}

Method* InstanceKlass::find_method_impl(const Symbol* name,
                                        const Symbol* signature,
                                        OverpassLookupMode overpass_mode,
                                        StaticLookupMode static_mode,
                                        PrivateLookupMode private_mode) const {
  return InstanceKlass::find_method_impl(methods(),
                                         name,
                                         signature,
                                         overpass_mode,
                                         static_mode,
                                         private_mode);
}

// find_instance_method looks up the name/signature in the local methods array
// and skips over static methods
Method* InstanceKlass::find_instance_method(const Array<Method*>* methods,
                                            const Symbol* name,
                                            const Symbol* signature,
                                            PrivateLookupMode private_mode) {
  Method* const meth = InstanceKlass::find_method_impl(methods,
                                                 name,
                                                 signature,
                                                 OverpassLookupMode::find,
                                                 StaticLookupMode::skip,
                                                 private_mode);
  assert(((meth == nullptr) || !meth->is_static()),
    "find_instance_method should have skipped statics");
  return meth;
}

// find_instance_method looks up the name/signature in the local methods array
// and skips over static methods
Method* InstanceKlass::find_instance_method(const Symbol* name,
                                            const Symbol* signature,
                                            PrivateLookupMode private_mode) const {
  return InstanceKlass::find_instance_method(methods(), name, signature, private_mode);
}

// Find looks up the name/signature in the local methods array
// and filters on the overpass, static and private flags
// This returns the first one found
// note that the local methods array can have up to one overpass, one static
// and one instance (private or not) with the same name/signature
Method* InstanceKlass::find_local_method(const Symbol* name,
                                         const Symbol* signature,
                                         OverpassLookupMode overpass_mode,
                                         StaticLookupMode static_mode,
                                         PrivateLookupMode private_mode) const {
  return InstanceKlass::find_method_impl(methods(),
                                         name,
                                         signature,
                                         overpass_mode,
                                         static_mode,
                                         private_mode);
}

// Find looks up the name/signature in the local methods array
// and filters on the overpass, static and private flags
// This returns the first one found
// note that the local methods array can have up to one overpass, one static
// and one instance (private or not) with the same name/signature
Method* InstanceKlass::find_local_method(const Array<Method*>* methods,
                                         const Symbol* name,
                                         const Symbol* signature,
                                         OverpassLookupMode overpass_mode,
                                         StaticLookupMode static_mode,
                                         PrivateLookupMode private_mode) {
  return InstanceKlass::find_method_impl(methods,
                                         name,
                                         signature,
                                         overpass_mode,
                                         static_mode,
                                         private_mode);
}

Method* InstanceKlass::find_method(const Array<Method*>* methods,
                                   const Symbol* name,
                                   const Symbol* signature) {
  return InstanceKlass::find_method_impl(methods,
                                         name,
                                         signature,
                                         OverpassLookupMode::find,
                                         StaticLookupMode::find,
                                         PrivateLookupMode::find);
}

Method* InstanceKlass::find_method_impl(const Array<Method*>* methods,
                                        const Symbol* name,
                                        const Symbol* signature,
                                        OverpassLookupMode overpass_mode,
                                        StaticLookupMode static_mode,
                                        PrivateLookupMode private_mode) {
  int hit = find_method_index(methods, name, signature, overpass_mode, static_mode, private_mode);
  return hit >= 0 ? methods->at(hit): nullptr;
}

// true if method matches signature and conforms to skipping_X conditions.
static bool method_matches(const Method* m,
                           const Symbol* signature,
                           bool skipping_overpass,
                           bool skipping_static,
                           bool skipping_private) {
  return ((m->signature() == signature) &&
    (!skipping_overpass || !m->is_overpass()) &&
    (!skipping_static || !m->is_static()) &&
    (!skipping_private || !m->is_private()));
}

// Used directly for default_methods to find the index into the
// default_vtable_indices, and indirectly by find_method
// find_method_index looks in the local methods array to return the index
// of the matching name/signature. If, overpass methods are being ignored,
// the search continues to find a potential non-overpass match.  This capability
// is important during method resolution to prefer a static method, for example,
// over an overpass method.
// There is the possibility in any _method's array to have the same name/signature
// for a static method, an overpass method and a local instance method
// To correctly catch a given method, the search criteria may need
// to explicitly skip the other two. For local instance methods, it
// is often necessary to skip private methods
int InstanceKlass::find_method_index(const Array<Method*>* methods,
                                     const Symbol* name,
                                     const Symbol* signature,
                                     OverpassLookupMode overpass_mode,
                                     StaticLookupMode static_mode,
                                     PrivateLookupMode private_mode) {
  const bool skipping_overpass = (overpass_mode == OverpassLookupMode::skip);
  const bool skipping_static = (static_mode == StaticLookupMode::skip);
  const bool skipping_private = (private_mode == PrivateLookupMode::skip);
  const int hit = quick_search(methods, name);
  if (hit != -1) {
    const Method* const m = methods->at(hit);

    // Do linear search to find matching signature.  First, quick check
    // for common case, ignoring overpasses if requested.
    if (method_matches(m, signature, skipping_overpass, skipping_static, skipping_private)) {
      return hit;
    }

    // search downwards through overloaded methods
    int i;
    for (i = hit - 1; i >= 0; --i) {
        const Method* const m = methods->at(i);
        assert(m->is_method(), "must be method");
        if (m->name() != name) {
          break;
        }
        if (method_matches(m, signature, skipping_overpass, skipping_static, skipping_private)) {
          return i;
        }
    }
    // search upwards
    for (i = hit + 1; i < methods->length(); ++i) {
        const Method* const m = methods->at(i);
        assert(m->is_method(), "must be method");
        if (m->name() != name) {
          break;
        }
        if (method_matches(m, signature, skipping_overpass, skipping_static, skipping_private)) {
          return i;
        }
    }
    // not found
#ifdef ASSERT
    const int index = (skipping_overpass || skipping_static || skipping_private) ? -1 :
      linear_search(methods, name, signature);
    assert(-1 == index, "binary search should have found entry %d", index);
#endif
  }
  return -1;
}

int InstanceKlass::find_method_by_name(const Symbol* name, int* end) const {
  return find_method_by_name(methods(), name, end);
}

int InstanceKlass::find_method_by_name(const Array<Method*>* methods,
                                       const Symbol* name,
                                       int* end_ptr) {
  assert(end_ptr != nullptr, "just checking");
  int start = quick_search(methods, name);
  int end = start + 1;
  if (start != -1) {
    while (start - 1 >= 0 && (methods->at(start - 1))->name() == name) --start;
    while (end < methods->length() && (methods->at(end))->name() == name) ++end;
    *end_ptr = end;
    return start;
  }
  return -1;
}

// uncached_lookup_method searches both the local class methods array and all
// superclasses methods arrays, skipping any overpass methods in superclasses,
// and possibly skipping private methods.
Method* InstanceKlass::uncached_lookup_method(const Symbol* name,
                                              const Symbol* signature,
                                              OverpassLookupMode overpass_mode,
                                              PrivateLookupMode private_mode) const {
  OverpassLookupMode overpass_local_mode = overpass_mode;
  const Klass* klass = this;
  while (klass != nullptr) {
    Method* const method = InstanceKlass::cast(klass)->find_method_impl(name,
                                                                        signature,
                                                                        overpass_local_mode,
                                                                        StaticLookupMode::find,
                                                                        private_mode);
    if (method != nullptr) {
      return method;
    }
    if (name == vmSymbols::object_initializer_name() ||
        name == vmSymbols::inline_factory_name()) {
      break;  // <init> and <vnew> is never inherited
    }
    klass = klass->super();
    overpass_local_mode = OverpassLookupMode::skip;   // Always ignore overpass methods in superclasses
  }
  return nullptr;
}

#ifdef ASSERT
// search through class hierarchy and return true if this class or
// one of the superclasses was redefined
bool InstanceKlass::has_redefined_this_or_super() const {
  const Klass* klass = this;
  while (klass != nullptr) {
    if (InstanceKlass::cast(klass)->has_been_redefined()) {
      return true;
    }
    klass = klass->super();
  }
  return false;
}
#endif

// lookup a method in the default methods list then in all transitive interfaces
// Do NOT return private or static methods
Method* InstanceKlass::lookup_method_in_ordered_interfaces(Symbol* name,
                                                         Symbol* signature) const {
  Method* m = nullptr;
  if (default_methods() != nullptr) {
    m = find_method(default_methods(), name, signature);
  }
  // Look up interfaces
  if (m == nullptr) {
    m = lookup_method_in_all_interfaces(name, signature, DefaultsLookupMode::find);
  }
  return m;
}

// lookup a method in all the interfaces that this class implements
// Do NOT return private or static methods, new in JDK8 which are not externally visible
// They should only be found in the initial InterfaceMethodRef
Method* InstanceKlass::lookup_method_in_all_interfaces(Symbol* name,
                                                       Symbol* signature,
                                                       DefaultsLookupMode defaults_mode) const {
  Array<InstanceKlass*>* all_ifs = transitive_interfaces();
  int num_ifs = all_ifs->length();
  InstanceKlass *ik = nullptr;
  for (int i = 0; i < num_ifs; i++) {
    ik = all_ifs->at(i);
    Method* m = ik->lookup_method(name, signature);
    if (m != nullptr && m->is_public() && !m->is_static() &&
        ((defaults_mode != DefaultsLookupMode::skip) || !m->is_default_method())) {
      return m;
    }
  }
  return nullptr;
}

PrintClassClosure::PrintClassClosure(outputStream* st, bool verbose)
  :_st(st), _verbose(verbose) {
  ResourceMark rm;
  _st->print("%-18s  ", "KlassAddr");
  _st->print("%-4s  ", "Size");
  _st->print("%-20s  ", "State");
  _st->print("%-7s  ", "Flags");
  _st->print("%-5s  ", "ClassName");
  _st->cr();
}

void PrintClassClosure::do_klass(Klass* k)  {
  ResourceMark rm;
  // klass pointer
  _st->print(PTR_FORMAT "  ", p2i(k));
  // klass size
  _st->print("%4d  ", k->size());
  // initialization state
  if (k->is_instance_klass()) {
    _st->print("%-20s  ",InstanceKlass::cast(k)->init_state_name());
  } else {
    _st->print("%-20s  ","");
  }
  // misc flags(Changes should synced with ClassesDCmd::ClassesDCmd help doc)
  char buf[10];
  int i = 0;
  if (k->has_finalizer()) buf[i++] = 'F';
  if (k->is_instance_klass()) {
    InstanceKlass* ik = InstanceKlass::cast(k);
    if (ik->has_final_method()) buf[i++] = 'f';
    if (ik->is_rewritten()) buf[i++] = 'W';
    if (ik->is_contended()) buf[i++] = 'C';
    if (ik->has_been_redefined()) buf[i++] = 'R';
    if (ik->is_shared()) buf[i++] = 'S';
  }
  buf[i++] = '\0';
  _st->print("%-7s  ", buf);
  // klass name
  _st->print("%-5s  ", k->external_name());
  // end
  _st->cr();
  if (_verbose) {
    k->print_on(_st);
  }
}

/* jni_id_for for jfieldIds only */
JNIid* InstanceKlass::jni_id_for(int offset) {
  MutexLocker ml(JfieldIdCreation_lock);
  JNIid* probe = jni_ids() == nullptr ? nullptr : jni_ids()->find(offset);
  if (probe == nullptr) {
    // Allocate new static field identifier
    probe = new JNIid(this, offset, jni_ids());
    set_jni_ids(probe);
  }
  return probe;
}

u2 InstanceKlass::enclosing_method_data(int offset) const {
  const Array<jushort>* const inner_class_list = inner_classes();
  if (inner_class_list == nullptr) {
    return 0;
  }
  const int length = inner_class_list->length();
  if (length % inner_class_next_offset == 0) {
    return 0;
  }
  const int index = length - enclosing_method_attribute_size;
  assert(offset < enclosing_method_attribute_size, "invalid offset");
  return inner_class_list->at(index + offset);
}

void InstanceKlass::set_enclosing_method_indices(u2 class_index,
                                                 u2 method_index) {
  Array<jushort>* inner_class_list = inner_classes();
  assert (inner_class_list != nullptr, "_inner_classes list is not set up");
  int length = inner_class_list->length();
  if (length % inner_class_next_offset == enclosing_method_attribute_size) {
    int index = length - enclosing_method_attribute_size;
    inner_class_list->at_put(
      index + enclosing_method_class_index_offset, class_index);
    inner_class_list->at_put(
      index + enclosing_method_method_index_offset, method_index);
  }
}

// Lookup or create a jmethodID.
// This code is called by the VMThread and JavaThreads so the
// locking has to be done very carefully to avoid deadlocks
// and/or other cache consistency problems.
//
jmethodID InstanceKlass::get_jmethod_id(const methodHandle& method_h) {
  size_t idnum = (size_t)method_h->method_idnum();
  jmethodID* jmeths = methods_jmethod_ids_acquire();
  size_t length = 0;
  jmethodID id = nullptr;

  // We use a double-check locking idiom here because this cache is
  // performance sensitive. In the normal system, this cache only
  // transitions from null to non-null which is safe because we use
  // release_set_methods_jmethod_ids() to advertise the new cache.
  // A partially constructed cache should never be seen by a racing
  // thread. We also use release_store() to save a new jmethodID
  // in the cache so a partially constructed jmethodID should never be
  // seen either. Cache reads of existing jmethodIDs proceed without a
  // lock, but cache writes of a new jmethodID requires uniqueness and
  // creation of the cache itself requires no leaks so a lock is
  // generally acquired in those two cases.
  //
  // If the RedefineClasses() API has been used, then this cache can
  // grow and we'll have transitions from non-null to bigger non-null.
  // Cache creation requires no leaks and we require safety between all
  // cache accesses and freeing of the old cache so a lock is generally
  // acquired when the RedefineClasses() API has been used.

  if (jmeths != nullptr) {
    // the cache already exists
    if (!idnum_can_increment()) {
      // the cache can't grow so we can just get the current values
      get_jmethod_id_length_value(jmeths, idnum, &length, &id);
    } else {
      MutexLocker ml(JmethodIdCreation_lock, Mutex::_no_safepoint_check_flag);
      get_jmethod_id_length_value(jmeths, idnum, &length, &id);
    }
  }
  // implied else:
  // we need to allocate a cache so default length and id values are good

  if (jmeths == nullptr ||   // no cache yet
      length <= idnum ||     // cache is too short
      id == nullptr) {       // cache doesn't contain entry

    // This function can be called by the VMThread or GC worker threads so we
    // have to do all things that might block on a safepoint before grabbing the lock.
    // Otherwise, we can deadlock with the VMThread or have a cache
    // consistency issue. These vars keep track of what we might have
    // to free after the lock is dropped.
    jmethodID  to_dealloc_id     = nullptr;
    jmethodID* to_dealloc_jmeths = nullptr;

    // may not allocate new_jmeths or use it if we allocate it
    jmethodID* new_jmeths = nullptr;
    if (length <= idnum) {
      // allocate a new cache that might be used
      size_t size = MAX2(idnum+1, (size_t)idnum_allocated_count());
      new_jmeths = NEW_C_HEAP_ARRAY(jmethodID, size+1, mtClass);
      memset(new_jmeths, 0, (size+1)*sizeof(jmethodID));
      // cache size is stored in element[0], other elements offset by one
      new_jmeths[0] = (jmethodID)size;
    }

    // allocate a new jmethodID that might be used
    {
      MutexLocker ml(JmethodIdCreation_lock, Mutex::_no_safepoint_check_flag);
      jmethodID new_id = nullptr;
      if (method_h->is_old() && !method_h->is_obsolete()) {
        // The method passed in is old (but not obsolete), we need to use the current version
        Method* current_method = method_with_idnum((int)idnum);
        assert(current_method != nullptr, "old and but not obsolete, so should exist");
        new_id = Method::make_jmethod_id(class_loader_data(), current_method);
      } else {
        // It is the current version of the method or an obsolete method,
        // use the version passed in
        new_id = Method::make_jmethod_id(class_loader_data(), method_h());
      }

      id = get_jmethod_id_fetch_or_update(idnum, new_id, new_jmeths,
                                          &to_dealloc_id, &to_dealloc_jmeths);
    }

    // The lock has been dropped so we can free resources.
    // Free up either the old cache or the new cache if we allocated one.
    if (to_dealloc_jmeths != nullptr) {
      FreeHeap(to_dealloc_jmeths);
    }
    // free up the new ID since it wasn't needed
    if (to_dealloc_id != nullptr) {
      Method::destroy_jmethod_id(class_loader_data(), to_dealloc_id);
    }
  }
  return id;
}

// Figure out how many jmethodIDs haven't been allocated, and make
// sure space for them is pre-allocated.  This makes getting all
// method ids much, much faster with classes with more than 8
// methods, and has a *substantial* effect on performance with jvmti
// code that loads all jmethodIDs for all classes.
void InstanceKlass::ensure_space_for_methodids(int start_offset) {
  int new_jmeths = 0;
  int length = methods()->length();
  for (int index = start_offset; index < length; index++) {
    Method* m = methods()->at(index);
    jmethodID id = m->find_jmethod_id_or_null();
    if (id == nullptr) {
      new_jmeths++;
    }
  }
  if (new_jmeths != 0) {
    Method::ensure_jmethod_ids(class_loader_data(), new_jmeths);
  }
}

// Common code to fetch the jmethodID from the cache or update the
// cache with the new jmethodID. This function should never do anything
// that causes the caller to go to a safepoint or we can deadlock with
// the VMThread or have cache consistency issues.
//
jmethodID InstanceKlass::get_jmethod_id_fetch_or_update(
            size_t idnum, jmethodID new_id,
            jmethodID* new_jmeths, jmethodID* to_dealloc_id_p,
            jmethodID** to_dealloc_jmeths_p) {
  assert(new_id != nullptr, "sanity check");
  assert(to_dealloc_id_p != nullptr, "sanity check");
  assert(to_dealloc_jmeths_p != nullptr, "sanity check");
  assert(JmethodIdCreation_lock->owned_by_self(), "sanity check");

  // reacquire the cache - we are locked, single threaded or at a safepoint
  jmethodID* jmeths = methods_jmethod_ids_acquire();
  jmethodID  id     = nullptr;
  size_t     length = 0;

  if (jmeths == nullptr ||                      // no cache yet
      (length = (size_t)jmeths[0]) <= idnum) {  // cache is too short
    if (jmeths != nullptr) {
      // copy any existing entries from the old cache
      for (size_t index = 0; index < length; index++) {
        new_jmeths[index+1] = jmeths[index+1];
      }
      *to_dealloc_jmeths_p = jmeths;  // save old cache for later delete
    }
    release_set_methods_jmethod_ids(jmeths = new_jmeths);
  } else {
    // fetch jmethodID (if any) from the existing cache
    id = jmeths[idnum+1];
    *to_dealloc_jmeths_p = new_jmeths;  // save new cache for later delete
  }
  if (id == nullptr) {
    // No matching jmethodID in the existing cache or we have a new
    // cache or we just grew the cache. This cache write is done here
    // by the first thread to win the foot race because a jmethodID
    // needs to be unique once it is generally available.
    id = new_id;

    // The jmethodID cache can be read while unlocked so we have to
    // make sure the new jmethodID is complete before installing it
    // in the cache.
    Atomic::release_store(&jmeths[idnum+1], id);
  } else {
    *to_dealloc_id_p = new_id; // save new id for later delete
  }
  return id;
}


// Common code to get the jmethodID cache length and the jmethodID
// value at index idnum if there is one.
//
void InstanceKlass::get_jmethod_id_length_value(jmethodID* cache,
       size_t idnum, size_t *length_p, jmethodID* id_p) {
  assert(cache != nullptr, "sanity check");
  assert(length_p != nullptr, "sanity check");
  assert(id_p != nullptr, "sanity check");

  // cache size is stored in element[0], other elements offset by one
  *length_p = (size_t)cache[0];
  if (*length_p <= idnum) {  // cache is too short
    *id_p = nullptr;
  } else {
    *id_p = cache[idnum+1];  // fetch jmethodID (if any)
  }
}


// Lookup a jmethodID, null if not found.  Do no blocking, no allocations, no handles
jmethodID InstanceKlass::jmethod_id_or_null(Method* method) {
  size_t idnum = (size_t)method->method_idnum();
  jmethodID* jmeths = methods_jmethod_ids_acquire();
  size_t length;                                // length assigned as debugging crumb
  jmethodID id = nullptr;
  if (jmeths != nullptr &&                      // If there is a cache
      (length = (size_t)jmeths[0]) > idnum) {   // and if it is long enough,
    id = jmeths[idnum+1];                       // Look up the id (may be null)
  }
  return id;
}

inline DependencyContext InstanceKlass::dependencies() {
  DependencyContext dep_context(&_dep_context, &_dep_context_last_cleaned);
  return dep_context;
}

void InstanceKlass::mark_dependent_nmethods(DeoptimizationScope* deopt_scope, KlassDepChange& changes) {
  dependencies().mark_dependent_nmethods(deopt_scope, changes);
}

void InstanceKlass::add_dependent_nmethod(nmethod* nm) {
  dependencies().add_dependent_nmethod(nm);
}

void InstanceKlass::clean_dependency_context() {
  dependencies().clean_unloading_dependents();
}

#ifndef PRODUCT
void InstanceKlass::print_dependent_nmethods(bool verbose) {
  dependencies().print_dependent_nmethods(verbose);
}

bool InstanceKlass::is_dependent_nmethod(nmethod* nm) {
  return dependencies().is_dependent_nmethod(nm);
}
#endif //PRODUCT

void InstanceKlass::clean_weak_instanceklass_links() {
  clean_implementors_list();
  clean_method_data();
}

void InstanceKlass::clean_implementors_list() {
  assert(is_loader_alive(), "this klass should be live");
  if (is_interface()) {
    assert (ClassUnloading, "only called for ClassUnloading");
    for (;;) {
      // Use load_acquire due to competing with inserts
      InstanceKlass* impl = Atomic::load_acquire(adr_implementor());
      if (impl != nullptr && !impl->is_loader_alive()) {
        // null this field, might be an unloaded instance klass or null
        InstanceKlass* volatile* iklass = adr_implementor();
        if (Atomic::cmpxchg(iklass, impl, (InstanceKlass*)nullptr) == impl) {
          // Successfully unlinking implementor.
          if (log_is_enabled(Trace, class, unload)) {
            ResourceMark rm;
            log_trace(class, unload)("unlinking class (implementor): %s", impl->external_name());
          }
          return;
        }
      } else {
        return;
      }
    }
  }
}

void InstanceKlass::clean_method_data() {
  for (int m = 0; m < methods()->length(); m++) {
    MethodData* mdo = methods()->at(m)->method_data();
    if (mdo != nullptr) {
      MutexLocker ml(SafepointSynchronize::is_at_safepoint() ? nullptr : mdo->extra_data_lock());
      mdo->clean_method_data(/*always_clean*/false);
    }
  }
}

void InstanceKlass::metaspace_pointers_do(MetaspaceClosure* it) {
  Klass::metaspace_pointers_do(it);

  if (log_is_enabled(Trace, cds)) {
    ResourceMark rm;
    log_trace(cds)("Iter(InstanceKlass): %p (%s)", this, external_name());
  }

  it->push(&_annotations);
  it->push((Klass**)&_array_klasses);
  if (!is_rewritten()) {
    it->push(&_constants, MetaspaceClosure::_writable);
  } else {
    it->push(&_constants);
  }
  it->push(&_inner_classes);
#if INCLUDE_JVMTI
  it->push(&_previous_versions);
#endif
#if INCLUDE_CDS
  // For "old" classes with methods containing the jsr bytecode, the _methods array will
  // be rewritten during runtime (see Rewriter::rewrite_jsrs()). So setting the _methods to
  // be writable. The length check on the _methods is necessary because classes which
  // don't have any methods share the Universe::_the_empty_method_array which is in the RO region.
  if (_methods != nullptr && _methods->length() > 0 &&
      !can_be_verified_at_dumptime() && methods_contain_jsr_bytecode()) {
    // To handle jsr bytecode, new Method* maybe stored into _methods
    it->push(&_methods, MetaspaceClosure::_writable);
  } else {
#endif
    it->push(&_methods);
#if INCLUDE_CDS
  }
#endif
  it->push(&_default_methods);
  it->push(&_local_interfaces);
  it->push(&_transitive_interfaces);
  it->push(&_method_ordering);
  if (!is_rewritten()) {
    it->push(&_default_vtable_indices, MetaspaceClosure::_writable);
  } else {
    it->push(&_default_vtable_indices);
  }

  it->push(&_fieldinfo_stream);
  // _fields_status might be written into by Rewriter::scan_method() -> fd.set_has_initialized_final_update()
  it->push(&_fields_status, MetaspaceClosure::_writable);

  if (itable_length() > 0) {
    itableOffsetEntry* ioe = (itableOffsetEntry*)start_of_itable();
    int method_table_offset_in_words = ioe->offset()/wordSize;
    int nof_interfaces = (method_table_offset_in_words - itable_offset_in_words())
                         / itableOffsetEntry::size();

    for (int i = 0; i < nof_interfaces; i ++, ioe ++) {
      if (ioe->interface_klass() != nullptr) {
        it->push(ioe->interface_klass_addr());
        itableMethodEntry* ime = ioe->first_method_entry(this);
        int n = klassItable::method_count_for_interface(ioe->interface_klass());
        for (int index = 0; index < n; index ++) {
          it->push(ime[index].method_addr());
        }
      }
    }
  }

  it->push(&_nest_members);
  it->push(&_permitted_subclasses);
  it->push(&_preload_classes);
  it->push(&_record_components);

  if (has_inline_type_fields()) {
    for (int i = 0; i < java_fields_count(); i++) {
      it->push(&((Klass**)adr_inline_type_field_klasses())[i]);
    }
  }
}

#if INCLUDE_CDS
void InstanceKlass::remove_unshareable_info() {

  if (is_linked()) {
    assert(can_be_verified_at_dumptime(), "must be");
    // Remember this so we can avoid walking the hierarchy at runtime.
    set_verified_at_dump_time();
  }

  Klass::remove_unshareable_info();

  if (SystemDictionaryShared::has_class_failed_verification(this)) {
    // Classes are attempted to link during dumping and may fail,
    // but these classes are still in the dictionary and class list in CLD.
    // If the class has failed verification, there is nothing else to remove.
    return;
  }

  // Reset to the 'allocated' state to prevent any premature accessing to
  // a shared class at runtime while the class is still being loaded and
  // restored. A class' init_state is set to 'loaded' at runtime when it's
  // being added to class hierarchy (see InstanceKlass:::add_to_hierarchy()).
  _init_state = allocated;

  { // Otherwise this needs to take out the Compile_lock.
    assert(SafepointSynchronize::is_at_safepoint(), "only called at safepoint");
    init_implementor();
  }

  constants()->remove_unshareable_info();

  for (int i = 0; i < methods()->length(); i++) {
    Method* m = methods()->at(i);
    m->remove_unshareable_info();
  }

  // do array classes also.
  if (array_klasses() != nullptr) {
    array_klasses()->remove_unshareable_info();
  }

  if (has_inline_type_fields()) {
    for (AllFieldStream fs(this); !fs.done(); fs.next()) {
      if (Signature::basic_type(fs.signature()) == T_PRIMITIVE_OBJECT) {
        reset_inline_type_field_klass(fs.index());
      }
    }
  }

  // These are not allocated from metaspace. They are safe to set to nullptr.
  _source_debug_extension = nullptr;
  _dep_context = nullptr;
  _osr_nmethods_head = nullptr;
#if INCLUDE_JVMTI
  _breakpoints = nullptr;
  _previous_versions = nullptr;
  _cached_class_file = nullptr;
  _jvmti_cached_class_field_map = nullptr;
#endif

  _init_thread = nullptr;
  _methods_jmethod_ids = nullptr;
  _jni_ids = nullptr;
  _oop_map_cache = nullptr;
  // clear _nest_host to ensure re-load at runtime
  _nest_host = nullptr;
  init_shared_package_entry();
  _dep_context_last_cleaned = 0;
  _init_monitor = nullptr;
}

void InstanceKlass::remove_java_mirror() {
  Klass::remove_java_mirror();

  // do array classes also.
  if (array_klasses() != nullptr) {
    array_klasses()->remove_java_mirror();
  }
}

void InstanceKlass::init_shared_package_entry() {
#if !INCLUDE_CDS_JAVA_HEAP
  _package_entry = nullptr;
#else
  if (!MetaspaceShared::use_full_module_graph()) {
    _package_entry = nullptr;
  } else if (DynamicDumpSharedSpaces) {
    if (!MetaspaceShared::is_in_shared_metaspace(_package_entry)) {
      _package_entry = nullptr;
    }
  } else {
    if (is_shared_unregistered_class()) {
      _package_entry = nullptr;
    } else {
      _package_entry = PackageEntry::get_archived_entry(_package_entry);
    }
  }
  ArchivePtrMarker::mark_pointer((address**)&_package_entry);
#endif
}

void InstanceKlass::compute_has_loops_flag_for_methods() {
  Array<Method*>* methods = this->methods();
  for (int index = 0; index < methods->length(); ++index) {
    Method* m = methods->at(index);
    if (!m->is_overpass()) { // work around JDK-8305771
      m->compute_has_loops_flag();
    }
  }
}

void InstanceKlass::restore_unshareable_info(ClassLoaderData* loader_data, Handle protection_domain,
                                             PackageEntry* pkg_entry, TRAPS) {
  // InstanceKlass::add_to_hierarchy() sets the init_state to loaded
  // before the InstanceKlass is added to the SystemDictionary. Make
  // sure the current state is <loaded.
  assert(!is_loaded(), "invalid init state");
  assert(!shared_loading_failed(), "Must not try to load failed class again");
  set_package(loader_data, pkg_entry, CHECK);
  Klass::restore_unshareable_info(loader_data, protection_domain, CHECK);

  if (is_inline_klass()) {
    InlineKlass::cast(this)->initialize_calling_convention(CHECK);
  }

  Array<Method*>* methods = this->methods();
  int num_methods = methods->length();
  for (int index = 0; index < num_methods; ++index) {
    methods->at(index)->restore_unshareable_info(CHECK);
  }
#if INCLUDE_JVMTI
  if (JvmtiExport::has_redefined_a_class()) {
    // Reinitialize vtable because RedefineClasses may have changed some
    // entries in this vtable for super classes so the CDS vtable might
    // point to old or obsolete entries.  RedefineClasses doesn't fix up
    // vtables in the shared system dictionary, only the main one.
    // It also redefines the itable too so fix that too.
    // First fix any default methods that point to a super class that may
    // have been redefined.
    bool trace_name_printed = false;
    adjust_default_methods(&trace_name_printed);
    vtable().initialize_vtable();
    itable().initialize_itable();
  }
#endif

  // restore constant pool resolved references
  constants()->restore_unshareable_info(CHECK);

  if (array_klasses() != nullptr) {
    // To get a consistent list of classes we need MultiArray_lock to ensure
    // array classes aren't observed while they are being restored.
     MutexLocker ml(MultiArray_lock);
    // Array classes have null protection domain.
    // --> see ArrayKlass::complete_create_array_klass()
    array_klasses()->restore_unshareable_info(ClassLoaderData::the_null_class_loader_data(), Handle(), CHECK);
  }

  // Initialize @ValueBased class annotation
  if (DiagnoseSyncOnValueBasedClasses && has_value_based_class_annotation()) {
    set_is_value_based();
  }

  // restore the monitor
  _init_monitor = create_init_monitor("InstanceKlassInitMonitorRestored_lock");
}

// Check if a class or any of its supertypes has a version older than 50.
// CDS will not perform verification of old classes during dump time because
// without changing the old verifier, the verification constraint cannot be
// retrieved during dump time.
// Verification of archived old classes will be performed during run time.
bool InstanceKlass::can_be_verified_at_dumptime() const {
  if (MetaspaceShared::is_in_shared_metaspace(this)) {
    // This is a class that was dumped into the base archive, so we know
    // it was verified at dump time.
    return true;
  }
  if (major_version() < 50 /*JAVA_6_VERSION*/) {
    return false;
  }
  if (java_super() != nullptr && !java_super()->can_be_verified_at_dumptime()) {
    return false;
  }
  Array<InstanceKlass*>* interfaces = local_interfaces();
  int len = interfaces->length();
  for (int i = 0; i < len; i++) {
    if (!interfaces->at(i)->can_be_verified_at_dumptime()) {
      return false;
    }
  }
  return true;
}

bool InstanceKlass::methods_contain_jsr_bytecode() const {
  Thread* thread = Thread::current();
  for (int i = 0; i < _methods->length(); i++) {
    methodHandle m(thread, _methods->at(i));
    BytecodeStream bcs(m);
    while (!bcs.is_last_bytecode()) {
      Bytecodes::Code opcode = bcs.next();
      if (opcode == Bytecodes::_jsr || opcode == Bytecodes::_jsr_w) {
        return true;
      }
    }
  }
  return false;
}
#endif // INCLUDE_CDS

#if INCLUDE_JVMTI
static void clear_all_breakpoints(Method* m) {
  m->clear_all_breakpoints();
}
#endif

void InstanceKlass::unload_class(InstanceKlass* ik) {
  // Release dependencies.
  ik->dependencies().remove_all_dependents();

  // notify the debugger
  if (JvmtiExport::should_post_class_unload()) {
    JvmtiExport::post_class_unload(ik);
  }

  // notify ClassLoadingService of class unload
  ClassLoadingService::notify_class_unloaded(ik);

  SystemDictionaryShared::handle_class_unloading(ik);

  if (log_is_enabled(Info, class, unload)) {
    ResourceMark rm;
    log_info(class, unload)("unloading class %s " PTR_FORMAT, ik->external_name(), p2i(ik));
  }

  Events::log_class_unloading(Thread::current(), ik);

#if INCLUDE_JFR
  assert(ik != nullptr, "invariant");
  EventClassUnload event;
  event.set_unloadedClass(ik);
  event.set_definingClassLoader(ik->class_loader_data());
  event.commit();
#endif
}

static void method_release_C_heap_structures(Method* m) {
  m->release_C_heap_structures();
}

// Called also by InstanceKlass::deallocate_contents, with false for release_sub_metadata.
void InstanceKlass::release_C_heap_structures(bool release_sub_metadata) {
  // Clean up C heap
  Klass::release_C_heap_structures();

  // Deallocate and call destructors for MDO mutexes
  if (release_sub_metadata) {
    methods_do(method_release_C_heap_structures);
  }

  // Destroy the init_monitor
  delete _init_monitor;

  // Deallocate oop map cache
  if (_oop_map_cache != nullptr) {
    delete _oop_map_cache;
    _oop_map_cache = nullptr;
  }

  // Deallocate JNI identifiers for jfieldIDs
  JNIid::deallocate(jni_ids());
  set_jni_ids(nullptr);

  jmethodID* jmeths = methods_jmethod_ids_acquire();
  if (jmeths != (jmethodID*)nullptr) {
    release_set_methods_jmethod_ids(nullptr);
    FreeHeap(jmeths);
  }

  assert(_dep_context == nullptr,
         "dependencies should already be cleaned");

#if INCLUDE_JVMTI
  // Deallocate breakpoint records
  if (breakpoints() != 0x0) {
    methods_do(clear_all_breakpoints);
    assert(breakpoints() == 0x0, "should have cleared breakpoints");
  }

  // deallocate the cached class file
  if (_cached_class_file != nullptr) {
    os::free(_cached_class_file);
    _cached_class_file = nullptr;
  }
#endif

  FREE_C_HEAP_ARRAY(char, _source_debug_extension);

  if (release_sub_metadata) {
    constants()->release_C_heap_structures();
  }
}

void InstanceKlass::set_source_debug_extension(const char* array, int length) {
  if (array == nullptr) {
    _source_debug_extension = nullptr;
  } else {
    // Adding one to the attribute length in order to store a null terminator
    // character could cause an overflow because the attribute length is
    // already coded with an u4 in the classfile, but in practice, it's
    // unlikely to happen.
    assert((length+1) > length, "Overflow checking");
    char* sde = NEW_C_HEAP_ARRAY(char, (length + 1), mtClass);
    for (int i = 0; i < length; i++) {
      sde[i] = array[i];
    }
    sde[length] = '\0';
    _source_debug_extension = sde;
  }
}

const char* InstanceKlass::signature_name() const {
  return signature_name_of_carrier(JVM_SIGNATURE_CLASS);
}

const char* InstanceKlass::signature_name_of_carrier(char c) const {
  // Get the internal name as a c string
  const char* src = (const char*) (name()->as_C_string());
  const int src_length = (int)strlen(src);

  char* dest = NEW_RESOURCE_ARRAY(char, src_length + 3);

  // Add L or Q as type indicator
  int dest_index = 0;
  dest[dest_index++] = c;

  // Add the actual class name
  for (int src_index = 0; src_index < src_length; ) {
    dest[dest_index++] = src[src_index++];
  }

  if (is_hidden()) { // Replace the last '+' with a '.'.
    for (int index = (int)src_length; index > 0; index--) {
      if (dest[index] == '+') {
        dest[index] = JVM_SIGNATURE_DOT;
        break;
      }
    }
  }

  // Add the semicolon and the null
  dest[dest_index++] = JVM_SIGNATURE_ENDCLASS;
  dest[dest_index] = '\0';
  return dest;
}

ModuleEntry* InstanceKlass::module() const {
  if (is_hidden() &&
      in_unnamed_package() &&
      class_loader_data()->has_class_mirror_holder()) {
    // For a non-strong hidden class defined to an unnamed package,
    // its (class held) CLD will not have an unnamed module created for it.
    // Two choices to find the correct ModuleEntry:
    // 1. If hidden class is within a nest, use nest host's module
    // 2. Find the unnamed module off from the class loader
    // For now option #2 is used since a nest host is not set until
    // after the instance class is created in jvm_lookup_define_class().
    if (class_loader_data()->is_boot_class_loader_data()) {
      return ClassLoaderData::the_null_class_loader_data()->unnamed_module();
    } else {
      oop module = java_lang_ClassLoader::unnamedModule(class_loader_data()->class_loader());
      assert(java_lang_Module::is_instance(module), "Not an instance of java.lang.Module");
      return java_lang_Module::module_entry(module);
    }
  }

  // Class is in a named package
  if (!in_unnamed_package()) {
    return _package_entry->module();
  }

  // Class is in an unnamed package, return its loader's unnamed module
  return class_loader_data()->unnamed_module();
}

void InstanceKlass::set_package(ClassLoaderData* loader_data, PackageEntry* pkg_entry, TRAPS) {

  // ensure java/ packages only loaded by boot or platform builtin loaders
  // not needed for shared class since CDS does not archive prohibited classes.
  if (!is_shared()) {
    check_prohibited_package(name(), loader_data, CHECK);
  }

  if (is_shared() && _package_entry != nullptr) {
    if (MetaspaceShared::use_full_module_graph() && _package_entry == pkg_entry) {
      // we can use the saved package
      assert(MetaspaceShared::is_in_shared_metaspace(_package_entry), "must be");
      return;
    } else {
      _package_entry = nullptr;
    }
  }

  // ClassLoader::package_from_class_name has already incremented the refcount of the symbol
  // it returns, so we need to decrement it when the current function exits.
  TempNewSymbol from_class_name =
      (pkg_entry != nullptr) ? nullptr : ClassLoader::package_from_class_name(name());

  Symbol* pkg_name;
  if (pkg_entry != nullptr) {
    pkg_name = pkg_entry->name();
  } else {
    pkg_name = from_class_name;
  }

  if (pkg_name != nullptr && loader_data != nullptr) {

    // Find in class loader's package entry table.
    _package_entry = pkg_entry != nullptr ? pkg_entry : loader_data->packages()->lookup_only(pkg_name);

    // If the package name is not found in the loader's package
    // entry table, it is an indication that the package has not
    // been defined. Consider it defined within the unnamed module.
    if (_package_entry == nullptr) {

      if (!ModuleEntryTable::javabase_defined()) {
        // Before java.base is defined during bootstrapping, define all packages in
        // the java.base module.  If a non-java.base package is erroneously placed
        // in the java.base module it will be caught later when java.base
        // is defined by ModuleEntryTable::verify_javabase_packages check.
        assert(ModuleEntryTable::javabase_moduleEntry() != nullptr, JAVA_BASE_NAME " module is null");
        _package_entry = loader_data->packages()->create_entry_if_absent(pkg_name, ModuleEntryTable::javabase_moduleEntry());
      } else {
        assert(loader_data->unnamed_module() != nullptr, "unnamed module is null");
        _package_entry = loader_data->packages()->create_entry_if_absent(pkg_name, loader_data->unnamed_module());
      }

      // A package should have been successfully created
      DEBUG_ONLY(ResourceMark rm(THREAD));
      assert(_package_entry != nullptr, "Package entry for class %s not found, loader %s",
             name()->as_C_string(), loader_data->loader_name_and_id());
    }

    if (log_is_enabled(Debug, module)) {
      ResourceMark rm(THREAD);
      ModuleEntry* m = _package_entry->module();
      log_trace(module)("Setting package: class: %s, package: %s, loader: %s, module: %s",
                        external_name(),
                        pkg_name->as_C_string(),
                        loader_data->loader_name_and_id(),
                        (m->is_named() ? m->name()->as_C_string() : UNNAMED_MODULE));
    }
  } else {
    ResourceMark rm(THREAD);
    log_trace(module)("Setting package: class: %s, package: unnamed, loader: %s, module: %s",
                      external_name(),
                      (loader_data != nullptr) ? loader_data->loader_name_and_id() : "null",
                      UNNAMED_MODULE);
  }
}

// Function set_classpath_index ensures that for a non-null _package_entry
// of the InstanceKlass, the entry is in the boot loader's package entry table.
// It then sets the classpath_index in the package entry record.
//
// The classpath_index field is used to find the entry on the boot loader class
// path for packages with classes loaded by the boot loader from -Xbootclasspath/a
// in an unnamed module.  It is also used to indicate (for all packages whose
// classes are loaded by the boot loader) that at least one of the package's
// classes has been loaded.
void InstanceKlass::set_classpath_index(s2 path_index) {
  if (_package_entry != nullptr) {
    DEBUG_ONLY(PackageEntryTable* pkg_entry_tbl = ClassLoaderData::the_null_class_loader_data()->packages();)
    assert(pkg_entry_tbl->lookup_only(_package_entry->name()) == _package_entry, "Should be same");
    assert(path_index != -1, "Unexpected classpath_index");
    _package_entry->set_classpath_index(path_index);
  }
}

// different versions of is_same_class_package

bool InstanceKlass::is_same_class_package(const Klass* class2) const {
  oop classloader1 = this->class_loader();
  PackageEntry* classpkg1 = this->package();
  if (class2->is_objArray_klass()) {
    class2 = ObjArrayKlass::cast(class2)->bottom_klass();
  }

  oop classloader2;
  PackageEntry* classpkg2;
  if (class2->is_instance_klass()) {
    classloader2 = class2->class_loader();
    classpkg2 = class2->package();
  } else {
    assert(class2->is_typeArray_klass(), "should be type array");
    classloader2 = nullptr;
    classpkg2 = nullptr;
  }

  // Same package is determined by comparing class loader
  // and package entries. Both must be the same. This rule
  // applies even to classes that are defined in the unnamed
  // package, they still must have the same class loader.
  if ((classloader1 == classloader2) && (classpkg1 == classpkg2)) {
    return true;
  }

  return false;
}

// return true if this class and other_class are in the same package. Classloader
// and classname information is enough to determine a class's package
bool InstanceKlass::is_same_class_package(oop other_class_loader,
                                          const Symbol* other_class_name) const {
  if (class_loader() != other_class_loader) {
    return false;
  }
  if (name()->fast_compare(other_class_name) == 0) {
     return true;
  }

  {
    ResourceMark rm;

    bool bad_class_name = false;
    TempNewSymbol other_pkg = ClassLoader::package_from_class_name(other_class_name, &bad_class_name);
    if (bad_class_name) {
      return false;
    }
    // Check that package_from_class_name() returns null, not "", if there is no package.
    assert(other_pkg == nullptr || other_pkg->utf8_length() > 0, "package name is empty string");

    const Symbol* const this_package_name =
      this->package() != nullptr ? this->package()->name() : nullptr;

    if (this_package_name == nullptr || other_pkg == nullptr) {
      // One of the two doesn't have a package.  Only return true if the other
      // one also doesn't have a package.
      return this_package_name == other_pkg;
    }

    // Check if package is identical
    return this_package_name->fast_compare(other_pkg) == 0;
  }
}

static bool is_prohibited_package_slow(Symbol* class_name) {
  // Caller has ResourceMark
  int length;
  jchar* unicode = class_name->as_unicode(length);
  return (length >= 5 &&
          unicode[0] == 'j' &&
          unicode[1] == 'a' &&
          unicode[2] == 'v' &&
          unicode[3] == 'a' &&
          unicode[4] == '/');
}

// Only boot and platform class loaders can define classes in "java/" packages.
void InstanceKlass::check_prohibited_package(Symbol* class_name,
                                             ClassLoaderData* loader_data,
                                             TRAPS) {
  if (!loader_data->is_boot_class_loader_data() &&
      !loader_data->is_platform_class_loader_data() &&
      class_name != nullptr && class_name->utf8_length() >= 5) {
    ResourceMark rm(THREAD);
    bool prohibited;
    const u1* base = class_name->base();
    if ((base[0] | base[1] | base[2] | base[3] | base[4]) & 0x80) {
      prohibited = is_prohibited_package_slow(class_name);
    } else {
      char* name = class_name->as_C_string();
      prohibited = (strncmp(name, JAVAPKG, JAVAPKG_LEN) == 0 && name[JAVAPKG_LEN] == '/');
    }
    if (prohibited) {
      TempNewSymbol pkg_name = ClassLoader::package_from_class_name(class_name);
      assert(pkg_name != nullptr, "Error in parsing package name starting with 'java/'");
      char* name = pkg_name->as_C_string();
      const char* class_loader_name = loader_data->loader_name_and_id();
      StringUtils::replace_no_expand(name, "/", ".");
      const char* msg_text1 = "Class loader (instance of): ";
      const char* msg_text2 = " tried to load prohibited package name: ";
      size_t len = strlen(msg_text1) + strlen(class_loader_name) + strlen(msg_text2) + strlen(name) + 1;
      char* message = NEW_RESOURCE_ARRAY_IN_THREAD(THREAD, char, len);
      jio_snprintf(message, len, "%s%s%s%s", msg_text1, class_loader_name, msg_text2, name);
      THROW_MSG(vmSymbols::java_lang_SecurityException(), message);
    }
  }
  return;
}

bool InstanceKlass::find_inner_classes_attr(int* ooff, int* noff, TRAPS) const {
  constantPoolHandle i_cp(THREAD, constants());
  for (InnerClassesIterator iter(this); !iter.done(); iter.next()) {
    int ioff = iter.inner_class_info_index();
    if (ioff != 0) {
      // Check to see if the name matches the class we're looking for
      // before attempting to find the class.
      if (i_cp->klass_name_at_matches(this, ioff)) {
        Klass* inner_klass = i_cp->klass_at(ioff, CHECK_false);
        if (this == inner_klass) {
          *ooff = iter.outer_class_info_index();
          *noff = iter.inner_name_index();
          return true;
        }
      }
    }
  }
  return false;
}

InstanceKlass* InstanceKlass::compute_enclosing_class(bool* inner_is_member, TRAPS) const {
  InstanceKlass* outer_klass = nullptr;
  *inner_is_member = false;
  int ooff = 0, noff = 0;
  bool has_inner_classes_attr = find_inner_classes_attr(&ooff, &noff, THREAD);
  if (has_inner_classes_attr) {
    constantPoolHandle i_cp(THREAD, constants());
    if (ooff != 0) {
      Klass* ok = i_cp->klass_at(ooff, CHECK_NULL);
      if (!ok->is_instance_klass()) {
        // If the outer class is not an instance klass then it cannot have
        // declared any inner classes.
        ResourceMark rm(THREAD);
        Exceptions::fthrow(
          THREAD_AND_LOCATION,
          vmSymbols::java_lang_IncompatibleClassChangeError(),
          "%s and %s disagree on InnerClasses attribute",
          ok->external_name(),
          external_name());
        return nullptr;
      }
      outer_klass = InstanceKlass::cast(ok);
      *inner_is_member = true;
    }
    if (nullptr == outer_klass) {
      // It may be a local class; try for that.
      int encl_method_class_idx = enclosing_method_class_index();
      if (encl_method_class_idx != 0) {
        Klass* ok = i_cp->klass_at(encl_method_class_idx, CHECK_NULL);
        outer_klass = InstanceKlass::cast(ok);
        *inner_is_member = false;
      }
    }
  }

  // If no inner class attribute found for this class.
  if (nullptr == outer_klass) return nullptr;

  // Throws an exception if outer klass has not declared k as an inner klass
  // We need evidence that each klass knows about the other, or else
  // the system could allow a spoof of an inner class to gain access rights.
  Reflection::check_for_inner_class(outer_klass, this, *inner_is_member, CHECK_NULL);
  return outer_klass;
}

jint InstanceKlass::compute_modifier_flags() const {
  jint access = access_flags().as_int();

  // But check if it happens to be member class.
  InnerClassesIterator iter(this);
  for (; !iter.done(); iter.next()) {
    int ioff = iter.inner_class_info_index();
    // Inner class attribute can be zero, skip it.
    // Strange but true:  JVM spec. allows null inner class refs.
    if (ioff == 0) continue;

    // only look at classes that are already loaded
    // since we are looking for the flags for our self.
    Symbol* inner_name = constants()->klass_name_at(ioff);
    if (name() == inner_name) {
      // This is really a member class.
      access = iter.inner_access_flags();
      break;
    }
  }
  return (access & JVM_ACC_WRITTEN_FLAGS);
}

jint InstanceKlass::jvmti_class_status() const {
  jint result = 0;

  if (is_linked()) {
    result |= JVMTI_CLASS_STATUS_VERIFIED | JVMTI_CLASS_STATUS_PREPARED;
  }

  if (is_initialized()) {
    assert(is_linked(), "Class status is not consistent");
    result |= JVMTI_CLASS_STATUS_INITIALIZED;
  }
  if (is_in_error_state()) {
    result |= JVMTI_CLASS_STATUS_ERROR;
  }
  return result;
}

Method* InstanceKlass::method_at_itable(InstanceKlass* holder, int index, TRAPS) {
  bool implements_interface; // initialized by method_at_itable_or_null
  Method* m = method_at_itable_or_null(holder, index,
                                       implements_interface); // out parameter
  if (m != nullptr) {
    assert(implements_interface, "sanity");
    return m;
  } else if (implements_interface) {
    // Throw AbstractMethodError since corresponding itable slot is empty.
    THROW_NULL(vmSymbols::java_lang_AbstractMethodError());
  } else {
    // If the interface isn't implemented by the receiver class,
    // the VM should throw IncompatibleClassChangeError.
    ResourceMark rm(THREAD);
    stringStream ss;
    bool same_module = (module() == holder->module());
    ss.print("Receiver class %s does not implement "
             "the interface %s defining the method to be called "
             "(%s%s%s)",
             external_name(), holder->external_name(),
             (same_module) ? joint_in_module_of_loader(holder) : class_in_module_of_loader(),
             (same_module) ? "" : "; ",
             (same_module) ? "" : holder->class_in_module_of_loader());
    THROW_MSG_NULL(vmSymbols::java_lang_IncompatibleClassChangeError(), ss.as_string());
  }
}

Method* InstanceKlass::method_at_itable_or_null(InstanceKlass* holder, int index, bool& implements_interface) {
  klassItable itable(this);
  for (int i = 0; i < itable.size_offset_table(); i++) {
    itableOffsetEntry* offset_entry = itable.offset_entry(i);
    if (offset_entry->interface_klass() == holder) {
      implements_interface = true;
      itableMethodEntry* ime = offset_entry->first_method_entry(this);
      Method* m = ime[index].method();
      return m;
    }
  }
  implements_interface = false;
  return nullptr; // offset entry not found
}

int InstanceKlass::vtable_index_of_interface_method(Method* intf_method) {
  assert(is_linked(), "required");
  assert(intf_method->method_holder()->is_interface(), "not an interface method");
  assert(is_subtype_of(intf_method->method_holder()), "interface not implemented");

  int vtable_index = Method::invalid_vtable_index;
  Symbol* name = intf_method->name();
  Symbol* signature = intf_method->signature();

  // First check in default method array
  if (!intf_method->is_abstract() && default_methods() != nullptr) {
    int index = find_method_index(default_methods(),
                                  name, signature,
                                  Klass::OverpassLookupMode::find,
                                  Klass::StaticLookupMode::find,
                                  Klass::PrivateLookupMode::find);
    if (index >= 0) {
      vtable_index = default_vtable_indices()->at(index);
    }
  }
  if (vtable_index == Method::invalid_vtable_index) {
    // get vtable_index for miranda methods
    klassVtable vt = vtable();
    vtable_index = vt.index_of_miranda(name, signature);
  }
  return vtable_index;
}

#if INCLUDE_JVMTI
// update default_methods for redefineclasses for methods that are
// not yet in the vtable due to concurrent subclass define and superinterface
// redefinition
// Note: those in the vtable, should have been updated via adjust_method_entries
void InstanceKlass::adjust_default_methods(bool* trace_name_printed) {
  // search the default_methods for uses of either obsolete or EMCP methods
  if (default_methods() != nullptr) {
    for (int index = 0; index < default_methods()->length(); index ++) {
      Method* old_method = default_methods()->at(index);
      if (old_method == nullptr || !old_method->is_old()) {
        continue; // skip uninteresting entries
      }
      assert(!old_method->is_deleted(), "default methods may not be deleted");
      Method* new_method = old_method->get_new_method();
      default_methods()->at_put(index, new_method);

      if (log_is_enabled(Info, redefine, class, update)) {
        ResourceMark rm;
        if (!(*trace_name_printed)) {
          log_info(redefine, class, update)
            ("adjust: klassname=%s default methods from name=%s",
             external_name(), old_method->method_holder()->external_name());
          *trace_name_printed = true;
        }
        log_debug(redefine, class, update, vtables)
          ("default method update: %s(%s) ",
           new_method->name()->as_C_string(), new_method->signature()->as_C_string());
      }
    }
  }
}
#endif // INCLUDE_JVMTI

// On-stack replacement stuff
void InstanceKlass::add_osr_nmethod(nmethod* n) {
  assert_lock_strong(CompiledMethod_lock);
#ifndef PRODUCT
  nmethod* prev = lookup_osr_nmethod(n->method(), n->osr_entry_bci(), n->comp_level(), true);
  assert(prev == nullptr || !prev->is_in_use() COMPILER2_PRESENT(|| StressRecompilation),
      "redundant OSR recompilation detected. memory leak in CodeCache!");
#endif
  // only one compilation can be active
  assert(n->is_osr_method(), "wrong kind of nmethod");
  n->set_osr_link(osr_nmethods_head());
  set_osr_nmethods_head(n);
  // Raise the highest osr level if necessary
  n->method()->set_highest_osr_comp_level(MAX2(n->method()->highest_osr_comp_level(), n->comp_level()));

  // Get rid of the osr methods for the same bci that have lower levels.
  for (int l = CompLevel_limited_profile; l < n->comp_level(); l++) {
    nmethod *inv = lookup_osr_nmethod(n->method(), n->osr_entry_bci(), l, true);
    if (inv != nullptr && inv->is_in_use()) {
      inv->make_not_entrant();
    }
  }
}

// Remove osr nmethod from the list. Return true if found and removed.
bool InstanceKlass::remove_osr_nmethod(nmethod* n) {
  // This is a short non-blocking critical region, so the no safepoint check is ok.
  MutexLocker ml(CompiledMethod_lock->owned_by_self() ? nullptr : CompiledMethod_lock
                 , Mutex::_no_safepoint_check_flag);
  assert(n->is_osr_method(), "wrong kind of nmethod");
  nmethod* last = nullptr;
  nmethod* cur  = osr_nmethods_head();
  int max_level = CompLevel_none;  // Find the max comp level excluding n
  Method* m = n->method();
  // Search for match
  bool found = false;
  while(cur != nullptr && cur != n) {
    if (m == cur->method()) {
      // Find max level before n
      max_level = MAX2(max_level, cur->comp_level());
    }
    last = cur;
    cur = cur->osr_link();
  }
  nmethod* next = nullptr;
  if (cur == n) {
    found = true;
    next = cur->osr_link();
    if (last == nullptr) {
      // Remove first element
      set_osr_nmethods_head(next);
    } else {
      last->set_osr_link(next);
    }
  }
  n->set_osr_link(nullptr);
  cur = next;
  while (cur != nullptr) {
    // Find max level after n
    if (m == cur->method()) {
      max_level = MAX2(max_level, cur->comp_level());
    }
    cur = cur->osr_link();
  }
  m->set_highest_osr_comp_level(max_level);
  return found;
}

int InstanceKlass::mark_osr_nmethods(DeoptimizationScope* deopt_scope, const Method* m) {
  MutexLocker ml(CompiledMethod_lock->owned_by_self() ? nullptr : CompiledMethod_lock,
                 Mutex::_no_safepoint_check_flag);
  nmethod* osr = osr_nmethods_head();
  int found = 0;
  while (osr != nullptr) {
    assert(osr->is_osr_method(), "wrong kind of nmethod found in chain");
    if (osr->method() == m) {
      deopt_scope->mark(osr);
      found++;
    }
    osr = osr->osr_link();
  }
  return found;
}

nmethod* InstanceKlass::lookup_osr_nmethod(const Method* m, int bci, int comp_level, bool match_level) const {
  MutexLocker ml(CompiledMethod_lock->owned_by_self() ? nullptr : CompiledMethod_lock,
                 Mutex::_no_safepoint_check_flag);
  nmethod* osr = osr_nmethods_head();
  nmethod* best = nullptr;
  while (osr != nullptr) {
    assert(osr->is_osr_method(), "wrong kind of nmethod found in chain");
    // There can be a time when a c1 osr method exists but we are waiting
    // for a c2 version. When c2 completes its osr nmethod we will trash
    // the c1 version and only be able to find the c2 version. However
    // while we overflow in the c1 code at back branches we don't want to
    // try and switch to the same code as we are already running

    if (osr->method() == m &&
        (bci == InvocationEntryBci || osr->osr_entry_bci() == bci)) {
      if (match_level) {
        if (osr->comp_level() == comp_level) {
          // Found a match - return it.
          return osr;
        }
      } else {
        if (best == nullptr || (osr->comp_level() > best->comp_level())) {
          if (osr->comp_level() == CompilationPolicy::highest_compile_level()) {
            // Found the best possible - return it.
            return osr;
          }
          best = osr;
        }
      }
    }
    osr = osr->osr_link();
  }

  assert(match_level == false || best == nullptr, "shouldn't pick up anything if match_level is set");
  if (best != nullptr && best->comp_level() >= comp_level) {
    return best;
  }
  return nullptr;
}

// -----------------------------------------------------------------------------------------------------
// Printing

#define BULLET  " - "

static const char* state_names[] = {
  "allocated", "loaded", "being_linked", "linked", "being_initialized", "fully_initialized", "initialization_error"
};

static void print_vtable(address self, intptr_t* start, int len, outputStream* st) {
  ResourceMark rm;
  int* forward_refs = NEW_RESOURCE_ARRAY(int, len);
  for (int i = 0; i < len; i++)  forward_refs[i] = 0;
  for (int i = 0; i < len; i++) {
    intptr_t e = start[i];
    st->print("%d : " INTPTR_FORMAT, i, e);
    if (forward_refs[i] != 0) {
      int from = forward_refs[i];
      int off = (int) start[from];
      st->print(" (offset %d <= [%d])", off, from);
    }
    if (MetaspaceObj::is_valid((Metadata*)e)) {
      st->print(" ");
      ((Metadata*)e)->print_value_on(st);
    } else if (self != nullptr && e > 0 && e < 0x10000) {
      address location = self + e;
      int index = (int)((intptr_t*)location - start);
      st->print(" (offset %d => [%d])", (int)e, index);
      if (index >= 0 && index < len)
        forward_refs[index] = i;
    }
    st->cr();
  }
}

static void print_vtable(vtableEntry* start, int len, outputStream* st) {
  return print_vtable(nullptr, reinterpret_cast<intptr_t*>(start), len, st);
}

template<typename T>
 static void print_array_on(outputStream* st, Array<T>* array) {
   if (array == nullptr) { st->print_cr("nullptr"); return; }
   array->print_value_on(st); st->cr();
   if (Verbose || WizardMode) {
     for (int i = 0; i < array->length(); i++) {
       st->print("%d : ", i); array->at(i)->print_value_on(st); st->cr();
     }
   }
 }

static void print_array_on(outputStream* st, Array<int>* array) {
  if (array == nullptr) { st->print_cr("nullptr"); return; }
  array->print_value_on(st); st->cr();
  if (Verbose || WizardMode) {
    for (int i = 0; i < array->length(); i++) {
      st->print("%d : %d", i, array->at(i)); st->cr();
    }
  }
}

const char* InstanceKlass::init_state_name() const {
  return state_names[init_state()];
}

void InstanceKlass::print_on(outputStream* st) const {
  assert(is_klass(), "must be klass");
  Klass::print_on(st);

  st->print(BULLET"instance size:     %d", size_helper());                        st->cr();
  st->print(BULLET"klass size:        %d", size());                               st->cr();
  st->print(BULLET"access:            "); access_flags().print_on(st);            st->cr();
<<<<<<< HEAD
  st->print(BULLET"misc flags:        0x%x", _misc_flags.flags());               st->cr();
=======
  st->print(BULLET"flags:             "); _misc_flags.print_on(st);               st->cr();
>>>>>>> 705ad7d8
  st->print(BULLET"state:             "); st->print_cr("%s", init_state_name());
  st->print(BULLET"name:              "); name()->print_value_on(st);             st->cr();
  st->print(BULLET"super:             "); Metadata::print_value_on_maybe_null(st, super()); st->cr();
  st->print(BULLET"sub:               ");
  Klass* sub = subklass();
  int n;
  for (n = 0; sub != nullptr; n++, sub = sub->next_sibling()) {
    if (n < MaxSubklassPrintSize) {
      sub->print_value_on(st);
      st->print("   ");
    }
  }
  if (n >= MaxSubklassPrintSize) st->print("(" INTX_FORMAT " more klasses...)", n - MaxSubklassPrintSize);
  st->cr();

  if (is_interface()) {
    st->print_cr(BULLET"nof implementors:  %d", nof_implementors());
    if (nof_implementors() == 1) {
      st->print_cr(BULLET"implementor:    ");
      st->print("   ");
      implementor()->print_value_on(st);
      st->cr();
    }
  }

  st->print(BULLET"arrays:            "); Metadata::print_value_on_maybe_null(st, array_klasses()); st->cr();
  st->print(BULLET"methods:           "); print_array_on(st, methods());
  st->print(BULLET"method ordering:   "); print_array_on(st, method_ordering());
  st->print(BULLET"default_methods:   "); print_array_on(st, default_methods());
  if (default_vtable_indices() != nullptr) {
    st->print(BULLET"default vtable indices:   "); print_array_on(st, default_vtable_indices());
  }
  st->print(BULLET"local interfaces:  "); print_array_on(st, local_interfaces());
  st->print(BULLET"trans. interfaces: "); print_array_on(st, transitive_interfaces());
  st->print(BULLET"constants:         "); constants()->print_value_on(st);         st->cr();
  if (class_loader_data() != nullptr) {
    st->print(BULLET"class loader data:  ");
    class_loader_data()->print_value_on(st);
    st->cr();
  }
  if (source_file_name() != nullptr) {
    st->print(BULLET"source file:       ");
    source_file_name()->print_value_on(st);
    st->cr();
  }
  if (source_debug_extension() != nullptr) {
    st->print(BULLET"source debug extension:       ");
    st->print("%s", source_debug_extension());
    st->cr();
  }
  st->print(BULLET"class annotations:       "); class_annotations()->print_value_on(st); st->cr();
  st->print(BULLET"class type annotations:  "); class_type_annotations()->print_value_on(st); st->cr();
  st->print(BULLET"field annotations:       "); fields_annotations()->print_value_on(st); st->cr();
  st->print(BULLET"field type annotations:  "); fields_type_annotations()->print_value_on(st); st->cr();
  {
    bool have_pv = false;
    // previous versions are linked together through the InstanceKlass
    for (InstanceKlass* pv_node = previous_versions();
         pv_node != nullptr;
         pv_node = pv_node->previous_versions()) {
      if (!have_pv)
        st->print(BULLET"previous version:  ");
      have_pv = true;
      pv_node->constants()->print_value_on(st);
    }
    if (have_pv) st->cr();
  }

  if (generic_signature() != nullptr) {
    st->print(BULLET"generic signature: ");
    generic_signature()->print_value_on(st);
    st->cr();
  }
  st->print(BULLET"inner classes:     "); inner_classes()->print_value_on(st);     st->cr();
  st->print(BULLET"nest members:     "); nest_members()->print_value_on(st);     st->cr();
  if (record_components() != nullptr) {
    st->print(BULLET"record components:     "); record_components()->print_value_on(st);     st->cr();
  }
  st->print(BULLET"permitted subclasses:     "); permitted_subclasses()->print_value_on(st);     st->cr();
  st->print(BULLET"preload classes:     "); preload_classes()->print_value_on(st); st->cr();
  if (java_mirror() != nullptr) {
    st->print(BULLET"java mirror:       ");
    java_mirror()->print_value_on(st);
    st->cr();
  } else {
    st->print_cr(BULLET"java mirror:       null");
  }
  st->print(BULLET"vtable length      %d  (start addr: " PTR_FORMAT ")", vtable_length(), p2i(start_of_vtable())); st->cr();
  if (vtable_length() > 0 && (Verbose || WizardMode))  print_vtable(start_of_vtable(), vtable_length(), st);
  st->print(BULLET"itable length      %d (start addr: " PTR_FORMAT ")", itable_length(), p2i(start_of_itable())); st->cr();
  if (itable_length() > 0 && (Verbose || WizardMode))  print_vtable(nullptr, start_of_itable(), itable_length(), st);
  st->print_cr(BULLET"---- static fields (%d words):", static_field_size());
  FieldPrinter print_static_field(st);
  ((InstanceKlass*)this)->do_local_static_fields(&print_static_field);
  st->print_cr(BULLET"---- non-static fields (%d words):", nonstatic_field_size());
  FieldPrinter print_nonstatic_field(st);
  InstanceKlass* ik = const_cast<InstanceKlass*>(this);
  ik->print_nonstatic_fields(&print_nonstatic_field);

  st->print(BULLET"non-static oop maps: ");
  OopMapBlock* map     = start_of_nonstatic_oop_maps();
  OopMapBlock* end_map = map + nonstatic_oop_map_count();
  while (map < end_map) {
    st->print("%d-%d ", map->offset(), map->offset() + heapOopSize*(map->count() - 1));
    map++;
  }
  st->cr();
}

void InstanceKlass::print_value_on(outputStream* st) const {
  assert(is_klass(), "must be klass");
  if (Verbose || WizardMode)  access_flags().print_on(st);
  name()->print_value_on(st);
}

void FieldPrinter::do_field(fieldDescriptor* fd) {
  _st->print(BULLET);
   if (_obj == nullptr) {
     fd->print_on(_st);
     _st->cr();
   } else {
     fd->print_on_for(_st, _obj);
     _st->cr();
   }
}


void InstanceKlass::oop_print_on(oop obj, outputStream* st) {
  Klass::oop_print_on(obj, st);

  if (this == vmClasses::String_klass()) {
    typeArrayOop value  = java_lang_String::value(obj);
    juint        length = java_lang_String::length(obj);
    if (value != nullptr &&
        value->is_typeArray() &&
        length <= (juint) value->length()) {
      st->print(BULLET"string: ");
      java_lang_String::print(obj, st);
      st->cr();
    }
  }

  st->print_cr(BULLET"---- fields (total size " SIZE_FORMAT " words):", oop_size(obj));
  FieldPrinter print_field(st, obj);
  print_nonstatic_fields(&print_field);

  if (this == vmClasses::Class_klass()) {
    st->print(BULLET"signature: ");
    java_lang_Class::print_signature(obj, st);
    st->cr();
    Klass* real_klass = java_lang_Class::as_Klass(obj);
    if (real_klass != nullptr && real_klass->is_instance_klass()) {
      st->print_cr(BULLET"---- static fields (%d):", java_lang_Class::static_oop_field_count(obj));
      InstanceKlass::cast(real_klass)->do_local_static_fields(&print_field);
    }
  } else if (this == vmClasses::MethodType_klass()) {
    st->print(BULLET"signature: ");
    java_lang_invoke_MethodType::print_signature(obj, st);
    st->cr();
  }
}

#ifndef PRODUCT

bool InstanceKlass::verify_itable_index(int i) {
  int method_count = klassItable::method_count_for_interface(this);
  assert(i >= 0 && i < method_count, "index out of bounds");
  return true;
}

#endif //PRODUCT

void InstanceKlass::oop_print_value_on(oop obj, outputStream* st) {
  st->print("a ");
  name()->print_value_on(st);
  obj->print_address_on(st);
  if (this == vmClasses::String_klass()
      && java_lang_String::value(obj) != nullptr) {
    ResourceMark rm;
    int len = java_lang_String::length(obj);
    int plen = (len < 24 ? len : 12);
    char* str = java_lang_String::as_utf8_string(obj, 0, plen);
    st->print(" = \"%s\"", str);
    if (len > plen)
      st->print("...[%d]", len);
  } else if (this == vmClasses::Class_klass()) {
    Klass* k = java_lang_Class::as_Klass(obj);
    st->print(" = ");
    if (k != nullptr) {
      k->print_value_on(st);
    } else {
      const char* tname = type2name(java_lang_Class::primitive_type(obj));
      st->print("%s", tname ? tname : "type?");
    }
  } else if (this == vmClasses::MethodType_klass()) {
    st->print(" = ");
    java_lang_invoke_MethodType::print_signature(obj, st);
  } else if (java_lang_boxing_object::is_instance(obj)) {
    st->print(" = ");
    java_lang_boxing_object::print(obj, st);
  } else if (this == vmClasses::LambdaForm_klass()) {
    oop vmentry = java_lang_invoke_LambdaForm::vmentry(obj);
    if (vmentry != nullptr) {
      st->print(" => ");
      vmentry->print_value_on(st);
    }
  } else if (this == vmClasses::MemberName_klass()) {
    Metadata* vmtarget = java_lang_invoke_MemberName::vmtarget(obj);
    if (vmtarget != nullptr) {
      st->print(" = ");
      vmtarget->print_value_on(st);
    } else {
      oop clazz = java_lang_invoke_MemberName::clazz(obj);
      oop name  = java_lang_invoke_MemberName::name(obj);
      if (clazz != nullptr) {
        clazz->print_value_on(st);
      } else {
        st->print("null");
      }
      st->print(".");
      if (name != nullptr) {
        name->print_value_on(st);
      } else {
        st->print("null");
      }
    }
  }
}

const char* InstanceKlass::internal_name() const {
  return external_name();
}

void InstanceKlass::print_class_load_logging(ClassLoaderData* loader_data,
                                             const ModuleEntry* module_entry,
                                             const ClassFileStream* cfs) const {
  if (ClassListWriter::is_enabled()) {
    ClassListWriter::write(this, cfs);
  }

  if (!log_is_enabled(Info, class, load)) {
    return;
  }

  ResourceMark rm;
  LogMessage(class, load) msg;
  stringStream info_stream;

  // Name and class hierarchy info
  info_stream.print("%s", external_name());

  // Source
  if (cfs != nullptr) {
    if (cfs->source() != nullptr) {
      const char* module_name = (module_entry->name() == nullptr) ? UNNAMED_MODULE : module_entry->name()->as_C_string();
      if (module_name != nullptr) {
        // When the boot loader created the stream, it didn't know the module name
        // yet. Let's format it now.
        if (cfs->from_boot_loader_modules_image()) {
          info_stream.print(" source: jrt:/%s", module_name);
        } else {
          info_stream.print(" source: %s", cfs->source());
        }
      } else {
        info_stream.print(" source: %s", cfs->source());
      }
    } else if (loader_data == ClassLoaderData::the_null_class_loader_data()) {
      Thread* current = Thread::current();
      Klass* caller = current->is_Java_thread() ?
        JavaThread::cast(current)->security_get_caller_class(1):
        nullptr;
      // caller can be null, for example, during a JVMTI VM_Init hook
      if (caller != nullptr) {
        info_stream.print(" source: instance of %s", caller->external_name());
      } else {
        // source is unknown
      }
    } else {
      oop class_loader = loader_data->class_loader();
      info_stream.print(" source: %s", class_loader->klass()->external_name());
    }
  } else {
    assert(this->is_shared(), "must be");
    if (MetaspaceShared::is_shared_dynamic((void*)this)) {
      info_stream.print(" source: shared objects file (top)");
    } else {
      info_stream.print(" source: shared objects file");
    }
  }

  msg.info("%s", info_stream.as_string());

  if (log_is_enabled(Debug, class, load)) {
    stringStream debug_stream;

    // Class hierarchy info
    debug_stream.print(" klass: " PTR_FORMAT " super: " PTR_FORMAT,
                       p2i(this),  p2i(superklass()));

    // Interfaces
    if (local_interfaces() != nullptr && local_interfaces()->length() > 0) {
      debug_stream.print(" interfaces:");
      int length = local_interfaces()->length();
      for (int i = 0; i < length; i++) {
        debug_stream.print(" " PTR_FORMAT,
                           p2i(InstanceKlass::cast(local_interfaces()->at(i))));
      }
    }

    // Class loader
    debug_stream.print(" loader: [");
    loader_data->print_value_on(&debug_stream);
    debug_stream.print("]");

    // Classfile checksum
    if (cfs) {
      debug_stream.print(" bytes: %d checksum: %08x",
                         cfs->length(),
                         ClassLoader::crc32(0, (const char*)cfs->buffer(),
                         cfs->length()));
    }

    msg.debug("%s", debug_stream.as_string());
  }
}

// Verification

class VerifyFieldClosure: public BasicOopIterateClosure {
 protected:
  template <class T> void do_oop_work(T* p) {
    oop obj = RawAccess<>::oop_load(p);
    if (!oopDesc::is_oop_or_null(obj)) {
      tty->print_cr("Failed: " PTR_FORMAT " -> " PTR_FORMAT, p2i(p), p2i(obj));
      Universe::print_on(tty);
      guarantee(false, "boom");
    }
  }
 public:
  virtual void do_oop(oop* p)       { VerifyFieldClosure::do_oop_work(p); }
  virtual void do_oop(narrowOop* p) { VerifyFieldClosure::do_oop_work(p); }
};

void InstanceKlass::verify_on(outputStream* st) {
#ifndef PRODUCT
  // Avoid redundant verifies, this really should be in product.
  if (_verify_count == Universe::verify_count()) return;
  _verify_count = Universe::verify_count();
#endif

  // Verify Klass
  Klass::verify_on(st);

  // Verify that klass is present in ClassLoaderData
  guarantee(class_loader_data()->contains_klass(this),
            "this class isn't found in class loader data");

  // Verify vtables
  if (is_linked()) {
    // $$$ This used to be done only for m/s collections.  Doing it
    // always seemed a valid generalization.  (DLD -- 6/00)
    vtable().verify(st);
  }

  // Verify first subklass
  if (subklass() != nullptr) {
    guarantee(subklass()->is_klass(), "should be klass");
  }

  // Verify siblings
  Klass* super = this->super();
  Klass* sib = next_sibling();
  if (sib != nullptr) {
    if (sib == this) {
      fatal("subclass points to itself " PTR_FORMAT, p2i(sib));
    }

    guarantee(sib->is_klass(), "should be klass");
    guarantee(sib->super() == super, "siblings should have same superklass");
  }

  // Verify local interfaces
  if (local_interfaces()) {
    Array<InstanceKlass*>* local_interfaces = this->local_interfaces();
    for (int j = 0; j < local_interfaces->length(); j++) {
      InstanceKlass* e = local_interfaces->at(j);
      guarantee(e->is_klass() && e->is_interface(), "invalid local interface");
    }
  }

  // Verify transitive interfaces
  if (transitive_interfaces() != nullptr) {
    Array<InstanceKlass*>* transitive_interfaces = this->transitive_interfaces();
    for (int j = 0; j < transitive_interfaces->length(); j++) {
      InstanceKlass* e = transitive_interfaces->at(j);
      guarantee(e->is_klass() && e->is_interface(), "invalid transitive interface");
    }
  }

  // Verify methods
  if (methods() != nullptr) {
    Array<Method*>* methods = this->methods();
    for (int j = 0; j < methods->length(); j++) {
      guarantee(methods->at(j)->is_method(), "non-method in methods array");
    }
    for (int j = 0; j < methods->length() - 1; j++) {
      Method* m1 = methods->at(j);
      Method* m2 = methods->at(j + 1);
      guarantee(m1->name()->fast_compare(m2->name()) <= 0, "methods not sorted correctly");
    }
  }

  // Verify method ordering
  if (method_ordering() != nullptr) {
    Array<int>* method_ordering = this->method_ordering();
    int length = method_ordering->length();
    if (JvmtiExport::can_maintain_original_method_order() ||
        ((UseSharedSpaces || Arguments::is_dumping_archive()) && length != 0)) {
      guarantee(length == methods()->length(), "invalid method ordering length");
      jlong sum = 0;
      for (int j = 0; j < length; j++) {
        int original_index = method_ordering->at(j);
        guarantee(original_index >= 0, "invalid method ordering index");
        guarantee(original_index < length, "invalid method ordering index");
        sum += original_index;
      }
      // Verify sum of indices 0,1,...,length-1
      guarantee(sum == ((jlong)length*(length-1))/2, "invalid method ordering sum");
    } else {
      guarantee(length == 0, "invalid method ordering length");
    }
  }

  // Verify default methods
  if (default_methods() != nullptr) {
    Array<Method*>* methods = this->default_methods();
    for (int j = 0; j < methods->length(); j++) {
      guarantee(methods->at(j)->is_method(), "non-method in methods array");
    }
    for (int j = 0; j < methods->length() - 1; j++) {
      Method* m1 = methods->at(j);
      Method* m2 = methods->at(j + 1);
      guarantee(m1->name()->fast_compare(m2->name()) <= 0, "methods not sorted correctly");
    }
  }

  // Verify JNI static field identifiers
  if (jni_ids() != nullptr) {
    jni_ids()->verify(this);
  }

  // Verify other fields
  if (constants() != nullptr) {
    guarantee(constants()->is_constantPool(), "should be constant pool");
  }
}

void InstanceKlass::oop_verify_on(oop obj, outputStream* st) {
  Klass::oop_verify_on(obj, st);
  VerifyFieldClosure blk;
  obj->oop_iterate(&blk);
}


// JNIid class for jfieldIDs only
// Note to reviewers:
// These JNI functions are just moved over to column 1 and not changed
// in the compressed oops workspace.
JNIid::JNIid(Klass* holder, int offset, JNIid* next) {
  _holder = holder;
  _offset = offset;
  _next = next;
  debug_only(_is_static_field_id = false;)
}


JNIid* JNIid::find(int offset) {
  JNIid* current = this;
  while (current != nullptr) {
    if (current->offset() == offset) return current;
    current = current->next();
  }
  return nullptr;
}

void JNIid::deallocate(JNIid* current) {
  while (current != nullptr) {
    JNIid* next = current->next();
    delete current;
    current = next;
  }
}


void JNIid::verify(Klass* holder) {
  int first_field_offset  = InstanceMirrorKlass::offset_of_static_fields();
  int end_field_offset;
  end_field_offset = first_field_offset + (InstanceKlass::cast(holder)->static_field_size() * wordSize);

  JNIid* current = this;
  while (current != nullptr) {
    guarantee(current->holder() == holder, "Invalid klass in JNIid");
#ifdef ASSERT
    int o = current->offset();
    if (current->is_static_field_id()) {
      guarantee(o >= first_field_offset  && o < end_field_offset,  "Invalid static field offset in JNIid");
    }
#endif
    current = current->next();
  }
}

void InstanceKlass::set_init_state(ClassState state) {
  if (state > loaded) {
    assert_lock_strong(_init_monitor);
  }
#ifdef ASSERT
  bool good_state = is_shared() ? (_init_state <= state)
                                               : (_init_state < state);
  bool link_failed = _init_state == being_linked && state == loaded;
  assert(good_state || state == allocated || link_failed, "illegal state transition");
#endif
  assert(_init_thread == nullptr, "should be cleared before state change");
  Atomic::store(&_init_state, state);
}

#if INCLUDE_JVMTI

// RedefineClasses() support for previous versions

// Globally, there is at least one previous version of a class to walk
// during class unloading, which is saved because old methods in the class
// are still running.   Otherwise the previous version list is cleaned up.
bool InstanceKlass::_has_previous_versions = false;

// Returns true if there are previous versions of a class for class
// unloading only. Also resets the flag to false. purge_previous_version
// will set the flag to true if there are any left, i.e., if there's any
// work to do for next time. This is to avoid the expensive code cache
// walk in CLDG::clean_deallocate_lists().
bool InstanceKlass::has_previous_versions_and_reset() {
  bool ret = _has_previous_versions;
  log_trace(redefine, class, iklass, purge)("Class unloading: has_previous_versions = %s",
     ret ? "true" : "false");
  _has_previous_versions = false;
  return ret;
}

// Purge previous versions before adding new previous versions of the class and
// during class unloading.
void InstanceKlass::purge_previous_version_list() {
  assert(SafepointSynchronize::is_at_safepoint(), "only called at safepoint");
  assert(has_been_redefined(), "Should only be called for main class");

  // Quick exit.
  if (previous_versions() == nullptr) {
    return;
  }

  // This klass has previous versions so see what we can cleanup
  // while it is safe to do so.

  int deleted_count = 0;    // leave debugging breadcrumbs
  int live_count = 0;
  ClassLoaderData* loader_data = class_loader_data();
  assert(loader_data != nullptr, "should never be null");

  ResourceMark rm;
  log_trace(redefine, class, iklass, purge)("%s: previous versions", external_name());

  // previous versions are linked together through the InstanceKlass
  InstanceKlass* pv_node = previous_versions();
  InstanceKlass* last = this;
  int version = 0;

  // check the previous versions list
  for (; pv_node != nullptr; ) {

    ConstantPool* pvcp = pv_node->constants();
    assert(pvcp != nullptr, "cp ref was unexpectedly cleared");

    if (!pvcp->on_stack()) {
      // If the constant pool isn't on stack, none of the methods
      // are executing.  Unlink this previous_version.
      // The previous version InstanceKlass is on the ClassLoaderData deallocate list
      // so will be deallocated during the next phase of class unloading.
      log_trace(redefine, class, iklass, purge)
        ("previous version " PTR_FORMAT " is dead.", p2i(pv_node));
      // Unlink from previous version list.
      assert(pv_node->class_loader_data() == loader_data, "wrong loader_data");
      InstanceKlass* next = pv_node->previous_versions();
      pv_node->link_previous_versions(nullptr);   // point next to null
      last->link_previous_versions(next);
      // Delete this node directly. Nothing is referring to it and we don't
      // want it to increase the counter for metadata to delete in CLDG.
      MetadataFactory::free_metadata(loader_data, pv_node);
      pv_node = next;
      deleted_count++;
      version++;
      continue;
    } else {
      log_trace(redefine, class, iklass, purge)("previous version " PTR_FORMAT " is alive", p2i(pv_node));
      assert(pvcp->pool_holder() != nullptr, "Constant pool with no holder");
      guarantee (!loader_data->is_unloading(), "unloaded classes can't be on the stack");
      live_count++;
      // found a previous version for next time we do class unloading
      _has_previous_versions = true;
    }

    // next previous version
    last = pv_node;
    pv_node = pv_node->previous_versions();
    version++;
  }
  log_trace(redefine, class, iklass, purge)
    ("previous version stats: live=%d, deleted=%d", live_count, deleted_count);
}

void InstanceKlass::mark_newly_obsolete_methods(Array<Method*>* old_methods,
                                                int emcp_method_count) {
  int obsolete_method_count = old_methods->length() - emcp_method_count;

  if (emcp_method_count != 0 && obsolete_method_count != 0 &&
      _previous_versions != nullptr) {
    // We have a mix of obsolete and EMCP methods so we have to
    // clear out any matching EMCP method entries the hard way.
    int local_count = 0;
    for (int i = 0; i < old_methods->length(); i++) {
      Method* old_method = old_methods->at(i);
      if (old_method->is_obsolete()) {
        // only obsolete methods are interesting
        Symbol* m_name = old_method->name();
        Symbol* m_signature = old_method->signature();

        // previous versions are linked together through the InstanceKlass
        int j = 0;
        for (InstanceKlass* prev_version = _previous_versions;
             prev_version != nullptr;
             prev_version = prev_version->previous_versions(), j++) {

          Array<Method*>* method_refs = prev_version->methods();
          for (int k = 0; k < method_refs->length(); k++) {
            Method* method = method_refs->at(k);

            if (!method->is_obsolete() &&
                method->name() == m_name &&
                method->signature() == m_signature) {
              // The current RedefineClasses() call has made all EMCP
              // versions of this method obsolete so mark it as obsolete
              log_trace(redefine, class, iklass, add)
                ("%s(%s): flush obsolete method @%d in version @%d",
                 m_name->as_C_string(), m_signature->as_C_string(), k, j);

              method->set_is_obsolete();
              break;
            }
          }

          // The previous loop may not find a matching EMCP method, but
          // that doesn't mean that we can optimize and not go any
          // further back in the PreviousVersion generations. The EMCP
          // method for this generation could have already been made obsolete,
          // but there still may be an older EMCP method that has not
          // been made obsolete.
        }

        if (++local_count >= obsolete_method_count) {
          // no more obsolete methods so bail out now
          break;
        }
      }
    }
  }
}

// Save the scratch_class as the previous version if any of the methods are running.
// The previous_versions are used to set breakpoints in EMCP methods and they are
// also used to clean MethodData links to redefined methods that are no longer running.
void InstanceKlass::add_previous_version(InstanceKlass* scratch_class,
                                         int emcp_method_count) {
  assert(Thread::current()->is_VM_thread(),
         "only VMThread can add previous versions");

  ResourceMark rm;
  log_trace(redefine, class, iklass, add)
    ("adding previous version ref for %s, EMCP_cnt=%d", scratch_class->external_name(), emcp_method_count);

  // Clean out old previous versions for this class
  purge_previous_version_list();

  // Mark newly obsolete methods in remaining previous versions.  An EMCP method from
  // a previous redefinition may be made obsolete by this redefinition.
  Array<Method*>* old_methods = scratch_class->methods();
  mark_newly_obsolete_methods(old_methods, emcp_method_count);

  // If the constant pool for this previous version of the class
  // is not marked as being on the stack, then none of the methods
  // in this previous version of the class are on the stack so
  // we don't need to add this as a previous version.
  ConstantPool* cp_ref = scratch_class->constants();
  if (!cp_ref->on_stack()) {
    log_trace(redefine, class, iklass, add)("scratch class not added; no methods are running");
    scratch_class->class_loader_data()->add_to_deallocate_list(scratch_class);
    return;
  }

  // Add previous version if any methods are still running.
  // Set has_previous_version flag for processing during class unloading.
  _has_previous_versions = true;
  log_trace(redefine, class, iklass, add) ("scratch class added; one of its methods is on_stack.");
  assert(scratch_class->previous_versions() == nullptr, "shouldn't have a previous version");
  scratch_class->link_previous_versions(previous_versions());
  link_previous_versions(scratch_class);
} // end add_previous_version()

#endif // INCLUDE_JVMTI

Method* InstanceKlass::method_with_idnum(int idnum) {
  Method* m = nullptr;
  if (idnum < methods()->length()) {
    m = methods()->at(idnum);
  }
  if (m == nullptr || m->method_idnum() != idnum) {
    for (int index = 0; index < methods()->length(); ++index) {
      m = methods()->at(index);
      if (m->method_idnum() == idnum) {
        return m;
      }
    }
    // None found, return null for the caller to handle.
    return nullptr;
  }
  return m;
}


Method* InstanceKlass::method_with_orig_idnum(int idnum) {
  if (idnum >= methods()->length()) {
    return nullptr;
  }
  Method* m = methods()->at(idnum);
  if (m != nullptr && m->orig_method_idnum() == idnum) {
    return m;
  }
  // Obsolete method idnum does not match the original idnum
  for (int index = 0; index < methods()->length(); ++index) {
    m = methods()->at(index);
    if (m->orig_method_idnum() == idnum) {
      return m;
    }
  }
  // None found, return null for the caller to handle.
  return nullptr;
}


Method* InstanceKlass::method_with_orig_idnum(int idnum, int version) {
  InstanceKlass* holder = get_klass_version(version);
  if (holder == nullptr) {
    return nullptr; // The version of klass is gone, no method is found
  }
  Method* method = holder->method_with_orig_idnum(idnum);
  return method;
}

#if INCLUDE_JVMTI
JvmtiCachedClassFileData* InstanceKlass::get_cached_class_file() {
  return _cached_class_file;
}

jint InstanceKlass::get_cached_class_file_len() {
  return VM_RedefineClasses::get_cached_class_file_len(_cached_class_file);
}

unsigned char * InstanceKlass::get_cached_class_file_bytes() {
  return VM_RedefineClasses::get_cached_class_file_bytes(_cached_class_file);
}
#endif

// Make a step iterating over the class hierarchy under the root class.
// Skips subclasses if requested.
void ClassHierarchyIterator::next() {
  assert(_current != nullptr, "required");
  if (_visit_subclasses && _current->subklass() != nullptr) {
    _current = _current->subklass();
    return; // visit next subclass
  }
  _visit_subclasses = true; // reset
  while (_current->next_sibling() == nullptr && _current != _root) {
    _current = _current->superklass(); // backtrack; no more sibling subclasses left
  }
  if (_current == _root) {
    // Iteration is over (back at root after backtracking). Invalidate the iterator.
    _current = nullptr;
    return;
  }
  _current = _current->next_sibling();
  return; // visit next sibling subclass
}<|MERGE_RESOLUTION|>--- conflicted
+++ resolved
@@ -3735,11 +3735,7 @@
   st->print(BULLET"instance size:     %d", size_helper());                        st->cr();
   st->print(BULLET"klass size:        %d", size());                               st->cr();
   st->print(BULLET"access:            "); access_flags().print_on(st);            st->cr();
-<<<<<<< HEAD
-  st->print(BULLET"misc flags:        0x%x", _misc_flags.flags());               st->cr();
-=======
   st->print(BULLET"flags:             "); _misc_flags.print_on(st);               st->cr();
->>>>>>> 705ad7d8
   st->print(BULLET"state:             "); st->print_cr("%s", init_state_name());
   st->print(BULLET"name:              "); name()->print_value_on(st);             st->cr();
   st->print(BULLET"super:             "); Metadata::print_value_on_maybe_null(st, super()); st->cr();
