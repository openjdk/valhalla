--- conflicted
+++ resolved
@@ -488,8 +488,8 @@
 
 #ifndef PRODUCT
 bool InstanceKlass::bounds_check(address addr, bool edge_ok, intptr_t size_in_bytes) const {
-  const char* bad = NULL;
-  address end = NULL;
+  const char* bad = nullptr;
+  address end = nullptr;
   if (addr < (address)this) {
     bad = "before";
   } else if (addr == (address)this) {
@@ -548,14 +548,10 @@
   _init_state(allocated),
   _reference_type(reference_type),
   _init_monitor(create_init_monitor("InstanceKlassInitMonitor_lock")),
-<<<<<<< HEAD
-  _init_thread(NULL),
-  _inline_type_field_klasses(NULL),
-  _preload_classes(NULL),
-  _adr_inlineklass_fixed_block(NULL)
-=======
-  _init_thread(nullptr)
->>>>>>> 861e3020
+  _init_thread(nullptr),
+  _inline_type_field_klasses(nullptr),
+  _preload_classes(nullptr),
+  _adr_inlineklass_fixed_block(nullptr)
 {
   set_vtable_length(parser.vtable_size());
   set_access_flags(parser.access_flags());
@@ -738,7 +734,7 @@
   }
   set_permitted_subclasses(nullptr);
 
-  if (preload_classes() != NULL &&
+  if (preload_classes() != nullptr &&
       preload_classes() != Universe::the_empty_short_array() &&
       !preload_classes()->is_shared()) {
     MetadataFactory::free_array<jushort>(loader_data, preload_classes());
@@ -941,7 +937,7 @@
               Klass* klass = SystemDictionary::resolve_or_fail(symb,
                                                               Handle(THREAD, loader), Handle(THREAD, protection_domain), true,
                                                               CHECK_false);
-              if (klass == NULL) {
+              if (klass == nullptr) {
                 THROW_(vmSymbols::java_lang_LinkageError(), false);
               }
               if (!klass->is_inline_klass()) {
@@ -957,7 +953,7 @@
       }
     }
     // Aggressively preloading all classes from the Preload attribute
-    if (preload_classes() != NULL) {
+    if (preload_classes() != nullptr) {
       for (int i = 0; i < preload_classes()->length(); i++) {
         if (constants()->tag_at(preload_classes()->at(i)).is_klass()) continue;
         Symbol* class_name = constants()->klass_at_noresolve(preload_classes()->at(i));
@@ -969,7 +965,7 @@
         if (HAS_PENDING_EXCEPTION) {
           CLEAR_PENDING_EXCEPTION;
         }
-        if (klass != NULL) {
+        if (klass != nullptr) {
           log_info(class, preload)("Preloading class %s during linking of class %s because of its Preload attribute", class_name->as_C_string(), name()->as_C_string());
         } else {
           log_warning(class, preload)("Preloading of class %s during linking of class %s (Preload attribute) failed", class_name->as_C_string(), name()->as_C_string());
@@ -1279,7 +1275,7 @@
     for (AllFieldStream fs(this); !fs.done(); fs.next()) {
       if (Signature::basic_type(fs.signature()) == T_PRIMITIVE_OBJECT) {
         Klass* klass = get_inline_type_field_klass_or_null(fs.index());
-        if (fs.access_flags().is_static() && klass == NULL) {
+        if (fs.access_flags().is_static() && klass == nullptr) {
           klass = SystemDictionary::resolve_or_fail(field_signature(fs.index())->fundamental_name(THREAD),
               Handle(THREAD, class_loader()),
               Handle(THREAD, protection_domain()),
@@ -1288,10 +1284,10 @@
         }
 
         if (!HAS_PENDING_EXCEPTION) {
-          assert(klass != NULL, "Must  be");
+          assert(klass != nullptr, "Must  be");
           InstanceKlass::cast(klass)->initialize(THREAD);
           if (fs.access_flags().is_static()) {
-            if (java_mirror()->obj_field(fs.offset()) == NULL) {
+            if (java_mirror()->obj_field(fs.offset()) == nullptr) {
               java_mirror()->obj_field_put(fs.offset(), InlineKlass::cast(klass)->default_value());
             }
           }
@@ -1610,14 +1606,9 @@
       MutexLocker ma(THREAD, MultiArray_lock);
 
       // Check if update has already taken place
-<<<<<<< HEAD
-      if (array_klasses() == NULL) {
+      if (array_klasses() == nullptr) {
         ObjArrayKlass* k = ObjArrayKlass::allocate_objArray_klass(class_loader_data(), 1, this,
                                                                   false, false, CHECK_NULL);
-=======
-      if (array_klasses() == nullptr) {
-        ObjArrayKlass* k = ObjArrayKlass::allocate_objArray_klass(class_loader_data(), 1, this, CHECK_NULL);
->>>>>>> 861e3020
         // use 'release' to pair with lock-free load
         release_set_array_klasses(k);
       }
@@ -1630,15 +1621,9 @@
 
 Klass* InstanceKlass::array_klass_or_null(int n) {
   // Need load-acquire for lock-free read
-<<<<<<< HEAD
   ArrayKlass* ak = array_klasses_acquire();
-  if (ak == NULL) {
-    return NULL;
-=======
-  ObjArrayKlass* oak = array_klasses_acquire();
-  if (oak == nullptr) {
+  if (ak == nullptr) {
     return nullptr;
->>>>>>> 861e3020
   } else {
     return ak->array_klass_or_null(n);
   }
@@ -1657,11 +1642,7 @@
 Method* InstanceKlass::class_initializer() const {
   Method* clinit = find_method(
       vmSymbols::class_initializer_name(), vmSymbols::void_method_signature());
-<<<<<<< HEAD
-  if (clinit != NULL && clinit->is_class_initializer()) {
-=======
-  if (clinit != nullptr && clinit->has_valid_initializer_flags()) {
->>>>>>> 861e3020
+  if (clinit != nullptr && clinit->is_class_initializer()) {
     return clinit;
   }
   return nullptr;
@@ -1709,13 +1690,8 @@
   // Lazily create the _oop_map_cache at first request
   // Lock-free access requires load_acquire.
   OopMapCache* oop_map_cache = Atomic::load_acquire(&_oop_map_cache);
-<<<<<<< HEAD
-  if (oop_map_cache == NULL) {
+  if (oop_map_cache == nullptr) {
     MutexLocker x(OopMapCacheAlloc_lock,  Mutex::_no_safepoint_check_flag);
-=======
-  if (oop_map_cache == nullptr) {
-    MutexLocker x(OopMapCacheAlloc_lock);
->>>>>>> 861e3020
     // Check if _oop_map_cache was allocated while we were waiting for this lock
     if ((oop_map_cache = _oop_map_cache) == nullptr) {
       oop_map_cache = new OopMapCache();
@@ -2716,7 +2692,6 @@
     array_klasses()->remove_unshareable_info();
   }
 
-<<<<<<< HEAD
   if (has_inline_type_fields()) {
     for (AllFieldStream fs(fields(), constants()); !fs.done(); fs.next()) {
       if (Signature::basic_type(fs.signature()) == T_PRIMITIVE_OBJECT) {
@@ -2725,16 +2700,10 @@
     }
   }
 
-  // These are not allocated from metaspace. They are safe to set to NULL.
-  _source_debug_extension = NULL;
-  _dep_context = NULL;
-  _osr_nmethods_head = NULL;
-=======
-  // These are not allocated from metaspace. They are safe to set to null.
+  // These are not allocated from metaspace. They are safe to set to nullptr.
   _source_debug_extension = nullptr;
   _dep_context = nullptr;
   _osr_nmethods_head = nullptr;
->>>>>>> 861e3020
 #if INCLUDE_JVMTI
   _breakpoints = nullptr;
   _previous_versions = nullptr;
@@ -3605,7 +3574,7 @@
     if (MetaspaceObj::is_valid((Metadata*)e)) {
       st->print(" ");
       ((Metadata*)e)->print_value_on(st);
-    } else if (self != NULL && e > 0 && e < 0x10000) {
+    } else if (self != nullptr && e > 0 && e < 0x10000) {
       address location = self + e;
       int index = (int)((intptr_t*)location - start);
       st->print(" (offset %d => [%d])", (int)e, index);
@@ -3617,12 +3586,12 @@
 }
 
 static void print_vtable(vtableEntry* start, int len, outputStream* st) {
-  return print_vtable(NULL, reinterpret_cast<intptr_t*>(start), len, st);
+  return print_vtable(nullptr, reinterpret_cast<intptr_t*>(start), len, st);
 }
 
 template<typename T>
  static void print_array_on(outputStream* st, Array<T>* array) {
-   if (array == NULL) { st->print_cr("NULL"); return; }
+   if (array == nullptr) { st->print_cr("nullptr"); return; }
    array->print_value_on(st); st->cr();
    if (Verbose || WizardMode) {
      for (int i = 0; i < array->length(); i++) {
@@ -3632,7 +3601,7 @@
  }
 
 static void print_array_on(outputStream* st, Array<int>* array) {
-  if (array == NULL) { st->print_cr("NULL"); return; }
+  if (array == nullptr) { st->print_cr("nullptr"); return; }
   array->print_value_on(st); st->cr();
   if (Verbose || WizardMode) {
     for (int i = 0; i < array->length(); i++) {
@@ -3679,31 +3648,11 @@
   }
 
   st->print(BULLET"arrays:            "); Metadata::print_value_on_maybe_null(st, array_klasses()); st->cr();
-<<<<<<< HEAD
   st->print(BULLET"methods:           "); print_array_on(st, methods());
   st->print(BULLET"method ordering:   "); print_array_on(st, method_ordering());
   st->print(BULLET"default_methods:   "); print_array_on(st, default_methods());
-  if (default_vtable_indices() != NULL) {
+  if (default_vtable_indices() != nullptr) {
     st->print(BULLET"default vtable indices:   "); print_array_on(st, default_vtable_indices());
-=======
-  st->print(BULLET"methods:           "); methods()->print_value_on(st);                  st->cr();
-  if (Verbose || WizardMode) {
-    Array<Method*>* method_array = methods();
-    for (int i = 0; i < method_array->length(); i++) {
-      st->print("%d : ", i); method_array->at(i)->print_value(); st->cr();
-    }
-  }
-  st->print(BULLET"method ordering:   "); method_ordering()->print_value_on(st);      st->cr();
-  st->print(BULLET"default_methods:   "); default_methods()->print_value_on(st);      st->cr();
-  if (Verbose && default_methods() != nullptr) {
-    Array<Method*>* method_array = default_methods();
-    for (int i = 0; i < method_array->length(); i++) {
-      st->print("%d : ", i); method_array->at(i)->print_value(); st->cr();
-    }
-  }
-  if (default_vtable_indices() != nullptr) {
-    st->print(BULLET"default vtable indices:   "); default_vtable_indices()->print_value_on(st);       st->cr();
->>>>>>> 861e3020
   }
   st->print(BULLET"local interfaces:  "); print_array_on(st, local_interfaces());
   st->print(BULLET"trans. interfaces: "); print_array_on(st, transitive_interfaces());
@@ -3752,12 +3701,8 @@
     st->print(BULLET"record components:     "); record_components()->print_value_on(st);     st->cr();
   }
   st->print(BULLET"permitted subclasses:     "); permitted_subclasses()->print_value_on(st);     st->cr();
-<<<<<<< HEAD
   st->print(BULLET"preload classes:     "); preload_classes()->print_value_on(st); st->cr();
-  if (java_mirror() != NULL) {
-=======
   if (java_mirror() != nullptr) {
->>>>>>> 861e3020
     st->print(BULLET"java mirror:       ");
     java_mirror()->print_value_on(st);
     st->cr();
@@ -3767,7 +3712,7 @@
   st->print(BULLET"vtable length      %d  (start addr: " PTR_FORMAT ")", vtable_length(), p2i(start_of_vtable())); st->cr();
   if (vtable_length() > 0 && (Verbose || WizardMode))  print_vtable(start_of_vtable(), vtable_length(), st);
   st->print(BULLET"itable length      %d (start addr: " PTR_FORMAT ")", itable_length(), p2i(start_of_itable())); st->cr();
-  if (itable_length() > 0 && (Verbose || WizardMode))  print_vtable(NULL, start_of_itable(), itable_length(), st);
+  if (itable_length() > 0 && (Verbose || WizardMode))  print_vtable(nullptr, start_of_itable(), itable_length(), st);
   st->print_cr(BULLET"---- static fields (%d words):", static_field_size());
   FieldPrinter print_static_field(st);
   ((InstanceKlass*)this)->do_local_static_fields(&print_static_field);
