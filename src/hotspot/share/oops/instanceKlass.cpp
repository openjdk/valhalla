/*
 * Copyright (c) 1997, 2022, Oracle and/or its affiliates. All rights reserved.
 * DO NOT ALTER OR REMOVE COPYRIGHT NOTICES OR THIS FILE HEADER.
 *
 * This code is free software; you can redistribute it and/or modify it
 * under the terms of the GNU General Public License version 2 only, as
 * published by the Free Software Foundation.
 *
 * This code is distributed in the hope that it will be useful, but WITHOUT
 * ANY WARRANTY; without even the implied warranty of MERCHANTABILITY or
 * FITNESS FOR A PARTICULAR PURPOSE.  See the GNU General Public License
 * version 2 for more details (a copy is included in the LICENSE file that
 * accompanied this code).
 *
 * You should have received a copy of the GNU General Public License version
 * 2 along with this work; if not, write to the Free Software Foundation,
 * Inc., 51 Franklin St, Fifth Floor, Boston, MA 02110-1301 USA.
 *
 * Please contact Oracle, 500 Oracle Parkway, Redwood Shores, CA 94065 USA
 * or visit www.oracle.com if you need additional information or have any
 * questions.
 *
 */

#include "precompiled.hpp"
#include "cds/archiveUtils.hpp"
#include "cds/classListWriter.hpp"
#include "cds/heapShared.hpp"
#include "cds/metaspaceShared.hpp"
#include "classfile/classFileParser.hpp"
#include "classfile/classFileStream.hpp"
#include "classfile/classLoader.hpp"
#include "classfile/classLoaderData.inline.hpp"
#include "classfile/javaClasses.hpp"
#include "classfile/moduleEntry.hpp"
#include "classfile/systemDictionary.hpp"
#include "classfile/systemDictionaryShared.hpp"
#include "classfile/verifier.hpp"
#include "classfile/vmClasses.hpp"
#include "classfile/vmSymbols.hpp"
#include "code/codeCache.hpp"
#include "code/dependencyContext.hpp"
#include "compiler/compilationPolicy.hpp"
#include "compiler/compileBroker.hpp"
#include "gc/shared/collectedHeap.inline.hpp"
#include "interpreter/oopMapCache.hpp"
#include "interpreter/rewriter.hpp"
#include "jvm.h"
#include "jvmtifiles/jvmti.h"
#include "logging/log.hpp"
#include "logging/logMessage.hpp"
#include "logging/logStream.hpp"
#include "memory/allocation.inline.hpp"
#include "memory/iterator.inline.hpp"
#include "memory/metadataFactory.hpp"
#include "memory/metaspaceClosure.hpp"
#include "memory/oopFactory.hpp"
#include "memory/resourceArea.hpp"
#include "memory/universe.hpp"
#include "oops/fieldStreams.inline.hpp"
#include "oops/constantPool.hpp"
#include "oops/instanceClassLoaderKlass.hpp"
#include "oops/instanceKlass.inline.hpp"
#include "oops/instanceMirrorKlass.hpp"
#include "oops/instanceOop.hpp"
#include "oops/instanceStackChunkKlass.hpp"
#include "oops/klass.inline.hpp"
#include "oops/method.hpp"
#include "oops/oop.inline.hpp"
#include "oops/recordComponent.hpp"
#include "oops/symbol.hpp"
#include "oops/inlineKlass.hpp"
#include "prims/jvmtiExport.hpp"
#include "prims/jvmtiRedefineClasses.hpp"
#include "prims/jvmtiThreadState.hpp"
#include "prims/methodComparator.hpp"
#include "runtime/arguments.hpp"
#include "runtime/atomic.hpp"
#include "runtime/fieldDescriptor.inline.hpp"
#include "runtime/handles.inline.hpp"
#include "runtime/javaCalls.hpp"
#include "runtime/javaThread.inline.hpp"
#include "runtime/mutexLocker.hpp"
#include "runtime/orderAccess.hpp"
#include "runtime/reflectionUtils.hpp"
#include "runtime/threads.hpp"
#include "services/classLoadingService.hpp"
#include "services/finalizerService.hpp"
#include "services/threadService.hpp"
#include "utilities/dtrace.hpp"
#include "utilities/events.hpp"
#include "utilities/macros.hpp"
#include "utilities/stringUtils.hpp"
#include "utilities/pair.hpp"
#ifdef COMPILER1
#include "c1/c1_Compiler.hpp"
#endif
#if INCLUDE_JFR
#include "jfr/jfrEvents.hpp"
#endif

#ifdef DTRACE_ENABLED


#define HOTSPOT_CLASS_INITIALIZATION_required HOTSPOT_CLASS_INITIALIZATION_REQUIRED
#define HOTSPOT_CLASS_INITIALIZATION_recursive HOTSPOT_CLASS_INITIALIZATION_RECURSIVE
#define HOTSPOT_CLASS_INITIALIZATION_concurrent HOTSPOT_CLASS_INITIALIZATION_CONCURRENT
#define HOTSPOT_CLASS_INITIALIZATION_erroneous HOTSPOT_CLASS_INITIALIZATION_ERRONEOUS
#define HOTSPOT_CLASS_INITIALIZATION_super__failed HOTSPOT_CLASS_INITIALIZATION_SUPER_FAILED
#define HOTSPOT_CLASS_INITIALIZATION_clinit HOTSPOT_CLASS_INITIALIZATION_CLINIT
#define HOTSPOT_CLASS_INITIALIZATION_error HOTSPOT_CLASS_INITIALIZATION_ERROR
#define HOTSPOT_CLASS_INITIALIZATION_end HOTSPOT_CLASS_INITIALIZATION_END
#define DTRACE_CLASSINIT_PROBE(type, thread_type)                \
  {                                                              \
    char* data = NULL;                                           \
    int len = 0;                                                 \
    Symbol* clss_name = name();                                  \
    if (clss_name != NULL) {                                     \
      data = (char*)clss_name->bytes();                          \
      len = clss_name->utf8_length();                            \
    }                                                            \
    HOTSPOT_CLASS_INITIALIZATION_##type(                         \
      data, len, (void*)class_loader(), thread_type);            \
  }

#define DTRACE_CLASSINIT_PROBE_WAIT(type, thread_type, wait)     \
  {                                                              \
    char* data = NULL;                                           \
    int len = 0;                                                 \
    Symbol* clss_name = name();                                  \
    if (clss_name != NULL) {                                     \
      data = (char*)clss_name->bytes();                          \
      len = clss_name->utf8_length();                            \
    }                                                            \
    HOTSPOT_CLASS_INITIALIZATION_##type(                         \
      data, len, (void*)class_loader(), thread_type, wait);      \
  }

#else //  ndef DTRACE_ENABLED

#define DTRACE_CLASSINIT_PROBE(type, thread_type)
#define DTRACE_CLASSINIT_PROBE_WAIT(type, thread_type, wait)

#endif //  ndef DTRACE_ENABLED

bool InstanceKlass::_finalization_enabled = true;

static inline bool is_class_loader(const Symbol* class_name,
                                   const ClassFileParser& parser) {
  assert(class_name != NULL, "invariant");

  if (class_name == vmSymbols::java_lang_ClassLoader()) {
    return true;
  }

  if (vmClasses::ClassLoader_klass_loaded()) {
    const Klass* const super_klass = parser.super_klass();
    if (super_klass != NULL) {
      if (super_klass->is_subtype_of(vmClasses::ClassLoader_klass())) {
        return true;
      }
    }
  }
  return false;
}

bool InstanceKlass::field_is_null_free_inline_type(int index) const { return Signature::basic_type(field(index)->signature(constants())) == T_PRIMITIVE_OBJECT; }

static inline bool is_stack_chunk_class(const Symbol* class_name,
                                        const ClassLoaderData* loader_data) {
  return (class_name == vmSymbols::jdk_internal_vm_StackChunk() &&
          loader_data->is_the_null_class_loader_data());
}

// private: called to verify that k is a static member of this nest.
// We know that k is an instance class in the same package and hence the
// same classloader.
bool InstanceKlass::has_nest_member(JavaThread* current, InstanceKlass* k) const {
  assert(!is_hidden(), "unexpected hidden class");
  if (_nest_members == NULL || _nest_members == Universe::the_empty_short_array()) {
    if (log_is_enabled(Trace, class, nestmates)) {
      ResourceMark rm(current);
      log_trace(class, nestmates)("Checked nest membership of %s in non-nest-host class %s",
                                  k->external_name(), this->external_name());
    }
    return false;
  }

  if (log_is_enabled(Trace, class, nestmates)) {
    ResourceMark rm(current);
    log_trace(class, nestmates)("Checking nest membership of %s in %s",
                                k->external_name(), this->external_name());
  }

  // Check for the named class in _nest_members.
  // We don't resolve, or load, any classes.
  for (int i = 0; i < _nest_members->length(); i++) {
    int cp_index = _nest_members->at(i);
    Symbol* name = _constants->klass_name_at(cp_index);
    if (name == k->name()) {
      log_trace(class, nestmates)("- named class found at nest_members[%d] => cp[%d]", i, cp_index);
      return true;
    }
  }
  log_trace(class, nestmates)("- class is NOT a nest member!");
  return false;
}

// Called to verify that k is a permitted subclass of this class
bool InstanceKlass::has_as_permitted_subclass(const InstanceKlass* k) const {
  Thread* current = Thread::current();
  assert(k != NULL, "sanity check");
  assert(_permitted_subclasses != NULL && _permitted_subclasses != Universe::the_empty_short_array(),
         "unexpected empty _permitted_subclasses array");

  if (log_is_enabled(Trace, class, sealed)) {
    ResourceMark rm(current);
    log_trace(class, sealed)("Checking for permitted subclass of %s in %s",
                             k->external_name(), this->external_name());
  }

  // Check that the class and its super are in the same module.
  if (k->module() != this->module()) {
    ResourceMark rm(current);
    log_trace(class, sealed)("Check failed for same module of permitted subclass %s and sealed class %s",
                             k->external_name(), this->external_name());
    return false;
  }

  if (!k->is_public() && !is_same_class_package(k)) {
    ResourceMark rm(current);
    log_trace(class, sealed)("Check failed, subclass %s not public and not in the same package as sealed class %s",
                             k->external_name(), this->external_name());
    return false;
  }

  for (int i = 0; i < _permitted_subclasses->length(); i++) {
    int cp_index = _permitted_subclasses->at(i);
    Symbol* name = _constants->klass_name_at(cp_index);
    if (name == k->name()) {
      log_trace(class, sealed)("- Found it at permitted_subclasses[%d] => cp[%d]", i, cp_index);
      return true;
    }
  }
  log_trace(class, sealed)("- class is NOT a permitted subclass!");
  return false;
}

// Return nest-host class, resolving, validating and saving it if needed.
// In cases where this is called from a thread that cannot do classloading
// (such as a native JIT thread) then we simply return NULL, which in turn
// causes the access check to return false. Such code will retry the access
// from a more suitable environment later. Otherwise the _nest_host is always
// set once this method returns.
// Any errors from nest-host resolution must be preserved so they can be queried
// from higher-level access checking code, and reported as part of access checking
// exceptions.
// VirtualMachineErrors are propagated with a NULL return.
// Under any conditions where the _nest_host can be set to non-NULL the resulting
// value of it and, if applicable, the nest host resolution/validation error,
// are idempotent.
InstanceKlass* InstanceKlass::nest_host(TRAPS) {
  InstanceKlass* nest_host_k = _nest_host;
  if (nest_host_k != NULL) {
    return nest_host_k;
  }

  ResourceMark rm(THREAD);

  // need to resolve and save our nest-host class.
  if (_nest_host_index != 0) { // we have a real nest_host
    // Before trying to resolve check if we're in a suitable context
    bool can_resolve = THREAD->can_call_java();
    if (!can_resolve && !_constants->tag_at(_nest_host_index).is_klass()) {
      log_trace(class, nestmates)("Rejected resolution of nest-host of %s in unsuitable thread",
                                  this->external_name());
      return NULL; // sentinel to say "try again from a different context"
    }

    log_trace(class, nestmates)("Resolving nest-host of %s using cp entry for %s",
                                this->external_name(),
                                _constants->klass_name_at(_nest_host_index)->as_C_string());

    Klass* k = _constants->klass_at(_nest_host_index, THREAD);
    if (HAS_PENDING_EXCEPTION) {
      if (PENDING_EXCEPTION->is_a(vmClasses::VirtualMachineError_klass())) {
        return NULL; // propagate VMEs
      }
      stringStream ss;
      char* target_host_class = _constants->klass_name_at(_nest_host_index)->as_C_string();
      ss.print("Nest host resolution of %s with host %s failed: ",
               this->external_name(), target_host_class);
      java_lang_Throwable::print(PENDING_EXCEPTION, &ss);
      const char* msg = ss.as_string(true /* on C-heap */);
      constantPoolHandle cph(THREAD, constants());
      SystemDictionary::add_nest_host_error(cph, _nest_host_index, msg);
      CLEAR_PENDING_EXCEPTION;

      log_trace(class, nestmates)("%s", msg);
    } else {
      // A valid nest-host is an instance class in the current package that lists this
      // class as a nest member. If any of these conditions are not met the class is
      // its own nest-host.
      const char* error = NULL;

      // JVMS 5.4.4 indicates package check comes first
      if (is_same_class_package(k)) {
        // Now check actual membership. We can't be a member if our "host" is
        // not an instance class.
        if (k->is_instance_klass()) {
          nest_host_k = InstanceKlass::cast(k);
          bool is_member = nest_host_k->has_nest_member(THREAD, this);
          if (is_member) {
            _nest_host = nest_host_k; // save resolved nest-host value

            log_trace(class, nestmates)("Resolved nest-host of %s to %s",
                                        this->external_name(), k->external_name());
            return nest_host_k;
          } else {
            error = "current type is not listed as a nest member";
          }
        } else {
          error = "host is not an instance class";
        }
      } else {
        error = "types are in different packages";
      }

      // something went wrong, so record what and log it
      {
        stringStream ss;
        ss.print("Type %s (loader: %s) is not a nest member of type %s (loader: %s): %s",
                 this->external_name(),
                 this->class_loader_data()->loader_name_and_id(),
                 k->external_name(),
                 k->class_loader_data()->loader_name_and_id(),
                 error);
        const char* msg = ss.as_string(true /* on C-heap */);
        constantPoolHandle cph(THREAD, constants());
        SystemDictionary::add_nest_host_error(cph, _nest_host_index, msg);
        log_trace(class, nestmates)("%s", msg);
      }
    }
  } else {
    log_trace(class, nestmates)("Type %s is not part of a nest: setting nest-host to self",
                                this->external_name());
  }

  // Either not in an explicit nest, or else an error occurred, so
  // the nest-host is set to `this`. Any thread that sees this assignment
  // will also see any setting of nest_host_error(), if applicable.
  return (_nest_host = this);
}

// Dynamic nest member support: set this class's nest host to the given class.
// This occurs as part of the class definition, as soon as the instanceKlass
// has been created and doesn't require further resolution. The code:
//    lookup().defineHiddenClass(bytes_for_X, NESTMATE);
// results in:
//    class_of_X.set_nest_host(lookup().lookupClass().getNestHost())
// If it has an explicit _nest_host_index or _nest_members, these will be ignored.
// We also know the "host" is a valid nest-host in the same package so we can
// assert some of those facts.
void InstanceKlass::set_nest_host(InstanceKlass* host) {
  assert(is_hidden(), "must be a hidden class");
  assert(host != NULL, "NULL nest host specified");
  assert(_nest_host == NULL, "current class has resolved nest-host");
  assert(nest_host_error() == NULL, "unexpected nest host resolution error exists: %s",
         nest_host_error());
  assert((host->_nest_host == NULL && host->_nest_host_index == 0) ||
         (host->_nest_host == host), "proposed host is not a valid nest-host");
  // Can't assert this as package is not set yet:
  // assert(is_same_class_package(host), "proposed host is in wrong package");

  if (log_is_enabled(Trace, class, nestmates)) {
    ResourceMark rm;
    const char* msg = "";
    // a hidden class does not expect a statically defined nest-host
    if (_nest_host_index > 0) {
      msg = "(the NestHost attribute in the current class is ignored)";
    } else if (_nest_members != NULL && _nest_members != Universe::the_empty_short_array()) {
      msg = "(the NestMembers attribute in the current class is ignored)";
    }
    log_trace(class, nestmates)("Injected type %s into the nest of %s %s",
                                this->external_name(),
                                host->external_name(),
                                msg);
  }
  // set dynamic nest host
  _nest_host = host;
  // Record dependency to keep nest host from being unloaded before this class.
  ClassLoaderData* this_key = class_loader_data();
  assert(this_key != NULL, "sanity");
  this_key->record_dependency(host);
}

// check if 'this' and k are nestmates (same nest_host), or k is our nest_host,
// or we are k's nest_host - all of which is covered by comparing the two
// resolved_nest_hosts.
// Any exceptions (i.e. VMEs) are propagated.
bool InstanceKlass::has_nestmate_access_to(InstanceKlass* k, TRAPS) {

  assert(this != k, "this should be handled by higher-level code");

  // Per JVMS 5.4.4 we first resolve and validate the current class, then
  // the target class k.

  InstanceKlass* cur_host = nest_host(CHECK_false);
  if (cur_host == NULL) {
    return false;
  }

  Klass* k_nest_host = k->nest_host(CHECK_false);
  if (k_nest_host == NULL) {
    return false;
  }

  bool access = (cur_host == k_nest_host);

  ResourceMark rm(THREAD);
  log_trace(class, nestmates)("Class %s does %shave nestmate access to %s",
                              this->external_name(),
                              access ? "" : "NOT ",
                              k->external_name());
  return access;
}

const char* InstanceKlass::nest_host_error() {
  if (_nest_host_index == 0) {
    return NULL;
  } else {
    constantPoolHandle cph(Thread::current(), constants());
    return SystemDictionary::find_nest_host_error(cph, (int)_nest_host_index);
  }
}

InstanceKlass* InstanceKlass::allocate_instance_klass(const ClassFileParser& parser, TRAPS) {
  const int size = InstanceKlass::size(parser.vtable_size(),
                                       parser.itable_size(),
                                       nonstatic_oop_map_size(parser.total_oop_map_count()),
                                       parser.is_interface(),
                                       parser.has_inline_fields() ? parser.java_fields_count() : 0,
                                       parser.is_inline_type());

  const Symbol* const class_name = parser.class_name();
  assert(class_name != NULL, "invariant");
  ClassLoaderData* loader_data = parser.loader_data();
  assert(loader_data != NULL, "invariant");

  InstanceKlass* ik;

  // Allocation
  if (parser.is_instance_ref_klass()) {
    // java.lang.ref.Reference
    ik = new (loader_data, size, THREAD) InstanceRefKlass(parser);
  } else if (class_name == vmSymbols::java_lang_Class()) {
    // mirror - java.lang.Class
    ik = new (loader_data, size, THREAD) InstanceMirrorKlass(parser);
  } else if (is_stack_chunk_class(class_name, loader_data)) {
    // stack chunk
    ik = new (loader_data, size, THREAD) InstanceStackChunkKlass(parser);
  } else if (is_class_loader(class_name, parser)) {
    // class loader - java.lang.ClassLoader
    ik = new (loader_data, size, THREAD) InstanceClassLoaderKlass(parser);
  } else if (parser.is_inline_type()) {
    // inline type
    ik = new (loader_data, size, THREAD) InlineKlass(parser);
  } else {
    // normal
    ik = new (loader_data, size, THREAD) InstanceKlass(parser);
  }

  // Check for pending exception before adding to the loader data and incrementing
  // class count.  Can get OOM here.
  if (HAS_PENDING_EXCEPTION) {
    return NULL;
  }

#ifdef ASSERT
  assert(ik->size() == size, "");
  ik->bounds_check((address) ik->start_of_vtable(), false, size);
  ik->bounds_check((address) ik->start_of_itable(), false, size);
  ik->bounds_check((address) ik->end_of_itable(), true, size);
  ik->bounds_check((address) ik->end_of_nonstatic_oop_maps(), true, size);
#endif //ASSERT
  return ik;
}

#ifndef PRODUCT
bool InstanceKlass::bounds_check(address addr, bool edge_ok, intptr_t size_in_bytes) const {
  const char* bad = NULL;
  address end = NULL;
  if (addr < (address)this) {
    bad = "before";
  } else if (addr == (address)this) {
    if (edge_ok)  return true;
    bad = "just before";
  } else if (addr == (end = (address)this + sizeof(intptr_t) * (size_in_bytes < 0 ? size() : size_in_bytes))) {
    if (edge_ok)  return true;
    bad = "just after";
  } else if (addr > end) {
    bad = "after";
  } else {
    return true;
  }
  tty->print_cr("%s object bounds: " INTPTR_FORMAT " [" INTPTR_FORMAT ".." INTPTR_FORMAT "]",
      bad, (intptr_t)addr, (intptr_t)this, (intptr_t)end);
  Verbose = WizardMode = true; this->print(); //@@
  return false;
}
#endif //PRODUCT

// copy method ordering from resource area to Metaspace
void InstanceKlass::copy_method_ordering(const intArray* m, TRAPS) {
  if (m != NULL) {
    // allocate a new array and copy contents (memcpy?)
    _method_ordering = MetadataFactory::new_array<int>(class_loader_data(), m->length(), CHECK);
    for (int i = 0; i < m->length(); i++) {
      _method_ordering->at_put(i, m->at(i));
    }
  } else {
    _method_ordering = Universe::the_empty_int_array();
  }
}

// create a new array of vtable_indices for default methods
Array<int>* InstanceKlass::create_new_default_vtable_indices(int len, TRAPS) {
  Array<int>* vtable_indices = MetadataFactory::new_array<int>(class_loader_data(), len, CHECK_NULL);
  assert(default_vtable_indices() == NULL, "only create once");
  set_default_vtable_indices(vtable_indices);
  return vtable_indices;
}

static Monitor* create_init_monitor(const char* name) {
  return new Monitor(Mutex::safepoint, name);
}

InstanceKlass::InstanceKlass(const ClassFileParser& parser, KlassKind kind, ReferenceType reference_type) :
  Klass(kind),
  _nest_members(NULL),
  _nest_host(NULL),
  _permitted_subclasses(NULL),
  _record_components(NULL),
  _static_field_size(parser.static_field_size()),
  _nonstatic_oop_map_size(nonstatic_oop_map_size(parser.total_oop_map_count())),
  _itable_len(parser.itable_size()),
  _nest_host_index(0),
  _init_state(allocated),
  _reference_type(reference_type),
  _init_monitor(create_init_monitor("InstanceKlassInitMonitor_lock")),
  _init_thread(NULL),
  _inline_type_field_klasses(NULL),
  _preload_classes(NULL),
  _adr_inlineklass_fixed_block(NULL)
{
  set_vtable_length(parser.vtable_size());
  set_access_flags(parser.access_flags());
  if (parser.is_hidden()) set_is_hidden();
  set_layout_helper(Klass::instance_layout_helper(parser.layout_size(),
                                                    false));
    if (parser.has_inline_fields()) {
      set_has_inline_type_fields();
    }
    _java_fields_count = parser.java_fields_count();

  assert(NULL == _methods, "underlying memory not zeroed?");
  assert(is_instance_klass(), "is layout incorrect?");
  assert(size_helper() == parser.layout_size(), "incorrect size_helper?");

  if (has_inline_type_fields()) {
    _inline_type_field_klasses = (const Klass**) adr_inline_type_field_klasses();
  }
}

void InstanceKlass::deallocate_methods(ClassLoaderData* loader_data,
                                       Array<Method*>* methods) {
  if (methods != NULL && methods != Universe::the_empty_method_array() &&
      !methods->is_shared()) {
    for (int i = 0; i < methods->length(); i++) {
      Method* method = methods->at(i);
      if (method == NULL) continue;  // maybe null if error processing
      // Only want to delete methods that are not executing for RedefineClasses.
      // The previous version will point to them so they're not totally dangling
      assert (!method->on_stack(), "shouldn't be called with methods on stack");
      MetadataFactory::free_metadata(loader_data, method);
    }
    MetadataFactory::free_array<Method*>(loader_data, methods);
  }
}

void InstanceKlass::deallocate_interfaces(ClassLoaderData* loader_data,
                                          const Klass* super_klass,
                                          Array<InstanceKlass*>* local_interfaces,
                                          Array<InstanceKlass*>* transitive_interfaces) {
  // Only deallocate transitive interfaces if not empty, same as super class
  // or same as local interfaces.  See code in parseClassFile.
  Array<InstanceKlass*>* ti = transitive_interfaces;
  if (ti != Universe::the_empty_instance_klass_array() && ti != local_interfaces) {
    // check that the interfaces don't come from super class
    Array<InstanceKlass*>* sti = (super_klass == NULL) ? NULL :
                    InstanceKlass::cast(super_klass)->transitive_interfaces();
    if (ti != sti && ti != NULL && !ti->is_shared()) {
      MetadataFactory::free_array<InstanceKlass*>(loader_data, ti);
    }
  }

  // local interfaces can be empty
  if (local_interfaces != Universe::the_empty_instance_klass_array() &&
      local_interfaces != NULL && !local_interfaces->is_shared()) {
    MetadataFactory::free_array<InstanceKlass*>(loader_data, local_interfaces);
  }
}

void InstanceKlass::deallocate_record_components(ClassLoaderData* loader_data,
                                                 Array<RecordComponent*>* record_components) {
  if (record_components != NULL && !record_components->is_shared()) {
    for (int i = 0; i < record_components->length(); i++) {
      RecordComponent* record_component = record_components->at(i);
      MetadataFactory::free_metadata(loader_data, record_component);
    }
    MetadataFactory::free_array<RecordComponent*>(loader_data, record_components);
  }
}

// This function deallocates the metadata and C heap pointers that the
// InstanceKlass points to.
void InstanceKlass::deallocate_contents(ClassLoaderData* loader_data) {
  // Orphan the mirror first, CMS thinks it's still live.
  if (java_mirror() != NULL) {
    java_lang_Class::set_klass(java_mirror(), NULL);
  }

  // Also remove mirror from handles
  loader_data->remove_handle(_java_mirror);

  // Need to take this class off the class loader data list.
  loader_data->remove_class(this);

  // The array_klass for this class is created later, after error handling.
  // For class redefinition, we keep the original class so this scratch class
  // doesn't have an array class.  Either way, assert that there is nothing
  // to deallocate.
  assert(array_klasses() == NULL, "array classes shouldn't be created for this class yet");

  // Release C heap allocated data that this points to, which includes
  // reference counting symbol names.
  // Can't release the constant pool here because the constant pool can be
  // deallocated separately from the InstanceKlass for default methods and
  // redefine classes.
  release_C_heap_structures(/* release_constant_pool */ false);

  deallocate_methods(loader_data, methods());
  set_methods(NULL);

  deallocate_record_components(loader_data, record_components());
  set_record_components(NULL);

  if (method_ordering() != NULL &&
      method_ordering() != Universe::the_empty_int_array() &&
      !method_ordering()->is_shared()) {
    MetadataFactory::free_array<int>(loader_data, method_ordering());
  }
  set_method_ordering(NULL);

  // default methods can be empty
  if (default_methods() != NULL &&
      default_methods() != Universe::the_empty_method_array() &&
      !default_methods()->is_shared()) {
    MetadataFactory::free_array<Method*>(loader_data, default_methods());
  }
  // Do NOT deallocate the default methods, they are owned by superinterfaces.
  set_default_methods(NULL);

  // default methods vtable indices can be empty
  if (default_vtable_indices() != NULL &&
      !default_vtable_indices()->is_shared()) {
    MetadataFactory::free_array<int>(loader_data, default_vtable_indices());
  }
  set_default_vtable_indices(NULL);


  // This array is in Klass, but remove it with the InstanceKlass since
  // this place would be the only caller and it can share memory with transitive
  // interfaces.
  if (secondary_supers() != NULL &&
      secondary_supers() != Universe::the_empty_klass_array() &&
      // see comments in compute_secondary_supers about the following cast
      (address)(secondary_supers()) != (address)(transitive_interfaces()) &&
      !secondary_supers()->is_shared()) {
    MetadataFactory::free_array<Klass*>(loader_data, secondary_supers());
  }
  set_secondary_supers(NULL);

  deallocate_interfaces(loader_data, super(), local_interfaces(), transitive_interfaces());
  set_transitive_interfaces(NULL);
  set_local_interfaces(NULL);

  if (fields() != NULL && !fields()->is_shared()) {
    MetadataFactory::free_array<jushort>(loader_data, fields());
  }
  set_fields(NULL, 0);

  // If a method from a redefined class is using this constant pool, don't
  // delete it, yet.  The new class's previous version will point to this.
  if (constants() != NULL) {
    assert (!constants()->on_stack(), "shouldn't be called if anything is onstack");
    if (!constants()->is_shared()) {
      MetadataFactory::free_metadata(loader_data, constants());
    }
    // Delete any cached resolution errors for the constant pool
    SystemDictionary::delete_resolution_error(constants());

    set_constants(NULL);
  }

  if (inner_classes() != NULL &&
      inner_classes() != Universe::the_empty_short_array() &&
      !inner_classes()->is_shared()) {
    MetadataFactory::free_array<jushort>(loader_data, inner_classes());
  }
  set_inner_classes(NULL);

  if (nest_members() != NULL &&
      nest_members() != Universe::the_empty_short_array() &&
      !nest_members()->is_shared()) {
    MetadataFactory::free_array<jushort>(loader_data, nest_members());
  }
  set_nest_members(NULL);

  if (permitted_subclasses() != NULL &&
      permitted_subclasses() != Universe::the_empty_short_array() &&
      !permitted_subclasses()->is_shared()) {
    MetadataFactory::free_array<jushort>(loader_data, permitted_subclasses());
  }
  set_permitted_subclasses(NULL);

  if (preload_classes() != NULL &&
      preload_classes() != Universe::the_empty_short_array() &&
      !preload_classes()->is_shared()) {
    MetadataFactory::free_array<jushort>(loader_data, preload_classes());
  }

  // We should deallocate the Annotations instance if it's not in shared spaces.
  if (annotations() != NULL && !annotations()->is_shared()) {
    MetadataFactory::free_metadata(loader_data, annotations());
  }
  set_annotations(NULL);

  SystemDictionaryShared::handle_class_unloading(this);
}

bool InstanceKlass::is_record() const {
  return _record_components != NULL &&
         is_final() &&
         java_super() == vmClasses::Record_klass();
}

bool InstanceKlass::is_sealed() const {
  return _permitted_subclasses != NULL &&
         _permitted_subclasses != Universe::the_empty_short_array();
}

bool InstanceKlass::should_be_initialized() const {
  return !is_initialized();
}

klassItable InstanceKlass::itable() const {
  return klassItable(const_cast<InstanceKlass*>(this));
}

// JVMTI spec thinks there are signers and protection domain in the
// instanceKlass.  These accessors pretend these fields are there.
// The hprof specification also thinks these fields are in InstanceKlass.
oop InstanceKlass::protection_domain() const {
  // return the protection_domain from the mirror
  return java_lang_Class::protection_domain(java_mirror());
}

objArrayOop InstanceKlass::signers() const {
  // return the signers from the mirror
  return java_lang_Class::signers(java_mirror());
}

// See "The Virtual Machine Specification" section 2.16.5 for a detailed explanation of the class initialization
// process. The step comments refers to the procedure described in that section.
// Note: implementation moved to static method to expose the this pointer.
void InstanceKlass::initialize(TRAPS) {
  if (this->should_be_initialized()) {
    initialize_impl(CHECK);
    // Note: at this point the class may be initialized
    //       OR it may be in the state of being initialized
    //       in case of recursive initialization!
  } else {
    assert(is_initialized(), "sanity check");
  }
}


bool InstanceKlass::verify_code(TRAPS) {
  // 1) Verify the bytecodes
  return Verifier::verify(this, should_verify_class(), THREAD);
}

void InstanceKlass::link_class(TRAPS) {
  assert(is_loaded(), "must be loaded");
  if (!is_linked()) {
    link_class_impl(CHECK);
  }
}

void InstanceKlass::check_link_state_and_wait(JavaThread* current) {
  MonitorLocker ml(current, _init_monitor);

  // Another thread is linking this class, wait.
  while (is_being_linked() && !is_init_thread(current)) {
    ml.wait();
  }

  // This thread is recursively linking this class, continue
  if (is_being_linked() && is_init_thread(current)) {
    return;
  }

  // If this class wasn't linked already, set state to being_linked
  if (!is_linked()) {
    set_init_state(being_linked);
    set_init_thread(current);
  }
}

// Called to verify that a class can link during initialization, without
// throwing a VerifyError.
bool InstanceKlass::link_class_or_fail(TRAPS) {
  assert(is_loaded(), "must be loaded");
  if (!is_linked()) {
    link_class_impl(CHECK_false);
  }
  return is_linked();
}

bool InstanceKlass::link_class_impl(TRAPS) {
  if (DumpSharedSpaces && SystemDictionaryShared::has_class_failed_verification(this)) {
    // This is for CDS dumping phase only -- we use the in_error_state to indicate that
    // the class has failed verification. Throwing the NoClassDefFoundError here is just
    // a convenient way to stop repeat attempts to verify the same (bad) class.
    //
    // Note that the NoClassDefFoundError is not part of the JLS, and should not be thrown
    // if we are executing Java code. This is not a problem for CDS dumping phase since
    // it doesn't execute any Java code.
    ResourceMark rm(THREAD);
    Exceptions::fthrow(THREAD_AND_LOCATION,
                       vmSymbols::java_lang_NoClassDefFoundError(),
                       "Class %s, or one of its supertypes, failed class initialization",
                       external_name());
    return false;
  }
  // return if already verified
  if (is_linked()) {
    return true;
  }

  // Timing
  // timer handles recursion
  JavaThread* jt = THREAD;

  // link super class before linking this class
  Klass* super_klass = super();
  if (super_klass != NULL) {
    if (super_klass->is_interface()) {  // check if super class is an interface
      ResourceMark rm(THREAD);
      Exceptions::fthrow(
        THREAD_AND_LOCATION,
        vmSymbols::java_lang_IncompatibleClassChangeError(),
        "class %s has interface %s as super class",
        external_name(),
        super_klass->external_name()
      );
      return false;
    }

    InstanceKlass* ik_super = InstanceKlass::cast(super_klass);
    ik_super->link_class_impl(CHECK_false);
  }

  // link all interfaces implemented by this class before linking this class
  Array<InstanceKlass*>* interfaces = local_interfaces();
  int num_interfaces = interfaces->length();
  for (int index = 0; index < num_interfaces; index++) {
    InstanceKlass* interk = interfaces->at(index);
    interk->link_class_impl(CHECK_false);
  }


  // If a class declares a method that uses an inline class as an argument
  // type or return inline type, this inline class must be loaded during the
  // linking of this class because size and properties of the inline class
  // must be known in order to be able to perform inline type optimizations.
  // The implementation below is an approximation of this rule, the code
  // iterates over all methods of the current class (including overridden
  // methods), not only the methods declared by this class. This
  // approximation makes the code simpler, and doesn't change the semantic
  // because classes declaring methods overridden by the current class are
  // linked (and have performed their own pre-loading) before the linking
  // of the current class.


  // Note:
  // Inline class types are loaded during
  // the loading phase (see ClassFileParser::post_process_parsed_stream()).
  // Inline class types used as element types for array creation
  // are not pre-loaded. Their loading is triggered by either anewarray
  // or multianewarray bytecodes.

  // Could it be possible to do the following processing only if the
  // class uses inline types?
  if (EnableValhalla) {
    ResourceMark rm(THREAD);
    if (EnablePrimitiveClasses) {
      for (int i = 0; i < methods()->length(); i++) {
        Method* m = methods()->at(i);
        for (SignatureStream ss(m->signature()); !ss.is_done(); ss.next()) {
          if (ss.is_reference()) {
            if (ss.is_array()) {
              continue;
            }
            if (ss.type() == T_PRIMITIVE_OBJECT) {
              Symbol* symb = ss.as_symbol();
              if (symb == name()) continue;
              oop loader = class_loader();
              oop protection_domain = this->protection_domain();
              Klass* klass = SystemDictionary::resolve_or_fail(symb,
                                                              Handle(THREAD, loader), Handle(THREAD, protection_domain), true,
                                                              CHECK_false);
              if (klass == NULL) {
                THROW_(vmSymbols::java_lang_LinkageError(), false);
              }
              if (!klass->is_inline_klass()) {
                Exceptions::fthrow(
                  THREAD_AND_LOCATION,
                  vmSymbols::java_lang_IncompatibleClassChangeError(),
                  "class %s is not an inline type",
                  klass->external_name());
              }
            }
          }
        }
      }
    }
    // Aggressively preloading all classes from the Preload attribute
    if (preload_classes() != NULL) {
      for (int i = 0; i < preload_classes()->length(); i++) {
        if (constants()->tag_at(preload_classes()->at(i)).is_klass()) continue;
        Symbol* class_name = constants()->klass_at_noresolve(preload_classes()->at(i));
        if (class_name == name()) continue;
        oop loader = class_loader();
        oop protection_domain = this->protection_domain();
        Klass* klass = SystemDictionary::resolve_or_null(class_name,
                                                          Handle(THREAD, loader), Handle(THREAD, protection_domain), THREAD);
        if (HAS_PENDING_EXCEPTION) {
          CLEAR_PENDING_EXCEPTION;
        }
        if (klass != NULL) {
          log_info(class, preload)("Preloading class %s during linking of class %s because of its Preload attribute", class_name->as_C_string(), name()->as_C_string());
        } else {
          log_warning(class, preload)("Preloading of class %s during linking of class %s (Preload attribute) failed", class_name->as_C_string(), name()->as_C_string());
        }
      }
    }
  }

  // in case the class is linked in the process of linking its superclasses
  if (is_linked()) {
    return true;
  }

  // trace only the link time for this klass that includes
  // the verification time
  PerfClassTraceTime vmtimer(ClassLoader::perf_class_link_time(),
                             ClassLoader::perf_class_link_selftime(),
                             ClassLoader::perf_classes_linked(),
                             jt->get_thread_stat()->perf_recursion_counts_addr(),
                             jt->get_thread_stat()->perf_timers_addr(),
                             PerfClassTraceTime::CLASS_LINK);

  // verification & rewriting
  {
    LockLinkState init_lock(this, jt);

    // rewritten will have been set if loader constraint error found
    // on an earlier link attempt
    // don't verify or rewrite if already rewritten
    //

    if (!is_linked()) {
      if (!is_rewritten()) {
        if (is_shared()) {
          assert(!verified_at_dump_time(), "must be");
        }
        {
          bool verify_ok = verify_code(THREAD);
          if (!verify_ok) {
            return false;
          }
        }

        // Just in case a side-effect of verify linked this class already
        // (which can sometimes happen since the verifier loads classes
        // using custom class loaders, which are free to initialize things)
        if (is_linked()) {
          return true;
        }

        // also sets rewritten
        rewrite_class(CHECK_false);
      } else if (is_shared()) {
        SystemDictionaryShared::check_verification_constraints(this, CHECK_false);
      }

      // relocate jsrs and link methods after they are all rewritten
      link_methods(CHECK_false);

      // Initialize the vtable and interface table after
      // methods have been rewritten since rewrite may
      // fabricate new Method*s.
      // also does loader constraint checking
      //
      // initialize_vtable and initialize_itable need to be rerun
      // for a shared class if
      // 1) the class is loaded by custom class loader or
      // 2) the class is loaded by built-in class loader but failed to add archived loader constraints or
      // 3) the class was not verified during dump time
      bool need_init_table = true;
      if (is_shared() && verified_at_dump_time() &&
          SystemDictionaryShared::check_linking_constraints(THREAD, this)) {
        need_init_table = false;
      }
      if (need_init_table) {
        vtable().initialize_vtable_and_check_constraints(CHECK_false);
        itable().initialize_itable_and_check_constraints(CHECK_false);
      }
#ifdef ASSERT
      vtable().verify(tty, true);
      // In case itable verification is ever added.
      // itable().verify(tty, true);
#endif
      set_initialization_state_and_notify(linked, THREAD);
      if (JvmtiExport::should_post_class_prepare()) {
        JvmtiExport::post_class_prepare(THREAD, this);
      }
    }
  }
  return true;
}

// Rewrite the byte codes of all of the methods of a class.
// The rewriter must be called exactly once. Rewriting must happen after
// verification but before the first method of the class is executed.
void InstanceKlass::rewrite_class(TRAPS) {
  assert(is_loaded(), "must be loaded");
  if (is_rewritten()) {
    assert(is_shared(), "rewriting an unshared class?");
    return;
  }
  Rewriter::rewrite(this, CHECK);
  set_rewritten();
}

// Now relocate and link method entry points after class is rewritten.
// This is outside is_rewritten flag. In case of an exception, it can be
// executed more than once.
void InstanceKlass::link_methods(TRAPS) {
  int len = methods()->length();
  for (int i = len-1; i >= 0; i--) {
    methodHandle m(THREAD, methods()->at(i));

    // Set up method entry points for compiler and interpreter    .
    m->link_method(m, CHECK);
  }
}

// Eagerly initialize superinterfaces that declare default methods (concrete instance: any access)
void InstanceKlass::initialize_super_interfaces(TRAPS) {
  assert (has_nonstatic_concrete_methods(), "caller should have checked this");
  for (int i = 0; i < local_interfaces()->length(); ++i) {
    InstanceKlass* ik = local_interfaces()->at(i);

    // Initialization is depth first search ie. we start with top of the inheritance tree
    // has_nonstatic_concrete_methods drives searching superinterfaces since it
    // means has_nonstatic_concrete_methods in its superinterface hierarchy
    if (ik->has_nonstatic_concrete_methods()) {
      ik->initialize_super_interfaces(CHECK);
    }

    // Only initialize() interfaces that "declare" concrete methods.
    if (ik->should_be_initialized() && ik->declares_nonstatic_concrete_methods()) {
      ik->initialize(CHECK);
    }
  }
}

ResourceHashtable<const InstanceKlass*, OopHandle, 107, AnyObj::C_HEAP, mtClass>
      _initialization_error_table;

void InstanceKlass::add_initialization_error(JavaThread* current, Handle exception) {
  // Create the same exception with a message indicating the thread name,
  // and the StackTraceElements.
  // If the initialization error is OOM, this might not work, but if GC kicks in
  // this would be still be helpful.
  JavaThread* THREAD = current;
  Handle cause = java_lang_Throwable::get_cause_with_stack_trace(exception, THREAD);
  if (HAS_PENDING_EXCEPTION || cause.is_null()) {
    CLEAR_PENDING_EXCEPTION;
    return;
  }

  MutexLocker ml(THREAD, ClassInitError_lock);
  OopHandle elem = OopHandle(Universe::vm_global(), cause());
  bool created = false;
  _initialization_error_table.put_if_absent(this, elem, &created);
  assert(created, "Initialization is single threaded");
  ResourceMark rm(THREAD);
  log_trace(class, init)("Initialization error added for class %s", external_name());
}

oop InstanceKlass::get_initialization_error(JavaThread* current) {
  MutexLocker ml(current, ClassInitError_lock);
  OopHandle* h = _initialization_error_table.get(this);
  return (h != nullptr) ? h->resolve() : nullptr;
}

// Need to remove entries for unloaded classes.
void InstanceKlass::clean_initialization_error_table() {
  struct InitErrorTableCleaner {
    bool do_entry(const InstanceKlass* ik, OopHandle h) {
      if (!ik->is_loader_alive()) {
        h.release(Universe::vm_global());
        return true;
      } else {
        return false;
      }
    }
  };

  assert_locked_or_safepoint(ClassInitError_lock);
  InitErrorTableCleaner cleaner;
  _initialization_error_table.unlink(&cleaner);
}

void InstanceKlass::initialize_impl(TRAPS) {
  HandleMark hm(THREAD);

  // Make sure klass is linked (verified) before initialization
  // A class could already be verified, since it has been reflected upon.
  link_class(CHECK);

  DTRACE_CLASSINIT_PROBE(required, -1);

  bool wait = false;
  bool throw_error = false;

  JavaThread* jt = THREAD;

  // refer to the JVM book page 47 for description of steps
  // Step 1
  {
    MonitorLocker ml(THREAD, _init_monitor);

    // Step 2
    while (is_being_initialized() && !is_init_thread(jt)) {
      wait = true;
      jt->set_class_to_be_initialized(this);
      ml.wait();
      jt->set_class_to_be_initialized(NULL);
    }

    // Step 3
    if (is_being_initialized() && is_init_thread(jt)) {
      DTRACE_CLASSINIT_PROBE_WAIT(recursive, -1, wait);
      return;
    }

    // Step 4
    if (is_initialized()) {
      DTRACE_CLASSINIT_PROBE_WAIT(concurrent, -1, wait);
      return;
    }

    // Step 5
    if (is_in_error_state()) {
      throw_error = true;
    } else {

      // Step 6
      set_init_state(being_initialized);
      set_init_thread(jt);
    }
  }

  // Throw error outside lock
  if (throw_error) {
    DTRACE_CLASSINIT_PROBE_WAIT(erroneous, -1, wait);
    ResourceMark rm(THREAD);
    Handle cause(THREAD, get_initialization_error(THREAD));

    stringStream ss;
    ss.print("Could not initialize class %s", external_name());
    if (cause.is_null()) {
      THROW_MSG(vmSymbols::java_lang_NoClassDefFoundError(), ss.as_string());
    } else {
      THROW_MSG_CAUSE(vmSymbols::java_lang_NoClassDefFoundError(),
                      ss.as_string(), cause);
    }
  }

  // Pre-allocating an instance of the default value
  if (is_inline_klass()) {
      InlineKlass* vk = InlineKlass::cast(this);
      oop val = vk->allocate_instance(THREAD);
      if (HAS_PENDING_EXCEPTION) {
          Handle e(THREAD, PENDING_EXCEPTION);
          CLEAR_PENDING_EXCEPTION;
          {
              EXCEPTION_MARK;
              add_initialization_error(THREAD, e);
              // Locks object, set state, and notify all waiting threads
              set_initialization_state_and_notify(initialization_error, THREAD);
              CLEAR_PENDING_EXCEPTION;
          }
          THROW_OOP(e());
      }
      vk->set_default_value(val);
  }

  // Step 7
  // Next, if C is a class rather than an interface, initialize it's super class and super
  // interfaces.
  if (!is_interface()) {
    Klass* super_klass = super();
    if (super_klass != NULL && super_klass->should_be_initialized()) {
      super_klass->initialize(THREAD);
    }
    // If C implements any interface that declares a non-static, concrete method,
    // the initialization of C triggers initialization of its super interfaces.
    // Only need to recurse if has_nonstatic_concrete_methods which includes declaring and
    // having a superinterface that declares, non-static, concrete methods
    if (!HAS_PENDING_EXCEPTION && has_nonstatic_concrete_methods()) {
      initialize_super_interfaces(THREAD);
    }

    // If any exceptions, complete abruptly, throwing the same exception as above.
    if (HAS_PENDING_EXCEPTION) {
      Handle e(THREAD, PENDING_EXCEPTION);
      CLEAR_PENDING_EXCEPTION;
      {
        EXCEPTION_MARK;
        add_initialization_error(THREAD, e);
        // Locks object, set state, and notify all waiting threads
        set_initialization_state_and_notify(initialization_error, THREAD);
        CLEAR_PENDING_EXCEPTION;
      }
      DTRACE_CLASSINIT_PROBE_WAIT(super__failed, -1, wait);
      THROW_OOP(e());
    }
  }

  // Step 8
  // Initialize classes of inline fields
  if (EnablePrimitiveClasses) {
    for (AllFieldStream fs(this); !fs.done(); fs.next()) {
      if (Signature::basic_type(fs.signature()) == T_PRIMITIVE_OBJECT) {
        Klass* klass = get_inline_type_field_klass_or_null(fs.index());
        if (fs.access_flags().is_static() && klass == NULL) {
          klass = SystemDictionary::resolve_or_fail(field_signature(fs.index())->fundamental_name(THREAD),
              Handle(THREAD, class_loader()),
              Handle(THREAD, protection_domain()),
              true, THREAD);
          set_inline_type_field_klass(fs.index(), klass);
        }

        if (!HAS_PENDING_EXCEPTION) {
          assert(klass != NULL, "Must  be");
          InstanceKlass::cast(klass)->initialize(THREAD);
          if (fs.access_flags().is_static()) {
            if (java_mirror()->obj_field(fs.offset()) == NULL) {
              java_mirror()->obj_field_put(fs.offset(), InlineKlass::cast(klass)->default_value());
            }
          }
        }

        if (HAS_PENDING_EXCEPTION) {
          Handle e(THREAD, PENDING_EXCEPTION);
          CLEAR_PENDING_EXCEPTION;
          {
            EXCEPTION_MARK;
            add_initialization_error(THREAD, e);
            // Locks object, set state, and notify all waiting threads
            set_initialization_state_and_notify(initialization_error, THREAD);
            CLEAR_PENDING_EXCEPTION;
          }
          THROW_OOP(e());
        }
      }
    }
  }


  // Step 9
  {
    DTRACE_CLASSINIT_PROBE_WAIT(clinit, -1, wait);
    if (class_initializer() != NULL) {
      // Timer includes any side effects of class initialization (resolution,
      // etc), but not recursive entry into call_class_initializer().
      PerfClassTraceTime timer(ClassLoader::perf_class_init_time(),
                               ClassLoader::perf_class_init_selftime(),
                               ClassLoader::perf_classes_inited(),
                               jt->get_thread_stat()->perf_recursion_counts_addr(),
                               jt->get_thread_stat()->perf_timers_addr(),
                               PerfClassTraceTime::CLASS_CLINIT);
      call_class_initializer(THREAD);
    } else {
      // The elapsed time is so small it's not worth counting.
      if (UsePerfData) {
        ClassLoader::perf_classes_inited()->inc();
      }
      call_class_initializer(THREAD);
    }
  }

  // Step 10
  if (!HAS_PENDING_EXCEPTION) {
    set_initialization_state_and_notify(fully_initialized, THREAD);
    debug_only(vtable().verify(tty, true);)
  }
  else {
    // Step 11 and 12
    Handle e(THREAD, PENDING_EXCEPTION);
    CLEAR_PENDING_EXCEPTION;
    // JVMTI has already reported the pending exception
    // JVMTI internal flag reset is needed in order to report ExceptionInInitializerError
    JvmtiExport::clear_detected_exception(jt);
    {
      EXCEPTION_MARK;
      add_initialization_error(THREAD, e);
      set_initialization_state_and_notify(initialization_error, THREAD);
      CLEAR_PENDING_EXCEPTION;   // ignore any exception thrown, class initialization error is thrown below
      // JVMTI has already reported the pending exception
      // JVMTI internal flag reset is needed in order to report ExceptionInInitializerError
      JvmtiExport::clear_detected_exception(jt);
    }
    DTRACE_CLASSINIT_PROBE_WAIT(error, -1, wait);
    if (e->is_a(vmClasses::Error_klass())) {
      THROW_OOP(e());
    } else {
      JavaCallArguments args(e);
      THROW_ARG(vmSymbols::java_lang_ExceptionInInitializerError(),
                vmSymbols::throwable_void_signature(),
                &args);
    }
  }
  DTRACE_CLASSINIT_PROBE_WAIT(end, -1, wait);
}


void InstanceKlass::set_initialization_state_and_notify(ClassState state, JavaThread* current) {
  MonitorLocker ml(current, _init_monitor);

  // Now flush all code that assume the class is not linked.
  // Set state under the Compile_lock also.
  if (state == linked && UseVtableBasedCHA && Universe::is_fully_initialized()) {
    MutexLocker ml(current, Compile_lock);

    set_init_thread(NULL); // reset _init_thread before changing _init_state
    set_init_state(state);

    CodeCache::flush_dependents_on(this);
  } else {
    set_init_thread(NULL); // reset _init_thread before changing _init_state
    set_init_state(state);
  }
  ml.notify_all();
}

InstanceKlass* InstanceKlass::implementor() const {
  InstanceKlass* volatile* ik = adr_implementor();
  if (ik == NULL) {
    return NULL;
  } else {
    // This load races with inserts, and therefore needs acquire.
    InstanceKlass* ikls = Atomic::load_acquire(ik);
    if (ikls != NULL && !ikls->is_loader_alive()) {
      return NULL;  // don't return unloaded class
    } else {
      return ikls;
    }
  }
}


void InstanceKlass::set_implementor(InstanceKlass* ik) {
  assert_locked_or_safepoint(Compile_lock);
  assert(is_interface(), "not interface");
  InstanceKlass* volatile* addr = adr_implementor();
  assert(addr != NULL, "null addr");
  if (addr != NULL) {
    Atomic::release_store(addr, ik);
  }
}

int  InstanceKlass::nof_implementors() const {
  InstanceKlass* ik = implementor();
  if (ik == NULL) {
    return 0;
  } else if (ik != this) {
    return 1;
  } else {
    return 2;
  }
}

// The embedded _implementor field can only record one implementor.
// When there are more than one implementors, the _implementor field
// is set to the interface Klass* itself. Following are the possible
// values for the _implementor field:
//   NULL                  - no implementor
//   implementor Klass*    - one implementor
//   self                  - more than one implementor
//
// The _implementor field only exists for interfaces.
void InstanceKlass::add_implementor(InstanceKlass* ik) {
  if (Universe::is_fully_initialized()) {
    assert_lock_strong(Compile_lock);
  }
  assert(is_interface(), "not interface");
  // Filter out my subinterfaces.
  // (Note: Interfaces are never on the subklass list.)
  if (ik->is_interface()) return;

  // Filter out subclasses whose supers already implement me.
  // (Note: CHA must walk subclasses of direct implementors
  // in order to locate indirect implementors.)
  InstanceKlass* super_ik = ik->java_super();
  if (super_ik != NULL && super_ik->implements_interface(this))
    // We only need to check one immediate superclass, since the
    // implements_interface query looks at transitive_interfaces.
    // Any supers of the super have the same (or fewer) transitive_interfaces.
    return;

  InstanceKlass* iklass = implementor();
  if (iklass == NULL) {
    set_implementor(ik);
  } else if (iklass != this && iklass != ik) {
    // There is already an implementor. Use itself as an indicator of
    // more than one implementors.
    set_implementor(this);
  }

  // The implementor also implements the transitive_interfaces
  for (int index = 0; index < local_interfaces()->length(); index++) {
    local_interfaces()->at(index)->add_implementor(ik);
  }
}

void InstanceKlass::init_implementor() {
  if (is_interface()) {
    set_implementor(NULL);
  }
}


void InstanceKlass::process_interfaces() {
  // link this class into the implementors list of every interface it implements
  for (int i = local_interfaces()->length() - 1; i >= 0; i--) {
    assert(local_interfaces()->at(i)->is_klass(), "must be a klass");
    InstanceKlass* interf = local_interfaces()->at(i);
    assert(interf->is_interface(), "expected interface");
    interf->add_implementor(this);
  }
}

bool InstanceKlass::can_be_primary_super_slow() const {
  if (is_interface())
    return false;
  else
    return Klass::can_be_primary_super_slow();
}

GrowableArray<Klass*>* InstanceKlass::compute_secondary_supers(int num_extra_slots,
                                                               Array<InstanceKlass*>* transitive_interfaces) {
  // The secondaries are the implemented interfaces.
  Array<InstanceKlass*>* interfaces = transitive_interfaces;
  int num_secondaries = num_extra_slots + interfaces->length();
  if (num_secondaries == 0) {
    // Must share this for correct bootstrapping!
    set_secondary_supers(Universe::the_empty_klass_array());
    return NULL;
  } else if (num_extra_slots == 0) {
    // The secondary super list is exactly the same as the transitive interfaces, so
    // let's use it instead of making a copy.
    // Redefine classes has to be careful not to delete this!
    // We need the cast because Array<Klass*> is NOT a supertype of Array<InstanceKlass*>,
    // (but it's safe to do here because we won't write into _secondary_supers from this point on).
    set_secondary_supers((Array<Klass*>*)(address)interfaces);
    return NULL;
  } else {
    // Copy transitive interfaces to a temporary growable array to be constructed
    // into the secondary super list with extra slots.
    GrowableArray<Klass*>* secondaries = new GrowableArray<Klass*>(interfaces->length());
    for (int i = 0; i < interfaces->length(); i++) {
      secondaries->push(interfaces->at(i));
    }
    return secondaries;
  }
}

bool InstanceKlass::implements_interface(Klass* k) const {
  if (this == k) return true;
  assert(k->is_interface(), "should be an interface class");
  for (int i = 0; i < transitive_interfaces()->length(); i++) {
    if (transitive_interfaces()->at(i) == k) {
      return true;
    }
  }
  return false;
}

bool InstanceKlass::is_same_or_direct_interface(Klass *k) const {
  // Verify direct super interface
  if (this == k) return true;
  assert(k->is_interface(), "should be an interface class");
  for (int i = 0; i < local_interfaces()->length(); i++) {
    if (local_interfaces()->at(i) == k) {
      return true;
    }
  }
  return false;
}

objArrayOop InstanceKlass::allocate_objArray(int n, int length, TRAPS) {
  check_array_allocation_length(length, arrayOopDesc::max_array_length(T_OBJECT), CHECK_NULL);
  size_t size = objArrayOopDesc::object_size(length);
  Klass* ak = array_klass(n, CHECK_NULL);
  objArrayOop o = (objArrayOop)Universe::heap()->array_allocate(ak, size, length,
                                                                /* do_zero */ true, CHECK_NULL);
  return o;
}

instanceOop InstanceKlass::register_finalizer(instanceOop i, TRAPS) {
  if (TraceFinalizerRegistration) {
    tty->print("Registered ");
    i->print_value_on(tty);
    tty->print_cr(" (" PTR_FORMAT ") as finalizable", p2i(i));
  }
  instanceHandle h_i(THREAD, i);
  // Pass the handle as argument, JavaCalls::call expects oop as jobjects
  JavaValue result(T_VOID);
  JavaCallArguments args(h_i);
  methodHandle mh(THREAD, Universe::finalizer_register_method());
  JavaCalls::call(&result, mh, &args, CHECK_NULL);
  MANAGEMENT_ONLY(FinalizerService::on_register(h_i(), THREAD);)
  return h_i();
}

instanceOop InstanceKlass::allocate_instance(TRAPS) {
  bool has_finalizer_flag = has_finalizer(); // Query before possible GC
  size_t size = size_helper();  // Query before forming handle.

  instanceOop i;

  i = (instanceOop)Universe::heap()->obj_allocate(this, size, CHECK_NULL);
  if (has_finalizer_flag && !RegisterFinalizersAtInit) {
    i = register_finalizer(i, CHECK_NULL);
  }
  return i;
}

instanceHandle InstanceKlass::allocate_instance_handle(TRAPS) {
  return instanceHandle(THREAD, allocate_instance(THREAD));
}

void InstanceKlass::check_valid_for_instantiation(bool throwError, TRAPS) {
  if (is_interface() || is_abstract()) {
    ResourceMark rm(THREAD);
    THROW_MSG(throwError ? vmSymbols::java_lang_InstantiationError()
              : vmSymbols::java_lang_InstantiationException(), external_name());
  }
  if (this == vmClasses::Class_klass()) {
    ResourceMark rm(THREAD);
    THROW_MSG(throwError ? vmSymbols::java_lang_IllegalAccessError()
              : vmSymbols::java_lang_IllegalAccessException(), external_name());
  }
}

Klass* InstanceKlass::array_klass(int n, TRAPS) {
  // Need load-acquire for lock-free read
  if (array_klasses_acquire() == NULL) {
    ResourceMark rm(THREAD);
    JavaThread *jt = THREAD;
    {
      // Atomic creation of array_klasses
      MutexLocker ma(THREAD, MultiArray_lock);

      // Check if update has already taken place
      if (array_klasses() == NULL) {
        ObjArrayKlass* k = ObjArrayKlass::allocate_objArray_klass(class_loader_data(), 1, this,
                                                                  false, false, CHECK_NULL);
        // use 'release' to pair with lock-free load
        release_set_array_klasses(k);
      }
    }
  }
  // array_klasses() will always be set at this point
  ArrayKlass* ak = array_klasses();
  return ak->array_klass(n, THREAD);
}

Klass* InstanceKlass::array_klass_or_null(int n) {
  // Need load-acquire for lock-free read
  ArrayKlass* ak = array_klasses_acquire();
  if (ak == NULL) {
    return NULL;
  } else {
    return ak->array_klass_or_null(n);
  }
}

Klass* InstanceKlass::array_klass(TRAPS) {
  return array_klass(1, THREAD);
}

Klass* InstanceKlass::array_klass_or_null() {
  return array_klass_or_null(1);
}

static int call_class_initializer_counter = 0;   // for debugging

Method* InstanceKlass::class_initializer() const {
  Method* clinit = find_method(
      vmSymbols::class_initializer_name(), vmSymbols::void_method_signature());
  if (clinit != NULL && clinit->is_class_initializer()) {
    return clinit;
  }
  return NULL;
}

void InstanceKlass::call_class_initializer(TRAPS) {
  if (ReplayCompiles &&
      (ReplaySuppressInitializers == 1 ||
       (ReplaySuppressInitializers >= 2 && class_loader() != NULL))) {
    // Hide the existence of the initializer for the purpose of replaying the compile
    return;
  }

#if INCLUDE_CDS
  // This is needed to ensure the consistency of the archived heap objects.
  if (has_archived_enum_objs()) {
    assert(is_shared(), "must be");
    bool initialized = HeapShared::initialize_enum_klass(this, CHECK);
    if (initialized) {
      return;
    }
  }
#endif

  methodHandle h_method(THREAD, class_initializer());
  assert(!is_initialized(), "we cannot initialize twice");
  LogTarget(Info, class, init) lt;
  if (lt.is_enabled()) {
    ResourceMark rm(THREAD);
    LogStream ls(lt);
    ls.print("%d Initializing ", call_class_initializer_counter++);
    name()->print_value_on(&ls);
    ls.print_cr("%s (" PTR_FORMAT ")", h_method() == NULL ? "(no method)" : "", p2i(this));
  }
  if (h_method() != NULL) {
    JavaCallArguments args; // No arguments
    JavaValue result(T_VOID);
    JavaCalls::call(&result, h_method, &args, CHECK); // Static call (no args)
  }
}


void InstanceKlass::mask_for(const methodHandle& method, int bci,
  InterpreterOopMap* entry_for) {
  // Lazily create the _oop_map_cache at first request
  // Lock-free access requires load_acquire.
  OopMapCache* oop_map_cache = Atomic::load_acquire(&_oop_map_cache);
  if (oop_map_cache == NULL) {
    MutexLocker x(OopMapCacheAlloc_lock,  Mutex::_no_safepoint_check_flag);
    // Check if _oop_map_cache was allocated while we were waiting for this lock
    if ((oop_map_cache = _oop_map_cache) == NULL) {
      oop_map_cache = new OopMapCache();
      // Ensure _oop_map_cache is stable, since it is examined without a lock
      Atomic::release_store(&_oop_map_cache, oop_map_cache);
    }
  }
  // _oop_map_cache is constant after init; lookup below does its own locking.
  oop_map_cache->lookup(method, bci, entry_for);
}

bool InstanceKlass::find_local_field(Symbol* name, Symbol* sig, fieldDescriptor* fd) const {
  for (JavaFieldStream fs(this); !fs.done(); fs.next()) {
    Symbol* f_name = fs.name();
    Symbol* f_sig  = fs.signature();
    if (f_name == name && f_sig == sig) {
      fd->reinitialize(const_cast<InstanceKlass*>(this), fs.index());
      return true;
    }
  }
  return false;
}


Klass* InstanceKlass::find_interface_field(Symbol* name, Symbol* sig, fieldDescriptor* fd) const {
  const int n = local_interfaces()->length();
  for (int i = 0; i < n; i++) {
    Klass* intf1 = local_interfaces()->at(i);
    assert(intf1->is_interface(), "just checking type");
    // search for field in current interface
    if (InstanceKlass::cast(intf1)->find_local_field(name, sig, fd)) {
      assert(fd->is_static(), "interface field must be static");
      return intf1;
    }
    // search for field in direct superinterfaces
    Klass* intf2 = InstanceKlass::cast(intf1)->find_interface_field(name, sig, fd);
    if (intf2 != NULL) return intf2;
  }
  // otherwise field lookup fails
  return NULL;
}


Klass* InstanceKlass::find_field(Symbol* name, Symbol* sig, fieldDescriptor* fd) const {
  // search order according to newest JVM spec (5.4.3.2, p.167).
  // 1) search for field in current klass
  if (find_local_field(name, sig, fd)) {
    return const_cast<InstanceKlass*>(this);
  }
  // 2) search for field recursively in direct superinterfaces
  { Klass* intf = find_interface_field(name, sig, fd);
    if (intf != NULL) return intf;
  }
  // 3) apply field lookup recursively if superclass exists
  { Klass* supr = super();
    if (supr != NULL) return InstanceKlass::cast(supr)->find_field(name, sig, fd);
  }
  // 4) otherwise field lookup fails
  return NULL;
}


Klass* InstanceKlass::find_field(Symbol* name, Symbol* sig, bool is_static, fieldDescriptor* fd) const {
  // search order according to newest JVM spec (5.4.3.2, p.167).
  // 1) search for field in current klass
  if (find_local_field(name, sig, fd)) {
    if (fd->is_static() == is_static) return const_cast<InstanceKlass*>(this);
  }
  // 2) search for field recursively in direct superinterfaces
  if (is_static) {
    Klass* intf = find_interface_field(name, sig, fd);
    if (intf != NULL) return intf;
  }
  // 3) apply field lookup recursively if superclass exists
  { Klass* supr = super();
    if (supr != NULL) return InstanceKlass::cast(supr)->find_field(name, sig, is_static, fd);
  }
  // 4) otherwise field lookup fails
  return NULL;
}

bool InstanceKlass::contains_field_offset(int offset) {
  if (this->is_inline_klass()) {
    InlineKlass* vk = InlineKlass::cast(this);
    return offset >= vk->first_field_offset() && offset < (vk->first_field_offset() + vk->get_exact_size_in_bytes());
  } else {
    fieldDescriptor fd;
    return find_field_from_offset(offset, false, &fd);
  }
}

bool InstanceKlass::find_local_field_from_offset(int offset, bool is_static, fieldDescriptor* fd) const {
  for (JavaFieldStream fs(this); !fs.done(); fs.next()) {
    if (fs.offset() == offset) {
      fd->reinitialize(const_cast<InstanceKlass*>(this), fs.index());
      if (fd->is_static() == is_static) return true;
    }
  }
  return false;
}


bool InstanceKlass::find_field_from_offset(int offset, bool is_static, fieldDescriptor* fd) const {
  Klass* klass = const_cast<InstanceKlass*>(this);
  while (klass != NULL) {
    if (InstanceKlass::cast(klass)->find_local_field_from_offset(offset, is_static, fd)) {
      return true;
    }
    klass = klass->super();
  }
  return false;
}


void InstanceKlass::methods_do(void f(Method* method)) {
  // Methods aren't stable until they are loaded.  This can be read outside
  // a lock through the ClassLoaderData for profiling
  // Redefined scratch classes are on the list and need to be cleaned
  if (!is_loaded() && !is_scratch_class()) {
    return;
  }

  int len = methods()->length();
  for (int index = 0; index < len; index++) {
    Method* m = methods()->at(index);
    assert(m->is_method(), "must be method");
    f(m);
  }
}


void InstanceKlass::do_local_static_fields(FieldClosure* cl) {
  for (JavaFieldStream fs(this); !fs.done(); fs.next()) {
    if (fs.access_flags().is_static()) {
      fieldDescriptor& fd = fs.field_descriptor();
      cl->do_field(&fd);
    }
  }
}


void InstanceKlass::do_local_static_fields(void f(fieldDescriptor*, Handle, TRAPS), Handle mirror, TRAPS) {
  for (JavaFieldStream fs(this); !fs.done(); fs.next()) {
    if (fs.access_flags().is_static()) {
      fieldDescriptor& fd = fs.field_descriptor();
      f(&fd, mirror, CHECK);
    }
  }
}

void InstanceKlass::do_nonstatic_fields(FieldClosure* cl) {
  InstanceKlass* super = superklass();
  if (super != NULL) {
    super->do_nonstatic_fields(cl);
  }
  fieldDescriptor fd;
  int length = java_fields_count();
  for (int i = 0; i < length; i += 1) {
    fd.reinitialize(this, i);
    if (!fd.is_static()) {
      cl->do_field(&fd);
    }
  }
}

// first in Pair is offset, second is index.
static int compare_fields_by_offset(Pair<int,int>* a, Pair<int,int>* b) {
  return a->first - b->first;
}

void InstanceKlass::print_nonstatic_fields(FieldClosure* cl) {
  InstanceKlass* super = superklass();
  if (super != NULL) {
    super->print_nonstatic_fields(cl);
  }
  ResourceMark rm;
  fieldDescriptor fd;
  // In DebugInfo nonstatic fields are sorted by offset.
  GrowableArray<Pair<int,int> > fields_sorted;
  int i = 0;
  for (AllFieldStream fs(this); !fs.done(); fs.next()) {
    if (!fs.access_flags().is_static()) {
      fd = fs.field_descriptor();
      Pair<int,int> f(fs.offset(), fs.index());
      fields_sorted.push(f);
      i++;
    }
  }
  if (i > 0) {
    int length = i;
    assert(length == fields_sorted.length(), "duh");
    // _sort_Fn is defined in growableArray.hpp.
    fields_sorted.sort(compare_fields_by_offset);
    for (int i = 0; i < length; i++) {
      fd.reinitialize(this, fields_sorted.at(i).second);
      assert(!fd.is_static() && fd.offset() == fields_sorted.at(i).first, "only nonstatic fields");
      cl->do_field(&fd);
    }
  }
}

#ifdef ASSERT
static int linear_search(const Array<Method*>* methods,
                         const Symbol* name,
                         const Symbol* signature) {
  const int len = methods->length();
  for (int index = 0; index < len; index++) {
    const Method* const m = methods->at(index);
    assert(m->is_method(), "must be method");
    if (m->signature() == signature && m->name() == name) {
       return index;
    }
  }
  return -1;
}
#endif

bool InstanceKlass::_disable_method_binary_search = false;

NOINLINE int linear_search(const Array<Method*>* methods, const Symbol* name) {
  int len = methods->length();
  int l = 0;
  int h = len - 1;
  while (l <= h) {
    Method* m = methods->at(l);
    if (m->name() == name) {
      return l;
    }
    l++;
  }
  return -1;
}

inline int InstanceKlass::quick_search(const Array<Method*>* methods, const Symbol* name) {
  if (_disable_method_binary_search) {
    assert(DynamicDumpSharedSpaces, "must be");
    // At the final stage of dynamic dumping, the methods array may not be sorted
    // by ascending addresses of their names, so we can't use binary search anymore.
    // However, methods with the same name are still laid out consecutively inside the
    // methods array, so let's look for the first one that matches.
    return linear_search(methods, name);
  }

  int len = methods->length();
  int l = 0;
  int h = len - 1;

  // methods are sorted by ascending addresses of their names, so do binary search
  while (l <= h) {
    int mid = (l + h) >> 1;
    Method* m = methods->at(mid);
    assert(m->is_method(), "must be method");
    int res = m->name()->fast_compare(name);
    if (res == 0) {
      return mid;
    } else if (res < 0) {
      l = mid + 1;
    } else {
      h = mid - 1;
    }
  }
  return -1;
}

// find_method looks up the name/signature in the local methods array
Method* InstanceKlass::find_method(const Symbol* name,
                                   const Symbol* signature) const {
  return find_method_impl(name, signature,
                          OverpassLookupMode::find,
                          StaticLookupMode::find,
                          PrivateLookupMode::find);
}

Method* InstanceKlass::find_method_impl(const Symbol* name,
                                        const Symbol* signature,
                                        OverpassLookupMode overpass_mode,
                                        StaticLookupMode static_mode,
                                        PrivateLookupMode private_mode) const {
  return InstanceKlass::find_method_impl(methods(),
                                         name,
                                         signature,
                                         overpass_mode,
                                         static_mode,
                                         private_mode);
}

// find_instance_method looks up the name/signature in the local methods array
// and skips over static methods
Method* InstanceKlass::find_instance_method(const Array<Method*>* methods,
                                            const Symbol* name,
                                            const Symbol* signature,
                                            PrivateLookupMode private_mode) {
  Method* const meth = InstanceKlass::find_method_impl(methods,
                                                 name,
                                                 signature,
                                                 OverpassLookupMode::find,
                                                 StaticLookupMode::skip,
                                                 private_mode);
  assert(((meth == NULL) || !meth->is_static()),
    "find_instance_method should have skipped statics");
  return meth;
}

// find_instance_method looks up the name/signature in the local methods array
// and skips over static methods
Method* InstanceKlass::find_instance_method(const Symbol* name,
                                            const Symbol* signature,
                                            PrivateLookupMode private_mode) const {
  return InstanceKlass::find_instance_method(methods(), name, signature, private_mode);
}

// Find looks up the name/signature in the local methods array
// and filters on the overpass, static and private flags
// This returns the first one found
// note that the local methods array can have up to one overpass, one static
// and one instance (private or not) with the same name/signature
Method* InstanceKlass::find_local_method(const Symbol* name,
                                         const Symbol* signature,
                                         OverpassLookupMode overpass_mode,
                                         StaticLookupMode static_mode,
                                         PrivateLookupMode private_mode) const {
  return InstanceKlass::find_method_impl(methods(),
                                         name,
                                         signature,
                                         overpass_mode,
                                         static_mode,
                                         private_mode);
}

// Find looks up the name/signature in the local methods array
// and filters on the overpass, static and private flags
// This returns the first one found
// note that the local methods array can have up to one overpass, one static
// and one instance (private or not) with the same name/signature
Method* InstanceKlass::find_local_method(const Array<Method*>* methods,
                                         const Symbol* name,
                                         const Symbol* signature,
                                         OverpassLookupMode overpass_mode,
                                         StaticLookupMode static_mode,
                                         PrivateLookupMode private_mode) {
  return InstanceKlass::find_method_impl(methods,
                                         name,
                                         signature,
                                         overpass_mode,
                                         static_mode,
                                         private_mode);
}

Method* InstanceKlass::find_method(const Array<Method*>* methods,
                                   const Symbol* name,
                                   const Symbol* signature) {
  return InstanceKlass::find_method_impl(methods,
                                         name,
                                         signature,
                                         OverpassLookupMode::find,
                                         StaticLookupMode::find,
                                         PrivateLookupMode::find);
}

Method* InstanceKlass::find_method_impl(const Array<Method*>* methods,
                                        const Symbol* name,
                                        const Symbol* signature,
                                        OverpassLookupMode overpass_mode,
                                        StaticLookupMode static_mode,
                                        PrivateLookupMode private_mode) {
  int hit = find_method_index(methods, name, signature, overpass_mode, static_mode, private_mode);
  return hit >= 0 ? methods->at(hit): NULL;
}

// true if method matches signature and conforms to skipping_X conditions.
static bool method_matches(const Method* m,
                           const Symbol* signature,
                           bool skipping_overpass,
                           bool skipping_static,
                           bool skipping_private) {
  return ((m->signature() == signature) &&
    (!skipping_overpass || !m->is_overpass()) &&
    (!skipping_static || !m->is_static()) &&
    (!skipping_private || !m->is_private()));
}

// Used directly for default_methods to find the index into the
// default_vtable_indices, and indirectly by find_method
// find_method_index looks in the local methods array to return the index
// of the matching name/signature. If, overpass methods are being ignored,
// the search continues to find a potential non-overpass match.  This capability
// is important during method resolution to prefer a static method, for example,
// over an overpass method.
// There is the possibility in any _method's array to have the same name/signature
// for a static method, an overpass method and a local instance method
// To correctly catch a given method, the search criteria may need
// to explicitly skip the other two. For local instance methods, it
// is often necessary to skip private methods
int InstanceKlass::find_method_index(const Array<Method*>* methods,
                                     const Symbol* name,
                                     const Symbol* signature,
                                     OverpassLookupMode overpass_mode,
                                     StaticLookupMode static_mode,
                                     PrivateLookupMode private_mode) {
  const bool skipping_overpass = (overpass_mode == OverpassLookupMode::skip);
  const bool skipping_static = (static_mode == StaticLookupMode::skip);
  const bool skipping_private = (private_mode == PrivateLookupMode::skip);
  const int hit = quick_search(methods, name);
  if (hit != -1) {
    const Method* const m = methods->at(hit);

    // Do linear search to find matching signature.  First, quick check
    // for common case, ignoring overpasses if requested.
    if (method_matches(m, signature, skipping_overpass, skipping_static, skipping_private)) {
      return hit;
    }

    // search downwards through overloaded methods
    int i;
    for (i = hit - 1; i >= 0; --i) {
        const Method* const m = methods->at(i);
        assert(m->is_method(), "must be method");
        if (m->name() != name) {
          break;
        }
        if (method_matches(m, signature, skipping_overpass, skipping_static, skipping_private)) {
          return i;
        }
    }
    // search upwards
    for (i = hit + 1; i < methods->length(); ++i) {
        const Method* const m = methods->at(i);
        assert(m->is_method(), "must be method");
        if (m->name() != name) {
          break;
        }
        if (method_matches(m, signature, skipping_overpass, skipping_static, skipping_private)) {
          return i;
        }
    }
    // not found
#ifdef ASSERT
    const int index = (skipping_overpass || skipping_static || skipping_private) ? -1 :
      linear_search(methods, name, signature);
    assert(-1 == index, "binary search should have found entry %d", index);
#endif
  }
  return -1;
}

int InstanceKlass::find_method_by_name(const Symbol* name, int* end) const {
  return find_method_by_name(methods(), name, end);
}

int InstanceKlass::find_method_by_name(const Array<Method*>* methods,
                                       const Symbol* name,
                                       int* end_ptr) {
  assert(end_ptr != NULL, "just checking");
  int start = quick_search(methods, name);
  int end = start + 1;
  if (start != -1) {
    while (start - 1 >= 0 && (methods->at(start - 1))->name() == name) --start;
    while (end < methods->length() && (methods->at(end))->name() == name) ++end;
    *end_ptr = end;
    return start;
  }
  return -1;
}

// uncached_lookup_method searches both the local class methods array and all
// superclasses methods arrays, skipping any overpass methods in superclasses,
// and possibly skipping private methods.
Method* InstanceKlass::uncached_lookup_method(const Symbol* name,
                                              const Symbol* signature,
                                              OverpassLookupMode overpass_mode,
                                              PrivateLookupMode private_mode) const {
  OverpassLookupMode overpass_local_mode = overpass_mode;
  const Klass* klass = this;
  while (klass != NULL) {
    Method* const method = InstanceKlass::cast(klass)->find_method_impl(name,
                                                                        signature,
                                                                        overpass_local_mode,
                                                                        StaticLookupMode::find,
                                                                        private_mode);
    if (method != NULL) {
      return method;
    }
    if (name == vmSymbols::object_initializer_name() ||
        name == vmSymbols::inline_factory_name()) {
      break;  // <init> and <vnew> is never inherited
    }
    klass = klass->super();
    overpass_local_mode = OverpassLookupMode::skip;   // Always ignore overpass methods in superclasses
  }
  return NULL;
}

#ifdef ASSERT
// search through class hierarchy and return true if this class or
// one of the superclasses was redefined
bool InstanceKlass::has_redefined_this_or_super() const {
  const Klass* klass = this;
  while (klass != NULL) {
    if (InstanceKlass::cast(klass)->has_been_redefined()) {
      return true;
    }
    klass = klass->super();
  }
  return false;
}
#endif

// lookup a method in the default methods list then in all transitive interfaces
// Do NOT return private or static methods
Method* InstanceKlass::lookup_method_in_ordered_interfaces(Symbol* name,
                                                         Symbol* signature) const {
  Method* m = NULL;
  if (default_methods() != NULL) {
    m = find_method(default_methods(), name, signature);
  }
  // Look up interfaces
  if (m == NULL) {
    m = lookup_method_in_all_interfaces(name, signature, DefaultsLookupMode::find);
  }
  return m;
}

// lookup a method in all the interfaces that this class implements
// Do NOT return private or static methods, new in JDK8 which are not externally visible
// They should only be found in the initial InterfaceMethodRef
Method* InstanceKlass::lookup_method_in_all_interfaces(Symbol* name,
                                                       Symbol* signature,
                                                       DefaultsLookupMode defaults_mode) const {
  Array<InstanceKlass*>* all_ifs = transitive_interfaces();
  int num_ifs = all_ifs->length();
  InstanceKlass *ik = NULL;
  for (int i = 0; i < num_ifs; i++) {
    ik = all_ifs->at(i);
    Method* m = ik->lookup_method(name, signature);
    if (m != NULL && m->is_public() && !m->is_static() &&
        ((defaults_mode != DefaultsLookupMode::skip) || !m->is_default_method())) {
      return m;
    }
  }
  return NULL;
}

PrintClassClosure::PrintClassClosure(outputStream* st, bool verbose)
  :_st(st), _verbose(verbose) {
  ResourceMark rm;
  _st->print("%-18s  ", "KlassAddr");
  _st->print("%-4s  ", "Size");
  _st->print("%-20s  ", "State");
  _st->print("%-7s  ", "Flags");
  _st->print("%-5s  ", "ClassName");
  _st->cr();
}

void PrintClassClosure::do_klass(Klass* k)  {
  ResourceMark rm;
  // klass pointer
  _st->print(PTR_FORMAT "  ", p2i(k));
  // klass size
  _st->print("%4d  ", k->size());
  // initialization state
  if (k->is_instance_klass()) {
    _st->print("%-20s  ",InstanceKlass::cast(k)->init_state_name());
  } else {
    _st->print("%-20s  ","");
  }
  // misc flags(Changes should synced with ClassesDCmd::ClassesDCmd help doc)
  char buf[10];
  int i = 0;
  if (k->has_finalizer()) buf[i++] = 'F';
  if (k->has_final_method()) buf[i++] = 'f';
  if (k->is_instance_klass()) {
    InstanceKlass* ik = InstanceKlass::cast(k);
    if (ik->is_rewritten()) buf[i++] = 'W';
    if (ik->is_contended()) buf[i++] = 'C';
    if (ik->has_been_redefined()) buf[i++] = 'R';
    if (ik->is_shared()) buf[i++] = 'S';
  }
  buf[i++] = '\0';
  _st->print("%-7s  ", buf);
  // klass name
  _st->print("%-5s  ", k->external_name());
  // end
  _st->cr();
  if (_verbose) {
    k->print_on(_st);
  }
}

/* jni_id_for for jfieldIds only */
JNIid* InstanceKlass::jni_id_for(int offset) {
  MutexLocker ml(JfieldIdCreation_lock);
  JNIid* probe = jni_ids() == NULL ? NULL : jni_ids()->find(offset);
  if (probe == NULL) {
    // Allocate new static field identifier
    probe = new JNIid(this, offset, jni_ids());
    set_jni_ids(probe);
  }
  return probe;
}

u2 InstanceKlass::enclosing_method_data(int offset) const {
  const Array<jushort>* const inner_class_list = inner_classes();
  if (inner_class_list == NULL) {
    return 0;
  }
  const int length = inner_class_list->length();
  if (length % inner_class_next_offset == 0) {
    return 0;
  }
  const int index = length - enclosing_method_attribute_size;
  assert(offset < enclosing_method_attribute_size, "invalid offset");
  return inner_class_list->at(index + offset);
}

void InstanceKlass::set_enclosing_method_indices(u2 class_index,
                                                 u2 method_index) {
  Array<jushort>* inner_class_list = inner_classes();
  assert (inner_class_list != NULL, "_inner_classes list is not set up");
  int length = inner_class_list->length();
  if (length % inner_class_next_offset == enclosing_method_attribute_size) {
    int index = length - enclosing_method_attribute_size;
    inner_class_list->at_put(
      index + enclosing_method_class_index_offset, class_index);
    inner_class_list->at_put(
      index + enclosing_method_method_index_offset, method_index);
  }
}

// Lookup or create a jmethodID.
// This code is called by the VMThread and JavaThreads so the
// locking has to be done very carefully to avoid deadlocks
// and/or other cache consistency problems.
//
jmethodID InstanceKlass::get_jmethod_id(const methodHandle& method_h) {
  size_t idnum = (size_t)method_h->method_idnum();
  jmethodID* jmeths = methods_jmethod_ids_acquire();
  size_t length = 0;
  jmethodID id = NULL;

  // We use a double-check locking idiom here because this cache is
  // performance sensitive. In the normal system, this cache only
  // transitions from NULL to non-NULL which is safe because we use
  // release_set_methods_jmethod_ids() to advertise the new cache.
  // A partially constructed cache should never be seen by a racing
  // thread. We also use release_store() to save a new jmethodID
  // in the cache so a partially constructed jmethodID should never be
  // seen either. Cache reads of existing jmethodIDs proceed without a
  // lock, but cache writes of a new jmethodID requires uniqueness and
  // creation of the cache itself requires no leaks so a lock is
  // generally acquired in those two cases.
  //
  // If the RedefineClasses() API has been used, then this cache can
  // grow and we'll have transitions from non-NULL to bigger non-NULL.
  // Cache creation requires no leaks and we require safety between all
  // cache accesses and freeing of the old cache so a lock is generally
  // acquired when the RedefineClasses() API has been used.

  if (jmeths != NULL) {
    // the cache already exists
    if (!idnum_can_increment()) {
      // the cache can't grow so we can just get the current values
      get_jmethod_id_length_value(jmeths, idnum, &length, &id);
    } else {
      // cache can grow so we have to be more careful
      if (Threads::number_of_threads() == 0 ||
          SafepointSynchronize::is_at_safepoint()) {
        // we're single threaded or at a safepoint - no locking needed
        get_jmethod_id_length_value(jmeths, idnum, &length, &id);
      } else {
        MutexLocker ml(JmethodIdCreation_lock, Mutex::_no_safepoint_check_flag);
        get_jmethod_id_length_value(jmeths, idnum, &length, &id);
      }
    }
  }
  // implied else:
  // we need to allocate a cache so default length and id values are good

  if (jmeths == NULL ||   // no cache yet
      length <= idnum ||  // cache is too short
      id == NULL) {       // cache doesn't contain entry

    // This function can be called by the VMThread so we have to do all
    // things that might block on a safepoint before grabbing the lock.
    // Otherwise, we can deadlock with the VMThread or have a cache
    // consistency issue. These vars keep track of what we might have
    // to free after the lock is dropped.
    jmethodID  to_dealloc_id     = NULL;
    jmethodID* to_dealloc_jmeths = NULL;

    // may not allocate new_jmeths or use it if we allocate it
    jmethodID* new_jmeths = NULL;
    if (length <= idnum) {
      // allocate a new cache that might be used
      size_t size = MAX2(idnum+1, (size_t)idnum_allocated_count());
      new_jmeths = NEW_C_HEAP_ARRAY(jmethodID, size+1, mtClass);
      memset(new_jmeths, 0, (size+1)*sizeof(jmethodID));
      // cache size is stored in element[0], other elements offset by one
      new_jmeths[0] = (jmethodID)size;
    }

    // allocate a new jmethodID that might be used
    jmethodID new_id = NULL;
    if (method_h->is_old() && !method_h->is_obsolete()) {
      // The method passed in is old (but not obsolete), we need to use the current version
      Method* current_method = method_with_idnum((int)idnum);
      assert(current_method != NULL, "old and but not obsolete, so should exist");
      new_id = Method::make_jmethod_id(class_loader_data(), current_method);
    } else {
      // It is the current version of the method or an obsolete method,
      // use the version passed in
      new_id = Method::make_jmethod_id(class_loader_data(), method_h());
    }

    if (Threads::number_of_threads() == 0 ||
        SafepointSynchronize::is_at_safepoint()) {
      // we're single threaded or at a safepoint - no locking needed
      id = get_jmethod_id_fetch_or_update(idnum, new_id, new_jmeths,
                                          &to_dealloc_id, &to_dealloc_jmeths);
    } else {
      MutexLocker ml(JmethodIdCreation_lock, Mutex::_no_safepoint_check_flag);
      id = get_jmethod_id_fetch_or_update(idnum, new_id, new_jmeths,
                                          &to_dealloc_id, &to_dealloc_jmeths);
    }

    // The lock has been dropped so we can free resources.
    // Free up either the old cache or the new cache if we allocated one.
    if (to_dealloc_jmeths != NULL) {
      FreeHeap(to_dealloc_jmeths);
    }
    // free up the new ID since it wasn't needed
    if (to_dealloc_id != NULL) {
      Method::destroy_jmethod_id(class_loader_data(), to_dealloc_id);
    }
  }
  return id;
}

// Figure out how many jmethodIDs haven't been allocated, and make
// sure space for them is pre-allocated.  This makes getting all
// method ids much, much faster with classes with more than 8
// methods, and has a *substantial* effect on performance with jvmti
// code that loads all jmethodIDs for all classes.
void InstanceKlass::ensure_space_for_methodids(int start_offset) {
  int new_jmeths = 0;
  int length = methods()->length();
  for (int index = start_offset; index < length; index++) {
    Method* m = methods()->at(index);
    jmethodID id = m->find_jmethod_id_or_null();
    if (id == NULL) {
      new_jmeths++;
    }
  }
  if (new_jmeths != 0) {
    Method::ensure_jmethod_ids(class_loader_data(), new_jmeths);
  }
}

// Common code to fetch the jmethodID from the cache or update the
// cache with the new jmethodID. This function should never do anything
// that causes the caller to go to a safepoint or we can deadlock with
// the VMThread or have cache consistency issues.
//
jmethodID InstanceKlass::get_jmethod_id_fetch_or_update(
            size_t idnum, jmethodID new_id,
            jmethodID* new_jmeths, jmethodID* to_dealloc_id_p,
            jmethodID** to_dealloc_jmeths_p) {
  assert(new_id != NULL, "sanity check");
  assert(to_dealloc_id_p != NULL, "sanity check");
  assert(to_dealloc_jmeths_p != NULL, "sanity check");
  assert(Threads::number_of_threads() == 0 ||
         SafepointSynchronize::is_at_safepoint() ||
         JmethodIdCreation_lock->owned_by_self(), "sanity check");

  // reacquire the cache - we are locked, single threaded or at a safepoint
  jmethodID* jmeths = methods_jmethod_ids_acquire();
  jmethodID  id     = NULL;
  size_t     length = 0;

  if (jmeths == NULL ||                         // no cache yet
      (length = (size_t)jmeths[0]) <= idnum) {  // cache is too short
    if (jmeths != NULL) {
      // copy any existing entries from the old cache
      for (size_t index = 0; index < length; index++) {
        new_jmeths[index+1] = jmeths[index+1];
      }
      *to_dealloc_jmeths_p = jmeths;  // save old cache for later delete
    }
    release_set_methods_jmethod_ids(jmeths = new_jmeths);
  } else {
    // fetch jmethodID (if any) from the existing cache
    id = jmeths[idnum+1];
    *to_dealloc_jmeths_p = new_jmeths;  // save new cache for later delete
  }
  if (id == NULL) {
    // No matching jmethodID in the existing cache or we have a new
    // cache or we just grew the cache. This cache write is done here
    // by the first thread to win the foot race because a jmethodID
    // needs to be unique once it is generally available.
    id = new_id;

    // The jmethodID cache can be read while unlocked so we have to
    // make sure the new jmethodID is complete before installing it
    // in the cache.
    Atomic::release_store(&jmeths[idnum+1], id);
  } else {
    *to_dealloc_id_p = new_id; // save new id for later delete
  }
  return id;
}


// Common code to get the jmethodID cache length and the jmethodID
// value at index idnum if there is one.
//
void InstanceKlass::get_jmethod_id_length_value(jmethodID* cache,
       size_t idnum, size_t *length_p, jmethodID* id_p) {
  assert(cache != NULL, "sanity check");
  assert(length_p != NULL, "sanity check");
  assert(id_p != NULL, "sanity check");

  // cache size is stored in element[0], other elements offset by one
  *length_p = (size_t)cache[0];
  if (*length_p <= idnum) {  // cache is too short
    *id_p = NULL;
  } else {
    *id_p = cache[idnum+1];  // fetch jmethodID (if any)
  }
}


// Lookup a jmethodID, NULL if not found.  Do no blocking, no allocations, no handles
jmethodID InstanceKlass::jmethod_id_or_null(Method* method) {
  size_t idnum = (size_t)method->method_idnum();
  jmethodID* jmeths = methods_jmethod_ids_acquire();
  size_t length;                                // length assigned as debugging crumb
  jmethodID id = NULL;
  if (jmeths != NULL &&                         // If there is a cache
      (length = (size_t)jmeths[0]) > idnum) {   // and if it is long enough,
    id = jmeths[idnum+1];                       // Look up the id (may be NULL)
  }
  return id;
}

inline DependencyContext InstanceKlass::dependencies() {
  DependencyContext dep_context(&_dep_context, &_dep_context_last_cleaned);
  return dep_context;
}

int InstanceKlass::mark_dependent_nmethods(KlassDepChange& changes) {
  return dependencies().mark_dependent_nmethods(changes);
}

void InstanceKlass::add_dependent_nmethod(nmethod* nm) {
  dependencies().add_dependent_nmethod(nm);
}

void InstanceKlass::clean_dependency_context() {
  dependencies().clean_unloading_dependents();
}

#ifndef PRODUCT
void InstanceKlass::print_dependent_nmethods(bool verbose) {
  dependencies().print_dependent_nmethods(verbose);
}

bool InstanceKlass::is_dependent_nmethod(nmethod* nm) {
  return dependencies().is_dependent_nmethod(nm);
}
#endif //PRODUCT

void InstanceKlass::clean_weak_instanceklass_links() {
  clean_implementors_list();
  clean_method_data();
}

void InstanceKlass::clean_implementors_list() {
  assert(is_loader_alive(), "this klass should be live");
  if (is_interface()) {
    assert (ClassUnloading, "only called for ClassUnloading");
    for (;;) {
      // Use load_acquire due to competing with inserts
      InstanceKlass* impl = Atomic::load_acquire(adr_implementor());
      if (impl != NULL && !impl->is_loader_alive()) {
        // NULL this field, might be an unloaded instance klass or NULL
        InstanceKlass* volatile* iklass = adr_implementor();
        if (Atomic::cmpxchg(iklass, impl, (InstanceKlass*)NULL) == impl) {
          // Successfully unlinking implementor.
          if (log_is_enabled(Trace, class, unload)) {
            ResourceMark rm;
            log_trace(class, unload)("unlinking class (implementor): %s", impl->external_name());
          }
          return;
        }
      } else {
        return;
      }
    }
  }
}

void InstanceKlass::clean_method_data() {
  for (int m = 0; m < methods()->length(); m++) {
    MethodData* mdo = methods()->at(m)->method_data();
    if (mdo != NULL) {
      MutexLocker ml(SafepointSynchronize::is_at_safepoint() ? NULL : mdo->extra_data_lock());
      mdo->clean_method_data(/*always_clean*/false);
    }
  }
}

void InstanceKlass::metaspace_pointers_do(MetaspaceClosure* it) {
  Klass::metaspace_pointers_do(it);

  if (log_is_enabled(Trace, cds)) {
    ResourceMark rm;
    log_trace(cds)("Iter(InstanceKlass): %p (%s)", this, external_name());
  }

  it->push(&_annotations);
  it->push((Klass**)&_array_klasses);
  if (!is_rewritten()) {
    it->push(&_constants, MetaspaceClosure::_writable);
  } else {
    it->push(&_constants);
  }
  it->push(&_inner_classes);
#if INCLUDE_JVMTI
  it->push(&_previous_versions);
#endif
  it->push(&_methods);
  it->push(&_default_methods);
  it->push(&_local_interfaces);
  it->push(&_transitive_interfaces);
  it->push(&_method_ordering);
  if (!is_rewritten()) {
    it->push(&_default_vtable_indices, MetaspaceClosure::_writable);
  } else {
    it->push(&_default_vtable_indices);
  }

  // _fields might be written into by Rewriter::scan_method() -> fd.set_has_initialized_final_update()
  it->push(&_fields, MetaspaceClosure::_writable);

  if (itable_length() > 0) {
    itableOffsetEntry* ioe = (itableOffsetEntry*)start_of_itable();
    int method_table_offset_in_words = ioe->offset()/wordSize;
    int nof_interfaces = (method_table_offset_in_words - itable_offset_in_words())
                         / itableOffsetEntry::size();

    for (int i = 0; i < nof_interfaces; i ++, ioe ++) {
      if (ioe->interface_klass() != NULL) {
        it->push(ioe->interface_klass_addr());
        itableMethodEntry* ime = ioe->first_method_entry(this);
        int n = klassItable::method_count_for_interface(ioe->interface_klass());
        for (int index = 0; index < n; index ++) {
          it->push(ime[index].method_addr());
        }
      }
    }
  }

  it->push(&_nest_members);
  it->push(&_permitted_subclasses);
  it->push(&_preload_classes);
  it->push(&_record_components);

  if (has_inline_type_fields()) {
    for (int i = 0; i < java_fields_count(); i++) {
      it->push(&((Klass**)adr_inline_type_field_klasses())[i]);
    }
  }
}

#if INCLUDE_CDS
void InstanceKlass::remove_unshareable_info() {

  if (is_linked()) {
    assert(can_be_verified_at_dumptime(), "must be");
    // Remember this so we can avoid walking the hierarchy at runtime.
    set_verified_at_dump_time();
  }

  Klass::remove_unshareable_info();

  if (SystemDictionaryShared::has_class_failed_verification(this)) {
    // Classes are attempted to link during dumping and may fail,
    // but these classes are still in the dictionary and class list in CLD.
    // If the class has failed verification, there is nothing else to remove.
    return;
  }

  // Reset to the 'allocated' state to prevent any premature accessing to
  // a shared class at runtime while the class is still being loaded and
  // restored. A class' init_state is set to 'loaded' at runtime when it's
  // being added to class hierarchy (see SystemDictionary:::add_to_hierarchy()).
  _init_state = allocated;

  { // Otherwise this needs to take out the Compile_lock.
    assert(SafepointSynchronize::is_at_safepoint(), "only called at safepoint");
    init_implementor();
  }

  constants()->remove_unshareable_info();

  for (int i = 0; i < methods()->length(); i++) {
    Method* m = methods()->at(i);
    m->remove_unshareable_info();
  }

  // do array classes also.
  if (array_klasses() != NULL) {
    array_klasses()->remove_unshareable_info();
  }

  if (has_inline_type_fields()) {
    for (AllFieldStream fs(fields(), constants()); !fs.done(); fs.next()) {
      if (Signature::basic_type(fs.signature()) == T_PRIMITIVE_OBJECT) {
        reset_inline_type_field_klass(fs.index());
      }
    }
  }

  // These are not allocated from metaspace. They are safe to set to NULL.
  _source_debug_extension = NULL;
  _dep_context = NULL;
  _osr_nmethods_head = NULL;
#if INCLUDE_JVMTI
  _breakpoints = NULL;
  _previous_versions = NULL;
  _cached_class_file = NULL;
  _jvmti_cached_class_field_map = NULL;
#endif

  _init_thread = NULL;
  _methods_jmethod_ids = NULL;
  _jni_ids = NULL;
  _oop_map_cache = NULL;
  // clear _nest_host to ensure re-load at runtime
  _nest_host = NULL;
  init_shared_package_entry();
  _dep_context_last_cleaned = 0;
  _init_monitor = NULL;
}

void InstanceKlass::remove_java_mirror() {
  Klass::remove_java_mirror();

  // do array classes also.
  if (array_klasses() != NULL) {
    array_klasses()->remove_java_mirror();
  }
}

void InstanceKlass::init_shared_package_entry() {
#if !INCLUDE_CDS_JAVA_HEAP
  _package_entry = NULL;
#else
  if (!MetaspaceShared::use_full_module_graph()) {
    _package_entry = NULL;
  } else if (DynamicDumpSharedSpaces) {
    if (!MetaspaceShared::is_in_shared_metaspace(_package_entry)) {
      _package_entry = NULL;
    }
  } else {
    if (is_shared_unregistered_class()) {
      _package_entry = NULL;
    } else {
      _package_entry = PackageEntry::get_archived_entry(_package_entry);
    }
  }
  ArchivePtrMarker::mark_pointer((address**)&_package_entry);
#endif
}

void InstanceKlass::restore_unshareable_info(ClassLoaderData* loader_data, Handle protection_domain,
                                             PackageEntry* pkg_entry, TRAPS) {
  // SystemDictionary::add_to_hierarchy() sets the init_state to loaded
  // before the InstanceKlass is added to the SystemDictionary. Make
  // sure the current state is <loaded.
  assert(!is_loaded(), "invalid init state");
  assert(!shared_loading_failed(), "Must not try to load failed class again");
  set_package(loader_data, pkg_entry, CHECK);
  Klass::restore_unshareable_info(loader_data, protection_domain, CHECK);

  if (is_inline_klass()) {
    InlineKlass::cast(this)->initialize_calling_convention(CHECK);
  }

  Array<Method*>* methods = this->methods();
  int num_methods = methods->length();
  for (int index = 0; index < num_methods; ++index) {
    methods->at(index)->restore_unshareable_info(CHECK);
  }
#if INCLUDE_JVMTI
  if (JvmtiExport::has_redefined_a_class()) {
    // Reinitialize vtable because RedefineClasses may have changed some
    // entries in this vtable for super classes so the CDS vtable might
    // point to old or obsolete entries.  RedefineClasses doesn't fix up
    // vtables in the shared system dictionary, only the main one.
    // It also redefines the itable too so fix that too.
    // First fix any default methods that point to a super class that may
    // have been redefined.
    bool trace_name_printed = false;
    adjust_default_methods(&trace_name_printed);
    vtable().initialize_vtable();
    itable().initialize_itable();
  }
#endif

  // restore constant pool resolved references
  constants()->restore_unshareable_info(CHECK);

  if (array_klasses() != NULL) {
    // To get a consistent list of classes we need MultiArray_lock to ensure
    // array classes aren't observed while they are being restored.
     MutexLocker ml(MultiArray_lock);
    // Array classes have null protection domain.
    // --> see ArrayKlass::complete_create_array_klass()
    array_klasses()->restore_unshareable_info(ClassLoaderData::the_null_class_loader_data(), Handle(), CHECK);
  }

  // Initialize @ValueBased class annotation
  if (DiagnoseSyncOnValueBasedClasses && has_value_based_class_annotation()) {
    set_is_value_based();
  }

  // restore the monitor
  _init_monitor = create_init_monitor("InstanceKlassInitMonitorRestored_lock");
}

// Check if a class or any of its supertypes has a version older than 50.
// CDS will not perform verification of old classes during dump time because
// without changing the old verifier, the verification constraint cannot be
// retrieved during dump time.
// Verification of archived old classes will be performed during run time.
bool InstanceKlass::can_be_verified_at_dumptime() const {
  if (MetaspaceShared::is_in_shared_metaspace(this)) {
    // This is a class that was dumped into the base archive, so we know
    // it was verified at dump time.
    return true;
  }
  if (major_version() < 50 /*JAVA_6_VERSION*/) {
    return false;
  }
  if (java_super() != NULL && !java_super()->can_be_verified_at_dumptime()) {
    return false;
  }
  Array<InstanceKlass*>* interfaces = local_interfaces();
  int len = interfaces->length();
  for (int i = 0; i < len; i++) {
    if (!interfaces->at(i)->can_be_verified_at_dumptime()) {
      return false;
    }
  }
  return true;
}
#endif // INCLUDE_CDS

#if INCLUDE_JVMTI
static void clear_all_breakpoints(Method* m) {
  m->clear_all_breakpoints();
}
#endif

void InstanceKlass::unload_class(InstanceKlass* ik) {
  // Release dependencies.
  ik->dependencies().remove_all_dependents();

  // notify the debugger
  if (JvmtiExport::should_post_class_unload()) {
    JvmtiExport::post_class_unload(ik);
  }

  // notify ClassLoadingService of class unload
  ClassLoadingService::notify_class_unloaded(ik);

  SystemDictionaryShared::handle_class_unloading(ik);

  if (log_is_enabled(Info, class, unload)) {
    ResourceMark rm;
    log_info(class, unload)("unloading class %s " PTR_FORMAT, ik->external_name(), p2i(ik));
  }

  Events::log_class_unloading(Thread::current(), ik);

#if INCLUDE_JFR
  assert(ik != NULL, "invariant");
  EventClassUnload event;
  event.set_unloadedClass(ik);
  event.set_definingClassLoader(ik->class_loader_data());
  event.commit();
#endif
}

static void method_release_C_heap_structures(Method* m) {
  m->release_C_heap_structures();
}

// Called also by InstanceKlass::deallocate_contents, with false for release_constant_pool.
void InstanceKlass::release_C_heap_structures(bool release_constant_pool) {
  // Clean up C heap
  Klass::release_C_heap_structures();

  // Deallocate and call destructors for MDO mutexes
  methods_do(method_release_C_heap_structures);

  // Destroy the init_monitor
  delete _init_monitor;

  // Deallocate oop map cache
  if (_oop_map_cache != NULL) {
    delete _oop_map_cache;
    _oop_map_cache = NULL;
  }

  // Deallocate JNI identifiers for jfieldIDs
  JNIid::deallocate(jni_ids());
  set_jni_ids(NULL);

  jmethodID* jmeths = methods_jmethod_ids_acquire();
  if (jmeths != (jmethodID*)NULL) {
    release_set_methods_jmethod_ids(NULL);
    FreeHeap(jmeths);
  }

  assert(_dep_context == NULL,
         "dependencies should already be cleaned");

#if INCLUDE_JVMTI
  // Deallocate breakpoint records
  if (breakpoints() != 0x0) {
    methods_do(clear_all_breakpoints);
    assert(breakpoints() == 0x0, "should have cleared breakpoints");
  }

  // deallocate the cached class file
  if (_cached_class_file != NULL) {
    os::free(_cached_class_file);
    _cached_class_file = NULL;
  }
#endif

  FREE_C_HEAP_ARRAY(char, _source_debug_extension);

  if (release_constant_pool) {
    constants()->release_C_heap_structures();
  }
}

void InstanceKlass::set_source_debug_extension(const char* array, int length) {
  if (array == NULL) {
    _source_debug_extension = NULL;
  } else {
    // Adding one to the attribute length in order to store a null terminator
    // character could cause an overflow because the attribute length is
    // already coded with an u4 in the classfile, but in practice, it's
    // unlikely to happen.
    assert((length+1) > length, "Overflow checking");
    char* sde = NEW_C_HEAP_ARRAY(char, (length + 1), mtClass);
    for (int i = 0; i < length; i++) {
      sde[i] = array[i];
    }
    sde[length] = '\0';
    _source_debug_extension = sde;
  }
}

const char* InstanceKlass::signature_name() const {
<<<<<<< HEAD
  return signature_name_of_carrier(JVM_SIGNATURE_CLASS);
}

const char* InstanceKlass::signature_name_of_carrier(char c) const {
  int hash_len = 0;
  char hash_buf[40];
=======
>>>>>>> 175e3d3f

  // Get the internal name as a c string
  const char* src = (const char*) (name()->as_C_string());
  const int src_length = (int)strlen(src);

  char* dest = NEW_RESOURCE_ARRAY(char, src_length + 3);

  // Add L or Q as type indicator
  int dest_index = 0;
  dest[dest_index++] = c;

  // Add the actual class name
  for (int src_index = 0; src_index < src_length; ) {
    dest[dest_index++] = src[src_index++];
  }

  if (is_hidden()) { // Replace the last '+' with a '.'.
    for (int index = (int)src_length; index > 0; index--) {
      if (dest[index] == '+') {
        dest[index] = JVM_SIGNATURE_DOT;
        break;
      }
    }
  }

  // Add the semicolon and the NULL
  dest[dest_index++] = JVM_SIGNATURE_ENDCLASS;
  dest[dest_index] = '\0';
  return dest;
}

ModuleEntry* InstanceKlass::module() const {
  if (is_hidden() &&
      in_unnamed_package() &&
      class_loader_data()->has_class_mirror_holder()) {
    // For a non-strong hidden class defined to an unnamed package,
    // its (class held) CLD will not have an unnamed module created for it.
    // Two choices to find the correct ModuleEntry:
    // 1. If hidden class is within a nest, use nest host's module
    // 2. Find the unnamed module off from the class loader
    // For now option #2 is used since a nest host is not set until
    // after the instance class is created in jvm_lookup_define_class().
    if (class_loader_data()->is_boot_class_loader_data()) {
      return ClassLoaderData::the_null_class_loader_data()->unnamed_module();
    } else {
      oop module = java_lang_ClassLoader::unnamedModule(class_loader_data()->class_loader());
      assert(java_lang_Module::is_instance(module), "Not an instance of java.lang.Module");
      return java_lang_Module::module_entry(module);
    }
  }

  // Class is in a named package
  if (!in_unnamed_package()) {
    return _package_entry->module();
  }

  // Class is in an unnamed package, return its loader's unnamed module
  return class_loader_data()->unnamed_module();
}

void InstanceKlass::set_package(ClassLoaderData* loader_data, PackageEntry* pkg_entry, TRAPS) {

  // ensure java/ packages only loaded by boot or platform builtin loaders
  // not needed for shared class since CDS does not archive prohibited classes.
  if (!is_shared()) {
    check_prohibited_package(name(), loader_data, CHECK);
  }

  if (is_shared() && _package_entry != NULL) {
    if (MetaspaceShared::use_full_module_graph() && _package_entry == pkg_entry) {
      // we can use the saved package
      assert(MetaspaceShared::is_in_shared_metaspace(_package_entry), "must be");
      return;
    } else {
      _package_entry = NULL;
    }
  }

  // ClassLoader::package_from_class_name has already incremented the refcount of the symbol
  // it returns, so we need to decrement it when the current function exits.
  TempNewSymbol from_class_name =
      (pkg_entry != NULL) ? NULL : ClassLoader::package_from_class_name(name());

  Symbol* pkg_name;
  if (pkg_entry != NULL) {
    pkg_name = pkg_entry->name();
  } else {
    pkg_name = from_class_name;
  }

  if (pkg_name != NULL && loader_data != NULL) {

    // Find in class loader's package entry table.
    _package_entry = pkg_entry != NULL ? pkg_entry : loader_data->packages()->lookup_only(pkg_name);

    // If the package name is not found in the loader's package
    // entry table, it is an indication that the package has not
    // been defined. Consider it defined within the unnamed module.
    if (_package_entry == NULL) {

      if (!ModuleEntryTable::javabase_defined()) {
        // Before java.base is defined during bootstrapping, define all packages in
        // the java.base module.  If a non-java.base package is erroneously placed
        // in the java.base module it will be caught later when java.base
        // is defined by ModuleEntryTable::verify_javabase_packages check.
        assert(ModuleEntryTable::javabase_moduleEntry() != NULL, JAVA_BASE_NAME " module is NULL");
        _package_entry = loader_data->packages()->create_entry_if_absent(pkg_name, ModuleEntryTable::javabase_moduleEntry());
      } else {
        assert(loader_data->unnamed_module() != NULL, "unnamed module is NULL");
        _package_entry = loader_data->packages()->create_entry_if_absent(pkg_name, loader_data->unnamed_module());
      }

      // A package should have been successfully created
      DEBUG_ONLY(ResourceMark rm(THREAD));
      assert(_package_entry != NULL, "Package entry for class %s not found, loader %s",
             name()->as_C_string(), loader_data->loader_name_and_id());
    }

    if (log_is_enabled(Debug, module)) {
      ResourceMark rm(THREAD);
      ModuleEntry* m = _package_entry->module();
      log_trace(module)("Setting package: class: %s, package: %s, loader: %s, module: %s",
                        external_name(),
                        pkg_name->as_C_string(),
                        loader_data->loader_name_and_id(),
                        (m->is_named() ? m->name()->as_C_string() : UNNAMED_MODULE));
    }
  } else {
    ResourceMark rm(THREAD);
    log_trace(module)("Setting package: class: %s, package: unnamed, loader: %s, module: %s",
                      external_name(),
                      (loader_data != NULL) ? loader_data->loader_name_and_id() : "NULL",
                      UNNAMED_MODULE);
  }
}

// Function set_classpath_index ensures that for a non-null _package_entry
// of the InstanceKlass, the entry is in the boot loader's package entry table.
// It then sets the classpath_index in the package entry record.
//
// The classpath_index field is used to find the entry on the boot loader class
// path for packages with classes loaded by the boot loader from -Xbootclasspath/a
// in an unnamed module.  It is also used to indicate (for all packages whose
// classes are loaded by the boot loader) that at least one of the package's
// classes has been loaded.
void InstanceKlass::set_classpath_index(s2 path_index) {
  if (_package_entry != NULL) {
    DEBUG_ONLY(PackageEntryTable* pkg_entry_tbl = ClassLoaderData::the_null_class_loader_data()->packages();)
    assert(pkg_entry_tbl->lookup_only(_package_entry->name()) == _package_entry, "Should be same");
    assert(path_index != -1, "Unexpected classpath_index");
    _package_entry->set_classpath_index(path_index);
  }
}

// different versions of is_same_class_package

bool InstanceKlass::is_same_class_package(const Klass* class2) const {
  oop classloader1 = this->class_loader();
  PackageEntry* classpkg1 = this->package();
  if (class2->is_objArray_klass()) {
    class2 = ObjArrayKlass::cast(class2)->bottom_klass();
  }

  oop classloader2;
  PackageEntry* classpkg2;
  if (class2->is_instance_klass()) {
    classloader2 = class2->class_loader();
    classpkg2 = class2->package();
  } else {
    assert(class2->is_typeArray_klass(), "should be type array");
    classloader2 = NULL;
    classpkg2 = NULL;
  }

  // Same package is determined by comparing class loader
  // and package entries. Both must be the same. This rule
  // applies even to classes that are defined in the unnamed
  // package, they still must have the same class loader.
  if ((classloader1 == classloader2) && (classpkg1 == classpkg2)) {
    return true;
  }

  return false;
}

// return true if this class and other_class are in the same package. Classloader
// and classname information is enough to determine a class's package
bool InstanceKlass::is_same_class_package(oop other_class_loader,
                                          const Symbol* other_class_name) const {
  if (class_loader() != other_class_loader) {
    return false;
  }
  if (name()->fast_compare(other_class_name) == 0) {
     return true;
  }

  {
    ResourceMark rm;

    bool bad_class_name = false;
    TempNewSymbol other_pkg = ClassLoader::package_from_class_name(other_class_name, &bad_class_name);
    if (bad_class_name) {
      return false;
    }
    // Check that package_from_class_name() returns NULL, not "", if there is no package.
    assert(other_pkg == NULL || other_pkg->utf8_length() > 0, "package name is empty string");

    const Symbol* const this_package_name =
      this->package() != NULL ? this->package()->name() : NULL;

    if (this_package_name == NULL || other_pkg == NULL) {
      // One of the two doesn't have a package.  Only return true if the other
      // one also doesn't have a package.
      return this_package_name == other_pkg;
    }

    // Check if package is identical
    return this_package_name->fast_compare(other_pkg) == 0;
  }
}

static bool is_prohibited_package_slow(Symbol* class_name) {
  // Caller has ResourceMark
  int length;
  jchar* unicode = class_name->as_unicode(length);
  return (length >= 5 &&
          unicode[0] == 'j' &&
          unicode[1] == 'a' &&
          unicode[2] == 'v' &&
          unicode[3] == 'a' &&
          unicode[4] == '/');
}

// Only boot and platform class loaders can define classes in "java/" packages.
void InstanceKlass::check_prohibited_package(Symbol* class_name,
                                             ClassLoaderData* loader_data,
                                             TRAPS) {
  if (!loader_data->is_boot_class_loader_data() &&
      !loader_data->is_platform_class_loader_data() &&
      class_name != NULL && class_name->utf8_length() >= 5) {
    ResourceMark rm(THREAD);
    bool prohibited;
    const u1* base = class_name->base();
    if ((base[0] | base[1] | base[2] | base[3] | base[4]) & 0x80) {
      prohibited = is_prohibited_package_slow(class_name);
    } else {
      char* name = class_name->as_C_string();
      prohibited = (strncmp(name, JAVAPKG, JAVAPKG_LEN) == 0 && name[JAVAPKG_LEN] == '/');
    }
    if (prohibited) {
      TempNewSymbol pkg_name = ClassLoader::package_from_class_name(class_name);
      assert(pkg_name != NULL, "Error in parsing package name starting with 'java/'");
      char* name = pkg_name->as_C_string();
      const char* class_loader_name = loader_data->loader_name_and_id();
      StringUtils::replace_no_expand(name, "/", ".");
      const char* msg_text1 = "Class loader (instance of): ";
      const char* msg_text2 = " tried to load prohibited package name: ";
      size_t len = strlen(msg_text1) + strlen(class_loader_name) + strlen(msg_text2) + strlen(name) + 1;
      char* message = NEW_RESOURCE_ARRAY_IN_THREAD(THREAD, char, len);
      jio_snprintf(message, len, "%s%s%s%s", msg_text1, class_loader_name, msg_text2, name);
      THROW_MSG(vmSymbols::java_lang_SecurityException(), message);
    }
  }
  return;
}

bool InstanceKlass::find_inner_classes_attr(int* ooff, int* noff, TRAPS) const {
  constantPoolHandle i_cp(THREAD, constants());
  for (InnerClassesIterator iter(this); !iter.done(); iter.next()) {
    int ioff = iter.inner_class_info_index();
    if (ioff != 0) {
      // Check to see if the name matches the class we're looking for
      // before attempting to find the class.
      if (i_cp->klass_name_at_matches(this, ioff)) {
        Klass* inner_klass = i_cp->klass_at(ioff, CHECK_false);
        if (this == inner_klass) {
          *ooff = iter.outer_class_info_index();
          *noff = iter.inner_name_index();
          return true;
        }
      }
    }
  }
  return false;
}

InstanceKlass* InstanceKlass::compute_enclosing_class(bool* inner_is_member, TRAPS) const {
  InstanceKlass* outer_klass = NULL;
  *inner_is_member = false;
  int ooff = 0, noff = 0;
  bool has_inner_classes_attr = find_inner_classes_attr(&ooff, &noff, THREAD);
  if (has_inner_classes_attr) {
    constantPoolHandle i_cp(THREAD, constants());
    if (ooff != 0) {
      Klass* ok = i_cp->klass_at(ooff, CHECK_NULL);
      if (!ok->is_instance_klass()) {
        // If the outer class is not an instance klass then it cannot have
        // declared any inner classes.
        ResourceMark rm(THREAD);
        Exceptions::fthrow(
          THREAD_AND_LOCATION,
          vmSymbols::java_lang_IncompatibleClassChangeError(),
          "%s and %s disagree on InnerClasses attribute",
          ok->external_name(),
          external_name());
        return NULL;
      }
      outer_klass = InstanceKlass::cast(ok);
      *inner_is_member = true;
    }
    if (NULL == outer_klass) {
      // It may be a local class; try for that.
      int encl_method_class_idx = enclosing_method_class_index();
      if (encl_method_class_idx != 0) {
        Klass* ok = i_cp->klass_at(encl_method_class_idx, CHECK_NULL);
        outer_klass = InstanceKlass::cast(ok);
        *inner_is_member = false;
      }
    }
  }

  // If no inner class attribute found for this class.
  if (NULL == outer_klass) return NULL;

  // Throws an exception if outer klass has not declared k as an inner klass
  // We need evidence that each klass knows about the other, or else
  // the system could allow a spoof of an inner class to gain access rights.
  Reflection::check_for_inner_class(outer_klass, this, *inner_is_member, CHECK_NULL);
  return outer_klass;
}

jint InstanceKlass::compute_modifier_flags() const {
  jint access = access_flags().as_int();

  // But check if it happens to be member class.
  InnerClassesIterator iter(this);
  for (; !iter.done(); iter.next()) {
    int ioff = iter.inner_class_info_index();
    // Inner class attribute can be zero, skip it.
    // Strange but true:  JVM spec. allows null inner class refs.
    if (ioff == 0) continue;

    // only look at classes that are already loaded
    // since we are looking for the flags for our self.
    Symbol* inner_name = constants()->klass_name_at(ioff);
    if (name() == inner_name) {
      // This is really a member class.
      access = iter.inner_access_flags();
      break;
    }
  }
  return (access & JVM_ACC_WRITTEN_FLAGS);
}

jint InstanceKlass::jvmti_class_status() const {
  jint result = 0;

  if (is_linked()) {
    result |= JVMTI_CLASS_STATUS_VERIFIED | JVMTI_CLASS_STATUS_PREPARED;
  }

  if (is_initialized()) {
    assert(is_linked(), "Class status is not consistent");
    result |= JVMTI_CLASS_STATUS_INITIALIZED;
  }
  if (is_in_error_state()) {
    result |= JVMTI_CLASS_STATUS_ERROR;
  }
  return result;
}

Method* InstanceKlass::method_at_itable(InstanceKlass* holder, int index, TRAPS) {
  bool implements_interface; // initialized by method_at_itable_or_null
  Method* m = method_at_itable_or_null(holder, index,
                                       implements_interface); // out parameter
  if (m != NULL) {
    assert(implements_interface, "sanity");
    return m;
  } else if (implements_interface) {
    // Throw AbstractMethodError since corresponding itable slot is empty.
    THROW_NULL(vmSymbols::java_lang_AbstractMethodError());
  } else {
    // If the interface isn't implemented by the receiver class,
    // the VM should throw IncompatibleClassChangeError.
    ResourceMark rm(THREAD);
    stringStream ss;
    bool same_module = (module() == holder->module());
    ss.print("Receiver class %s does not implement "
             "the interface %s defining the method to be called "
             "(%s%s%s)",
             external_name(), holder->external_name(),
             (same_module) ? joint_in_module_of_loader(holder) : class_in_module_of_loader(),
             (same_module) ? "" : "; ",
             (same_module) ? "" : holder->class_in_module_of_loader());
    THROW_MSG_NULL(vmSymbols::java_lang_IncompatibleClassChangeError(), ss.as_string());
  }
}

Method* InstanceKlass::method_at_itable_or_null(InstanceKlass* holder, int index, bool& implements_interface) {
  klassItable itable(this);
  for (int i = 0; i < itable.size_offset_table(); i++) {
    itableOffsetEntry* offset_entry = itable.offset_entry(i);
    if (offset_entry->interface_klass() == holder) {
      implements_interface = true;
      itableMethodEntry* ime = offset_entry->first_method_entry(this);
      Method* m = ime[index].method();
      return m;
    }
  }
  implements_interface = false;
  return NULL; // offset entry not found
}

int InstanceKlass::vtable_index_of_interface_method(Method* intf_method) {
  assert(is_linked(), "required");
  assert(intf_method->method_holder()->is_interface(), "not an interface method");
  assert(is_subtype_of(intf_method->method_holder()), "interface not implemented");

  int vtable_index = Method::invalid_vtable_index;
  Symbol* name = intf_method->name();
  Symbol* signature = intf_method->signature();

  // First check in default method array
  if (!intf_method->is_abstract() && default_methods() != NULL) {
    int index = find_method_index(default_methods(),
                                  name, signature,
                                  Klass::OverpassLookupMode::find,
                                  Klass::StaticLookupMode::find,
                                  Klass::PrivateLookupMode::find);
    if (index >= 0) {
      vtable_index = default_vtable_indices()->at(index);
    }
  }
  if (vtable_index == Method::invalid_vtable_index) {
    // get vtable_index for miranda methods
    klassVtable vt = vtable();
    vtable_index = vt.index_of_miranda(name, signature);
  }
  return vtable_index;
}

#if INCLUDE_JVMTI
// update default_methods for redefineclasses for methods that are
// not yet in the vtable due to concurrent subclass define and superinterface
// redefinition
// Note: those in the vtable, should have been updated via adjust_method_entries
void InstanceKlass::adjust_default_methods(bool* trace_name_printed) {
  // search the default_methods for uses of either obsolete or EMCP methods
  if (default_methods() != NULL) {
    for (int index = 0; index < default_methods()->length(); index ++) {
      Method* old_method = default_methods()->at(index);
      if (old_method == NULL || !old_method->is_old()) {
        continue; // skip uninteresting entries
      }
      assert(!old_method->is_deleted(), "default methods may not be deleted");
      Method* new_method = old_method->get_new_method();
      default_methods()->at_put(index, new_method);

      if (log_is_enabled(Info, redefine, class, update)) {
        ResourceMark rm;
        if (!(*trace_name_printed)) {
          log_info(redefine, class, update)
            ("adjust: klassname=%s default methods from name=%s",
             external_name(), old_method->method_holder()->external_name());
          *trace_name_printed = true;
        }
        log_debug(redefine, class, update, vtables)
          ("default method update: %s(%s) ",
           new_method->name()->as_C_string(), new_method->signature()->as_C_string());
      }
    }
  }
}
#endif // INCLUDE_JVMTI

// On-stack replacement stuff
void InstanceKlass::add_osr_nmethod(nmethod* n) {
  assert_lock_strong(CompiledMethod_lock);
#ifndef PRODUCT
  nmethod* prev = lookup_osr_nmethod(n->method(), n->osr_entry_bci(), n->comp_level(), true);
  assert(prev == NULL || !prev->is_in_use() COMPILER2_PRESENT(|| StressRecompilation),
      "redundant OSR recompilation detected. memory leak in CodeCache!");
#endif
  // only one compilation can be active
  assert(n->is_osr_method(), "wrong kind of nmethod");
  n->set_osr_link(osr_nmethods_head());
  set_osr_nmethods_head(n);
  // Raise the highest osr level if necessary
  n->method()->set_highest_osr_comp_level(MAX2(n->method()->highest_osr_comp_level(), n->comp_level()));

  // Get rid of the osr methods for the same bci that have lower levels.
  for (int l = CompLevel_limited_profile; l < n->comp_level(); l++) {
    nmethod *inv = lookup_osr_nmethod(n->method(), n->osr_entry_bci(), l, true);
    if (inv != NULL && inv->is_in_use()) {
      inv->make_not_entrant();
    }
  }
}

// Remove osr nmethod from the list. Return true if found and removed.
bool InstanceKlass::remove_osr_nmethod(nmethod* n) {
  // This is a short non-blocking critical region, so the no safepoint check is ok.
  MutexLocker ml(CompiledMethod_lock->owned_by_self() ? NULL : CompiledMethod_lock
                 , Mutex::_no_safepoint_check_flag);
  assert(n->is_osr_method(), "wrong kind of nmethod");
  nmethod* last = NULL;
  nmethod* cur  = osr_nmethods_head();
  int max_level = CompLevel_none;  // Find the max comp level excluding n
  Method* m = n->method();
  // Search for match
  bool found = false;
  while(cur != NULL && cur != n) {
    if (m == cur->method()) {
      // Find max level before n
      max_level = MAX2(max_level, cur->comp_level());
    }
    last = cur;
    cur = cur->osr_link();
  }
  nmethod* next = NULL;
  if (cur == n) {
    found = true;
    next = cur->osr_link();
    if (last == NULL) {
      // Remove first element
      set_osr_nmethods_head(next);
    } else {
      last->set_osr_link(next);
    }
  }
  n->set_osr_link(NULL);
  cur = next;
  while (cur != NULL) {
    // Find max level after n
    if (m == cur->method()) {
      max_level = MAX2(max_level, cur->comp_level());
    }
    cur = cur->osr_link();
  }
  m->set_highest_osr_comp_level(max_level);
  return found;
}

int InstanceKlass::mark_osr_nmethods(const Method* m) {
  MutexLocker ml(CompiledMethod_lock->owned_by_self() ? NULL : CompiledMethod_lock,
                 Mutex::_no_safepoint_check_flag);
  nmethod* osr = osr_nmethods_head();
  int found = 0;
  while (osr != NULL) {
    assert(osr->is_osr_method(), "wrong kind of nmethod found in chain");
    if (osr->method() == m) {
      osr->mark_for_deoptimization();
      found++;
    }
    osr = osr->osr_link();
  }
  return found;
}

nmethod* InstanceKlass::lookup_osr_nmethod(const Method* m, int bci, int comp_level, bool match_level) const {
  MutexLocker ml(CompiledMethod_lock->owned_by_self() ? NULL : CompiledMethod_lock,
                 Mutex::_no_safepoint_check_flag);
  nmethod* osr = osr_nmethods_head();
  nmethod* best = NULL;
  while (osr != NULL) {
    assert(osr->is_osr_method(), "wrong kind of nmethod found in chain");
    // There can be a time when a c1 osr method exists but we are waiting
    // for a c2 version. When c2 completes its osr nmethod we will trash
    // the c1 version and only be able to find the c2 version. However
    // while we overflow in the c1 code at back branches we don't want to
    // try and switch to the same code as we are already running

    if (osr->method() == m &&
        (bci == InvocationEntryBci || osr->osr_entry_bci() == bci)) {
      if (match_level) {
        if (osr->comp_level() == comp_level) {
          // Found a match - return it.
          return osr;
        }
      } else {
        if (best == NULL || (osr->comp_level() > best->comp_level())) {
          if (osr->comp_level() == CompilationPolicy::highest_compile_level()) {
            // Found the best possible - return it.
            return osr;
          }
          best = osr;
        }
      }
    }
    osr = osr->osr_link();
  }

  assert(match_level == false || best == NULL, "shouldn't pick up anything if match_level is set");
  if (best != NULL && best->comp_level() >= comp_level) {
    return best;
  }
  return NULL;
}

// -----------------------------------------------------------------------------------------------------
// Printing

#define BULLET  " - "

static const char* state_names[] = {
  "allocated", "loaded", "being_linked", "linked", "being_initialized", "fully_initialized", "initialization_error"
};

static void print_vtable(address self, intptr_t* start, int len, outputStream* st) {
  ResourceMark rm;
  int* forward_refs = NEW_RESOURCE_ARRAY(int, len);
  for (int i = 0; i < len; i++)  forward_refs[i] = 0;
  for (int i = 0; i < len; i++) {
    intptr_t e = start[i];
    st->print("%d : " INTPTR_FORMAT, i, e);
    if (forward_refs[i] != 0) {
      int from = forward_refs[i];
      int off = (int) start[from];
      st->print(" (offset %d <= [%d])", off, from);
    }
    if (MetaspaceObj::is_valid((Metadata*)e)) {
      st->print(" ");
      ((Metadata*)e)->print_value_on(st);
    } else if (self != NULL && e > 0 && e < 0x10000) {
      address location = self + e;
      int index = (int)((intptr_t*)location - start);
      st->print(" (offset %d => [%d])", (int)e, index);
      if (index >= 0 && index < len)
        forward_refs[index] = i;
    }
    st->cr();
  }
}

static void print_vtable(vtableEntry* start, int len, outputStream* st) {
  return print_vtable(NULL, reinterpret_cast<intptr_t*>(start), len, st);
}

template<typename T>
 static void print_array_on(outputStream* st, Array<T>* array) {
   if (array == NULL) { st->print_cr("NULL"); return; }
   array->print_value_on(st); st->cr();
   if (Verbose || WizardMode) {
     for (int i = 0; i < array->length(); i++) {
       st->print("%d : ", i); array->at(i)->print_value_on(st); st->cr();
     }
   }
 }

static void print_array_on(outputStream* st, Array<int>* array) {
  if (array == NULL) { st->print_cr("NULL"); return; }
  array->print_value_on(st); st->cr();
  if (Verbose || WizardMode) {
    for (int i = 0; i < array->length(); i++) {
      st->print("%d : %d", i, array->at(i)); st->cr();
    }
  }
}

const char* InstanceKlass::init_state_name() const {
  return state_names[_init_state];
}

void InstanceKlass::print_on(outputStream* st) const {
  assert(is_klass(), "must be klass");
  Klass::print_on(st);

  st->print(BULLET"instance size:     %d", size_helper());                        st->cr();
  st->print(BULLET"klass size:        %d", size());                               st->cr();
  st->print(BULLET"access:            "); access_flags().print_on(st);            st->cr();
  st->print(BULLET"misc flags:        0x%x", _misc_flags);                        st->cr();
  st->print(BULLET"state:             "); st->print_cr("%s", init_state_name());
  st->print(BULLET"name:              "); name()->print_value_on(st);             st->cr();
  st->print(BULLET"super:             "); Metadata::print_value_on_maybe_null(st, super()); st->cr();
  st->print(BULLET"sub:               ");
  Klass* sub = subklass();
  int n;
  for (n = 0; sub != NULL; n++, sub = sub->next_sibling()) {
    if (n < MaxSubklassPrintSize) {
      sub->print_value_on(st);
      st->print("   ");
    }
  }
  if (n >= MaxSubklassPrintSize) st->print("(" INTX_FORMAT " more klasses...)", n - MaxSubklassPrintSize);
  st->cr();

  if (is_interface()) {
    st->print_cr(BULLET"nof implementors:  %d", nof_implementors());
    if (nof_implementors() == 1) {
      st->print_cr(BULLET"implementor:    ");
      st->print("   ");
      implementor()->print_value_on(st);
      st->cr();
    }
  }

  st->print(BULLET"arrays:            "); Metadata::print_value_on_maybe_null(st, array_klasses()); st->cr();
  st->print(BULLET"methods:           "); print_array_on(st, methods());
  st->print(BULLET"method ordering:   "); print_array_on(st, method_ordering());
  st->print(BULLET"default_methods:   "); print_array_on(st, default_methods());
  if (default_vtable_indices() != NULL) {
    st->print(BULLET"default vtable indices:   "); print_array_on(st, default_vtable_indices());
  }
  st->print(BULLET"local interfaces:  "); print_array_on(st, local_interfaces());
  st->print(BULLET"trans. interfaces: "); print_array_on(st, transitive_interfaces());
  st->print(BULLET"constants:         "); constants()->print_value_on(st);         st->cr();
  if (class_loader_data() != NULL) {
    st->print(BULLET"class loader data:  ");
    class_loader_data()->print_value_on(st);
    st->cr();
  }
  if (source_file_name() != NULL) {
    st->print(BULLET"source file:       ");
    source_file_name()->print_value_on(st);
    st->cr();
  }
  if (source_debug_extension() != NULL) {
    st->print(BULLET"source debug extension:       ");
    st->print("%s", source_debug_extension());
    st->cr();
  }
  st->print(BULLET"class annotations:       "); class_annotations()->print_value_on(st); st->cr();
  st->print(BULLET"class type annotations:  "); class_type_annotations()->print_value_on(st); st->cr();
  st->print(BULLET"field annotations:       "); fields_annotations()->print_value_on(st); st->cr();
  st->print(BULLET"field type annotations:  "); fields_type_annotations()->print_value_on(st); st->cr();
  {
    bool have_pv = false;
    // previous versions are linked together through the InstanceKlass
    for (InstanceKlass* pv_node = previous_versions();
         pv_node != NULL;
         pv_node = pv_node->previous_versions()) {
      if (!have_pv)
        st->print(BULLET"previous version:  ");
      have_pv = true;
      pv_node->constants()->print_value_on(st);
    }
    if (have_pv) st->cr();
  }

  if (generic_signature() != NULL) {
    st->print(BULLET"generic signature: ");
    generic_signature()->print_value_on(st);
    st->cr();
  }
  st->print(BULLET"inner classes:     "); inner_classes()->print_value_on(st);     st->cr();
  st->print(BULLET"nest members:     "); nest_members()->print_value_on(st);     st->cr();
  if (record_components() != NULL) {
    st->print(BULLET"record components:     "); record_components()->print_value_on(st);     st->cr();
  }
  st->print(BULLET"permitted subclasses:     "); permitted_subclasses()->print_value_on(st);     st->cr();
  st->print(BULLET"preload classes:     "); preload_classes()->print_value_on(st); st->cr();
  if (java_mirror() != NULL) {
    st->print(BULLET"java mirror:       ");
    java_mirror()->print_value_on(st);
    st->cr();
  } else {
    st->print_cr(BULLET"java mirror:       NULL");
  }
  st->print(BULLET"vtable length      %d  (start addr: " PTR_FORMAT ")", vtable_length(), p2i(start_of_vtable())); st->cr();
  if (vtable_length() > 0 && (Verbose || WizardMode))  print_vtable(start_of_vtable(), vtable_length(), st);
  st->print(BULLET"itable length      %d (start addr: " PTR_FORMAT ")", itable_length(), p2i(start_of_itable())); st->cr();
  if (itable_length() > 0 && (Verbose || WizardMode))  print_vtable(NULL, start_of_itable(), itable_length(), st);
  st->print_cr(BULLET"---- static fields (%d words):", static_field_size());
  FieldPrinter print_static_field(st);
  ((InstanceKlass*)this)->do_local_static_fields(&print_static_field);
  st->print_cr(BULLET"---- non-static fields (%d words):", nonstatic_field_size());
  FieldPrinter print_nonstatic_field(st);
  InstanceKlass* ik = const_cast<InstanceKlass*>(this);
  ik->print_nonstatic_fields(&print_nonstatic_field);

  st->print(BULLET"non-static oop maps: ");
  OopMapBlock* map     = start_of_nonstatic_oop_maps();
  OopMapBlock* end_map = map + nonstatic_oop_map_count();
  while (map < end_map) {
    st->print("%d-%d ", map->offset(), map->offset() + heapOopSize*(map->count() - 1));
    map++;
  }
  st->cr();
}

void InstanceKlass::print_value_on(outputStream* st) const {
  assert(is_klass(), "must be klass");
  if (Verbose || WizardMode)  access_flags().print_on(st);
  name()->print_value_on(st);
}

void FieldPrinter::do_field(fieldDescriptor* fd) {
  _st->print(BULLET);
   if (_obj == NULL) {
     fd->print_on(_st);
     _st->cr();
   } else {
     fd->print_on_for(_st, _obj);
     _st->cr();
   }
}


void InstanceKlass::oop_print_on(oop obj, outputStream* st) {
  Klass::oop_print_on(obj, st);

  if (this == vmClasses::String_klass()) {
    typeArrayOop value  = java_lang_String::value(obj);
    juint        length = java_lang_String::length(obj);
    if (value != NULL &&
        value->is_typeArray() &&
        length <= (juint) value->length()) {
      st->print(BULLET"string: ");
      java_lang_String::print(obj, st);
      st->cr();
    }
  }

  st->print_cr(BULLET"---- fields (total size " SIZE_FORMAT " words):", oop_size(obj));
  FieldPrinter print_field(st, obj);
  print_nonstatic_fields(&print_field);

  if (this == vmClasses::Class_klass()) {
    st->print(BULLET"signature: ");
    java_lang_Class::print_signature(obj, st);
    st->cr();
    Klass* real_klass = java_lang_Class::as_Klass(obj);
    if (real_klass != NULL && real_klass->is_instance_klass()) {
      st->print_cr(BULLET"---- static fields (%d):", java_lang_Class::static_oop_field_count(obj));
      InstanceKlass::cast(real_klass)->do_local_static_fields(&print_field);
    }
  } else if (this == vmClasses::MethodType_klass()) {
    st->print(BULLET"signature: ");
    java_lang_invoke_MethodType::print_signature(obj, st);
    st->cr();
  }
}

#ifndef PRODUCT

bool InstanceKlass::verify_itable_index(int i) {
  int method_count = klassItable::method_count_for_interface(this);
  assert(i >= 0 && i < method_count, "index out of bounds");
  return true;
}

#endif //PRODUCT

void InstanceKlass::oop_print_value_on(oop obj, outputStream* st) {
  st->print("a ");
  name()->print_value_on(st);
  obj->print_address_on(st);
  if (this == vmClasses::String_klass()
      && java_lang_String::value(obj) != NULL) {
    ResourceMark rm;
    int len = java_lang_String::length(obj);
    int plen = (len < 24 ? len : 12);
    char* str = java_lang_String::as_utf8_string(obj, 0, plen);
    st->print(" = \"%s\"", str);
    if (len > plen)
      st->print("...[%d]", len);
  } else if (this == vmClasses::Class_klass()) {
    Klass* k = java_lang_Class::as_Klass(obj);
    st->print(" = ");
    if (k != NULL) {
      k->print_value_on(st);
    } else {
      const char* tname = type2name(java_lang_Class::primitive_type(obj));
      st->print("%s", tname ? tname : "type?");
    }
  } else if (this == vmClasses::MethodType_klass()) {
    st->print(" = ");
    java_lang_invoke_MethodType::print_signature(obj, st);
  } else if (java_lang_boxing_object::is_instance(obj)) {
    st->print(" = ");
    java_lang_boxing_object::print(obj, st);
  } else if (this == vmClasses::LambdaForm_klass()) {
    oop vmentry = java_lang_invoke_LambdaForm::vmentry(obj);
    if (vmentry != NULL) {
      st->print(" => ");
      vmentry->print_value_on(st);
    }
  } else if (this == vmClasses::MemberName_klass()) {
    Metadata* vmtarget = java_lang_invoke_MemberName::vmtarget(obj);
    if (vmtarget != NULL) {
      st->print(" = ");
      vmtarget->print_value_on(st);
    } else {
      oop clazz = java_lang_invoke_MemberName::clazz(obj);
      oop name  = java_lang_invoke_MemberName::name(obj);
      if (clazz != NULL) {
        clazz->print_value_on(st);
      } else {
        st->print("NULL");
      }
      st->print(".");
      if (name != NULL) {
        name->print_value_on(st);
      } else {
        st->print("NULL");
      }
    }
  }
}

const char* InstanceKlass::internal_name() const {
  return external_name();
}

void InstanceKlass::print_class_load_logging(ClassLoaderData* loader_data,
                                             const ModuleEntry* module_entry,
                                             const ClassFileStream* cfs) const {
  if (ClassListWriter::is_enabled()) {
    ClassListWriter::write(this, cfs);
  }

  if (!log_is_enabled(Info, class, load)) {
    return;
  }

  ResourceMark rm;
  LogMessage(class, load) msg;
  stringStream info_stream;

  // Name and class hierarchy info
  info_stream.print("%s", external_name());

  // Source
  if (cfs != NULL) {
    if (cfs->source() != NULL) {
      const char* module_name = (module_entry->name() == NULL) ? UNNAMED_MODULE : module_entry->name()->as_C_string();
      if (module_name != NULL) {
        // When the boot loader created the stream, it didn't know the module name
        // yet. Let's format it now.
        if (cfs->from_boot_loader_modules_image()) {
          info_stream.print(" source: jrt:/%s", module_name);
        } else {
          info_stream.print(" source: %s", cfs->source());
        }
      } else {
        info_stream.print(" source: %s", cfs->source());
      }
    } else if (loader_data == ClassLoaderData::the_null_class_loader_data()) {
      Thread* current = Thread::current();
      Klass* caller = current->is_Java_thread() ?
        JavaThread::cast(current)->security_get_caller_class(1):
        NULL;
      // caller can be NULL, for example, during a JVMTI VM_Init hook
      if (caller != NULL) {
        info_stream.print(" source: instance of %s", caller->external_name());
      } else {
        // source is unknown
      }
    } else {
      oop class_loader = loader_data->class_loader();
      info_stream.print(" source: %s", class_loader->klass()->external_name());
    }
  } else {
    assert(this->is_shared(), "must be");
    if (MetaspaceShared::is_shared_dynamic((void*)this)) {
      info_stream.print(" source: shared objects file (top)");
    } else {
      info_stream.print(" source: shared objects file");
    }
  }

  msg.info("%s", info_stream.as_string());

  if (log_is_enabled(Debug, class, load)) {
    stringStream debug_stream;

    // Class hierarchy info
    debug_stream.print(" klass: " PTR_FORMAT " super: " PTR_FORMAT,
                       p2i(this),  p2i(superklass()));

    // Interfaces
    if (local_interfaces() != NULL && local_interfaces()->length() > 0) {
      debug_stream.print(" interfaces:");
      int length = local_interfaces()->length();
      for (int i = 0; i < length; i++) {
        debug_stream.print(" " PTR_FORMAT,
                           p2i(InstanceKlass::cast(local_interfaces()->at(i))));
      }
    }

    // Class loader
    debug_stream.print(" loader: [");
    loader_data->print_value_on(&debug_stream);
    debug_stream.print("]");

    // Classfile checksum
    if (cfs) {
      debug_stream.print(" bytes: %d checksum: %08x",
                         cfs->length(),
                         ClassLoader::crc32(0, (const char*)cfs->buffer(),
                         cfs->length()));
    }

    msg.debug("%s", debug_stream.as_string());
  }
}

// Verification

class VerifyFieldClosure: public BasicOopIterateClosure {
 protected:
  template <class T> void do_oop_work(T* p) {
    oop obj = RawAccess<>::oop_load(p);
    if (!oopDesc::is_oop_or_null(obj)) {
      tty->print_cr("Failed: " PTR_FORMAT " -> " PTR_FORMAT, p2i(p), p2i(obj));
      Universe::print_on(tty);
      guarantee(false, "boom");
    }
  }
 public:
  virtual void do_oop(oop* p)       { VerifyFieldClosure::do_oop_work(p); }
  virtual void do_oop(narrowOop* p) { VerifyFieldClosure::do_oop_work(p); }
};

void InstanceKlass::verify_on(outputStream* st) {
#ifndef PRODUCT
  // Avoid redundant verifies, this really should be in product.
  if (_verify_count == Universe::verify_count()) return;
  _verify_count = Universe::verify_count();
#endif

  // Verify Klass
  Klass::verify_on(st);

  // Verify that klass is present in ClassLoaderData
  guarantee(class_loader_data()->contains_klass(this),
            "this class isn't found in class loader data");

  // Verify vtables
  if (is_linked()) {
    // $$$ This used to be done only for m/s collections.  Doing it
    // always seemed a valid generalization.  (DLD -- 6/00)
    vtable().verify(st);
  }

  // Verify first subklass
  if (subklass() != NULL) {
    guarantee(subklass()->is_klass(), "should be klass");
  }

  // Verify siblings
  Klass* super = this->super();
  Klass* sib = next_sibling();
  if (sib != NULL) {
    if (sib == this) {
      fatal("subclass points to itself " PTR_FORMAT, p2i(sib));
    }

    guarantee(sib->is_klass(), "should be klass");
    guarantee(sib->super() == super, "siblings should have same superklass");
  }

  // Verify local interfaces
  if (local_interfaces()) {
    Array<InstanceKlass*>* local_interfaces = this->local_interfaces();
    for (int j = 0; j < local_interfaces->length(); j++) {
      InstanceKlass* e = local_interfaces->at(j);
      guarantee(e->is_klass() && e->is_interface(), "invalid local interface");
    }
  }

  // Verify transitive interfaces
  if (transitive_interfaces() != NULL) {
    Array<InstanceKlass*>* transitive_interfaces = this->transitive_interfaces();
    for (int j = 0; j < transitive_interfaces->length(); j++) {
      InstanceKlass* e = transitive_interfaces->at(j);
      guarantee(e->is_klass() && e->is_interface(), "invalid transitive interface");
    }
  }

  // Verify methods
  if (methods() != NULL) {
    Array<Method*>* methods = this->methods();
    for (int j = 0; j < methods->length(); j++) {
      guarantee(methods->at(j)->is_method(), "non-method in methods array");
    }
    for (int j = 0; j < methods->length() - 1; j++) {
      Method* m1 = methods->at(j);
      Method* m2 = methods->at(j + 1);
      guarantee(m1->name()->fast_compare(m2->name()) <= 0, "methods not sorted correctly");
    }
  }

  // Verify method ordering
  if (method_ordering() != NULL) {
    Array<int>* method_ordering = this->method_ordering();
    int length = method_ordering->length();
    if (JvmtiExport::can_maintain_original_method_order() ||
        ((UseSharedSpaces || Arguments::is_dumping_archive()) && length != 0)) {
      guarantee(length == methods()->length(), "invalid method ordering length");
      jlong sum = 0;
      for (int j = 0; j < length; j++) {
        int original_index = method_ordering->at(j);
        guarantee(original_index >= 0, "invalid method ordering index");
        guarantee(original_index < length, "invalid method ordering index");
        sum += original_index;
      }
      // Verify sum of indices 0,1,...,length-1
      guarantee(sum == ((jlong)length*(length-1))/2, "invalid method ordering sum");
    } else {
      guarantee(length == 0, "invalid method ordering length");
    }
  }

  // Verify default methods
  if (default_methods() != NULL) {
    Array<Method*>* methods = this->default_methods();
    for (int j = 0; j < methods->length(); j++) {
      guarantee(methods->at(j)->is_method(), "non-method in methods array");
    }
    for (int j = 0; j < methods->length() - 1; j++) {
      Method* m1 = methods->at(j);
      Method* m2 = methods->at(j + 1);
      guarantee(m1->name()->fast_compare(m2->name()) <= 0, "methods not sorted correctly");
    }
  }

  // Verify JNI static field identifiers
  if (jni_ids() != NULL) {
    jni_ids()->verify(this);
  }

  // Verify other fields
  if (constants() != NULL) {
    guarantee(constants()->is_constantPool(), "should be constant pool");
  }
}

void InstanceKlass::oop_verify_on(oop obj, outputStream* st) {
  Klass::oop_verify_on(obj, st);
  VerifyFieldClosure blk;
  obj->oop_iterate(&blk);
}


// JNIid class for jfieldIDs only
// Note to reviewers:
// These JNI functions are just moved over to column 1 and not changed
// in the compressed oops workspace.
JNIid::JNIid(Klass* holder, int offset, JNIid* next) {
  _holder = holder;
  _offset = offset;
  _next = next;
  debug_only(_is_static_field_id = false;)
}


JNIid* JNIid::find(int offset) {
  JNIid* current = this;
  while (current != NULL) {
    if (current->offset() == offset) return current;
    current = current->next();
  }
  return NULL;
}

void JNIid::deallocate(JNIid* current) {
  while (current != NULL) {
    JNIid* next = current->next();
    delete current;
    current = next;
  }
}


void JNIid::verify(Klass* holder) {
  int first_field_offset  = InstanceMirrorKlass::offset_of_static_fields();
  int end_field_offset;
  end_field_offset = first_field_offset + (InstanceKlass::cast(holder)->static_field_size() * wordSize);

  JNIid* current = this;
  while (current != NULL) {
    guarantee(current->holder() == holder, "Invalid klass in JNIid");
#ifdef ASSERT
    int o = current->offset();
    if (current->is_static_field_id()) {
      guarantee(o >= first_field_offset  && o < end_field_offset,  "Invalid static field offset in JNIid");
    }
#endif
    current = current->next();
  }
}

void InstanceKlass::set_init_state(ClassState state) {
  if (state > loaded) {
    assert_lock_strong(_init_monitor);
  }
#ifdef ASSERT
  bool good_state = is_shared() ? (_init_state <= state)
                                               : (_init_state < state);
  bool link_failed = _init_state == being_linked && state == loaded;
  assert(good_state || state == allocated || link_failed, "illegal state transition");
#endif
  assert(_init_thread == NULL, "should be cleared before state change");
  _init_state = state;
}

#if INCLUDE_JVMTI

// RedefineClasses() support for previous versions

// Globally, there is at least one previous version of a class to walk
// during class unloading, which is saved because old methods in the class
// are still running.   Otherwise the previous version list is cleaned up.
bool InstanceKlass::_has_previous_versions = false;

// Returns true if there are previous versions of a class for class
// unloading only. Also resets the flag to false. purge_previous_version
// will set the flag to true if there are any left, i.e., if there's any
// work to do for next time. This is to avoid the expensive code cache
// walk in CLDG::clean_deallocate_lists().
bool InstanceKlass::has_previous_versions_and_reset() {
  bool ret = _has_previous_versions;
  log_trace(redefine, class, iklass, purge)("Class unloading: has_previous_versions = %s",
     ret ? "true" : "false");
  _has_previous_versions = false;
  return ret;
}

// Purge previous versions before adding new previous versions of the class and
// during class unloading.
void InstanceKlass::purge_previous_version_list() {
  assert(SafepointSynchronize::is_at_safepoint(), "only called at safepoint");
  assert(has_been_redefined(), "Should only be called for main class");

  // Quick exit.
  if (previous_versions() == NULL) {
    return;
  }

  // This klass has previous versions so see what we can cleanup
  // while it is safe to do so.

  int deleted_count = 0;    // leave debugging breadcrumbs
  int live_count = 0;
  ClassLoaderData* loader_data = class_loader_data();
  assert(loader_data != NULL, "should never be null");

  ResourceMark rm;
  log_trace(redefine, class, iklass, purge)("%s: previous versions", external_name());

  // previous versions are linked together through the InstanceKlass
  InstanceKlass* pv_node = previous_versions();
  InstanceKlass* last = this;
  int version = 0;

  // check the previous versions list
  for (; pv_node != NULL; ) {

    ConstantPool* pvcp = pv_node->constants();
    assert(pvcp != NULL, "cp ref was unexpectedly cleared");

    if (!pvcp->on_stack()) {
      // If the constant pool isn't on stack, none of the methods
      // are executing.  Unlink this previous_version.
      // The previous version InstanceKlass is on the ClassLoaderData deallocate list
      // so will be deallocated during the next phase of class unloading.
      log_trace(redefine, class, iklass, purge)
        ("previous version " PTR_FORMAT " is dead.", p2i(pv_node));
      // Unlink from previous version list.
      assert(pv_node->class_loader_data() == loader_data, "wrong loader_data");
      InstanceKlass* next = pv_node->previous_versions();
      pv_node->link_previous_versions(NULL);   // point next to NULL
      last->link_previous_versions(next);
      // Delete this node directly. Nothing is referring to it and we don't
      // want it to increase the counter for metadata to delete in CLDG.
      MetadataFactory::free_metadata(loader_data, pv_node);
      pv_node = next;
      deleted_count++;
      version++;
      continue;
    } else {
      log_trace(redefine, class, iklass, purge)("previous version " PTR_FORMAT " is alive", p2i(pv_node));
      assert(pvcp->pool_holder() != NULL, "Constant pool with no holder");
      guarantee (!loader_data->is_unloading(), "unloaded classes can't be on the stack");
      live_count++;
      // found a previous version for next time we do class unloading
      _has_previous_versions = true;
    }

    // next previous version
    last = pv_node;
    pv_node = pv_node->previous_versions();
    version++;
  }
  log_trace(redefine, class, iklass, purge)
    ("previous version stats: live=%d, deleted=%d", live_count, deleted_count);
}

void InstanceKlass::mark_newly_obsolete_methods(Array<Method*>* old_methods,
                                                int emcp_method_count) {
  int obsolete_method_count = old_methods->length() - emcp_method_count;

  if (emcp_method_count != 0 && obsolete_method_count != 0 &&
      _previous_versions != NULL) {
    // We have a mix of obsolete and EMCP methods so we have to
    // clear out any matching EMCP method entries the hard way.
    int local_count = 0;
    for (int i = 0; i < old_methods->length(); i++) {
      Method* old_method = old_methods->at(i);
      if (old_method->is_obsolete()) {
        // only obsolete methods are interesting
        Symbol* m_name = old_method->name();
        Symbol* m_signature = old_method->signature();

        // previous versions are linked together through the InstanceKlass
        int j = 0;
        for (InstanceKlass* prev_version = _previous_versions;
             prev_version != NULL;
             prev_version = prev_version->previous_versions(), j++) {

          Array<Method*>* method_refs = prev_version->methods();
          for (int k = 0; k < method_refs->length(); k++) {
            Method* method = method_refs->at(k);

            if (!method->is_obsolete() &&
                method->name() == m_name &&
                method->signature() == m_signature) {
              // The current RedefineClasses() call has made all EMCP
              // versions of this method obsolete so mark it as obsolete
              log_trace(redefine, class, iklass, add)
                ("%s(%s): flush obsolete method @%d in version @%d",
                 m_name->as_C_string(), m_signature->as_C_string(), k, j);

              method->set_is_obsolete();
              break;
            }
          }

          // The previous loop may not find a matching EMCP method, but
          // that doesn't mean that we can optimize and not go any
          // further back in the PreviousVersion generations. The EMCP
          // method for this generation could have already been made obsolete,
          // but there still may be an older EMCP method that has not
          // been made obsolete.
        }

        if (++local_count >= obsolete_method_count) {
          // no more obsolete methods so bail out now
          break;
        }
      }
    }
  }
}

// Save the scratch_class as the previous version if any of the methods are running.
// The previous_versions are used to set breakpoints in EMCP methods and they are
// also used to clean MethodData links to redefined methods that are no longer running.
void InstanceKlass::add_previous_version(InstanceKlass* scratch_class,
                                         int emcp_method_count) {
  assert(Thread::current()->is_VM_thread(),
         "only VMThread can add previous versions");

  ResourceMark rm;
  log_trace(redefine, class, iklass, add)
    ("adding previous version ref for %s, EMCP_cnt=%d", scratch_class->external_name(), emcp_method_count);

  // Clean out old previous versions for this class
  purge_previous_version_list();

  // Mark newly obsolete methods in remaining previous versions.  An EMCP method from
  // a previous redefinition may be made obsolete by this redefinition.
  Array<Method*>* old_methods = scratch_class->methods();
  mark_newly_obsolete_methods(old_methods, emcp_method_count);

  // If the constant pool for this previous version of the class
  // is not marked as being on the stack, then none of the methods
  // in this previous version of the class are on the stack so
  // we don't need to add this as a previous version.
  ConstantPool* cp_ref = scratch_class->constants();
  if (!cp_ref->on_stack()) {
    log_trace(redefine, class, iklass, add)("scratch class not added; no methods are running");
    scratch_class->class_loader_data()->add_to_deallocate_list(scratch_class);
    return;
  }

  // Add previous version if any methods are still running.
  // Set has_previous_version flag for processing during class unloading.
  _has_previous_versions = true;
  log_trace(redefine, class, iklass, add) ("scratch class added; one of its methods is on_stack.");
  assert(scratch_class->previous_versions() == NULL, "shouldn't have a previous version");
  scratch_class->link_previous_versions(previous_versions());
  link_previous_versions(scratch_class);
} // end add_previous_version()

#endif // INCLUDE_JVMTI

Method* InstanceKlass::method_with_idnum(int idnum) {
  Method* m = NULL;
  if (idnum < methods()->length()) {
    m = methods()->at(idnum);
  }
  if (m == NULL || m->method_idnum() != idnum) {
    for (int index = 0; index < methods()->length(); ++index) {
      m = methods()->at(index);
      if (m->method_idnum() == idnum) {
        return m;
      }
    }
    // None found, return null for the caller to handle.
    return NULL;
  }
  return m;
}


Method* InstanceKlass::method_with_orig_idnum(int idnum) {
  if (idnum >= methods()->length()) {
    return NULL;
  }
  Method* m = methods()->at(idnum);
  if (m != NULL && m->orig_method_idnum() == idnum) {
    return m;
  }
  // Obsolete method idnum does not match the original idnum
  for (int index = 0; index < methods()->length(); ++index) {
    m = methods()->at(index);
    if (m->orig_method_idnum() == idnum) {
      return m;
    }
  }
  // None found, return null for the caller to handle.
  return NULL;
}


Method* InstanceKlass::method_with_orig_idnum(int idnum, int version) {
  InstanceKlass* holder = get_klass_version(version);
  if (holder == NULL) {
    return NULL; // The version of klass is gone, no method is found
  }
  Method* method = holder->method_with_orig_idnum(idnum);
  return method;
}

#if INCLUDE_JVMTI
JvmtiCachedClassFileData* InstanceKlass::get_cached_class_file() {
  return _cached_class_file;
}

jint InstanceKlass::get_cached_class_file_len() {
  return VM_RedefineClasses::get_cached_class_file_len(_cached_class_file);
}

unsigned char * InstanceKlass::get_cached_class_file_bytes() {
  return VM_RedefineClasses::get_cached_class_file_bytes(_cached_class_file);
}
#endif

// Make a step iterating over the class hierarchy under the root class.
// Skips subclasses if requested.
void ClassHierarchyIterator::next() {
  assert(_current != NULL, "required");
  if (_visit_subclasses && _current->subklass() != NULL) {
    _current = _current->subklass();
    return; // visit next subclass
  }
  _visit_subclasses = true; // reset
  while (_current->next_sibling() == NULL && _current != _root) {
    _current = _current->superklass(); // backtrack; no more sibling subclasses left
  }
  if (_current == _root) {
    // Iteration is over (back at root after backtracking). Invalidate the iterator.
    _current = NULL;
    return;
  }
  _current = _current->next_sibling();
  return; // visit next sibling subclass
}<|MERGE_RESOLUTION|>--- conflicted
+++ resolved
@@ -2954,16 +2954,10 @@
 }
 
 const char* InstanceKlass::signature_name() const {
-<<<<<<< HEAD
   return signature_name_of_carrier(JVM_SIGNATURE_CLASS);
 }
 
 const char* InstanceKlass::signature_name_of_carrier(char c) const {
-  int hash_len = 0;
-  char hash_buf[40];
-=======
->>>>>>> 175e3d3f
-
   // Get the internal name as a c string
   const char* src = (const char*) (name()->as_C_string());
   const int src_length = (int)strlen(src);
