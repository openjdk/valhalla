/*
 * Copyright (c) 1997, 2022, Oracle and/or its affiliates. All rights reserved.
 * DO NOT ALTER OR REMOVE COPYRIGHT NOTICES OR THIS FILE HEADER.
 *
 * This code is free software; you can redistribute it and/or modify it
 * under the terms of the GNU General Public License version 2 only, as
 * published by the Free Software Foundation.
 *
 * This code is distributed in the hope that it will be useful, but WITHOUT
 * ANY WARRANTY; without even the implied warranty of MERCHANTABILITY or
 * FITNESS FOR A PARTICULAR PURPOSE.  See the GNU General Public License
 * version 2 for more details (a copy is included in the LICENSE file that
 * accompanied this code).
 *
 * You should have received a copy of the GNU General Public License version
 * 2 along with this work; if not, write to the Free Software Foundation,
 * Inc., 51 Franklin St, Fifth Floor, Boston, MA 02110-1301 USA.
 *
 * Please contact Oracle, 500 Oracle Parkway, Redwood Shores, CA 94065 USA
 * or visit www.oracle.com if you need additional information or have any
 * questions.
 *
 */

#include "precompiled.hpp"
#include "jvm.h"
#include "cds/archiveUtils.hpp"
#include "cds/classListWriter.hpp"
#include "cds/heapShared.hpp"
#include "cds/metaspaceShared.hpp"
#include "classfile/classFileParser.hpp"
#include "classfile/classFileStream.hpp"
#include "classfile/classLoader.hpp"
#include "classfile/classLoaderData.inline.hpp"
#include "classfile/javaClasses.hpp"
#include "classfile/moduleEntry.hpp"
#include "classfile/resolutionErrors.hpp"
#include "classfile/symbolTable.hpp"
#include "classfile/systemDictionary.hpp"
#include "classfile/systemDictionaryShared.hpp"
#include "classfile/verifier.hpp"
#include "classfile/vmClasses.hpp"
#include "classfile/vmSymbols.hpp"
#include "code/codeCache.hpp"
#include "code/dependencyContext.hpp"
#include "compiler/compilationPolicy.hpp"
#include "compiler/compileBroker.hpp"
#include "gc/shared/collectedHeap.inline.hpp"
#include "interpreter/oopMapCache.hpp"
#include "interpreter/rewriter.hpp"
#include "jvmtifiles/jvmti.h"
#include "logging/log.hpp"
#include "logging/logMessage.hpp"
#include "logging/logStream.hpp"
#include "memory/allocation.inline.hpp"
#include "memory/iterator.inline.hpp"
#include "memory/metadataFactory.hpp"
#include "memory/metaspaceClosure.hpp"
#include "memory/oopFactory.hpp"
#include "memory/resourceArea.hpp"
#include "memory/universe.hpp"
#include "oops/fieldStreams.inline.hpp"
#include "oops/constantPool.hpp"
#include "oops/instanceClassLoaderKlass.hpp"
#include "oops/instanceKlass.inline.hpp"
#include "oops/instanceMirrorKlass.hpp"
#include "oops/instanceOop.hpp"
#include "oops/klass.inline.hpp"
#include "oops/method.hpp"
#include "oops/oop.inline.hpp"
#include "oops/recordComponent.hpp"
#include "oops/symbol.hpp"
#include "oops/inlineKlass.hpp"
#include "prims/jvmtiExport.hpp"
#include "prims/jvmtiRedefineClasses.hpp"
#include "prims/jvmtiThreadState.hpp"
#include "prims/methodComparator.hpp"
#include "runtime/arguments.hpp"
#include "runtime/atomic.hpp"
#include "runtime/fieldDescriptor.inline.hpp"
#include "runtime/handles.inline.hpp"
#include "runtime/javaCalls.hpp"
#include "runtime/mutexLocker.hpp"
#include "runtime/orderAccess.hpp"
#include "runtime/reflectionUtils.hpp"
#include "runtime/thread.inline.hpp"
#include "services/classLoadingService.hpp"
#include "services/finalizerService.hpp"
#include "services/threadService.hpp"
#include "utilities/dtrace.hpp"
#include "utilities/events.hpp"
#include "utilities/macros.hpp"
#include "utilities/stringUtils.hpp"
#include "utilities/pair.hpp"
#ifdef COMPILER1
#include "c1/c1_Compiler.hpp"
#endif
#if INCLUDE_JFR
#include "jfr/jfrEvents.hpp"
#endif

#ifdef DTRACE_ENABLED


#define HOTSPOT_CLASS_INITIALIZATION_required HOTSPOT_CLASS_INITIALIZATION_REQUIRED
#define HOTSPOT_CLASS_INITIALIZATION_recursive HOTSPOT_CLASS_INITIALIZATION_RECURSIVE
#define HOTSPOT_CLASS_INITIALIZATION_concurrent HOTSPOT_CLASS_INITIALIZATION_CONCURRENT
#define HOTSPOT_CLASS_INITIALIZATION_erroneous HOTSPOT_CLASS_INITIALIZATION_ERRONEOUS
#define HOTSPOT_CLASS_INITIALIZATION_super__failed HOTSPOT_CLASS_INITIALIZATION_SUPER_FAILED
#define HOTSPOT_CLASS_INITIALIZATION_clinit HOTSPOT_CLASS_INITIALIZATION_CLINIT
#define HOTSPOT_CLASS_INITIALIZATION_error HOTSPOT_CLASS_INITIALIZATION_ERROR
#define HOTSPOT_CLASS_INITIALIZATION_end HOTSPOT_CLASS_INITIALIZATION_END
#define DTRACE_CLASSINIT_PROBE(type, thread_type)                \
  {                                                              \
    char* data = NULL;                                           \
    int len = 0;                                                 \
    Symbol* clss_name = name();                                  \
    if (clss_name != NULL) {                                     \
      data = (char*)clss_name->bytes();                          \
      len = clss_name->utf8_length();                            \
    }                                                            \
    HOTSPOT_CLASS_INITIALIZATION_##type(                         \
      data, len, (void*)class_loader(), thread_type);            \
  }

#define DTRACE_CLASSINIT_PROBE_WAIT(type, thread_type, wait)     \
  {                                                              \
    char* data = NULL;                                           \
    int len = 0;                                                 \
    Symbol* clss_name = name();                                  \
    if (clss_name != NULL) {                                     \
      data = (char*)clss_name->bytes();                          \
      len = clss_name->utf8_length();                            \
    }                                                            \
    HOTSPOT_CLASS_INITIALIZATION_##type(                         \
      data, len, (void*)class_loader(), thread_type, wait);      \
  }

#else //  ndef DTRACE_ENABLED

#define DTRACE_CLASSINIT_PROBE(type, thread_type)
#define DTRACE_CLASSINIT_PROBE_WAIT(type, thread_type, wait)

#endif //  ndef DTRACE_ENABLED

bool InstanceKlass::_finalization_enabled = true;

static inline bool is_class_loader(const Symbol* class_name,
                                   const ClassFileParser& parser) {
  assert(class_name != NULL, "invariant");

  if (class_name == vmSymbols::java_lang_ClassLoader()) {
    return true;
  }

  if (vmClasses::ClassLoader_klass_loaded()) {
    const Klass* const super_klass = parser.super_klass();
    if (super_klass != NULL) {
      if (super_klass->is_subtype_of(vmClasses::ClassLoader_klass())) {
        return true;
      }
    }
  }
  return false;
}

bool InstanceKlass::field_is_null_free_inline_type(int index) const { return Signature::basic_type(field(index)->signature(constants())) == T_PRIMITIVE_OBJECT; }

// private: called to verify that k is a static member of this nest.
// We know that k is an instance class in the same package and hence the
// same classloader.
bool InstanceKlass::has_nest_member(JavaThread* current, InstanceKlass* k) const {
  assert(!is_hidden(), "unexpected hidden class");
  if (_nest_members == NULL || _nest_members == Universe::the_empty_short_array()) {
    if (log_is_enabled(Trace, class, nestmates)) {
      ResourceMark rm(current);
      log_trace(class, nestmates)("Checked nest membership of %s in non-nest-host class %s",
                                  k->external_name(), this->external_name());
    }
    return false;
  }

  if (log_is_enabled(Trace, class, nestmates)) {
    ResourceMark rm(current);
    log_trace(class, nestmates)("Checking nest membership of %s in %s",
                                k->external_name(), this->external_name());
  }

  // Check for the named class in _nest_members.
  // We don't resolve, or load, any classes.
  for (int i = 0; i < _nest_members->length(); i++) {
    int cp_index = _nest_members->at(i);
    Symbol* name = _constants->klass_name_at(cp_index);
    if (name == k->name()) {
      log_trace(class, nestmates)("- named class found at nest_members[%d] => cp[%d]", i, cp_index);
      return true;
    }
  }
  log_trace(class, nestmates)("- class is NOT a nest member!");
  return false;
}

// Called to verify that k is a permitted subclass of this class
bool InstanceKlass::has_as_permitted_subclass(const InstanceKlass* k) const {
  Thread* current = Thread::current();
  assert(k != NULL, "sanity check");
  assert(_permitted_subclasses != NULL && _permitted_subclasses != Universe::the_empty_short_array(),
         "unexpected empty _permitted_subclasses array");

  if (log_is_enabled(Trace, class, sealed)) {
    ResourceMark rm(current);
    log_trace(class, sealed)("Checking for permitted subclass of %s in %s",
                             k->external_name(), this->external_name());
  }

  // Check that the class and its super are in the same module.
  if (k->module() != this->module()) {
    ResourceMark rm(current);
    log_trace(class, sealed)("Check failed for same module of permitted subclass %s and sealed class %s",
                             k->external_name(), this->external_name());
    return false;
  }

  if (!k->is_public() && !is_same_class_package(k)) {
    ResourceMark rm(current);
    log_trace(class, sealed)("Check failed, subclass %s not public and not in the same package as sealed class %s",
                             k->external_name(), this->external_name());
    return false;
  }

  for (int i = 0; i < _permitted_subclasses->length(); i++) {
    int cp_index = _permitted_subclasses->at(i);
    Symbol* name = _constants->klass_name_at(cp_index);
    if (name == k->name()) {
      log_trace(class, sealed)("- Found it at permitted_subclasses[%d] => cp[%d]", i, cp_index);
      return true;
    }
  }
  log_trace(class, sealed)("- class is NOT a permitted subclass!");
  return false;
}

// Return nest-host class, resolving, validating and saving it if needed.
// In cases where this is called from a thread that cannot do classloading
// (such as a native JIT thread) then we simply return NULL, which in turn
// causes the access check to return false. Such code will retry the access
// from a more suitable environment later. Otherwise the _nest_host is always
// set once this method returns.
// Any errors from nest-host resolution must be preserved so they can be queried
// from higher-level access checking code, and reported as part of access checking
// exceptions.
// VirtualMachineErrors are propagated with a NULL return.
// Under any conditions where the _nest_host can be set to non-NULL the resulting
// value of it and, if applicable, the nest host resolution/validation error,
// are idempotent.
InstanceKlass* InstanceKlass::nest_host(TRAPS) {
  InstanceKlass* nest_host_k = _nest_host;
  if (nest_host_k != NULL) {
    return nest_host_k;
  }

  ResourceMark rm(THREAD);

  // need to resolve and save our nest-host class.
  if (_nest_host_index != 0) { // we have a real nest_host
    // Before trying to resolve check if we're in a suitable context
    bool can_resolve = THREAD->can_call_java();
    if (!can_resolve && !_constants->tag_at(_nest_host_index).is_klass()) {
      log_trace(class, nestmates)("Rejected resolution of nest-host of %s in unsuitable thread",
                                  this->external_name());
      return NULL; // sentinel to say "try again from a different context"
    }

    log_trace(class, nestmates)("Resolving nest-host of %s using cp entry for %s",
                                this->external_name(),
                                _constants->klass_name_at(_nest_host_index)->as_C_string());

    Klass* k = _constants->klass_at(_nest_host_index, THREAD);
    if (HAS_PENDING_EXCEPTION) {
      if (PENDING_EXCEPTION->is_a(vmClasses::VirtualMachineError_klass())) {
        return NULL; // propagate VMEs
      }
      stringStream ss;
      char* target_host_class = _constants->klass_name_at(_nest_host_index)->as_C_string();
      ss.print("Nest host resolution of %s with host %s failed: ",
               this->external_name(), target_host_class);
      java_lang_Throwable::print(PENDING_EXCEPTION, &ss);
      const char* msg = ss.as_string(true /* on C-heap */);
      constantPoolHandle cph(THREAD, constants());
      SystemDictionary::add_nest_host_error(cph, _nest_host_index, msg);
      CLEAR_PENDING_EXCEPTION;

      log_trace(class, nestmates)("%s", msg);
    } else {
      // A valid nest-host is an instance class in the current package that lists this
      // class as a nest member. If any of these conditions are not met the class is
      // its own nest-host.
      const char* error = NULL;

      // JVMS 5.4.4 indicates package check comes first
      if (is_same_class_package(k)) {
        // Now check actual membership. We can't be a member if our "host" is
        // not an instance class.
        if (k->is_instance_klass()) {
          nest_host_k = InstanceKlass::cast(k);
          bool is_member = nest_host_k->has_nest_member(THREAD, this);
          if (is_member) {
            _nest_host = nest_host_k; // save resolved nest-host value

            log_trace(class, nestmates)("Resolved nest-host of %s to %s",
                                        this->external_name(), k->external_name());
            return nest_host_k;
          } else {
            error = "current type is not listed as a nest member";
          }
        } else {
          error = "host is not an instance class";
        }
      } else {
        error = "types are in different packages";
      }

      // something went wrong, so record what and log it
      {
        stringStream ss;
        ss.print("Type %s (loader: %s) is not a nest member of type %s (loader: %s): %s",
                 this->external_name(),
                 this->class_loader_data()->loader_name_and_id(),
                 k->external_name(),
                 k->class_loader_data()->loader_name_and_id(),
                 error);
        const char* msg = ss.as_string(true /* on C-heap */);
        constantPoolHandle cph(THREAD, constants());
        SystemDictionary::add_nest_host_error(cph, _nest_host_index, msg);
        log_trace(class, nestmates)("%s", msg);
      }
    }
  } else {
    log_trace(class, nestmates)("Type %s is not part of a nest: setting nest-host to self",
                                this->external_name());
  }

  // Either not in an explicit nest, or else an error occurred, so
  // the nest-host is set to `this`. Any thread that sees this assignment
  // will also see any setting of nest_host_error(), if applicable.
  return (_nest_host = this);
}

// Dynamic nest member support: set this class's nest host to the given class.
// This occurs as part of the class definition, as soon as the instanceKlass
// has been created and doesn't require further resolution. The code:
//    lookup().defineHiddenClass(bytes_for_X, NESTMATE);
// results in:
//    class_of_X.set_nest_host(lookup().lookupClass().getNestHost())
// If it has an explicit _nest_host_index or _nest_members, these will be ignored.
// We also know the "host" is a valid nest-host in the same package so we can
// assert some of those facts.
void InstanceKlass::set_nest_host(InstanceKlass* host) {
  assert(is_hidden(), "must be a hidden class");
  assert(host != NULL, "NULL nest host specified");
  assert(_nest_host == NULL, "current class has resolved nest-host");
  assert(nest_host_error() == NULL, "unexpected nest host resolution error exists: %s",
         nest_host_error());
  assert((host->_nest_host == NULL && host->_nest_host_index == 0) ||
         (host->_nest_host == host), "proposed host is not a valid nest-host");
  // Can't assert this as package is not set yet:
  // assert(is_same_class_package(host), "proposed host is in wrong package");

  if (log_is_enabled(Trace, class, nestmates)) {
    ResourceMark rm;
    const char* msg = "";
    // a hidden class does not expect a statically defined nest-host
    if (_nest_host_index > 0) {
      msg = "(the NestHost attribute in the current class is ignored)";
    } else if (_nest_members != NULL && _nest_members != Universe::the_empty_short_array()) {
      msg = "(the NestMembers attribute in the current class is ignored)";
    }
    log_trace(class, nestmates)("Injected type %s into the nest of %s %s",
                                this->external_name(),
                                host->external_name(),
                                msg);
  }
  // set dynamic nest host
  _nest_host = host;
  // Record dependency to keep nest host from being unloaded before this class.
  ClassLoaderData* this_key = class_loader_data();
  this_key->record_dependency(host);
}

// check if 'this' and k are nestmates (same nest_host), or k is our nest_host,
// or we are k's nest_host - all of which is covered by comparing the two
// resolved_nest_hosts.
// Any exceptions (i.e. VMEs) are propagated.
bool InstanceKlass::has_nestmate_access_to(InstanceKlass* k, TRAPS) {

  assert(this != k, "this should be handled by higher-level code");

  // Per JVMS 5.4.4 we first resolve and validate the current class, then
  // the target class k.

  InstanceKlass* cur_host = nest_host(CHECK_false);
  if (cur_host == NULL) {
    return false;
  }

  Klass* k_nest_host = k->nest_host(CHECK_false);
  if (k_nest_host == NULL) {
    return false;
  }

  bool access = (cur_host == k_nest_host);

  ResourceMark rm(THREAD);
  log_trace(class, nestmates)("Class %s does %shave nestmate access to %s",
                              this->external_name(),
                              access ? "" : "NOT ",
                              k->external_name());
  return access;
}

const char* InstanceKlass::nest_host_error() {
  if (_nest_host_index == 0) {
    return NULL;
  } else {
    constantPoolHandle cph(Thread::current(), constants());
    return SystemDictionary::find_nest_host_error(cph, (int)_nest_host_index);
  }
}

InstanceKlass* InstanceKlass::allocate_instance_klass(const ClassFileParser& parser, TRAPS) {
  const int size = InstanceKlass::size(parser.vtable_size(),
                                       parser.itable_size(),
                                       nonstatic_oop_map_size(parser.total_oop_map_count()),
                                       parser.is_interface(),
                                       parser.has_inline_fields() ? parser.java_fields_count() : 0,
                                       parser.is_inline_type());

  const Symbol* const class_name = parser.class_name();
  assert(class_name != NULL, "invariant");
  ClassLoaderData* loader_data = parser.loader_data();
  assert(loader_data != NULL, "invariant");

  InstanceKlass* ik;

  // Allocation
  if (REF_NONE == parser.reference_type()) {
    if (class_name == vmSymbols::java_lang_Class()) {
      // mirror
      ik = new (loader_data, size, THREAD) InstanceMirrorKlass(parser);
    } else if (is_class_loader(class_name, parser)) {
      // class loader
      ik = new (loader_data, size, THREAD) InstanceClassLoaderKlass(parser);
    } else if (parser.is_inline_type()) {
      // inline type
      ik = new (loader_data, size, THREAD) InlineKlass(parser);
    } else {
      // normal
      ik = new (loader_data, size, THREAD) InstanceKlass(parser, InstanceKlass::_kind_other);
    }
  } else {
    // reference
    ik = new (loader_data, size, THREAD) InstanceRefKlass(parser);
  }

  // Check for pending exception before adding to the loader data and incrementing
  // class count.  Can get OOM here.
  if (HAS_PENDING_EXCEPTION) {
    return NULL;
  }

#ifdef ASSERT
  assert(ik->size() == size, "");
  ik->bounds_check((address) ik->start_of_vtable(), false, size);
  ik->bounds_check((address) ik->start_of_itable(), false, size);
  ik->bounds_check((address) ik->end_of_itable(), true, size);
  ik->bounds_check((address) ik->end_of_nonstatic_oop_maps(), true, size);
#endif //ASSERT
  return ik;
}

#ifndef PRODUCT
bool InstanceKlass::bounds_check(address addr, bool edge_ok, intptr_t size_in_bytes) const {
  const char* bad = NULL;
  address end = NULL;
  if (addr < (address)this) {
    bad = "before";
  } else if (addr == (address)this) {
    if (edge_ok)  return true;
    bad = "just before";
  } else if (addr == (end = (address)this + sizeof(intptr_t) * (size_in_bytes < 0 ? size() : size_in_bytes))) {
    if (edge_ok)  return true;
    bad = "just after";
  } else if (addr > end) {
    bad = "after";
  } else {
    return true;
  }
  tty->print_cr("%s object bounds: " INTPTR_FORMAT " [" INTPTR_FORMAT ".." INTPTR_FORMAT "]",
      bad, (intptr_t)addr, (intptr_t)this, (intptr_t)end);
  Verbose = WizardMode = true; this->print(); //@@
  return false;
}
#endif //PRODUCT

// copy method ordering from resource area to Metaspace
void InstanceKlass::copy_method_ordering(const intArray* m, TRAPS) {
  if (m != NULL) {
    // allocate a new array and copy contents (memcpy?)
    _method_ordering = MetadataFactory::new_array<int>(class_loader_data(), m->length(), CHECK);
    for (int i = 0; i < m->length(); i++) {
      _method_ordering->at_put(i, m->at(i));
    }
  } else {
    _method_ordering = Universe::the_empty_int_array();
  }
}

// create a new array of vtable_indices for default methods
Array<int>* InstanceKlass::create_new_default_vtable_indices(int len, TRAPS) {
  Array<int>* vtable_indices = MetadataFactory::new_array<int>(class_loader_data(), len, CHECK_NULL);
  assert(default_vtable_indices() == NULL, "only create once");
  set_default_vtable_indices(vtable_indices);
  return vtable_indices;
}

InstanceKlass::InstanceKlass(const ClassFileParser& parser, unsigned kind, KlassID id) :
  Klass(id),
  _nest_members(NULL),
  _nest_host(NULL),
  _permitted_subclasses(NULL),
  _record_components(NULL),
  _static_field_size(parser.static_field_size()),
  _nonstatic_oop_map_size(nonstatic_oop_map_size(parser.total_oop_map_count())),
  _itable_len(parser.itable_size()),
  _nest_host_index(0),
  _init_state(allocated),
  _reference_type(parser.reference_type()),
  _init_thread(NULL),
  _inline_type_field_klasses(NULL),
  _preload_classes(NULL),
  _adr_inlineklass_fixed_block(NULL)
{
  set_vtable_length(parser.vtable_size());
  set_kind(kind);
  set_access_flags(parser.access_flags());
  if (parser.is_hidden()) set_is_hidden();
  set_layout_helper(Klass::instance_layout_helper(parser.layout_size(),
                                                    false));
    if (parser.has_inline_fields()) {
      set_has_inline_type_fields();
    }
    _java_fields_count = parser.java_fields_count();

  assert(NULL == _methods, "underlying memory not zeroed?");
  assert(is_instance_klass(), "is layout incorrect?");
  assert(size_helper() == parser.layout_size(), "incorrect size_helper?");

  if (has_inline_type_fields()) {
    _inline_type_field_klasses = (const Klass**) adr_inline_type_field_klasses();
  }
}

void InstanceKlass::deallocate_methods(ClassLoaderData* loader_data,
                                       Array<Method*>* methods) {
  if (methods != NULL && methods != Universe::the_empty_method_array() &&
      !methods->is_shared()) {
    for (int i = 0; i < methods->length(); i++) {
      Method* method = methods->at(i);
      if (method == NULL) continue;  // maybe null if error processing
      // Only want to delete methods that are not executing for RedefineClasses.
      // The previous version will point to them so they're not totally dangling
      assert (!method->on_stack(), "shouldn't be called with methods on stack");
      MetadataFactory::free_metadata(loader_data, method);
    }
    MetadataFactory::free_array<Method*>(loader_data, methods);
  }
}

void InstanceKlass::deallocate_interfaces(ClassLoaderData* loader_data,
                                          const Klass* super_klass,
                                          Array<InstanceKlass*>* local_interfaces,
                                          Array<InstanceKlass*>* transitive_interfaces) {
  // Only deallocate transitive interfaces if not empty, same as super class
  // or same as local interfaces.  See code in parseClassFile.
  Array<InstanceKlass*>* ti = transitive_interfaces;
  if (ti != Universe::the_empty_instance_klass_array() && ti != local_interfaces) {
    // check that the interfaces don't come from super class
    Array<InstanceKlass*>* sti = (super_klass == NULL) ? NULL :
                    InstanceKlass::cast(super_klass)->transitive_interfaces();
    if (ti != sti && ti != NULL && !ti->is_shared()) {
      MetadataFactory::free_array<InstanceKlass*>(loader_data, ti);
    }
  }

  // local interfaces can be empty
  if (local_interfaces != Universe::the_empty_instance_klass_array() &&
      local_interfaces != NULL && !local_interfaces->is_shared()) {
    MetadataFactory::free_array<InstanceKlass*>(loader_data, local_interfaces);
  }
}

void InstanceKlass::deallocate_record_components(ClassLoaderData* loader_data,
                                                 Array<RecordComponent*>* record_components) {
  if (record_components != NULL && !record_components->is_shared()) {
    for (int i = 0; i < record_components->length(); i++) {
      RecordComponent* record_component = record_components->at(i);
      MetadataFactory::free_metadata(loader_data, record_component);
    }
    MetadataFactory::free_array<RecordComponent*>(loader_data, record_components);
  }
}

// This function deallocates the metadata and C heap pointers that the
// InstanceKlass points to.
void InstanceKlass::deallocate_contents(ClassLoaderData* loader_data) {

  // Orphan the mirror first, CMS thinks it's still live.
  if (java_mirror() != NULL) {
    java_lang_Class::set_klass(java_mirror(), NULL);
  }

  // Also remove mirror from handles
  loader_data->remove_handle(_java_mirror);

  // Need to take this class off the class loader data list.
  loader_data->remove_class(this);

  // The array_klass for this class is created later, after error handling.
  // For class redefinition, we keep the original class so this scratch class
  // doesn't have an array class.  Either way, assert that there is nothing
  // to deallocate.
  assert(array_klasses() == NULL, "array classes shouldn't be created for this class yet");

  // Release C heap allocated data that this points to, which includes
  // reference counting symbol names.
  // Can't release the constant pool here because the constant pool can be
  // deallocated separately from the InstanceKlass for default methods and
  // redefine classes.
  release_C_heap_structures(/* release_constant_pool */ false);

  deallocate_methods(loader_data, methods());
  set_methods(NULL);

  deallocate_record_components(loader_data, record_components());
  set_record_components(NULL);

  if (method_ordering() != NULL &&
      method_ordering() != Universe::the_empty_int_array() &&
      !method_ordering()->is_shared()) {
    MetadataFactory::free_array<int>(loader_data, method_ordering());
  }
  set_method_ordering(NULL);

  // default methods can be empty
  if (default_methods() != NULL &&
      default_methods() != Universe::the_empty_method_array() &&
      !default_methods()->is_shared()) {
    MetadataFactory::free_array<Method*>(loader_data, default_methods());
  }
  // Do NOT deallocate the default methods, they are owned by superinterfaces.
  set_default_methods(NULL);

  // default methods vtable indices can be empty
  if (default_vtable_indices() != NULL &&
      !default_vtable_indices()->is_shared()) {
    MetadataFactory::free_array<int>(loader_data, default_vtable_indices());
  }
  set_default_vtable_indices(NULL);


  // This array is in Klass, but remove it with the InstanceKlass since
  // this place would be the only caller and it can share memory with transitive
  // interfaces.
  if (secondary_supers() != NULL &&
      secondary_supers() != Universe::the_empty_klass_array() &&
      // see comments in compute_secondary_supers about the following cast
      (address)(secondary_supers()) != (address)(transitive_interfaces()) &&
      !secondary_supers()->is_shared()) {
    MetadataFactory::free_array<Klass*>(loader_data, secondary_supers());
  }
  set_secondary_supers(NULL);

  deallocate_interfaces(loader_data, super(), local_interfaces(), transitive_interfaces());
  set_transitive_interfaces(NULL);
  set_local_interfaces(NULL);

  if (fields() != NULL && !fields()->is_shared()) {
    MetadataFactory::free_array<jushort>(loader_data, fields());
  }
  set_fields(NULL, 0);

  // If a method from a redefined class is using this constant pool, don't
  // delete it, yet.  The new class's previous version will point to this.
  if (constants() != NULL) {
    assert (!constants()->on_stack(), "shouldn't be called if anything is onstack");
    if (!constants()->is_shared()) {
      MetadataFactory::free_metadata(loader_data, constants());
    }
    // Delete any cached resolution errors for the constant pool
    SystemDictionary::delete_resolution_error(constants());

    set_constants(NULL);
  }

  if (inner_classes() != NULL &&
      inner_classes() != Universe::the_empty_short_array() &&
      !inner_classes()->is_shared()) {
    MetadataFactory::free_array<jushort>(loader_data, inner_classes());
  }
  set_inner_classes(NULL);

  if (nest_members() != NULL &&
      nest_members() != Universe::the_empty_short_array() &&
      !nest_members()->is_shared()) {
    MetadataFactory::free_array<jushort>(loader_data, nest_members());
  }
  set_nest_members(NULL);

  if (permitted_subclasses() != NULL &&
      permitted_subclasses() != Universe::the_empty_short_array() &&
      !permitted_subclasses()->is_shared()) {
    MetadataFactory::free_array<jushort>(loader_data, permitted_subclasses());
  }
  set_permitted_subclasses(NULL);

  if (preload_classes() != NULL &&
      preload_classes() != Universe::the_empty_short_array() &&
      !preload_classes()->is_shared()) {
    MetadataFactory::free_array<jushort>(loader_data, preload_classes());
  }

  // We should deallocate the Annotations instance if it's not in shared spaces.
  if (annotations() != NULL && !annotations()->is_shared()) {
    MetadataFactory::free_metadata(loader_data, annotations());
  }
  set_annotations(NULL);

  SystemDictionaryShared::handle_class_unloading(this);
}

bool InstanceKlass::is_record() const {
  return _record_components != NULL &&
         is_final() &&
         java_super() == vmClasses::Record_klass();
}

bool InstanceKlass::is_sealed() const {
  return _permitted_subclasses != NULL &&
         _permitted_subclasses != Universe::the_empty_short_array();
}

bool InstanceKlass::should_be_initialized() const {
  return !is_initialized();
}

klassItable InstanceKlass::itable() const {
  return klassItable(const_cast<InstanceKlass*>(this));
}

void InstanceKlass::eager_initialize(Thread *thread) {
  if (!EagerInitialization) return;

  if (this->is_not_initialized()) {
    // abort if the the class has a class initializer
    if (this->class_initializer() != NULL) return;

    // abort if it is java.lang.Object (initialization is handled in genesis)
    Klass* super_klass = super();
    if (super_klass == NULL) return;

    // abort if the super class should be initialized
    if (!InstanceKlass::cast(super_klass)->is_initialized()) return;

    // call body to expose the this pointer
    eager_initialize_impl();
  }
}

// JVMTI spec thinks there are signers and protection domain in the
// instanceKlass.  These accessors pretend these fields are there.
// The hprof specification also thinks these fields are in InstanceKlass.
oop InstanceKlass::protection_domain() const {
  // return the protection_domain from the mirror
  return java_lang_Class::protection_domain(java_mirror());
}

objArrayOop InstanceKlass::signers() const {
  // return the signers from the mirror
  return java_lang_Class::signers(java_mirror());
}

oop InstanceKlass::init_lock() const {
  // return the init lock from the mirror
  oop lock = java_lang_Class::init_lock(java_mirror());
  // Prevent reordering with any access of initialization state
  OrderAccess::loadload();
  assert(lock != NULL || !is_not_initialized(), // initialized or in_error state
         "only fully initialized state can have a null lock");
  return lock;
}

// Set the initialization lock to null so the object can be GC'ed.  Any racing
// threads to get this lock will see a null lock and will not lock.
// That's okay because they all check for initialized state after getting
// the lock and return.
void InstanceKlass::fence_and_clear_init_lock() {
  // make sure previous stores are all done, notably the init_state.
  OrderAccess::storestore();
  java_lang_Class::clear_init_lock(java_mirror());
  assert(!is_not_initialized(), "class must be initialized now");
}

void InstanceKlass::eager_initialize_impl() {
  EXCEPTION_MARK;
  HandleMark hm(THREAD);
  Handle h_init_lock(THREAD, init_lock());
  ObjectLocker ol(h_init_lock, THREAD);

  // abort if someone beat us to the initialization
  if (!is_not_initialized()) return;  // note: not equivalent to is_initialized()

  ClassState old_state = init_state();
  link_class_impl(THREAD);
  if (HAS_PENDING_EXCEPTION) {
    CLEAR_PENDING_EXCEPTION;
    // Abort if linking the class throws an exception.

    // Use a test to avoid redundantly resetting the state if there's
    // no change.  Set_init_state() asserts that state changes make
    // progress, whereas here we might just be spinning in place.
    if (old_state != _init_state)
      set_init_state(old_state);
  } else {
    // linking successfull, mark class as initialized
    set_init_state(fully_initialized);
    fence_and_clear_init_lock();
    // trace
    if (log_is_enabled(Info, class, init)) {
      ResourceMark rm(THREAD);
      log_info(class, init)("[Initialized %s without side effects]", external_name());
    }
  }
}


// See "The Virtual Machine Specification" section 2.16.5 for a detailed explanation of the class initialization
// process. The step comments refers to the procedure described in that section.
// Note: implementation moved to static method to expose the this pointer.
void InstanceKlass::initialize(TRAPS) {
  if (this->should_be_initialized()) {
    initialize_impl(CHECK);
    // Note: at this point the class may be initialized
    //       OR it may be in the state of being initialized
    //       in case of recursive initialization!
  } else {
    assert(is_initialized(), "sanity check");
  }
}


bool InstanceKlass::verify_code(TRAPS) {
  // 1) Verify the bytecodes
  return Verifier::verify(this, should_verify_class(), THREAD);
}

void InstanceKlass::link_class(TRAPS) {
  assert(is_loaded(), "must be loaded");
  if (!is_linked()) {
    link_class_impl(CHECK);
  }
}

// Called to verify that a class can link during initialization, without
// throwing a VerifyError.
bool InstanceKlass::link_class_or_fail(TRAPS) {
  assert(is_loaded(), "must be loaded");
  if (!is_linked()) {
    link_class_impl(CHECK_false);
  }
  return is_linked();
}

bool InstanceKlass::link_class_impl(TRAPS) {
  if (DumpSharedSpaces && SystemDictionaryShared::has_class_failed_verification(this)) {
    // This is for CDS dumping phase only -- we use the in_error_state to indicate that
    // the class has failed verification. Throwing the NoClassDefFoundError here is just
    // a convenient way to stop repeat attempts to verify the same (bad) class.
    //
    // Note that the NoClassDefFoundError is not part of the JLS, and should not be thrown
    // if we are executing Java code. This is not a problem for CDS dumping phase since
    // it doesn't execute any Java code.
    ResourceMark rm(THREAD);
    Exceptions::fthrow(THREAD_AND_LOCATION,
                       vmSymbols::java_lang_NoClassDefFoundError(),
                       "Class %s, or one of its supertypes, failed class initialization",
                       external_name());
    return false;
  }
  // return if already verified
  if (is_linked()) {
    return true;
  }

  // Timing
  // timer handles recursion
  JavaThread* jt = THREAD;

  // link super class before linking this class
  Klass* super_klass = super();
  if (super_klass != NULL) {
    if (super_klass->is_interface()) {  // check if super class is an interface
      ResourceMark rm(THREAD);
      Exceptions::fthrow(
        THREAD_AND_LOCATION,
        vmSymbols::java_lang_IncompatibleClassChangeError(),
        "class %s has interface %s as super class",
        external_name(),
        super_klass->external_name()
      );
      return false;
    }

    InstanceKlass* ik_super = InstanceKlass::cast(super_klass);
    ik_super->link_class_impl(CHECK_false);
  }

  // link all interfaces implemented by this class before linking this class
  Array<InstanceKlass*>* interfaces = local_interfaces();
  int num_interfaces = interfaces->length();
  for (int index = 0; index < num_interfaces; index++) {
    InstanceKlass* interk = interfaces->at(index);
    interk->link_class_impl(CHECK_false);
  }


  // If a class declares a method that uses an inline class as an argument
  // type or return inline type, this inline class must be loaded during the
  // linking of this class because size and properties of the inline class
  // must be known in order to be able to perform inline type optimizations.
  // The implementation below is an approximation of this rule, the code
  // iterates over all methods of the current class (including overridden
  // methods), not only the methods declared by this class. This
  // approximation makes the code simpler, and doesn't change the semantic
  // because classes declaring methods overridden by the current class are
  // linked (and have performed their own pre-loading) before the linking
  // of the current class.


  // Note:
  // Inline class types are loaded during
  // the loading phase (see ClassFileParser::post_process_parsed_stream()).
  // Inline class types used as element types for array creation
  // are not pre-loaded. Their loading is triggered by either anewarray
  // or multianewarray bytecodes.

  // Could it be possible to do the following processing only if the
  // class uses inline types?
  if (EnableValhalla) {
    ResourceMark rm(THREAD);
    for (int i = 0; i < methods()->length(); i++) {
      Method* m = methods()->at(i);
      for (SignatureStream ss(m->signature()); !ss.is_done(); ss.next()) {
        if (ss.is_reference()) {
          if (ss.is_array()) {
            continue;
          }
          if (ss.type() == T_PRIMITIVE_OBJECT) {
            Symbol* symb = ss.as_symbol();
            if (symb == name()) continue;
            oop loader = class_loader();
            oop protection_domain = this->protection_domain();
            Klass* klass = SystemDictionary::resolve_or_fail(symb,
                                                             Handle(THREAD, loader), Handle(THREAD, protection_domain), true,
                                                             CHECK_false);
            if (klass == NULL) {
              THROW_(vmSymbols::java_lang_LinkageError(), false);
            }
            if (!klass->is_inline_klass()) {
              Exceptions::fthrow(
                THREAD_AND_LOCATION,
                vmSymbols::java_lang_IncompatibleClassChangeError(),
                "class %s is not an inline type",
                klass->external_name());
            }
          }
        }
      }
    }
    // Aggressively preloading all classes from the Preload attribute
    if (preload_classes() != NULL) {
      for (int i = 0; i < preload_classes()->length(); i++) {
        if (constants()->tag_at(preload_classes()->at(i)).is_klass()) continue;
        Symbol* class_name = constants()->klass_at_noresolve(preload_classes()->at(i));
        if (class_name == name()) continue;
        oop loader = class_loader();
        oop protection_domain = this->protection_domain();
        Klass* klass = SystemDictionary::resolve_or_null(class_name,
                                                          Handle(THREAD, loader), Handle(THREAD, protection_domain), THREAD);
        if (HAS_PENDING_EXCEPTION) {
          CLEAR_PENDING_EXCEPTION;
        }
        if (klass != NULL) {
          log_info(class, preload)("Preloading class %s during linking of class %s because of its Preload attribute", class_name->as_C_string(), name()->as_C_string());
        } else {
          log_warning(class, preload)("Preloading of class %s during linking of class %s (Preload attribute) failed", class_name->as_C_string(), name()->as_C_string());
        }
      }
    }
  }

  // in case the class is linked in the process of linking its superclasses
  if (is_linked()) {
    return true;
  }

  // trace only the link time for this klass that includes
  // the verification time
  PerfClassTraceTime vmtimer(ClassLoader::perf_class_link_time(),
                             ClassLoader::perf_class_link_selftime(),
                             ClassLoader::perf_classes_linked(),
                             jt->get_thread_stat()->perf_recursion_counts_addr(),
                             jt->get_thread_stat()->perf_timers_addr(),
                             PerfClassTraceTime::CLASS_LINK);

  // verification & rewriting
  {
    HandleMark hm(THREAD);
    Handle h_init_lock(THREAD, init_lock());
    ObjectLocker ol(h_init_lock, jt);
    // rewritten will have been set if loader constraint error found
    // on an earlier link attempt
    // don't verify or rewrite if already rewritten
    //

    if (!is_linked()) {
      if (!is_rewritten()) {
        if (is_shared()) {
          assert(!verified_at_dump_time(), "must be");
        }
        {
          bool verify_ok = verify_code(THREAD);
          if (!verify_ok) {
            return false;
          }
        }

        // Just in case a side-effect of verify linked this class already
        // (which can sometimes happen since the verifier loads classes
        // using custom class loaders, which are free to initialize things)
        if (is_linked()) {
          return true;
        }

        // also sets rewritten
        rewrite_class(CHECK_false);
      } else if (is_shared()) {
        SystemDictionaryShared::check_verification_constraints(this, CHECK_false);
      }

      // relocate jsrs and link methods after they are all rewritten
      link_methods(CHECK_false);

      // Initialize the vtable and interface table after
      // methods have been rewritten since rewrite may
      // fabricate new Method*s.
      // also does loader constraint checking
      //
      // initialize_vtable and initialize_itable need to be rerun
      // for a shared class if
      // 1) the class is loaded by custom class loader or
      // 2) the class is loaded by built-in class loader but failed to add archived loader constraints or
      // 3) the class was not verified during dump time
      bool need_init_table = true;
      if (is_shared() && verified_at_dump_time() &&
          SystemDictionaryShared::check_linking_constraints(THREAD, this)) {
        need_init_table = false;
      }
      if (need_init_table) {
        vtable().initialize_vtable_and_check_constraints(CHECK_false);
        itable().initialize_itable_and_check_constraints(CHECK_false);
      }
#ifdef ASSERT
      vtable().verify(tty, true);
      // In case itable verification is ever added.
      // itable().verify(tty, true);
#endif
      if (UseVtableBasedCHA) {
        MutexLocker ml(THREAD, Compile_lock);
        set_init_state(linked);

        // Now flush all code that assume the class is not linked.
        if (Universe::is_fully_initialized()) {
          CodeCache::flush_dependents_on(this);
        }
      } else {
        set_init_state(linked);
      }
      if (JvmtiExport::should_post_class_prepare()) {
        JvmtiExport::post_class_prepare(THREAD, this);
      }
    }
  }
  return true;
}

// Rewrite the byte codes of all of the methods of a class.
// The rewriter must be called exactly once. Rewriting must happen after
// verification but before the first method of the class is executed.
void InstanceKlass::rewrite_class(TRAPS) {
  assert(is_loaded(), "must be loaded");
  if (is_rewritten()) {
    assert(is_shared(), "rewriting an unshared class?");
    return;
  }
  Rewriter::rewrite(this, CHECK);
  set_rewritten();
}

// Now relocate and link method entry points after class is rewritten.
// This is outside is_rewritten flag. In case of an exception, it can be
// executed more than once.
void InstanceKlass::link_methods(TRAPS) {
  int len = methods()->length();
  for (int i = len-1; i >= 0; i--) {
    methodHandle m(THREAD, methods()->at(i));

    // Set up method entry points for compiler and interpreter    .
    m->link_method(m, CHECK);
  }
}

// Eagerly initialize superinterfaces that declare default methods (concrete instance: any access)
void InstanceKlass::initialize_super_interfaces(TRAPS) {
  assert (has_nonstatic_concrete_methods(), "caller should have checked this");
  for (int i = 0; i < local_interfaces()->length(); ++i) {
    InstanceKlass* ik = local_interfaces()->at(i);

    // Initialization is depth first search ie. we start with top of the inheritance tree
    // has_nonstatic_concrete_methods drives searching superinterfaces since it
    // means has_nonstatic_concrete_methods in its superinterface hierarchy
    if (ik->has_nonstatic_concrete_methods()) {
      ik->initialize_super_interfaces(CHECK);
    }

    // Only initialize() interfaces that "declare" concrete methods.
    if (ik->should_be_initialized() && ik->declares_nonstatic_concrete_methods()) {
      ik->initialize(CHECK);
    }
  }
}

ResourceHashtable<const InstanceKlass*, OopHandle, 107, ResourceObj::C_HEAP, mtClass>
      _initialization_error_table;

void InstanceKlass::add_initialization_error(JavaThread* current, Handle exception) {
  // Create the same exception with a message indicating the thread name,
  // and the StackTraceElements.
  // If the initialization error is OOM, this might not work, but if GC kicks in
  // this would be still be helpful.
  JavaThread* THREAD = current;
  Handle cause = java_lang_Throwable::get_cause_with_stack_trace(exception, THREAD);
  if (HAS_PENDING_EXCEPTION || cause.is_null()) {
    CLEAR_PENDING_EXCEPTION;
    return;
  }

  MutexLocker ml(THREAD, ClassInitError_lock);
  OopHandle elem = OopHandle(Universe::vm_global(), cause());
  bool created = false;
  _initialization_error_table.put_if_absent(this, elem, &created);
  assert(created, "Initialization is single threaded");
  ResourceMark rm(THREAD);
  log_trace(class, init)("Initialization error added for class %s", external_name());
}

oop InstanceKlass::get_initialization_error(JavaThread* current) {
  MutexLocker ml(current, ClassInitError_lock);
  OopHandle* h = _initialization_error_table.get(this);
  return (h != nullptr) ? h->resolve() : nullptr;
}

// Need to remove entries for unloaded classes.
void InstanceKlass::clean_initialization_error_table() {
  struct InitErrorTableCleaner {
    bool do_entry(const InstanceKlass* ik, OopHandle h) {
      if (!ik->is_loader_alive()) {
        h.release(Universe::vm_global());
        return true;
      } else {
        return false;
      }
    }
  };

  assert_locked_or_safepoint(ClassInitError_lock);
  InitErrorTableCleaner cleaner;
  _initialization_error_table.unlink(&cleaner);
}

void InstanceKlass::initialize_impl(TRAPS) {
  HandleMark hm(THREAD);

  // Make sure klass is linked (verified) before initialization
  // A class could already be verified, since it has been reflected upon.
  link_class(CHECK);

  DTRACE_CLASSINIT_PROBE(required, -1);

  bool wait = false;

  JavaThread* jt = THREAD;

  // refer to the JVM book page 47 for description of steps
  // Step 1
  {
    Handle h_init_lock(THREAD, init_lock());
    ObjectLocker ol(h_init_lock, jt);

    // Step 2
    // If we were to use wait() instead of waitInterruptibly() then
    // we might end up throwing IE from link/symbol resolution sites
    // that aren't expected to throw.  This would wreak havoc.  See 6320309.
    while (is_being_initialized() && !is_reentrant_initialization(jt)) {
      wait = true;
      jt->set_class_to_be_initialized(this);
      ol.wait_uninterruptibly(jt);
      jt->set_class_to_be_initialized(NULL);
    }

    // Step 3
    if (is_being_initialized() && is_reentrant_initialization(jt)) {
      DTRACE_CLASSINIT_PROBE_WAIT(recursive, -1, wait);
      return;
    }

    // Step 4
    if (is_initialized()) {
      DTRACE_CLASSINIT_PROBE_WAIT(concurrent, -1, wait);
      return;
    }

    // Step 5
    if (is_in_error_state()) {
      DTRACE_CLASSINIT_PROBE_WAIT(erroneous, -1, wait);
      ResourceMark rm(THREAD);
      Handle cause(THREAD, get_initialization_error(THREAD));

      stringStream ss;
      ss.print("Could not initialize class %s", external_name());
      if (cause.is_null()) {
        THROW_MSG(vmSymbols::java_lang_NoClassDefFoundError(), ss.as_string());
      } else {
        THROW_MSG_CAUSE(vmSymbols::java_lang_NoClassDefFoundError(),
                        ss.as_string(), cause);
      }
    }

    // Step 6
    set_init_state(being_initialized);
    set_init_thread(jt);
  }

  // Pre-allocating an instance of the default value
  if (is_inline_klass()) {
      InlineKlass* vk = InlineKlass::cast(this);
      oop val = vk->allocate_instance(THREAD);
      if (HAS_PENDING_EXCEPTION) {
          Handle e(THREAD, PENDING_EXCEPTION);
          CLEAR_PENDING_EXCEPTION;
          {
              EXCEPTION_MARK;
              add_initialization_error(THREAD, e);
              // Locks object, set state, and notify all waiting threads
              set_initialization_state_and_notify(initialization_error, THREAD);
              CLEAR_PENDING_EXCEPTION;
          }
          THROW_OOP(e());
      }
      vk->set_default_value(val);
  }

  // Step 7
  // Next, if C is a class rather than an interface, initialize it's super class and super
  // interfaces.
  if (!is_interface()) {
    Klass* super_klass = super();
    if (super_klass != NULL && super_klass->should_be_initialized()) {
      super_klass->initialize(THREAD);
    }
    // If C implements any interface that declares a non-static, concrete method,
    // the initialization of C triggers initialization of its super interfaces.
    // Only need to recurse if has_nonstatic_concrete_methods which includes declaring and
    // having a superinterface that declares, non-static, concrete methods
    if (!HAS_PENDING_EXCEPTION && has_nonstatic_concrete_methods()) {
      initialize_super_interfaces(THREAD);
    }

    // If any exceptions, complete abruptly, throwing the same exception as above.
    if (HAS_PENDING_EXCEPTION) {
      Handle e(THREAD, PENDING_EXCEPTION);
      CLEAR_PENDING_EXCEPTION;
      {
        EXCEPTION_MARK;
        add_initialization_error(THREAD, e);
        // Locks object, set state, and notify all waiting threads
        set_initialization_state_and_notify(initialization_error, THREAD);
        CLEAR_PENDING_EXCEPTION;
      }
      DTRACE_CLASSINIT_PROBE_WAIT(super__failed, -1, wait);
      THROW_OOP(e());
    }
  }

  // Step 8
  // Initialize classes of inline fields
  if (EnableValhalla) {
    for (AllFieldStream fs(this); !fs.done(); fs.next()) {
      if (Signature::basic_type(fs.signature()) == T_PRIMITIVE_OBJECT) {
        Klass* klass = get_inline_type_field_klass_or_null(fs.index());
        if (fs.access_flags().is_static() && klass == NULL) {
          klass = SystemDictionary::resolve_or_fail(field_signature(fs.index())->fundamental_name(THREAD),
              Handle(THREAD, class_loader()),
              Handle(THREAD, protection_domain()),
              true, THREAD);
          set_inline_type_field_klass(fs.index(), klass);
        }

        if (!HAS_PENDING_EXCEPTION) {
          assert(klass != NULL, "Must  be");
          InstanceKlass::cast(klass)->initialize(THREAD);
          if (fs.access_flags().is_static()) {
            if (java_mirror()->obj_field(fs.offset()) == NULL) {
              java_mirror()->obj_field_put(fs.offset(), InlineKlass::cast(klass)->default_value());
            }
          }
        }

        if (HAS_PENDING_EXCEPTION) {
          Handle e(THREAD, PENDING_EXCEPTION);
          CLEAR_PENDING_EXCEPTION;
          {
            EXCEPTION_MARK;
            add_initialization_error(THREAD, e);
            // Locks object, set state, and notify all waiting threads
            set_initialization_state_and_notify(initialization_error, THREAD);
            CLEAR_PENDING_EXCEPTION;
          }
          THROW_OOP(e());
        }
      }
    }
  }


  // Step 9
  {
    DTRACE_CLASSINIT_PROBE_WAIT(clinit, -1, wait);
    if (class_initializer() != NULL) {
      // Timer includes any side effects of class initialization (resolution,
      // etc), but not recursive entry into call_class_initializer().
      PerfClassTraceTime timer(ClassLoader::perf_class_init_time(),
                               ClassLoader::perf_class_init_selftime(),
                               ClassLoader::perf_classes_inited(),
                               jt->get_thread_stat()->perf_recursion_counts_addr(),
                               jt->get_thread_stat()->perf_timers_addr(),
                               PerfClassTraceTime::CLASS_CLINIT);
      call_class_initializer(THREAD);
    } else {
      // The elapsed time is so small it's not worth counting.
      if (UsePerfData) {
        ClassLoader::perf_classes_inited()->inc();
      }
      call_class_initializer(THREAD);
    }
  }

  // Step 10
  if (!HAS_PENDING_EXCEPTION) {
    set_initialization_state_and_notify(fully_initialized, CHECK);
    debug_only(vtable().verify(tty, true);)
  }
  else {
    // Step 11 and 12
    Handle e(THREAD, PENDING_EXCEPTION);
    CLEAR_PENDING_EXCEPTION;
    // JVMTI has already reported the pending exception
    // JVMTI internal flag reset is needed in order to report ExceptionInInitializerError
    JvmtiExport::clear_detected_exception(jt);
    {
      EXCEPTION_MARK;
      add_initialization_error(THREAD, e);
      set_initialization_state_and_notify(initialization_error, THREAD);
      CLEAR_PENDING_EXCEPTION;   // ignore any exception thrown, class initialization error is thrown below
      // JVMTI has already reported the pending exception
      // JVMTI internal flag reset is needed in order to report ExceptionInInitializerError
      JvmtiExport::clear_detected_exception(jt);
    }
    DTRACE_CLASSINIT_PROBE_WAIT(error, -1, wait);
    if (e->is_a(vmClasses::Error_klass())) {
      THROW_OOP(e());
    } else {
      JavaCallArguments args(e);
      THROW_ARG(vmSymbols::java_lang_ExceptionInInitializerError(),
                vmSymbols::throwable_void_signature(),
                &args);
    }
  }
  DTRACE_CLASSINIT_PROBE_WAIT(end, -1, wait);
}


void InstanceKlass::set_initialization_state_and_notify(ClassState state, TRAPS) {
  Handle h_init_lock(THREAD, init_lock());
  if (h_init_lock() != NULL) {
    ObjectLocker ol(h_init_lock, THREAD);
    set_init_thread(NULL); // reset _init_thread before changing _init_state
    set_init_state(state);
    fence_and_clear_init_lock();
    ol.notify_all(CHECK);
  } else {
    assert(h_init_lock() != NULL, "The initialization state should never be set twice");
    set_init_thread(NULL); // reset _init_thread before changing _init_state
    set_init_state(state);
  }
}

InstanceKlass* InstanceKlass::implementor() const {
  InstanceKlass* volatile* ik = adr_implementor();
  if (ik == NULL) {
    return NULL;
  } else {
    // This load races with inserts, and therefore needs acquire.
    InstanceKlass* ikls = Atomic::load_acquire(ik);
    if (ikls != NULL && !ikls->is_loader_alive()) {
      return NULL;  // don't return unloaded class
    } else {
      return ikls;
    }
  }
}


void InstanceKlass::set_implementor(InstanceKlass* ik) {
  assert_locked_or_safepoint(Compile_lock);
  assert(is_interface(), "not interface");
  InstanceKlass* volatile* addr = adr_implementor();
  assert(addr != NULL, "null addr");
  if (addr != NULL) {
    Atomic::release_store(addr, ik);
  }
}

int  InstanceKlass::nof_implementors() const {
  InstanceKlass* ik = implementor();
  if (ik == NULL) {
    return 0;
  } else if (ik != this) {
    return 1;
  } else {
    return 2;
  }
}

// The embedded _implementor field can only record one implementor.
// When there are more than one implementors, the _implementor field
// is set to the interface Klass* itself. Following are the possible
// values for the _implementor field:
//   NULL                  - no implementor
//   implementor Klass*    - one implementor
//   self                  - more than one implementor
//
// The _implementor field only exists for interfaces.
void InstanceKlass::add_implementor(InstanceKlass* ik) {
  if (Universe::is_fully_initialized()) {
    assert_lock_strong(Compile_lock);
  }
  assert(is_interface(), "not interface");
  // Filter out my subinterfaces.
  // (Note: Interfaces are never on the subklass list.)
  if (ik->is_interface()) return;

  // Filter out subclasses whose supers already implement me.
  // (Note: CHA must walk subclasses of direct implementors
  // in order to locate indirect implementors.)
  InstanceKlass* super_ik = ik->java_super();
  if (super_ik != NULL && super_ik->implements_interface(this))
    // We only need to check one immediate superclass, since the
    // implements_interface query looks at transitive_interfaces.
    // Any supers of the super have the same (or fewer) transitive_interfaces.
    return;

  InstanceKlass* iklass = implementor();
  if (iklass == NULL) {
    set_implementor(ik);
  } else if (iklass != this && iklass != ik) {
    // There is already an implementor. Use itself as an indicator of
    // more than one implementors.
    set_implementor(this);
  }

  // The implementor also implements the transitive_interfaces
  for (int index = 0; index < local_interfaces()->length(); index++) {
    local_interfaces()->at(index)->add_implementor(ik);
  }
}

void InstanceKlass::init_implementor() {
  if (is_interface()) {
    set_implementor(NULL);
  }
}


void InstanceKlass::process_interfaces() {
  // link this class into the implementors list of every interface it implements
  for (int i = local_interfaces()->length() - 1; i >= 0; i--) {
    assert(local_interfaces()->at(i)->is_klass(), "must be a klass");
    InstanceKlass* interf = local_interfaces()->at(i);
    assert(interf->is_interface(), "expected interface");
    interf->add_implementor(this);
  }
}

bool InstanceKlass::can_be_primary_super_slow() const {
  if (is_interface())
    return false;
  else
    return Klass::can_be_primary_super_slow();
}

GrowableArray<Klass*>* InstanceKlass::compute_secondary_supers(int num_extra_slots,
                                                               Array<InstanceKlass*>* transitive_interfaces) {
  // The secondaries are the implemented interfaces.
  Array<InstanceKlass*>* interfaces = transitive_interfaces;
  int num_secondaries = num_extra_slots + interfaces->length();
  if (num_secondaries == 0) {
    // Must share this for correct bootstrapping!
    set_secondary_supers(Universe::the_empty_klass_array());
    return NULL;
  } else if (num_extra_slots == 0) {
    // The secondary super list is exactly the same as the transitive interfaces, so
    // let's use it instead of making a copy.
    // Redefine classes has to be careful not to delete this!
    // We need the cast because Array<Klass*> is NOT a supertype of Array<InstanceKlass*>,
    // (but it's safe to do here because we won't write into _secondary_supers from this point on).
    set_secondary_supers((Array<Klass*>*)(address)interfaces);
    return NULL;
  } else {
    // Copy transitive interfaces to a temporary growable array to be constructed
    // into the secondary super list with extra slots.
    GrowableArray<Klass*>* secondaries = new GrowableArray<Klass*>(interfaces->length());
    for (int i = 0; i < interfaces->length(); i++) {
      secondaries->push(interfaces->at(i));
    }
    return secondaries;
  }
}

bool InstanceKlass::implements_interface(Klass* k) const {
  if (this == k) return true;
  assert(k->is_interface(), "should be an interface class");
  for (int i = 0; i < transitive_interfaces()->length(); i++) {
    if (transitive_interfaces()->at(i) == k) {
      return true;
    }
  }
  return false;
}

bool InstanceKlass::is_same_or_direct_interface(Klass *k) const {
  // Verify direct super interface
  if (this == k) return true;
  assert(k->is_interface(), "should be an interface class");
  for (int i = 0; i < local_interfaces()->length(); i++) {
    if (local_interfaces()->at(i) == k) {
      return true;
    }
  }
  return false;
}

objArrayOop InstanceKlass::allocate_objArray(int n, int length, TRAPS) {
  check_array_allocation_length(length, arrayOopDesc::max_array_length(T_OBJECT), CHECK_NULL);
  size_t size = objArrayOopDesc::object_size(length);
  Klass* ak = array_klass(n, CHECK_NULL);
  objArrayOop o = (objArrayOop)Universe::heap()->array_allocate(ak, size, length,
                                                                /* do_zero */ true, CHECK_NULL);
  return o;
}

instanceOop InstanceKlass::register_finalizer(instanceOop i, TRAPS) {
  if (TraceFinalizerRegistration) {
    tty->print("Registered ");
    i->print_value_on(tty);
    tty->print_cr(" (" INTPTR_FORMAT ") as finalizable", p2i(i));
  }
  instanceHandle h_i(THREAD, i);
  // Pass the handle as argument, JavaCalls::call expects oop as jobjects
  JavaValue result(T_VOID);
  JavaCallArguments args(h_i);
  methodHandle mh(THREAD, Universe::finalizer_register_method());
  JavaCalls::call(&result, mh, &args, CHECK_NULL);
  MANAGEMENT_ONLY(FinalizerService::on_register(h_i(), THREAD);)
  return h_i();
}

instanceOop InstanceKlass::allocate_instance(TRAPS) {
  bool has_finalizer_flag = has_finalizer(); // Query before possible GC
  size_t size = size_helper();  // Query before forming handle.

  instanceOop i;

  i = (instanceOop)Universe::heap()->obj_allocate(this, size, CHECK_NULL);
  if (has_finalizer_flag && !RegisterFinalizersAtInit) {
    i = register_finalizer(i, CHECK_NULL);
  }
  return i;
}

instanceHandle InstanceKlass::allocate_instance_handle(TRAPS) {
  return instanceHandle(THREAD, allocate_instance(THREAD));
}

void InstanceKlass::check_valid_for_instantiation(bool throwError, TRAPS) {
  if (is_interface() || is_abstract()) {
    ResourceMark rm(THREAD);
    THROW_MSG(throwError ? vmSymbols::java_lang_InstantiationError()
              : vmSymbols::java_lang_InstantiationException(), external_name());
  }
  if (this == vmClasses::Class_klass()) {
    ResourceMark rm(THREAD);
    THROW_MSG(throwError ? vmSymbols::java_lang_IllegalAccessError()
              : vmSymbols::java_lang_IllegalAccessException(), external_name());
  }
}

Klass* InstanceKlass::array_klass(int n, TRAPS) {
  // Need load-acquire for lock-free read
  if (array_klasses_acquire() == NULL) {
    ResourceMark rm(THREAD);
    JavaThread *jt = THREAD;
    {
      // Atomic creation of array_klasses
      MutexLocker ma(THREAD, MultiArray_lock);

      // Check if update has already taken place
      if (array_klasses() == NULL) {
        ObjArrayKlass* k = ObjArrayKlass::allocate_objArray_klass(class_loader_data(), 1, this,
                                                                  false, false, CHECK_NULL);
        // use 'release' to pair with lock-free load
        release_set_array_klasses(k);
      }
    }
  }
  // array_klasses() will always be set at this point
  ArrayKlass* ak = array_klasses();
  return ak->array_klass(n, THREAD);
}

Klass* InstanceKlass::array_klass_or_null(int n) {
  // Need load-acquire for lock-free read
  ArrayKlass* ak = array_klasses_acquire();
  if (ak == NULL) {
    return NULL;
  } else {
    return ak->array_klass_or_null(n);
  }
}

Klass* InstanceKlass::array_klass(TRAPS) {
  return array_klass(1, THREAD);
}

Klass* InstanceKlass::array_klass_or_null() {
  return array_klass_or_null(1);
}

static int call_class_initializer_counter = 0;   // for debugging

Method* InstanceKlass::class_initializer() const {
  Method* clinit = find_method(
      vmSymbols::class_initializer_name(), vmSymbols::void_method_signature());
  if (clinit != NULL && clinit->is_class_initializer()) {
    return clinit;
  }
  return NULL;
}

void InstanceKlass::call_class_initializer(TRAPS) {
  if (ReplayCompiles &&
      (ReplaySuppressInitializers == 1 ||
       (ReplaySuppressInitializers >= 2 && class_loader() != NULL))) {
    // Hide the existence of the initializer for the purpose of replaying the compile
    return;
  }

#if INCLUDE_CDS
  // This is needed to ensure the consistency of the archived heap objects.
  if (has_archived_enum_objs()) {
    assert(is_shared(), "must be");
    bool initialized = HeapShared::initialize_enum_klass(this, CHECK);
    if (initialized) {
      return;
    }
  }
#endif

  methodHandle h_method(THREAD, class_initializer());
  assert(!is_initialized(), "we cannot initialize twice");
  LogTarget(Info, class, init) lt;
  if (lt.is_enabled()) {
    ResourceMark rm(THREAD);
    LogStream ls(lt);
    ls.print("%d Initializing ", call_class_initializer_counter++);
    name()->print_value_on(&ls);
    ls.print_cr("%s (" INTPTR_FORMAT ")", h_method() == NULL ? "(no method)" : "", p2i(this));
  }
  if (h_method() != NULL) {
    JavaCallArguments args; // No arguments
    JavaValue result(T_VOID);
    JavaCalls::call(&result, h_method, &args, CHECK); // Static call (no args)
  }
}


void InstanceKlass::mask_for(const methodHandle& method, int bci,
  InterpreterOopMap* entry_for) {
  // Lazily create the _oop_map_cache at first request
  // Lock-free access requires load_acquire.
  OopMapCache* oop_map_cache = Atomic::load_acquire(&_oop_map_cache);
  if (oop_map_cache == NULL) {
    MutexLocker x(OopMapCacheAlloc_lock,  Mutex::_no_safepoint_check_flag);
    // Check if _oop_map_cache was allocated while we were waiting for this lock
    if ((oop_map_cache = _oop_map_cache) == NULL) {
      oop_map_cache = new OopMapCache();
      // Ensure _oop_map_cache is stable, since it is examined without a lock
      Atomic::release_store(&_oop_map_cache, oop_map_cache);
    }
  }
  // _oop_map_cache is constant after init; lookup below does its own locking.
  oop_map_cache->lookup(method, bci, entry_for);
}

bool InstanceKlass::find_local_field(Symbol* name, Symbol* sig, fieldDescriptor* fd) const {
  for (JavaFieldStream fs(this); !fs.done(); fs.next()) {
    Symbol* f_name = fs.name();
    Symbol* f_sig  = fs.signature();
    if (f_name == name && f_sig == sig) {
      fd->reinitialize(const_cast<InstanceKlass*>(this), fs.index());
      return true;
    }
  }
  return false;
}


Klass* InstanceKlass::find_interface_field(Symbol* name, Symbol* sig, fieldDescriptor* fd) const {
  const int n = local_interfaces()->length();
  for (int i = 0; i < n; i++) {
    Klass* intf1 = local_interfaces()->at(i);
    assert(intf1->is_interface(), "just checking type");
    // search for field in current interface
    if (InstanceKlass::cast(intf1)->find_local_field(name, sig, fd)) {
      assert(fd->is_static(), "interface field must be static");
      return intf1;
    }
    // search for field in direct superinterfaces
    Klass* intf2 = InstanceKlass::cast(intf1)->find_interface_field(name, sig, fd);
    if (intf2 != NULL) return intf2;
  }
  // otherwise field lookup fails
  return NULL;
}


Klass* InstanceKlass::find_field(Symbol* name, Symbol* sig, fieldDescriptor* fd) const {
  // search order according to newest JVM spec (5.4.3.2, p.167).
  // 1) search for field in current klass
  if (find_local_field(name, sig, fd)) {
    return const_cast<InstanceKlass*>(this);
  }
  // 2) search for field recursively in direct superinterfaces
  { Klass* intf = find_interface_field(name, sig, fd);
    if (intf != NULL) return intf;
  }
  // 3) apply field lookup recursively if superclass exists
  { Klass* supr = super();
    if (supr != NULL) return InstanceKlass::cast(supr)->find_field(name, sig, fd);
  }
  // 4) otherwise field lookup fails
  return NULL;
}


Klass* InstanceKlass::find_field(Symbol* name, Symbol* sig, bool is_static, fieldDescriptor* fd) const {
  // search order according to newest JVM spec (5.4.3.2, p.167).
  // 1) search for field in current klass
  if (find_local_field(name, sig, fd)) {
    if (fd->is_static() == is_static) return const_cast<InstanceKlass*>(this);
  }
  // 2) search for field recursively in direct superinterfaces
  if (is_static) {
    Klass* intf = find_interface_field(name, sig, fd);
    if (intf != NULL) return intf;
  }
  // 3) apply field lookup recursively if superclass exists
  { Klass* supr = super();
    if (supr != NULL) return InstanceKlass::cast(supr)->find_field(name, sig, is_static, fd);
  }
  // 4) otherwise field lookup fails
  return NULL;
}

bool InstanceKlass::contains_field_offset(int offset) {
  if (this->is_inline_klass()) {
    InlineKlass* vk = InlineKlass::cast(this);
    return offset >= vk->first_field_offset() && offset < (vk->first_field_offset() + vk->get_exact_size_in_bytes());
  } else {
    fieldDescriptor fd;
    return find_field_from_offset(offset, false, &fd);
  }
}

bool InstanceKlass::find_local_field_from_offset(int offset, bool is_static, fieldDescriptor* fd) const {
  for (JavaFieldStream fs(this); !fs.done(); fs.next()) {
    if (fs.offset() == offset) {
      fd->reinitialize(const_cast<InstanceKlass*>(this), fs.index());
      if (fd->is_static() == is_static) return true;
    }
  }
  return false;
}


bool InstanceKlass::find_field_from_offset(int offset, bool is_static, fieldDescriptor* fd) const {
  Klass* klass = const_cast<InstanceKlass*>(this);
  while (klass != NULL) {
    if (InstanceKlass::cast(klass)->find_local_field_from_offset(offset, is_static, fd)) {
      return true;
    }
    klass = klass->super();
  }
  return false;
}


void InstanceKlass::methods_do(void f(Method* method)) {
  // Methods aren't stable until they are loaded.  This can be read outside
  // a lock through the ClassLoaderData for profiling
  // Redefined scratch classes are on the list and need to be cleaned
  if (!is_loaded() && !is_scratch_class()) {
    return;
  }

  int len = methods()->length();
  for (int index = 0; index < len; index++) {
    Method* m = methods()->at(index);
    assert(m->is_method(), "must be method");
    f(m);
  }
}


void InstanceKlass::do_local_static_fields(FieldClosure* cl) {
  for (JavaFieldStream fs(this); !fs.done(); fs.next()) {
    if (fs.access_flags().is_static()) {
      fieldDescriptor& fd = fs.field_descriptor();
      cl->do_field(&fd);
    }
  }
}


void InstanceKlass::do_local_static_fields(void f(fieldDescriptor*, Handle, TRAPS), Handle mirror, TRAPS) {
  for (JavaFieldStream fs(this); !fs.done(); fs.next()) {
    if (fs.access_flags().is_static()) {
      fieldDescriptor& fd = fs.field_descriptor();
      f(&fd, mirror, CHECK);
    }
  }
}

void InstanceKlass::do_nonstatic_fields(FieldClosure* cl) {
  InstanceKlass* super = superklass();
  if (super != NULL) {
    super->do_nonstatic_fields(cl);
  }
  fieldDescriptor fd;
  int length = java_fields_count();
  for (int i = 0; i < length; i += 1) {
    fd.reinitialize(this, i);
    if (!fd.is_static()) {
      cl->do_field(&fd);
    }
  }
}

// first in Pair is offset, second is index.
static int compare_fields_by_offset(Pair<int,int>* a, Pair<int,int>* b) {
  return a->first - b->first;
}

void InstanceKlass::print_nonstatic_fields(FieldClosure* cl) {
  InstanceKlass* super = superklass();
  if (super != NULL) {
    super->print_nonstatic_fields(cl);
  }
  ResourceMark rm;
  fieldDescriptor fd;
  // In DebugInfo nonstatic fields are sorted by offset.
  GrowableArray<Pair<int,int> > fields_sorted;
  int i = 0;
  for (AllFieldStream fs(this); !fs.done(); fs.next()) {
    if (!fs.access_flags().is_static()) {
      fd = fs.field_descriptor();
      Pair<int,int> f(fs.offset(), fs.index());
      fields_sorted.push(f);
      i++;
    }
  }
  if (i > 0) {
    int length = i;
    assert(length == fields_sorted.length(), "duh");
    // _sort_Fn is defined in growableArray.hpp.
    fields_sorted.sort(compare_fields_by_offset);
    for (int i = 0; i < length; i++) {
      fd.reinitialize(this, fields_sorted.at(i).second);
      assert(!fd.is_static() && fd.offset() == fields_sorted.at(i).first, "only nonstatic fields");
      cl->do_field(&fd);
    }
  }
}

#ifdef ASSERT
static int linear_search(const Array<Method*>* methods,
                         const Symbol* name,
                         const Symbol* signature) {
  const int len = methods->length();
  for (int index = 0; index < len; index++) {
    const Method* const m = methods->at(index);
    assert(m->is_method(), "must be method");
    if (m->signature() == signature && m->name() == name) {
       return index;
    }
  }
  return -1;
}
#endif

bool InstanceKlass::_disable_method_binary_search = false;

NOINLINE int linear_search(const Array<Method*>* methods, const Symbol* name) {
  int len = methods->length();
  int l = 0;
  int h = len - 1;
  while (l <= h) {
    Method* m = methods->at(l);
    if (m->name() == name) {
      return l;
    }
    l++;
  }
  return -1;
}

inline int InstanceKlass::quick_search(const Array<Method*>* methods, const Symbol* name) {
  if (_disable_method_binary_search) {
    assert(DynamicDumpSharedSpaces, "must be");
    // At the final stage of dynamic dumping, the methods array may not be sorted
    // by ascending addresses of their names, so we can't use binary search anymore.
    // However, methods with the same name are still laid out consecutively inside the
    // methods array, so let's look for the first one that matches.
    return linear_search(methods, name);
  }

  int len = methods->length();
  int l = 0;
  int h = len - 1;

  // methods are sorted by ascending addresses of their names, so do binary search
  while (l <= h) {
    int mid = (l + h) >> 1;
    Method* m = methods->at(mid);
    assert(m->is_method(), "must be method");
    int res = m->name()->fast_compare(name);
    if (res == 0) {
      return mid;
    } else if (res < 0) {
      l = mid + 1;
    } else {
      h = mid - 1;
    }
  }
  return -1;
}

// find_method looks up the name/signature in the local methods array
Method* InstanceKlass::find_method(const Symbol* name,
                                   const Symbol* signature) const {
  return find_method_impl(name, signature,
                          OverpassLookupMode::find,
                          StaticLookupMode::find,
                          PrivateLookupMode::find);
}

Method* InstanceKlass::find_method_impl(const Symbol* name,
                                        const Symbol* signature,
                                        OverpassLookupMode overpass_mode,
                                        StaticLookupMode static_mode,
                                        PrivateLookupMode private_mode) const {
  return InstanceKlass::find_method_impl(methods(),
                                         name,
                                         signature,
                                         overpass_mode,
                                         static_mode,
                                         private_mode);
}

// find_instance_method looks up the name/signature in the local methods array
// and skips over static methods
Method* InstanceKlass::find_instance_method(const Array<Method*>* methods,
                                            const Symbol* name,
                                            const Symbol* signature,
                                            PrivateLookupMode private_mode) {
  Method* const meth = InstanceKlass::find_method_impl(methods,
                                                 name,
                                                 signature,
                                                 OverpassLookupMode::find,
                                                 StaticLookupMode::skip,
                                                 private_mode);
  assert(((meth == NULL) || !meth->is_static()),
    "find_instance_method should have skipped statics");
  return meth;
}

// find_instance_method looks up the name/signature in the local methods array
// and skips over static methods
Method* InstanceKlass::find_instance_method(const Symbol* name,
                                            const Symbol* signature,
                                            PrivateLookupMode private_mode) const {
  return InstanceKlass::find_instance_method(methods(), name, signature, private_mode);
}

// Find looks up the name/signature in the local methods array
// and filters on the overpass, static and private flags
// This returns the first one found
// note that the local methods array can have up to one overpass, one static
// and one instance (private or not) with the same name/signature
Method* InstanceKlass::find_local_method(const Symbol* name,
                                         const Symbol* signature,
                                         OverpassLookupMode overpass_mode,
                                         StaticLookupMode static_mode,
                                         PrivateLookupMode private_mode) const {
  return InstanceKlass::find_method_impl(methods(),
                                         name,
                                         signature,
                                         overpass_mode,
                                         static_mode,
                                         private_mode);
}

// Find looks up the name/signature in the local methods array
// and filters on the overpass, static and private flags
// This returns the first one found
// note that the local methods array can have up to one overpass, one static
// and one instance (private or not) with the same name/signature
Method* InstanceKlass::find_local_method(const Array<Method*>* methods,
                                         const Symbol* name,
                                         const Symbol* signature,
                                         OverpassLookupMode overpass_mode,
                                         StaticLookupMode static_mode,
                                         PrivateLookupMode private_mode) {
  return InstanceKlass::find_method_impl(methods,
                                         name,
                                         signature,
                                         overpass_mode,
                                         static_mode,
                                         private_mode);
}

Method* InstanceKlass::find_method(const Array<Method*>* methods,
                                   const Symbol* name,
                                   const Symbol* signature) {
  return InstanceKlass::find_method_impl(methods,
                                         name,
                                         signature,
                                         OverpassLookupMode::find,
                                         StaticLookupMode::find,
                                         PrivateLookupMode::find);
}

Method* InstanceKlass::find_method_impl(const Array<Method*>* methods,
                                        const Symbol* name,
                                        const Symbol* signature,
                                        OverpassLookupMode overpass_mode,
                                        StaticLookupMode static_mode,
                                        PrivateLookupMode private_mode) {
  int hit = find_method_index(methods, name, signature, overpass_mode, static_mode, private_mode);
  return hit >= 0 ? methods->at(hit): NULL;
}

// true if method matches signature and conforms to skipping_X conditions.
static bool method_matches(const Method* m,
                           const Symbol* signature,
                           bool skipping_overpass,
                           bool skipping_static,
                           bool skipping_private) {
  return ((m->signature() == signature) &&
    (!skipping_overpass || !m->is_overpass()) &&
    (!skipping_static || !m->is_static()) &&
    (!skipping_private || !m->is_private()));
}

// Used directly for default_methods to find the index into the
// default_vtable_indices, and indirectly by find_method
// find_method_index looks in the local methods array to return the index
// of the matching name/signature. If, overpass methods are being ignored,
// the search continues to find a potential non-overpass match.  This capability
// is important during method resolution to prefer a static method, for example,
// over an overpass method.
// There is the possibility in any _method's array to have the same name/signature
// for a static method, an overpass method and a local instance method
// To correctly catch a given method, the search criteria may need
// to explicitly skip the other two. For local instance methods, it
// is often necessary to skip private methods
int InstanceKlass::find_method_index(const Array<Method*>* methods,
                                     const Symbol* name,
                                     const Symbol* signature,
                                     OverpassLookupMode overpass_mode,
                                     StaticLookupMode static_mode,
                                     PrivateLookupMode private_mode) {
  const bool skipping_overpass = (overpass_mode == OverpassLookupMode::skip);
  const bool skipping_static = (static_mode == StaticLookupMode::skip);
  const bool skipping_private = (private_mode == PrivateLookupMode::skip);
  const int hit = quick_search(methods, name);
  if (hit != -1) {
    const Method* const m = methods->at(hit);

    // Do linear search to find matching signature.  First, quick check
    // for common case, ignoring overpasses if requested.
    if (method_matches(m, signature, skipping_overpass, skipping_static, skipping_private)) {
      return hit;
    }

    // search downwards through overloaded methods
    int i;
    for (i = hit - 1; i >= 0; --i) {
        const Method* const m = methods->at(i);
        assert(m->is_method(), "must be method");
        if (m->name() != name) {
          break;
        }
        if (method_matches(m, signature, skipping_overpass, skipping_static, skipping_private)) {
          return i;
        }
    }
    // search upwards
    for (i = hit + 1; i < methods->length(); ++i) {
        const Method* const m = methods->at(i);
        assert(m->is_method(), "must be method");
        if (m->name() != name) {
          break;
        }
        if (method_matches(m, signature, skipping_overpass, skipping_static, skipping_private)) {
          return i;
        }
    }
    // not found
#ifdef ASSERT
    const int index = (skipping_overpass || skipping_static || skipping_private) ? -1 :
      linear_search(methods, name, signature);
    assert(-1 == index, "binary search should have found entry %d", index);
#endif
  }
  return -1;
}

int InstanceKlass::find_method_by_name(const Symbol* name, int* end) const {
  return find_method_by_name(methods(), name, end);
}

int InstanceKlass::find_method_by_name(const Array<Method*>* methods,
                                       const Symbol* name,
                                       int* end_ptr) {
  assert(end_ptr != NULL, "just checking");
  int start = quick_search(methods, name);
  int end = start + 1;
  if (start != -1) {
    while (start - 1 >= 0 && (methods->at(start - 1))->name() == name) --start;
    while (end < methods->length() && (methods->at(end))->name() == name) ++end;
    *end_ptr = end;
    return start;
  }
  return -1;
}

// uncached_lookup_method searches both the local class methods array and all
// superclasses methods arrays, skipping any overpass methods in superclasses,
// and possibly skipping private methods.
Method* InstanceKlass::uncached_lookup_method(const Symbol* name,
                                              const Symbol* signature,
                                              OverpassLookupMode overpass_mode,
                                              PrivateLookupMode private_mode) const {
  OverpassLookupMode overpass_local_mode = overpass_mode;
  const Klass* klass = this;
  while (klass != NULL) {
    Method* const method = InstanceKlass::cast(klass)->find_method_impl(name,
                                                                        signature,
                                                                        overpass_local_mode,
                                                                        StaticLookupMode::find,
                                                                        private_mode);
    if (method != NULL) {
      return method;
    }
    if (name == vmSymbols::object_initializer_name()) {
      break;  // <init> is never inherited, not even as a static factory
    }
    klass = klass->super();
    overpass_local_mode = OverpassLookupMode::skip;   // Always ignore overpass methods in superclasses
  }
  return NULL;
}

#ifdef ASSERT
// search through class hierarchy and return true if this class or
// one of the superclasses was redefined
bool InstanceKlass::has_redefined_this_or_super() const {
  const Klass* klass = this;
  while (klass != NULL) {
    if (InstanceKlass::cast(klass)->has_been_redefined()) {
      return true;
    }
    klass = klass->super();
  }
  return false;
}
#endif

// lookup a method in the default methods list then in all transitive interfaces
// Do NOT return private or static methods
Method* InstanceKlass::lookup_method_in_ordered_interfaces(Symbol* name,
                                                         Symbol* signature) const {
  Method* m = NULL;
  if (default_methods() != NULL) {
    m = find_method(default_methods(), name, signature);
  }
  // Look up interfaces
  if (m == NULL) {
    m = lookup_method_in_all_interfaces(name, signature, DefaultsLookupMode::find);
  }
  return m;
}

// lookup a method in all the interfaces that this class implements
// Do NOT return private or static methods, new in JDK8 which are not externally visible
// They should only be found in the initial InterfaceMethodRef
Method* InstanceKlass::lookup_method_in_all_interfaces(Symbol* name,
                                                       Symbol* signature,
                                                       DefaultsLookupMode defaults_mode) const {
  Array<InstanceKlass*>* all_ifs = transitive_interfaces();
  int num_ifs = all_ifs->length();
  InstanceKlass *ik = NULL;
  for (int i = 0; i < num_ifs; i++) {
    ik = all_ifs->at(i);
    Method* m = ik->lookup_method(name, signature);
    if (m != NULL && m->is_public() && !m->is_static() &&
        ((defaults_mode != DefaultsLookupMode::skip) || !m->is_default_method())) {
      return m;
    }
  }
  return NULL;
}

PrintClassClosure::PrintClassClosure(outputStream* st, bool verbose)
  :_st(st), _verbose(verbose) {
  ResourceMark rm;
  _st->print("%-18s  ", "KlassAddr");
  _st->print("%-4s  ", "Size");
  _st->print("%-20s  ", "State");
  _st->print("%-7s  ", "Flags");
  _st->print("%-5s  ", "ClassName");
  _st->cr();
}

void PrintClassClosure::do_klass(Klass* k)  {
  ResourceMark rm;
  // klass pointer
  _st->print(INTPTR_FORMAT "  ", p2i(k));
  // klass size
  _st->print("%4d  ", k->size());
  // initialization state
  if (k->is_instance_klass()) {
    _st->print("%-20s  ",InstanceKlass::cast(k)->init_state_name());
  } else {
    _st->print("%-20s  ","");
  }
  // misc flags(Changes should synced with ClassesDCmd::ClassesDCmd help doc)
  char buf[10];
  int i = 0;
  if (k->has_finalizer()) buf[i++] = 'F';
  if (k->has_final_method()) buf[i++] = 'f';
  if (k->is_instance_klass()) {
    InstanceKlass* ik = InstanceKlass::cast(k);
    if (ik->is_rewritten()) buf[i++] = 'W';
    if (ik->is_contended()) buf[i++] = 'C';
    if (ik->has_been_redefined()) buf[i++] = 'R';
    if (ik->is_shared()) buf[i++] = 'S';
  }
  buf[i++] = '\0';
  _st->print("%-7s  ", buf);
  // klass name
  _st->print("%-5s  ", k->external_name());
  // end
  _st->cr();
  if (_verbose) {
    k->print_on(_st);
  }
}

/* jni_id_for for jfieldIds only */
JNIid* InstanceKlass::jni_id_for(int offset) {
  MutexLocker ml(JfieldIdCreation_lock);
  JNIid* probe = jni_ids() == NULL ? NULL : jni_ids()->find(offset);
  if (probe == NULL) {
    // Allocate new static field identifier
    probe = new JNIid(this, offset, jni_ids());
    set_jni_ids(probe);
  }
  return probe;
}

u2 InstanceKlass::enclosing_method_data(int offset) const {
  const Array<jushort>* const inner_class_list = inner_classes();
  if (inner_class_list == NULL) {
    return 0;
  }
  const int length = inner_class_list->length();
  if (length % inner_class_next_offset == 0) {
    return 0;
  }
  const int index = length - enclosing_method_attribute_size;
  assert(offset < enclosing_method_attribute_size, "invalid offset");
  return inner_class_list->at(index + offset);
}

void InstanceKlass::set_enclosing_method_indices(u2 class_index,
                                                 u2 method_index) {
  Array<jushort>* inner_class_list = inner_classes();
  assert (inner_class_list != NULL, "_inner_classes list is not set up");
  int length = inner_class_list->length();
  if (length % inner_class_next_offset == enclosing_method_attribute_size) {
    int index = length - enclosing_method_attribute_size;
    inner_class_list->at_put(
      index + enclosing_method_class_index_offset, class_index);
    inner_class_list->at_put(
      index + enclosing_method_method_index_offset, method_index);
  }
}

// Lookup or create a jmethodID.
// This code is called by the VMThread and JavaThreads so the
// locking has to be done very carefully to avoid deadlocks
// and/or other cache consistency problems.
//
jmethodID InstanceKlass::get_jmethod_id(const methodHandle& method_h) {
  size_t idnum = (size_t)method_h->method_idnum();
  jmethodID* jmeths = methods_jmethod_ids_acquire();
  size_t length = 0;
  jmethodID id = NULL;

  // We use a double-check locking idiom here because this cache is
  // performance sensitive. In the normal system, this cache only
  // transitions from NULL to non-NULL which is safe because we use
  // release_set_methods_jmethod_ids() to advertise the new cache.
  // A partially constructed cache should never be seen by a racing
  // thread. We also use release_store() to save a new jmethodID
  // in the cache so a partially constructed jmethodID should never be
  // seen either. Cache reads of existing jmethodIDs proceed without a
  // lock, but cache writes of a new jmethodID requires uniqueness and
  // creation of the cache itself requires no leaks so a lock is
  // generally acquired in those two cases.
  //
  // If the RedefineClasses() API has been used, then this cache can
  // grow and we'll have transitions from non-NULL to bigger non-NULL.
  // Cache creation requires no leaks and we require safety between all
  // cache accesses and freeing of the old cache so a lock is generally
  // acquired when the RedefineClasses() API has been used.

  if (jmeths != NULL) {
    // the cache already exists
    if (!idnum_can_increment()) {
      // the cache can't grow so we can just get the current values
      get_jmethod_id_length_value(jmeths, idnum, &length, &id);
    } else {
      // cache can grow so we have to be more careful
      if (Threads::number_of_threads() == 0 ||
          SafepointSynchronize::is_at_safepoint()) {
        // we're single threaded or at a safepoint - no locking needed
        get_jmethod_id_length_value(jmeths, idnum, &length, &id);
      } else {
        MutexLocker ml(JmethodIdCreation_lock, Mutex::_no_safepoint_check_flag);
        get_jmethod_id_length_value(jmeths, idnum, &length, &id);
      }
    }
  }
  // implied else:
  // we need to allocate a cache so default length and id values are good

  if (jmeths == NULL ||   // no cache yet
      length <= idnum ||  // cache is too short
      id == NULL) {       // cache doesn't contain entry

    // This function can be called by the VMThread so we have to do all
    // things that might block on a safepoint before grabbing the lock.
    // Otherwise, we can deadlock with the VMThread or have a cache
    // consistency issue. These vars keep track of what we might have
    // to free after the lock is dropped.
    jmethodID  to_dealloc_id     = NULL;
    jmethodID* to_dealloc_jmeths = NULL;

    // may not allocate new_jmeths or use it if we allocate it
    jmethodID* new_jmeths = NULL;
    if (length <= idnum) {
      // allocate a new cache that might be used
      size_t size = MAX2(idnum+1, (size_t)idnum_allocated_count());
      new_jmeths = NEW_C_HEAP_ARRAY(jmethodID, size+1, mtClass);
      memset(new_jmeths, 0, (size+1)*sizeof(jmethodID));
      // cache size is stored in element[0], other elements offset by one
      new_jmeths[0] = (jmethodID)size;
    }

    // allocate a new jmethodID that might be used
    jmethodID new_id = NULL;
    if (method_h->is_old() && !method_h->is_obsolete()) {
      // The method passed in is old (but not obsolete), we need to use the current version
      Method* current_method = method_with_idnum((int)idnum);
      assert(current_method != NULL, "old and but not obsolete, so should exist");
      new_id = Method::make_jmethod_id(class_loader_data(), current_method);
    } else {
      // It is the current version of the method or an obsolete method,
      // use the version passed in
      new_id = Method::make_jmethod_id(class_loader_data(), method_h());
    }

    if (Threads::number_of_threads() == 0 ||
        SafepointSynchronize::is_at_safepoint()) {
      // we're single threaded or at a safepoint - no locking needed
      id = get_jmethod_id_fetch_or_update(idnum, new_id, new_jmeths,
                                          &to_dealloc_id, &to_dealloc_jmeths);
    } else {
      MutexLocker ml(JmethodIdCreation_lock, Mutex::_no_safepoint_check_flag);
      id = get_jmethod_id_fetch_or_update(idnum, new_id, new_jmeths,
                                          &to_dealloc_id, &to_dealloc_jmeths);
    }

    // The lock has been dropped so we can free resources.
    // Free up either the old cache or the new cache if we allocated one.
    if (to_dealloc_jmeths != NULL) {
      FreeHeap(to_dealloc_jmeths);
    }
    // free up the new ID since it wasn't needed
    if (to_dealloc_id != NULL) {
      Method::destroy_jmethod_id(class_loader_data(), to_dealloc_id);
    }
  }
  return id;
}

// Figure out how many jmethodIDs haven't been allocated, and make
// sure space for them is pre-allocated.  This makes getting all
// method ids much, much faster with classes with more than 8
// methods, and has a *substantial* effect on performance with jvmti
// code that loads all jmethodIDs for all classes.
void InstanceKlass::ensure_space_for_methodids(int start_offset) {
  int new_jmeths = 0;
  int length = methods()->length();
  for (int index = start_offset; index < length; index++) {
    Method* m = methods()->at(index);
    jmethodID id = m->find_jmethod_id_or_null();
    if (id == NULL) {
      new_jmeths++;
    }
  }
  if (new_jmeths != 0) {
    Method::ensure_jmethod_ids(class_loader_data(), new_jmeths);
  }
}

// Common code to fetch the jmethodID from the cache or update the
// cache with the new jmethodID. This function should never do anything
// that causes the caller to go to a safepoint or we can deadlock with
// the VMThread or have cache consistency issues.
//
jmethodID InstanceKlass::get_jmethod_id_fetch_or_update(
            size_t idnum, jmethodID new_id,
            jmethodID* new_jmeths, jmethodID* to_dealloc_id_p,
            jmethodID** to_dealloc_jmeths_p) {
  assert(new_id != NULL, "sanity check");
  assert(to_dealloc_id_p != NULL, "sanity check");
  assert(to_dealloc_jmeths_p != NULL, "sanity check");
  assert(Threads::number_of_threads() == 0 ||
         SafepointSynchronize::is_at_safepoint() ||
         JmethodIdCreation_lock->owned_by_self(), "sanity check");

  // reacquire the cache - we are locked, single threaded or at a safepoint
  jmethodID* jmeths = methods_jmethod_ids_acquire();
  jmethodID  id     = NULL;
  size_t     length = 0;

  if (jmeths == NULL ||                         // no cache yet
      (length = (size_t)jmeths[0]) <= idnum) {  // cache is too short
    if (jmeths != NULL) {
      // copy any existing entries from the old cache
      for (size_t index = 0; index < length; index++) {
        new_jmeths[index+1] = jmeths[index+1];
      }
      *to_dealloc_jmeths_p = jmeths;  // save old cache for later delete
    }
    release_set_methods_jmethod_ids(jmeths = new_jmeths);
  } else {
    // fetch jmethodID (if any) from the existing cache
    id = jmeths[idnum+1];
    *to_dealloc_jmeths_p = new_jmeths;  // save new cache for later delete
  }
  if (id == NULL) {
    // No matching jmethodID in the existing cache or we have a new
    // cache or we just grew the cache. This cache write is done here
    // by the first thread to win the foot race because a jmethodID
    // needs to be unique once it is generally available.
    id = new_id;

    // The jmethodID cache can be read while unlocked so we have to
    // make sure the new jmethodID is complete before installing it
    // in the cache.
    Atomic::release_store(&jmeths[idnum+1], id);
  } else {
    *to_dealloc_id_p = new_id; // save new id for later delete
  }
  return id;
}


// Common code to get the jmethodID cache length and the jmethodID
// value at index idnum if there is one.
//
void InstanceKlass::get_jmethod_id_length_value(jmethodID* cache,
       size_t idnum, size_t *length_p, jmethodID* id_p) {
  assert(cache != NULL, "sanity check");
  assert(length_p != NULL, "sanity check");
  assert(id_p != NULL, "sanity check");

  // cache size is stored in element[0], other elements offset by one
  *length_p = (size_t)cache[0];
  if (*length_p <= idnum) {  // cache is too short
    *id_p = NULL;
  } else {
    *id_p = cache[idnum+1];  // fetch jmethodID (if any)
  }
}


// Lookup a jmethodID, NULL if not found.  Do no blocking, no allocations, no handles
jmethodID InstanceKlass::jmethod_id_or_null(Method* method) {
  size_t idnum = (size_t)method->method_idnum();
  jmethodID* jmeths = methods_jmethod_ids_acquire();
  size_t length;                                // length assigned as debugging crumb
  jmethodID id = NULL;
  if (jmeths != NULL &&                         // If there is a cache
      (length = (size_t)jmeths[0]) > idnum) {   // and if it is long enough,
    id = jmeths[idnum+1];                       // Look up the id (may be NULL)
  }
  return id;
}

inline DependencyContext InstanceKlass::dependencies() {
  DependencyContext dep_context(&_dep_context, &_dep_context_last_cleaned);
  return dep_context;
}

int InstanceKlass::mark_dependent_nmethods(KlassDepChange& changes) {
  return dependencies().mark_dependent_nmethods(changes);
}

void InstanceKlass::add_dependent_nmethod(nmethod* nm) {
  dependencies().add_dependent_nmethod(nm);
}

void InstanceKlass::remove_dependent_nmethod(nmethod* nm) {
  dependencies().remove_dependent_nmethod(nm);
}

void InstanceKlass::clean_dependency_context() {
  dependencies().clean_unloading_dependents();
}

#ifndef PRODUCT
void InstanceKlass::print_dependent_nmethods(bool verbose) {
  dependencies().print_dependent_nmethods(verbose);
}

bool InstanceKlass::is_dependent_nmethod(nmethod* nm) {
  return dependencies().is_dependent_nmethod(nm);
}
#endif //PRODUCT

void InstanceKlass::clean_weak_instanceklass_links() {
  clean_implementors_list();
  clean_method_data();
}

void InstanceKlass::clean_implementors_list() {
  assert(is_loader_alive(), "this klass should be live");
  if (is_interface()) {
    assert (ClassUnloading, "only called for ClassUnloading");
    for (;;) {
      // Use load_acquire due to competing with inserts
      InstanceKlass* impl = Atomic::load_acquire(adr_implementor());
      if (impl != NULL && !impl->is_loader_alive()) {
        // NULL this field, might be an unloaded instance klass or NULL
        InstanceKlass* volatile* iklass = adr_implementor();
        if (Atomic::cmpxchg(iklass, impl, (InstanceKlass*)NULL) == impl) {
          // Successfully unlinking implementor.
          if (log_is_enabled(Trace, class, unload)) {
            ResourceMark rm;
            log_trace(class, unload)("unlinking class (implementor): %s", impl->external_name());
          }
          return;
        }
      } else {
        return;
      }
    }
  }
}

void InstanceKlass::clean_method_data() {
  for (int m = 0; m < methods()->length(); m++) {
    MethodData* mdo = methods()->at(m)->method_data();
    if (mdo != NULL) {
      MutexLocker ml(SafepointSynchronize::is_at_safepoint() ? NULL : mdo->extra_data_lock());
      mdo->clean_method_data(/*always_clean*/false);
    }
  }
}

void InstanceKlass::metaspace_pointers_do(MetaspaceClosure* it) {
  Klass::metaspace_pointers_do(it);

  if (log_is_enabled(Trace, cds)) {
    ResourceMark rm;
    log_trace(cds)("Iter(InstanceKlass): %p (%s)", this, external_name());
  }

  it->push(&_annotations);
  it->push((Klass**)&_array_klasses);
  if (!is_rewritten()) {
    it->push(&_constants, MetaspaceClosure::_writable);
  } else {
    it->push(&_constants);
  }
  it->push(&_inner_classes);
#if INCLUDE_JVMTI
  it->push(&_previous_versions);
#endif
  it->push(&_methods);
  it->push(&_default_methods);
  it->push(&_local_interfaces);
  it->push(&_transitive_interfaces);
  it->push(&_method_ordering);
  if (!is_rewritten()) {
    it->push(&_default_vtable_indices, MetaspaceClosure::_writable);
  } else {
    it->push(&_default_vtable_indices);
  }

  // _fields might be written into by Rewriter::scan_method() -> fd.set_has_initialized_final_update()
  it->push(&_fields, MetaspaceClosure::_writable);

  if (itable_length() > 0) {
    itableOffsetEntry* ioe = (itableOffsetEntry*)start_of_itable();
    int method_table_offset_in_words = ioe->offset()/wordSize;
    int nof_interfaces = (method_table_offset_in_words - itable_offset_in_words())
                         / itableOffsetEntry::size();

    for (int i = 0; i < nof_interfaces; i ++, ioe ++) {
      if (ioe->interface_klass() != NULL) {
        it->push(ioe->interface_klass_addr());
        itableMethodEntry* ime = ioe->first_method_entry(this);
        int n = klassItable::method_count_for_interface(ioe->interface_klass());
        for (int index = 0; index < n; index ++) {
          it->push(ime[index].method_addr());
        }
      }
    }
  }

  it->push(&_nest_members);
  it->push(&_permitted_subclasses);
  it->push(&_preload_classes);
  it->push(&_record_components);

  if (has_inline_type_fields()) {
    for (int i = 0; i < java_fields_count(); i++) {
      it->push(&((Klass**)adr_inline_type_field_klasses())[i]);
    }
  }
}

void InstanceKlass::remove_unshareable_info() {

  if (is_linked()) {
    assert(can_be_verified_at_dumptime(), "must be");
    // Remember this so we can avoid walking the hierarchy at runtime.
    set_verified_at_dump_time();
  }

  Klass::remove_unshareable_info();

  if (SystemDictionaryShared::has_class_failed_verification(this)) {
    // Classes are attempted to link during dumping and may fail,
    // but these classes are still in the dictionary and class list in CLD.
    // If the class has failed verification, there is nothing else to remove.
    return;
  }

  // Reset to the 'allocated' state to prevent any premature accessing to
  // a shared class at runtime while the class is still being loaded and
  // restored. A class' init_state is set to 'loaded' at runtime when it's
  // being added to class hierarchy (see SystemDictionary:::add_to_hierarchy()).
  _init_state = allocated;

  { // Otherwise this needs to take out the Compile_lock.
    assert(SafepointSynchronize::is_at_safepoint(), "only called at safepoint");
    init_implementor();
  }

  constants()->remove_unshareable_info();

  for (int i = 0; i < methods()->length(); i++) {
    Method* m = methods()->at(i);
    m->remove_unshareable_info();
  }

  // do array classes also.
  if (array_klasses() != NULL) {
    array_klasses()->remove_unshareable_info();
  }

  if (has_inline_type_fields()) {
    for (AllFieldStream fs(fields(), constants()); !fs.done(); fs.next()) {
      if (Signature::basic_type(fs.signature()) == T_PRIMITIVE_OBJECT) {
        reset_inline_type_field_klass(fs.index());
      }
    }
  }

  // These are not allocated from metaspace. They are safe to set to NULL.
  _source_debug_extension = NULL;
  _dep_context = NULL;
  _osr_nmethods_head = NULL;
#if INCLUDE_JVMTI
  _breakpoints = NULL;
  _previous_versions = NULL;
  _cached_class_file = NULL;
  _jvmti_cached_class_field_map = NULL;
#endif

  _init_thread = NULL;
  _methods_jmethod_ids = NULL;
  _jni_ids = NULL;
  _oop_map_cache = NULL;
  // clear _nest_host to ensure re-load at runtime
  _nest_host = NULL;
  init_shared_package_entry();
  _dep_context_last_cleaned = 0;
}

void InstanceKlass::remove_java_mirror() {
  Klass::remove_java_mirror();

  // do array classes also.
  if (array_klasses() != NULL) {
    array_klasses()->remove_java_mirror();
  }
}

void InstanceKlass::init_shared_package_entry() {
#if !INCLUDE_CDS_JAVA_HEAP
  _package_entry = NULL;
#else
  if (!MetaspaceShared::use_full_module_graph()) {
    _package_entry = NULL;
  } else if (DynamicDumpSharedSpaces) {
    if (!MetaspaceShared::is_in_shared_metaspace(_package_entry)) {
      _package_entry = NULL;
    }
  } else {
    if (is_shared_unregistered_class()) {
      _package_entry = NULL;
    } else {
      _package_entry = PackageEntry::get_archived_entry(_package_entry);
    }
  }
  ArchivePtrMarker::mark_pointer((address**)&_package_entry);
#endif
}

void InstanceKlass::restore_unshareable_info(ClassLoaderData* loader_data, Handle protection_domain,
                                             PackageEntry* pkg_entry, TRAPS) {
  // SystemDictionary::add_to_hierarchy() sets the init_state to loaded
  // before the InstanceKlass is added to the SystemDictionary. Make
  // sure the current state is <loaded.
  assert(!is_loaded(), "invalid init state");
  assert(!shared_loading_failed(), "Must not try to load failed class again");
  set_package(loader_data, pkg_entry, CHECK);
  Klass::restore_unshareable_info(loader_data, protection_domain, CHECK);

  if (is_inline_klass()) {
    InlineKlass::cast(this)->initialize_calling_convention(CHECK);
  }

  Array<Method*>* methods = this->methods();
  int num_methods = methods->length();
  for (int index = 0; index < num_methods; ++index) {
    methods->at(index)->restore_unshareable_info(CHECK);
  }
#if INCLUDE_JVMTI
  if (JvmtiExport::has_redefined_a_class()) {
    // Reinitialize vtable because RedefineClasses may have changed some
    // entries in this vtable for super classes so the CDS vtable might
    // point to old or obsolete entries.  RedefineClasses doesn't fix up
    // vtables in the shared system dictionary, only the main one.
    // It also redefines the itable too so fix that too.
    // First fix any default methods that point to a super class that may
    // have been redefined.
    bool trace_name_printed = false;
    adjust_default_methods(&trace_name_printed);
    vtable().initialize_vtable();
    itable().initialize_itable();
  }
#endif

  // restore constant pool resolved references
  constants()->restore_unshareable_info(CHECK);

  if (array_klasses() != NULL) {
    // To get a consistent list of classes we need MultiArray_lock to ensure
    // array classes aren't observed while they are being restored.
     MutexLocker ml(MultiArray_lock);
    // Array classes have null protection domain.
    // --> see ArrayKlass::complete_create_array_klass()
    array_klasses()->restore_unshareable_info(ClassLoaderData::the_null_class_loader_data(), Handle(), CHECK);
  }

  // Initialize @ValueBased class annotation
  if (DiagnoseSyncOnValueBasedClasses && has_value_based_class_annotation()) {
    set_is_value_based();
  }
}

// Check if a class or any of its supertypes has a version older than 50.
// CDS will not perform verification of old classes during dump time because
// without changing the old verifier, the verification constraint cannot be
// retrieved during dump time.
// Verification of archived old classes will be performed during run time.
bool InstanceKlass::can_be_verified_at_dumptime() const {
  if (MetaspaceShared::is_in_shared_metaspace(this)) {
    // This is a class that was dumped into the base archive, so we know
    // it was verified at dump time.
    return true;
  }
  if (major_version() < 50 /*JAVA_6_VERSION*/) {
    return false;
  }
  if (java_super() != NULL && !java_super()->can_be_verified_at_dumptime()) {
    return false;
  }
  Array<InstanceKlass*>* interfaces = local_interfaces();
  int len = interfaces->length();
  for (int i = 0; i < len; i++) {
    if (!interfaces->at(i)->can_be_verified_at_dumptime()) {
      return false;
    }
  }
  return true;
}

void InstanceKlass::set_shared_class_loader_type(s2 loader_type) {
  switch (loader_type) {
  case ClassLoader::BOOT_LOADER:
    _misc_flags |= _misc_is_shared_boot_class;
    break;
  case ClassLoader::PLATFORM_LOADER:
    _misc_flags |= _misc_is_shared_platform_class;
    break;
  case ClassLoader::APP_LOADER:
    _misc_flags |= _misc_is_shared_app_class;
    break;
  default:
    ShouldNotReachHere();
    break;
  }
}

void InstanceKlass::assign_class_loader_type() {
  ClassLoaderData *cld = class_loader_data();
  if (cld->is_boot_class_loader_data()) {
    set_shared_class_loader_type(ClassLoader::BOOT_LOADER);
  }
  else if (cld->is_platform_class_loader_data()) {
    set_shared_class_loader_type(ClassLoader::PLATFORM_LOADER);
  }
  else if (cld->is_system_class_loader_data()) {
    set_shared_class_loader_type(ClassLoader::APP_LOADER);
  }
}

#if INCLUDE_JVMTI
static void clear_all_breakpoints(Method* m) {
  m->clear_all_breakpoints();
}
#endif

void InstanceKlass::unload_class(InstanceKlass* ik) {
  // Release dependencies.
  ik->dependencies().remove_all_dependents();

  // notify the debugger
  if (JvmtiExport::should_post_class_unload()) {
    JvmtiExport::post_class_unload(ik);
  }

  // notify ClassLoadingService of class unload
  ClassLoadingService::notify_class_unloaded(ik);

  SystemDictionaryShared::handle_class_unloading(ik);

  if (log_is_enabled(Info, class, unload)) {
    ResourceMark rm;
    log_info(class, unload)("unloading class %s " INTPTR_FORMAT, ik->external_name(), p2i(ik));
  }

  Events::log_class_unloading(Thread::current(), ik);

#if INCLUDE_JFR
  assert(ik != NULL, "invariant");
  EventClassUnload event;
  event.set_unloadedClass(ik);
  event.set_definingClassLoader(ik->class_loader_data());
  event.commit();
#endif
}

static void method_release_C_heap_structures(Method* m) {
  m->release_C_heap_structures();
}

// Called also by InstanceKlass::deallocate_contents, with false for release_constant_pool.
void InstanceKlass::release_C_heap_structures(bool release_constant_pool) {
  // Clean up C heap
  Klass::release_C_heap_structures();

  // Deallocate and call destructors for MDO mutexes
  methods_do(method_release_C_heap_structures);

  // Deallocate oop map cache
  if (_oop_map_cache != NULL) {
    delete _oop_map_cache;
    _oop_map_cache = NULL;
  }

  // Deallocate JNI identifiers for jfieldIDs
  JNIid::deallocate(jni_ids());
  set_jni_ids(NULL);

  jmethodID* jmeths = methods_jmethod_ids_acquire();
  if (jmeths != (jmethodID*)NULL) {
    release_set_methods_jmethod_ids(NULL);
    FreeHeap(jmeths);
  }

  assert(_dep_context == NULL,
         "dependencies should already be cleaned");

#if INCLUDE_JVMTI
  // Deallocate breakpoint records
  if (breakpoints() != 0x0) {
    methods_do(clear_all_breakpoints);
    assert(breakpoints() == 0x0, "should have cleared breakpoints");
  }

  // deallocate the cached class file
  if (_cached_class_file != NULL) {
    os::free(_cached_class_file);
    _cached_class_file = NULL;
  }
#endif

  FREE_C_HEAP_ARRAY(char, _source_debug_extension);

  if (release_constant_pool) {
    constants()->release_C_heap_structures();
  }
}

void InstanceKlass::set_source_debug_extension(const char* array, int length) {
  if (array == NULL) {
    _source_debug_extension = NULL;
  } else {
    // Adding one to the attribute length in order to store a null terminator
    // character could cause an overflow because the attribute length is
    // already coded with an u4 in the classfile, but in practice, it's
    // unlikely to happen.
    assert((length+1) > length, "Overflow checking");
    char* sde = NEW_C_HEAP_ARRAY(char, (length + 1), mtClass);
    for (int i = 0; i < length; i++) {
      sde[i] = array[i];
    }
    sde[length] = '\0';
    _source_debug_extension = sde;
  }
}

const char* InstanceKlass::signature_name() const {
  return signature_name_of_carrier(JVM_SIGNATURE_CLASS);
}

const char* InstanceKlass::signature_name_of_carrier(char c) const {
  int hash_len = 0;
  char hash_buf[40];

  // Get the internal name as a c string
  const char* src = (const char*) (name()->as_C_string());
  const int src_length = (int)strlen(src);

  char* dest = NEW_RESOURCE_ARRAY(char, src_length + hash_len + 3);

  // Add L or Q as type indicator
  int dest_index = 0;
  dest[dest_index++] = c;

  // Add the actual class name
  for (int src_index = 0; src_index < src_length; ) {
    dest[dest_index++] = src[src_index++];
  }

  if (is_hidden()) { // Replace the last '+' with a '.'.
    for (int index = (int)src_length; index > 0; index--) {
      if (dest[index] == '+') {
        dest[index] = JVM_SIGNATURE_DOT;
        break;
      }
    }
  }

  // If we have a hash, append it
  for (int hash_index = 0; hash_index < hash_len; ) {
    dest[dest_index++] = hash_buf[hash_index++];
  }

  // Add the semicolon and the NULL
  dest[dest_index++] = JVM_SIGNATURE_ENDCLASS;
  dest[dest_index] = '\0';
  return dest;
}

ModuleEntry* InstanceKlass::module() const {
  if (is_hidden() &&
      in_unnamed_package() &&
      class_loader_data()->has_class_mirror_holder()) {
    // For a non-strong hidden class defined to an unnamed package,
    // its (class held) CLD will not have an unnamed module created for it.
    // Two choices to find the correct ModuleEntry:
    // 1. If hidden class is within a nest, use nest host's module
    // 2. Find the unnamed module off from the class loader
    // For now option #2 is used since a nest host is not set until
    // after the instance class is created in jvm_lookup_define_class().
    if (class_loader_data()->is_boot_class_loader_data()) {
      return ClassLoaderData::the_null_class_loader_data()->unnamed_module();
    } else {
      oop module = java_lang_ClassLoader::unnamedModule(class_loader_data()->class_loader());
      assert(java_lang_Module::is_instance(module), "Not an instance of java.lang.Module");
      return java_lang_Module::module_entry(module);
    }
  }

  // Class is in a named package
  if (!in_unnamed_package()) {
    return _package_entry->module();
  }

  // Class is in an unnamed package, return its loader's unnamed module
  return class_loader_data()->unnamed_module();
}

void InstanceKlass::set_package(ClassLoaderData* loader_data, PackageEntry* pkg_entry, TRAPS) {

  // ensure java/ packages only loaded by boot or platform builtin loaders
  // not needed for shared class since CDS does not archive prohibited classes.
  if (!is_shared()) {
    check_prohibited_package(name(), loader_data, CHECK);
  }

  if (is_shared() && _package_entry != NULL) {
    if (MetaspaceShared::use_full_module_graph() && _package_entry == pkg_entry) {
      // we can use the saved package
      assert(MetaspaceShared::is_in_shared_metaspace(_package_entry), "must be");
      return;
    } else {
      _package_entry = NULL;
    }
  }

  // ClassLoader::package_from_class_name has already incremented the refcount of the symbol
  // it returns, so we need to decrement it when the current function exits.
  TempNewSymbol from_class_name =
      (pkg_entry != NULL) ? NULL : ClassLoader::package_from_class_name(name());

  Symbol* pkg_name;
  if (pkg_entry != NULL) {
    pkg_name = pkg_entry->name();
  } else {
    pkg_name = from_class_name;
  }

  if (pkg_name != NULL && loader_data != NULL) {

    // Find in class loader's package entry table.
    _package_entry = pkg_entry != NULL ? pkg_entry : loader_data->packages()->lookup_only(pkg_name);

    // If the package name is not found in the loader's package
    // entry table, it is an indication that the package has not
    // been defined. Consider it defined within the unnamed module.
    if (_package_entry == NULL) {

      if (!ModuleEntryTable::javabase_defined()) {
        // Before java.base is defined during bootstrapping, define all packages in
        // the java.base module.  If a non-java.base package is erroneously placed
        // in the java.base module it will be caught later when java.base
        // is defined by ModuleEntryTable::verify_javabase_packages check.
        assert(ModuleEntryTable::javabase_moduleEntry() != NULL, JAVA_BASE_NAME " module is NULL");
        _package_entry = loader_data->packages()->lookup(pkg_name, ModuleEntryTable::javabase_moduleEntry());
      } else {
        assert(loader_data->unnamed_module() != NULL, "unnamed module is NULL");
        _package_entry = loader_data->packages()->lookup(pkg_name,
                                                         loader_data->unnamed_module());
      }

      // A package should have been successfully created
      DEBUG_ONLY(ResourceMark rm(THREAD));
      assert(_package_entry != NULL, "Package entry for class %s not found, loader %s",
             name()->as_C_string(), loader_data->loader_name_and_id());
    }

    if (log_is_enabled(Debug, module)) {
      ResourceMark rm(THREAD);
      ModuleEntry* m = _package_entry->module();
      log_trace(module)("Setting package: class: %s, package: %s, loader: %s, module: %s",
                        external_name(),
                        pkg_name->as_C_string(),
                        loader_data->loader_name_and_id(),
                        (m->is_named() ? m->name()->as_C_string() : UNNAMED_MODULE));
    }
  } else {
    ResourceMark rm(THREAD);
    log_trace(module)("Setting package: class: %s, package: unnamed, loader: %s, module: %s",
                      external_name(),
                      (loader_data != NULL) ? loader_data->loader_name_and_id() : "NULL",
                      UNNAMED_MODULE);
  }
}

// Function set_classpath_index ensures that for a non-null _package_entry
// of the InstanceKlass, the entry is in the boot loader's package entry table.
// It then sets the classpath_index in the package entry record.
//
// The classpath_index field is used to find the entry on the boot loader class
// path for packages with classes loaded by the boot loader from -Xbootclasspath/a
// in an unnamed module.  It is also used to indicate (for all packages whose
// classes are loaded by the boot loader) that at least one of the package's
// classes has been loaded.
void InstanceKlass::set_classpath_index(s2 path_index) {
  if (_package_entry != NULL) {
    DEBUG_ONLY(PackageEntryTable* pkg_entry_tbl = ClassLoaderData::the_null_class_loader_data()->packages();)
    assert(pkg_entry_tbl->lookup_only(_package_entry->name()) == _package_entry, "Should be same");
    assert(path_index != -1, "Unexpected classpath_index");
    _package_entry->set_classpath_index(path_index);
  }
}

// different versions of is_same_class_package

bool InstanceKlass::is_same_class_package(const Klass* class2) const {
  oop classloader1 = this->class_loader();
  PackageEntry* classpkg1 = this->package();
  if (class2->is_objArray_klass()) {
    class2 = ObjArrayKlass::cast(class2)->bottom_klass();
  }

  oop classloader2;
  PackageEntry* classpkg2;
  if (class2->is_instance_klass()) {
    classloader2 = class2->class_loader();
    classpkg2 = class2->package();
  } else {
    assert(class2->is_typeArray_klass(), "should be type array");
    classloader2 = NULL;
    classpkg2 = NULL;
  }

  // Same package is determined by comparing class loader
  // and package entries. Both must be the same. This rule
  // applies even to classes that are defined in the unnamed
  // package, they still must have the same class loader.
  if ((classloader1 == classloader2) && (classpkg1 == classpkg2)) {
    return true;
  }

  return false;
}

// return true if this class and other_class are in the same package. Classloader
// and classname information is enough to determine a class's package
bool InstanceKlass::is_same_class_package(oop other_class_loader,
                                          const Symbol* other_class_name) const {
  if (class_loader() != other_class_loader) {
    return false;
  }
  if (name()->fast_compare(other_class_name) == 0) {
     return true;
  }

  {
    ResourceMark rm;

    bool bad_class_name = false;
    TempNewSymbol other_pkg = ClassLoader::package_from_class_name(other_class_name, &bad_class_name);
    if (bad_class_name) {
      return false;
    }
    // Check that package_from_class_name() returns NULL, not "", if there is no package.
    assert(other_pkg == NULL || other_pkg->utf8_length() > 0, "package name is empty string");

    const Symbol* const this_package_name =
      this->package() != NULL ? this->package()->name() : NULL;

    if (this_package_name == NULL || other_pkg == NULL) {
      // One of the two doesn't have a package.  Only return true if the other
      // one also doesn't have a package.
      return this_package_name == other_pkg;
    }

    // Check if package is identical
    return this_package_name->fast_compare(other_pkg) == 0;
  }
}

static bool is_prohibited_package_slow(Symbol* class_name) {
  // Caller has ResourceMark
  int length;
  jchar* unicode = class_name->as_unicode(length);
  return (length >= 5 &&
          unicode[0] == 'j' &&
          unicode[1] == 'a' &&
          unicode[2] == 'v' &&
          unicode[3] == 'a' &&
          unicode[4] == '/');
}

// Only boot and platform class loaders can define classes in "java/" packages.
void InstanceKlass::check_prohibited_package(Symbol* class_name,
                                             ClassLoaderData* loader_data,
                                             TRAPS) {
  if (!loader_data->is_boot_class_loader_data() &&
      !loader_data->is_platform_class_loader_data() &&
      class_name != NULL && class_name->utf8_length() >= 5) {
    ResourceMark rm(THREAD);
    bool prohibited;
    const u1* base = class_name->base();
    if ((base[0] | base[1] | base[2] | base[3] | base[4]) & 0x80) {
      prohibited = is_prohibited_package_slow(class_name);
    } else {
      char* name = class_name->as_C_string();
      prohibited = (strncmp(name, JAVAPKG, JAVAPKG_LEN) == 0 && name[JAVAPKG_LEN] == '/');
    }
    if (prohibited) {
      TempNewSymbol pkg_name = ClassLoader::package_from_class_name(class_name);
      assert(pkg_name != NULL, "Error in parsing package name starting with 'java/'");
      char* name = pkg_name->as_C_string();
      const char* class_loader_name = loader_data->loader_name_and_id();
      StringUtils::replace_no_expand(name, "/", ".");
      const char* msg_text1 = "Class loader (instance of): ";
      const char* msg_text2 = " tried to load prohibited package name: ";
      size_t len = strlen(msg_text1) + strlen(class_loader_name) + strlen(msg_text2) + strlen(name) + 1;
      char* message = NEW_RESOURCE_ARRAY_IN_THREAD(THREAD, char, len);
      jio_snprintf(message, len, "%s%s%s%s", msg_text1, class_loader_name, msg_text2, name);
      THROW_MSG(vmSymbols::java_lang_SecurityException(), message);
    }
  }
  return;
}

bool InstanceKlass::find_inner_classes_attr(int* ooff, int* noff, TRAPS) const {
  constantPoolHandle i_cp(THREAD, constants());
  for (InnerClassesIterator iter(this); !iter.done(); iter.next()) {
    int ioff = iter.inner_class_info_index();
    if (ioff != 0) {
      // Check to see if the name matches the class we're looking for
      // before attempting to find the class.
      if (i_cp->klass_name_at_matches(this, ioff)) {
        Klass* inner_klass = i_cp->klass_at(ioff, CHECK_false);
        if (this == inner_klass) {
          *ooff = iter.outer_class_info_index();
          *noff = iter.inner_name_index();
          return true;
        }
      }
    }
  }
  return false;
}

InstanceKlass* InstanceKlass::compute_enclosing_class(bool* inner_is_member, TRAPS) const {
  InstanceKlass* outer_klass = NULL;
  *inner_is_member = false;
  int ooff = 0, noff = 0;
  bool has_inner_classes_attr = find_inner_classes_attr(&ooff, &noff, THREAD);
  if (has_inner_classes_attr) {
    constantPoolHandle i_cp(THREAD, constants());
    if (ooff != 0) {
      Klass* ok = i_cp->klass_at(ooff, CHECK_NULL);
      if (!ok->is_instance_klass()) {
        // If the outer class is not an instance klass then it cannot have
        // declared any inner classes.
        ResourceMark rm(THREAD);
        Exceptions::fthrow(
          THREAD_AND_LOCATION,
          vmSymbols::java_lang_IncompatibleClassChangeError(),
          "%s and %s disagree on InnerClasses attribute",
          ok->external_name(),
          external_name());
        return NULL;
      }
      outer_klass = InstanceKlass::cast(ok);
      *inner_is_member = true;
    }
    if (NULL == outer_klass) {
      // It may be a local class; try for that.
      int encl_method_class_idx = enclosing_method_class_index();
      if (encl_method_class_idx != 0) {
        Klass* ok = i_cp->klass_at(encl_method_class_idx, CHECK_NULL);
        outer_klass = InstanceKlass::cast(ok);
        *inner_is_member = false;
      }
    }
  }

  // If no inner class attribute found for this class.
  if (NULL == outer_klass) return NULL;

  // Throws an exception if outer klass has not declared k as an inner klass
  // We need evidence that each klass knows about the other, or else
  // the system could allow a spoof of an inner class to gain access rights.
  Reflection::check_for_inner_class(outer_klass, this, *inner_is_member, CHECK_NULL);
  return outer_klass;
}

jint InstanceKlass::compute_modifier_flags() const {
  jint access = access_flags().as_int();

  // But check if it happens to be member class.
  InnerClassesIterator iter(this);
  for (; !iter.done(); iter.next()) {
    int ioff = iter.inner_class_info_index();
    // Inner class attribute can be zero, skip it.
    // Strange but true:  JVM spec. allows null inner class refs.
    if (ioff == 0) continue;

    // only look at classes that are already loaded
    // since we are looking for the flags for our self.
    Symbol* inner_name = constants()->klass_name_at(ioff);
    if (name() == inner_name) {
      // This is really a member class.
      access = iter.inner_access_flags();
      break;
    }
  }
<<<<<<< HEAD
  if (EnableValhalla) {
    // TBD: for older class files, ACC_IDENTITY should be true for classes and false for interfaces
    if (false) {
      access = is_interface() ? (access & (~JVM_ACC_IDENTITY)) : (access | JVM_ACC_IDENTITY);
      return access & JVM_ACC_WRITTEN_FLAGS;
    } else {
      // Do not strip ACC_SUPER, its ACC_IDENTITY now
      return access & JVM_ACC_WRITTEN_FLAGS;
    }
  } else {
    // Remember to strip ACC_SUPER bit
    return (access & (~JVM_ACC_SUPER)) & JVM_ACC_WRITTEN_FLAGS;
  }
=======
  return (access & JVM_ACC_WRITTEN_FLAGS);
>>>>>>> 3dc006bd
}

jint InstanceKlass::jvmti_class_status() const {
  jint result = 0;

  if (is_linked()) {
    result |= JVMTI_CLASS_STATUS_VERIFIED | JVMTI_CLASS_STATUS_PREPARED;
  }

  if (is_initialized()) {
    assert(is_linked(), "Class status is not consistent");
    result |= JVMTI_CLASS_STATUS_INITIALIZED;
  }
  if (is_in_error_state()) {
    result |= JVMTI_CLASS_STATUS_ERROR;
  }
  return result;
}

Method* InstanceKlass::method_at_itable(InstanceKlass* holder, int index, TRAPS) {
  bool implements_interface; // initialized by method_at_itable_or_null
  Method* m = method_at_itable_or_null(holder, index,
                                       implements_interface); // out parameter
  if (m != NULL) {
    assert(implements_interface, "sanity");
    return m;
  } else if (implements_interface) {
    // Throw AbstractMethodError since corresponding itable slot is empty.
    THROW_NULL(vmSymbols::java_lang_AbstractMethodError());
  } else {
    // If the interface isn't implemented by the receiver class,
    // the VM should throw IncompatibleClassChangeError.
    ResourceMark rm(THREAD);
    stringStream ss;
    bool same_module = (module() == holder->module());
    ss.print("Receiver class %s does not implement "
             "the interface %s defining the method to be called "
             "(%s%s%s)",
             external_name(), holder->external_name(),
             (same_module) ? joint_in_module_of_loader(holder) : class_in_module_of_loader(),
             (same_module) ? "" : "; ",
             (same_module) ? "" : holder->class_in_module_of_loader());
    THROW_MSG_NULL(vmSymbols::java_lang_IncompatibleClassChangeError(), ss.as_string());
  }
}

Method* InstanceKlass::method_at_itable_or_null(InstanceKlass* holder, int index, bool& implements_interface) {
  klassItable itable(this);
  for (int i = 0; i < itable.size_offset_table(); i++) {
    itableOffsetEntry* offset_entry = itable.offset_entry(i);
    if (offset_entry->interface_klass() == holder) {
      implements_interface = true;
      itableMethodEntry* ime = offset_entry->first_method_entry(this);
      Method* m = ime[index].method();
      return m;
    }
  }
  implements_interface = false;
  return NULL; // offset entry not found
}

int InstanceKlass::vtable_index_of_interface_method(Method* intf_method) {
  assert(is_linked(), "required");
  assert(intf_method->method_holder()->is_interface(), "not an interface method");
  assert(is_subtype_of(intf_method->method_holder()), "interface not implemented");

  int vtable_index = Method::invalid_vtable_index;
  Symbol* name = intf_method->name();
  Symbol* signature = intf_method->signature();

  // First check in default method array
  if (!intf_method->is_abstract() && default_methods() != NULL) {
    int index = find_method_index(default_methods(),
                                  name, signature,
                                  Klass::OverpassLookupMode::find,
                                  Klass::StaticLookupMode::find,
                                  Klass::PrivateLookupMode::find);
    if (index >= 0) {
      vtable_index = default_vtable_indices()->at(index);
    }
  }
  if (vtable_index == Method::invalid_vtable_index) {
    // get vtable_index for miranda methods
    klassVtable vt = vtable();
    vtable_index = vt.index_of_miranda(name, signature);
  }
  return vtable_index;
}

#if INCLUDE_JVMTI
// update default_methods for redefineclasses for methods that are
// not yet in the vtable due to concurrent subclass define and superinterface
// redefinition
// Note: those in the vtable, should have been updated via adjust_method_entries
void InstanceKlass::adjust_default_methods(bool* trace_name_printed) {
  // search the default_methods for uses of either obsolete or EMCP methods
  if (default_methods() != NULL) {
    for (int index = 0; index < default_methods()->length(); index ++) {
      Method* old_method = default_methods()->at(index);
      if (old_method == NULL || !old_method->is_old()) {
        continue; // skip uninteresting entries
      }
      assert(!old_method->is_deleted(), "default methods may not be deleted");
      Method* new_method = old_method->get_new_method();
      default_methods()->at_put(index, new_method);

      if (log_is_enabled(Info, redefine, class, update)) {
        ResourceMark rm;
        if (!(*trace_name_printed)) {
          log_info(redefine, class, update)
            ("adjust: klassname=%s default methods from name=%s",
             external_name(), old_method->method_holder()->external_name());
          *trace_name_printed = true;
        }
        log_debug(redefine, class, update, vtables)
          ("default method update: %s(%s) ",
           new_method->name()->as_C_string(), new_method->signature()->as_C_string());
      }
    }
  }
}
#endif // INCLUDE_JVMTI

// On-stack replacement stuff
void InstanceKlass::add_osr_nmethod(nmethod* n) {
  assert_lock_strong(CompiledMethod_lock);
#ifndef PRODUCT
  nmethod* prev = lookup_osr_nmethod(n->method(), n->osr_entry_bci(), n->comp_level(), true);
  assert(prev == NULL || !prev->is_in_use() COMPILER2_PRESENT(|| StressRecompilation),
      "redundant OSR recompilation detected. memory leak in CodeCache!");
#endif
  // only one compilation can be active
  assert(n->is_osr_method(), "wrong kind of nmethod");
  n->set_osr_link(osr_nmethods_head());
  set_osr_nmethods_head(n);
  // Raise the highest osr level if necessary
  n->method()->set_highest_osr_comp_level(MAX2(n->method()->highest_osr_comp_level(), n->comp_level()));

  // Get rid of the osr methods for the same bci that have lower levels.
  for (int l = CompLevel_limited_profile; l < n->comp_level(); l++) {
    nmethod *inv = lookup_osr_nmethod(n->method(), n->osr_entry_bci(), l, true);
    if (inv != NULL && inv->is_in_use()) {
      inv->make_not_entrant();
    }
  }
}

// Remove osr nmethod from the list. Return true if found and removed.
bool InstanceKlass::remove_osr_nmethod(nmethod* n) {
  // This is a short non-blocking critical region, so the no safepoint check is ok.
  MutexLocker ml(CompiledMethod_lock->owned_by_self() ? NULL : CompiledMethod_lock
                 , Mutex::_no_safepoint_check_flag);
  assert(n->is_osr_method(), "wrong kind of nmethod");
  nmethod* last = NULL;
  nmethod* cur  = osr_nmethods_head();
  int max_level = CompLevel_none;  // Find the max comp level excluding n
  Method* m = n->method();
  // Search for match
  bool found = false;
  while(cur != NULL && cur != n) {
    if (m == cur->method()) {
      // Find max level before n
      max_level = MAX2(max_level, cur->comp_level());
    }
    last = cur;
    cur = cur->osr_link();
  }
  nmethod* next = NULL;
  if (cur == n) {
    found = true;
    next = cur->osr_link();
    if (last == NULL) {
      // Remove first element
      set_osr_nmethods_head(next);
    } else {
      last->set_osr_link(next);
    }
  }
  n->set_osr_link(NULL);
  cur = next;
  while (cur != NULL) {
    // Find max level after n
    if (m == cur->method()) {
      max_level = MAX2(max_level, cur->comp_level());
    }
    cur = cur->osr_link();
  }
  m->set_highest_osr_comp_level(max_level);
  return found;
}

int InstanceKlass::mark_osr_nmethods(const Method* m) {
  MutexLocker ml(CompiledMethod_lock->owned_by_self() ? NULL : CompiledMethod_lock,
                 Mutex::_no_safepoint_check_flag);
  nmethod* osr = osr_nmethods_head();
  int found = 0;
  while (osr != NULL) {
    assert(osr->is_osr_method(), "wrong kind of nmethod found in chain");
    if (osr->method() == m) {
      osr->mark_for_deoptimization();
      found++;
    }
    osr = osr->osr_link();
  }
  return found;
}

nmethod* InstanceKlass::lookup_osr_nmethod(const Method* m, int bci, int comp_level, bool match_level) const {
  MutexLocker ml(CompiledMethod_lock->owned_by_self() ? NULL : CompiledMethod_lock,
                 Mutex::_no_safepoint_check_flag);
  nmethod* osr = osr_nmethods_head();
  nmethod* best = NULL;
  while (osr != NULL) {
    assert(osr->is_osr_method(), "wrong kind of nmethod found in chain");
    // There can be a time when a c1 osr method exists but we are waiting
    // for a c2 version. When c2 completes its osr nmethod we will trash
    // the c1 version and only be able to find the c2 version. However
    // while we overflow in the c1 code at back branches we don't want to
    // try and switch to the same code as we are already running

    if (osr->method() == m &&
        (bci == InvocationEntryBci || osr->osr_entry_bci() == bci)) {
      if (match_level) {
        if (osr->comp_level() == comp_level) {
          // Found a match - return it.
          return osr;
        }
      } else {
        if (best == NULL || (osr->comp_level() > best->comp_level())) {
          if (osr->comp_level() == CompilationPolicy::highest_compile_level()) {
            // Found the best possible - return it.
            return osr;
          }
          best = osr;
        }
      }
    }
    osr = osr->osr_link();
  }

  assert(match_level == false || best == NULL, "shouldn't pick up anything if match_level is set");
  if (best != NULL && best->comp_level() >= comp_level) {
    return best;
  }
  return NULL;
}

// -----------------------------------------------------------------------------------------------------
// Printing

#define BULLET  " - "

static const char* state_names[] = {
  "allocated", "loaded", "linked", "being_initialized", "fully_initialized", "initialization_error"
};

static void print_vtable(address self, intptr_t* start, int len, outputStream* st) {
  ResourceMark rm;
  int* forward_refs = NEW_RESOURCE_ARRAY(int, len);
  for (int i = 0; i < len; i++)  forward_refs[i] = 0;
  for (int i = 0; i < len; i++) {
    intptr_t e = start[i];
    st->print("%d : " INTPTR_FORMAT, i, e);
    if (forward_refs[i] != 0) {
      int from = forward_refs[i];
      int off = (int) start[from];
      st->print(" (offset %d <= [%d])", off, from);
    }
    if (MetaspaceObj::is_valid((Metadata*)e)) {
      st->print(" ");
      ((Metadata*)e)->print_value_on(st);
    } else if (self != NULL && e > 0 && e < 0x10000) {
      address location = self + e;
      int index = (int)((intptr_t*)location - start);
      st->print(" (offset %d => [%d])", (int)e, index);
      if (index >= 0 && index < len)
        forward_refs[index] = i;
    }
    st->cr();
  }
}

static void print_vtable(vtableEntry* start, int len, outputStream* st) {
  return print_vtable(NULL, reinterpret_cast<intptr_t*>(start), len, st);
}

template<typename T>
 static void print_array_on(outputStream* st, Array<T>* array) {
   if (array == NULL) { st->print_cr("NULL"); return; }
   array->print_value_on(st); st->cr();
   if (Verbose || WizardMode) {
     for (int i = 0; i < array->length(); i++) {
       st->print("%d : ", i); array->at(i)->print_value_on(st); st->cr();
     }
   }
 }

static void print_array_on(outputStream* st, Array<int>* array) {
  if (array == NULL) { st->print_cr("NULL"); return; }
  array->print_value_on(st); st->cr();
  if (Verbose || WizardMode) {
    for (int i = 0; i < array->length(); i++) {
      st->print("%d : %d", i, array->at(i)); st->cr();
    }
  }
}

const char* InstanceKlass::init_state_name() const {
  return state_names[_init_state];
}

void InstanceKlass::print_on(outputStream* st) const {
  assert(is_klass(), "must be klass");
  Klass::print_on(st);

  st->print(BULLET"instance size:     %d", size_helper());                        st->cr();
  st->print(BULLET"klass size:        %d", size());                               st->cr();
  st->print(BULLET"access:            "); access_flags().print_on(st);            st->cr();
  st->print(BULLET"misc flags:        0x%x", _misc_flags);                        st->cr();
  st->print(BULLET"state:             "); st->print_cr("%s", init_state_name());
  st->print(BULLET"name:              "); name()->print_value_on(st);             st->cr();
  st->print(BULLET"super:             "); Metadata::print_value_on_maybe_null(st, super()); st->cr();
  st->print(BULLET"sub:               ");
  Klass* sub = subklass();
  int n;
  for (n = 0; sub != NULL; n++, sub = sub->next_sibling()) {
    if (n < MaxSubklassPrintSize) {
      sub->print_value_on(st);
      st->print("   ");
    }
  }
  if (n >= MaxSubklassPrintSize) st->print("(" INTX_FORMAT " more klasses...)", n - MaxSubklassPrintSize);
  st->cr();

  if (is_interface()) {
    st->print_cr(BULLET"nof implementors:  %d", nof_implementors());
    if (nof_implementors() == 1) {
      st->print_cr(BULLET"implementor:    ");
      st->print("   ");
      implementor()->print_value_on(st);
      st->cr();
    }
  }

  st->print(BULLET"arrays:            "); Metadata::print_value_on_maybe_null(st, array_klasses()); st->cr();
  st->print(BULLET"methods:           "); print_array_on(st, methods());
  st->print(BULLET"method ordering:   "); print_array_on(st, method_ordering());
  st->print(BULLET"default_methods:   "); print_array_on(st, default_methods());
  if (default_vtable_indices() != NULL) {
    st->print(BULLET"default vtable indices:   "); print_array_on(st, default_vtable_indices());
  }
  st->print(BULLET"local interfaces:  "); print_array_on(st, local_interfaces());
  st->print(BULLET"trans. interfaces: "); print_array_on(st, transitive_interfaces());
  st->print(BULLET"constants:         "); constants()->print_value_on(st);         st->cr();
  if (class_loader_data() != NULL) {
    st->print(BULLET"class loader data:  ");
    class_loader_data()->print_value_on(st);
    st->cr();
  }
  if (source_file_name() != NULL) {
    st->print(BULLET"source file:       ");
    source_file_name()->print_value_on(st);
    st->cr();
  }
  if (source_debug_extension() != NULL) {
    st->print(BULLET"source debug extension:       ");
    st->print("%s", source_debug_extension());
    st->cr();
  }
  st->print(BULLET"class annotations:       "); class_annotations()->print_value_on(st); st->cr();
  st->print(BULLET"class type annotations:  "); class_type_annotations()->print_value_on(st); st->cr();
  st->print(BULLET"field annotations:       "); fields_annotations()->print_value_on(st); st->cr();
  st->print(BULLET"field type annotations:  "); fields_type_annotations()->print_value_on(st); st->cr();
  {
    bool have_pv = false;
    // previous versions are linked together through the InstanceKlass
    for (InstanceKlass* pv_node = previous_versions();
         pv_node != NULL;
         pv_node = pv_node->previous_versions()) {
      if (!have_pv)
        st->print(BULLET"previous version:  ");
      have_pv = true;
      pv_node->constants()->print_value_on(st);
    }
    if (have_pv) st->cr();
  }

  if (generic_signature() != NULL) {
    st->print(BULLET"generic signature: ");
    generic_signature()->print_value_on(st);
    st->cr();
  }
  st->print(BULLET"inner classes:     "); inner_classes()->print_value_on(st);     st->cr();
  st->print(BULLET"nest members:     "); nest_members()->print_value_on(st);     st->cr();
  if (record_components() != NULL) {
    st->print(BULLET"record components:     "); record_components()->print_value_on(st);     st->cr();
  }
  st->print(BULLET"permitted subclasses:     "); permitted_subclasses()->print_value_on(st);     st->cr();
  st->print(BULLET"preload classes:     "); preload_classes()->print_value_on(st); st->cr();
  if (java_mirror() != NULL) {
    st->print(BULLET"java mirror:       ");
    java_mirror()->print_value_on(st);
    st->cr();
  } else {
    st->print_cr(BULLET"java mirror:       NULL");
  }
  st->print(BULLET"vtable length      %d  (start addr: " INTPTR_FORMAT ")", vtable_length(), p2i(start_of_vtable())); st->cr();
  if (vtable_length() > 0 && (Verbose || WizardMode))  print_vtable(start_of_vtable(), vtable_length(), st);
  st->print(BULLET"itable length      %d (start addr: " INTPTR_FORMAT ")", itable_length(), p2i(start_of_itable())); st->cr();
  if (itable_length() > 0 && (Verbose || WizardMode))  print_vtable(NULL, start_of_itable(), itable_length(), st);
  st->print_cr(BULLET"---- static fields (%d words):", static_field_size());
  FieldPrinter print_static_field(st);
  ((InstanceKlass*)this)->do_local_static_fields(&print_static_field);
  st->print_cr(BULLET"---- non-static fields (%d words):", nonstatic_field_size());
  FieldPrinter print_nonstatic_field(st);
  InstanceKlass* ik = const_cast<InstanceKlass*>(this);
  ik->print_nonstatic_fields(&print_nonstatic_field);

  st->print(BULLET"non-static oop maps: ");
  OopMapBlock* map     = start_of_nonstatic_oop_maps();
  OopMapBlock* end_map = map + nonstatic_oop_map_count();
  while (map < end_map) {
    st->print("%d-%d ", map->offset(), map->offset() + heapOopSize*(map->count() - 1));
    map++;
  }
  st->cr();
}

void InstanceKlass::print_value_on(outputStream* st) const {
  assert(is_klass(), "must be klass");
  if (Verbose || WizardMode)  access_flags().print_on(st);
  name()->print_value_on(st);
}

void FieldPrinter::do_field(fieldDescriptor* fd) {
  _st->print(BULLET);
   if (_obj == NULL) {
     fd->print_on(_st);
     _st->cr();
   } else {
     fd->print_on_for(_st, _obj);
     _st->cr();
   }
}


void InstanceKlass::oop_print_on(oop obj, outputStream* st) {
  Klass::oop_print_on(obj, st);

  if (this == vmClasses::String_klass()) {
    typeArrayOop value  = java_lang_String::value(obj);
    juint        length = java_lang_String::length(obj);
    if (value != NULL &&
        value->is_typeArray() &&
        length <= (juint) value->length()) {
      st->print(BULLET"string: ");
      java_lang_String::print(obj, st);
      st->cr();
    }
  }

  st->print_cr(BULLET"---- fields (total size " SIZE_FORMAT " words):", oop_size(obj));
  FieldPrinter print_field(st, obj);
  print_nonstatic_fields(&print_field);

  if (this == vmClasses::Class_klass()) {
    st->print(BULLET"signature: ");
    java_lang_Class::print_signature(obj, st);
    st->cr();
    Klass* real_klass = java_lang_Class::as_Klass(obj);
    if (real_klass != NULL && real_klass->is_instance_klass()) {
      st->print_cr(BULLET"---- static fields (%d):", java_lang_Class::static_oop_field_count(obj));
      InstanceKlass::cast(real_klass)->do_local_static_fields(&print_field);
    }
  } else if (this == vmClasses::MethodType_klass()) {
    st->print(BULLET"signature: ");
    java_lang_invoke_MethodType::print_signature(obj, st);
    st->cr();
  }
}

#ifndef PRODUCT

bool InstanceKlass::verify_itable_index(int i) {
  int method_count = klassItable::method_count_for_interface(this);
  assert(i >= 0 && i < method_count, "index out of bounds");
  return true;
}

#endif //PRODUCT

void InstanceKlass::oop_print_value_on(oop obj, outputStream* st) {
  st->print("a ");
  name()->print_value_on(st);
  obj->print_address_on(st);
  if (this == vmClasses::String_klass()
      && java_lang_String::value(obj) != NULL) {
    ResourceMark rm;
    int len = java_lang_String::length(obj);
    int plen = (len < 24 ? len : 12);
    char* str = java_lang_String::as_utf8_string(obj, 0, plen);
    st->print(" = \"%s\"", str);
    if (len > plen)
      st->print("...[%d]", len);
  } else if (this == vmClasses::Class_klass()) {
    Klass* k = java_lang_Class::as_Klass(obj);
    st->print(" = ");
    if (k != NULL) {
      k->print_value_on(st);
    } else {
      const char* tname = type2name(java_lang_Class::primitive_type(obj));
      st->print("%s", tname ? tname : "type?");
    }
  } else if (this == vmClasses::MethodType_klass()) {
    st->print(" = ");
    java_lang_invoke_MethodType::print_signature(obj, st);
  } else if (java_lang_boxing_object::is_instance(obj)) {
    st->print(" = ");
    java_lang_boxing_object::print(obj, st);
  } else if (this == vmClasses::LambdaForm_klass()) {
    oop vmentry = java_lang_invoke_LambdaForm::vmentry(obj);
    if (vmentry != NULL) {
      st->print(" => ");
      vmentry->print_value_on(st);
    }
  } else if (this == vmClasses::MemberName_klass()) {
    Metadata* vmtarget = java_lang_invoke_MemberName::vmtarget(obj);
    if (vmtarget != NULL) {
      st->print(" = ");
      vmtarget->print_value_on(st);
    } else {
      oop clazz = java_lang_invoke_MemberName::clazz(obj);
      oop name  = java_lang_invoke_MemberName::name(obj);
      if (clazz != NULL) {
        clazz->print_value_on(st);
      } else {
        st->print("NULL");
      }
      st->print(".");
      if (name != NULL) {
        name->print_value_on(st);
      } else {
        st->print("NULL");
      }
    }
  }
}

const char* InstanceKlass::internal_name() const {
  return external_name();
}

void InstanceKlass::print_class_load_logging(ClassLoaderData* loader_data,
                                             const ModuleEntry* module_entry,
                                             const ClassFileStream* cfs) const {
  if (ClassListWriter::is_enabled()) {
    ClassListWriter::write(this, cfs);
  }

  if (!log_is_enabled(Info, class, load)) {
    return;
  }

  ResourceMark rm;
  LogMessage(class, load) msg;
  stringStream info_stream;

  // Name and class hierarchy info
  info_stream.print("%s", external_name());

  // Source
  if (cfs != NULL) {
    if (cfs->source() != NULL) {
      const char* module_name = (module_entry->name() == NULL) ? UNNAMED_MODULE : module_entry->name()->as_C_string();
      if (module_name != NULL) {
        // When the boot loader created the stream, it didn't know the module name
        // yet. Let's format it now.
        if (cfs->from_boot_loader_modules_image()) {
          info_stream.print(" source: jrt:/%s", module_name);
        } else {
          info_stream.print(" source: %s", cfs->source());
        }
      } else {
        info_stream.print(" source: %s", cfs->source());
      }
    } else if (loader_data == ClassLoaderData::the_null_class_loader_data()) {
      Thread* current = Thread::current();
      Klass* caller = current->is_Java_thread() ?
        JavaThread::cast(current)->security_get_caller_class(1):
        NULL;
      // caller can be NULL, for example, during a JVMTI VM_Init hook
      if (caller != NULL) {
        info_stream.print(" source: instance of %s", caller->external_name());
      } else {
        // source is unknown
      }
    } else {
      oop class_loader = loader_data->class_loader();
      info_stream.print(" source: %s", class_loader->klass()->external_name());
    }
  } else {
    assert(this->is_shared(), "must be");
    if (MetaspaceShared::is_shared_dynamic((void*)this)) {
      info_stream.print(" source: shared objects file (top)");
    } else {
      info_stream.print(" source: shared objects file");
    }
  }

  msg.info("%s", info_stream.as_string());

  if (log_is_enabled(Debug, class, load)) {
    stringStream debug_stream;

    // Class hierarchy info
    debug_stream.print(" klass: " INTPTR_FORMAT " super: " INTPTR_FORMAT,
                       p2i(this),  p2i(superklass()));

    // Interfaces
    if (local_interfaces() != NULL && local_interfaces()->length() > 0) {
      debug_stream.print(" interfaces:");
      int length = local_interfaces()->length();
      for (int i = 0; i < length; i++) {
        debug_stream.print(" " INTPTR_FORMAT,
                           p2i(InstanceKlass::cast(local_interfaces()->at(i))));
      }
    }

    // Class loader
    debug_stream.print(" loader: [");
    loader_data->print_value_on(&debug_stream);
    debug_stream.print("]");

    // Classfile checksum
    if (cfs) {
      debug_stream.print(" bytes: %d checksum: %08x",
                         cfs->length(),
                         ClassLoader::crc32(0, (const char*)cfs->buffer(),
                         cfs->length()));
    }

    msg.debug("%s", debug_stream.as_string());
  }
}

// Verification

class VerifyFieldClosure: public BasicOopIterateClosure {
 protected:
  template <class T> void do_oop_work(T* p) {
    oop obj = RawAccess<>::oop_load(p);
    if (!oopDesc::is_oop_or_null(obj)) {
      tty->print_cr("Failed: " PTR_FORMAT " -> " PTR_FORMAT, p2i(p), p2i(obj));
      Universe::print_on(tty);
      guarantee(false, "boom");
    }
  }
 public:
  virtual void do_oop(oop* p)       { VerifyFieldClosure::do_oop_work(p); }
  virtual void do_oop(narrowOop* p) { VerifyFieldClosure::do_oop_work(p); }
};

void InstanceKlass::verify_on(outputStream* st) {
#ifndef PRODUCT
  // Avoid redundant verifies, this really should be in product.
  if (_verify_count == Universe::verify_count()) return;
  _verify_count = Universe::verify_count();
#endif

  // Verify Klass
  Klass::verify_on(st);

  // Verify that klass is present in ClassLoaderData
  guarantee(class_loader_data()->contains_klass(this),
            "this class isn't found in class loader data");

  // Verify vtables
  if (is_linked()) {
    // $$$ This used to be done only for m/s collections.  Doing it
    // always seemed a valid generalization.  (DLD -- 6/00)
    vtable().verify(st);
  }

  // Verify first subklass
  if (subklass() != NULL) {
    guarantee(subklass()->is_klass(), "should be klass");
  }

  // Verify siblings
  Klass* super = this->super();
  Klass* sib = next_sibling();
  if (sib != NULL) {
    if (sib == this) {
      fatal("subclass points to itself " PTR_FORMAT, p2i(sib));
    }

    guarantee(sib->is_klass(), "should be klass");
    guarantee(sib->super() == super, "siblings should have same superklass");
  }

  // Verify local interfaces
  if (local_interfaces()) {
    Array<InstanceKlass*>* local_interfaces = this->local_interfaces();
    for (int j = 0; j < local_interfaces->length(); j++) {
      InstanceKlass* e = local_interfaces->at(j);
      guarantee(e->is_klass() && e->is_interface(), "invalid local interface");
    }
  }

  // Verify transitive interfaces
  if (transitive_interfaces() != NULL) {
    Array<InstanceKlass*>* transitive_interfaces = this->transitive_interfaces();
    for (int j = 0; j < transitive_interfaces->length(); j++) {
      InstanceKlass* e = transitive_interfaces->at(j);
      guarantee(e->is_klass() && e->is_interface(), "invalid transitive interface");
    }
  }

  // Verify methods
  if (methods() != NULL) {
    Array<Method*>* methods = this->methods();
    for (int j = 0; j < methods->length(); j++) {
      guarantee(methods->at(j)->is_method(), "non-method in methods array");
    }
    for (int j = 0; j < methods->length() - 1; j++) {
      Method* m1 = methods->at(j);
      Method* m2 = methods->at(j + 1);
      guarantee(m1->name()->fast_compare(m2->name()) <= 0, "methods not sorted correctly");
    }
  }

  // Verify method ordering
  if (method_ordering() != NULL) {
    Array<int>* method_ordering = this->method_ordering();
    int length = method_ordering->length();
    if (JvmtiExport::can_maintain_original_method_order() ||
        ((UseSharedSpaces || Arguments::is_dumping_archive()) && length != 0)) {
      guarantee(length == methods()->length(), "invalid method ordering length");
      jlong sum = 0;
      for (int j = 0; j < length; j++) {
        int original_index = method_ordering->at(j);
        guarantee(original_index >= 0, "invalid method ordering index");
        guarantee(original_index < length, "invalid method ordering index");
        sum += original_index;
      }
      // Verify sum of indices 0,1,...,length-1
      guarantee(sum == ((jlong)length*(length-1))/2, "invalid method ordering sum");
    } else {
      guarantee(length == 0, "invalid method ordering length");
    }
  }

  // Verify default methods
  if (default_methods() != NULL) {
    Array<Method*>* methods = this->default_methods();
    for (int j = 0; j < methods->length(); j++) {
      guarantee(methods->at(j)->is_method(), "non-method in methods array");
    }
    for (int j = 0; j < methods->length() - 1; j++) {
      Method* m1 = methods->at(j);
      Method* m2 = methods->at(j + 1);
      guarantee(m1->name()->fast_compare(m2->name()) <= 0, "methods not sorted correctly");
    }
  }

  // Verify JNI static field identifiers
  if (jni_ids() != NULL) {
    jni_ids()->verify(this);
  }

  // Verify other fields
  if (constants() != NULL) {
    guarantee(constants()->is_constantPool(), "should be constant pool");
  }
}

void InstanceKlass::oop_verify_on(oop obj, outputStream* st) {
  Klass::oop_verify_on(obj, st);
  VerifyFieldClosure blk;
  obj->oop_iterate(&blk);
}


// JNIid class for jfieldIDs only
// Note to reviewers:
// These JNI functions are just moved over to column 1 and not changed
// in the compressed oops workspace.
JNIid::JNIid(Klass* holder, int offset, JNIid* next) {
  _holder = holder;
  _offset = offset;
  _next = next;
  debug_only(_is_static_field_id = false;)
}


JNIid* JNIid::find(int offset) {
  JNIid* current = this;
  while (current != NULL) {
    if (current->offset() == offset) return current;
    current = current->next();
  }
  return NULL;
}

void JNIid::deallocate(JNIid* current) {
  while (current != NULL) {
    JNIid* next = current->next();
    delete current;
    current = next;
  }
}


void JNIid::verify(Klass* holder) {
  int first_field_offset  = InstanceMirrorKlass::offset_of_static_fields();
  int end_field_offset;
  end_field_offset = first_field_offset + (InstanceKlass::cast(holder)->static_field_size() * wordSize);

  JNIid* current = this;
  while (current != NULL) {
    guarantee(current->holder() == holder, "Invalid klass in JNIid");
#ifdef ASSERT
    int o = current->offset();
    if (current->is_static_field_id()) {
      guarantee(o >= first_field_offset  && o < end_field_offset,  "Invalid static field offset in JNIid");
    }
#endif
    current = current->next();
  }
}

void InstanceKlass::set_init_state(ClassState state) {
#ifdef ASSERT
  bool good_state = is_shared() ? (_init_state <= state)
                                               : (_init_state < state);
  assert(good_state || state == allocated, "illegal state transition");
#endif
  assert(_init_thread == NULL, "should be cleared before state change");
  _init_state = (u1)state;
}

#if INCLUDE_JVMTI

// RedefineClasses() support for previous versions

// Globally, there is at least one previous version of a class to walk
// during class unloading, which is saved because old methods in the class
// are still running.   Otherwise the previous version list is cleaned up.
bool InstanceKlass::_has_previous_versions = false;

// Returns true if there are previous versions of a class for class
// unloading only. Also resets the flag to false. purge_previous_version
// will set the flag to true if there are any left, i.e., if there's any
// work to do for next time. This is to avoid the expensive code cache
// walk in CLDG::clean_deallocate_lists().
bool InstanceKlass::has_previous_versions_and_reset() {
  bool ret = _has_previous_versions;
  log_trace(redefine, class, iklass, purge)("Class unloading: has_previous_versions = %s",
     ret ? "true" : "false");
  _has_previous_versions = false;
  return ret;
}

// Purge previous versions before adding new previous versions of the class and
// during class unloading.
void InstanceKlass::purge_previous_version_list() {
  assert(SafepointSynchronize::is_at_safepoint(), "only called at safepoint");
  assert(has_been_redefined(), "Should only be called for main class");

  // Quick exit.
  if (previous_versions() == NULL) {
    return;
  }

  // This klass has previous versions so see what we can cleanup
  // while it is safe to do so.

  int deleted_count = 0;    // leave debugging breadcrumbs
  int live_count = 0;
  ClassLoaderData* loader_data = class_loader_data();
  assert(loader_data != NULL, "should never be null");

  ResourceMark rm;
  log_trace(redefine, class, iklass, purge)("%s: previous versions", external_name());

  // previous versions are linked together through the InstanceKlass
  InstanceKlass* pv_node = previous_versions();
  InstanceKlass* last = this;
  int version = 0;

  // check the previous versions list
  for (; pv_node != NULL; ) {

    ConstantPool* pvcp = pv_node->constants();
    assert(pvcp != NULL, "cp ref was unexpectedly cleared");

    if (!pvcp->on_stack()) {
      // If the constant pool isn't on stack, none of the methods
      // are executing.  Unlink this previous_version.
      // The previous version InstanceKlass is on the ClassLoaderData deallocate list
      // so will be deallocated during the next phase of class unloading.
      log_trace(redefine, class, iklass, purge)
        ("previous version " INTPTR_FORMAT " is dead.", p2i(pv_node));
      // Unlink from previous version list.
      assert(pv_node->class_loader_data() == loader_data, "wrong loader_data");
      InstanceKlass* next = pv_node->previous_versions();
      pv_node->link_previous_versions(NULL);   // point next to NULL
      last->link_previous_versions(next);
      // Delete this node directly. Nothing is referring to it and we don't
      // want it to increase the counter for metadata to delete in CLDG.
      MetadataFactory::free_metadata(loader_data, pv_node);
      pv_node = next;
      deleted_count++;
      version++;
      continue;
    } else {
      log_trace(redefine, class, iklass, purge)("previous version " INTPTR_FORMAT " is alive", p2i(pv_node));
      assert(pvcp->pool_holder() != NULL, "Constant pool with no holder");
      guarantee (!loader_data->is_unloading(), "unloaded classes can't be on the stack");
      live_count++;
      // found a previous version for next time we do class unloading
      _has_previous_versions = true;
    }

    // next previous version
    last = pv_node;
    pv_node = pv_node->previous_versions();
    version++;
  }
  log_trace(redefine, class, iklass, purge)
    ("previous version stats: live=%d, deleted=%d", live_count, deleted_count);
}

void InstanceKlass::mark_newly_obsolete_methods(Array<Method*>* old_methods,
                                                int emcp_method_count) {
  int obsolete_method_count = old_methods->length() - emcp_method_count;

  if (emcp_method_count != 0 && obsolete_method_count != 0 &&
      _previous_versions != NULL) {
    // We have a mix of obsolete and EMCP methods so we have to
    // clear out any matching EMCP method entries the hard way.
    int local_count = 0;
    for (int i = 0; i < old_methods->length(); i++) {
      Method* old_method = old_methods->at(i);
      if (old_method->is_obsolete()) {
        // only obsolete methods are interesting
        Symbol* m_name = old_method->name();
        Symbol* m_signature = old_method->signature();

        // previous versions are linked together through the InstanceKlass
        int j = 0;
        for (InstanceKlass* prev_version = _previous_versions;
             prev_version != NULL;
             prev_version = prev_version->previous_versions(), j++) {

          Array<Method*>* method_refs = prev_version->methods();
          for (int k = 0; k < method_refs->length(); k++) {
            Method* method = method_refs->at(k);

            if (!method->is_obsolete() &&
                method->name() == m_name &&
                method->signature() == m_signature) {
              // The current RedefineClasses() call has made all EMCP
              // versions of this method obsolete so mark it as obsolete
              log_trace(redefine, class, iklass, add)
                ("%s(%s): flush obsolete method @%d in version @%d",
                 m_name->as_C_string(), m_signature->as_C_string(), k, j);

              method->set_is_obsolete();
              break;
            }
          }

          // The previous loop may not find a matching EMCP method, but
          // that doesn't mean that we can optimize and not go any
          // further back in the PreviousVersion generations. The EMCP
          // method for this generation could have already been made obsolete,
          // but there still may be an older EMCP method that has not
          // been made obsolete.
        }

        if (++local_count >= obsolete_method_count) {
          // no more obsolete methods so bail out now
          break;
        }
      }
    }
  }
}

// Save the scratch_class as the previous version if any of the methods are running.
// The previous_versions are used to set breakpoints in EMCP methods and they are
// also used to clean MethodData links to redefined methods that are no longer running.
void InstanceKlass::add_previous_version(InstanceKlass* scratch_class,
                                         int emcp_method_count) {
  assert(Thread::current()->is_VM_thread(),
         "only VMThread can add previous versions");

  ResourceMark rm;
  log_trace(redefine, class, iklass, add)
    ("adding previous version ref for %s, EMCP_cnt=%d", scratch_class->external_name(), emcp_method_count);

  // Clean out old previous versions for this class
  purge_previous_version_list();

  // Mark newly obsolete methods in remaining previous versions.  An EMCP method from
  // a previous redefinition may be made obsolete by this redefinition.
  Array<Method*>* old_methods = scratch_class->methods();
  mark_newly_obsolete_methods(old_methods, emcp_method_count);

  // If the constant pool for this previous version of the class
  // is not marked as being on the stack, then none of the methods
  // in this previous version of the class are on the stack so
  // we don't need to add this as a previous version.
  ConstantPool* cp_ref = scratch_class->constants();
  if (!cp_ref->on_stack()) {
    log_trace(redefine, class, iklass, add)("scratch class not added; no methods are running");
    scratch_class->class_loader_data()->add_to_deallocate_list(scratch_class);
    return;
  }

  // Add previous version if any methods are still running.
  // Set has_previous_version flag for processing during class unloading.
  _has_previous_versions = true;
  log_trace(redefine, class, iklass, add) ("scratch class added; one of its methods is on_stack.");
  assert(scratch_class->previous_versions() == NULL, "shouldn't have a previous version");
  scratch_class->link_previous_versions(previous_versions());
  link_previous_versions(scratch_class);
} // end add_previous_version()

#endif // INCLUDE_JVMTI

Method* InstanceKlass::method_with_idnum(int idnum) {
  Method* m = NULL;
  if (idnum < methods()->length()) {
    m = methods()->at(idnum);
  }
  if (m == NULL || m->method_idnum() != idnum) {
    for (int index = 0; index < methods()->length(); ++index) {
      m = methods()->at(index);
      if (m->method_idnum() == idnum) {
        return m;
      }
    }
    // None found, return null for the caller to handle.
    return NULL;
  }
  return m;
}


Method* InstanceKlass::method_with_orig_idnum(int idnum) {
  if (idnum >= methods()->length()) {
    return NULL;
  }
  Method* m = methods()->at(idnum);
  if (m != NULL && m->orig_method_idnum() == idnum) {
    return m;
  }
  // Obsolete method idnum does not match the original idnum
  for (int index = 0; index < methods()->length(); ++index) {
    m = methods()->at(index);
    if (m->orig_method_idnum() == idnum) {
      return m;
    }
  }
  // None found, return null for the caller to handle.
  return NULL;
}


Method* InstanceKlass::method_with_orig_idnum(int idnum, int version) {
  InstanceKlass* holder = get_klass_version(version);
  if (holder == NULL) {
    return NULL; // The version of klass is gone, no method is found
  }
  Method* method = holder->method_with_orig_idnum(idnum);
  return method;
}

#if INCLUDE_JVMTI
JvmtiCachedClassFileData* InstanceKlass::get_cached_class_file() {
  return _cached_class_file;
}

jint InstanceKlass::get_cached_class_file_len() {
  return VM_RedefineClasses::get_cached_class_file_len(_cached_class_file);
}

unsigned char * InstanceKlass::get_cached_class_file_bytes() {
  return VM_RedefineClasses::get_cached_class_file_bytes(_cached_class_file);
}
#endif

// Make a step iterating over the class hierarchy under the root class.
// Skips subclasses if requested.
void ClassHierarchyIterator::next() {
  assert(_current != NULL, "required");
  if (_visit_subclasses && _current->subklass() != NULL) {
    _current = _current->subklass();
    return; // visit next subclass
  }
  _visit_subclasses = true; // reset
  while (_current->next_sibling() == NULL && _current != _root) {
    _current = _current->superklass(); // backtrack; no more sibling subclasses left
  }
  if (_current == _root) {
    // Iteration is over (back at root after backtracking). Invalidate the iterator.
    _current = NULL;
    return;
  }
  _current = _current->next_sibling();
  return; // visit next sibling subclass
}<|MERGE_RESOLUTION|>--- conflicted
+++ resolved
@@ -3385,23 +3385,7 @@
       break;
     }
   }
-<<<<<<< HEAD
-  if (EnableValhalla) {
-    // TBD: for older class files, ACC_IDENTITY should be true for classes and false for interfaces
-    if (false) {
-      access = is_interface() ? (access & (~JVM_ACC_IDENTITY)) : (access | JVM_ACC_IDENTITY);
-      return access & JVM_ACC_WRITTEN_FLAGS;
-    } else {
-      // Do not strip ACC_SUPER, its ACC_IDENTITY now
-      return access & JVM_ACC_WRITTEN_FLAGS;
-    }
-  } else {
-    // Remember to strip ACC_SUPER bit
-    return (access & (~JVM_ACC_SUPER)) & JVM_ACC_WRITTEN_FLAGS;
-  }
-=======
   return (access & JVM_ACC_WRITTEN_FLAGS);
->>>>>>> 3dc006bd
 }
 
 jint InstanceKlass::jvmti_class_status() const {
