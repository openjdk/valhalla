--- conflicted
+++ resolved
@@ -473,26 +473,17 @@
   _static_field_size(parser.static_field_size()),
   _nonstatic_oop_map_size(nonstatic_oop_map_size(parser.total_oop_map_count())),
   _itable_len(parser.itable_size()),
-<<<<<<< HEAD
   _extra_flags(0),
-  _reference_type(parser.reference_type()),
-  _adr_valueklass_fixed_block(NULL) {
-    set_vtable_length(parser.vtable_size());
-    set_kind(kind);
-    set_access_flags(parser.access_flags());
-    set_is_unsafe_anonymous(parser.is_unsafe_anonymous());
-    set_layout_helper(Klass::instance_layout_helper(parser.layout_size(),
-=======
   _init_thread(NULL),
   _init_state(allocated),
-  _reference_type(parser.reference_type())
+  _reference_type(parser.reference_type()),
+  _adr_valueklass_fixed_block(NULL)
 {
   set_vtable_length(parser.vtable_size());
   set_kind(kind);
   set_access_flags(parser.access_flags());
   set_is_unsafe_anonymous(parser.is_unsafe_anonymous());
   set_layout_helper(Klass::instance_layout_helper(parser.layout_size(),
->>>>>>> 2548e0bc
                                                     false));
     if (parser.has_flattenable_fields()) {
       set_has_value_fields();
