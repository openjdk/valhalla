--- conflicted
+++ resolved
@@ -546,13 +546,6 @@
     assert(is_instance_klass(), "is layout incorrect?");
     assert(size_helper() == parser.layout_size(), "incorrect size_helper?");
 
-<<<<<<< HEAD
-  if (Arguments::is_dumping_archive()) {
-      SystemDictionaryShared::init_dumptime_info(this);
-    }
-
-=======
->>>>>>> 91ed3fc5
   // Set biased locking bit for all instances of this class; it will be
   // cleared if revocation occurs too often for this type
   if (UseBiasedLocking && BiasedLocking::enabled()) {
@@ -1517,11 +1510,7 @@
 
       // Check if update has already taken place
       if (array_klasses() == NULL) {
-<<<<<<< HEAD
-        Klass*    k = ObjArrayKlass::allocate_objArray_klass(1, this, CHECK_NULL);
-=======
         ObjArrayKlass* k = ObjArrayKlass::allocate_objArray_klass(class_loader_data(), 1, this, CHECK_NULL);
->>>>>>> 91ed3fc5
         // use 'release' to pair with lock-free load
         release_set_array_klasses(k);
       }
@@ -1769,14 +1758,11 @@
 }
 
 
-<<<<<<< HEAD
-=======
 void InstanceKlass::array_klasses_do(void f(Klass* k, TRAPS), TRAPS) {
   if (array_klasses() != NULL)
     array_klasses()->array_klasses_do(f, THREAD);
 }
 
->>>>>>> 91ed3fc5
 void InstanceKlass::array_klasses_do(void f(Klass* k)) {
   if (array_klasses() != NULL)
     array_klasses()->array_klasses_do(f);
