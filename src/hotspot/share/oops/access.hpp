--- conflicted
+++ resolved
@@ -337,15 +337,9 @@
   static inline void oop_arraycopy(arrayOop src_obj, size_t src_offset_in_bytes,
                                    arrayOop dst_obj, size_t dst_offset_in_bytes,
                                    size_t length) {
-<<<<<<< HEAD
-    AccessT::oop_arraycopy(src_obj, src_offset_in_bytes, reinterpret_cast<const HeapWord*>(NULL),
-                           dst_obj, dst_offset_in_bytes, reinterpret_cast<HeapWord*>(NULL),
+    AccessT::oop_arraycopy(src_obj, src_offset_in_bytes, static_cast<const HeapWord*>(nullptr),
+                           dst_obj, dst_offset_in_bytes, static_cast<HeapWord*>(nullptr),
                            length);
-=======
-    return AccessT::oop_arraycopy(src_obj, src_offset_in_bytes, static_cast<const HeapWord*>(nullptr),
-                                  dst_obj, dst_offset_in_bytes, static_cast<HeapWord*>(nullptr),
-                                  length);
->>>>>>> 0d51f63a
   }
 
   template <typename T>
