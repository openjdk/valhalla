/*
 * Copyright (c) 1997, 2023, Oracle and/or its affiliates. All rights reserved.
 * DO NOT ALTER OR REMOVE COPYRIGHT NOTICES OR THIS FILE HEADER.
 *
 * This code is free software; you can redistribute it and/or modify it
 * under the terms of the GNU General Public License version 2 only, as
 * published by the Free Software Foundation.
 *
 * This code is distributed in the hope that it will be useful, but WITHOUT
 * ANY WARRANTY; without even the implied warranty of MERCHANTABILITY or
 * FITNESS FOR A PARTICULAR PURPOSE.  See the GNU General Public License
 * version 2 for more details (a copy is included in the LICENSE file that
 * accompanied this code).
 *
 * You should have received a copy of the GNU General Public License version
 * 2 along with this work; if not, write to the Free Software Foundation,
 * Inc., 51 Franklin St, Fifth Floor, Boston, MA 02110-1301 USA.
 *
 * Please contact Oracle, 500 Oracle Parkway, Redwood Shores, CA 94065 USA
 * or visit www.oracle.com if you need additional information or have any
 * questions.
 *
 */

#ifndef SHARE_OOPS_METHOD_HPP
#define SHARE_OOPS_METHOD_HPP

#include "code/compressedStream.hpp"
#include "compiler/compilerDefinitions.hpp"
#include "interpreter/invocationCounter.hpp"
#include "oops/annotations.hpp"
#include "oops/constantPool.hpp"
#include "oops/methodCounters.hpp"
#include "oops/methodFlags.hpp"
#include "oops/instanceKlass.hpp"
#include "oops/oop.hpp"
#include "oops/typeArrayOop.hpp"
#include "utilities/accessFlags.hpp"
#include "utilities/align.hpp"
#include "utilities/growableArray.hpp"
#include "utilities/macros.hpp"
#include "utilities/vmEnums.hpp"
#if INCLUDE_JFR
#include "jfr/support/jfrTraceIdExtension.hpp"
#endif


// A Method represents a Java method.
//
// Note that most applications load thousands of methods, so keeping the size of this
// class small has a big impact on footprint.
//
// Note that native_function and signature_handler have to be at fixed offsets
// (required by the interpreter)
//
//  Method embedded field layout (after declared fields):
//   [EMBEDDED native_function       (present only if native) ]
//   [EMBEDDED signature_handler     (present only if native) ]

class CheckedExceptionElement;
class LocalVariableTableElement;
class AdapterHandlerEntry;
class MethodData;
class MethodCounters;
class ConstMethod;
class InlineTableSizes;
class CompiledMethod;
class InterpreterOopMap;

class Method : public Metadata {
 friend class VMStructs;
 friend class JVMCIVMStructs;
 friend class MethodTest;
 private:
  // If you add a new field that points to any metaspace object, you
  // must add this field to Method::metaspace_pointers_do().
  ConstMethod*      _constMethod;                // Method read-only data.
  MethodData*       _method_data;
  MethodCounters*   _method_counters;
  AdapterHandlerEntry* _adapter;
  AccessFlags       _access_flags;               // Access flags
  int               _vtable_index;               // vtable index of this method (see VtableIndexFlag)
  MethodFlags       _flags;

  u2                _intrinsic_id;               // vmSymbols::intrinsic_id (0 == _none)

  JFR_ONLY(DEFINE_TRACE_FLAG;)

#ifndef PRODUCT
  int64_t _compiled_invocation_count;

  Symbol* _name;
#endif
  // Entry point for calling both from and to the interpreter.
  address _i2i_entry;           // All-args-on-stack calling convention
  // Entry point for calling from compiled code, to compiled code if it exists
  // or else the interpreter.
  volatile address _from_compiled_entry;           // Cache of: _code ? _code->verified_entry_point()           : _adapter->c2i_entry()
  volatile address _from_compiled_inline_ro_entry; // Cache of: _code ? _code->verified_inline_ro_entry_point() : _adapter->c2i_inline_ro_entry()
  volatile address _from_compiled_inline_entry;    // Cache of: _code ? _code->verified_inline_entry_point()    : _adapter->c2i_inline_entry()
  // The entry point for calling both from and to compiled code is
  // "_code->entry_point()".  Because of tiered compilation and de-opt, this
  // field can come and go.  It can transition from null to not-null at any
  // time (whenever a compile completes).  It can transition from not-null to
  // null only at safepoints (because of a de-opt).
  CompiledMethod* volatile _code;                       // Points to the corresponding piece of native code
  volatile address           _from_interpreted_entry; // Cache of _code ? _adapter->i2c_entry() : _i2i_entry

  // Constructor
  Method(ConstMethod* xconst, AccessFlags access_flags, Symbol* name);
 public:

  static Method* allocate(ClassLoaderData* loader_data,
                          int byte_code_size,
                          AccessFlags access_flags,
                          InlineTableSizes* sizes,
                          ConstMethod::MethodType method_type,
                          Symbol* name,
                          TRAPS);

  // CDS and vtbl checking can create an empty Method to get vtbl pointer.
  Method(){}

  virtual bool is_method() const { return true; }

#if INCLUDE_CDS
  void remove_unshareable_info();
  void restore_unshareable_info(TRAPS);
#endif

  // accessors for instance variables

  ConstMethod* constMethod() const             { return _constMethod; }
  void set_constMethod(ConstMethod* xconst)    { _constMethod = xconst; }


  static address make_adapters(const methodHandle& mh, TRAPS);
  address from_compiled_entry() const;
  address from_compiled_inline_ro_entry() const;
  address from_compiled_inline_entry() const;
  address from_interpreted_entry() const;

  // access flag
  AccessFlags access_flags() const               { return _access_flags;  }
  void set_access_flags(AccessFlags flags)       { _access_flags = flags; }

  // name
  Symbol* name() const                           { return constants()->symbol_at(name_index()); }
  int name_index() const                         { return constMethod()->name_index();         }
  void set_name_index(int index)                 { constMethod()->set_name_index(index);       }

  // signature
  Symbol* signature() const                      { return constants()->symbol_at(signature_index()); }
  int signature_index() const                    { return constMethod()->signature_index();         }
  void set_signature_index(int index)            { constMethod()->set_signature_index(index);       }

  // generics support
  Symbol* generic_signature() const              { int idx = generic_signature_index(); return ((idx != 0) ? constants()->symbol_at(idx) : nullptr); }
  int generic_signature_index() const            { return constMethod()->generic_signature_index(); }
  void set_generic_signature_index(int index)    { constMethod()->set_generic_signature_index(index); }

  // annotations support
  AnnotationArray* annotations() const           {
    return constMethod()->method_annotations();
  }
  AnnotationArray* parameter_annotations() const {
    return constMethod()->parameter_annotations();
  }
  AnnotationArray* annotation_default() const    {
    return constMethod()->default_annotations();
  }
  AnnotationArray* type_annotations() const      {
    return constMethod()->type_annotations();
  }

  // Helper routine: get klass name + "." + method name + signature as
  // C string, for the purpose of providing more useful
  // fatal error handling. The string is allocated in resource
  // area if a buffer is not provided by the caller.
  char* name_and_sig_as_C_string() const;
  char* name_and_sig_as_C_string(char* buf, int size) const;

  // Static routine in the situations we don't have a Method*
  static char* name_and_sig_as_C_string(Klass* klass, Symbol* method_name, Symbol* signature);
  static char* name_and_sig_as_C_string(Klass* klass, Symbol* method_name, Symbol* signature, char* buf, int size);

  // Get return type + klass name + "." + method name + ( parameters types )
  // as a C string or print it to an outputStream.
  // This is to be used to assemble strings passed to Java, so that
  // the text more resembles Java code. Used in exception messages.
  // Memory is allocated in the resource area; the caller needs
  // a ResourceMark.
  const char* external_name() const;
  void  print_external_name(outputStream *os) const;

  static const char* external_name(                  Klass* klass, Symbol* method_name, Symbol* signature);
  static void  print_external_name(outputStream *os, Klass* klass, Symbol* method_name, Symbol* signature);

  Bytecodes::Code java_code_at(int bci) const {
    return Bytecodes::java_code_at(this, bcp_from(bci));
  }
  Bytecodes::Code code_at(int bci) const {
    return Bytecodes::code_at(this, bcp_from(bci));
  }

  // JVMTI breakpoints
#if !INCLUDE_JVMTI
  Bytecodes::Code orig_bytecode_at(int bci) const {
    ShouldNotReachHere();
    return Bytecodes::_shouldnotreachhere;
  }
  void set_orig_bytecode_at(int bci, Bytecodes::Code code) {
    ShouldNotReachHere();
  };
  u2   number_of_breakpoints() const {return 0;}
#else // !INCLUDE_JVMTI
  Bytecodes::Code orig_bytecode_at(int bci) const;
  void set_orig_bytecode_at(int bci, Bytecodes::Code code);
  void set_breakpoint(int bci);
  void clear_breakpoint(int bci);
  void clear_all_breakpoints();
  // Tracking number of breakpoints, for fullspeed debugging.
  // Only mutated by VM thread.
  u2   number_of_breakpoints() const {
    MethodCounters* mcs = method_counters();
    if (mcs == nullptr) {
      return 0;
    } else {
      return mcs->number_of_breakpoints();
    }
  }
  void incr_number_of_breakpoints(Thread* current) {
    MethodCounters* mcs = get_method_counters(current);
    if (mcs != nullptr) {
      mcs->incr_number_of_breakpoints();
    }
  }
  void decr_number_of_breakpoints(Thread* current) {
    MethodCounters* mcs = get_method_counters(current);
    if (mcs != nullptr) {
      mcs->decr_number_of_breakpoints();
    }
  }
  // Initialization only
  void clear_number_of_breakpoints() {
    MethodCounters* mcs = method_counters();
    if (mcs != nullptr) {
      mcs->clear_number_of_breakpoints();
    }
  }
#endif // !INCLUDE_JVMTI

  // index into InstanceKlass methods() array
  // note: also used by jfr
  u2 method_idnum() const           { return constMethod()->method_idnum(); }
  void set_method_idnum(u2 idnum)   { constMethod()->set_method_idnum(idnum); }

  u2 orig_method_idnum() const           { return constMethod()->orig_method_idnum(); }
  void set_orig_method_idnum(u2 idnum)   { constMethod()->set_orig_method_idnum(idnum); }

  // code size
  int code_size() const                  { return constMethod()->code_size(); }

  // method size in words
  int method_size() const                { return sizeof(Method)/wordSize + ( is_native() ? 2 : 0 ); }

  // constant pool for Klass* holding this method
  ConstantPool* constants() const              { return constMethod()->constants(); }
  void set_constants(ConstantPool* c)          { constMethod()->set_constants(c); }

  // max stack
  // return original max stack size for method verification
  int  verifier_max_stack() const                { return constMethod()->max_stack(); }
  int           max_stack() const                { return constMethod()->max_stack() + extra_stack_entries(); }
  void      set_max_stack(int size)              {        constMethod()->set_max_stack(size); }

  // max locals
  int  max_locals() const                        { return constMethod()->max_locals(); }
  void set_max_locals(int size)                  { constMethod()->set_max_locals(size); }

  int highest_comp_level() const;
  void set_highest_comp_level(int level);
  int highest_osr_comp_level() const;
  void set_highest_osr_comp_level(int level);

#if COMPILER2_OR_JVMCI
  // Count of times method was exited via exception while interpreting
  void interpreter_throwout_increment(Thread* current) {
    MethodCounters* mcs = get_method_counters(current);
    if (mcs != nullptr) {
      mcs->interpreter_throwout_increment();
    }
  }
#endif

  int  interpreter_throwout_count() const        {
    MethodCounters* mcs = method_counters();
    if (mcs == nullptr) {
      return 0;
    } else {
      return mcs->interpreter_throwout_count();
    }
  }

  // Derive stuff from the signature at load time.
  void compute_from_signature(Symbol* sig);

  // size of parameters (receiver if any + arguments)
  int  size_of_parameters() const                { return constMethod()->size_of_parameters(); }
  void set_size_of_parameters(int size)          { constMethod()->set_size_of_parameters(size); }

  bool has_stackmap_table() const {
    return constMethod()->has_stackmap_table();
  }

  Array<u1>* stackmap_data() const {
    return constMethod()->stackmap_data();
  }

  void set_stackmap_data(Array<u1>* sd) {
    constMethod()->set_stackmap_data(sd);
  }

  // exception handler table
  bool has_exception_handler() const
                             { return constMethod()->has_exception_table(); }
  int exception_table_length() const
                             { return constMethod()->exception_table_length(); }
  ExceptionTableElement* exception_table_start() const
                             { return constMethod()->exception_table_start(); }

  // Finds the first entry point bci of an exception handler for an
  // exception of klass ex_klass thrown at throw_bci. A value of null
  // for ex_klass indicates that the exception klass is not known; in
  // this case it matches any constraint class. Returns -1 if the
  // exception cannot be handled in this method. The handler
  // constraint classes are loaded if necessary. Note that this may
  // throw an exception if loading of the constraint classes causes
  // an IllegalAccessError (bugid 4307310) or an OutOfMemoryError.
  // If an exception is thrown, returns the bci of the
  // exception handler which caused the exception to be thrown, which
  // is needed for proper retries. See, for example,
  // InterpreterRuntime::exception_handler_for_exception.
  static int fast_exception_handler_bci_for(const methodHandle& mh, Klass* ex_klass, int throw_bci, TRAPS);

  static bool register_native(Klass* k,
                              Symbol* name,
                              Symbol* signature,
                              address entry,
                              TRAPS);

  // method data access
  MethodData* method_data() const              {
    return _method_data;
  }

  void set_method_data(MethodData* data);

  MethodCounters* method_counters() const {
    return _method_counters;
  }

  void clear_method_counters() {
    _method_counters = nullptr;
  }

  bool init_method_counters(MethodCounters* counters);

  int prev_event_count() const {
    MethodCounters* mcs = method_counters();
    return mcs == nullptr ? 0 : mcs->prev_event_count();
  }
  void set_prev_event_count(int count) {
    MethodCounters* mcs = method_counters();
    if (mcs != nullptr) {
      mcs->set_prev_event_count(count);
    }
  }
  jlong prev_time() const {
    MethodCounters* mcs = method_counters();
    return mcs == nullptr ? 0 : mcs->prev_time();
  }
  void set_prev_time(jlong time) {
    MethodCounters* mcs = method_counters();
    if (mcs != nullptr) {
      mcs->set_prev_time(time);
    }
  }
  float rate() const {
    MethodCounters* mcs = method_counters();
    return mcs == nullptr ? 0 : mcs->rate();
  }
  void set_rate(float rate) {
    MethodCounters* mcs = method_counters();
    if (mcs != nullptr) {
      mcs->set_rate(rate);
    }
  }

  int invocation_count() const;
  int backedge_count() const;

  bool was_executed_more_than(int n);
  bool was_never_executed()                     { return !was_executed_more_than(0);  }

  static void build_profiling_method_data(const methodHandle& method, TRAPS);

  static MethodCounters* build_method_counters(Thread* current, Method* m);

  int interpreter_invocation_count()            { return invocation_count();          }

#ifndef PRODUCT
  int64_t  compiled_invocation_count() const    { return _compiled_invocation_count;}
  void set_compiled_invocation_count(int count) { _compiled_invocation_count = (int64_t)count; }
#else
  // for PrintMethodData in a product build
  int64_t  compiled_invocation_count() const    { return 0; }
#endif // not PRODUCT

  // nmethod/verified compiler entry
  address verified_code_entry();
  address verified_inline_code_entry();
  address verified_inline_ro_code_entry();
  bool check_code() const;      // Not inline to avoid circular ref
  CompiledMethod* volatile code() const;

  // Locks CompiledMethod_lock if not held.
  void unlink_code(CompiledMethod *compare);
  // Locks CompiledMethod_lock if not held.
  void unlink_code();

private:
  // Either called with CompiledMethod_lock held or from constructor.
  void clear_code();

public:
  static void set_code(const methodHandle& mh, CompiledMethod* code);
  void set_adapter_entry(AdapterHandlerEntry* adapter) {
    _adapter = adapter;
  }
  void set_from_compiled_entry(address entry) {
    _from_compiled_entry = entry;
  }
  void set_from_compiled_inline_ro_entry(address entry) {
    _from_compiled_inline_ro_entry = entry;
  }
  void set_from_compiled_inline_entry(address entry) {
    _from_compiled_inline_entry = entry;
  }

  address get_i2c_entry();
  address get_c2i_entry();
  address get_c2i_inline_entry();
  address get_c2i_unverified_entry();
  address get_c2i_unverified_inline_entry();
  address get_c2i_no_clinit_check_entry();
  AdapterHandlerEntry* adapter() const {
    return _adapter;
  }
  // setup entry points
  void link_method(const methodHandle& method, TRAPS);
  // clear entry points. Used by sharing code during dump time
  void unlink_method() NOT_CDS_RETURN;
  void remove_unshareable_flags() NOT_CDS_RETURN;

  // the number of argument reg slots that the compiled method uses on the stack.
  int num_stack_arg_slots() const { return constMethod()->num_stack_arg_slots(); }

  virtual void metaspace_pointers_do(MetaspaceClosure* iter);
  virtual MetaspaceObj::Type type() const { return MethodType; }

  // vtable index
  enum VtableIndexFlag {
    // Valid vtable indexes are non-negative (>= 0).
    // These few negative values are used as sentinels.
    itable_index_max        = -10, // first itable index, growing downward
    pending_itable_index    = -9,  // itable index will be assigned
    invalid_vtable_index    = -4,  // distinct from any valid vtable index
    garbage_vtable_index    = -3,  // not yet linked; no vtable layout yet
    nonvirtual_vtable_index = -2   // there is no need for vtable dispatch
    // 6330203 Note:  Do not use -1, which was overloaded with many meanings.
  };
  DEBUG_ONLY(bool valid_vtable_index() const     { return _vtable_index >= nonvirtual_vtable_index; })
  bool has_vtable_index() const                  { return _vtable_index >= 0; }
  int  vtable_index() const                      { return _vtable_index; }
  void set_vtable_index(int index);
  DEBUG_ONLY(bool valid_itable_index() const     { return _vtable_index <= pending_itable_index; })
  bool has_itable_index() const                  { return _vtable_index <= itable_index_max; }
  int  itable_index() const                      { assert(valid_itable_index(), "");
                                                   return itable_index_max - _vtable_index; }
  void set_itable_index(int index);

  // interpreter entry
  address interpreter_entry() const              { return _i2i_entry; }
  // Only used when first initialize so we can set _i2i_entry and _from_interpreted_entry
  void set_interpreter_entry(address entry) {
    if (_i2i_entry != entry) {
      _i2i_entry = entry;
    }
    if (_from_interpreted_entry != entry) {
      _from_interpreted_entry = entry;
    }
  }

  // native function (used for native methods only)
  enum {
    native_bind_event_is_interesting = true
  };
  address native_function() const                { return *(native_function_addr()); }

  // Must specify a real function (not null).
  // Use clear_native_function() to unregister.
  void set_native_function(address function, bool post_event_flag);
  bool has_native_function() const;
  void clear_native_function();

  // signature handler (used for native methods only)
  address signature_handler() const              { return *(signature_handler_addr()); }
  void set_signature_handler(address handler);

  // Interpreter oopmap support
  void mask_for(int bci, InterpreterOopMap* mask);

  // operations on invocation counter
  void print_invocation_count();

  // byte codes
  void    set_code(address code)      { return constMethod()->set_code(code); }
  address code_base() const           { return constMethod()->code_base(); }
  bool    contains(address bcp) const { return constMethod()->contains(bcp); }

  // prints byte codes
  void print_codes(int flags = 0) const { print_codes_on(tty, flags); }
  void print_codes_on(outputStream* st, int flags = 0) const;
  void print_codes_on(int from, int to, outputStream* st, int flags = 0) const;

  // method parameters
  bool has_method_parameters() const
                         { return constMethod()->has_method_parameters(); }
  int method_parameters_length() const
                         { return constMethod()->method_parameters_length(); }
  MethodParametersElement* method_parameters_start() const
                          { return constMethod()->method_parameters_start(); }

  // checked exceptions
  int checked_exceptions_length() const
                         { return constMethod()->checked_exceptions_length(); }
  CheckedExceptionElement* checked_exceptions_start() const
                          { return constMethod()->checked_exceptions_start(); }

  // localvariable table
  bool has_localvariable_table() const
                          { return constMethod()->has_localvariable_table(); }
  int localvariable_table_length() const
                        { return constMethod()->localvariable_table_length(); }
  LocalVariableTableElement* localvariable_table_start() const
                         { return constMethod()->localvariable_table_start(); }

  bool has_linenumber_table() const
                              { return constMethod()->has_linenumber_table(); }
  u_char* compressed_linenumber_table() const
                       { return constMethod()->compressed_linenumber_table(); }

  // method holder (the Klass* holding this method)
  InstanceKlass* method_holder() const         { return constants()->pool_holder(); }

  Symbol* klass_name() const;                    // returns the name of the method holder
  BasicType result_type() const                  { return constMethod()->result_type(); }
  bool is_returning_oop() const                  { BasicType r = result_type(); return is_reference_type(r); }
  InlineKlass* returns_inline_type(Thread* thread) const;

  // Checked exceptions thrown by this method (resolved to mirrors)
  objArrayHandle resolved_checked_exceptions(TRAPS) { return resolved_checked_exceptions_impl(this, THREAD); }

  // Access flags
  bool is_public() const                         { return access_flags().is_public();      }
  bool is_private() const                        { return access_flags().is_private();     }
  bool is_protected() const                      { return access_flags().is_protected();   }
  bool is_package_private() const                { return !is_public() && !is_private() && !is_protected(); }
  bool is_static() const                         { return access_flags().is_static();      }
  bool is_final() const                          { return access_flags().is_final();       }
  bool is_synchronized() const                   { return access_flags().is_synchronized();}
  bool is_native() const                         { return access_flags().is_native();      }
  bool is_abstract() const                       { return access_flags().is_abstract();    }
  bool is_synthetic() const                      { return access_flags().is_synthetic();   }

  // returns true if contains only return operation
  bool is_empty_method() const;

  // returns true if this is a vanilla constructor
  bool is_vanilla_constructor() const;

  // checks method and its method holder
  bool is_final_method() const;
  bool is_final_method(AccessFlags class_access_flags) const;
  // interface method declared with 'default' - excludes private interface methods
  bool is_default_method() const;

  // true if method needs no dynamic dispatch (final and/or no vtable entry)
  bool can_be_statically_bound() const;
  bool can_be_statically_bound(InstanceKlass* context) const;
  bool can_be_statically_bound(AccessFlags class_access_flags) const;

  // true if method can omit stack trace in throw in compiled code.
  bool can_omit_stack_trace();

  // Flags getting and setting.
#define M_STATUS_GET_SET(name, ignore)          \
  bool name() const { return _flags.name(); }   \
  void set_##name(bool x) { _flags.set_##name(x); } \
  void set_##name() { _flags.set_##name(true); }
  M_STATUS_DO(M_STATUS_GET_SET)
#undef M_STATUS_GET_SET

  // returns true if the method has any backward branches.
  bool has_loops() {
    return has_loops_flag_init() ? has_loops_flag() : compute_has_loops_flag();
  };

  bool compute_has_loops_flag();
  bool set_has_loops() {
    // set both the flags and that it's been initialized.
    set_has_loops_flag();
    set_has_loops_flag_init();
    return true;
  }

  // returns true if the method has any monitors.
  bool has_monitors() const                      { return is_synchronized() || has_monitor_bytecodes(); }

  // monitor matching. This returns a conservative estimate of whether the monitorenter/monitorexit bytecodes
  // properly nest in the method. It might return false, even though they actually nest properly, since the info.
  // has not been computed yet.
  bool guaranteed_monitor_matching() const       { return monitor_matching(); }
  void set_guaranteed_monitor_matching()         { set_monitor_matching(); }

  // returns true if the method is an accessor function (setter/getter).
  bool is_accessor() const;

  // returns true if the method is a getter
  bool is_getter() const;

  // returns true if the method is a setter
  bool is_setter() const;

  // returns true if the method does nothing but return a constant of primitive type
  bool is_constant_getter() const;

  // returns true if the method name is <clinit> and the method has
  // valid static initializer flags.
  bool is_class_initializer() const;

  // returns true if the method name is <init> and the method is not a static factory
  bool is_object_constructor() const;

  // returns true if the method is an object constructor or class initializer
  // (non-static <init> or <clinit>), but false for factories (static <vnew>).
  bool is_object_constructor_or_class_initializer() const;

  // returns true if the method name is <vnew> and the method is static
  bool is_static_vnew_factory() const;

  // compiled code support
  // NOTE: code() is inherently racy as deopt can be clearing code
  // simultaneously. Use with caution.
  bool has_compiled_code() const;

  bool needs_clinit_barrier() const;

  // sizing
  static int header_size()                       {
    return align_up((int)sizeof(Method), wordSize) / wordSize;
  }
  static int size(bool is_native);
  int size() const                               { return method_size(); }
  void log_touched(Thread* current);
  static void print_touched_methods(outputStream* out);

  // interpreter support
  static ByteSize const_offset()                 { return byte_offset_of(Method, _constMethod       ); }
  static ByteSize access_flags_offset()          { return byte_offset_of(Method, _access_flags      ); }
  static ByteSize from_compiled_offset()         { return byte_offset_of(Method, _from_compiled_entry); }
  static ByteSize from_compiled_inline_offset()  { return byte_offset_of(Method, _from_compiled_inline_entry); }
  static ByteSize from_compiled_inline_ro_offset(){ return byte_offset_of(Method, _from_compiled_inline_ro_entry); }
  static ByteSize code_offset()                  { return byte_offset_of(Method, _code); }
<<<<<<< HEAD
  static ByteSize flags_offset()                 { return byte_offset_of(Method, _flags); }
  static ByteSize method_data_offset()           {
    return byte_offset_of(Method, _method_data);
  }
=======

>>>>>>> 2836c34b
  static ByteSize method_counters_offset()       {
    return byte_offset_of(Method, _method_counters);
  }
#ifndef PRODUCT
  static ByteSize compiled_invocation_counter_offset() { return byte_offset_of(Method, _compiled_invocation_count); }
#endif // not PRODUCT
  static ByteSize native_function_offset()       { return in_ByteSize(sizeof(Method));                 }
  static ByteSize from_interpreted_offset()      { return byte_offset_of(Method, _from_interpreted_entry ); }
  static ByteSize interpreter_entry_offset()     { return byte_offset_of(Method, _i2i_entry ); }
  static ByteSize signature_handler_offset()     { return in_ByteSize(sizeof(Method) + wordSize);      }
  static ByteSize itable_index_offset()          { return byte_offset_of(Method, _vtable_index ); }

  // for code generation
  static ByteSize method_data_offset()  { return byte_offset_of(Method, _method_data); }
  static ByteSize intrinsic_id_offset() { return byte_offset_of(Method, _intrinsic_id); }
  static int intrinsic_id_size_in_bytes()        { return sizeof(u2); }

  // Static methods that are used to implement member methods where an exposed this pointer
  // is needed due to possible GCs
  static objArrayHandle resolved_checked_exceptions_impl(Method* method, TRAPS);

  // Returns the byte code index from the byte code pointer
  int     bci_from(address bcp) const;
  address bcp_from(int bci) const;
  address bcp_from(address bcp) const;
  int validate_bci_from_bcp(address bcp) const;
  int validate_bci(int bci) const;

  // Returns the line number for a bci if debugging information for the method is prowided,
  // -1 is returned otherwise.
  int line_number_from_bci(int bci) const;

  // Reflection support
  bool is_overridden_in(Klass* k) const;

  // Stack walking support
  bool is_ignored_by_security_stack_walk() const;

  // JSR 292 support
  bool is_method_handle_intrinsic() const;          // MethodHandles::is_signature_polymorphic_intrinsic(intrinsic_id)
  bool is_compiled_lambda_form() const;             // intrinsic_id() == vmIntrinsics::_compiledLambdaForm
  bool has_member_arg() const;                      // intrinsic_id() == vmIntrinsics::_linkToSpecial, etc.
  static methodHandle make_method_handle_intrinsic(vmIntrinsicID iid, // _invokeBasic, _linkToVirtual
                                                   Symbol* signature, //anything at all
                                                   TRAPS);
  // Some special methods don't need to be findable by nmethod iterators and are permanent.
  bool can_be_allocated_in_NonNMethod_space() const { return is_method_handle_intrinsic(); }

  // Continuation
  inline bool is_continuation_enter_intrinsic() const;
  inline bool is_continuation_yield_intrinsic() const;
  inline bool is_continuation_native_intrinsic() const;
  inline bool is_special_native_intrinsic() const;

  static Klass* check_non_bcp_klass(Klass* klass);

  enum {
    // How many extra stack entries for invokedynamic
    extra_stack_entries_for_jsr292 = 1
  };

  // this operates only on invoke methods:
  // presize interpreter frames for extra interpreter stack entries, if needed
  // Account for the extra appendix argument for invokehandle/invokedynamic
  static int extra_stack_entries() { return extra_stack_entries_for_jsr292; }
  static int extra_stack_words();  // = extra_stack_entries() * Interpreter::stackElementSize

  // RedefineClasses() support:
  bool on_stack() const                             { return on_stack_flag(); }
  void set_on_stack(const bool value);

  void record_gc_epoch();

  // see the definition in Method*.cpp for the gory details
  bool should_not_be_cached() const;

  // Rewriting support
  static methodHandle clone_with_new_data(const methodHandle& m, u_char* new_code, int new_code_length,
                                          u_char* new_compressed_linenumber_table, int new_compressed_linenumber_size, TRAPS);

  // jmethodID handling
  // Because the useful life-span of a jmethodID cannot be determined,
  // once created they are never reclaimed.  The methods to which they refer,
  // however, can be GC'ed away if the class is unloaded or if the method is
  // made obsolete or deleted -- in these cases, the jmethodID
  // refers to null (as is the case for any weak reference).
  static jmethodID make_jmethod_id(ClassLoaderData* cld, Method* mh);
  static void destroy_jmethod_id(ClassLoaderData* cld, jmethodID mid);

  // Ensure there is enough capacity in the internal tracking data
  // structures to hold the number of jmethodIDs you plan to generate.
  // This saves substantial time doing allocations.
  static void ensure_jmethod_ids(ClassLoaderData* cld, int capacity);

  // Use resolve_jmethod_id() in situations where the caller is expected
  // to provide a valid jmethodID; the only sanity checks are in asserts;
  // result guaranteed not to be null.
  inline static Method* resolve_jmethod_id(jmethodID mid) {
    assert(mid != nullptr, "JNI method id should not be null");
    return *((Method**)mid);
  }

  // Use checked_resolve_jmethod_id() in situations where the caller
  // should provide a valid jmethodID, but might not. Null is returned
  // when the jmethodID does not refer to a valid method.
  static Method* checked_resolve_jmethod_id(jmethodID mid);

  static void change_method_associated_with_jmethod_id(jmethodID old_jmid_ptr, Method* new_method);
  static bool is_method_id(jmethodID mid);

  // Clear methods
  static void clear_jmethod_ids(ClassLoaderData* loader_data);
  static void print_jmethod_ids_count(const ClassLoaderData* loader_data, outputStream* out) PRODUCT_RETURN;

  // Get this method's jmethodID -- allocate if it doesn't exist
  jmethodID jmethod_id();

  // Lookup the jmethodID for this method.  Return null if not found.
  // NOTE that this function can be called from a signal handler
  // (see AsyncGetCallTrace support for Forte Analyzer) and this
  // needs to be async-safe. No allocation should be done and
  // so handles are not used to avoid deadlock.
  jmethodID find_jmethod_id_or_null()               { return method_holder()->jmethod_id_or_null(this); }

  // Support for inlining of intrinsic methods
  vmIntrinsicID intrinsic_id() const          { return (vmIntrinsicID) _intrinsic_id;           }
  void     set_intrinsic_id(vmIntrinsicID id) {                           _intrinsic_id = (u2) id; }

  // Helper routines for intrinsic_id() and vmIntrinsics::method().
  void init_intrinsic_id(vmSymbolID klass_id);     // updates from _none if a match
  static vmSymbolID klass_id_for_intrinsics(const Klass* holder);

  bool caller_sensitive() const     { return constMethod()->caller_sensitive(); }
  void set_caller_sensitive() { constMethod()->set_caller_sensitive(); }

  bool changes_current_thread() const { return constMethod()->changes_current_thread(); }
  void set_changes_current_thread() { constMethod()->set_changes_current_thread(); }

  bool jvmti_mount_transition() const { return constMethod()->jvmti_mount_transition(); }
  void set_jvmti_mount_transition() { constMethod()->set_jvmti_mount_transition(); }

  bool is_hidden() const { return constMethod()->is_hidden(); }
  void set_is_hidden() { constMethod()->set_is_hidden(); }

  bool is_scoped() const { return constMethod()->is_scoped(); }
  void set_scoped() { constMethod()->set_is_scoped(); }

  bool intrinsic_candidate() const { return constMethod()->intrinsic_candidate(); }
  void set_intrinsic_candidate() { constMethod()->set_intrinsic_candidate(); }

  bool has_injected_profile() const { return constMethod()->has_injected_profile(); }
  void set_has_injected_profile() { constMethod()->set_has_injected_profile(); }

  bool has_reserved_stack_access() const { return constMethod()->reserved_stack_access(); }
  void set_has_reserved_stack_access() { constMethod()->set_reserved_stack_access(); }

  bool has_scalarized_args() const { return constMethod()->has_scalarized_args(); }
  void set_has_scalarized_args() { constMethod()->set_has_scalarized_args(); }

  bool has_scalarized_return() const { return constMethod()->has_scalarized_return(); }
  void set_has_scalarized_return() { constMethod()->set_has_scalarized_return(); }

  bool is_scalarized_arg(int idx) const;

  bool c1_needs_stack_repair() const { return constMethod()->c1_needs_stack_repair(); }
  void set_c1_needs_stack_repair() { constMethod()->set_c1_needs_stack_repair(); }

  bool c2_needs_stack_repair() const { return constMethod()->c2_needs_stack_repair(); }
  void set_c2_needs_stack_repair() { constMethod()->set_c2_needs_stack_repair(); }

  bool mismatch() const { return constMethod()->mismatch(); }
  void set_mismatch() { constMethod()->set_mismatch(); }

  JFR_ONLY(DEFINE_TRACE_FLAG_ACCESSOR;)

  ConstMethod::MethodType method_type() const {
      return _constMethod->method_type();
  }
  bool is_overpass() const { return method_type() == ConstMethod::OVERPASS; }

  // On-stack replacement support
  bool has_osr_nmethod(int level, bool match_level) {
   return method_holder()->lookup_osr_nmethod(this, InvocationEntryBci, level, match_level) != nullptr;
  }

  nmethod* lookup_osr_nmethod_for(int bci, int level, bool match_level) {
    return method_holder()->lookup_osr_nmethod(this, bci, level, match_level);
  }

  // Find if klass for method is loaded
  bool is_klass_loaded_by_klass_index(int klass_index) const;
  bool is_klass_loaded(int refinfo_index, Bytecodes::Code bc, bool must_be_resolved = false) const;

  // Indicates whether compilation failed earlier for this method, or
  // whether it is not compilable for another reason like having a
  // breakpoint set in it.
  bool  is_not_compilable(int comp_level = CompLevel_any) const;
  void set_not_compilable(const char* reason, int comp_level = CompLevel_all, bool report = true);
  void set_not_compilable_quietly(const char* reason, int comp_level = CompLevel_all) {
    set_not_compilable(reason, comp_level, false);
  }
  bool  is_not_osr_compilable(int comp_level = CompLevel_any) const;
  void set_not_osr_compilable(const char* reason, int comp_level = CompLevel_all, bool report = true);
  void set_not_osr_compilable_quietly(const char* reason, int comp_level = CompLevel_all) {
    set_not_osr_compilable(reason, comp_level, false);
  }
  bool is_always_compilable() const;

 private:
  void print_made_not_compilable(int comp_level, bool is_osr, bool report, const char* reason);

 public:
  MethodCounters* get_method_counters(Thread* current) {
    if (_method_counters == nullptr) {
      build_method_counters(current, this);
    }
    return _method_counters;
  }

  void clear_is_not_c1_compilable()           { set_is_not_c1_compilable(false); }
  void clear_is_not_c2_compilable()           { set_is_not_c2_compilable(false); }
  void clear_is_not_c2_osr_compilable()       { set_is_not_c2_osr_compilable(false); }

  // not_c1_osr_compilable == not_c1_compilable
  bool is_not_c1_osr_compilable() const       { return is_not_c1_compilable(); }
  void set_is_not_c1_osr_compilable()         { set_is_not_c1_compilable(); }
  void clear_is_not_c1_osr_compilable()       { clear_is_not_c1_compilable(); }

  // Background compilation support
  void clear_queued_for_compilation()  { set_queued_for_compilation(false);   }

  // Resolve all classes in signature, return 'true' if successful
  static bool load_signature_classes(const methodHandle& m, TRAPS);

  // Printing
  void print_short_name(outputStream* st = tty) const; // prints as klassname::methodname; Exposed so field engineers can debug VM
#if INCLUDE_JVMTI
  void print_name(outputStream* st = tty) const; // prints as "virtual void foo(int)"; exposed for -Xlog:redefine+class
#else
  void print_name(outputStream* st = tty) const  PRODUCT_RETURN; // prints as "virtual void foo(int)"
#endif

  typedef int (*method_comparator_func)(Method* a, Method* b);

  // Helper routine used for method sorting
  static void sort_methods(Array<Method*>* methods, bool set_idnums = true, method_comparator_func func = nullptr);

  // Deallocation function for redefine classes or if an error occurs
  void deallocate_contents(ClassLoaderData* loader_data);

  void release_C_heap_structures();

  Method* get_new_method() const {
    InstanceKlass* holder = method_holder();
    Method* new_method = holder->method_with_idnum(orig_method_idnum());

    assert(new_method != nullptr, "method_with_idnum() should not be null");
    assert(this != new_method, "sanity check");
    return new_method;
  }

  // Printing
#ifndef PRODUCT
  void print_on(outputStream* st) const;
#endif
  void print_value_on(outputStream* st) const;
  void print_linkage_flags(outputStream* st) PRODUCT_RETURN;

  const char* internal_name() const { return "{method}"; }

  // Check for valid method pointer
  static bool has_method_vptr(const void* ptr);
  static bool is_valid_method(const Method* m);

  // Verify
  void verify() { verify_on(tty); }
  void verify_on(outputStream* st);

 private:

  // Inlined elements
  address* native_function_addr() const          { assert(is_native(), "must be native"); return (address*) (this+1); }
  address* signature_handler_addr() const        { return native_function_addr() + 1; }

  void set_num_stack_arg_slots(int n) { constMethod()->set_num_stack_arg_slots(n); }
};


// Utility class for compressing line number tables

class CompressedLineNumberWriteStream: public CompressedWriteStream {
 private:
  int _bci;
  int _line;
 public:
  // Constructor
  CompressedLineNumberWriteStream(int initial_size) : CompressedWriteStream(initial_size), _bci(0), _line(0) {}
  CompressedLineNumberWriteStream(u_char* buffer, int initial_size) : CompressedWriteStream(buffer, initial_size), _bci(0), _line(0) {}

  // Write (bci, line number) pair to stream
  void write_pair_regular(int bci_delta, int line_delta);

  // If (bci delta, line delta) fits in (5-bit unsigned, 3-bit unsigned)
  // we save it as one byte, otherwise we write a 0xFF escape character
  // and use regular compression. 0x0 is used as end-of-stream terminator.
  void write_pair_inline(int bci, int line);

  void write_pair(int bci, int line);

  // Write end-of-stream marker
  void write_terminator()                        { write_byte(0); }
};


// Utility class for decompressing line number tables

class CompressedLineNumberReadStream: public CompressedReadStream {
 private:
  int _bci;
  int _line;
 public:
  // Constructor
  CompressedLineNumberReadStream(u_char* buffer);
  // Read (bci, line number) pair from stream. Returns false at end-of-stream.
  bool read_pair();
  // Accessing bci and line number (after calling read_pair)
  int bci() const                               { return _bci; }
  int line() const                              { return _line; }
};


#if INCLUDE_JVMTI

/// Fast Breakpoints.

// If this structure gets more complicated (because bpts get numerous),
// move it into its own header.

// There is presently no provision for concurrent access
// to breakpoint lists, which is only OK for JVMTI because
// breakpoints are written only at safepoints, and are read
// concurrently only outside of safepoints.

class BreakpointInfo : public CHeapObj<mtClass> {
  friend class VMStructs;
 private:
  Bytecodes::Code  _orig_bytecode;
  int              _bci;
  u2               _name_index;       // of method
  u2               _signature_index;  // of method
  BreakpointInfo*  _next;             // simple storage allocation

 public:
  BreakpointInfo(Method* m, int bci);

  // accessors
  Bytecodes::Code orig_bytecode()                     { return _orig_bytecode; }
  void        set_orig_bytecode(Bytecodes::Code code) { _orig_bytecode = code; }
  int         bci()                                   { return _bci; }

  BreakpointInfo*          next() const               { return _next; }
  void                 set_next(BreakpointInfo* n)    { _next = n; }

  // helps for searchers
  bool match(const Method* m, int bci) {
    return bci == _bci && match(m);
  }

  bool match(const Method* m) {
    return _name_index == m->name_index() &&
      _signature_index == m->signature_index();
  }

  void set(Method* method);
  void clear(Method* method);
};

#endif // INCLUDE_JVMTI

// Utility class for access exception handlers
class ExceptionTable : public StackObj {
 private:
  ExceptionTableElement* _table;
  u2  _length;

 public:
  ExceptionTable(const Method* m) {
    if (m->has_exception_handler()) {
      _table = m->exception_table_start();
      _length = m->exception_table_length();
    } else {
      _table = nullptr;
      _length = 0;
    }
  }

  int length() const {
    return _length;
  }

  u2 start_pc(int idx) const {
    assert(idx < _length, "out of bounds");
    return _table[idx].start_pc;
  }

  void set_start_pc(int idx, u2 value) {
    assert(idx < _length, "out of bounds");
    _table[idx].start_pc = value;
  }

  u2 end_pc(int idx) const {
    assert(idx < _length, "out of bounds");
    return _table[idx].end_pc;
  }

  void set_end_pc(int idx, u2 value) {
    assert(idx < _length, "out of bounds");
    _table[idx].end_pc = value;
  }

  u2 handler_pc(int idx) const {
    assert(idx < _length, "out of bounds");
    return _table[idx].handler_pc;
  }

  void set_handler_pc(int idx, u2 value) {
    assert(idx < _length, "out of bounds");
    _table[idx].handler_pc = value;
  }

  u2 catch_type_index(int idx) const {
    assert(idx < _length, "out of bounds");
    return _table[idx].catch_type_index;
  }

  void set_catch_type_index(int idx, u2 value) {
    assert(idx < _length, "out of bounds");
    _table[idx].catch_type_index = value;
  }
};

#endif // SHARE_OOPS_METHOD_HPP<|MERGE_RESOLUTION|>--- conflicted
+++ resolved
@@ -683,14 +683,8 @@
   static ByteSize from_compiled_inline_offset()  { return byte_offset_of(Method, _from_compiled_inline_entry); }
   static ByteSize from_compiled_inline_ro_offset(){ return byte_offset_of(Method, _from_compiled_inline_ro_entry); }
   static ByteSize code_offset()                  { return byte_offset_of(Method, _code); }
-<<<<<<< HEAD
   static ByteSize flags_offset()                 { return byte_offset_of(Method, _flags); }
-  static ByteSize method_data_offset()           {
-    return byte_offset_of(Method, _method_data);
-  }
-=======
-
->>>>>>> 2836c34b
+
   static ByteSize method_counters_offset()       {
     return byte_offset_of(Method, _method_counters);
   }
