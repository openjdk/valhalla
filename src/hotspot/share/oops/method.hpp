/*
 * Copyright (c) 1997, 2022, Oracle and/or its affiliates. All rights reserved.
 * DO NOT ALTER OR REMOVE COPYRIGHT NOTICES OR THIS FILE HEADER.
 *
 * This code is free software; you can redistribute it and/or modify it
 * under the terms of the GNU General Public License version 2 only, as
 * published by the Free Software Foundation.
 *
 * This code is distributed in the hope that it will be useful, but WITHOUT
 * ANY WARRANTY; without even the implied warranty of MERCHANTABILITY or
 * FITNESS FOR A PARTICULAR PURPOSE.  See the GNU General Public License
 * version 2 for more details (a copy is included in the LICENSE file that
 * accompanied this code).
 *
 * You should have received a copy of the GNU General Public License version
 * 2 along with this work; if not, write to the Free Software Foundation,
 * Inc., 51 Franklin St, Fifth Floor, Boston, MA 02110-1301 USA.
 *
 * Please contact Oracle, 500 Oracle Parkway, Redwood Shores, CA 94065 USA
 * or visit www.oracle.com if you need additional information or have any
 * questions.
 *
 */

#ifndef SHARE_OOPS_METHOD_HPP
#define SHARE_OOPS_METHOD_HPP

#include "classfile/vmSymbols.hpp"
#include "code/compressedStream.hpp"
#include "compiler/compilerDefinitions.hpp"
#include "interpreter/invocationCounter.hpp"
#include "oops/annotations.hpp"
#include "oops/constantPool.hpp"
#include "oops/methodCounters.hpp"
#include "oops/instanceKlass.hpp"
#include "oops/oop.hpp"
#include "oops/typeArrayOop.hpp"
#include "utilities/accessFlags.hpp"
#include "utilities/align.hpp"
#include "utilities/growableArray.hpp"
#include "utilities/macros.hpp"
#include "utilities/vmEnums.hpp"
#if INCLUDE_JFR
#include "jfr/support/jfrTraceIdExtension.hpp"
#endif


// A Method represents a Java method.
//
// Note that most applications load thousands of methods, so keeping the size of this
// class small has a big impact on footprint.
//
// Note that native_function and signature_handler have to be at fixed offsets
// (required by the interpreter)
//
//  Method embedded field layout (after declared fields):
//   [EMBEDDED native_function       (present only if native) ]
//   [EMBEDDED signature_handler     (present only if native) ]

class CheckedExceptionElement;
class LocalVariableTableElement;
class AdapterHandlerEntry;
class MethodData;
class MethodCounters;
class ConstMethod;
class InlineTableSizes;
class CompiledMethod;
class InterpreterOopMap;

class Method : public Metadata {
 friend class VMStructs;
 friend class JVMCIVMStructs;
 friend class MethodTest;
 private:
  // If you add a new field that points to any metaspace object, you
  // must add this field to Method::metaspace_pointers_do().
  ConstMethod*      _constMethod;                // Method read-only data.
  MethodData*       _method_data;
  MethodCounters*   _method_counters;
  AdapterHandlerEntry* _adapter;
  AccessFlags       _access_flags;               // Access flags
  int               _vtable_index;               // vtable index of this method (see VtableIndexFlag)
                                                 // note: can have vtables with >2**16 elements (because of inheritance)
  u2                _intrinsic_id;               // vmSymbols::intrinsic_id (0 == _none)

  // Flags
  enum Flags {
<<<<<<< HEAD
    _caller_sensitive      = 1 << 0,
    _force_inline          = 1 << 1,
    _dont_inline           = 1 << 2,
    _hidden                = 1 << 3,
    _has_injected_profile  = 1 << 4,
    _intrinsic_candidate   = 1 << 5,
    _reserved_stack_access = 1 << 6,
    _scalarized_args       = 1 << 7,
    _scalarized_return     = 1 << 8,
    _c1_needs_stack_repair = 1 << 9,
    _c2_needs_stack_repair = 1 << 10,
    _scoped                = 1 << 11
=======
    _caller_sensitive       = 1 << 0,
    _force_inline           = 1 << 1,
    _dont_inline            = 1 << 2,
    _hidden                 = 1 << 3,
    _has_injected_profile   = 1 << 4,
    _intrinsic_candidate    = 1 << 5,
    _reserved_stack_access  = 1 << 6,
    _scoped                 = 1 << 7,
    _changes_current_thread = 1 << 8,
    _jvmti_mount_transition = 1 << 9,
>>>>>>> c1040897
  };
  mutable u2 _flags;

  JFR_ONLY(DEFINE_TRACE_FLAG;)

#ifndef PRODUCT
  int64_t _compiled_invocation_count;

  Symbol* _name;
#endif
  // Entry point for calling both from and to the interpreter.
  address _i2i_entry;           // All-args-on-stack calling convention
  // Entry point for calling from compiled code, to compiled code if it exists
  // or else the interpreter.
  volatile address _from_compiled_entry;           // Cache of: _code ? _code->verified_entry_point()           : _adapter->c2i_entry()
  volatile address _from_compiled_inline_ro_entry; // Cache of: _code ? _code->verified_inline_ro_entry_point() : _adapter->c2i_inline_ro_entry()
  volatile address _from_compiled_inline_entry;    // Cache of: _code ? _code->verified_inline_entry_point()    : _adapter->c2i_inline_entry()
  // The entry point for calling both from and to compiled code is
  // "_code->entry_point()".  Because of tiered compilation and de-opt, this
  // field can come and go.  It can transition from NULL to not-null at any
  // time (whenever a compile completes).  It can transition from not-null to
  // NULL only at safepoints (because of a de-opt).
  CompiledMethod* volatile _code;                       // Points to the corresponding piece of native code
  volatile address           _from_interpreted_entry; // Cache of _code ? _adapter->i2c_entry() : _i2i_entry

  // Constructor
  Method(ConstMethod* xconst, AccessFlags access_flags, Symbol* name);
 public:

  static Method* allocate(ClassLoaderData* loader_data,
                          int byte_code_size,
                          AccessFlags access_flags,
                          InlineTableSizes* sizes,
                          ConstMethod::MethodType method_type,
                          Symbol* name,
                          TRAPS);

  // CDS and vtbl checking can create an empty Method to get vtbl pointer.
  Method(){}

  virtual bool is_method() const { return true; }

  void restore_unshareable_info(TRAPS);

  // accessors for instance variables

  ConstMethod* constMethod() const             { return _constMethod; }
  void set_constMethod(ConstMethod* xconst)    { _constMethod = xconst; }


  static address make_adapters(const methodHandle& mh, TRAPS);
  address from_compiled_entry() const;
  address from_compiled_inline_ro_entry() const;
  address from_compiled_inline_entry() const;
  address from_compiled_entry_no_trampoline(bool caller_is_c1) const;
  address from_interpreted_entry() const;

  // access flag
  AccessFlags access_flags() const               { return _access_flags;  }
  void set_access_flags(AccessFlags flags)       { _access_flags = flags; }

  // name
  Symbol* name() const                           { return constants()->symbol_at(name_index()); }
  int name_index() const                         { return constMethod()->name_index();         }
  void set_name_index(int index)                 { constMethod()->set_name_index(index);       }

  // signature
  Symbol* signature() const                      { return constants()->symbol_at(signature_index()); }
  int signature_index() const                    { return constMethod()->signature_index();         }
  void set_signature_index(int index)            { constMethod()->set_signature_index(index);       }

  // generics support
  Symbol* generic_signature() const              { int idx = generic_signature_index(); return ((idx != 0) ? constants()->symbol_at(idx) : (Symbol*)NULL); }
  int generic_signature_index() const            { return constMethod()->generic_signature_index(); }
  void set_generic_signature_index(int index)    { constMethod()->set_generic_signature_index(index); }

  // annotations support
  AnnotationArray* annotations() const           {
    return constMethod()->method_annotations();
  }
  AnnotationArray* parameter_annotations() const {
    return constMethod()->parameter_annotations();
  }
  AnnotationArray* annotation_default() const    {
    return constMethod()->default_annotations();
  }
  AnnotationArray* type_annotations() const      {
    return constMethod()->type_annotations();
  }

  // Helper routine: get klass name + "." + method name + signature as
  // C string, for the purpose of providing more useful
  // fatal error handling. The string is allocated in resource
  // area if a buffer is not provided by the caller.
  char* name_and_sig_as_C_string() const;
  char* name_and_sig_as_C_string(char* buf, int size) const;

  // Static routine in the situations we don't have a Method*
  static char* name_and_sig_as_C_string(Klass* klass, Symbol* method_name, Symbol* signature);
  static char* name_and_sig_as_C_string(Klass* klass, Symbol* method_name, Symbol* signature, char* buf, int size);

  // Get return type + klass name + "." + method name + ( parameters types )
  // as a C string or print it to an outputStream.
  // This is to be used to assemble strings passed to Java, so that
  // the text more resembles Java code. Used in exception messages.
  // Memory is allocated in the resource area; the caller needs
  // a ResourceMark.
  const char* external_name() const;
  void  print_external_name(outputStream *os) const;

  static const char* external_name(                  Klass* klass, Symbol* method_name, Symbol* signature);
  static void  print_external_name(outputStream *os, Klass* klass, Symbol* method_name, Symbol* signature);

  Bytecodes::Code java_code_at(int bci) const {
    return Bytecodes::java_code_at(this, bcp_from(bci));
  }
  Bytecodes::Code code_at(int bci) const {
    return Bytecodes::code_at(this, bcp_from(bci));
  }

  // JVMTI breakpoints
#if !INCLUDE_JVMTI
  Bytecodes::Code orig_bytecode_at(int bci) const {
    ShouldNotReachHere();
    return Bytecodes::_shouldnotreachhere;
  }
  void set_orig_bytecode_at(int bci, Bytecodes::Code code) {
    ShouldNotReachHere();
  };
  u2   number_of_breakpoints() const {return 0;}
#else // !INCLUDE_JVMTI
  Bytecodes::Code orig_bytecode_at(int bci) const;
  void set_orig_bytecode_at(int bci, Bytecodes::Code code);
  void set_breakpoint(int bci);
  void clear_breakpoint(int bci);
  void clear_all_breakpoints();
  // Tracking number of breakpoints, for fullspeed debugging.
  // Only mutated by VM thread.
  u2   number_of_breakpoints() const {
    MethodCounters* mcs = method_counters();
    if (mcs == NULL) {
      return 0;
    } else {
      return mcs->number_of_breakpoints();
    }
  }
  void incr_number_of_breakpoints(Thread* current) {
    MethodCounters* mcs = get_method_counters(current);
    if (mcs != NULL) {
      mcs->incr_number_of_breakpoints();
    }
  }
  void decr_number_of_breakpoints(Thread* current) {
    MethodCounters* mcs = get_method_counters(current);
    if (mcs != NULL) {
      mcs->decr_number_of_breakpoints();
    }
  }
  // Initialization only
  void clear_number_of_breakpoints() {
    MethodCounters* mcs = method_counters();
    if (mcs != NULL) {
      mcs->clear_number_of_breakpoints();
    }
  }
#endif // !INCLUDE_JVMTI

  // index into InstanceKlass methods() array
  // note: also used by jfr
  u2 method_idnum() const           { return constMethod()->method_idnum(); }
  void set_method_idnum(u2 idnum)   { constMethod()->set_method_idnum(idnum); }

  u2 orig_method_idnum() const           { return constMethod()->orig_method_idnum(); }
  void set_orig_method_idnum(u2 idnum)   { constMethod()->set_orig_method_idnum(idnum); }

  // code size
  int code_size() const                  { return constMethod()->code_size(); }

  // method size in words
  int method_size() const                { return sizeof(Method)/wordSize + ( is_native() ? 2 : 0 ); }

  // constant pool for Klass* holding this method
  ConstantPool* constants() const              { return constMethod()->constants(); }
  void set_constants(ConstantPool* c)          { constMethod()->set_constants(c); }

  // max stack
  // return original max stack size for method verification
  int  verifier_max_stack() const                { return constMethod()->max_stack(); }
  int           max_stack() const                { return constMethod()->max_stack() + extra_stack_entries(); }
  void      set_max_stack(int size)              {        constMethod()->set_max_stack(size); }

  // max locals
  int  max_locals() const                        { return constMethod()->max_locals(); }
  void set_max_locals(int size)                  { constMethod()->set_max_locals(size); }

  int highest_comp_level() const;
  void set_highest_comp_level(int level);
  int highest_osr_comp_level() const;
  void set_highest_osr_comp_level(int level);

#if COMPILER2_OR_JVMCI
  // Count of times method was exited via exception while interpreting
  void interpreter_throwout_increment(Thread* current) {
    MethodCounters* mcs = get_method_counters(current);
    if (mcs != NULL) {
      mcs->interpreter_throwout_increment();
    }
  }
#endif

  int  interpreter_throwout_count() const        {
    MethodCounters* mcs = method_counters();
    if (mcs == NULL) {
      return 0;
    } else {
      return mcs->interpreter_throwout_count();
    }
  }

  // Derive stuff from the signature at load time.
  void compute_from_signature(Symbol* sig);

  // size of parameters (receiver if any + arguments)
  int  size_of_parameters() const                { return constMethod()->size_of_parameters(); }
  void set_size_of_parameters(int size)          { constMethod()->set_size_of_parameters(size); }

  bool has_stackmap_table() const {
    return constMethod()->has_stackmap_table();
  }

  Array<u1>* stackmap_data() const {
    return constMethod()->stackmap_data();
  }

  void set_stackmap_data(Array<u1>* sd) {
    constMethod()->set_stackmap_data(sd);
  }

  // exception handler table
  bool has_exception_handler() const
                             { return constMethod()->has_exception_handler(); }
  int exception_table_length() const
                             { return constMethod()->exception_table_length(); }
  ExceptionTableElement* exception_table_start() const
                             { return constMethod()->exception_table_start(); }

  // Finds the first entry point bci of an exception handler for an
  // exception of klass ex_klass thrown at throw_bci. A value of NULL
  // for ex_klass indicates that the exception klass is not known; in
  // this case it matches any constraint class. Returns -1 if the
  // exception cannot be handled in this method. The handler
  // constraint classes are loaded if necessary. Note that this may
  // throw an exception if loading of the constraint classes causes
  // an IllegalAccessError (bugid 4307310) or an OutOfMemoryError.
  // If an exception is thrown, returns the bci of the
  // exception handler which caused the exception to be thrown, which
  // is needed for proper retries. See, for example,
  // InterpreterRuntime::exception_handler_for_exception.
  static int fast_exception_handler_bci_for(const methodHandle& mh, Klass* ex_klass, int throw_bci, TRAPS);

  static bool register_native(Klass* k,
                              Symbol* name,
                              Symbol* signature,
                              address entry,
                              TRAPS);

  // method data access
  MethodData* method_data() const              {
    return _method_data;
  }

  void set_method_data(MethodData* data);

  MethodCounters* method_counters() const {
    return _method_counters;
  }

  void clear_method_counters() {
    _method_counters = NULL;
  }

  bool init_method_counters(MethodCounters* counters);

  int prev_event_count() const {
    MethodCounters* mcs = method_counters();
    return mcs == NULL ? 0 : mcs->prev_event_count();
  }
  void set_prev_event_count(int count) {
    MethodCounters* mcs = method_counters();
    if (mcs != NULL) {
      mcs->set_prev_event_count(count);
    }
  }
  jlong prev_time() const {
    MethodCounters* mcs = method_counters();
    return mcs == NULL ? 0 : mcs->prev_time();
  }
  void set_prev_time(jlong time) {
    MethodCounters* mcs = method_counters();
    if (mcs != NULL) {
      mcs->set_prev_time(time);
    }
  }
  float rate() const {
    MethodCounters* mcs = method_counters();
    return mcs == NULL ? 0 : mcs->rate();
  }
  void set_rate(float rate) {
    MethodCounters* mcs = method_counters();
    if (mcs != NULL) {
      mcs->set_rate(rate);
    }
  }

  int nmethod_age() const {
    if (method_counters() == NULL) {
      return INT_MAX;
    } else {
      return method_counters()->nmethod_age();
    }
  }

  int invocation_count() const;
  int backedge_count() const;

  bool was_executed_more_than(int n);
  bool was_never_executed()                     { return !was_executed_more_than(0);  }

  static void build_profiling_method_data(const methodHandle& method, TRAPS);

  static MethodCounters* build_method_counters(Thread* current, Method* m);

  int interpreter_invocation_count()            { return invocation_count();          }

#ifndef PRODUCT
  int64_t  compiled_invocation_count() const    { return _compiled_invocation_count;}
  void set_compiled_invocation_count(int count) { _compiled_invocation_count = (int64_t)count; }
#else
  // for PrintMethodData in a product build
  int64_t  compiled_invocation_count() const    { return 0; }
#endif // not PRODUCT

  // Clear (non-shared space) pointers which could not be relevant
  // if this (shared) method were mapped into another JVM.
  void remove_unshareable_info();

  // nmethod/verified compiler entry
  address verified_code_entry();
  address verified_inline_code_entry();
  address verified_inline_ro_code_entry();
  bool check_code() const;      // Not inline to avoid circular ref
  CompiledMethod* volatile code() const;

  // Locks CompiledMethod_lock if not held.
  void unlink_code(CompiledMethod *compare);
  // Locks CompiledMethod_lock if not held.
  void unlink_code();

private:
  // Either called with CompiledMethod_lock held or from constructor.
  void clear_code();

public:
  static void set_code(const methodHandle& mh, CompiledMethod* code);
  void set_adapter_entry(AdapterHandlerEntry* adapter) {
    _adapter = adapter;
  }
  void set_from_compiled_entry(address entry) {
    _from_compiled_entry = entry;
  }
  void set_from_compiled_inline_ro_entry(address entry) {
    _from_compiled_inline_ro_entry = entry;
  }
  void set_from_compiled_inline_entry(address entry) {
    _from_compiled_inline_entry = entry;
  }

  address get_i2c_entry();
  address get_c2i_entry();
  address get_c2i_inline_entry();
  address get_c2i_unverified_entry();
  address get_c2i_unverified_inline_entry();
  address get_c2i_no_clinit_check_entry();
  AdapterHandlerEntry* adapter() const {
    return _adapter;
  }
  // setup entry points
  void link_method(const methodHandle& method, TRAPS);
  // clear entry points. Used by sharing code during dump time
  void unlink_method() NOT_CDS_RETURN;

  // the number of argument reg slots that the compiled method uses on the stack.
  int num_stack_arg_slots() const { return constMethod()->num_stack_arg_slots(); }

  virtual void metaspace_pointers_do(MetaspaceClosure* iter);
  virtual MetaspaceObj::Type type() const { return MethodType; }

  // vtable index
  enum VtableIndexFlag {
    // Valid vtable indexes are non-negative (>= 0).
    // These few negative values are used as sentinels.
    itable_index_max        = -10, // first itable index, growing downward
    pending_itable_index    = -9,  // itable index will be assigned
    invalid_vtable_index    = -4,  // distinct from any valid vtable index
    garbage_vtable_index    = -3,  // not yet linked; no vtable layout yet
    nonvirtual_vtable_index = -2   // there is no need for vtable dispatch
    // 6330203 Note:  Do not use -1, which was overloaded with many meanings.
  };
  DEBUG_ONLY(bool valid_vtable_index() const     { return _vtable_index >= nonvirtual_vtable_index; })
  bool has_vtable_index() const                  { return _vtable_index >= 0; }
  int  vtable_index() const                      { return _vtable_index; }
  void set_vtable_index(int index);
  DEBUG_ONLY(bool valid_itable_index() const     { return _vtable_index <= pending_itable_index; })
  bool has_itable_index() const                  { return _vtable_index <= itable_index_max; }
  int  itable_index() const                      { assert(valid_itable_index(), "");
                                                   return itable_index_max - _vtable_index; }
  void set_itable_index(int index);

  // interpreter entry
  address interpreter_entry() const              { return _i2i_entry; }
  // Only used when first initialize so we can set _i2i_entry and _from_interpreted_entry
  void set_interpreter_entry(address entry) {
    if (_i2i_entry != entry) {
      _i2i_entry = entry;
    }
    if (_from_interpreted_entry != entry) {
      _from_interpreted_entry = entry;
    }
  }

  // native function (used for native methods only)
  enum {
    native_bind_event_is_interesting = true
  };
  address native_function() const                { return *(native_function_addr()); }

  // Must specify a real function (not NULL).
  // Use clear_native_function() to unregister.
  void set_native_function(address function, bool post_event_flag);
  bool has_native_function() const;
  void clear_native_function();

  // signature handler (used for native methods only)
  address signature_handler() const              { return *(signature_handler_addr()); }
  void set_signature_handler(address handler);

  // Interpreter oopmap support
  void mask_for(int bci, InterpreterOopMap* mask);

  // operations on invocation counter
  void print_invocation_count();

  // byte codes
  void    set_code(address code)      { return constMethod()->set_code(code); }
  address code_base() const           { return constMethod()->code_base(); }
  bool    contains(address bcp) const { return constMethod()->contains(bcp); }

  // prints byte codes
  void print_codes() const            { print_codes_on(tty); }
  void print_codes_on(outputStream* st) const;
  void print_codes_on(int from, int to, outputStream* st) const;

  // method parameters
  bool has_method_parameters() const
                         { return constMethod()->has_method_parameters(); }
  int method_parameters_length() const
                         { return constMethod()->method_parameters_length(); }
  MethodParametersElement* method_parameters_start() const
                          { return constMethod()->method_parameters_start(); }

  // checked exceptions
  int checked_exceptions_length() const
                         { return constMethod()->checked_exceptions_length(); }
  CheckedExceptionElement* checked_exceptions_start() const
                          { return constMethod()->checked_exceptions_start(); }

  // localvariable table
  bool has_localvariable_table() const
                          { return constMethod()->has_localvariable_table(); }
  int localvariable_table_length() const
                        { return constMethod()->localvariable_table_length(); }
  LocalVariableTableElement* localvariable_table_start() const
                         { return constMethod()->localvariable_table_start(); }

  bool has_linenumber_table() const
                              { return constMethod()->has_linenumber_table(); }
  u_char* compressed_linenumber_table() const
                       { return constMethod()->compressed_linenumber_table(); }

  // method holder (the Klass* holding this method)
  InstanceKlass* method_holder() const         { return constants()->pool_holder(); }

  Symbol* klass_name() const;                    // returns the name of the method holder
  BasicType result_type() const                  { return constMethod()->result_type(); }
  bool is_returning_oop() const                  { BasicType r = result_type(); return is_reference_type(r); }
  InlineKlass* returns_inline_type(Thread* thread) const;

  // Checked exceptions thrown by this method (resolved to mirrors)
  objArrayHandle resolved_checked_exceptions(TRAPS) { return resolved_checked_exceptions_impl(this, THREAD); }

  // Access flags
  bool is_public() const                         { return access_flags().is_public();      }
  bool is_private() const                        { return access_flags().is_private();     }
  bool is_protected() const                      { return access_flags().is_protected();   }
  bool is_package_private() const                { return !is_public() && !is_private() && !is_protected(); }
  bool is_static() const                         { return access_flags().is_static();      }
  bool is_final() const                          { return access_flags().is_final();       }
  bool is_synchronized() const                   { return access_flags().is_synchronized();}
  bool is_native() const                         { return access_flags().is_native();      }
  bool is_abstract() const                       { return access_flags().is_abstract();    }
  bool is_synthetic() const                      { return access_flags().is_synthetic();   }

  // returns true if contains only return operation
  bool is_empty_method() const;

  // returns true if this is a vanilla constructor
  bool is_vanilla_constructor() const;

  // checks method and its method holder
  bool is_final_method() const;
  bool is_final_method(AccessFlags class_access_flags) const;
  // interface method declared with 'default' - excludes private interface methods
  bool is_default_method() const;

  // true if method needs no dynamic dispatch (final and/or no vtable entry)
  bool can_be_statically_bound() const;
  bool can_be_statically_bound(InstanceKlass* context) const;
  bool can_be_statically_bound(AccessFlags class_access_flags) const;

  // true if method can omit stack trace in throw in compiled code.
  bool can_omit_stack_trace();

  // returns true if the method has any backward branches.
  bool has_loops() {
    return access_flags().loops_flag_init() ? access_flags().has_loops() : compute_has_loops_flag();
  };

  bool compute_has_loops_flag();

  bool has_jsrs() {
    return access_flags().has_jsrs();
  };
  void set_has_jsrs() {
    _access_flags.set_has_jsrs();
  }

  // returns true if the method has any monitors.
  bool has_monitors() const                      { return is_synchronized() || access_flags().has_monitor_bytecodes(); }
  bool has_monitor_bytecodes() const             { return access_flags().has_monitor_bytecodes(); }

  void set_has_monitor_bytecodes()               { _access_flags.set_has_monitor_bytecodes(); }

  // monitor matching. This returns a conservative estimate of whether the monitorenter/monitorexit bytecodes
  // propererly nest in the method. It might return false, even though they actually nest properly, since the info.
  // has not been computed yet.
  bool guaranteed_monitor_matching() const       { return access_flags().is_monitor_matching(); }
  void set_guaranteed_monitor_matching()         { _access_flags.set_monitor_matching(); }

  // returns true if the method is an accessor function (setter/getter).
  bool is_accessor() const;

  // returns true if the method is a getter
  bool is_getter() const;

  // returns true if the method is a setter
  bool is_setter() const;

  // returns true if the method does nothing but return a constant of primitive type
  bool is_constant_getter() const;

  // returns true if the method name is <clinit> and the method has
  // valid static initializer flags.
  bool is_class_initializer() const;

  // returns true if the method name is <init> and the method is not a static factory
  bool is_object_constructor() const;

  // returns true if the method is an object constructor or class initializer
  // (non-static <init> or <clinit>), but false for factories (static <init>).
  bool is_object_constructor_or_class_initializer() const;

  // returns true if the method name is <init> and the method is static
  bool is_static_init_factory() const;

  // compiled code support
  // NOTE: code() is inherently racy as deopt can be clearing code
  // simultaneously. Use with caution.
  bool has_compiled_code() const;

  bool needs_clinit_barrier() const;

  // sizing
  static int header_size()                       {
    return align_up((int)sizeof(Method), wordSize) / wordSize;
  }
  static int size(bool is_native);
  int size() const                               { return method_size(); }
  void log_touched(Thread* current);
  static void print_touched_methods(outputStream* out);

  // interpreter support
  static ByteSize const_offset()                 { return byte_offset_of(Method, _constMethod       ); }
  static ByteSize access_flags_offset()          { return byte_offset_of(Method, _access_flags      ); }
  static ByteSize from_compiled_offset()         { return byte_offset_of(Method, _from_compiled_entry); }
  static ByteSize from_compiled_inline_offset()  { return byte_offset_of(Method, _from_compiled_inline_entry); }
  static ByteSize from_compiled_inline_ro_offset(){ return byte_offset_of(Method, _from_compiled_inline_ro_entry); }
  static ByteSize code_offset()                  { return byte_offset_of(Method, _code); }
  static ByteSize flags_offset()                 { return byte_offset_of(Method, _flags); }
  static ByteSize method_data_offset()           {
    return byte_offset_of(Method, _method_data);
  }
  static ByteSize method_counters_offset()       {
    return byte_offset_of(Method, _method_counters);
  }
#ifndef PRODUCT
  static ByteSize compiled_invocation_counter_offset() { return byte_offset_of(Method, _compiled_invocation_count); }
#endif // not PRODUCT
  static ByteSize native_function_offset()       { return in_ByteSize(sizeof(Method));                 }
  static ByteSize from_interpreted_offset()      { return byte_offset_of(Method, _from_interpreted_entry ); }
  static ByteSize interpreter_entry_offset()     { return byte_offset_of(Method, _i2i_entry ); }
  static ByteSize signature_handler_offset()     { return in_ByteSize(sizeof(Method) + wordSize);      }
  static ByteSize itable_index_offset()          { return byte_offset_of(Method, _vtable_index ); }

  // for code generation
  static int method_data_offset_in_bytes()       { return offset_of(Method, _method_data); }
  static int intrinsic_id_offset_in_bytes()      { return offset_of(Method, _intrinsic_id); }
  static int intrinsic_id_size_in_bytes()        { return sizeof(u2); }

  // Static methods that are used to implement member methods where an exposed this pointer
  // is needed due to possible GCs
  static objArrayHandle resolved_checked_exceptions_impl(Method* method, TRAPS);

  // Returns the byte code index from the byte code pointer
  int     bci_from(address bcp) const;
  address bcp_from(int bci) const;
  address bcp_from(address bcp) const;
  int validate_bci_from_bcp(address bcp) const;
  int validate_bci(int bci) const;

  // Returns the line number for a bci if debugging information for the method is prowided,
  // -1 is returned otherwise.
  int line_number_from_bci(int bci) const;

  // Reflection support
  bool is_overridden_in(Klass* k) const;

  // Stack walking support
  bool is_ignored_by_security_stack_walk() const;

  // JSR 292 support
  bool is_method_handle_intrinsic() const;          // MethodHandles::is_signature_polymorphic_intrinsic(intrinsic_id)
  bool is_compiled_lambda_form() const;             // intrinsic_id() == vmIntrinsics::_compiledLambdaForm
  bool has_member_arg() const;                      // intrinsic_id() == vmIntrinsics::_linkToSpecial, etc.
  static methodHandle make_method_handle_intrinsic(vmIntrinsicID iid, // _invokeBasic, _linkToVirtual
                                                   Symbol* signature, //anything at all
                                                   TRAPS);


  // Continuation
  bool is_continuation_enter_intrinsic() const { return intrinsic_id() == vmIntrinsics::_Continuation_enterSpecial; }

  bool is_special_native_intrinsic() const { return is_method_handle_intrinsic() || is_continuation_enter_intrinsic(); }

  static Klass* check_non_bcp_klass(Klass* klass);

  enum {
    // How many extra stack entries for invokedynamic
    extra_stack_entries_for_jsr292 = 1
  };

  // this operates only on invoke methods:
  // presize interpreter frames for extra interpreter stack entries, if needed
  // Account for the extra appendix argument for invokehandle/invokedynamic
  static int extra_stack_entries() { return extra_stack_entries_for_jsr292; }
  static int extra_stack_words();  // = extra_stack_entries() * Interpreter::stackElementSize

  // RedefineClasses() support:
  bool is_old() const                               { return access_flags().is_old(); }
  void set_is_old()                                 { _access_flags.set_is_old(); }
  bool is_obsolete() const                          { return access_flags().is_obsolete(); }
  void set_is_obsolete()                            { _access_flags.set_is_obsolete(); }
  bool is_deleted() const                           { return access_flags().is_deleted(); }
  void set_is_deleted()                             { _access_flags.set_is_deleted(); }

  bool on_stack() const                             { return access_flags().on_stack(); }
  void set_on_stack(const bool value);

  void record_gc_epoch();

  // see the definition in Method*.cpp for the gory details
  bool should_not_be_cached() const;

  // JVMTI Native method prefixing support:
  bool is_prefixed_native() const                   { return access_flags().is_prefixed_native(); }
  void set_is_prefixed_native()                     { _access_flags.set_is_prefixed_native(); }

  // Rewriting support
  static methodHandle clone_with_new_data(const methodHandle& m, u_char* new_code, int new_code_length,
                                          u_char* new_compressed_linenumber_table, int new_compressed_linenumber_size, TRAPS);

  // jmethodID handling
  // Because the useful life-span of a jmethodID cannot be determined,
  // once created they are never reclaimed.  The methods to which they refer,
  // however, can be GC'ed away if the class is unloaded or if the method is
  // made obsolete or deleted -- in these cases, the jmethodID
  // refers to NULL (as is the case for any weak reference).
  static jmethodID make_jmethod_id(ClassLoaderData* loader_data, Method* mh);
  static void destroy_jmethod_id(ClassLoaderData* loader_data, jmethodID mid);

  // Ensure there is enough capacity in the internal tracking data
  // structures to hold the number of jmethodIDs you plan to generate.
  // This saves substantial time doing allocations.
  static void ensure_jmethod_ids(ClassLoaderData* loader_data, int capacity);

  // Use resolve_jmethod_id() in situations where the caller is expected
  // to provide a valid jmethodID; the only sanity checks are in asserts;
  // result guaranteed not to be NULL.
  inline static Method* resolve_jmethod_id(jmethodID mid) {
    assert(mid != NULL, "JNI method id should not be null");
    return *((Method**)mid);
  }

  // Use checked_resolve_jmethod_id() in situations where the caller
  // should provide a valid jmethodID, but might not. NULL is returned
  // when the jmethodID does not refer to a valid method.
  static Method* checked_resolve_jmethod_id(jmethodID mid);

  static void change_method_associated_with_jmethod_id(jmethodID old_jmid_ptr, Method* new_method);
  static bool is_method_id(jmethodID mid);

  // Clear methods
  static void clear_jmethod_ids(ClassLoaderData* loader_data);
  static void print_jmethod_ids_count(const ClassLoaderData* loader_data, outputStream* out) PRODUCT_RETURN;

  // Get this method's jmethodID -- allocate if it doesn't exist
  jmethodID jmethod_id();

  // Lookup the jmethodID for this method.  Return NULL if not found.
  // NOTE that this function can be called from a signal handler
  // (see AsyncGetCallTrace support for Forte Analyzer) and this
  // needs to be async-safe. No allocation should be done and
  // so handles are not used to avoid deadlock.
  jmethodID find_jmethod_id_or_null()               { return method_holder()->jmethod_id_or_null(this); }

  // Support for inlining of intrinsic methods
  vmIntrinsicID intrinsic_id() const          { return (vmIntrinsicID) _intrinsic_id;           }
  void     set_intrinsic_id(vmIntrinsicID id) {                           _intrinsic_id = (u2) id; }

  // Helper routines for intrinsic_id() and vmIntrinsics::method().
  void init_intrinsic_id(vmSymbolID klass_id);     // updates from _none if a match
  static vmSymbolID klass_id_for_intrinsics(const Klass* holder);

  bool caller_sensitive() {
    return (_flags & _caller_sensitive) != 0;
  }
  void set_caller_sensitive(bool x) {
    _flags = x ? (_flags | _caller_sensitive) : (_flags & ~_caller_sensitive);
  }

  bool force_inline() {
    return (_flags & _force_inline) != 0;
  }
  void set_force_inline(bool x) {
    _flags = x ? (_flags | _force_inline) : (_flags & ~_force_inline);
  }

  bool dont_inline() {
    return (_flags & _dont_inline) != 0;
  }
  void set_dont_inline(bool x) {
    _flags = x ? (_flags | _dont_inline) : (_flags & ~_dont_inline);
  }

  bool changes_current_thread() {
    return (_flags & _changes_current_thread) != 0;
  }
  void set_changes_current_thread(bool x) {
    _flags = x ? (_flags | _changes_current_thread) : (_flags & ~_changes_current_thread);
  }

  bool jvmti_mount_transition() {
    return (_flags & _jvmti_mount_transition) != 0;
  }
  void set_jvmti_mount_transition(bool x) {
    _flags = x ? (_flags | _jvmti_mount_transition) : (_flags & ~_jvmti_mount_transition);
  }

  bool is_hidden() const {
    return (_flags & _hidden) != 0;
  }

  void set_hidden(bool x) {
    _flags = x ? (_flags | _hidden) : (_flags & ~_hidden);
  }

  bool is_scoped() const {
    return (_flags & _scoped) != 0;
  }

  void set_scoped(bool x) {
    _flags = x ? (_flags | _scoped) : (_flags & ~_scoped);
  }

  bool intrinsic_candidate() {
    return (_flags & _intrinsic_candidate) != 0;
  }
  void set_intrinsic_candidate(bool x) {
    _flags = x ? (_flags | _intrinsic_candidate) : (_flags & ~_intrinsic_candidate);
  }

  bool has_injected_profile() {
    return (_flags & _has_injected_profile) != 0;
  }
  void set_has_injected_profile(bool x) {
    _flags = x ? (_flags | _has_injected_profile) : (_flags & ~_has_injected_profile);
  }

  bool has_reserved_stack_access() {
    return (_flags & _reserved_stack_access) != 0;
  }

  void set_has_reserved_stack_access(bool x) {
    _flags = x ? (_flags | _reserved_stack_access) : (_flags & ~_reserved_stack_access);
  }

  bool has_scalarized_args() const {
    return (_flags & _scalarized_args) != 0;
  }

  void set_has_scalarized_args(bool x) {
    _flags = x ? (_flags | _scalarized_args) : (_flags & ~_scalarized_args);
  }

  bool has_scalarized_return() const {
    return (_flags & _scalarized_return) != 0;
  }

  void set_has_scalarized_return(bool x) {
    _flags = x ? (_flags | _scalarized_return) : (_flags & ~_scalarized_return);
  }

  bool is_scalarized_arg(int idx) const;

  bool c1_needs_stack_repair() {
    return (_flags & _c1_needs_stack_repair) != 0;
  }

  bool c2_needs_stack_repair() {
    return (_flags & _c2_needs_stack_repair) != 0;
  }

  void set_c1_needs_stack_repair(bool x) {
    _flags = x ? (_flags | _c1_needs_stack_repair) : (_flags & ~_c1_needs_stack_repair);
  }

  void set_c2_needs_stack_repair(bool x) {
    _flags = x ? (_flags | _c2_needs_stack_repair) : (_flags & ~_c2_needs_stack_repair);
  }

  JFR_ONLY(DEFINE_TRACE_FLAG_ACCESSOR;)

  ConstMethod::MethodType method_type() const {
      return _constMethod->method_type();
  }
  bool is_overpass() const { return method_type() == ConstMethod::OVERPASS; }

  // On-stack replacement support
  bool has_osr_nmethod(int level, bool match_level) {
   return method_holder()->lookup_osr_nmethod(this, InvocationEntryBci, level, match_level) != NULL;
  }

  int mark_osr_nmethods() {
    return method_holder()->mark_osr_nmethods(this);
  }

  nmethod* lookup_osr_nmethod_for(int bci, int level, bool match_level) {
    return method_holder()->lookup_osr_nmethod(this, bci, level, match_level);
  }

  // Find if klass for method is loaded
  bool is_klass_loaded_by_klass_index(int klass_index) const;
  bool is_klass_loaded(int refinfo_index, bool must_be_resolved = false) const;

  // Indicates whether compilation failed earlier for this method, or
  // whether it is not compilable for another reason like having a
  // breakpoint set in it.
  bool  is_not_compilable(int comp_level = CompLevel_any) const;
  void set_not_compilable(const char* reason, int comp_level = CompLevel_all, bool report = true);
  void set_not_compilable_quietly(const char* reason, int comp_level = CompLevel_all) {
    set_not_compilable(reason, comp_level, false);
  }
  bool  is_not_osr_compilable(int comp_level = CompLevel_any) const;
  void set_not_osr_compilable(const char* reason, int comp_level = CompLevel_all, bool report = true);
  void set_not_osr_compilable_quietly(const char* reason, int comp_level = CompLevel_all) {
    set_not_osr_compilable(reason, comp_level, false);
  }
  bool is_always_compilable() const;

 private:
  void print_made_not_compilable(int comp_level, bool is_osr, bool report, const char* reason);

 public:
  MethodCounters* get_method_counters(Thread* current) {
    if (_method_counters == NULL) {
      build_method_counters(current, this);
    }
    return _method_counters;
  }

  bool   is_not_c1_compilable() const         { return access_flags().is_not_c1_compilable();  }
  void  set_not_c1_compilable()               {       _access_flags.set_not_c1_compilable();   }
  void clear_not_c1_compilable()              {       _access_flags.clear_not_c1_compilable(); }
  bool   is_not_c2_compilable() const         { return access_flags().is_not_c2_compilable();  }
  void  set_not_c2_compilable()               {       _access_flags.set_not_c2_compilable();   }
  void clear_not_c2_compilable()              {       _access_flags.clear_not_c2_compilable(); }

  bool    is_not_c1_osr_compilable() const    { return is_not_c1_compilable(); }  // don't waste an accessFlags bit
  void   set_not_c1_osr_compilable()          {       set_not_c1_compilable(); }  // don't waste an accessFlags bit
  void clear_not_c1_osr_compilable()          {     clear_not_c1_compilable(); }  // don't waste an accessFlags bit
  bool   is_not_c2_osr_compilable() const     { return access_flags().is_not_c2_osr_compilable();  }
  void  set_not_c2_osr_compilable()           {       _access_flags.set_not_c2_osr_compilable();   }
  void clear_not_c2_osr_compilable()          {       _access_flags.clear_not_c2_osr_compilable(); }

  // Background compilation support
  bool queued_for_compilation() const  { return access_flags().queued_for_compilation(); }
  void set_queued_for_compilation()    { _access_flags.set_queued_for_compilation();     }
  void clear_queued_for_compilation()  { _access_flags.clear_queued_for_compilation();   }

  // Resolve all classes in signature, return 'true' if successful
  static bool load_signature_classes(const methodHandle& m, TRAPS);

  // Return if true if not all classes references in signature, including return type, has been loaded
  static bool has_unloaded_classes_in_signature(const methodHandle& m, TRAPS);

  // Printing
  void print_short_name(outputStream* st = tty) const; // prints as klassname::methodname; Exposed so field engineers can debug VM
#if INCLUDE_JVMTI
  void print_name(outputStream* st = tty) const; // prints as "virtual void foo(int)"; exposed for -Xlog:redefine+class
#else
  void print_name(outputStream* st = tty) const  PRODUCT_RETURN; // prints as "virtual void foo(int)"
#endif

  typedef int (*method_comparator_func)(Method* a, Method* b);

  // Helper routine used for method sorting
  static void sort_methods(Array<Method*>* methods, bool set_idnums = true, method_comparator_func func = NULL);

  // Deallocation function for redefine classes or if an error occurs
  void deallocate_contents(ClassLoaderData* loader_data);

  void release_C_heap_structures();

  Method* get_new_method() const {
    InstanceKlass* holder = method_holder();
    Method* new_method = holder->method_with_idnum(orig_method_idnum());

    assert(new_method != NULL, "method_with_idnum() should not be NULL");
    assert(this != new_method, "sanity check");
    return new_method;
  }

  // Printing
#ifndef PRODUCT
  void print_on(outputStream* st) const;
#endif
  void print_value_on(outputStream* st) const;
  void print_linkage_flags(outputStream* st) PRODUCT_RETURN;

  const char* internal_name() const { return "{method}"; }

  // Check for valid method pointer
  static bool has_method_vptr(const void* ptr);
  static bool is_valid_method(const Method* m);

  // Verify
  void verify() { verify_on(tty); }
  void verify_on(outputStream* st);

 private:

  // Inlined elements
  address* native_function_addr() const          { assert(is_native(), "must be native"); return (address*) (this+1); }
  address* signature_handler_addr() const        { return native_function_addr() + 1; }

  void set_num_stack_arg_slots(int n) { constMethod()->set_num_stack_arg_slots(n); }
};


// Utility class for compressing line number tables

class CompressedLineNumberWriteStream: public CompressedWriteStream {
 private:
  int _bci;
  int _line;
 public:
  // Constructor
  CompressedLineNumberWriteStream(int initial_size) : CompressedWriteStream(initial_size), _bci(0), _line(0) {}
  CompressedLineNumberWriteStream(u_char* buffer, int initial_size) : CompressedWriteStream(buffer, initial_size), _bci(0), _line(0) {}

  // Write (bci, line number) pair to stream
  void write_pair_regular(int bci_delta, int line_delta);

  // If (bci delta, line delta) fits in (5-bit unsigned, 3-bit unsigned)
  // we save it as one byte, otherwise we write a 0xFF escape character
  // and use regular compression. 0x0 is used as end-of-stream terminator.
  void write_pair_inline(int bci, int line);

  void write_pair(int bci, int line);

  // Write end-of-stream marker
  void write_terminator()                        { write_byte(0); }
};


// Utility class for decompressing line number tables

class CompressedLineNumberReadStream: public CompressedReadStream {
 private:
  int _bci;
  int _line;
 public:
  // Constructor
  CompressedLineNumberReadStream(u_char* buffer);
  // Read (bci, line number) pair from stream. Returns false at end-of-stream.
  bool read_pair();
  // Accessing bci and line number (after calling read_pair)
  int bci() const                               { return _bci; }
  int line() const                              { return _line; }
};


#if INCLUDE_JVMTI

/// Fast Breakpoints.

// If this structure gets more complicated (because bpts get numerous),
// move it into its own header.

// There is presently no provision for concurrent access
// to breakpoint lists, which is only OK for JVMTI because
// breakpoints are written only at safepoints, and are read
// concurrently only outside of safepoints.

class BreakpointInfo : public CHeapObj<mtClass> {
  friend class VMStructs;
 private:
  Bytecodes::Code  _orig_bytecode;
  int              _bci;
  u2               _name_index;       // of method
  u2               _signature_index;  // of method
  BreakpointInfo*  _next;             // simple storage allocation

 public:
  BreakpointInfo(Method* m, int bci);

  // accessors
  Bytecodes::Code orig_bytecode()                     { return _orig_bytecode; }
  void        set_orig_bytecode(Bytecodes::Code code) { _orig_bytecode = code; }
  int         bci()                                   { return _bci; }

  BreakpointInfo*          next() const               { return _next; }
  void                 set_next(BreakpointInfo* n)    { _next = n; }

  // helps for searchers
  bool match(const Method* m, int bci) {
    return bci == _bci && match(m);
  }

  bool match(const Method* m) {
    return _name_index == m->name_index() &&
      _signature_index == m->signature_index();
  }

  void set(Method* method);
  void clear(Method* method);
};

#endif // INCLUDE_JVMTI

// Utility class for access exception handlers
class ExceptionTable : public StackObj {
 private:
  ExceptionTableElement* _table;
  u2  _length;

 public:
  ExceptionTable(const Method* m) {
    if (m->has_exception_handler()) {
      _table = m->exception_table_start();
      _length = m->exception_table_length();
    } else {
      _table = NULL;
      _length = 0;
    }
  }

  int length() const {
    return _length;
  }

  u2 start_pc(int idx) const {
    assert(idx < _length, "out of bounds");
    return _table[idx].start_pc;
  }

  void set_start_pc(int idx, u2 value) {
    assert(idx < _length, "out of bounds");
    _table[idx].start_pc = value;
  }

  u2 end_pc(int idx) const {
    assert(idx < _length, "out of bounds");
    return _table[idx].end_pc;
  }

  void set_end_pc(int idx, u2 value) {
    assert(idx < _length, "out of bounds");
    _table[idx].end_pc = value;
  }

  u2 handler_pc(int idx) const {
    assert(idx < _length, "out of bounds");
    return _table[idx].handler_pc;
  }

  void set_handler_pc(int idx, u2 value) {
    assert(idx < _length, "out of bounds");
    _table[idx].handler_pc = value;
  }

  u2 catch_type_index(int idx) const {
    assert(idx < _length, "out of bounds");
    return _table[idx].catch_type_index;
  }

  void set_catch_type_index(int idx, u2 value) {
    assert(idx < _length, "out of bounds");
    _table[idx].catch_type_index = value;
  }
};

#endif // SHARE_OOPS_METHOD_HPP<|MERGE_RESOLUTION|>--- conflicted
+++ resolved
@@ -85,20 +85,6 @@
 
   // Flags
   enum Flags {
-<<<<<<< HEAD
-    _caller_sensitive      = 1 << 0,
-    _force_inline          = 1 << 1,
-    _dont_inline           = 1 << 2,
-    _hidden                = 1 << 3,
-    _has_injected_profile  = 1 << 4,
-    _intrinsic_candidate   = 1 << 5,
-    _reserved_stack_access = 1 << 6,
-    _scalarized_args       = 1 << 7,
-    _scalarized_return     = 1 << 8,
-    _c1_needs_stack_repair = 1 << 9,
-    _c2_needs_stack_repair = 1 << 10,
-    _scoped                = 1 << 11
-=======
     _caller_sensitive       = 1 << 0,
     _force_inline           = 1 << 1,
     _dont_inline            = 1 << 2,
@@ -106,10 +92,13 @@
     _has_injected_profile   = 1 << 4,
     _intrinsic_candidate    = 1 << 5,
     _reserved_stack_access  = 1 << 6,
-    _scoped                 = 1 << 7,
-    _changes_current_thread = 1 << 8,
-    _jvmti_mount_transition = 1 << 9,
->>>>>>> c1040897
+    _scalarized_args        = 1 << 7,
+    _scalarized_return      = 1 << 8,
+    _c1_needs_stack_repair  = 1 << 9,
+    _c2_needs_stack_repair  = 1 << 10,
+    _scoped                 = 1 << 11,
+    _changes_current_thread = 1 << 12,
+    _jvmti_mount_transition = 1 << 13,
   };
   mutable u2 _flags;
 
