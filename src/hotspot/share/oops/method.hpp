/*
 * Copyright (c) 1997, 2022, Oracle and/or its affiliates. All rights reserved.
 * DO NOT ALTER OR REMOVE COPYRIGHT NOTICES OR THIS FILE HEADER.
 *
 * This code is free software; you can redistribute it and/or modify it
 * under the terms of the GNU General Public License version 2 only, as
 * published by the Free Software Foundation.
 *
 * This code is distributed in the hope that it will be useful, but WITHOUT
 * ANY WARRANTY; without even the implied warranty of MERCHANTABILITY or
 * FITNESS FOR A PARTICULAR PURPOSE.  See the GNU General Public License
 * version 2 for more details (a copy is included in the LICENSE file that
 * accompanied this code).
 *
 * You should have received a copy of the GNU General Public License version
 * 2 along with this work; if not, write to the Free Software Foundation,
 * Inc., 51 Franklin St, Fifth Floor, Boston, MA 02110-1301 USA.
 *
 * Please contact Oracle, 500 Oracle Parkway, Redwood Shores, CA 94065 USA
 * or visit www.oracle.com if you need additional information or have any
 * questions.
 *
 */

#ifndef SHARE_OOPS_METHOD_HPP
#define SHARE_OOPS_METHOD_HPP

#include "code/compressedStream.hpp"
#include "compiler/compilerDefinitions.hpp"
#include "interpreter/invocationCounter.hpp"
#include "oops/annotations.hpp"
#include "oops/constantPool.hpp"
#include "oops/methodCounters.hpp"
#include "oops/instanceKlass.hpp"
#include "oops/oop.hpp"
#include "oops/typeArrayOop.hpp"
#include "utilities/accessFlags.hpp"
#include "utilities/align.hpp"
#include "utilities/growableArray.hpp"
#include "utilities/macros.hpp"
#include "utilities/vmEnums.hpp"
#if INCLUDE_JFR
#include "jfr/support/jfrTraceIdExtension.hpp"
#endif


// A Method represents a Java method.
//
// Note that most applications load thousands of methods, so keeping the size of this
// class small has a big impact on footprint.
//
// Note that native_function and signature_handler have to be at fixed offsets
// (required by the interpreter)
//
//  Method embedded field layout (after declared fields):
//   [EMBEDDED native_function       (present only if native) ]
//   [EMBEDDED signature_handler     (present only if native) ]

class CheckedExceptionElement;
class LocalVariableTableElement;
class AdapterHandlerEntry;
class MethodData;
class MethodCounters;
class ConstMethod;
class InlineTableSizes;
class CompiledMethod;
class InterpreterOopMap;

class Method : public Metadata {
 friend class VMStructs;
 friend class JVMCIVMStructs;
 friend class MethodTest;
 private:
  // If you add a new field that points to any metaspace object, you
  // must add this field to Method::metaspace_pointers_do().
  ConstMethod*      _constMethod;                // Method read-only data.
  MethodData*       _method_data;
  MethodCounters*   _method_counters;
  AdapterHandlerEntry* _adapter;
  AccessFlags       _access_flags;               // Access flags
  int               _vtable_index;               // vtable index of this method (see VtableIndexFlag)
                                                 // note: can have vtables with >2**16 elements (because of inheritance)
  u2                _intrinsic_id;               // vmSymbols::intrinsic_id (0 == _none)

  // Flags
  enum Flags {
    _caller_sensitive       = 1 << 0,
    _force_inline           = 1 << 1,
    _dont_inline            = 1 << 2,
    _hidden                 = 1 << 3,
    _has_injected_profile   = 1 << 4,
    _intrinsic_candidate    = 1 << 5,
    _reserved_stack_access  = 1 << 6,
    _scalarized_args        = 1 << 7,
    _scalarized_return      = 1 << 8,
    _c1_needs_stack_repair  = 1 << 9,
    _c2_needs_stack_repair  = 1 << 10,
    _scoped                 = 1 << 11,
    _changes_current_thread = 1 << 12,
    _jvmti_mount_transition = 1 << 13,
  };
  mutable u2 _flags;

  JFR_ONLY(DEFINE_TRACE_FLAG;)

#ifndef PRODUCT
  int64_t _compiled_invocation_count;

  Symbol* _name;
#endif
  // Entry point for calling both from and to the interpreter.
  address _i2i_entry;           // All-args-on-stack calling convention
  // Entry point for calling from compiled code, to compiled code if it exists
  // or else the interpreter.
  volatile address _from_compiled_entry;           // Cache of: _code ? _code->verified_entry_point()           : _adapter->c2i_entry()
  volatile address _from_compiled_inline_ro_entry; // Cache of: _code ? _code->verified_inline_ro_entry_point() : _adapter->c2i_inline_ro_entry()
  volatile address _from_compiled_inline_entry;    // Cache of: _code ? _code->verified_inline_entry_point()    : _adapter->c2i_inline_entry()
  // The entry point for calling both from and to compiled code is
  // "_code->entry_point()".  Because of tiered compilation and de-opt, this
  // field can come and go.  It can transition from NULL to not-null at any
  // time (whenever a compile completes).  It can transition from not-null to
  // NULL only at safepoints (because of a de-opt).
  CompiledMethod* volatile _code;                       // Points to the corresponding piece of native code
  volatile address           _from_interpreted_entry; // Cache of _code ? _adapter->i2c_entry() : _i2i_entry

  // Constructor
  Method(ConstMethod* xconst, AccessFlags access_flags, Symbol* name);
 public:

  static Method* allocate(ClassLoaderData* loader_data,
                          int byte_code_size,
                          AccessFlags access_flags,
                          InlineTableSizes* sizes,
                          ConstMethod::MethodType method_type,
                          Symbol* name,
                          TRAPS);

  // CDS and vtbl checking can create an empty Method to get vtbl pointer.
  Method(){}

  virtual bool is_method() const { return true; }

#if INCLUDE_CDS
  void remove_unshareable_info();
  void restore_unshareable_info(TRAPS);
#endif

  // accessors for instance variables

  ConstMethod* constMethod() const             { return _constMethod; }
  void set_constMethod(ConstMethod* xconst)    { _constMethod = xconst; }


  static address make_adapters(const methodHandle& mh, TRAPS);
  address from_compiled_entry() const;
<<<<<<< HEAD
  address from_compiled_inline_ro_entry() const;
  address from_compiled_inline_entry() const;
  address from_compiled_entry_no_trampoline(bool caller_is_c1) const;
=======
>>>>>>> 46e6aee0
  address from_interpreted_entry() const;

  // access flag
  AccessFlags access_flags() const               { return _access_flags;  }
  void set_access_flags(AccessFlags flags)       { _access_flags = flags; }

  // name
  Symbol* name() const                           { return constants()->symbol_at(name_index()); }
  int name_index() const                         { return constMethod()->name_index();         }
  void set_name_index(int index)                 { constMethod()->set_name_index(index);       }

  // signature
  Symbol* signature() const                      { return constants()->symbol_at(signature_index()); }
  int signature_index() const                    { return constMethod()->signature_index();         }
  void set_signature_index(int index)            { constMethod()->set_signature_index(index);       }

  // generics support
  Symbol* generic_signature() const              { int idx = generic_signature_index(); return ((idx != 0) ? constants()->symbol_at(idx) : (Symbol*)NULL); }
  int generic_signature_index() const            { return constMethod()->generic_signature_index(); }
  void set_generic_signature_index(int index)    { constMethod()->set_generic_signature_index(index); }

  // annotations support
  AnnotationArray* annotations() const           {
    return constMethod()->method_annotations();
  }
  AnnotationArray* parameter_annotations() const {
    return constMethod()->parameter_annotations();
  }
  AnnotationArray* annotation_default() const    {
    return constMethod()->default_annotations();
  }
  AnnotationArray* type_annotations() const      {
    return constMethod()->type_annotations();
  }

  // Helper routine: get klass name + "." + method name + signature as
  // C string, for the purpose of providing more useful
  // fatal error handling. The string is allocated in resource
  // area if a buffer is not provided by the caller.
  char* name_and_sig_as_C_string() const;
  char* name_and_sig_as_C_string(char* buf, int size) const;

  // Static routine in the situations we don't have a Method*
  static char* name_and_sig_as_C_string(Klass* klass, Symbol* method_name, Symbol* signature);
  static char* name_and_sig_as_C_string(Klass* klass, Symbol* method_name, Symbol* signature, char* buf, int size);

  // Get return type + klass name + "." + method name + ( parameters types )
  // as a C string or print it to an outputStream.
  // This is to be used to assemble strings passed to Java, so that
  // the text more resembles Java code. Used in exception messages.
  // Memory is allocated in the resource area; the caller needs
  // a ResourceMark.
  const char* external_name() const;
  void  print_external_name(outputStream *os) const;

  static const char* external_name(                  Klass* klass, Symbol* method_name, Symbol* signature);
  static void  print_external_name(outputStream *os, Klass* klass, Symbol* method_name, Symbol* signature);

  Bytecodes::Code java_code_at(int bci) const {
    return Bytecodes::java_code_at(this, bcp_from(bci));
  }
  Bytecodes::Code code_at(int bci) const {
    return Bytecodes::code_at(this, bcp_from(bci));
  }

  // JVMTI breakpoints
#if !INCLUDE_JVMTI
  Bytecodes::Code orig_bytecode_at(int bci) const {
    ShouldNotReachHere();
    return Bytecodes::_shouldnotreachhere;
  }
  void set_orig_bytecode_at(int bci, Bytecodes::Code code) {
    ShouldNotReachHere();
  };
  u2   number_of_breakpoints() const {return 0;}
#else // !INCLUDE_JVMTI
  Bytecodes::Code orig_bytecode_at(int bci) const;
  void set_orig_bytecode_at(int bci, Bytecodes::Code code);
  void set_breakpoint(int bci);
  void clear_breakpoint(int bci);
  void clear_all_breakpoints();
  // Tracking number of breakpoints, for fullspeed debugging.
  // Only mutated by VM thread.
  u2   number_of_breakpoints() const {
    MethodCounters* mcs = method_counters();
    if (mcs == NULL) {
      return 0;
    } else {
      return mcs->number_of_breakpoints();
    }
  }
  void incr_number_of_breakpoints(Thread* current) {
    MethodCounters* mcs = get_method_counters(current);
    if (mcs != NULL) {
      mcs->incr_number_of_breakpoints();
    }
  }
  void decr_number_of_breakpoints(Thread* current) {
    MethodCounters* mcs = get_method_counters(current);
    if (mcs != NULL) {
      mcs->decr_number_of_breakpoints();
    }
  }
  // Initialization only
  void clear_number_of_breakpoints() {
    MethodCounters* mcs = method_counters();
    if (mcs != NULL) {
      mcs->clear_number_of_breakpoints();
    }
  }
#endif // !INCLUDE_JVMTI

  // index into InstanceKlass methods() array
  // note: also used by jfr
  u2 method_idnum() const           { return constMethod()->method_idnum(); }
  void set_method_idnum(u2 idnum)   { constMethod()->set_method_idnum(idnum); }

  u2 orig_method_idnum() const           { return constMethod()->orig_method_idnum(); }
  void set_orig_method_idnum(u2 idnum)   { constMethod()->set_orig_method_idnum(idnum); }

  // code size
  int code_size() const                  { return constMethod()->code_size(); }

  // method size in words
  int method_size() const                { return sizeof(Method)/wordSize + ( is_native() ? 2 : 0 ); }

  // constant pool for Klass* holding this method
  ConstantPool* constants() const              { return constMethod()->constants(); }
  void set_constants(ConstantPool* c)          { constMethod()->set_constants(c); }

  // max stack
  // return original max stack size for method verification
  int  verifier_max_stack() const                { return constMethod()->max_stack(); }
  int           max_stack() const                { return constMethod()->max_stack() + extra_stack_entries(); }
  void      set_max_stack(int size)              {        constMethod()->set_max_stack(size); }

  // max locals
  int  max_locals() const                        { return constMethod()->max_locals(); }
  void set_max_locals(int size)                  { constMethod()->set_max_locals(size); }

  int highest_comp_level() const;
  void set_highest_comp_level(int level);
  int highest_osr_comp_level() const;
  void set_highest_osr_comp_level(int level);

#if COMPILER2_OR_JVMCI
  // Count of times method was exited via exception while interpreting
  void interpreter_throwout_increment(Thread* current) {
    MethodCounters* mcs = get_method_counters(current);
    if (mcs != NULL) {
      mcs->interpreter_throwout_increment();
    }
  }
#endif

  int  interpreter_throwout_count() const        {
    MethodCounters* mcs = method_counters();
    if (mcs == NULL) {
      return 0;
    } else {
      return mcs->interpreter_throwout_count();
    }
  }

  // Derive stuff from the signature at load time.
  void compute_from_signature(Symbol* sig);

  // size of parameters (receiver if any + arguments)
  int  size_of_parameters() const                { return constMethod()->size_of_parameters(); }
  void set_size_of_parameters(int size)          { constMethod()->set_size_of_parameters(size); }

  bool has_stackmap_table() const {
    return constMethod()->has_stackmap_table();
  }

  Array<u1>* stackmap_data() const {
    return constMethod()->stackmap_data();
  }

  void set_stackmap_data(Array<u1>* sd) {
    constMethod()->set_stackmap_data(sd);
  }

  // exception handler table
  bool has_exception_handler() const
                             { return constMethod()->has_exception_handler(); }
  int exception_table_length() const
                             { return constMethod()->exception_table_length(); }
  ExceptionTableElement* exception_table_start() const
                             { return constMethod()->exception_table_start(); }

  // Finds the first entry point bci of an exception handler for an
  // exception of klass ex_klass thrown at throw_bci. A value of NULL
  // for ex_klass indicates that the exception klass is not known; in
  // this case it matches any constraint class. Returns -1 if the
  // exception cannot be handled in this method. The handler
  // constraint classes are loaded if necessary. Note that this may
  // throw an exception if loading of the constraint classes causes
  // an IllegalAccessError (bugid 4307310) or an OutOfMemoryError.
  // If an exception is thrown, returns the bci of the
  // exception handler which caused the exception to be thrown, which
  // is needed for proper retries. See, for example,
  // InterpreterRuntime::exception_handler_for_exception.
  static int fast_exception_handler_bci_for(const methodHandle& mh, Klass* ex_klass, int throw_bci, TRAPS);

  static bool register_native(Klass* k,
                              Symbol* name,
                              Symbol* signature,
                              address entry,
                              TRAPS);

  // method data access
  MethodData* method_data() const              {
    return _method_data;
  }

  void set_method_data(MethodData* data);

  MethodCounters* method_counters() const {
    return _method_counters;
  }

  void clear_method_counters() {
    _method_counters = NULL;
  }

  bool init_method_counters(MethodCounters* counters);

  int prev_event_count() const {
    MethodCounters* mcs = method_counters();
    return mcs == NULL ? 0 : mcs->prev_event_count();
  }
  void set_prev_event_count(int count) {
    MethodCounters* mcs = method_counters();
    if (mcs != NULL) {
      mcs->set_prev_event_count(count);
    }
  }
  jlong prev_time() const {
    MethodCounters* mcs = method_counters();
    return mcs == NULL ? 0 : mcs->prev_time();
  }
  void set_prev_time(jlong time) {
    MethodCounters* mcs = method_counters();
    if (mcs != NULL) {
      mcs->set_prev_time(time);
    }
  }
  float rate() const {
    MethodCounters* mcs = method_counters();
    return mcs == NULL ? 0 : mcs->rate();
  }
  void set_rate(float rate) {
    MethodCounters* mcs = method_counters();
    if (mcs != NULL) {
      mcs->set_rate(rate);
    }
  }

  int invocation_count() const;
  int backedge_count() const;

  bool was_executed_more_than(int n);
  bool was_never_executed()                     { return !was_executed_more_than(0);  }

  static void build_profiling_method_data(const methodHandle& method, TRAPS);

  static MethodCounters* build_method_counters(Thread* current, Method* m);

  int interpreter_invocation_count()            { return invocation_count();          }

#ifndef PRODUCT
  int64_t  compiled_invocation_count() const    { return _compiled_invocation_count;}
  void set_compiled_invocation_count(int count) { _compiled_invocation_count = (int64_t)count; }
#else
  // for PrintMethodData in a product build
  int64_t  compiled_invocation_count() const    { return 0; }
#endif // not PRODUCT

  // nmethod/verified compiler entry
  address verified_code_entry();
  address verified_inline_code_entry();
  address verified_inline_ro_code_entry();
  bool check_code() const;      // Not inline to avoid circular ref
  CompiledMethod* volatile code() const;

  // Locks CompiledMethod_lock if not held.
  void unlink_code(CompiledMethod *compare);
  // Locks CompiledMethod_lock if not held.
  void unlink_code();

private:
  // Either called with CompiledMethod_lock held or from constructor.
  void clear_code();

public:
  static void set_code(const methodHandle& mh, CompiledMethod* code);
  void set_adapter_entry(AdapterHandlerEntry* adapter) {
    _adapter = adapter;
  }
  void set_from_compiled_entry(address entry) {
    _from_compiled_entry = entry;
  }
  void set_from_compiled_inline_ro_entry(address entry) {
    _from_compiled_inline_ro_entry = entry;
  }
  void set_from_compiled_inline_entry(address entry) {
    _from_compiled_inline_entry = entry;
  }

  address get_i2c_entry();
  address get_c2i_entry();
  address get_c2i_inline_entry();
  address get_c2i_unverified_entry();
  address get_c2i_unverified_inline_entry();
  address get_c2i_no_clinit_check_entry();
  AdapterHandlerEntry* adapter() const {
    return _adapter;
  }
  // setup entry points
  void link_method(const methodHandle& method, TRAPS);
  // clear entry points. Used by sharing code during dump time
  void unlink_method() NOT_CDS_RETURN;

  // the number of argument reg slots that the compiled method uses on the stack.
  int num_stack_arg_slots() const { return constMethod()->num_stack_arg_slots(); }

  virtual void metaspace_pointers_do(MetaspaceClosure* iter);
  virtual MetaspaceObj::Type type() const { return MethodType; }

  // vtable index
  enum VtableIndexFlag {
    // Valid vtable indexes are non-negative (>= 0).
    // These few negative values are used as sentinels.
    itable_index_max        = -10, // first itable index, growing downward
    pending_itable_index    = -9,  // itable index will be assigned
    invalid_vtable_index    = -4,  // distinct from any valid vtable index
    garbage_vtable_index    = -3,  // not yet linked; no vtable layout yet
    nonvirtual_vtable_index = -2   // there is no need for vtable dispatch
    // 6330203 Note:  Do not use -1, which was overloaded with many meanings.
  };
  DEBUG_ONLY(bool valid_vtable_index() const     { return _vtable_index >= nonvirtual_vtable_index; })
  bool has_vtable_index() const                  { return _vtable_index >= 0; }
  int  vtable_index() const                      { return _vtable_index; }
  void set_vtable_index(int index);
  DEBUG_ONLY(bool valid_itable_index() const     { return _vtable_index <= pending_itable_index; })
  bool has_itable_index() const                  { return _vtable_index <= itable_index_max; }
  int  itable_index() const                      { assert(valid_itable_index(), "");
                                                   return itable_index_max - _vtable_index; }
  void set_itable_index(int index);

  // interpreter entry
  address interpreter_entry() const              { return _i2i_entry; }
  // Only used when first initialize so we can set _i2i_entry and _from_interpreted_entry
  void set_interpreter_entry(address entry) {
    if (_i2i_entry != entry) {
      _i2i_entry = entry;
    }
    if (_from_interpreted_entry != entry) {
      _from_interpreted_entry = entry;
    }
  }

  // native function (used for native methods only)
  enum {
    native_bind_event_is_interesting = true
  };
  address native_function() const                { return *(native_function_addr()); }

  // Must specify a real function (not NULL).
  // Use clear_native_function() to unregister.
  void set_native_function(address function, bool post_event_flag);
  bool has_native_function() const;
  void clear_native_function();

  // signature handler (used for native methods only)
  address signature_handler() const              { return *(signature_handler_addr()); }
  void set_signature_handler(address handler);

  // Interpreter oopmap support
  void mask_for(int bci, InterpreterOopMap* mask);

  // operations on invocation counter
  void print_invocation_count();

  // byte codes
  void    set_code(address code)      { return constMethod()->set_code(code); }
  address code_base() const           { return constMethod()->code_base(); }
  bool    contains(address bcp) const { return constMethod()->contains(bcp); }

  // prints byte codes
  void print_codes(int flags = 0) const { print_codes_on(tty, flags); }
  void print_codes_on(outputStream* st, int flags = 0) const;
  void print_codes_on(int from, int to, outputStream* st, int flags = 0) const;

  // method parameters
  bool has_method_parameters() const
                         { return constMethod()->has_method_parameters(); }
  int method_parameters_length() const
                         { return constMethod()->method_parameters_length(); }
  MethodParametersElement* method_parameters_start() const
                          { return constMethod()->method_parameters_start(); }

  // checked exceptions
  int checked_exceptions_length() const
                         { return constMethod()->checked_exceptions_length(); }
  CheckedExceptionElement* checked_exceptions_start() const
                          { return constMethod()->checked_exceptions_start(); }

  // localvariable table
  bool has_localvariable_table() const
                          { return constMethod()->has_localvariable_table(); }
  int localvariable_table_length() const
                        { return constMethod()->localvariable_table_length(); }
  LocalVariableTableElement* localvariable_table_start() const
                         { return constMethod()->localvariable_table_start(); }

  bool has_linenumber_table() const
                              { return constMethod()->has_linenumber_table(); }
  u_char* compressed_linenumber_table() const
                       { return constMethod()->compressed_linenumber_table(); }

  // method holder (the Klass* holding this method)
  InstanceKlass* method_holder() const         { return constants()->pool_holder(); }

  Symbol* klass_name() const;                    // returns the name of the method holder
  BasicType result_type() const                  { return constMethod()->result_type(); }
  bool is_returning_oop() const                  { BasicType r = result_type(); return is_reference_type(r); }
  InlineKlass* returns_inline_type(Thread* thread) const;

  // Checked exceptions thrown by this method (resolved to mirrors)
  objArrayHandle resolved_checked_exceptions(TRAPS) { return resolved_checked_exceptions_impl(this, THREAD); }

  // Access flags
  bool is_public() const                         { return access_flags().is_public();      }
  bool is_private() const                        { return access_flags().is_private();     }
  bool is_protected() const                      { return access_flags().is_protected();   }
  bool is_package_private() const                { return !is_public() && !is_private() && !is_protected(); }
  bool is_static() const                         { return access_flags().is_static();      }
  bool is_final() const                          { return access_flags().is_final();       }
  bool is_synchronized() const                   { return access_flags().is_synchronized();}
  bool is_native() const                         { return access_flags().is_native();      }
  bool is_abstract() const                       { return access_flags().is_abstract();    }
  bool is_synthetic() const                      { return access_flags().is_synthetic();   }

  // returns true if contains only return operation
  bool is_empty_method() const;

  // returns true if this is a vanilla constructor
  bool is_vanilla_constructor() const;

  // checks method and its method holder
  bool is_final_method() const;
  bool is_final_method(AccessFlags class_access_flags) const;
  // interface method declared with 'default' - excludes private interface methods
  bool is_default_method() const;

  // true if method needs no dynamic dispatch (final and/or no vtable entry)
  bool can_be_statically_bound() const;
  bool can_be_statically_bound(InstanceKlass* context) const;
  bool can_be_statically_bound(AccessFlags class_access_flags) const;

  // true if method can omit stack trace in throw in compiled code.
  bool can_omit_stack_trace();

  // returns true if the method has any backward branches.
  bool has_loops() {
    return access_flags().loops_flag_init() ? access_flags().has_loops() : compute_has_loops_flag();
  };

  bool compute_has_loops_flag();

  bool has_jsrs() {
    return access_flags().has_jsrs();
  };
  void set_has_jsrs() {
    _access_flags.set_has_jsrs();
  }

  // returns true if the method has any monitors.
  bool has_monitors() const                      { return is_synchronized() || access_flags().has_monitor_bytecodes(); }
  bool has_monitor_bytecodes() const             { return access_flags().has_monitor_bytecodes(); }

  void set_has_monitor_bytecodes()               { _access_flags.set_has_monitor_bytecodes(); }

  // monitor matching. This returns a conservative estimate of whether the monitorenter/monitorexit bytecodes
  // propererly nest in the method. It might return false, even though they actually nest properly, since the info.
  // has not been computed yet.
  bool guaranteed_monitor_matching() const       { return access_flags().is_monitor_matching(); }
  void set_guaranteed_monitor_matching()         { _access_flags.set_monitor_matching(); }

  // returns true if the method is an accessor function (setter/getter).
  bool is_accessor() const;

  // returns true if the method is a getter
  bool is_getter() const;

  // returns true if the method is a setter
  bool is_setter() const;

  // returns true if the method does nothing but return a constant of primitive type
  bool is_constant_getter() const;

  // returns true if the method name is <clinit> and the method has
  // valid static initializer flags.
  bool is_class_initializer() const;

  // returns true if the method name is <init> and the method is not a static factory
  bool is_object_constructor() const;

  // returns true if the method is an object constructor or class initializer
  // (non-static <init> or <clinit>), but false for factories (static <vnew>).
  bool is_object_constructor_or_class_initializer() const;

  // returns true if the method name is <vnew> and the method is static
  bool is_static_vnew_factory() const;

  // compiled code support
  // NOTE: code() is inherently racy as deopt can be clearing code
  // simultaneously. Use with caution.
  bool has_compiled_code() const;

  bool needs_clinit_barrier() const;

  // sizing
  static int header_size()                       {
    return align_up((int)sizeof(Method), wordSize) / wordSize;
  }
  static int size(bool is_native);
  int size() const                               { return method_size(); }
  void log_touched(Thread* current);
  static void print_touched_methods(outputStream* out);

  // interpreter support
  static ByteSize const_offset()                 { return byte_offset_of(Method, _constMethod       ); }
  static ByteSize access_flags_offset()          { return byte_offset_of(Method, _access_flags      ); }
  static ByteSize from_compiled_offset()         { return byte_offset_of(Method, _from_compiled_entry); }
  static ByteSize from_compiled_inline_offset()  { return byte_offset_of(Method, _from_compiled_inline_entry); }
  static ByteSize from_compiled_inline_ro_offset(){ return byte_offset_of(Method, _from_compiled_inline_ro_entry); }
  static ByteSize code_offset()                  { return byte_offset_of(Method, _code); }
  static ByteSize flags_offset()                 { return byte_offset_of(Method, _flags); }
  static ByteSize method_data_offset()           {
    return byte_offset_of(Method, _method_data);
  }
  static ByteSize method_counters_offset()       {
    return byte_offset_of(Method, _method_counters);
  }
#ifndef PRODUCT
  static ByteSize compiled_invocation_counter_offset() { return byte_offset_of(Method, _compiled_invocation_count); }
#endif // not PRODUCT
  static ByteSize native_function_offset()       { return in_ByteSize(sizeof(Method));                 }
  static ByteSize from_interpreted_offset()      { return byte_offset_of(Method, _from_interpreted_entry ); }
  static ByteSize interpreter_entry_offset()     { return byte_offset_of(Method, _i2i_entry ); }
  static ByteSize signature_handler_offset()     { return in_ByteSize(sizeof(Method) + wordSize);      }
  static ByteSize itable_index_offset()          { return byte_offset_of(Method, _vtable_index ); }

  // for code generation
  static int method_data_offset_in_bytes()       { return offset_of(Method, _method_data); }
  static int intrinsic_id_offset_in_bytes()      { return offset_of(Method, _intrinsic_id); }
  static int intrinsic_id_size_in_bytes()        { return sizeof(u2); }

  // Static methods that are used to implement member methods where an exposed this pointer
  // is needed due to possible GCs
  static objArrayHandle resolved_checked_exceptions_impl(Method* method, TRAPS);

  // Returns the byte code index from the byte code pointer
  int     bci_from(address bcp) const;
  address bcp_from(int bci) const;
  address bcp_from(address bcp) const;
  int validate_bci_from_bcp(address bcp) const;
  int validate_bci(int bci) const;

  // Returns the line number for a bci if debugging information for the method is prowided,
  // -1 is returned otherwise.
  int line_number_from_bci(int bci) const;

  // Reflection support
  bool is_overridden_in(Klass* k) const;

  // Stack walking support
  bool is_ignored_by_security_stack_walk() const;

  // JSR 292 support
  bool is_method_handle_intrinsic() const;          // MethodHandles::is_signature_polymorphic_intrinsic(intrinsic_id)
  bool is_compiled_lambda_form() const;             // intrinsic_id() == vmIntrinsics::_compiledLambdaForm
  bool has_member_arg() const;                      // intrinsic_id() == vmIntrinsics::_linkToSpecial, etc.
  static methodHandle make_method_handle_intrinsic(vmIntrinsicID iid, // _invokeBasic, _linkToVirtual
                                                   Symbol* signature, //anything at all
                                                   TRAPS);


  // Continuation
  inline bool is_continuation_enter_intrinsic() const;
  inline bool is_continuation_yield_intrinsic() const;
  inline bool is_continuation_native_intrinsic() const;
  inline bool is_special_native_intrinsic() const;

  static Klass* check_non_bcp_klass(Klass* klass);

  enum {
    // How many extra stack entries for invokedynamic
    extra_stack_entries_for_jsr292 = 1
  };

  // this operates only on invoke methods:
  // presize interpreter frames for extra interpreter stack entries, if needed
  // Account for the extra appendix argument for invokehandle/invokedynamic
  static int extra_stack_entries() { return extra_stack_entries_for_jsr292; }
  static int extra_stack_words();  // = extra_stack_entries() * Interpreter::stackElementSize

  // RedefineClasses() support:
  bool is_old() const                               { return access_flags().is_old(); }
  void set_is_old()                                 { _access_flags.set_is_old(); }
  bool is_obsolete() const                          { return access_flags().is_obsolete(); }
  void set_is_obsolete()                            { _access_flags.set_is_obsolete(); }
  bool is_deleted() const                           { return access_flags().is_deleted(); }
  void set_is_deleted()                             { _access_flags.set_is_deleted(); }

  bool on_stack() const                             { return access_flags().on_stack(); }
  void set_on_stack(const bool value);

  void record_gc_epoch();

  // see the definition in Method*.cpp for the gory details
  bool should_not_be_cached() const;

  // JVMTI Native method prefixing support:
  bool is_prefixed_native() const                   { return access_flags().is_prefixed_native(); }
  void set_is_prefixed_native()                     { _access_flags.set_is_prefixed_native(); }

  // Rewriting support
  static methodHandle clone_with_new_data(const methodHandle& m, u_char* new_code, int new_code_length,
                                          u_char* new_compressed_linenumber_table, int new_compressed_linenumber_size, TRAPS);

  // jmethodID handling
  // Because the useful life-span of a jmethodID cannot be determined,
  // once created they are never reclaimed.  The methods to which they refer,
  // however, can be GC'ed away if the class is unloaded or if the method is
  // made obsolete or deleted -- in these cases, the jmethodID
  // refers to NULL (as is the case for any weak reference).
  static jmethodID make_jmethod_id(ClassLoaderData* loader_data, Method* mh);
  static void destroy_jmethod_id(ClassLoaderData* loader_data, jmethodID mid);

  // Ensure there is enough capacity in the internal tracking data
  // structures to hold the number of jmethodIDs you plan to generate.
  // This saves substantial time doing allocations.
  static void ensure_jmethod_ids(ClassLoaderData* loader_data, int capacity);

  // Use resolve_jmethod_id() in situations where the caller is expected
  // to provide a valid jmethodID; the only sanity checks are in asserts;
  // result guaranteed not to be NULL.
  inline static Method* resolve_jmethod_id(jmethodID mid) {
    assert(mid != NULL, "JNI method id should not be null");
    return *((Method**)mid);
  }

  // Use checked_resolve_jmethod_id() in situations where the caller
  // should provide a valid jmethodID, but might not. NULL is returned
  // when the jmethodID does not refer to a valid method.
  static Method* checked_resolve_jmethod_id(jmethodID mid);

  static void change_method_associated_with_jmethod_id(jmethodID old_jmid_ptr, Method* new_method);
  static bool is_method_id(jmethodID mid);

  // Clear methods
  static void clear_jmethod_ids(ClassLoaderData* loader_data);
  static void print_jmethod_ids_count(const ClassLoaderData* loader_data, outputStream* out) PRODUCT_RETURN;

  // Get this method's jmethodID -- allocate if it doesn't exist
  jmethodID jmethod_id();

  // Lookup the jmethodID for this method.  Return NULL if not found.
  // NOTE that this function can be called from a signal handler
  // (see AsyncGetCallTrace support for Forte Analyzer) and this
  // needs to be async-safe. No allocation should be done and
  // so handles are not used to avoid deadlock.
  jmethodID find_jmethod_id_or_null()               { return method_holder()->jmethod_id_or_null(this); }

  // Support for inlining of intrinsic methods
  vmIntrinsicID intrinsic_id() const          { return (vmIntrinsicID) _intrinsic_id;           }
  void     set_intrinsic_id(vmIntrinsicID id) {                           _intrinsic_id = (u2) id; }

  // Helper routines for intrinsic_id() and vmIntrinsics::method().
  void init_intrinsic_id(vmSymbolID klass_id);     // updates from _none if a match
  static vmSymbolID klass_id_for_intrinsics(const Klass* holder);

  bool caller_sensitive() {
    return (_flags & _caller_sensitive) != 0;
  }
  void set_caller_sensitive(bool x) {
    _flags = x ? (_flags | _caller_sensitive) : (_flags & ~_caller_sensitive);
  }

  bool force_inline() {
    return (_flags & _force_inline) != 0;
  }
  void set_force_inline(bool x) {
    _flags = x ? (_flags | _force_inline) : (_flags & ~_force_inline);
  }

  bool dont_inline() {
    return (_flags & _dont_inline) != 0;
  }
  void set_dont_inline(bool x) {
    _flags = x ? (_flags | _dont_inline) : (_flags & ~_dont_inline);
  }

  bool changes_current_thread() {
    return (_flags & _changes_current_thread) != 0;
  }
  void set_changes_current_thread(bool x) {
    _flags = x ? (_flags | _changes_current_thread) : (_flags & ~_changes_current_thread);
  }

  bool jvmti_mount_transition() {
    return (_flags & _jvmti_mount_transition) != 0;
  }
  void set_jvmti_mount_transition(bool x) {
    _flags = x ? (_flags | _jvmti_mount_transition) : (_flags & ~_jvmti_mount_transition);
  }

  bool is_hidden() const {
    return (_flags & _hidden) != 0;
  }

  void set_hidden(bool x) {
    _flags = x ? (_flags | _hidden) : (_flags & ~_hidden);
  }

  bool is_scoped() const {
    return (_flags & _scoped) != 0;
  }

  void set_scoped(bool x) {
    _flags = x ? (_flags | _scoped) : (_flags & ~_scoped);
  }

  bool intrinsic_candidate() {
    return (_flags & _intrinsic_candidate) != 0;
  }
  void set_intrinsic_candidate(bool x) {
    _flags = x ? (_flags | _intrinsic_candidate) : (_flags & ~_intrinsic_candidate);
  }

  bool has_injected_profile() {
    return (_flags & _has_injected_profile) != 0;
  }
  void set_has_injected_profile(bool x) {
    _flags = x ? (_flags | _has_injected_profile) : (_flags & ~_has_injected_profile);
  }

  bool has_reserved_stack_access() {
    return (_flags & _reserved_stack_access) != 0;
  }

  void set_has_reserved_stack_access(bool x) {
    _flags = x ? (_flags | _reserved_stack_access) : (_flags & ~_reserved_stack_access);
  }

  bool has_scalarized_args() const {
    return (_flags & _scalarized_args) != 0;
  }

  void set_has_scalarized_args(bool x) {
    _flags = x ? (_flags | _scalarized_args) : (_flags & ~_scalarized_args);
  }

  bool has_scalarized_return() const {
    return (_flags & _scalarized_return) != 0;
  }

  void set_has_scalarized_return(bool x) {
    _flags = x ? (_flags | _scalarized_return) : (_flags & ~_scalarized_return);
  }

  bool is_scalarized_arg(int idx) const;

  bool c1_needs_stack_repair() {
    return (_flags & _c1_needs_stack_repair) != 0;
  }

  bool c2_needs_stack_repair() {
    return (_flags & _c2_needs_stack_repair) != 0;
  }

  void set_c1_needs_stack_repair(bool x) {
    _flags = x ? (_flags | _c1_needs_stack_repair) : (_flags & ~_c1_needs_stack_repair);
  }

  void set_c2_needs_stack_repair(bool x) {
    _flags = x ? (_flags | _c2_needs_stack_repair) : (_flags & ~_c2_needs_stack_repair);
  }

  JFR_ONLY(DEFINE_TRACE_FLAG_ACCESSOR;)

  ConstMethod::MethodType method_type() const {
      return _constMethod->method_type();
  }
  bool is_overpass() const { return method_type() == ConstMethod::OVERPASS; }

  // On-stack replacement support
  bool has_osr_nmethod(int level, bool match_level) {
   return method_holder()->lookup_osr_nmethod(this, InvocationEntryBci, level, match_level) != NULL;
  }

  int mark_osr_nmethods() {
    return method_holder()->mark_osr_nmethods(this);
  }

  nmethod* lookup_osr_nmethod_for(int bci, int level, bool match_level) {
    return method_holder()->lookup_osr_nmethod(this, bci, level, match_level);
  }

  // Find if klass for method is loaded
  bool is_klass_loaded_by_klass_index(int klass_index) const;
  bool is_klass_loaded(int refinfo_index, bool must_be_resolved = false) const;

  // Indicates whether compilation failed earlier for this method, or
  // whether it is not compilable for another reason like having a
  // breakpoint set in it.
  bool  is_not_compilable(int comp_level = CompLevel_any) const;
  void set_not_compilable(const char* reason, int comp_level = CompLevel_all, bool report = true);
  void set_not_compilable_quietly(const char* reason, int comp_level = CompLevel_all) {
    set_not_compilable(reason, comp_level, false);
  }
  bool  is_not_osr_compilable(int comp_level = CompLevel_any) const;
  void set_not_osr_compilable(const char* reason, int comp_level = CompLevel_all, bool report = true);
  void set_not_osr_compilable_quietly(const char* reason, int comp_level = CompLevel_all) {
    set_not_osr_compilable(reason, comp_level, false);
  }
  bool is_always_compilable() const;

 private:
  void print_made_not_compilable(int comp_level, bool is_osr, bool report, const char* reason);

 public:
  MethodCounters* get_method_counters(Thread* current) {
    if (_method_counters == NULL) {
      build_method_counters(current, this);
    }
    return _method_counters;
  }

  bool   is_not_c1_compilable() const         { return access_flags().is_not_c1_compilable();  }
  void  set_not_c1_compilable()               {       _access_flags.set_not_c1_compilable();   }
  void clear_not_c1_compilable()              {       _access_flags.clear_not_c1_compilable(); }
  bool   is_not_c2_compilable() const         { return access_flags().is_not_c2_compilable();  }
  void  set_not_c2_compilable()               {       _access_flags.set_not_c2_compilable();   }
  void clear_not_c2_compilable()              {       _access_flags.clear_not_c2_compilable(); }

  bool    is_not_c1_osr_compilable() const    { return is_not_c1_compilable(); }  // don't waste an accessFlags bit
  void   set_not_c1_osr_compilable()          {       set_not_c1_compilable(); }  // don't waste an accessFlags bit
  void clear_not_c1_osr_compilable()          {     clear_not_c1_compilable(); }  // don't waste an accessFlags bit
  bool   is_not_c2_osr_compilable() const     { return access_flags().is_not_c2_osr_compilable();  }
  void  set_not_c2_osr_compilable()           {       _access_flags.set_not_c2_osr_compilable();   }
  void clear_not_c2_osr_compilable()          {       _access_flags.clear_not_c2_osr_compilable(); }

  // Background compilation support
  bool queued_for_compilation() const  { return access_flags().queued_for_compilation(); }
  void set_queued_for_compilation()    { _access_flags.set_queued_for_compilation();     }
  void clear_queued_for_compilation()  { _access_flags.clear_queued_for_compilation();   }

  // Resolve all classes in signature, return 'true' if successful
  static bool load_signature_classes(const methodHandle& m, TRAPS);

  // Printing
  void print_short_name(outputStream* st = tty) const; // prints as klassname::methodname; Exposed so field engineers can debug VM
#if INCLUDE_JVMTI
  void print_name(outputStream* st = tty) const; // prints as "virtual void foo(int)"; exposed for -Xlog:redefine+class
#else
  void print_name(outputStream* st = tty) const  PRODUCT_RETURN; // prints as "virtual void foo(int)"
#endif

  typedef int (*method_comparator_func)(Method* a, Method* b);

  // Helper routine used for method sorting
  static void sort_methods(Array<Method*>* methods, bool set_idnums = true, method_comparator_func func = NULL);

  // Deallocation function for redefine classes or if an error occurs
  void deallocate_contents(ClassLoaderData* loader_data);

  void release_C_heap_structures();

  Method* get_new_method() const {
    InstanceKlass* holder = method_holder();
    Method* new_method = holder->method_with_idnum(orig_method_idnum());

    assert(new_method != NULL, "method_with_idnum() should not be NULL");
    assert(this != new_method, "sanity check");
    return new_method;
  }

  // Printing
#ifndef PRODUCT
  void print_on(outputStream* st) const;
#endif
  void print_value_on(outputStream* st) const;
  void print_linkage_flags(outputStream* st) PRODUCT_RETURN;

  const char* internal_name() const { return "{method}"; }

  // Check for valid method pointer
  static bool has_method_vptr(const void* ptr);
  static bool is_valid_method(const Method* m);

  // Verify
  void verify() { verify_on(tty); }
  void verify_on(outputStream* st);

 private:

  // Inlined elements
  address* native_function_addr() const          { assert(is_native(), "must be native"); return (address*) (this+1); }
  address* signature_handler_addr() const        { return native_function_addr() + 1; }

  void set_num_stack_arg_slots(int n) { constMethod()->set_num_stack_arg_slots(n); }
};


// Utility class for compressing line number tables

class CompressedLineNumberWriteStream: public CompressedWriteStream {
 private:
  int _bci;
  int _line;
 public:
  // Constructor
  CompressedLineNumberWriteStream(int initial_size) : CompressedWriteStream(initial_size), _bci(0), _line(0) {}
  CompressedLineNumberWriteStream(u_char* buffer, int initial_size) : CompressedWriteStream(buffer, initial_size), _bci(0), _line(0) {}

  // Write (bci, line number) pair to stream
  void write_pair_regular(int bci_delta, int line_delta);

  // If (bci delta, line delta) fits in (5-bit unsigned, 3-bit unsigned)
  // we save it as one byte, otherwise we write a 0xFF escape character
  // and use regular compression. 0x0 is used as end-of-stream terminator.
  void write_pair_inline(int bci, int line);

  void write_pair(int bci, int line);

  // Write end-of-stream marker
  void write_terminator()                        { write_byte(0); }
};


// Utility class for decompressing line number tables

class CompressedLineNumberReadStream: public CompressedReadStream {
 private:
  int _bci;
  int _line;
 public:
  // Constructor
  CompressedLineNumberReadStream(u_char* buffer);
  // Read (bci, line number) pair from stream. Returns false at end-of-stream.
  bool read_pair();
  // Accessing bci and line number (after calling read_pair)
  int bci() const                               { return _bci; }
  int line() const                              { return _line; }
};


#if INCLUDE_JVMTI

/// Fast Breakpoints.

// If this structure gets more complicated (because bpts get numerous),
// move it into its own header.

// There is presently no provision for concurrent access
// to breakpoint lists, which is only OK for JVMTI because
// breakpoints are written only at safepoints, and are read
// concurrently only outside of safepoints.

class BreakpointInfo : public CHeapObj<mtClass> {
  friend class VMStructs;
 private:
  Bytecodes::Code  _orig_bytecode;
  int              _bci;
  u2               _name_index;       // of method
  u2               _signature_index;  // of method
  BreakpointInfo*  _next;             // simple storage allocation

 public:
  BreakpointInfo(Method* m, int bci);

  // accessors
  Bytecodes::Code orig_bytecode()                     { return _orig_bytecode; }
  void        set_orig_bytecode(Bytecodes::Code code) { _orig_bytecode = code; }
  int         bci()                                   { return _bci; }

  BreakpointInfo*          next() const               { return _next; }
  void                 set_next(BreakpointInfo* n)    { _next = n; }

  // helps for searchers
  bool match(const Method* m, int bci) {
    return bci == _bci && match(m);
  }

  bool match(const Method* m) {
    return _name_index == m->name_index() &&
      _signature_index == m->signature_index();
  }

  void set(Method* method);
  void clear(Method* method);
};

#endif // INCLUDE_JVMTI

// Utility class for access exception handlers
class ExceptionTable : public StackObj {
 private:
  ExceptionTableElement* _table;
  u2  _length;

 public:
  ExceptionTable(const Method* m) {
    if (m->has_exception_handler()) {
      _table = m->exception_table_start();
      _length = m->exception_table_length();
    } else {
      _table = NULL;
      _length = 0;
    }
  }

  int length() const {
    return _length;
  }

  u2 start_pc(int idx) const {
    assert(idx < _length, "out of bounds");
    return _table[idx].start_pc;
  }

  void set_start_pc(int idx, u2 value) {
    assert(idx < _length, "out of bounds");
    _table[idx].start_pc = value;
  }

  u2 end_pc(int idx) const {
    assert(idx < _length, "out of bounds");
    return _table[idx].end_pc;
  }

  void set_end_pc(int idx, u2 value) {
    assert(idx < _length, "out of bounds");
    _table[idx].end_pc = value;
  }

  u2 handler_pc(int idx) const {
    assert(idx < _length, "out of bounds");
    return _table[idx].handler_pc;
  }

  void set_handler_pc(int idx, u2 value) {
    assert(idx < _length, "out of bounds");
    _table[idx].handler_pc = value;
  }

  u2 catch_type_index(int idx) const {
    assert(idx < _length, "out of bounds");
    return _table[idx].catch_type_index;
  }

  void set_catch_type_index(int idx, u2 value) {
    assert(idx < _length, "out of bounds");
    _table[idx].catch_type_index = value;
  }
};

#endif // SHARE_OOPS_METHOD_HPP<|MERGE_RESOLUTION|>--- conflicted
+++ resolved
@@ -153,12 +153,8 @@
 
   static address make_adapters(const methodHandle& mh, TRAPS);
   address from_compiled_entry() const;
-<<<<<<< HEAD
   address from_compiled_inline_ro_entry() const;
   address from_compiled_inline_entry() const;
-  address from_compiled_entry_no_trampoline(bool caller_is_c1) const;
-=======
->>>>>>> 46e6aee0
   address from_interpreted_entry() const;
 
   // access flag
