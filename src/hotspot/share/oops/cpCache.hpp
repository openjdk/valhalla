--- conflicted
+++ resolved
@@ -38,362 +38,10 @@
 // interpreter uses to avoid going into the runtime and a way to access resolved
 // values.
 
-<<<<<<< HEAD
-// A ConstantPoolCacheEntry describes an individual entry of the constant
-// pool cache. There's 2 principal kinds of entries: field entries for in-
-// stance & static field access, and method entries for invokes. Some of
-// the entry layout is shared and looks as follows:
-//
-// bit number |31                0|
-// bit length |-8--|-8--|---16----|
-// --------------------------------
-// _indices   [ b2 | b1 |  index  ]  index = constant_pool_index
-// _f1        [  entry specific   ]  metadata ptr (method or klass)
-// _f2        [  entry specific   ]  vtable or res_ref index, or vfinal method ptr
-// _flags     [tos|0|F=1|0|I|i|f|v|0 |0000|field_index] (for field entries)
-// bit length [ 4 |1| 1 |1|1|1|1|1|1 |1     |-3-|----16-----]
-// _flags     [tos|0|F=0|S|A|I|f|0|vf|indy_rf|000|00000|psize] (for method entries)
-// bit length [ 4 |1| 1 |1|1|1|1|1|1 |-4--|--8--|--8--]
-
-// --------------------------------
-//
-// with:
-// index  = original constant pool index
-// b1     = bytecode 1
-// b2     = bytecode 2
-// psize  = parameters size (method entries only)
-// field_index = index into field information in holder InstanceKlass
-//          The index max is 0xffff (max number of fields in constant pool)
-//          and is multiplied by (InstanceKlass::next_offset) when accessing.
-// tos    = TosState
-// F      = the entry is for a field (or F=0 for a method)
-// A      = call site has an appendix argument (loaded from resolved references)
-// I      = interface call is forced virtual (must use a vtable index or vfinal)
-// f      = field or method is final
-// v      = field is volatile
-// vf     = virtual but final (method entries only: is_vfinal())
-// indy_rf = call site specifier method resolution failed
-//
-// The flags after TosState have the following interpretation:
-// bit 27: 0 for fields, 1 for methods
-// I  flag true if field is a null free inline type (must never be null)
-// i  flag true if field is flat
-// f  flag true if field is marked final
-// v  flag true if field is volatile (only for fields)
-// f2 flag true if f2 contains an oop (e.g., virtual final method)
-// fv flag true if invokeinterface used for method in class Object
-//
-// The flags 31, 30, 29, 28 together build a 4 bit number 0 to 16 with the
-// following mapping to the TosState states:
-//
-// btos: 0
-// ztos: 1
-// ctos: 2
-// stos: 3
-// itos: 4
-// ltos: 5
-// ftos: 6
-// dtos: 7
-// atos: 8
-// vtos: 9
-//
-// Entry specific: field entries:
-// _indices = get (b1 section) and put (b2 section) bytecodes, original constant pool index
-// _f1      = field holder (as a java.lang.Class, not a Klass*)
-// _f2      = field offset in bytes
-// _flags   = field type information, original FieldInfo index in field holder
-//            (field_index section)
-//
-// Entry specific: method entries:
-// _indices = invoke code for f1 (b1 section), invoke code for f2 (b2 section),
-//            original constant pool index
-// _f1      = Method* for non-virtual calls, unused by virtual calls.
-//            for interface calls, which are essentially virtual but need a klass,
-//            contains Klass* for the corresponding interface.
-//            for invokedynamic and invokehandle, f1 contains the adapter method which
-//            manages the actual call. The appendix is stored in the ConstantPool
-//            resolved_references array.
-//            (upcoming metadata changes will move the appendix to a separate array)
-// _f2      = vtable/itable index (or final Method*) for virtual calls only,
-//            unused by non-virtual.  The is_vfinal flag indicates this is a
-//            method pointer for a final method, not an index.
-// _flags   = has local signature (MHs and indy),
-//            virtual final bit (vfinal),
-//            parameter size (psize section)
-//
-// Note: invokevirtual & invokespecial bytecodes can share the same constant
-//       pool entry and thus the same constant pool cache entry. All invoke
-//       bytecodes but invokevirtual use only _f1 and the corresponding b1
-//       bytecode, while invokevirtual uses only _f2 and the corresponding
-//       b2 bytecode.  The value of _flags is shared for both types of entries.
-//
-// The fields are volatile so that they are stored in the order written in the
-// source code.  The _indices field with the bytecode must be written last.
-
-class CallInfo;
-class ResolvedFieldEntry;
-class ResolvedIndyEntry;
-
-class ConstantPoolCacheEntry {
-  friend class VMStructs;
-  friend class ConstantPool;
-  friend class InterpreterRuntime;
-
- private:
-  volatile intx     _indices;  // constant pool index & rewrite bytecodes
-  Metadata* volatile   _f1;       // entry specific metadata field
-  volatile intx        _f2;       // entry specific int/metadata field
-  volatile intx     _flags;    // flags
-
-
-  void set_bytecode_1(Bytecodes::Code code);
-  void set_bytecode_2(Bytecodes::Code code);
-  void set_f1(Metadata* f1) {
-    Metadata* existing_f1 = _f1; // read once
-    assert(existing_f1 == nullptr || existing_f1 == f1, "illegal field change");
-    _f1 = f1;
-  }
-  void release_set_f1(Metadata* f1);
-  void set_f2(intx f2) {
-    intx existing_f2 = _f2; // read once
-    assert(existing_f2 == 0 || existing_f2 == f2, "illegal field change");
-    _f2 = f2;
-  }
-  void set_f2_as_vfinal_method(Method* f2) {
-    assert(is_vfinal(), "flags must be set");
-    set_f2((intx)f2);
-  }
-  intx make_flags(TosState state, int option_bits, int field_index_or_method_params);
-  void set_flags(intx flags)                     { _flags = flags; }
-  void set_field_flags(TosState field_type, int option_bits, int field_index) {
-    assert((field_index & field_index_mask) == field_index, "field_index in range");
-    set_flags(make_flags(field_type, option_bits | (1 << is_field_entry_shift), field_index));
-  }
-  void set_method_flags(TosState return_type, int option_bits, int method_params) {
-    assert((method_params & parameter_size_mask) == method_params, "method_params in range");
-    set_flags(make_flags(return_type, option_bits, method_params));
-  }
-
- public:
-  // specific bit definitions for the flags field:
-  // (Note: the interpreter must use these definitions to access the CP cache.)
-  enum {
-    // high order bits are the TosState corresponding to field type or method return type
-    tos_state_bits             = 4,
-    tos_state_mask             = right_n_bits(tos_state_bits),
-    tos_state_shift            = BitsPerInt - tos_state_bits,  // see verify_tos_state_shift below
-    // misc. option bits; can be any bit position in [16..27]
-    is_field_entry_shift       = 26,  // (F) is it a field or a method?
-    has_local_signature_shift  = 25,  // (S) does the call site have a per-site signature (sig-poly methods)?
-    has_appendix_shift         = 24,  // (A) does the call site have an appendix argument?
-    is_null_free_inline_type_shift = 24,  // (I) is the field a null free inline type (must never be null)
-    is_forced_virtual_shift    = 23,  // (I) is the interface reference forced to virtual mode?
-    is_flat_shift              = 23,  // (i) is the field flat?
-    is_final_shift             = 22,  // (f) is the field or method final?
-    is_volatile_shift          = 21,  // (v) is the field volatile?
-    is_vfinal_shift            = 20,  // (vf) did the call resolve to a final method?
-    indy_resolution_failed_shift= 19, // (indy_rf) did call site specifier resolution fail ?
-    // low order bits give field index (for FieldInfo) or method parameter size:
-    field_index_bits           = 16,
-    field_index_mask           = right_n_bits(field_index_bits),
-    parameter_size_bits        = 8,  // subset of field_index_mask, range is 0..255
-    parameter_size_mask        = right_n_bits(parameter_size_bits),
-    option_bits_mask           = ~(((~0u) << tos_state_shift) | (field_index_mask | parameter_size_mask))
-  };
-
-  // specific bit definitions for the indices field:
-  enum {
-    cp_index_bits              = 2*BitsPerByte,
-    cp_index_mask              = right_n_bits(cp_index_bits),
-    bytecode_1_shift           = cp_index_bits,
-    bytecode_1_mask            = right_n_bits(BitsPerByte), // == (u1)0xFF
-    bytecode_2_shift           = cp_index_bits + BitsPerByte,
-    bytecode_2_mask            = right_n_bits(BitsPerByte)  // == (u1)0xFF
-  };
-
-
-  // Initialization
-  void initialize_entry(int original_index);     // initialize primary entry
-  void initialize_resolved_reference_index(int ref_index) {
-    assert(_f2 == 0, "set once");  // note: ref_index might be zero also
-    _f2 = ref_index;
-  }
-
-  void set_field(                                // sets entry to resolved field state
-    Bytecodes::Code get_code,                    // the bytecode used for reading the field
-    Bytecodes::Code put_code,                    // the bytecode used for writing the field
-    Klass*          field_holder,                // the object/klass holding the field
-    int             orig_field_index,            // the original field index in the field holder
-    int             field_offset,                // the field offset in words in the field holder
-    TosState        field_type,                  // the (machine) field type
-    bool            is_final,                    // the field is final
-    bool            is_volatile,                 // the field is volatile
-    bool            is_flat,                     // the field is flat
-    bool            is_null_free_inline_type     // the field is an inline type (must never be null)
-  );
-
- private:
-  void set_direct_or_vtable_call(
-    Bytecodes::Code invoke_code,                 // the bytecode used for invoking the method
-    const methodHandle& method,                  // the method/prototype if any (null, otherwise)
-    int             vtable_index,                // the vtable index if any, else negative
-    bool            sender_is_interface
-  );
-
- public:
-  void set_direct_call(                          // sets entry to exact concrete method entry
-    Bytecodes::Code invoke_code,                 // the bytecode used for invoking the method
-    const methodHandle& method,                  // the method to call
-    bool            sender_is_interface
-  );
-
-  void set_vtable_call(                          // sets entry to vtable index
-    Bytecodes::Code invoke_code,                 // the bytecode used for invoking the method
-    const methodHandle& method,                  // resolved method which declares the vtable index
-    int             vtable_index                 // the vtable index
-  );
-
-  void set_itable_call(
-    Bytecodes::Code invoke_code,                 // the bytecode used; must be invokeinterface
-    Klass* referenced_klass,                     // the referenced klass in the InterfaceMethodref
-    const methodHandle& method,                  // the resolved interface method
-    int itable_index                             // index into itable for the method
-  );
-
-  void set_method_handle(
-    const constantPoolHandle& cpool,             // holding constant pool (required for locking)
-    const CallInfo &call_info                    // Call link information
-  );
-
-  // Common code for invokedynamic and MH invocations.
-
-  // The "appendix" is an optional call-site-specific parameter which is
-  // pushed by the JVM at the end of the argument list.  This argument may
-  // be a MethodType for the MH.invokes and a CallSite for an invokedynamic
-  // instruction.  However, its exact type and use depends on the Java upcall,
-  // which simply returns a compiled LambdaForm along with any reference
-  // that LambdaForm needs to complete the call.  If the upcall returns a
-  // null appendix, the argument is not passed at all.
-  //
-  // The appendix is *not* represented in the signature of the symbolic
-  // reference for the call site, but (if present) it *is* represented in
-  // the Method* bound to the site.  This means that static and dynamic
-  // resolution logic needs to make slightly different assessments about the
-  // number and types of arguments.
-  void set_method_handle_common(
-    const constantPoolHandle& cpool,                    // holding constant pool (required for locking)
-    Bytecodes::Code invoke_code,                 // _invokehandle or _invokedynamic
-    const CallInfo &call_info                    // Call link information
-  );
-
-  // invokedynamic and invokehandle call sites have an "appendix" item in the
-  // resolved references array.
-  Method*      method_if_resolved(const constantPoolHandle& cpool) const;
-  oop        appendix_if_resolved(const constantPoolHandle& cpool) const;
-
-  void set_parameter_size(int value);
-
-  // Which bytecode number (1 or 2) in the index field is valid for this bytecode?
-  // Returns -1 if neither is valid.
-  static int bytecode_number(Bytecodes::Code code) {
-    switch (code) {
-      case Bytecodes::_getstatic       :    // fall through
-      case Bytecodes::_getfield        :    // fall through
-      case Bytecodes::_invokespecial   :    // fall through
-      case Bytecodes::_invokestatic    :    // fall through
-      case Bytecodes::_invokehandle    :    // fall through
-      case Bytecodes::_invokedynamic   :    // fall through
-      case Bytecodes::_invokeinterface : return 1;
-      case Bytecodes::_putstatic       :    // fall through
-      case Bytecodes::_putfield        :    // fall through
-      case Bytecodes::_withfield       :    // fall through
-      case Bytecodes::_invokevirtual   : return 2;
-      default                          : break;
-    }
-    return -1;
-  }
-
-  // Has this bytecode been resolved? Only valid for invokes and get/put field/static.
-  bool is_resolved(Bytecodes::Code code) const;
-
-  // Accessors
-  intx indices() const                           { return _indices; }
-  intx indices_ord() const;
-  int constant_pool_index() const                { return (indices() & cp_index_mask); }
-  Bytecodes::Code bytecode_1() const;
-  Bytecodes::Code bytecode_2() const;
-  Metadata* f1_ord() const;
-  Method*   f1_as_method() const;
-  Klass*    f1_as_klass() const;
-  // Use the accessor f1() to acquire _f1's value. This is needed for
-  // example in BytecodeInterpreter::run(), where is_f1_null() is
-  // called to check if an invokedynamic call is resolved. This load
-  // of _f1 must be ordered with the loads performed by
-  // cache->main_entry_index().
-  bool      is_f1_null() const;  // classifies a CPC entry as unbound
-  int       f2_as_index() const                  { assert(!is_vfinal(), ""); return (int) _f2; }
-  Method*   f2_as_vfinal_method() const          { assert(is_vfinal(), ""); return (Method*)_f2; }
-  Method*   f2_as_interface_method() const;
-  int       f2_as_offset() const                 { assert(is_field_entry(),  ""); return (int)_f2; }
-  intx flags_ord() const;
-  int  field_index() const                       { assert(is_field_entry(),  ""); return (_flags & field_index_mask); }
-  int  parameter_size() const                    { assert(is_method_entry(), ""); return (_flags & parameter_size_mask); }
-  bool is_volatile() const                       { return (_flags & (1 << is_volatile_shift))       != 0; }
-  bool is_final() const                          { return (_flags & (1 << is_final_shift))          != 0; }
-  bool is_flat() const                           { return (_flags & (1 << is_flat_shift))           != 0; }
-  bool is_forced_virtual() const                 { return (_flags & (1 << is_forced_virtual_shift)) != 0; }
-  bool is_vfinal() const                         { return (_flags & (1 << is_vfinal_shift))         != 0; }
-  bool indy_resolution_failed() const;
-  bool has_appendix() const;
-  bool has_local_signature() const;
-  bool is_method_entry() const                   { return (_flags & (1 << is_field_entry_shift))    == 0; }
-  bool is_field_entry() const                    { return (_flags & (1 << is_field_entry_shift))    != 0; }
-  bool is_long() const                           { return flag_state() == ltos; }
-  bool is_double() const                         { return flag_state() == dtos; }
-  bool is_null_free_inline_type() const          { return (_flags & (1 << is_null_free_inline_type_shift)) != 0; }
-  TosState flag_state() const                    { assert((uint)number_of_states <= (uint)tos_state_mask+1, "");
-                                                   return (TosState)((_flags >> tos_state_shift) & tos_state_mask); }
-  void set_indy_resolution_failed();
-
-  // Code generation support
-  static WordSize size()                         {
-    return in_WordSize(align_up((int)sizeof(ConstantPoolCacheEntry), wordSize) / wordSize);
-  }
-  static ByteSize size_in_bytes()                { return in_ByteSize(sizeof(ConstantPoolCacheEntry)); }
-  static ByteSize indices_offset()               { return byte_offset_of(ConstantPoolCacheEntry, _indices); }
-  static ByteSize f1_offset()                    { return byte_offset_of(ConstantPoolCacheEntry, _f1); }
-  static ByteSize f2_offset()                    { return byte_offset_of(ConstantPoolCacheEntry, _f2); }
-  static ByteSize flags_offset()                 { return byte_offset_of(ConstantPoolCacheEntry, _flags); }
-
-#if INCLUDE_JVMTI
-  // RedefineClasses() API support:
-  // If this ConstantPoolCacheEntry refers to old_method then update it
-  // to refer to new_method.
-  // trace_name_printed is set to true if the current call has
-  // printed the klass name so that other routines in the adjust_*
-  // group don't print the klass name.
-  void adjust_method_entry(Method* old_method, Method* new_method,
-         bool* trace_name_printed);
-  bool check_no_old_or_obsolete_entries();
-  Method* get_interesting_method_entry();
-#endif // INCLUDE_JVMTI
-
-  // Debugging & Printing
-  void print (outputStream* st, int index, const ConstantPoolCache* cache) const;
-  void verify(outputStream* st) const;
-
-  static void verify_tos_state_shift() {
-    // When shifting flags as a 32-bit int, make sure we don't need an extra mask for tos_state:
-    assert((((u4)-1 >> tos_state_shift) & ~tos_state_mask) == 0, "no need for tos_state mask");
-  }
-};
-
-=======
 class CallInfo;
 class ResolvedFieldEntry;
 class ResolvedIndyEntry;
 class ResolvedMethodEntry;
->>>>>>> ffa35d8c
 
 // A constant pool cache is a runtime data structure set aside to a constant pool. The cache
 // holds runtime information for all field access and invoke bytecodes. The cache
