--- conflicted
+++ resolved
@@ -116,15 +116,9 @@
     // Workaround for non-const load_acquire parameter.
     const volatile narrowKlass* addr = &_metadata._compressed_klass;
     volatile narrowKlass* xaddr = const_cast<volatile narrowKlass*>(addr);
-<<<<<<< HEAD
-    return CompressedKlassPointers::decode(compressed_klass_masked(OrderAccess::load_acquire(xaddr)));
-  } else {
-    return klass_masked(OrderAccess::load_acquire(&_metadata._wide_storage_props));
-=======
-    return CompressedKlassPointers::decode(Atomic::load_acquire(xaddr));
-  } else {
-    return Atomic::load_acquire(&_metadata._klass);
->>>>>>> b9c7a608
+    return CompressedKlassPointers::decode(compressed_klass_masked(Atomic::load_acquire(xaddr)));
+  } else {
+    return klass_masked(Atomic::load_acquire(&_metadata._wide_storage_props));
   }
 }
 
@@ -196,10 +190,10 @@
 void oopDesc::release_set_metadata(HeapWord* mem, ArrayStorageProperties storage_props, Klass* klass) {
   CHECK_SET_KLASS(klass);
   if (UseCompressedClassPointers) {
-    OrderAccess::release_store(oopDesc::compressed_klass_addr(mem),
+    Atomic::release_store(oopDesc::compressed_klass_addr(mem),
                                CompressedKlassPointers::encode_not_null(klass) | storage_props.encode<narrowKlass>(narrow_storage_props_shift));
   } else {
-    OrderAccess::release_store(oopDesc::wide_metadata_addr(mem),
+    Atomic::release_store(oopDesc::wide_metadata_addr(mem),
                                (reinterpret_cast<uintptr_t>(klass) | storage_props.encode<uintptr_t>(wide_storage_props_shift)));
   }
 }
