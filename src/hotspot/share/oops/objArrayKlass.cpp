--- conflicted
+++ resolved
@@ -362,16 +362,8 @@
 
 jint ObjArrayKlass::compute_modifier_flags() const {
   // The modifier for an objectArray is the same as its element
-<<<<<<< HEAD
-  // With the addition of ACC_IDENTITY
-  if (element_klass() == nullptr) {
-    assert(Universe::is_bootstrapping(), "partial objArray only at startup");
-    return JVM_ACC_ABSTRACT | JVM_ACC_FINAL | JVM_ACC_PUBLIC;
-  }
-=======
   assert (element_klass() != nullptr, "should be initialized");
 
->>>>>>> 23d6f747
   // Return the flags of the bottom element type.
   jint element_flags = bottom_klass()->compute_modifier_flags();
 
