--- conflicted
+++ resolved
@@ -189,31 +189,19 @@
   if (is_null_restricted(properties)) {
     if (is_non_atomic(properties)) {
       // Null-restricted + non-atomic
-<<<<<<< HEAD
       if (vk->has_non_atomic_layout()) {
-        return ArrayDescription(FlatArrayKlassKind, properties, LayoutKind::NON_ATOMIC_FLAT);
+        return ArrayDescription(FlatArrayKlassKind, properties, LayoutKind::NULL_FREE_NON_ATOMIC_FLAT);
       } else if (vk->has_atomic_layout()) {
-        return ArrayDescription(FlatArrayKlassKind, properties, LayoutKind::ATOMIC_FLAT);
-=======
-      if (vk->maybe_flat_in_array() && vk->has_non_atomic_layout()) {
-        return ArrayDescription(FlatArrayKlassKind, properties, LayoutKind::NULL_FREE_NON_ATOMIC_FLAT);
->>>>>>> 1077e4f9
+        return ArrayDescription(FlatArrayKlassKind, properties, LayoutKind::NULL_FREE_ATOMIC_FLAT);
       } else {
         return ArrayDescription(RefArrayKlassKind, properties, LayoutKind::REFERENCE);
       }
     } else {
       // Null-restricted + atomic
-<<<<<<< HEAD
       if (vk->is_naturally_atomic() && vk->has_non_atomic_layout()) {
-        return ArrayDescription(FlatArrayKlassKind, properties, LayoutKind::NON_ATOMIC_FLAT);
+        return ArrayDescription(FlatArrayKlassKind, properties, LayoutKind::NULL_FREE_NON_ATOMIC_FLAT);
       } else if (vk->has_atomic_layout()) {
-        return ArrayDescription(FlatArrayKlassKind, properties, LayoutKind::ATOMIC_FLAT);
-=======
-      if (vk->maybe_flat_in_array() && vk->is_naturally_atomic() && vk->has_non_atomic_layout()) {
-        return ArrayDescription(FlatArrayKlassKind, properties, LayoutKind::NULL_FREE_NON_ATOMIC_FLAT);
-      } else if (vk->maybe_flat_in_array() && vk->has_atomic_layout()) {
         return ArrayDescription(FlatArrayKlassKind, properties, LayoutKind::NULL_FREE_ATOMIC_FLAT);
->>>>>>> 1077e4f9
       } else {
         return ArrayDescription(RefArrayKlassKind, properties, LayoutKind::REFERENCE);
       }
