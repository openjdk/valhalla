/*
 * Copyright (c) 1997, 2023, Oracle and/or its affiliates. All rights reserved.
 * DO NOT ALTER OR REMOVE COPYRIGHT NOTICES OR THIS FILE HEADER.
 *
 * This code is free software; you can redistribute it and/or modify it
 * under the terms of the GNU General Public License version 2 only, as
 * published by the Free Software Foundation.
 *
 * This code is distributed in the hope that it will be useful, but WITHOUT
 * ANY WARRANTY; without even the implied warranty of MERCHANTABILITY or
 * FITNESS FOR A PARTICULAR PURPOSE.  See the GNU General Public License
 * version 2 for more details (a copy is included in the LICENSE file that
 * accompanied this code).
 *
 * You should have received a copy of the GNU General Public License version
 * 2 along with this work; if not, write to the Free Software Foundation,
 * Inc., 51 Franklin St, Fifth Floor, Boston, MA 02110-1301 USA.
 *
 * Please contact Oracle, 500 Oracle Parkway, Redwood Shores, CA 94065 USA
 * or visit www.oracle.com if you need additional information or have any
 * questions.
 *
 */

#include "precompiled.hpp"
#include "classfile/moduleEntry.hpp"
#include "classfile/packageEntry.hpp"
#include "classfile/symbolTable.hpp"
#include "classfile/vmClasses.hpp"
#include "classfile/vmSymbols.hpp"
#include "gc/shared/collectedHeap.inline.hpp"
#include "memory/iterator.inline.hpp"
#include "memory/metadataFactory.hpp"
#include "memory/metaspaceClosure.hpp"
#include "memory/oopFactory.hpp"
#include "memory/resourceArea.hpp"
#include "memory/universe.hpp"
#include "oops/arrayKlass.inline.hpp"
#include "oops/instanceKlass.hpp"
#include "oops/klass.inline.hpp"
#include "oops/objArrayKlass.inline.hpp"
#include "oops/objArrayOop.inline.hpp"
#include "oops/oop.inline.hpp"
#include "oops/symbol.hpp"
#include "runtime/handles.inline.hpp"
#include "runtime/mutexLocker.hpp"
#include "utilities/macros.hpp"

ObjArrayKlass* ObjArrayKlass::allocate(ClassLoaderData* loader_data, int n,
                                       Klass* k, Symbol* name, bool null_free,
                                       TRAPS) {
  assert(ObjArrayKlass::header_size() <= InstanceKlass::header_size(),
      "array klasses must be same size as InstanceKlass");

  int size = ArrayKlass::static_size(ObjArrayKlass::header_size());

  return new (loader_data, size, THREAD) ObjArrayKlass(n, k, name, null_free);
}

ObjArrayKlass* ObjArrayKlass::allocate_objArray_klass(ClassLoaderData* loader_data,
                                                      int n, Klass* element_klass,
                                                      bool null_free, bool qdesc, TRAPS) {
  assert(!null_free || (n == 1 && element_klass->is_inline_klass() && qdesc), "null-free unsupported");

  // Eagerly allocate the direct array supertype.
  Klass* super_klass = nullptr;
  if (!Universe::is_bootstrapping() || vmClasses::Object_klass_loaded()) {
    Klass* element_super = element_klass->super();
    if (element_super != nullptr) {
      // The element type has a direct super.  E.g., String[] has direct super of Object[].
<<<<<<< HEAD
      if (null_free) {
        super_klass = element_klass->array_klass_or_null();
      } else {
        super_klass = element_super->array_klass_or_null();
      }
      bool supers_exist = super_klass != NULL;
=======
      super_klass = element_super->array_klass_or_null();
      bool supers_exist = super_klass != nullptr;
>>>>>>> 861e3020
      // Also, see if the element has secondary supertypes.
      // We need an array type for each.
      const Array<Klass*>* element_supers = element_klass->secondary_supers();
      for( int i = element_supers->length()-1; i >= 0; i-- ) {
        Klass* elem_super = element_supers->at(i);
        if (elem_super->array_klass_or_null() == nullptr) {
          supers_exist = false;
          break;
        }
      }
      if (null_free) {
        if (element_klass->array_klass_or_null() == NULL) {
          supers_exist = false;
        }
      }
      if (!supers_exist) {
        // Oops.  Not allocated yet.  Back out, allocate it, and retry.
        Klass* ek = nullptr;
        {
          MutexUnlocker mu(MultiArray_lock);
          if (null_free) {
            element_klass->array_klass(CHECK_NULL);
          } else {
            element_super->array_klass(CHECK_NULL);
          }
          for( int i = element_supers->length()-1; i >= 0; i-- ) {
            Klass* elem_super = element_supers->at(i);
            elem_super->array_klass(CHECK_NULL);
          }
          // Now retry from the beginning
          if (null_free) {
            ek = InlineKlass::cast(element_klass)->value_array_klass(CHECK_NULL);
          } else {
            ek = element_klass->array_klass(n, CHECK_NULL);
          }
        }  // re-lock
        return ObjArrayKlass::cast(ek);
      }
    } else {
      // The element type is already Object.  Object[] has direct super of Object.
      super_klass = vmClasses::Object_klass();
    }
  }

  // Create type name for klass.
<<<<<<< HEAD
  Symbol* name = ArrayKlass::create_element_klass_array_name(element_klass, qdesc, CHECK_NULL);
=======
  Symbol* name = nullptr;
  {
    ResourceMark rm(THREAD);
    char *name_str = element_klass->name()->as_C_string();
    int len = element_klass->name()->utf8_length();
    char *new_str = NEW_RESOURCE_ARRAY(char, len + 4);
    int idx = 0;
    new_str[idx++] = JVM_SIGNATURE_ARRAY;
    if (element_klass->is_instance_klass()) { // it could be an array or simple type
      new_str[idx++] = JVM_SIGNATURE_CLASS;
    }
    memcpy(&new_str[idx], name_str, len * sizeof(char));
    idx += len;
    if (element_klass->is_instance_klass()) {
      new_str[idx++] = JVM_SIGNATURE_ENDCLASS;
    }
    new_str[idx++] = '\0';
    name = SymbolTable::new_symbol(new_str);
  }
>>>>>>> 861e3020

  // Initialize instance variables
  ObjArrayKlass* oak = ObjArrayKlass::allocate(loader_data, n, element_klass, name, null_free, CHECK_NULL);

  ModuleEntry* module = oak->module();
  assert(module != nullptr, "No module entry for array");

  // Call complete_create_array_klass after all instance variables has been initialized.
  ArrayKlass::complete_create_array_klass(oak, super_klass, module, CHECK_NULL);

  // Add all classes to our internal class loader list here,
  // including classes in the bootstrap (null) class loader.
  // Do this step after creating the mirror so that if the
  // mirror creation fails, loaded_classes_do() doesn't find
  // an array class without a mirror.
  loader_data->add_class(oak);

  return oak;
}

ObjArrayKlass::ObjArrayKlass(int n, Klass* element_klass, Symbol* name, bool null_free) : ArrayKlass(name, Kind) {
  set_dimension(n);
  set_element_klass(element_klass);

  assert(!null_free || name->is_Q_array_signature(), "sanity check");

  Klass* bk;
  if (element_klass->is_objArray_klass()) {
    bk = ObjArrayKlass::cast(element_klass)->bottom_klass();
  } else if (element_klass->is_flatArray_klass()) {
    bk = FlatArrayKlass::cast(element_klass)->element_klass();
  } else {
    bk = element_klass;
  }
  assert(bk != nullptr && (bk->is_instance_klass() || bk->is_typeArray_klass()), "invalid bottom klass");
  set_bottom_klass(bk);
  set_class_loader_data(bk->class_loader_data());

  int lh = array_layout_helper(T_OBJECT);
  if (null_free) {
    assert(n == 1, "Bytecode does not support null-free multi-dim");
    lh = layout_helper_set_null_free(lh);
#ifdef _LP64
    set_prototype_header(markWord::null_free_array_prototype());
    assert(prototype_header().is_null_free_array(), "sanity");
#else
    set_prototype_header(markWord::inline_type_prototype());
#endif
  }
  set_layout_helper(lh);
  assert(is_array_klass(), "sanity");
  assert(is_objArray_klass(), "sanity");
}

size_t ObjArrayKlass::oop_size(oop obj) const {
  assert(obj->is_objArray(), "must be object array");
  return objArrayOop(obj)->object_size();
}

objArrayOop ObjArrayKlass::allocate(int length, TRAPS) {
  check_array_allocation_length(length, arrayOopDesc::max_array_length(T_OBJECT), CHECK_NULL);
  size_t size = objArrayOopDesc::object_size(length);
  bool populate_null_free = is_null_free_array_klass();
  objArrayOop array =  (objArrayOop)Universe::heap()->array_allocate(this, size, length,
                                                       /* do_zero */ true, CHECK_NULL);
  objArrayHandle array_h(THREAD, array);
  if (populate_null_free) {
    assert(dimension() == 1, "Can only populate the final dimension");
    assert(element_klass()->is_inline_klass(), "Unexpected");
    assert(!element_klass()->is_array_klass(), "ArrayKlass unexpected here");
    assert(!InlineKlass::cast(element_klass())->flatten_array(), "Expected flatArrayOop allocation");
    element_klass()->initialize(CHECK_NULL);
    // Populate default values...
    instanceOop value = (instanceOop) InlineKlass::cast(element_klass())->default_value();
    for (int i = 0; i < length; i++) {
      array_h->obj_at_put(i, value);
    }
  }
  return array_h();
}

oop ObjArrayKlass::multi_allocate(int rank, jint* sizes, TRAPS) {
  int length = *sizes;
  if (rank == 1) { // last dim may be flatArray, check if we have any special storage requirements
    if (name()->char_at(1) != JVM_SIGNATURE_ARRAY &&  name()->is_Q_array_signature()) {
      return oopFactory::new_valueArray(element_klass(), length, CHECK_NULL);
    } else {
      return oopFactory::new_objArray(element_klass(), length, CHECK_NULL);
    }
  }
  guarantee(rank > 1, "Rank below 1");
  // Call to lower_dimension uses this pointer, so most be called before a
  // possible GC
  Klass* ld_klass = lower_dimension();
  // If length < 0 allocate will throw an exception.
  objArrayOop array = allocate(length, CHECK_NULL);
  objArrayHandle h_array (THREAD, array);
  if (length != 0) {
    for (int index = 0; index < length; index++) {
      ArrayKlass* ak = ArrayKlass::cast(ld_klass);
      oop sub_array = ak->multi_allocate(rank-1, &sizes[1], CHECK_NULL);
      h_array->obj_at_put(index, sub_array);
    }
  } else {
    // Since this array dimension has zero length, nothing will be
    // allocated, however the lower dimension values must be checked
    // for illegal values.
    for (int i = 0; i < rank - 1; ++i) {
      sizes += 1;
      if (*sizes < 0) {
        THROW_MSG_0(vmSymbols::java_lang_NegativeArraySizeException(), err_msg("%d", *sizes));
      }
    }
  }
  return h_array();
}

// Either oop or narrowOop depending on UseCompressedOops.
void ObjArrayKlass::do_copy(arrayOop s, size_t src_offset,
                            arrayOop d, size_t dst_offset, int length, TRAPS) {
  if (s == d) {
    // since source and destination are equal we do not need conversion checks.
    assert(length > 0, "sanity check");
    ArrayAccess<>::oop_arraycopy(s, src_offset, d, dst_offset, length);
  } else {
    // We have to make sure all elements conform to the destination array
    Klass* bound = ObjArrayKlass::cast(d->klass())->element_klass();
    Klass* stype = ObjArrayKlass::cast(s->klass())->element_klass();
    // Perform null check if dst is null-free but src has no such guarantee
    bool null_check = ((!s->klass()->is_null_free_array_klass()) &&
        d->klass()->is_null_free_array_klass());
    if (stype == bound || stype->is_subtype_of(bound)) {
      if (null_check) {
        ArrayAccess<ARRAYCOPY_DISJOINT | ARRAYCOPY_NOTNULL>::oop_arraycopy(s, src_offset, d, dst_offset, length);
      } else {
        ArrayAccess<ARRAYCOPY_DISJOINT>::oop_arraycopy(s, src_offset, d, dst_offset, length);
      }
    } else {
      if (null_check) {
        ArrayAccess<ARRAYCOPY_DISJOINT | ARRAYCOPY_CHECKCAST | ARRAYCOPY_NOTNULL>::oop_arraycopy(s, src_offset, d, dst_offset, length);
      } else {
        ArrayAccess<ARRAYCOPY_DISJOINT | ARRAYCOPY_CHECKCAST>::oop_arraycopy(s, src_offset, d, dst_offset, length);
      }
    }
  }
}

void ObjArrayKlass::copy_array(arrayOop s, int src_pos, arrayOop d,
                               int dst_pos, int length, TRAPS) {
  assert(s->is_objArray(), "must be obj array");

  if (UseFlatArray) {
    if (d->is_flatArray()) {
      FlatArrayKlass::cast(d->klass())->copy_array(s, src_pos, d, dst_pos, length, THREAD);
      return;
    }
  }

  if (!d->is_objArray()) {
    ResourceMark rm(THREAD);
    stringStream ss;
    if (d->is_typeArray()) {
      ss.print("arraycopy: type mismatch: can not copy object array[] into %s[]",
               type2name_tab[ArrayKlass::cast(d->klass())->element_type()]);
    } else {
      ss.print("arraycopy: destination type %s is not an array", d->klass()->external_name());
    }
    THROW_MSG(vmSymbols::java_lang_ArrayStoreException(), ss.as_string());
  }

  // Check is all offsets and lengths are non negative
  if (src_pos < 0 || dst_pos < 0 || length < 0) {
    // Pass specific exception reason.
    ResourceMark rm(THREAD);
    stringStream ss;
    if (src_pos < 0) {
      ss.print("arraycopy: source index %d out of bounds for object array[%d]",
               src_pos, s->length());
    } else if (dst_pos < 0) {
      ss.print("arraycopy: destination index %d out of bounds for object array[%d]",
               dst_pos, d->length());
    } else {
      ss.print("arraycopy: length %d is negative", length);
    }
    THROW_MSG(vmSymbols::java_lang_ArrayIndexOutOfBoundsException(), ss.as_string());
  }
  // Check if the ranges are valid
  if ((((unsigned int) length + (unsigned int) src_pos) > (unsigned int) s->length()) ||
      (((unsigned int) length + (unsigned int) dst_pos) > (unsigned int) d->length())) {
    // Pass specific exception reason.
    ResourceMark rm(THREAD);
    stringStream ss;
    if (((unsigned int) length + (unsigned int) src_pos) > (unsigned int) s->length()) {
      ss.print("arraycopy: last source index %u out of bounds for object array[%d]",
               (unsigned int) length + (unsigned int) src_pos, s->length());
    } else {
      ss.print("arraycopy: last destination index %u out of bounds for object array[%d]",
               (unsigned int) length + (unsigned int) dst_pos, d->length());
    }
    THROW_MSG(vmSymbols::java_lang_ArrayIndexOutOfBoundsException(), ss.as_string());
  }

  // Special case. Boundary cases must be checked first
  // This allows the following call: copy_array(s, s.length(), d.length(), 0).
  // This is correct, since the position is supposed to be an 'in between point', i.e., s.length(),
  // points to the right of the last element.
  if (length==0) {
    return;
  }
  if (UseCompressedOops) {
    size_t src_offset = (size_t) objArrayOopDesc::obj_at_offset<narrowOop>(src_pos);
    size_t dst_offset = (size_t) objArrayOopDesc::obj_at_offset<narrowOop>(dst_pos);
    assert(arrayOopDesc::obj_offset_to_raw<narrowOop>(s, src_offset, nullptr) ==
           objArrayOop(s)->obj_at_addr<narrowOop>(src_pos), "sanity");
    assert(arrayOopDesc::obj_offset_to_raw<narrowOop>(d, dst_offset, nullptr) ==
           objArrayOop(d)->obj_at_addr<narrowOop>(dst_pos), "sanity");
    do_copy(s, src_offset, d, dst_offset, length, CHECK);
  } else {
    size_t src_offset = (size_t) objArrayOopDesc::obj_at_offset<oop>(src_pos);
    size_t dst_offset = (size_t) objArrayOopDesc::obj_at_offset<oop>(dst_pos);
    assert(arrayOopDesc::obj_offset_to_raw<oop>(s, src_offset, nullptr) ==
           objArrayOop(s)->obj_at_addr<oop>(src_pos), "sanity");
    assert(arrayOopDesc::obj_offset_to_raw<oop>(d, dst_offset, nullptr) ==
           objArrayOop(d)->obj_at_addr<oop>(dst_pos), "sanity");
    do_copy(s, src_offset, d, dst_offset, length, CHECK);
  }
}


Klass* ObjArrayKlass::array_klass(int n, TRAPS) {
  assert(dimension() <= n, "check order of chain");
  int dim = dimension();
  if (dim == n) return this;

  // lock-free read needs acquire semantics
  if (higher_dimension_acquire() == nullptr) {

    ResourceMark rm(THREAD);
    {
      // Ensure atomic creation of higher dimensions
      MutexLocker mu(THREAD, MultiArray_lock);

      // Check if another thread beat us
      if (higher_dimension() == nullptr) {

        // Create multi-dim klass object and link them together
        Klass* k = ObjArrayKlass::allocate_objArray_klass(class_loader_data(), dim + 1, this,
                                                          false, this->name()->is_Q_array_signature(), CHECK_NULL);
        ObjArrayKlass* ak = ObjArrayKlass::cast(k);
        ak->set_lower_dimension(this);
        // use 'release' to pair with lock-free load
        release_set_higher_dimension(ak);
        assert(ak->is_objArray_klass(), "incorrect initialization of ObjArrayKlass");
      }
    }
  }

  ObjArrayKlass *ak = ObjArrayKlass::cast(higher_dimension());
  THREAD->check_possible_safepoint();
  return ak->array_klass(n, THREAD);
}

Klass* ObjArrayKlass::array_klass_or_null(int n) {

  assert(dimension() <= n, "check order of chain");
  int dim = dimension();
  if (dim == n) return this;

  // lock-free read needs acquire semantics
  if (higher_dimension_acquire() == nullptr) {
    return nullptr;
  }

  ObjArrayKlass *ak = ObjArrayKlass::cast(higher_dimension());
  return ak->array_klass_or_null(n);
}

Klass* ObjArrayKlass::array_klass(TRAPS) {
  return array_klass(dimension() +  1, THREAD);
}

Klass* ObjArrayKlass::array_klass_or_null() {
  return array_klass_or_null(dimension() +  1);
}

bool ObjArrayKlass::can_be_primary_super_slow() const {
  if (!bottom_klass()->can_be_primary_super())
    // array of interfaces
    return false;
  else
    return Klass::can_be_primary_super_slow();
}

GrowableArray<Klass*>* ObjArrayKlass::compute_secondary_supers(int num_extra_slots,
                                                               Array<InstanceKlass*>* transitive_interfaces) {
  assert(transitive_interfaces == nullptr, "sanity");
  // interfaces = { cloneable_klass, serializable_klass, elemSuper[], ... };
  const Array<Klass*>* elem_supers = element_klass()->secondary_supers();
  int num_elem_supers = elem_supers == nullptr ? 0 : elem_supers->length();
  int num_secondaries = num_extra_slots + 2 + num_elem_supers;
  if (num_secondaries == 2) {
    // Must share this for correct bootstrapping!
    set_secondary_supers(Universe::the_array_interfaces_array());
    return nullptr;
  } else {
    GrowableArray<Klass*>* secondaries = new GrowableArray<Klass*>(num_elem_supers+2);
    secondaries->push(vmClasses::Cloneable_klass());
    secondaries->push(vmClasses::Serializable_klass());
    for (int i = 0; i < num_elem_supers; i++) {
      Klass* elem_super = elem_supers->at(i);
      Klass* array_super = elem_super->array_klass_or_null();
      assert(array_super != nullptr, "must already have been created");
      secondaries->push(array_super);
    }
    return secondaries;
  }
}

void ObjArrayKlass::initialize(TRAPS) {
  bottom_klass()->initialize(THREAD);  // dispatches to either InstanceKlass or TypeArrayKlass
}

void ObjArrayKlass::metaspace_pointers_do(MetaspaceClosure* it) {
  ArrayKlass::metaspace_pointers_do(it);
  it->push(&_element_klass);
  it->push(&_bottom_klass);
}

jint ObjArrayKlass::compute_modifier_flags() const {
  // The modifier for an objectArray is the same as its element
  if (element_klass() == nullptr) {
    assert(Universe::is_bootstrapping(), "partial objArray only at startup");
    return JVM_ACC_ABSTRACT | JVM_ACC_FINAL | JVM_ACC_PUBLIC;
  }
  // Return the flags of the bottom element type.
  jint element_flags = bottom_klass()->compute_modifier_flags();

  return (element_flags & (JVM_ACC_PUBLIC | JVM_ACC_PRIVATE | JVM_ACC_PROTECTED))
                        | (JVM_ACC_ABSTRACT | JVM_ACC_FINAL);
}

ModuleEntry* ObjArrayKlass::module() const {
  assert(bottom_klass() != nullptr, "ObjArrayKlass returned unexpected null bottom_klass");
  // The array is defined in the module of its bottom class
  return bottom_klass()->module();
}

PackageEntry* ObjArrayKlass::package() const {
  assert(bottom_klass() != nullptr, "ObjArrayKlass returned unexpected null bottom_klass");
  return bottom_klass()->package();
}

// Printing

void ObjArrayKlass::print_on(outputStream* st) const {
#ifndef PRODUCT
  Klass::print_on(st);
  st->print(" - element klass: ");
  element_klass()->print_value_on(st);
  st->cr();
#endif //PRODUCT
}

void ObjArrayKlass::print_value_on(outputStream* st) const {
  assert(is_klass(), "must be klass");

  element_klass()->print_value_on(st);
  st->print("[]");
}

#ifndef PRODUCT

void ObjArrayKlass::oop_print_on(oop obj, outputStream* st) {
  ArrayKlass::oop_print_on(obj, st);
  assert(obj->is_objArray(), "must be objArray");
  objArrayOop oa = objArrayOop(obj);
  int print_len = MIN2((intx) oa->length(), MaxElementPrintSize);
  for(int index = 0; index < print_len; index++) {
    st->print(" - %3d : ", index);
    if (oa->obj_at(index) != nullptr) {
      oa->obj_at(index)->print_value_on(st);
      st->cr();
    } else {
      st->print_cr("null");
    }
  }
  int remaining = oa->length() - print_len;
  if (remaining > 0) {
    st->print_cr(" - <%d more elements, increase MaxElementPrintSize to print>", remaining);
  }
}

#endif //PRODUCT

void ObjArrayKlass::oop_print_value_on(oop obj, outputStream* st) {
  assert(obj->is_objArray(), "must be objArray");
  st->print("a ");
  element_klass()->print_value_on(st);
  int len = objArrayOop(obj)->length();
  st->print("[%d] ", len);
  if (obj != nullptr) {
    obj->print_address_on(st);
  } else {
    st->print_cr("null");
  }
}

const char* ObjArrayKlass::internal_name() const {
  return external_name();
}


// Verification

void ObjArrayKlass::verify_on(outputStream* st) {
  ArrayKlass::verify_on(st);
  guarantee(element_klass()->is_klass(), "should be klass");
  guarantee(bottom_klass()->is_klass(), "should be klass");
  Klass* bk = bottom_klass();
  guarantee(bk->is_instance_klass() || bk->is_typeArray_klass() || bk->is_flatArray_klass(),
            "invalid bottom klass");
}

void ObjArrayKlass::oop_verify_on(oop obj, outputStream* st) {
  ArrayKlass::oop_verify_on(obj, st);
  guarantee(obj->is_objArray(), "must be objArray");
  guarantee(obj->is_null_free_array() || (!is_null_free_array_klass()), "null-free klass but not object");
  objArrayOop oa = objArrayOop(obj);
  for(int index = 0; index < oa->length(); index++) {
    guarantee(oopDesc::is_oop_or_null(oa->obj_at(index)), "should be oop");
  }
}<|MERGE_RESOLUTION|>--- conflicted
+++ resolved
@@ -68,17 +68,12 @@
     Klass* element_super = element_klass->super();
     if (element_super != nullptr) {
       // The element type has a direct super.  E.g., String[] has direct super of Object[].
-<<<<<<< HEAD
       if (null_free) {
         super_klass = element_klass->array_klass_or_null();
       } else {
         super_klass = element_super->array_klass_or_null();
       }
-      bool supers_exist = super_klass != NULL;
-=======
-      super_klass = element_super->array_klass_or_null();
       bool supers_exist = super_klass != nullptr;
->>>>>>> 861e3020
       // Also, see if the element has secondary supertypes.
       // We need an array type for each.
       const Array<Klass*>* element_supers = element_klass->secondary_supers();
@@ -90,7 +85,7 @@
         }
       }
       if (null_free) {
-        if (element_klass->array_klass_or_null() == NULL) {
+        if (element_klass->array_klass_or_null() == nullptr) {
           supers_exist = false;
         }
       }
@@ -124,29 +119,7 @@
   }
 
   // Create type name for klass.
-<<<<<<< HEAD
   Symbol* name = ArrayKlass::create_element_klass_array_name(element_klass, qdesc, CHECK_NULL);
-=======
-  Symbol* name = nullptr;
-  {
-    ResourceMark rm(THREAD);
-    char *name_str = element_klass->name()->as_C_string();
-    int len = element_klass->name()->utf8_length();
-    char *new_str = NEW_RESOURCE_ARRAY(char, len + 4);
-    int idx = 0;
-    new_str[idx++] = JVM_SIGNATURE_ARRAY;
-    if (element_klass->is_instance_klass()) { // it could be an array or simple type
-      new_str[idx++] = JVM_SIGNATURE_CLASS;
-    }
-    memcpy(&new_str[idx], name_str, len * sizeof(char));
-    idx += len;
-    if (element_klass->is_instance_klass()) {
-      new_str[idx++] = JVM_SIGNATURE_ENDCLASS;
-    }
-    new_str[idx++] = '\0';
-    name = SymbolTable::new_symbol(new_str);
-  }
->>>>>>> 861e3020
 
   // Initialize instance variables
   ObjArrayKlass* oak = ObjArrayKlass::allocate(loader_data, n, element_klass, name, null_free, CHECK_NULL);
