/*
 * Copyright (c) 1997, 2020, Oracle and/or its affiliates. All rights reserved.
 * DO NOT ALTER OR REMOVE COPYRIGHT NOTICES OR THIS FILE HEADER.
 *
 * This code is free software; you can redistribute it and/or modify it
 * under the terms of the GNU General Public License version 2 only, as
 * published by the Free Software Foundation.
 *
 * This code is distributed in the hope that it will be useful, but WITHOUT
 * ANY WARRANTY; without even the implied warranty of MERCHANTABILITY or
 * FITNESS FOR A PARTICULAR PURPOSE.  See the GNU General Public License
 * version 2 for more details (a copy is included in the LICENSE file that
 * accompanied this code).
 *
 * You should have received a copy of the GNU General Public License version
 * 2 along with this work; if not, write to the Free Software Foundation,
 * Inc., 51 Franklin St, Fifth Floor, Boston, MA 02110-1301 USA.
 *
 * Please contact Oracle, 500 Oracle Parkway, Redwood Shores, CA 94065 USA
 * or visit www.oracle.com if you need additional information or have any
 * questions.
 *
 */

#include "precompiled.hpp"
#include "classfile/moduleEntry.hpp"
#include "classfile/packageEntry.hpp"
#include "classfile/symbolTable.hpp"
#include "classfile/systemDictionary.hpp"
#include "classfile/vmSymbols.hpp"
#include "gc/shared/collectedHeap.inline.hpp"
#include "memory/iterator.inline.hpp"
#include "memory/metadataFactory.hpp"
#include "memory/metaspaceClosure.hpp"
#include "memory/oopFactory.hpp"
#include "memory/resourceArea.hpp"
#include "memory/universe.hpp"
#include "oops/arrayKlass.inline.hpp"
#include "oops/instanceKlass.hpp"
#include "oops/klass.inline.hpp"
#include "oops/objArrayKlass.inline.hpp"
#include "oops/objArrayOop.inline.hpp"
#include "oops/oop.inline.hpp"
#include "oops/symbol.hpp"
#include "runtime/handles.inline.hpp"
#include "runtime/mutexLocker.hpp"
#include "utilities/macros.hpp"

ObjArrayKlass* ObjArrayKlass::allocate(ClassLoaderData* loader_data, int n, Klass* k, Symbol* name, TRAPS) {
  assert(ObjArrayKlass::header_size() <= InstanceKlass::header_size(),
      "array klasses must be same size as InstanceKlass");

  int size = ArrayKlass::static_size(ObjArrayKlass::header_size());

  return new (loader_data, size, THREAD) ObjArrayKlass(n, k, name);
}

ObjArrayKlass* ObjArrayKlass::allocate_objArray_klass(ClassLoaderData* loader_data,
                                                      int n, Klass* element_klass, TRAPS) {

  // Eagerly allocate the direct array supertype.
  Klass* super_klass = NULL;
  if (!Universe::is_bootstrapping() || SystemDictionary::Object_klass_loaded()) {
    Klass* element_super = element_klass->super();
    if (element_super != NULL) {
      // The element type has a direct super.  E.g., String[] has direct super of Object[].
      super_klass = element_super->array_klass_or_null();
      bool supers_exist = super_klass != NULL;
      // Also, see if the element has secondary supertypes.
      // We need an array type for each.
      const Array<Klass*>* element_supers = element_klass->secondary_supers();
      for( int i = element_supers->length()-1; i >= 0; i-- ) {
        Klass* elem_super = element_supers->at(i);
        if (elem_super->array_klass_or_null() == NULL) {
          supers_exist = false;
          break;
        }
      }
      if (!supers_exist) {
        // Oops.  Not allocated yet.  Back out, allocate it, and retry.
        Klass* ek = NULL;
        {
          MutexUnlocker mu(MultiArray_lock);
          super_klass = element_super->array_klass(CHECK_NULL);
          for( int i = element_supers->length()-1; i >= 0; i-- ) {
            Klass* elem_super = element_supers->at(i);
            elem_super->array_klass(CHECK_NULL);
          }
          // Now retry from the beginning
          ek = element_klass->array_klass(n, CHECK_NULL);
        }  // re-lock
        return ObjArrayKlass::cast(ek);
      }
    } else {
      // The element type is already Object.  Object[] has direct super of Object.
      super_klass = SystemDictionary::Object_klass();
    }
  }

  // Create type name for klass.
  Symbol* name = ArrayKlass::create_element_klass_array_name(element_klass, CHECK_NULL);

  // Initialize instance variables
  ObjArrayKlass* oak = ObjArrayKlass::allocate(loader_data, n, element_klass, name, CHECK_NULL);

  ModuleEntry* module = oak->module();
  assert(module != NULL, "No module entry for array");

  // Call complete_create_array_klass after all instance variables has been initialized.
  ArrayKlass::complete_create_array_klass(oak, super_klass, module, CHECK_NULL);

  // Add all classes to our internal class loader list here,
  // including classes in the bootstrap (NULL) class loader.
  // Do this step after creating the mirror so that if the
  // mirror creation fails, loaded_classes_do() doesn't find
  // an array class without a mirror.
  loader_data->add_class(oak);

  return oak;
}

ObjArrayKlass::ObjArrayKlass(int n, Klass* element_klass, Symbol* name) : ArrayKlass(name, ID) {
  set_dimension(n);
  set_element_klass(element_klass);

  Klass* bk;
  if (element_klass->is_objArray_klass()) {
    bk = ObjArrayKlass::cast(element_klass)->bottom_klass();
  } else if (element_klass->is_flatArray_klass()) {
    bk = FlatArrayKlass::cast(element_klass)->element_klass();
  } else {
    bk = element_klass;
  }
  assert(bk != NULL && (bk->is_instance_klass() || bk->is_typeArray_klass()), "invalid bottom klass");
  set_bottom_klass(bk);
  set_class_loader_data(bk->class_loader_data());

  jint lh = array_layout_helper(T_OBJECT);
  if (element_klass->is_inline_klass()) {
    lh = layout_helper_set_null_free(lh);
  }
  set_layout_helper(lh);
  assert(is_array_klass(), "sanity");
  assert(is_objArray_klass(), "sanity");
}

int ObjArrayKlass::oop_size(oop obj) const {
  assert(obj->is_objArray(), "must be object array");
  return objArrayOop(obj)->object_size();
}

objArrayOop ObjArrayKlass::allocate(int length, TRAPS) {
  check_array_allocation_length(length, arrayOopDesc::max_array_length(T_OBJECT), CHECK_NULL);
  int size = objArrayOopDesc::object_size(length);
  bool populate_null_free = is_null_free_array_klass();
  objArrayOop array =  (objArrayOop)Universe::heap()->array_allocate(this, size, length,
                                                       /* do_zero */ true, THREAD);
  if (populate_null_free) {
    assert(dimension() == 1, "Can only populate the final dimension");
    assert(element_klass()->is_inline_klass(), "Unexpected");
    assert(!element_klass()->is_array_klass(), "ArrayKlass unexpected here");
    assert(!InlineKlass::cast(element_klass())->flatten_array(), "Expected flatArrayOop allocation");
    element_klass()->initialize(CHECK_NULL);
    // Populate default values...
    objArrayHandle array_h(THREAD, array);
    instanceOop value = (instanceOop) InlineKlass::cast(element_klass())->default_value();
    for (int i = 0; i < length; i++) {
      array_h->obj_at_put(i, value);
    }
  }
  return array;
}

oop ObjArrayKlass::multi_allocate(int rank, jint* sizes, TRAPS) {
  int length = *sizes;
  if (rank == 1) { // last dim may be flatArray, check if we have any special storage requirements
    if (element_klass()->is_inline_klass()) {
      return oopFactory::new_flatArray(element_klass(), length, CHECK_NULL);
    } else {
      return oopFactory::new_objArray(element_klass(), length, CHECK_NULL);
    }
  }
  guarantee(rank > 1, "Rank below 1");
  // Call to lower_dimension uses this pointer, so most be called before a
  // possible GC
  Klass* ld_klass = lower_dimension();
  // If length < 0 allocate will throw an exception.
  objArrayOop array = allocate(length, CHECK_NULL);
  objArrayHandle h_array (THREAD, array);
  if (length != 0) {
    for (int index = 0; index < length; index++) {
      ArrayKlass* ak = ArrayKlass::cast(ld_klass);
      oop sub_array = ak->multi_allocate(rank-1, &sizes[1], CHECK_NULL);
      h_array->obj_at_put(index, sub_array);
    }
  } else {
    // Since this array dimension has zero length, nothing will be
    // allocated, however the lower dimension values must be checked
    // for illegal values.
    for (int i = 0; i < rank - 1; ++i) {
      sizes += 1;
      if (*sizes < 0) {
        THROW_MSG_0(vmSymbols::java_lang_NegativeArraySizeException(), err_msg("%d", *sizes));
      }
    }
  }
  return h_array();
}

// Either oop or narrowOop depending on UseCompressedOops.
void ObjArrayKlass::do_copy(arrayOop s, size_t src_offset,
                            arrayOop d, size_t dst_offset, int length, TRAPS) {
  if (s == d) {
    // since source and destination are equal we do not need conversion checks.
    assert(length > 0, "sanity check");
    ArrayAccess<>::oop_arraycopy(s, src_offset, d, dst_offset, length);
  } else {
    // We have to make sure all elements conform to the destination array
    Klass* bound = ObjArrayKlass::cast(d->klass())->element_klass();
    Klass* stype = ObjArrayKlass::cast(s->klass())->element_klass();
    // Perform null check if dst is null-free but src has no such guarantee
    bool null_check = ((!s->klass()->is_null_free_array_klass()) &&
        d->klass()->is_null_free_array_klass());
    if (stype == bound || stype->is_subtype_of(bound)) {
      if (null_check) {
        ArrayAccess<ARRAYCOPY_DISJOINT | ARRAYCOPY_NOTNULL>::oop_arraycopy(s, src_offset, d, dst_offset, length);
      } else {
        ArrayAccess<ARRAYCOPY_DISJOINT>::oop_arraycopy(s, src_offset, d, dst_offset, length);
      }
    } else {
      if (null_check) {
        ArrayAccess<ARRAYCOPY_DISJOINT | ARRAYCOPY_CHECKCAST | ARRAYCOPY_NOTNULL>::oop_arraycopy(s, src_offset, d, dst_offset, length);
      } else {
        ArrayAccess<ARRAYCOPY_DISJOINT | ARRAYCOPY_CHECKCAST>::oop_arraycopy(s, src_offset, d, dst_offset, length);
      }
    }
  }
}

void ObjArrayKlass::copy_array(arrayOop s, int src_pos, arrayOop d,
                               int dst_pos, int length, TRAPS) {
  assert(s->is_objArray(), "must be obj array");

  if (EnableValhalla) {
    if (d->is_flatArray()) {
      FlatArrayKlass::cast(d->klass())->copy_array(s, src_pos, d, dst_pos, length, THREAD);
      return;
    }
  }

  if (!d->is_objArray()) {
    ResourceMark rm(THREAD);
    stringStream ss;
    if (d->is_typeArray()) {
      ss.print("arraycopy: type mismatch: can not copy object array[] into %s[]",
               type2name_tab[ArrayKlass::cast(d->klass())->element_type()]);
    } else {
      ss.print("arraycopy: destination type %s is not an array", d->klass()->external_name());
    }
    THROW_MSG(vmSymbols::java_lang_ArrayStoreException(), ss.as_string());
  }

  // Check is all offsets and lengths are non negative
  if (src_pos < 0 || dst_pos < 0 || length < 0) {
    // Pass specific exception reason.
    ResourceMark rm(THREAD);
    stringStream ss;
    if (src_pos < 0) {
      ss.print("arraycopy: source index %d out of bounds for object array[%d]",
               src_pos, s->length());
    } else if (dst_pos < 0) {
      ss.print("arraycopy: destination index %d out of bounds for object array[%d]",
               dst_pos, d->length());
    } else {
      ss.print("arraycopy: length %d is negative", length);
    }
    THROW_MSG(vmSymbols::java_lang_ArrayIndexOutOfBoundsException(), ss.as_string());
  }
  // Check if the ranges are valid
  if ((((unsigned int) length + (unsigned int) src_pos) > (unsigned int) s->length()) ||
      (((unsigned int) length + (unsigned int) dst_pos) > (unsigned int) d->length())) {
    // Pass specific exception reason.
    ResourceMark rm(THREAD);
    stringStream ss;
    if (((unsigned int) length + (unsigned int) src_pos) > (unsigned int) s->length()) {
      ss.print("arraycopy: last source index %u out of bounds for object array[%d]",
               (unsigned int) length + (unsigned int) src_pos, s->length());
    } else {
      ss.print("arraycopy: last destination index %u out of bounds for object array[%d]",
               (unsigned int) length + (unsigned int) dst_pos, d->length());
    }
    THROW_MSG(vmSymbols::java_lang_ArrayIndexOutOfBoundsException(), ss.as_string());
  }

  // Special case. Boundary cases must be checked first
  // This allows the following call: copy_array(s, s.length(), d.length(), 0).
  // This is correct, since the position is supposed to be an 'in between point', i.e., s.length(),
  // points to the right of the last element.
  if (length==0) {
    return;
  }
  if (UseCompressedOops) {
    size_t src_offset = (size_t) objArrayOopDesc::obj_at_offset<narrowOop>(src_pos);
    size_t dst_offset = (size_t) objArrayOopDesc::obj_at_offset<narrowOop>(dst_pos);
    assert(arrayOopDesc::obj_offset_to_raw<narrowOop>(s, src_offset, NULL) ==
           objArrayOop(s)->obj_at_addr_raw<narrowOop>(src_pos), "sanity");
    assert(arrayOopDesc::obj_offset_to_raw<narrowOop>(d, dst_offset, NULL) ==
           objArrayOop(d)->obj_at_addr_raw<narrowOop>(dst_pos), "sanity");
    do_copy(s, src_offset, d, dst_offset, length, CHECK);
  } else {
    size_t src_offset = (size_t) objArrayOopDesc::obj_at_offset<oop>(src_pos);
    size_t dst_offset = (size_t) objArrayOopDesc::obj_at_offset<oop>(dst_pos);
    assert(arrayOopDesc::obj_offset_to_raw<oop>(s, src_offset, NULL) ==
           objArrayOop(s)->obj_at_addr_raw<oop>(src_pos), "sanity");
    assert(arrayOopDesc::obj_offset_to_raw<oop>(d, dst_offset, NULL) ==
           objArrayOop(d)->obj_at_addr_raw<oop>(dst_pos), "sanity");
    do_copy(s, src_offset, d, dst_offset, length, CHECK);
  }
}


Klass* ObjArrayKlass::array_klass_impl(bool or_null, int n, TRAPS) {
  assert(dimension() <= n, "check order of chain");
  int dim = dimension();
  if (dim == n) return this;

  // lock-free read needs acquire semantics
  if (higher_dimension_acquire() == NULL) {
    if (or_null) return NULL;

    ResourceMark rm;
<<<<<<< HEAD
=======
    JavaThread *jt = THREAD->as_Java_thread();
>>>>>>> 1c84cfa2
    {
      // Ensure atomic creation of higher dimensions
      MutexLocker mu(THREAD, MultiArray_lock);

      // Check if another thread beat us
      if (higher_dimension() == NULL) {

        // Create multi-dim klass object and link them together
        Klass* k = ObjArrayKlass::allocate_objArray_klass(class_loader_data(), dim + 1, this, CHECK_NULL);
        ObjArrayKlass* ak = ObjArrayKlass::cast(k);
        ak->set_lower_dimension(this);
        // use 'release' to pair with lock-free load
        release_set_higher_dimension(ak);
        assert(ak->is_objArray_klass(), "incorrect initialization of ObjArrayKlass");
      }
    }
  }

  ObjArrayKlass *ak = ObjArrayKlass::cast(higher_dimension());
  if (or_null) {
    return ak->array_klass_or_null(n);
  }
  THREAD->check_possible_safepoint();
  return ak->array_klass(n, THREAD);
}

Klass* ObjArrayKlass::array_klass_impl(bool or_null, TRAPS) {
  return array_klass_impl(or_null, dimension() +  1, THREAD);
}

bool ObjArrayKlass::can_be_primary_super_slow() const {
  if (!bottom_klass()->can_be_primary_super())
    // array of interfaces
    return false;
  else
    return Klass::can_be_primary_super_slow();
}

GrowableArray<Klass*>* ObjArrayKlass::compute_secondary_supers(int num_extra_slots,
                                                               Array<InstanceKlass*>* transitive_interfaces) {
  assert(transitive_interfaces == NULL, "sanity");
  // interfaces = { cloneable_klass, serializable_klass, elemSuper[], ... };
  const Array<Klass*>* elem_supers = element_klass()->secondary_supers();
  int num_elem_supers = elem_supers == NULL ? 0 : elem_supers->length();
  int num_secondaries = num_extra_slots + 2 + num_elem_supers;
  if (num_secondaries == 2) {
    // Must share this for correct bootstrapping!
    set_secondary_supers(Universe::the_array_interfaces_array());
    return NULL;
  } else {
    GrowableArray<Klass*>* secondaries = new GrowableArray<Klass*>(num_elem_supers+3);
    secondaries->push(SystemDictionary::Cloneable_klass());
    secondaries->push(SystemDictionary::Serializable_klass());
    secondaries->push(SystemDictionary::IdentityObject_klass());
    for (int i = 0; i < num_elem_supers; i++) {
      Klass* elem_super = elem_supers->at(i);
      Klass* array_super = elem_super->array_klass_or_null();
      assert(array_super != NULL, "must already have been created");
      secondaries->push(array_super);
    }
    return secondaries;
  }
}

void ObjArrayKlass::initialize(TRAPS) {
  bottom_klass()->initialize(THREAD);  // dispatches to either InstanceKlass or TypeArrayKlass
}

void ObjArrayKlass::metaspace_pointers_do(MetaspaceClosure* it) {
  ArrayKlass::metaspace_pointers_do(it);
  it->push(&_element_klass);
  it->push(&_bottom_klass);
}

// JVM support

jint ObjArrayKlass::compute_modifier_flags(TRAPS) const {
  // The modifier for an objectArray is the same as its element
  if (element_klass() == NULL) {
    assert(Universe::is_bootstrapping(), "partial objArray only at startup");
    return JVM_ACC_ABSTRACT | JVM_ACC_FINAL | JVM_ACC_PUBLIC;
  }
  // Return the flags of the bottom element type.
  jint element_flags = bottom_klass()->compute_modifier_flags(CHECK_0);

  return (element_flags & (JVM_ACC_PUBLIC | JVM_ACC_PRIVATE | JVM_ACC_PROTECTED))
                        | (JVM_ACC_ABSTRACT | JVM_ACC_FINAL);
}

ModuleEntry* ObjArrayKlass::module() const {
  assert(bottom_klass() != NULL, "ObjArrayKlass returned unexpected NULL bottom_klass");
  // The array is defined in the module of its bottom class
  return bottom_klass()->module();
}

PackageEntry* ObjArrayKlass::package() const {
  assert(bottom_klass() != NULL, "ObjArrayKlass returned unexpected NULL bottom_klass");
  return bottom_klass()->package();
}

// Printing

void ObjArrayKlass::print_on(outputStream* st) const {
#ifndef PRODUCT
  Klass::print_on(st);
  st->print(" - element klass: ");
  element_klass()->print_value_on(st);
  st->cr();
#endif //PRODUCT
}

void ObjArrayKlass::print_value_on(outputStream* st) const {
  assert(is_klass(), "must be klass");

  element_klass()->print_value_on(st);
  st->print("[]");
}

#ifndef PRODUCT

void ObjArrayKlass::oop_print_on(oop obj, outputStream* st) {
  ArrayKlass::oop_print_on(obj, st);
  assert(obj->is_objArray(), "must be objArray");
  objArrayOop oa = objArrayOop(obj);
  int print_len = MIN2((intx) oa->length(), MaxElementPrintSize);
  for(int index = 0; index < print_len; index++) {
    st->print(" - %3d : ", index);
    if (oa->obj_at(index) != NULL) {
      oa->obj_at(index)->print_value_on(st);
      st->cr();
    } else {
      st->print_cr("NULL");
    }
  }
  int remaining = oa->length() - print_len;
  if (remaining > 0) {
    st->print_cr(" - <%d more elements, increase MaxElementPrintSize to print>", remaining);
  }
}

#endif //PRODUCT

void ObjArrayKlass::oop_print_value_on(oop obj, outputStream* st) {
  assert(obj->is_objArray(), "must be objArray");
  st->print("a ");
  element_klass()->print_value_on(st);
  int len = objArrayOop(obj)->length();
  st->print("[%d] ", len);
  if (obj != NULL) {
    obj->print_address_on(st);
  } else {
    st->print_cr("NULL");
  }
}

const char* ObjArrayKlass::internal_name() const {
  return external_name();
}


// Verification

void ObjArrayKlass::verify_on(outputStream* st) {
  ArrayKlass::verify_on(st);
  guarantee(element_klass()->is_klass(), "should be klass");
  guarantee(bottom_klass()->is_klass(), "should be klass");
  Klass* bk = bottom_klass();
  guarantee(bk->is_instance_klass() || bk->is_typeArray_klass() || bk->is_flatArray_klass(),
            "invalid bottom klass");
}

void ObjArrayKlass::oop_verify_on(oop obj, outputStream* st) {
  ArrayKlass::oop_verify_on(obj, st);
  guarantee(obj->is_objArray(), "must be objArray");
  objArrayOop oa = objArrayOop(obj);
  for(int index = 0; index < oa->length(); index++) {
    guarantee(oopDesc::is_oop_or_null(oa->obj_at(index)), "should be oop");
  }
}<|MERGE_RESOLUTION|>--- conflicted
+++ resolved
@@ -329,10 +329,7 @@
     if (or_null) return NULL;
 
     ResourceMark rm;
-<<<<<<< HEAD
-=======
     JavaThread *jt = THREAD->as_Java_thread();
->>>>>>> 1c84cfa2
     {
       // Ensure atomic creation of higher dimensions
       MutexLocker mu(THREAD, MultiArray_lock);
