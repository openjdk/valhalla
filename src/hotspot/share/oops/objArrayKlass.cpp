/*
 * Copyright (c) 1997, 2020, Oracle and/or its affiliates. All rights reserved.
 * DO NOT ALTER OR REMOVE COPYRIGHT NOTICES OR THIS FILE HEADER.
 *
 * This code is free software; you can redistribute it and/or modify it
 * under the terms of the GNU General Public License version 2 only, as
 * published by the Free Software Foundation.
 *
 * This code is distributed in the hope that it will be useful, but WITHOUT
 * ANY WARRANTY; without even the implied warranty of MERCHANTABILITY or
 * FITNESS FOR A PARTICULAR PURPOSE.  See the GNU General Public License
 * version 2 for more details (a copy is included in the LICENSE file that
 * accompanied this code).
 *
 * You should have received a copy of the GNU General Public License version
 * 2 along with this work; if not, write to the Free Software Foundation,
 * Inc., 51 Franklin St, Fifth Floor, Boston, MA 02110-1301 USA.
 *
 * Please contact Oracle, 500 Oracle Parkway, Redwood Shores, CA 94065 USA
 * or visit www.oracle.com if you need additional information or have any
 * questions.
 *
 */

#include "precompiled.hpp"
#include "classfile/moduleEntry.hpp"
#include "classfile/packageEntry.hpp"
#include "classfile/symbolTable.hpp"
#include "classfile/systemDictionary.hpp"
#include "classfile/vmSymbols.hpp"
#include "gc/shared/collectedHeap.inline.hpp"
#include "memory/iterator.inline.hpp"
#include "memory/metadataFactory.hpp"
#include "memory/metaspaceClosure.hpp"
#include "memory/oopFactory.hpp"
#include "memory/resourceArea.hpp"
#include "memory/universe.hpp"
#include "oops/arrayKlass.inline.hpp"
#include "oops/instanceKlass.hpp"
#include "oops/klass.inline.hpp"
#include "oops/objArrayKlass.inline.hpp"
#include "oops/objArrayOop.inline.hpp"
#include "oops/oop.inline.hpp"
#include "oops/symbol.hpp"
#include "runtime/handles.inline.hpp"
#include "runtime/mutexLocker.hpp"
#include "utilities/macros.hpp"

ObjArrayKlass* ObjArrayKlass::allocate(ClassLoaderData* loader_data, int n, Klass* k, Symbol* name, TRAPS) {
  assert(ObjArrayKlass::header_size() <= InstanceKlass::header_size(),
      "array klasses must be same size as InstanceKlass");

  int size = ArrayKlass::static_size(ObjArrayKlass::header_size());

  return new (loader_data, size, THREAD) ObjArrayKlass(n, k, name);
}

Klass* ObjArrayKlass::allocate_objArray_klass(int n, Klass* element_klass, TRAPS) {
  // Eagerly allocate the direct array supertype.
  Klass* super_klass = NULL;
  if (!Universe::is_bootstrapping() || SystemDictionary::Object_klass_loaded()) {
    Klass* element_super = element_klass->super();
    if (element_super != NULL) {
      // The element type has a direct super.  E.g., String[] has direct super of Object[].
      super_klass = element_super->array_klass_or_null();
      bool supers_exist = super_klass != NULL;
      // Also, see if the element has secondary supertypes.
      // We need an array type for each.
      const Array<Klass*>* element_supers = element_klass->secondary_supers();
      for( int i = element_supers->length()-1; i >= 0; i-- ) {
        Klass* elem_super = element_supers->at(i);
        if (elem_super->array_klass_or_null() == NULL) {
          supers_exist = false;
          break;
        }
      }
      if (!supers_exist) {
        // Oops.  Not allocated yet.  Back out, allocate it, and retry.
        Klass* ek = NULL;
        {
          MutexUnlocker mu(MultiArray_lock);
          super_klass = element_super->array_klass(CHECK_NULL);
          for( int i = element_supers->length()-1; i >= 0; i-- ) {
            Klass* elem_super = element_supers->at(i);
            elem_super->array_klass(CHECK_NULL);
          }
          // Now retry from the beginning
          ek = element_klass->array_klass(n, CHECK_NULL);
        }  // re-lock
        return ek;
      }
    } else {
      // The element type is already Object.  Object[] has direct super of Object.
      super_klass = SystemDictionary::Object_klass();
    }
  }

  // Create type name for klass.
<<<<<<< HEAD
  Symbol* name = ArrayKlass::create_element_klass_array_name(element_klass, CHECK_NULL);
=======
  Symbol* name = NULL;
  {
    ResourceMark rm(THREAD);
    char *name_str = element_klass->name()->as_C_string();
    int len = element_klass->name()->utf8_length();
    char *new_str = NEW_RESOURCE_ARRAY(char, len + 4);
    int idx = 0;
    new_str[idx++] = JVM_SIGNATURE_ARRAY;
    if (element_klass->is_instance_klass()) { // it could be an array or simple type
      new_str[idx++] = JVM_SIGNATURE_CLASS;
    }
    memcpy(&new_str[idx], name_str, len * sizeof(char));
    idx += len;
    if (element_klass->is_instance_klass()) {
      new_str[idx++] = JVM_SIGNATURE_ENDCLASS;
    }
    new_str[idx++] = '\0';
    name = SymbolTable::new_symbol(new_str);
  }
>>>>>>> 5c70479b

  // Initialize instance variables
  ClassLoaderData* loader_data = element_klass->class_loader_data();
  ObjArrayKlass* oak = ObjArrayKlass::allocate(loader_data, n, element_klass, name, CHECK_NULL);

  ModuleEntry* module = oak->module();
  assert(module != NULL, "No module entry for array");

  // Call complete_create_array_klass after all instance variables has been initialized.
  ArrayKlass::complete_create_array_klass(oak, super_klass, module, CHECK_NULL);

  // Add all classes to our internal class loader list here,
  // including classes in the bootstrap (NULL) class loader.
  // Do this step after creating the mirror so that if the
  // mirror creation fails, loaded_classes_do() doesn't find
  // an array class without a mirror.
  loader_data->add_class(oak);

  return oak;
}

ObjArrayKlass::ObjArrayKlass(int n, Klass* element_klass, Symbol* name) : ArrayKlass(name, ID) {
  set_dimension(n);
  set_element_klass(element_klass);

  Klass* bk;
  if (element_klass->is_objArray_klass()) {
    bk = ObjArrayKlass::cast(element_klass)->bottom_klass();
  } else if (element_klass->is_valueArray_klass()) {
    bk = ValueArrayKlass::cast(element_klass)->element_klass();
  } else {
    bk = element_klass;
  }
<<<<<<< HEAD
  assert(bk != NULL && (bk->is_instance_klass()
      || bk->is_typeArray_klass()), "invalid bottom klass");
  this->set_bottom_klass(bk);
  this->set_class_loader_data(bk->class_loader_data());

  jint lh = array_layout_helper(T_OBJECT);
  if (element_klass->is_value()) {
    lh = layout_helper_set_null_free(lh);
  }
  this->set_layout_helper(lh);
  assert(this->is_array_klass(), "sanity");
  assert(this->is_objArray_klass(), "sanity");
=======
  assert(bk != NULL && (bk->is_instance_klass() || bk->is_typeArray_klass()), "invalid bottom klass");
  set_bottom_klass(bk);
  set_class_loader_data(bk->class_loader_data());

  set_layout_helper(array_layout_helper(T_OBJECT));
  assert(is_array_klass(), "sanity");
  assert(is_objArray_klass(), "sanity");
>>>>>>> 5c70479b
}

int ObjArrayKlass::oop_size(oop obj) const {
  assert(obj->is_objArray(), "must be object array");
  return objArrayOop(obj)->object_size();
}

objArrayOop ObjArrayKlass::allocate(int length, TRAPS) {
  check_array_allocation_length(length, arrayOopDesc::max_array_length(T_OBJECT), CHECK_NULL);
  int size = objArrayOopDesc::object_size(length);
  bool populate_null_free = is_null_free_array_klass();
  objArrayOop array =  (objArrayOop)Universe::heap()->array_allocate(this, size, length,
                                                       /* do_zero */ true, THREAD);
  if (populate_null_free) {
    assert(dimension() == 1, "Can only populate the final dimension");
    assert(element_klass()->is_value(), "Unexpected");
    assert(!element_klass()->is_array_klass(), "ArrayKlass unexpected here");
    assert(!ValueKlass::cast(element_klass())->flatten_array(), "Expected valueArrayOop allocation");
    element_klass()->initialize(CHECK_NULL);
    // Populate default values...
    objArrayHandle array_h(THREAD, array);
    instanceOop value = (instanceOop) ValueKlass::cast(element_klass())->default_value();
    for (int i = 0; i < length; i++) {
      array_h->obj_at_put(i, value);
    }
  }
  return array;
}

oop ObjArrayKlass::multi_allocate(int rank, jint* sizes, TRAPS) {
  int length = *sizes;
  if (rank == 1) { // last dim may be valueArray, check if we have any special storage requirements
    if (element_klass()->is_value()) {
      return oopFactory::new_valueArray(element_klass(), length, CHECK_NULL);
    } else {
      return oopFactory::new_objArray(element_klass(), length, CHECK_NULL);
    }
  }
  guarantee(rank > 1, "Rank below 1");
  // Call to lower_dimension uses this pointer, so most be called before a
  // possible GC
  Klass* ld_klass = lower_dimension();
  // If length < 0 allocate will throw an exception.
  objArrayOop array = allocate(length, CHECK_NULL);
  objArrayHandle h_array (THREAD, array);
  if (length != 0) {
    for (int index = 0; index < length; index++) {
      ArrayKlass* ak = ArrayKlass::cast(ld_klass);
      oop sub_array = ak->multi_allocate(rank-1, &sizes[1], CHECK_NULL);
      h_array->obj_at_put(index, sub_array);
    }
  } else {
    // Since this array dimension has zero length, nothing will be
    // allocated, however the lower dimension values must be checked
    // for illegal values.
    for (int i = 0; i < rank - 1; ++i) {
      sizes += 1;
      if (*sizes < 0) {
        THROW_MSG_0(vmSymbols::java_lang_NegativeArraySizeException(), err_msg("%d", *sizes));
      }
    }
  }
  return h_array();
}

// Either oop or narrowOop depending on UseCompressedOops.
void ObjArrayKlass::do_copy(arrayOop s, size_t src_offset,
                            arrayOop d, size_t dst_offset, int length, TRAPS) {
  if (s == d) {
    // since source and destination are equal we do not need conversion checks.
    assert(length > 0, "sanity check");
    ArrayAccess<>::oop_arraycopy(s, src_offset, d, dst_offset, length);
  } else {
    // We have to make sure all elements conform to the destination array
    Klass* bound = ObjArrayKlass::cast(d->klass())->element_klass();
    Klass* stype = ObjArrayKlass::cast(s->klass())->element_klass();
    // Perform null check if dst is null-free but src has no such guarantee
    bool null_check = ((!s->klass()->is_null_free_array_klass()) &&
        d->klass()->is_null_free_array_klass());
    if (stype == bound || stype->is_subtype_of(bound)) {
      if (null_check) {
        ArrayAccess<ARRAYCOPY_DISJOINT | ARRAYCOPY_NOTNULL>::oop_arraycopy(s, src_offset, d, dst_offset, length);
      } else {
        ArrayAccess<ARRAYCOPY_DISJOINT>::oop_arraycopy(s, src_offset, d, dst_offset, length);
      }
    } else {
      if (null_check) {
        ArrayAccess<ARRAYCOPY_DISJOINT | ARRAYCOPY_CHECKCAST | ARRAYCOPY_NOTNULL>::oop_arraycopy(s, src_offset, d, dst_offset, length);
      } else {
        ArrayAccess<ARRAYCOPY_DISJOINT | ARRAYCOPY_CHECKCAST>::oop_arraycopy(s, src_offset, d, dst_offset, length);
      }
    }
  }
}

void ObjArrayKlass::copy_array(arrayOop s, int src_pos, arrayOop d,
                               int dst_pos, int length, TRAPS) {
  assert(s->is_objArray(), "must be obj array");

  if (EnableValhalla) {
    if (d->is_valueArray()) {
      ValueArrayKlass::cast(d->klass())->copy_array(s, src_pos, d, dst_pos, length, THREAD);
      return;
    }
  }

  if (!d->is_objArray()) {
    ResourceMark rm(THREAD);
    stringStream ss;
    if (d->is_typeArray()) {
      ss.print("arraycopy: type mismatch: can not copy object array[] into %s[]",
               type2name_tab[ArrayKlass::cast(d->klass())->element_type()]);
    } else {
      ss.print("arraycopy: destination type %s is not an array", d->klass()->external_name());
    }
    THROW_MSG(vmSymbols::java_lang_ArrayStoreException(), ss.as_string());
  }

  // Check is all offsets and lengths are non negative
  if (src_pos < 0 || dst_pos < 0 || length < 0) {
    // Pass specific exception reason.
    ResourceMark rm(THREAD);
    stringStream ss;
    if (src_pos < 0) {
      ss.print("arraycopy: source index %d out of bounds for object array[%d]",
               src_pos, s->length());
    } else if (dst_pos < 0) {
      ss.print("arraycopy: destination index %d out of bounds for object array[%d]",
               dst_pos, d->length());
    } else {
      ss.print("arraycopy: length %d is negative", length);
    }
    THROW_MSG(vmSymbols::java_lang_ArrayIndexOutOfBoundsException(), ss.as_string());
  }
  // Check if the ranges are valid
  if ((((unsigned int) length + (unsigned int) src_pos) > (unsigned int) s->length()) ||
      (((unsigned int) length + (unsigned int) dst_pos) > (unsigned int) d->length())) {
    // Pass specific exception reason.
    ResourceMark rm(THREAD);
    stringStream ss;
    if (((unsigned int) length + (unsigned int) src_pos) > (unsigned int) s->length()) {
      ss.print("arraycopy: last source index %u out of bounds for object array[%d]",
               (unsigned int) length + (unsigned int) src_pos, s->length());
    } else {
      ss.print("arraycopy: last destination index %u out of bounds for object array[%d]",
               (unsigned int) length + (unsigned int) dst_pos, d->length());
    }
    THROW_MSG(vmSymbols::java_lang_ArrayIndexOutOfBoundsException(), ss.as_string());
  }

  // Special case. Boundary cases must be checked first
  // This allows the following call: copy_array(s, s.length(), d.length(), 0).
  // This is correct, since the position is supposed to be an 'in between point', i.e., s.length(),
  // points to the right of the last element.
  if (length==0) {
    return;
  }
  if (UseCompressedOops) {
    size_t src_offset = (size_t) objArrayOopDesc::obj_at_offset<narrowOop>(src_pos);
    size_t dst_offset = (size_t) objArrayOopDesc::obj_at_offset<narrowOop>(dst_pos);
    assert(arrayOopDesc::obj_offset_to_raw<narrowOop>(s, src_offset, NULL) ==
           objArrayOop(s)->obj_at_addr_raw<narrowOop>(src_pos), "sanity");
    assert(arrayOopDesc::obj_offset_to_raw<narrowOop>(d, dst_offset, NULL) ==
           objArrayOop(d)->obj_at_addr_raw<narrowOop>(dst_pos), "sanity");
    do_copy(s, src_offset, d, dst_offset, length, CHECK);
  } else {
    size_t src_offset = (size_t) objArrayOopDesc::obj_at_offset<oop>(src_pos);
    size_t dst_offset = (size_t) objArrayOopDesc::obj_at_offset<oop>(dst_pos);
    assert(arrayOopDesc::obj_offset_to_raw<oop>(s, src_offset, NULL) ==
           objArrayOop(s)->obj_at_addr_raw<oop>(src_pos), "sanity");
    assert(arrayOopDesc::obj_offset_to_raw<oop>(d, dst_offset, NULL) ==
           objArrayOop(d)->obj_at_addr_raw<oop>(dst_pos), "sanity");
    do_copy(s, src_offset, d, dst_offset, length, CHECK);
  }
}


Klass* ObjArrayKlass::array_klass_impl(bool or_null, int n, TRAPS) {
  assert(dimension() <= n, "check order of chain");
  int dim = dimension();
  if (dim == n) return this;

  // lock-free read needs acquire semantics
  if (higher_dimension_acquire() == NULL) {
    if (or_null) return NULL;

    ResourceMark rm;
    {
      // Ensure atomic creation of higher dimensions
      MutexLocker mu(THREAD, MultiArray_lock);

      // Check if another thread beat us
      if (higher_dimension() == NULL) {

        // Create multi-dim klass object and link them together
        Klass* k = ObjArrayKlass::allocate_objArray_klass(dim + 1, this, CHECK_NULL);
        ObjArrayKlass* ak = ObjArrayKlass::cast(k);
        ak->set_lower_dimension(this);
        // use 'release' to pair with lock-free load
        release_set_higher_dimension(ak);
        assert(ak->is_objArray_klass(), "incorrect initialization of ObjArrayKlass");
      }
    }
  }

  ObjArrayKlass *ak = ObjArrayKlass::cast(higher_dimension());
  if (or_null) {
    return ak->array_klass_or_null(n);
  }
  THREAD->check_possible_safepoint();
  return ak->array_klass(n, THREAD);
}

Klass* ObjArrayKlass::array_klass_impl(bool or_null, TRAPS) {
  return array_klass_impl(or_null, dimension() +  1, THREAD);
}

bool ObjArrayKlass::can_be_primary_super_slow() const {
  if (!bottom_klass()->can_be_primary_super())
    // array of interfaces
    return false;
  else
    return Klass::can_be_primary_super_slow();
}

GrowableArray<Klass*>* ObjArrayKlass::compute_secondary_supers(int num_extra_slots,
                                                               Array<InstanceKlass*>* transitive_interfaces) {
  assert(transitive_interfaces == NULL, "sanity");
  // interfaces = { cloneable_klass, serializable_klass, elemSuper[], ... };
  const Array<Klass*>* elem_supers = element_klass()->secondary_supers();
  int num_elem_supers = elem_supers == NULL ? 0 : elem_supers->length();
  int num_secondaries = num_extra_slots + 2 + num_elem_supers;
  if (num_secondaries == 2) {
    // Must share this for correct bootstrapping!
    set_secondary_supers(Universe::the_array_interfaces_array());
    return NULL;
  } else {
    GrowableArray<Klass*>* secondaries = new GrowableArray<Klass*>(num_elem_supers+3);
    secondaries->push(SystemDictionary::Cloneable_klass());
    secondaries->push(SystemDictionary::Serializable_klass());
    secondaries->push(SystemDictionary::IdentityObject_klass());
    for (int i = 0; i < num_elem_supers; i++) {
      Klass* elem_super = elem_supers->at(i);
      Klass* array_super = elem_super->array_klass_or_null();
      assert(array_super != NULL, "must already have been created");
      secondaries->push(array_super);
    }
    return secondaries;
  }
}

void ObjArrayKlass::initialize(TRAPS) {
  bottom_klass()->initialize(THREAD);  // dispatches to either InstanceKlass or TypeArrayKlass
}

void ObjArrayKlass::metaspace_pointers_do(MetaspaceClosure* it) {
  ArrayKlass::metaspace_pointers_do(it);
  it->push(&_element_klass);
  it->push(&_bottom_klass);
}

// JVM support

jint ObjArrayKlass::compute_modifier_flags(TRAPS) const {
  // The modifier for an objectArray is the same as its element
  if (element_klass() == NULL) {
    assert(Universe::is_bootstrapping(), "partial objArray only at startup");
    return JVM_ACC_ABSTRACT | JVM_ACC_FINAL | JVM_ACC_PUBLIC;
  }
  // Return the flags of the bottom element type.
  jint element_flags = bottom_klass()->compute_modifier_flags(CHECK_0);

  return (element_flags & (JVM_ACC_PUBLIC | JVM_ACC_PRIVATE | JVM_ACC_PROTECTED))
                        | (JVM_ACC_ABSTRACT | JVM_ACC_FINAL);
}

ModuleEntry* ObjArrayKlass::module() const {
  assert(bottom_klass() != NULL, "ObjArrayKlass returned unexpected NULL bottom_klass");
  // The array is defined in the module of its bottom class
  return bottom_klass()->module();
}

PackageEntry* ObjArrayKlass::package() const {
  assert(bottom_klass() != NULL, "ObjArrayKlass returned unexpected NULL bottom_klass");
  return bottom_klass()->package();
}

// Printing

void ObjArrayKlass::print_on(outputStream* st) const {
#ifndef PRODUCT
  Klass::print_on(st);
  st->print(" - element klass: ");
  element_klass()->print_value_on(st);
  st->cr();
#endif //PRODUCT
}

void ObjArrayKlass::print_value_on(outputStream* st) const {
  assert(is_klass(), "must be klass");

  element_klass()->print_value_on(st);
  st->print("[]");
}

#ifndef PRODUCT

void ObjArrayKlass::oop_print_on(oop obj, outputStream* st) {
  ArrayKlass::oop_print_on(obj, st);
  assert(obj->is_objArray(), "must be objArray");
  objArrayOop oa = objArrayOop(obj);
  int print_len = MIN2((intx) oa->length(), MaxElementPrintSize);
  for(int index = 0; index < print_len; index++) {
    st->print(" - %3d : ", index);
    if (oa->obj_at(index) != NULL) {
      oa->obj_at(index)->print_value_on(st);
      st->cr();
    } else {
      st->print_cr("NULL");
    }
  }
  int remaining = oa->length() - print_len;
  if (remaining > 0) {
    st->print_cr(" - <%d more elements, increase MaxElementPrintSize to print>", remaining);
  }
}

#endif //PRODUCT

void ObjArrayKlass::oop_print_value_on(oop obj, outputStream* st) {
  assert(obj->is_objArray(), "must be objArray");
  st->print("a ");
  element_klass()->print_value_on(st);
  int len = objArrayOop(obj)->length();
  st->print("[%d] ", len);
  if (obj != NULL) {
    obj->print_address_on(st);
  } else {
    st->print_cr("NULL");
  }
}

const char* ObjArrayKlass::internal_name() const {
  return external_name();
}


// Verification

void ObjArrayKlass::verify_on(outputStream* st) {
  ArrayKlass::verify_on(st);
  guarantee(element_klass()->is_klass(), "should be klass");
  guarantee(bottom_klass()->is_klass(), "should be klass");
  Klass* bk = bottom_klass();
  guarantee(bk->is_instance_klass() || bk->is_typeArray_klass() || bk->is_valueArray_klass(),
            "invalid bottom klass");
}

void ObjArrayKlass::oop_verify_on(oop obj, outputStream* st) {
  ArrayKlass::oop_verify_on(obj, st);
  guarantee(obj->is_objArray(), "must be objArray");
  objArrayOop oa = objArrayOop(obj);
  for(int index = 0; index < oa->length(); index++) {
    guarantee(oopDesc::is_oop_or_null(oa->obj_at(index)), "should be oop");
  }
}<|MERGE_RESOLUTION|>--- conflicted
+++ resolved
@@ -96,29 +96,7 @@
   }
 
   // Create type name for klass.
-<<<<<<< HEAD
   Symbol* name = ArrayKlass::create_element_klass_array_name(element_klass, CHECK_NULL);
-=======
-  Symbol* name = NULL;
-  {
-    ResourceMark rm(THREAD);
-    char *name_str = element_klass->name()->as_C_string();
-    int len = element_klass->name()->utf8_length();
-    char *new_str = NEW_RESOURCE_ARRAY(char, len + 4);
-    int idx = 0;
-    new_str[idx++] = JVM_SIGNATURE_ARRAY;
-    if (element_klass->is_instance_klass()) { // it could be an array or simple type
-      new_str[idx++] = JVM_SIGNATURE_CLASS;
-    }
-    memcpy(&new_str[idx], name_str, len * sizeof(char));
-    idx += len;
-    if (element_klass->is_instance_klass()) {
-      new_str[idx++] = JVM_SIGNATURE_ENDCLASS;
-    }
-    new_str[idx++] = '\0';
-    name = SymbolTable::new_symbol(new_str);
-  }
->>>>>>> 5c70479b
 
   // Initialize instance variables
   ClassLoaderData* loader_data = element_klass->class_loader_data();
@@ -152,28 +130,17 @@
   } else {
     bk = element_klass;
   }
-<<<<<<< HEAD
-  assert(bk != NULL && (bk->is_instance_klass()
-      || bk->is_typeArray_klass()), "invalid bottom klass");
-  this->set_bottom_klass(bk);
-  this->set_class_loader_data(bk->class_loader_data());
+  assert(bk != NULL && (bk->is_instance_klass() || bk->is_typeArray_klass()), "invalid bottom klass");
+  set_bottom_klass(bk);
+  set_class_loader_data(bk->class_loader_data());
 
   jint lh = array_layout_helper(T_OBJECT);
   if (element_klass->is_value()) {
     lh = layout_helper_set_null_free(lh);
   }
-  this->set_layout_helper(lh);
-  assert(this->is_array_klass(), "sanity");
-  assert(this->is_objArray_klass(), "sanity");
-=======
-  assert(bk != NULL && (bk->is_instance_klass() || bk->is_typeArray_klass()), "invalid bottom klass");
-  set_bottom_klass(bk);
-  set_class_loader_data(bk->class_loader_data());
-
-  set_layout_helper(array_layout_helper(T_OBJECT));
+  set_layout_helper(lh);
   assert(is_array_klass(), "sanity");
   assert(is_objArray_klass(), "sanity");
->>>>>>> 5c70479b
 }
 
 int ObjArrayKlass::oop_size(oop obj) const {
