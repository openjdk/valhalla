/*
 * Copyright (c) 1997, 2023, Oracle and/or its affiliates. All rights reserved.
 * DO NOT ALTER OR REMOVE COPYRIGHT NOTICES OR THIS FILE HEADER.
 *
 * This code is free software; you can redistribute it and/or modify it
 * under the terms of the GNU General Public License version 2 only, as
 * published by the Free Software Foundation.
 *
 * This code is distributed in the hope that it will be useful, but WITHOUT
 * ANY WARRANTY; without even the implied warranty of MERCHANTABILITY or
 * FITNESS FOR A PARTICULAR PURPOSE.  See the GNU General Public License
 * version 2 for more details (a copy is included in the LICENSE file that
 * accompanied this code).
 *
 * You should have received a copy of the GNU General Public License version
 * 2 along with this work; if not, write to the Free Software Foundation,
 * Inc., 51 Franklin St, Fifth Floor, Boston, MA 02110-1301 USA.
 *
 * Please contact Oracle, 500 Oracle Parkway, Redwood Shores, CA 94065 USA
 * or visit www.oracle.com if you need additional information or have any
 * questions.
 *
 */

#include "precompiled.hpp"
#include "classfile/moduleEntry.hpp"
#include "classfile/packageEntry.hpp"
#include "classfile/symbolTable.hpp"
#include "classfile/vmClasses.hpp"
#include "classfile/vmSymbols.hpp"
#include "gc/shared/collectedHeap.inline.hpp"
#include "memory/iterator.inline.hpp"
#include "memory/metadataFactory.hpp"
#include "memory/metaspaceClosure.hpp"
#include "memory/oopFactory.hpp"
#include "memory/resourceArea.hpp"
#include "memory/universe.hpp"
#include "oops/arrayKlass.inline.hpp"
#include "oops/instanceKlass.hpp"
#include "oops/klass.inline.hpp"
#include "oops/objArrayKlass.inline.hpp"
#include "oops/objArrayOop.inline.hpp"
#include "oops/oop.inline.hpp"
#include "oops/symbol.hpp"
#include "runtime/handles.inline.hpp"
#include "runtime/mutexLocker.hpp"
#include "utilities/macros.hpp"

ObjArrayKlass* ObjArrayKlass::allocate(ClassLoaderData* loader_data, int n,
                                       Klass* k, Symbol* name, bool null_free,
                                       TRAPS) {
  assert(ObjArrayKlass::header_size() <= InstanceKlass::header_size(),
      "array klasses must be same size as InstanceKlass");

  int size = ArrayKlass::static_size(ObjArrayKlass::header_size());

  return new (loader_data, size, THREAD) ObjArrayKlass(n, k, name, null_free);
}

ObjArrayKlass* ObjArrayKlass::allocate_objArray_klass(ClassLoaderData* loader_data,
                                                      int n, Klass* element_klass,
                                                      bool null_free, bool qdesc, TRAPS) {
  assert(!null_free || (n == 1 && element_klass->is_inline_klass() && qdesc), "null-free unsupported");

  // Eagerly allocate the direct array supertype.
  Klass* super_klass = nullptr;
  if (!Universe::is_bootstrapping() || vmClasses::Object_klass_loaded()) {
    Klass* element_super = element_klass->super();
    if (element_super != nullptr) {
      // The element type has a direct super.  E.g., String[] has direct super of Object[].
      if (null_free) {
        super_klass = element_klass->array_klass_or_null();
      } else {
        super_klass = element_super->array_klass_or_null();
      }
      bool supers_exist = super_klass != nullptr;
      // Also, see if the element has secondary supertypes.
      // We need an array type for each.
      const Array<Klass*>* element_supers = element_klass->secondary_supers();
      for( int i = element_supers->length()-1; i >= 0; i-- ) {
        Klass* elem_super = element_supers->at(i);
        if (elem_super->array_klass_or_null() == nullptr) {
          supers_exist = false;
          break;
        }
      }
      if (null_free) {
        if (element_klass->array_klass_or_null() == nullptr) {
          supers_exist = false;
        }
      }
      if (!supers_exist) {
        // Oops.  Not allocated yet.  Back out, allocate it, and retry.
        Klass* ek = nullptr;
        {
          MutexUnlocker mu(MultiArray_lock);
          if (null_free) {
            element_klass->array_klass(CHECK_NULL);
          } else {
            element_super->array_klass(CHECK_NULL);
          }
          for( int i = element_supers->length()-1; i >= 0; i-- ) {
            Klass* elem_super = element_supers->at(i);
            elem_super->array_klass(CHECK_NULL);
          }
          // Now retry from the beginning
          if (null_free) {
            ek = InlineKlass::cast(element_klass)->value_array_klass(CHECK_NULL);
          } else {
            ek = element_klass->array_klass(n, CHECK_NULL);
          }
        }  // re-lock
        return ObjArrayKlass::cast(ek);
      }
    } else {
      // The element type is already Object.  Object[] has direct super of Object.
      super_klass = vmClasses::Object_klass();
    }
  }

  // Create type name for klass.
  Symbol* name = ArrayKlass::create_element_klass_array_name(element_klass, qdesc, CHECK_NULL);

  // Initialize instance variables
  ObjArrayKlass* oak = ObjArrayKlass::allocate(loader_data, n, element_klass, name, null_free, CHECK_NULL);

  ModuleEntry* module = oak->module();
  assert(module != nullptr, "No module entry for array");

  // Call complete_create_array_klass after all instance variables has been initialized.
  ArrayKlass::complete_create_array_klass(oak, super_klass, module, CHECK_NULL);

  // Add all classes to our internal class loader list here,
  // including classes in the bootstrap (null) class loader.
  // Do this step after creating the mirror so that if the
  // mirror creation fails, loaded_classes_do() doesn't find
  // an array class without a mirror.
  loader_data->add_class(oak);

  return oak;
}

ObjArrayKlass::ObjArrayKlass(int n, Klass* element_klass, Symbol* name, bool null_free) : ArrayKlass(name, Kind) {
  set_dimension(n);
  set_element_klass(element_klass);

  assert(!null_free || name->is_Q_array_signature(), "sanity check");

  Klass* bk;
  if (element_klass->is_objArray_klass()) {
    bk = ObjArrayKlass::cast(element_klass)->bottom_klass();
  } else if (element_klass->is_flatArray_klass()) {
    bk = FlatArrayKlass::cast(element_klass)->element_klass();
  } else {
    bk = element_klass;
  }
  assert(bk != nullptr && (bk->is_instance_klass() || bk->is_typeArray_klass()), "invalid bottom klass");
  set_bottom_klass(bk);
  set_class_loader_data(bk->class_loader_data());

  int lh = array_layout_helper(T_OBJECT);
  if (null_free) {
    assert(n == 1, "Bytecode does not support null-free multi-dim");
    lh = layout_helper_set_null_free(lh);
#ifdef _LP64
    set_prototype_header(markWord::null_free_array_prototype());
    assert(prototype_header().is_null_free_array(), "sanity");
#else
    set_prototype_header(markWord::inline_type_prototype());
#endif
  }
  set_layout_helper(lh);
  assert(is_array_klass(), "sanity");
  assert(is_objArray_klass(), "sanity");
}

size_t ObjArrayKlass::oop_size(oop obj) const {
  assert(obj->is_objArray(), "must be object array");
  return objArrayOop(obj)->object_size();
}

objArrayOop ObjArrayKlass::allocate(int length, TRAPS) {
  check_array_allocation_length(length, arrayOopDesc::max_array_length(T_OBJECT), CHECK_NULL);
  size_t size = objArrayOopDesc::object_size(length);
  bool populate_null_free = is_null_free_array_klass();
  objArrayOop array =  (objArrayOop)Universe::heap()->array_allocate(this, size, length,
                                                       /* do_zero */ true, CHECK_NULL);
  objArrayHandle array_h(THREAD, array);
  if (populate_null_free) {
    assert(dimension() == 1, "Can only populate the final dimension");
    assert(element_klass()->is_inline_klass(), "Unexpected");
    assert(!element_klass()->is_array_klass(), "ArrayKlass unexpected here");
    assert(!InlineKlass::cast(element_klass())->flat_array(), "Expected flatArrayOop allocation");
    element_klass()->initialize(CHECK_NULL);
    // Populate default values...
    instanceOop value = (instanceOop) InlineKlass::cast(element_klass())->default_value();
    for (int i = 0; i < length; i++) {
      array_h->obj_at_put(i, value);
    }
  }
  return array_h();
}

oop ObjArrayKlass::multi_allocate(int rank, jint* sizes, TRAPS) {
  int length = *sizes;
<<<<<<< HEAD
  if (rank == 1) { // last dim may be flatArray, check if we have any special storage requirements
    if (name()->char_at(1) != JVM_SIGNATURE_ARRAY &&  name()->is_Q_array_signature()) {
      return oopFactory::new_valueArray(element_klass(), length, CHECK_NULL);
    } else {
      return oopFactory::new_objArray(element_klass(), length, CHECK_NULL);
    }
  }
  guarantee(rank > 1, "Rank below 1");
  // Call to lower_dimension uses this pointer, so most be called before a
  // possible GC
  Klass* ld_klass = lower_dimension();
  // If length < 0 allocate will throw an exception.
  objArrayOop array = allocate(length, CHECK_NULL);
  objArrayHandle h_array (THREAD, array);
  if (length != 0) {
    for (int index = 0; index < length; index++) {
      ArrayKlass* ak = ArrayKlass::cast(ld_klass);
      oop sub_array = ak->multi_allocate(rank-1, &sizes[1], CHECK_NULL);
      h_array->obj_at_put(index, sub_array);
    }
  } else {
    // Since this array dimension has zero length, nothing will be
    // allocated, however the lower dimension values must be checked
    // for illegal values.
    for (int i = 0; i < rank - 1; ++i) {
      sizes += 1;
      if (*sizes < 0) {
        THROW_MSG_0(vmSymbols::java_lang_NegativeArraySizeException(), err_msg("%d", *sizes));
=======
  ArrayKlass* ld_klass = lower_dimension();
  // If length < 0 allocate will throw an exception.
  objArrayOop array = allocate(length, CHECK_NULL);
  objArrayHandle h_array (THREAD, array);
  if (rank > 1) {
    if (length != 0) {
      for (int index = 0; index < length; index++) {
        oop sub_array = ld_klass->multi_allocate(rank - 1, &sizes[1], CHECK_NULL);
        h_array->obj_at_put(index, sub_array);
      }
    } else {
      // Since this array dimension has zero length, nothing will be
      // allocated, however the lower dimension values must be checked
      // for illegal values.
      for (int i = 0; i < rank - 1; ++i) {
        sizes += 1;
        if (*sizes < 0) {
          THROW_MSG_0(vmSymbols::java_lang_NegativeArraySizeException(), err_msg("%d", *sizes));
        }
>>>>>>> cff25dd5
      }
    }
  }
  return h_array();
}

// Either oop or narrowOop depending on UseCompressedOops.
void ObjArrayKlass::do_copy(arrayOop s, size_t src_offset,
                            arrayOop d, size_t dst_offset, int length, TRAPS) {
  if (s == d) {
    // since source and destination are equal we do not need conversion checks.
    assert(length > 0, "sanity check");
    ArrayAccess<>::oop_arraycopy(s, src_offset, d, dst_offset, length);
  } else {
    // We have to make sure all elements conform to the destination array
    Klass* bound = ObjArrayKlass::cast(d->klass())->element_klass();
    Klass* stype = ObjArrayKlass::cast(s->klass())->element_klass();
    // Perform null check if dst is null-free but src has no such guarantee
    bool null_check = ((!s->klass()->is_null_free_array_klass()) &&
        d->klass()->is_null_free_array_klass());
    if (stype == bound || stype->is_subtype_of(bound)) {
      if (null_check) {
        ArrayAccess<ARRAYCOPY_DISJOINT | ARRAYCOPY_NOTNULL>::oop_arraycopy(s, src_offset, d, dst_offset, length);
      } else {
        ArrayAccess<ARRAYCOPY_DISJOINT>::oop_arraycopy(s, src_offset, d, dst_offset, length);
      }
    } else {
      if (null_check) {
        ArrayAccess<ARRAYCOPY_DISJOINT | ARRAYCOPY_CHECKCAST | ARRAYCOPY_NOTNULL>::oop_arraycopy(s, src_offset, d, dst_offset, length);
      } else {
        ArrayAccess<ARRAYCOPY_DISJOINT | ARRAYCOPY_CHECKCAST>::oop_arraycopy(s, src_offset, d, dst_offset, length);
      }
    }
  }
}

void ObjArrayKlass::copy_array(arrayOop s, int src_pos, arrayOop d,
                               int dst_pos, int length, TRAPS) {
  assert(s->is_objArray(), "must be obj array");

  if (UseFlatArray) {
    if (d->is_flatArray()) {
      FlatArrayKlass::cast(d->klass())->copy_array(s, src_pos, d, dst_pos, length, THREAD);
      return;
    }
  }

  if (!d->is_objArray()) {
    ResourceMark rm(THREAD);
    stringStream ss;
    if (d->is_typeArray()) {
      ss.print("arraycopy: type mismatch: can not copy object array[] into %s[]",
               type2name_tab[ArrayKlass::cast(d->klass())->element_type()]);
    } else {
      ss.print("arraycopy: destination type %s is not an array", d->klass()->external_name());
    }
    THROW_MSG(vmSymbols::java_lang_ArrayStoreException(), ss.as_string());
  }

  // Check is all offsets and lengths are non negative
  if (src_pos < 0 || dst_pos < 0 || length < 0) {
    // Pass specific exception reason.
    ResourceMark rm(THREAD);
    stringStream ss;
    if (src_pos < 0) {
      ss.print("arraycopy: source index %d out of bounds for object array[%d]",
               src_pos, s->length());
    } else if (dst_pos < 0) {
      ss.print("arraycopy: destination index %d out of bounds for object array[%d]",
               dst_pos, d->length());
    } else {
      ss.print("arraycopy: length %d is negative", length);
    }
    THROW_MSG(vmSymbols::java_lang_ArrayIndexOutOfBoundsException(), ss.as_string());
  }
  // Check if the ranges are valid
  if ((((unsigned int) length + (unsigned int) src_pos) > (unsigned int) s->length()) ||
      (((unsigned int) length + (unsigned int) dst_pos) > (unsigned int) d->length())) {
    // Pass specific exception reason.
    ResourceMark rm(THREAD);
    stringStream ss;
    if (((unsigned int) length + (unsigned int) src_pos) > (unsigned int) s->length()) {
      ss.print("arraycopy: last source index %u out of bounds for object array[%d]",
               (unsigned int) length + (unsigned int) src_pos, s->length());
    } else {
      ss.print("arraycopy: last destination index %u out of bounds for object array[%d]",
               (unsigned int) length + (unsigned int) dst_pos, d->length());
    }
    THROW_MSG(vmSymbols::java_lang_ArrayIndexOutOfBoundsException(), ss.as_string());
  }

  // Special case. Boundary cases must be checked first
  // This allows the following call: copy_array(s, s.length(), d.length(), 0).
  // This is correct, since the position is supposed to be an 'in between point', i.e., s.length(),
  // points to the right of the last element.
  if (length==0) {
    return;
  }
  if (UseCompressedOops) {
    size_t src_offset = (size_t) objArrayOopDesc::obj_at_offset<narrowOop>(src_pos);
    size_t dst_offset = (size_t) objArrayOopDesc::obj_at_offset<narrowOop>(dst_pos);
    assert(arrayOopDesc::obj_offset_to_raw<narrowOop>(s, src_offset, nullptr) ==
           objArrayOop(s)->obj_at_addr<narrowOop>(src_pos), "sanity");
    assert(arrayOopDesc::obj_offset_to_raw<narrowOop>(d, dst_offset, nullptr) ==
           objArrayOop(d)->obj_at_addr<narrowOop>(dst_pos), "sanity");
    do_copy(s, src_offset, d, dst_offset, length, CHECK);
  } else {
    size_t src_offset = (size_t) objArrayOopDesc::obj_at_offset<oop>(src_pos);
    size_t dst_offset = (size_t) objArrayOopDesc::obj_at_offset<oop>(dst_pos);
    assert(arrayOopDesc::obj_offset_to_raw<oop>(s, src_offset, nullptr) ==
           objArrayOop(s)->obj_at_addr<oop>(src_pos), "sanity");
    assert(arrayOopDesc::obj_offset_to_raw<oop>(d, dst_offset, nullptr) ==
           objArrayOop(d)->obj_at_addr<oop>(dst_pos), "sanity");
    do_copy(s, src_offset, d, dst_offset, length, CHECK);
  }
}


<<<<<<< HEAD
Klass* ObjArrayKlass::array_klass(int n, TRAPS) {
=======
ArrayKlass* ObjArrayKlass::array_klass(int n, TRAPS) {

>>>>>>> cff25dd5
  assert(dimension() <= n, "check order of chain");
  int dim = dimension();
  if (dim == n) return this;

  // lock-free read needs acquire semantics
  if (higher_dimension_acquire() == nullptr) {

    ResourceMark rm(THREAD);
    {
      // Ensure atomic creation of higher dimensions
      MutexLocker mu(THREAD, MultiArray_lock);

      // Check if another thread beat us
      if (higher_dimension() == nullptr) {

        // Create multi-dim klass object and link them together
<<<<<<< HEAD
        Klass* k = ObjArrayKlass::allocate_objArray_klass(class_loader_data(), dim + 1, this,
                                                          false, this->name()->is_Q_array_signature(), CHECK_NULL);
        ObjArrayKlass* ak = ObjArrayKlass::cast(k);
=======
        ObjArrayKlass* ak =
          ObjArrayKlass::allocate_objArray_klass(class_loader_data(), dim + 1, this, CHECK_NULL);
>>>>>>> cff25dd5
        ak->set_lower_dimension(this);
        // use 'release' to pair with lock-free load
        release_set_higher_dimension(ak);
        assert(ak->is_objArray_klass(), "incorrect initialization of ObjArrayKlass");
      }
    }
  }

  ObjArrayKlass *ak = higher_dimension();
  THREAD->check_possible_safepoint();
  return ak->array_klass(n, THREAD);
}

ArrayKlass* ObjArrayKlass::array_klass_or_null(int n) {

  assert(dimension() <= n, "check order of chain");
  int dim = dimension();
  if (dim == n) return this;

  // lock-free read needs acquire semantics
  if (higher_dimension_acquire() == nullptr) {
    return nullptr;
  }

  ObjArrayKlass *ak = higher_dimension();
  return ak->array_klass_or_null(n);
}

ArrayKlass* ObjArrayKlass::array_klass(TRAPS) {
  return array_klass(dimension() +  1, THREAD);
}

ArrayKlass* ObjArrayKlass::array_klass_or_null() {
  return array_klass_or_null(dimension() +  1);
}

bool ObjArrayKlass::can_be_primary_super_slow() const {
  if (!bottom_klass()->can_be_primary_super())
    // array of interfaces
    return false;
  else
    return Klass::can_be_primary_super_slow();
}

GrowableArray<Klass*>* ObjArrayKlass::compute_secondary_supers(int num_extra_slots,
                                                               Array<InstanceKlass*>* transitive_interfaces) {
  assert(transitive_interfaces == nullptr, "sanity");
  // interfaces = { cloneable_klass, serializable_klass, elemSuper[], ... };
  const Array<Klass*>* elem_supers = element_klass()->secondary_supers();
  int num_elem_supers = elem_supers == nullptr ? 0 : elem_supers->length();
  int num_secondaries = num_extra_slots + 2 + num_elem_supers;
  if (num_secondaries == 2) {
    // Must share this for correct bootstrapping!
    set_secondary_supers(Universe::the_array_interfaces_array());
    return nullptr;
  } else {
    GrowableArray<Klass*>* secondaries = new GrowableArray<Klass*>(num_elem_supers+2);
    secondaries->push(vmClasses::Cloneable_klass());
    secondaries->push(vmClasses::Serializable_klass());
    for (int i = 0; i < num_elem_supers; i++) {
      Klass* elem_super = elem_supers->at(i);
      Klass* array_super = elem_super->array_klass_or_null();
      assert(array_super != nullptr, "must already have been created");
      secondaries->push(array_super);
    }
    return secondaries;
  }
}

void ObjArrayKlass::initialize(TRAPS) {
  bottom_klass()->initialize(THREAD);  // dispatches to either InstanceKlass or TypeArrayKlass
}

void ObjArrayKlass::metaspace_pointers_do(MetaspaceClosure* it) {
  ArrayKlass::metaspace_pointers_do(it);
  it->push(&_element_klass);
  it->push(&_bottom_klass);
}

jint ObjArrayKlass::compute_modifier_flags() const {
  // The modifier for an objectArray is the same as its element
  if (element_klass() == nullptr) {
    assert(Universe::is_bootstrapping(), "partial objArray only at startup");
    return JVM_ACC_ABSTRACT | JVM_ACC_FINAL | JVM_ACC_PUBLIC;
  }
  // Return the flags of the bottom element type.
  jint element_flags = bottom_klass()->compute_modifier_flags();

  return (element_flags & (JVM_ACC_PUBLIC | JVM_ACC_PRIVATE | JVM_ACC_PROTECTED))
                        | (JVM_ACC_ABSTRACT | JVM_ACC_FINAL);
}

ModuleEntry* ObjArrayKlass::module() const {
  assert(bottom_klass() != nullptr, "ObjArrayKlass returned unexpected null bottom_klass");
  // The array is defined in the module of its bottom class
  return bottom_klass()->module();
}

PackageEntry* ObjArrayKlass::package() const {
  assert(bottom_klass() != nullptr, "ObjArrayKlass returned unexpected null bottom_klass");
  return bottom_klass()->package();
}

// Printing

void ObjArrayKlass::print_on(outputStream* st) const {
#ifndef PRODUCT
  Klass::print_on(st);
  st->print(" - element klass: ");
  element_klass()->print_value_on(st);
  st->cr();
#endif //PRODUCT
}

void ObjArrayKlass::print_value_on(outputStream* st) const {
  assert(is_klass(), "must be klass");

  element_klass()->print_value_on(st);
  st->print("[]");
}

#ifndef PRODUCT

void ObjArrayKlass::oop_print_on(oop obj, outputStream* st) {
  ArrayKlass::oop_print_on(obj, st);
  assert(obj->is_objArray(), "must be objArray");
  objArrayOop oa = objArrayOop(obj);
  int print_len = MIN2((intx) oa->length(), MaxElementPrintSize);
  for(int index = 0; index < print_len; index++) {
    st->print(" - %3d : ", index);
    if (oa->obj_at(index) != nullptr) {
      oa->obj_at(index)->print_value_on(st);
      st->cr();
    } else {
      st->print_cr("null");
    }
  }
  int remaining = oa->length() - print_len;
  if (remaining > 0) {
    st->print_cr(" - <%d more elements, increase MaxElementPrintSize to print>", remaining);
  }
}

#endif //PRODUCT

void ObjArrayKlass::oop_print_value_on(oop obj, outputStream* st) {
  assert(obj->is_objArray(), "must be objArray");
  st->print("a ");
  element_klass()->print_value_on(st);
  int len = objArrayOop(obj)->length();
  st->print("[%d] ", len);
  if (obj != nullptr) {
    obj->print_address_on(st);
  } else {
    st->print_cr("null");
  }
}

const char* ObjArrayKlass::internal_name() const {
  return external_name();
}


// Verification

void ObjArrayKlass::verify_on(outputStream* st) {
  ArrayKlass::verify_on(st);
  guarantee(element_klass()->is_klass(), "should be klass");
  guarantee(bottom_klass()->is_klass(), "should be klass");
  Klass* bk = bottom_klass();
  guarantee(bk->is_instance_klass() || bk->is_typeArray_klass() || bk->is_flatArray_klass(),
            "invalid bottom klass");
}

void ObjArrayKlass::oop_verify_on(oop obj, outputStream* st) {
  ArrayKlass::oop_verify_on(obj, st);
  guarantee(obj->is_objArray(), "must be objArray");
  guarantee(obj->is_null_free_array() || (!is_null_free_array_klass()), "null-free klass but not object");
  objArrayOop oa = objArrayOop(obj);
  for(int index = 0; index < oa->length(); index++) {
    guarantee(oopDesc::is_oop_or_null(oa->obj_at(index)), "should be oop");
  }
}<|MERGE_RESOLUTION|>--- conflicted
+++ resolved
@@ -203,7 +203,6 @@
 
 oop ObjArrayKlass::multi_allocate(int rank, jint* sizes, TRAPS) {
   int length = *sizes;
-<<<<<<< HEAD
   if (rank == 1) { // last dim may be flatArray, check if we have any special storage requirements
     if (name()->char_at(1) != JVM_SIGNATURE_ARRAY &&  name()->is_Q_array_signature()) {
       return oopFactory::new_valueArray(element_klass(), length, CHECK_NULL);
@@ -214,14 +213,13 @@
   guarantee(rank > 1, "Rank below 1");
   // Call to lower_dimension uses this pointer, so most be called before a
   // possible GC
-  Klass* ld_klass = lower_dimension();
+  ArrayKlass* ld_klass = lower_dimension();
   // If length < 0 allocate will throw an exception.
   objArrayOop array = allocate(length, CHECK_NULL);
   objArrayHandle h_array (THREAD, array);
   if (length != 0) {
     for (int index = 0; index < length; index++) {
-      ArrayKlass* ak = ArrayKlass::cast(ld_klass);
-      oop sub_array = ak->multi_allocate(rank-1, &sizes[1], CHECK_NULL);
+      oop sub_array = ld_klass->multi_allocate(rank-1, &sizes[1], CHECK_NULL);
       h_array->obj_at_put(index, sub_array);
     }
   } else {
@@ -232,27 +230,6 @@
       sizes += 1;
       if (*sizes < 0) {
         THROW_MSG_0(vmSymbols::java_lang_NegativeArraySizeException(), err_msg("%d", *sizes));
-=======
-  ArrayKlass* ld_klass = lower_dimension();
-  // If length < 0 allocate will throw an exception.
-  objArrayOop array = allocate(length, CHECK_NULL);
-  objArrayHandle h_array (THREAD, array);
-  if (rank > 1) {
-    if (length != 0) {
-      for (int index = 0; index < length; index++) {
-        oop sub_array = ld_klass->multi_allocate(rank - 1, &sizes[1], CHECK_NULL);
-        h_array->obj_at_put(index, sub_array);
-      }
-    } else {
-      // Since this array dimension has zero length, nothing will be
-      // allocated, however the lower dimension values must be checked
-      // for illegal values.
-      for (int i = 0; i < rank - 1; ++i) {
-        sizes += 1;
-        if (*sizes < 0) {
-          THROW_MSG_0(vmSymbols::java_lang_NegativeArraySizeException(), err_msg("%d", *sizes));
-        }
->>>>>>> cff25dd5
       }
     }
   }
@@ -371,12 +348,8 @@
 }
 
 
-<<<<<<< HEAD
-Klass* ObjArrayKlass::array_klass(int n, TRAPS) {
-=======
 ArrayKlass* ObjArrayKlass::array_klass(int n, TRAPS) {
 
->>>>>>> cff25dd5
   assert(dimension() <= n, "check order of chain");
   int dim = dimension();
   if (dim == n) return this;
@@ -393,14 +366,8 @@
       if (higher_dimension() == nullptr) {
 
         // Create multi-dim klass object and link them together
-<<<<<<< HEAD
-        Klass* k = ObjArrayKlass::allocate_objArray_klass(class_loader_data(), dim + 1, this,
+        ObjArrayKlass* ak = ObjArrayKlass::allocate_objArray_klass(class_loader_data(), dim + 1, this,
                                                           false, this->name()->is_Q_array_signature(), CHECK_NULL);
-        ObjArrayKlass* ak = ObjArrayKlass::cast(k);
-=======
-        ObjArrayKlass* ak =
-          ObjArrayKlass::allocate_objArray_klass(class_loader_data(), dim + 1, this, CHECK_NULL);
->>>>>>> cff25dd5
         ak->set_lower_dimension(this);
         // use 'release' to pair with lock-free load
         release_set_higher_dimension(ak);
