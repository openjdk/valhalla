--- conflicted
+++ resolved
@@ -57,12 +57,8 @@
 FlatArrayKlass::FlatArrayKlass(Klass* element_klass, Symbol* name, ArrayProperties props, LayoutKind lk) :
                 ObjArrayKlass(1, element_klass, name, Kind, props, markWord::flat_array_prototype(lk)) {
   assert(element_klass->is_inline_klass(), "Expected Inline");
-<<<<<<< HEAD
   assert(lk != LayoutKind::NULLABLE_NON_ATOMIC_FLAT, "Layout not supported by arrays yet (needs frozen arrays)");
-  assert(lk == LayoutKind::NON_ATOMIC_FLAT || lk == LayoutKind::ATOMIC_FLAT || lk == LayoutKind::NULLABLE_ATOMIC_FLAT, "Must be a flat layout");
-=======
   assert(LayoutKindHelper::is_flat(lk), "Must be a flat layout");
->>>>>>> 3455c56c
 
   set_element_klass(InlineKlass::cast(element_klass));
   set_class_loader_data(element_klass->class_loader_data());
