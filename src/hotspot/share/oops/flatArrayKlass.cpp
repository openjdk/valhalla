--- conflicted
+++ resolved
@@ -65,11 +65,6 @@
   set_layout_helper(array_layout_helper(InlineKlass::cast(element_klass), lk));
   assert(is_array_klass(), "sanity");
   assert(is_flatArray_klass(), "sanity");
-<<<<<<< HEAD
-  bool null_free = (lk != NULLABLE_ATOMIC_FLAT);
-  assert(is_null_free_array_klass() == null_free, "sanity");
-=======
->>>>>>> a8047381
 
 #ifdef _LP64
   set_prototype_header(markWord::flat_array_prototype(lk));
@@ -170,11 +165,7 @@
   BasicType etype = T_FLAT_ELEMENT;
   int esize = log2i_exact(round_up_power_of_2(vk->layout_size_in_bytes(lk)));
   int hsize = arrayOopDesc::base_offset_in_bytes(etype);
-<<<<<<< HEAD
-  bool null_free = (lk != NULLABLE_ATOMIC_FLAT);
-=======
   bool null_free = lk != NULLABLE_ATOMIC_FLAT;
->>>>>>> a8047381
   int lh = Klass::array_layout_helper(_lh_array_tag_vt_value, null_free, hsize, etype, esize);
 
   assert(lh < (int)_lh_neutral_value, "must look like an array layout");
