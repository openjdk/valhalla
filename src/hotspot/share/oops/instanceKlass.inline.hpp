/*
 * Copyright (c) 2015, 2021, Oracle and/or its affiliates. All rights reserved.
 * DO NOT ALTER OR REMOVE COPYRIGHT NOTICES OR THIS FILE HEADER.
 *
 * This code is free software; you can redistribute it and/or modify it
 * under the terms of the GNU General Public License version 2 only, as
 * published by the Free Software Foundation.
 *
 * This code is distributed in the hope that it will be useful, but WITHOUT
 * ANY WARRANTY; without even the implied warranty of MERCHANTABILITY or
 * FITNESS FOR A PARTICULAR PURPOSE.  See the GNU General Public License
 * version 2 for more details (a copy is included in the LICENSE file that
 * accompanied this code).
 *
 * You should have received a copy of the GNU General Public License version
 * 2 along with this work; if not, write to the Free Software Foundation,
 * Inc., 51 Franklin St, Fifth Floor, Boston, MA 02110-1301 USA.
 *
 * Please contact Oracle, 500 Oracle Parkway, Redwood Shores, CA 94065 USA
 * or visit www.oracle.com if you need additional information or have any
 * questions.
 *
 */

#ifndef SHARE_OOPS_INSTANCEKLASS_INLINE_HPP
#define SHARE_OOPS_INSTANCEKLASS_INLINE_HPP

#include "oops/instanceKlass.hpp"

#include "classfile/javaClasses.hpp"
#include "classfile/vmSymbols.hpp"
#include "memory/iterator.hpp"
#include "memory/resourceArea.hpp"
#include "oops/klass.inline.hpp"
#include "oops/oop.inline.hpp"
#include "runtime/atomic.hpp"
#include "utilities/debug.hpp"
#include "utilities/globalDefinitions.hpp"
#include "utilities/macros.hpp"

inline intptr_t* InstanceKlass::start_of_itable()   const { return (intptr_t*)start_of_vtable() + vtable_length(); }
inline intptr_t* InstanceKlass::end_of_itable()     const { return start_of_itable() + itable_length(); }

inline int InstanceKlass::itable_offset_in_words() const { return start_of_itable() - (intptr_t*)this; }

inline oop InstanceKlass::static_field_base_raw() { return java_mirror(); }

inline OopMapBlock* InstanceKlass::start_of_nonstatic_oop_maps() const {
  return (OopMapBlock*)(start_of_itable() + itable_length());
}

inline Klass** InstanceKlass::end_of_nonstatic_oop_maps() const {
  return (Klass**)(start_of_nonstatic_oop_maps() +
                   nonstatic_oop_map_count());
}

inline InstanceKlass* volatile* InstanceKlass::adr_implementor() const {
  if (is_interface()) {
    return (InstanceKlass* volatile*)end_of_nonstatic_oop_maps();
  } else {
    return NULL;
  }
}

<<<<<<< HEAD
inline InstanceKlass** InstanceKlass::adr_unsafe_anonymous_host() const {
  if (is_unsafe_anonymous()) {
    InstanceKlass** adr_impl = (InstanceKlass**)adr_implementor();
    if (adr_impl != NULL) {
      return adr_impl + 1;
    } else {
      return (InstanceKlass **)end_of_nonstatic_oop_maps();
    }
  } else {
    return NULL;
  }
}

inline address InstanceKlass::adr_inline_type_field_klasses() const {
  if (has_inline_type_fields()) {
    InstanceKlass** adr_host = adr_unsafe_anonymous_host();
    if (adr_host != NULL) {
      return (address)(adr_host + 1);
    }

    InstanceKlass* volatile* adr_impl = adr_implementor();
    if (adr_impl != NULL) {
      return (address)(adr_impl + 1);
    }

    return (address)end_of_nonstatic_oop_maps();
  } else {
    return NULL;
  }
}

inline Klass* InstanceKlass::get_inline_type_field_klass(int idx) const {
  assert(has_inline_type_fields(), "Sanity checking");
  assert(idx < java_fields_count(), "IOOB");
  Klass* k = ((Klass**)adr_inline_type_field_klasses())[idx];
  assert(k != NULL, "Should always be set before being read");
  assert(k->is_inline_klass(), "Must be an inline type");
  return k;
}

inline Klass* InstanceKlass::get_inline_type_field_klass_or_null(int idx) const {
  assert(has_inline_type_fields(), "Sanity checking");
  assert(idx < java_fields_count(), "IOOB");
  Klass* k = ((Klass**)adr_inline_type_field_klasses())[idx];
  assert(k == NULL || k->is_inline_klass(), "Must be an inline type");
  return k;
}

inline void InstanceKlass::set_inline_type_field_klass(int idx, Klass* k) {
  assert(has_inline_type_fields(), "Sanity checking");
  assert(idx < java_fields_count(), "IOOB");
  assert(k != NULL, "Should not be set to NULL");
  assert(((Klass**)adr_inline_type_field_klasses())[idx] == NULL, "Should not be set twice");
  ((Klass**)adr_inline_type_field_klasses())[idx] = k;
}

inline void InstanceKlass::reset_inline_type_field_klass(int idx) {
  assert(has_inline_type_fields(), "Sanity checking");
  assert(idx < java_fields_count(), "IOOB");
  ((Klass**)adr_inline_type_field_klasses())[idx] = NULL;
}


inline ArrayKlass* InstanceKlass::array_klasses_acquire() const {
=======
inline ObjArrayKlass* InstanceKlass::array_klasses_acquire() const {
>>>>>>> df65237b
  return Atomic::load_acquire(&_array_klasses);
}

inline void InstanceKlass::release_set_array_klasses(ArrayKlass* k) {
  Atomic::release_store(&_array_klasses, k);
}

inline jmethodID* InstanceKlass::methods_jmethod_ids_acquire() const {
  return Atomic::load_acquire(&_methods_jmethod_ids);
}

inline void InstanceKlass::release_set_methods_jmethod_ids(jmethodID* jmeths) {
  Atomic::release_store(&_methods_jmethod_ids, jmeths);
}

// The iteration over the oops in objects is a hot path in the GC code.
// By force inlining the following functions, we get similar GC performance
// as the previous macro based implementation.

template <typename T, class OopClosureType>
ALWAYSINLINE void InstanceKlass::oop_oop_iterate_oop_map(OopMapBlock* map, oop obj, OopClosureType* closure) {
  T* p         = (T*)obj->obj_field_addr<T>(map->offset());
  T* const end = p + map->count();

  for (; p < end; ++p) {
    Devirtualizer::do_oop(closure, p);
  }
}

template <typename T, class OopClosureType>
ALWAYSINLINE void InstanceKlass::oop_oop_iterate_oop_map_reverse(OopMapBlock* map, oop obj, OopClosureType* closure) {
  T* const start = (T*)obj->obj_field_addr<T>(map->offset());
  T*       p     = start + map->count();

  while (start < p) {
    --p;
    Devirtualizer::do_oop(closure, p);
  }
}

template <typename T, class OopClosureType>
ALWAYSINLINE void InstanceKlass::oop_oop_iterate_oop_map_bounded(OopMapBlock* map, oop obj, OopClosureType* closure, MemRegion mr) {
  T* p   = (T*)obj->obj_field_addr<T>(map->offset());
  T* end = p + map->count();

  T* const l   = (T*)mr.start();
  T* const h   = (T*)mr.end();
  assert(mask_bits((intptr_t)l, sizeof(T)-1) == 0 &&
         mask_bits((intptr_t)h, sizeof(T)-1) == 0,
         "bounded region must be properly aligned");

  if (p < l) {
    p = l;
  }
  if (end > h) {
    end = h;
  }

  for (;p < end; ++p) {
    Devirtualizer::do_oop(closure, p);
  }
}

template <typename T, class OopClosureType>
ALWAYSINLINE void InstanceKlass::oop_oop_iterate_oop_maps(oop obj, OopClosureType* closure) {
  OopMapBlock* map           = start_of_nonstatic_oop_maps();
  OopMapBlock* const end_map = map + nonstatic_oop_map_count();

  for (; map < end_map; ++map) {
    oop_oop_iterate_oop_map<T>(map, obj, closure);
  }
}

template <typename T, class OopClosureType>
ALWAYSINLINE void InstanceKlass::oop_oop_iterate_oop_maps_reverse(oop obj, OopClosureType* closure) {
  OopMapBlock* const start_map = start_of_nonstatic_oop_maps();
  OopMapBlock* map             = start_map + nonstatic_oop_map_count();

  while (start_map < map) {
    --map;
    oop_oop_iterate_oop_map_reverse<T>(map, obj, closure);
  }
}

template <typename T, class OopClosureType>
ALWAYSINLINE void InstanceKlass::oop_oop_iterate_oop_maps_bounded(oop obj, OopClosureType* closure, MemRegion mr) {
  OopMapBlock* map           = start_of_nonstatic_oop_maps();
  OopMapBlock* const end_map = map + nonstatic_oop_map_count();

  for (;map < end_map; ++map) {
    oop_oop_iterate_oop_map_bounded<T>(map, obj, closure, mr);
  }
}

template <typename T, class OopClosureType>
ALWAYSINLINE void InstanceKlass::oop_oop_iterate(oop obj, OopClosureType* closure) {
  if (Devirtualizer::do_metadata(closure)) {
    Devirtualizer::do_klass(closure, this);
  }

  oop_oop_iterate_oop_maps<T>(obj, closure);
}

template <typename T, class OopClosureType>
ALWAYSINLINE void InstanceKlass::oop_oop_iterate_reverse(oop obj, OopClosureType* closure) {
  assert(!Devirtualizer::do_metadata(closure),
      "Code to handle metadata is not implemented");

  oop_oop_iterate_oop_maps_reverse<T>(obj, closure);
}

template <typename T, class OopClosureType>
ALWAYSINLINE void InstanceKlass::oop_oop_iterate_bounded(oop obj, OopClosureType* closure, MemRegion mr) {
  if (Devirtualizer::do_metadata(closure)) {
    if (mr.contains(obj)) {
      Devirtualizer::do_klass(closure, this);
    }
  }

  oop_oop_iterate_oop_maps_bounded<T>(obj, closure, mr);
}

inline instanceOop InstanceKlass::allocate_instance(oop java_class, TRAPS) {
  Klass* k = java_lang_Class::as_Klass(java_class);
  if (k == NULL) {
    ResourceMark rm(THREAD);
    THROW_(vmSymbols::java_lang_InstantiationException(), NULL);
  }
  InstanceKlass* ik = cast(k);
  ik->check_valid_for_instantiation(false, CHECK_NULL);
  ik->initialize(CHECK_NULL);
  return ik->allocate_instance(THREAD);
}

#endif // SHARE_OOPS_INSTANCEKLASS_INLINE_HPP<|MERGE_RESOLUTION|>--- conflicted
+++ resolved
@@ -62,27 +62,8 @@
   }
 }
 
-<<<<<<< HEAD
-inline InstanceKlass** InstanceKlass::adr_unsafe_anonymous_host() const {
-  if (is_unsafe_anonymous()) {
-    InstanceKlass** adr_impl = (InstanceKlass**)adr_implementor();
-    if (adr_impl != NULL) {
-      return adr_impl + 1;
-    } else {
-      return (InstanceKlass **)end_of_nonstatic_oop_maps();
-    }
-  } else {
-    return NULL;
-  }
-}
-
 inline address InstanceKlass::adr_inline_type_field_klasses() const {
   if (has_inline_type_fields()) {
-    InstanceKlass** adr_host = adr_unsafe_anonymous_host();
-    if (adr_host != NULL) {
-      return (address)(adr_host + 1);
-    }
-
     InstanceKlass* volatile* adr_impl = adr_implementor();
     if (adr_impl != NULL) {
       return (address)(adr_impl + 1);
@@ -127,9 +108,6 @@
 
 
 inline ArrayKlass* InstanceKlass::array_klasses_acquire() const {
-=======
-inline ObjArrayKlass* InstanceKlass::array_klasses_acquire() const {
->>>>>>> df65237b
   return Atomic::load_acquire(&_array_klasses);
 }
 
