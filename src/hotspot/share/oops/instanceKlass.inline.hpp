/*
 * Copyright (c) 2015, 2020, Oracle and/or its affiliates. All rights reserved.
 * DO NOT ALTER OR REMOVE COPYRIGHT NOTICES OR THIS FILE HEADER.
 *
 * This code is free software; you can redistribute it and/or modify it
 * under the terms of the GNU General Public License version 2 only, as
 * published by the Free Software Foundation.
 *
 * This code is distributed in the hope that it will be useful, but WITHOUT
 * ANY WARRANTY; without even the implied warranty of MERCHANTABILITY or
 * FITNESS FOR A PARTICULAR PURPOSE.  See the GNU General Public License
 * version 2 for more details (a copy is included in the LICENSE file that
 * accompanied this code).
 *
 * You should have received a copy of the GNU General Public License version
 * 2 along with this work; if not, write to the Free Software Foundation,
 * Inc., 51 Franklin St, Fifth Floor, Boston, MA 02110-1301 USA.
 *
 * Please contact Oracle, 500 Oracle Parkway, Redwood Shores, CA 94065 USA
 * or visit www.oracle.com if you need additional information or have any
 * questions.
 *
 */

#ifndef SHARE_OOPS_INSTANCEKLASS_INLINE_HPP
#define SHARE_OOPS_INSTANCEKLASS_INLINE_HPP

#include "classfile/javaClasses.hpp"
#include "classfile/vmSymbols.hpp"
#include "memory/iterator.hpp"
#include "memory/resourceArea.hpp"
#include "oops/instanceKlass.hpp"
#include "oops/klass.inline.hpp"
#include "oops/oop.inline.hpp"
#include "runtime/atomic.hpp"
#include "utilities/debug.hpp"
#include "utilities/globalDefinitions.hpp"
#include "utilities/macros.hpp"

<<<<<<< HEAD
inline ArrayKlass* InstanceKlass::array_klasses_acquire() const {
=======
inline InstanceKlass* InstanceKlass::unsafe_anonymous_host() const {
  InstanceKlass** hk = adr_unsafe_anonymous_host();
  if (hk == NULL) {
    assert(!is_unsafe_anonymous(), "Unsafe anonymous classes have host klasses");
    return NULL;
  } else {
    assert(*hk != NULL, "host klass should always be set if the address is not null");
    assert(is_unsafe_anonymous(), "Only unsafe anonymous classes have host klasses");
    return *hk;
  }
}

inline void InstanceKlass::set_unsafe_anonymous_host(const InstanceKlass* host) {
  assert(is_unsafe_anonymous(), "not unsafe anonymous");
  const InstanceKlass** addr = (const InstanceKlass **)adr_unsafe_anonymous_host();
  assert(addr != NULL, "no reversed space");
  if (addr != NULL) {
    *addr = host;
  }
}

inline intptr_t* InstanceKlass::start_of_itable()   const { return (intptr_t*)start_of_vtable() + vtable_length(); }
inline intptr_t* InstanceKlass::end_of_itable()     const { return start_of_itable() + itable_length(); }

inline int InstanceKlass::itable_offset_in_words() const { return start_of_itable() - (intptr_t*)this; }

inline oop InstanceKlass::static_field_base_raw() { return java_mirror(); }

inline OopMapBlock* InstanceKlass::start_of_nonstatic_oop_maps() const {
  return (OopMapBlock*)(start_of_itable() + itable_length());
}

inline Klass** InstanceKlass::end_of_nonstatic_oop_maps() const {
  return (Klass**)(start_of_nonstatic_oop_maps() +
                   nonstatic_oop_map_count());
}

inline Klass* volatile* InstanceKlass::adr_implementor() const {
  if (is_interface()) {
    return (Klass* volatile*)end_of_nonstatic_oop_maps();
  } else {
    return NULL;
  }
}

inline InstanceKlass** InstanceKlass::adr_unsafe_anonymous_host() const {
  if (is_unsafe_anonymous()) {
    InstanceKlass** adr_impl = (InstanceKlass**)adr_implementor();
    if (adr_impl != NULL) {
      return adr_impl + 1;
    } else {
      return (InstanceKlass **)end_of_nonstatic_oop_maps();
    }
  } else {
    return NULL;
  }
}

inline address InstanceKlass::adr_fingerprint() const {
  if (has_stored_fingerprint()) {
    InstanceKlass** adr_host = adr_unsafe_anonymous_host();
    if (adr_host != NULL) {
      return (address)(adr_host + 1);
    }

    Klass* volatile* adr_impl = adr_implementor();
    if (adr_impl != NULL) {
      return (address)(adr_impl + 1);
    }

    return (address)end_of_nonstatic_oop_maps();
  } else {
    return NULL;
  }
}

inline ObjArrayKlass* InstanceKlass::array_klasses_acquire() const {
>>>>>>> bd81ccfd
  return Atomic::load_acquire(&_array_klasses);
}

inline void InstanceKlass::release_set_array_klasses(ArrayKlass* k) {
  Atomic::release_store(&_array_klasses, k);
}

inline jmethodID* InstanceKlass::methods_jmethod_ids_acquire() const {
  return Atomic::load_acquire(&_methods_jmethod_ids);
}

inline void InstanceKlass::release_set_methods_jmethod_ids(jmethodID* jmeths) {
  Atomic::release_store(&_methods_jmethod_ids, jmeths);
}

// The iteration over the oops in objects is a hot path in the GC code.
// By force inlining the following functions, we get similar GC performance
// as the previous macro based implementation.

template <typename T, class OopClosureType>
ALWAYSINLINE void InstanceKlass::oop_oop_iterate_oop_map(OopMapBlock* map, oop obj, OopClosureType* closure) {
  T* p         = (T*)obj->obj_field_addr<T>(map->offset());
  T* const end = p + map->count();

  for (; p < end; ++p) {
    Devirtualizer::do_oop(closure, p);
  }
}

template <typename T, class OopClosureType>
ALWAYSINLINE void InstanceKlass::oop_oop_iterate_oop_map_reverse(OopMapBlock* map, oop obj, OopClosureType* closure) {
  T* const start = (T*)obj->obj_field_addr<T>(map->offset());
  T*       p     = start + map->count();

  while (start < p) {
    --p;
    Devirtualizer::do_oop(closure, p);
  }
}

template <typename T, class OopClosureType>
ALWAYSINLINE void InstanceKlass::oop_oop_iterate_oop_map_bounded(OopMapBlock* map, oop obj, OopClosureType* closure, MemRegion mr) {
  T* p   = (T*)obj->obj_field_addr<T>(map->offset());
  T* end = p + map->count();

  T* const l   = (T*)mr.start();
  T* const h   = (T*)mr.end();
  assert(mask_bits((intptr_t)l, sizeof(T)-1) == 0 &&
         mask_bits((intptr_t)h, sizeof(T)-1) == 0,
         "bounded region must be properly aligned");

  if (p < l) {
    p = l;
  }
  if (end > h) {
    end = h;
  }

  for (;p < end; ++p) {
    Devirtualizer::do_oop(closure, p);
  }
}

template <typename T, class OopClosureType>
ALWAYSINLINE void InstanceKlass::oop_oop_iterate_oop_maps(oop obj, OopClosureType* closure) {
  OopMapBlock* map           = start_of_nonstatic_oop_maps();
  OopMapBlock* const end_map = map + nonstatic_oop_map_count();

  for (; map < end_map; ++map) {
    oop_oop_iterate_oop_map<T>(map, obj, closure);
  }
}

template <typename T, class OopClosureType>
ALWAYSINLINE void InstanceKlass::oop_oop_iterate_oop_maps_reverse(oop obj, OopClosureType* closure) {
  OopMapBlock* const start_map = start_of_nonstatic_oop_maps();
  OopMapBlock* map             = start_map + nonstatic_oop_map_count();

  while (start_map < map) {
    --map;
    oop_oop_iterate_oop_map_reverse<T>(map, obj, closure);
  }
}

template <typename T, class OopClosureType>
ALWAYSINLINE void InstanceKlass::oop_oop_iterate_oop_maps_bounded(oop obj, OopClosureType* closure, MemRegion mr) {
  OopMapBlock* map           = start_of_nonstatic_oop_maps();
  OopMapBlock* const end_map = map + nonstatic_oop_map_count();

  for (;map < end_map; ++map) {
    oop_oop_iterate_oop_map_bounded<T>(map, obj, closure, mr);
  }
}

template <typename T, class OopClosureType>
ALWAYSINLINE void InstanceKlass::oop_oop_iterate(oop obj, OopClosureType* closure) {
  if (Devirtualizer::do_metadata(closure)) {
    Devirtualizer::do_klass(closure, this);
  }

  oop_oop_iterate_oop_maps<T>(obj, closure);
}

template <typename T, class OopClosureType>
ALWAYSINLINE void InstanceKlass::oop_oop_iterate_reverse(oop obj, OopClosureType* closure) {
  assert(!Devirtualizer::do_metadata(closure),
      "Code to handle metadata is not implemented");

  oop_oop_iterate_oop_maps_reverse<T>(obj, closure);
}

template <typename T, class OopClosureType>
ALWAYSINLINE void InstanceKlass::oop_oop_iterate_bounded(oop obj, OopClosureType* closure, MemRegion mr) {
  if (Devirtualizer::do_metadata(closure)) {
    if (mr.contains(obj)) {
      Devirtualizer::do_klass(closure, this);
    }
  }

  oop_oop_iterate_oop_maps_bounded<T>(obj, closure, mr);
}

inline instanceOop InstanceKlass::allocate_instance(oop java_class, TRAPS) {
  Klass* k = java_lang_Class::as_Klass(java_class);
  if (k == NULL) {
    ResourceMark rm(THREAD);
    THROW_(vmSymbols::java_lang_InstantiationException(), NULL);
  }
  InstanceKlass* ik = cast(k);
  ik->check_valid_for_instantiation(false, CHECK_NULL);
  ik->initialize(CHECK_NULL);
  return ik->allocate_instance(THREAD);
}

#endif // SHARE_OOPS_INSTANCEKLASS_INLINE_HPP<|MERGE_RESOLUTION|>--- conflicted
+++ resolved
@@ -37,9 +37,6 @@
 #include "utilities/globalDefinitions.hpp"
 #include "utilities/macros.hpp"
 
-<<<<<<< HEAD
-inline ArrayKlass* InstanceKlass::array_klasses_acquire() const {
-=======
 inline InstanceKlass* InstanceKlass::unsafe_anonymous_host() const {
   InstanceKlass** hk = adr_unsafe_anonymous_host();
   if (hk == NULL) {
@@ -116,8 +113,62 @@
   }
 }
 
-inline ObjArrayKlass* InstanceKlass::array_klasses_acquire() const {
->>>>>>> bd81ccfd
+inline address InstanceKlass::adr_inline_type_field_klasses() const {
+  if (has_inline_type_fields()) {
+    address adr_fing = adr_fingerprint();
+    if (adr_fing != NULL) {
+      return adr_fingerprint() + sizeof(u8);
+    }
+
+    InstanceKlass** adr_host = adr_unsafe_anonymous_host();
+    if (adr_host != NULL) {
+      return (address)(adr_host + 1);
+    }
+
+    Klass* volatile* adr_impl = adr_implementor();
+    if (adr_impl != NULL) {
+      return (address)(adr_impl + 1);
+    }
+
+    return (address)end_of_nonstatic_oop_maps();
+  } else {
+    return NULL;
+  }
+}
+
+inline Klass* InstanceKlass::get_inline_type_field_klass(int idx) const {
+  assert(has_inline_type_fields(), "Sanity checking");
+  assert(idx < java_fields_count(), "IOOB");
+  Klass* k = ((Klass**)adr_inline_type_field_klasses())[idx];
+  assert(k != NULL, "Should always be set before being read");
+  assert(k->is_inline_klass(), "Must be an inline type");
+  return k;
+}
+
+inline Klass* InstanceKlass::get_inline_type_field_klass_or_null(int idx) const {
+  assert(has_inline_type_fields(), "Sanity checking");
+  assert(idx < java_fields_count(), "IOOB");
+  Klass* k = ((Klass**)adr_inline_type_field_klasses())[idx];
+  assert(k == NULL || k->is_inline_klass(), "Must be an inline type");
+  return k;
+}
+
+inline void InstanceKlass::set_inline_type_field_klass(int idx, Klass* k) {
+  assert(has_inline_type_fields(), "Sanity checking");
+  assert(idx < java_fields_count(), "IOOB");
+  assert(k != NULL, "Should not be set to NULL");
+  assert(((Klass**)adr_inline_type_field_klasses())[idx] == NULL, "Should not be set twice");
+  ((Klass**)adr_inline_type_field_klasses())[idx] = k;
+}
+
+inline void InstanceKlass::reset_inline_type_field_klass(int idx) {
+  assert(has_inline_type_fields(), "Sanity checking");
+  assert(idx < java_fields_count(), "IOOB");
+  ((Klass**)adr_inline_type_field_klasses())[idx] = NULL;
+}
+
+
+inline ArrayKlass* InstanceKlass::array_klasses_acquire() const {
   return Atomic::load_acquire(&_array_klasses);
 }
 
