/*
 * Copyright (c) 2015, 2021, Oracle and/or its affiliates. All rights reserved.
 * DO NOT ALTER OR REMOVE COPYRIGHT NOTICES OR THIS FILE HEADER.
 *
 * This code is free software; you can redistribute it and/or modify it
 * under the terms of the GNU General Public License version 2 only, as
 * published by the Free Software Foundation.
 *
 * This code is distributed in the hope that it will be useful, but WITHOUT
 * ANY WARRANTY; without even the implied warranty of MERCHANTABILITY or
 * FITNESS FOR A PARTICULAR PURPOSE.  See the GNU General Public License
 * version 2 for more details (a copy is included in the LICENSE file that
 * accompanied this code).
 *
 * You should have received a copy of the GNU General Public License version
 * 2 along with this work; if not, write to the Free Software Foundation,
 * Inc., 51 Franklin St, Fifth Floor, Boston, MA 02110-1301 USA.
 *
 * Please contact Oracle, 500 Oracle Parkway, Redwood Shores, CA 94065 USA
 * or visit www.oracle.com if you need additional information or have any
 * questions.
 *
 */

#ifndef SHARE_OOPS_INSTANCEKLASS_INLINE_HPP
#define SHARE_OOPS_INSTANCEKLASS_INLINE_HPP

#include "classfile/javaClasses.hpp"
#include "classfile/vmSymbols.hpp"
#include "memory/iterator.hpp"
#include "memory/resourceArea.hpp"
#include "oops/instanceKlass.hpp"
#include "oops/klass.inline.hpp"
#include "oops/oop.inline.hpp"
#include "runtime/atomic.hpp"
#include "utilities/debug.hpp"
#include "utilities/globalDefinitions.hpp"
#include "utilities/macros.hpp"

inline InstanceKlass* InstanceKlass::unsafe_anonymous_host() const {
  InstanceKlass** hk = adr_unsafe_anonymous_host();
  if (hk == NULL) {
    assert(!is_unsafe_anonymous(), "Unsafe anonymous classes have host klasses");
    return NULL;
  } else {
    assert(*hk != NULL, "host klass should always be set if the address is not null");
    assert(is_unsafe_anonymous(), "Only unsafe anonymous classes have host klasses");
    return *hk;
  }
}

inline void InstanceKlass::set_unsafe_anonymous_host(const InstanceKlass* host) {
  assert(is_unsafe_anonymous(), "not unsafe anonymous");
  const InstanceKlass** addr = (const InstanceKlass **)adr_unsafe_anonymous_host();
  assert(addr != NULL, "no reversed space");
  if (addr != NULL) {
    *addr = host;
  }
}

inline intptr_t* InstanceKlass::start_of_itable()   const { return (intptr_t*)start_of_vtable() + vtable_length(); }
inline intptr_t* InstanceKlass::end_of_itable()     const { return start_of_itable() + itable_length(); }

inline int InstanceKlass::itable_offset_in_words() const { return start_of_itable() - (intptr_t*)this; }

inline oop InstanceKlass::static_field_base_raw() { return java_mirror(); }

inline OopMapBlock* InstanceKlass::start_of_nonstatic_oop_maps() const {
  return (OopMapBlock*)(start_of_itable() + itable_length());
}

inline Klass** InstanceKlass::end_of_nonstatic_oop_maps() const {
  return (Klass**)(start_of_nonstatic_oop_maps() +
                   nonstatic_oop_map_count());
}

inline InstanceKlass* volatile* InstanceKlass::adr_implementor() const {
  if (is_interface()) {
    return (InstanceKlass* volatile*)end_of_nonstatic_oop_maps();
  } else {
    return NULL;
  }
}

inline InstanceKlass** InstanceKlass::adr_unsafe_anonymous_host() const {
  if (is_unsafe_anonymous()) {
    InstanceKlass** adr_impl = (InstanceKlass**)adr_implementor();
    if (adr_impl != NULL) {
      return adr_impl + 1;
    } else {
      return (InstanceKlass **)end_of_nonstatic_oop_maps();
    }
  } else {
    return NULL;
  }
}

<<<<<<< HEAD
inline address InstanceKlass::adr_fingerprint() const {
  if (has_stored_fingerprint()) {
    InstanceKlass** adr_host = adr_unsafe_anonymous_host();
    if (adr_host != NULL) {
      return (address)(adr_host + 1);
    }

    InstanceKlass* volatile* adr_impl = adr_implementor();
    if (adr_impl != NULL) {
      return (address)(adr_impl + 1);
    }

    return (address)end_of_nonstatic_oop_maps();
  } else {
    return NULL;
  }
}

inline address InstanceKlass::adr_inline_type_field_klasses() const {
  if (has_inline_type_fields()) {
    address adr_fing = adr_fingerprint();
    if (adr_fing != NULL) {
      return adr_fingerprint() + sizeof(u8);
    }

    InstanceKlass** adr_host = adr_unsafe_anonymous_host();
    if (adr_host != NULL) {
      return (address)(adr_host + 1);
    }

    InstanceKlass* volatile* adr_impl = adr_implementor();
    if (adr_impl != NULL) {
      return (address)(adr_impl + 1);
    }

    return (address)end_of_nonstatic_oop_maps();
  } else {
    return NULL;
  }
}

inline Klass* InstanceKlass::get_inline_type_field_klass(int idx) const {
  assert(has_inline_type_fields(), "Sanity checking");
  assert(idx < java_fields_count(), "IOOB");
  Klass* k = ((Klass**)adr_inline_type_field_klasses())[idx];
  assert(k != NULL, "Should always be set before being read");
  assert(k->is_inline_klass(), "Must be an inline type");
  return k;
}

inline Klass* InstanceKlass::get_inline_type_field_klass_or_null(int idx) const {
  assert(has_inline_type_fields(), "Sanity checking");
  assert(idx < java_fields_count(), "IOOB");
  Klass* k = ((Klass**)adr_inline_type_field_klasses())[idx];
  assert(k == NULL || k->is_inline_klass(), "Must be an inline type");
  return k;
}

inline void InstanceKlass::set_inline_type_field_klass(int idx, Klass* k) {
  assert(has_inline_type_fields(), "Sanity checking");
  assert(idx < java_fields_count(), "IOOB");
  assert(k != NULL, "Should not be set to NULL");
  assert(((Klass**)adr_inline_type_field_klasses())[idx] == NULL, "Should not be set twice");
  ((Klass**)adr_inline_type_field_klasses())[idx] = k;
}

inline void InstanceKlass::reset_inline_type_field_klass(int idx) {
  assert(has_inline_type_fields(), "Sanity checking");
  assert(idx < java_fields_count(), "IOOB");
  ((Klass**)adr_inline_type_field_klasses())[idx] = NULL;
}


inline ArrayKlass* InstanceKlass::array_klasses_acquire() const {
=======
inline ObjArrayKlass* InstanceKlass::array_klasses_acquire() const {
>>>>>>> 138d573c
  return Atomic::load_acquire(&_array_klasses);
}

inline void InstanceKlass::release_set_array_klasses(ArrayKlass* k) {
  Atomic::release_store(&_array_klasses, k);
}

inline jmethodID* InstanceKlass::methods_jmethod_ids_acquire() const {
  return Atomic::load_acquire(&_methods_jmethod_ids);
}

inline void InstanceKlass::release_set_methods_jmethod_ids(jmethodID* jmeths) {
  Atomic::release_store(&_methods_jmethod_ids, jmeths);
}

// The iteration over the oops in objects is a hot path in the GC code.
// By force inlining the following functions, we get similar GC performance
// as the previous macro based implementation.

template <typename T, class OopClosureType>
ALWAYSINLINE void InstanceKlass::oop_oop_iterate_oop_map(OopMapBlock* map, oop obj, OopClosureType* closure) {
  T* p         = (T*)obj->obj_field_addr<T>(map->offset());
  T* const end = p + map->count();

  for (; p < end; ++p) {
    Devirtualizer::do_oop(closure, p);
  }
}

template <typename T, class OopClosureType>
ALWAYSINLINE void InstanceKlass::oop_oop_iterate_oop_map_reverse(OopMapBlock* map, oop obj, OopClosureType* closure) {
  T* const start = (T*)obj->obj_field_addr<T>(map->offset());
  T*       p     = start + map->count();

  while (start < p) {
    --p;
    Devirtualizer::do_oop(closure, p);
  }
}

template <typename T, class OopClosureType>
ALWAYSINLINE void InstanceKlass::oop_oop_iterate_oop_map_bounded(OopMapBlock* map, oop obj, OopClosureType* closure, MemRegion mr) {
  T* p   = (T*)obj->obj_field_addr<T>(map->offset());
  T* end = p + map->count();

  T* const l   = (T*)mr.start();
  T* const h   = (T*)mr.end();
  assert(mask_bits((intptr_t)l, sizeof(T)-1) == 0 &&
         mask_bits((intptr_t)h, sizeof(T)-1) == 0,
         "bounded region must be properly aligned");

  if (p < l) {
    p = l;
  }
  if (end > h) {
    end = h;
  }

  for (;p < end; ++p) {
    Devirtualizer::do_oop(closure, p);
  }
}

template <typename T, class OopClosureType>
ALWAYSINLINE void InstanceKlass::oop_oop_iterate_oop_maps(oop obj, OopClosureType* closure) {
  OopMapBlock* map           = start_of_nonstatic_oop_maps();
  OopMapBlock* const end_map = map + nonstatic_oop_map_count();

  for (; map < end_map; ++map) {
    oop_oop_iterate_oop_map<T>(map, obj, closure);
  }
}

template <typename T, class OopClosureType>
ALWAYSINLINE void InstanceKlass::oop_oop_iterate_oop_maps_reverse(oop obj, OopClosureType* closure) {
  OopMapBlock* const start_map = start_of_nonstatic_oop_maps();
  OopMapBlock* map             = start_map + nonstatic_oop_map_count();

  while (start_map < map) {
    --map;
    oop_oop_iterate_oop_map_reverse<T>(map, obj, closure);
  }
}

template <typename T, class OopClosureType>
ALWAYSINLINE void InstanceKlass::oop_oop_iterate_oop_maps_bounded(oop obj, OopClosureType* closure, MemRegion mr) {
  OopMapBlock* map           = start_of_nonstatic_oop_maps();
  OopMapBlock* const end_map = map + nonstatic_oop_map_count();

  for (;map < end_map; ++map) {
    oop_oop_iterate_oop_map_bounded<T>(map, obj, closure, mr);
  }
}

template <typename T, class OopClosureType>
ALWAYSINLINE void InstanceKlass::oop_oop_iterate(oop obj, OopClosureType* closure) {
  if (Devirtualizer::do_metadata(closure)) {
    Devirtualizer::do_klass(closure, this);
  }

  oop_oop_iterate_oop_maps<T>(obj, closure);
}

template <typename T, class OopClosureType>
ALWAYSINLINE void InstanceKlass::oop_oop_iterate_reverse(oop obj, OopClosureType* closure) {
  assert(!Devirtualizer::do_metadata(closure),
      "Code to handle metadata is not implemented");

  oop_oop_iterate_oop_maps_reverse<T>(obj, closure);
}

template <typename T, class OopClosureType>
ALWAYSINLINE void InstanceKlass::oop_oop_iterate_bounded(oop obj, OopClosureType* closure, MemRegion mr) {
  if (Devirtualizer::do_metadata(closure)) {
    if (mr.contains(obj)) {
      Devirtualizer::do_klass(closure, this);
    }
  }

  oop_oop_iterate_oop_maps_bounded<T>(obj, closure, mr);
}

inline instanceOop InstanceKlass::allocate_instance(oop java_class, TRAPS) {
  Klass* k = java_lang_Class::as_Klass(java_class);
  if (k == NULL) {
    ResourceMark rm(THREAD);
    THROW_(vmSymbols::java_lang_InstantiationException(), NULL);
  }
  InstanceKlass* ik = cast(k);
  ik->check_valid_for_instantiation(false, CHECK_NULL);
  ik->initialize(CHECK_NULL);
  return ik->allocate_instance(THREAD);
}

#endif // SHARE_OOPS_INSTANCEKLASS_INLINE_HPP<|MERGE_RESOLUTION|>--- conflicted
+++ resolved
@@ -95,32 +95,8 @@
   }
 }
 
-<<<<<<< HEAD
-inline address InstanceKlass::adr_fingerprint() const {
-  if (has_stored_fingerprint()) {
-    InstanceKlass** adr_host = adr_unsafe_anonymous_host();
-    if (adr_host != NULL) {
-      return (address)(adr_host + 1);
-    }
-
-    InstanceKlass* volatile* adr_impl = adr_implementor();
-    if (adr_impl != NULL) {
-      return (address)(adr_impl + 1);
-    }
-
-    return (address)end_of_nonstatic_oop_maps();
-  } else {
-    return NULL;
-  }
-}
-
 inline address InstanceKlass::adr_inline_type_field_klasses() const {
   if (has_inline_type_fields()) {
-    address adr_fing = adr_fingerprint();
-    if (adr_fing != NULL) {
-      return adr_fingerprint() + sizeof(u8);
-    }
-
     InstanceKlass** adr_host = adr_unsafe_anonymous_host();
     if (adr_host != NULL) {
       return (address)(adr_host + 1);
@@ -170,9 +146,6 @@
 
 
 inline ArrayKlass* InstanceKlass::array_klasses_acquire() const {
-=======
-inline ObjArrayKlass* InstanceKlass::array_klasses_acquire() const {
->>>>>>> 138d573c
   return Atomic::load_acquire(&_array_klasses);
 }
 
