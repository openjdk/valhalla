/*
 * Copyright (c) 1997, 2019, Oracle and/or its affiliates. All rights reserved.
 * DO NOT ALTER OR REMOVE COPYRIGHT NOTICES OR THIS FILE HEADER.
 *
 * This code is free software; you can redistribute it and/or modify it
 * under the terms of the GNU General Public License version 2 only, as
 * published by the Free Software Foundation.
 *
 * This code is distributed in the hope that it will be useful, but WITHOUT
 * ANY WARRANTY; without even the implied warranty of MERCHANTABILITY or
 * FITNESS FOR A PARTICULAR PURPOSE.  See the GNU General Public License
 * version 2 for more details (a copy is included in the LICENSE file that
 * accompanied this code).
 *
 * You should have received a copy of the GNU General Public License version
 * 2 along with this work; if not, write to the Free Software Foundation,
 * Inc., 51 Franklin St, Fifth Floor, Boston, MA 02110-1301 USA.
 *
 * Please contact Oracle, 500 Oracle Parkway, Redwood Shores, CA 94065 USA
 * or visit www.oracle.com if you need additional information or have any
 * questions.
 *
 */

#ifndef SHARE_OOPS_OOPSHIERARCHY_HPP
#define SHARE_OOPS_OOPSHIERARCHY_HPP

#include "metaprogramming/integralConstant.hpp"
#include "metaprogramming/primitiveConversions.hpp"
#include "utilities/globalDefinitions.hpp"

// OBJECT hierarchy
// This hierarchy is a representation hierarchy, i.e. if A is a superclass
// of B, A's representation is a prefix of B's representation.

typedef juint narrowOop; // Offset instead of address for an oop within a java object

// If compressed klass pointers then use narrowKlass.
typedef juint  narrowKlass;

typedef void* OopOrNarrowOopStar;

#ifndef CHECK_UNHANDLED_OOPS

typedef class oopDesc*                    oop;
typedef class   instanceOopDesc*            instanceOop;
typedef class   arrayOopDesc*               arrayOop;
typedef class     objArrayOopDesc*            objArrayOop;
<<<<<<< HEAD
typedef class     typeArrayOopDesc*            typeArrayOop;
typedef class     valueArrayOopDesc*            valueArrayOop;
=======
typedef class     typeArrayOopDesc*           typeArrayOop;
>>>>>>> ea0fbbca

#else

// When CHECK_UNHANDLED_OOPS is defined, an "oop" is a class with a
// carefully chosen set of constructors and conversion operators to go
// to and from the underlying oopDesc pointer type.
//
// Because oop and its subclasses <type>Oop are class types, arbitrary
// conversions are not accepted by the compiler.  Applying a cast to
// an oop will cause the best matched conversion operator to be
// invoked returning the underlying oopDesc* type if appropriate.
// No copy constructors, explicit user conversions or operators of
// numerical type should be defined within the oop class. Most C++
// compilers will issue a compile time error concerning the overloading
// ambiguity between operators of numerical and pointer types. If
// a conversion to or from an oop to a numerical type is needed,
// use the inline template methods, cast_*_oop, defined below.
//
// Converting NULL to oop to Handle implicit is no longer accepted by the
// compiler because there are too many steps in the conversion.  Use Handle()
// instead, which generates less code anyway.

class Thread;
class PromotedObject;
class oopDesc;

extern "C" bool CheckUnhandledOops;

class oop {
  oopDesc* _o;

  void register_oop();
  void unregister_oop();

public:
  void set_obj(const void* p)         {
    raw_set_obj(p);
    if (CheckUnhandledOops) register_oop();
  }
  void raw_set_obj(const void* p)     { _o = (oopDesc*)p; }

  oop()                               { set_obj(NULL); }
  oop(const oop& o)                   { set_obj(o.obj()); }
  oop(const volatile oop& o)          { set_obj(o.obj()); }
  oop(const void* p)                  { set_obj(p); }
  ~oop()                              {
    if (CheckUnhandledOops) unregister_oop();
  }

  oopDesc* obj()  const volatile      { return _o; }

  // General access
  oopDesc*  operator->() const        { return obj(); }
  bool operator==(const oop o) const;
  bool operator==(void *p) const      { return obj() == p; }
  bool operator!=(const volatile oop o) const;
  bool operator!=(void *p) const      { return obj() != p; }

  // Assignment
  oop& operator=(const oop& o)                            { _o = o.obj(); return *this; }
  volatile oop& operator=(const oop& o) volatile          { _o = o.obj(); return *this; }
  volatile oop& operator=(const volatile oop& o) volatile { _o = o.obj(); return *this; }

  // Explict user conversions
  operator void* () const             { return (void *)obj(); }
#ifndef SOLARIS
  operator void* () const volatile    { return (void *)obj(); }
#endif
  operator HeapWord* () const         { return (HeapWord*)obj(); }
  operator oopDesc* () const volatile { return obj(); }
  operator intptr_t* () const         { return (intptr_t*)obj(); }
  operator PromotedObject* () const   { return (PromotedObject*)obj(); }
  operator address   () const         { return (address)obj(); }

  // from javaCalls.cpp
  operator jobject () const           { return (jobject)obj(); }

  // from parNewGeneration and other things that want to get to the end of
  // an oop for stuff (like ObjArrayKlass.cpp)
  operator oop* () const              { return (oop *)obj(); }
};

template<>
struct PrimitiveConversions::Translate<oop> : public TrueType {
  typedef oop Value;
  typedef oopDesc* Decayed;

  static Decayed decay(Value x) { return x.obj(); }
  static Value recover(Decayed x) { return oop(x); }
};

#define DEF_OOP(type)                                                      \
   class type##OopDesc;                                                    \
   class type##Oop : public oop {                                          \
     public:                                                               \
       type##Oop() : oop() {}                                              \
       type##Oop(const oop& o) : oop(o) {}                                 \
       type##Oop(const volatile oop& o) : oop(o) {}                        \
       type##Oop(const void* p) : oop(p) {}                                \
       operator type##OopDesc* () const { return (type##OopDesc*)obj(); }  \
       type##OopDesc* operator->() const {                                 \
            return (type##OopDesc*)obj();                                  \
       }                                                                   \
       type##Oop& operator=(const type##Oop& o) {                          \
            oop::operator=(o);                                             \
            return *this;                                                  \
       }                                                                   \
       volatile type##Oop& operator=(const type##Oop& o) volatile {        \
            (void)const_cast<oop&>(oop::operator=(o));                     \
            return *this;                                                  \
       }                                                                   \
       volatile type##Oop& operator=(const volatile type##Oop& o) volatile {\
            (void)const_cast<oop&>(oop::operator=(o));                     \
            return *this;                                                  \
       }                                                                   \
   };                                                                      \
                                                                           \
   template<>                                                              \
   struct PrimitiveConversions::Translate<type##Oop> : public TrueType {   \
     typedef type##Oop Value;                                              \
     typedef type##OopDesc* Decayed;                                       \
                                                                           \
     static Decayed decay(Value x) { return (type##OopDesc*)x.obj(); }     \
     static Value recover(Decayed x) { return type##Oop(x); }              \
   };

DEF_OOP(instance);
DEF_OOP(array);
DEF_OOP(objArray);
DEF_OOP(typeArray);
DEF_OOP(valueArray);

#endif // CHECK_UNHANDLED_OOPS

// For CHECK_UNHANDLED_OOPS, it is ambiguous C++ behavior to have the oop
// structure contain explicit user defined conversions of both numerical
// and pointer type. Define inline methods to provide the numerical conversions.
template <class T> inline oop cast_to_oop(T value) {
  return (oop)(CHECK_UNHANDLED_OOPS_ONLY((void *))(value));
}
template <class T> inline T cast_from_oop(oop o) {
  return (T)(CHECK_UNHANDLED_OOPS_ONLY((void*))o);
}

inline bool check_obj_alignment(void* ptr) {
  return (uintptr_t(ptr) & MinObjAlignmentInBytesMask) == 0;
}

// The metadata hierarchy is separate from the oop hierarchy

//      class MetaspaceObj
class   ConstMethod;
class   ConstantPoolCache;
class   MethodData;
//      class Metadata
class   Method;
class   ConstantPool;
//      class CHeapObj
class   CompiledICHolder;


// The klass hierarchy is separate from the oop hierarchy.

class Klass;
class   InstanceKlass;
class     InstanceMirrorKlass;
class     InstanceClassLoaderKlass;
class     InstanceRefKlass;
class     ValueKlass;
class   ArrayKlass;
class     ObjArrayKlass;
class     TypeArrayKlass;
class     ValueArrayKlass;

#endif // SHARE_OOPS_OOPSHIERARCHY_HPP<|MERGE_RESOLUTION|>--- conflicted
+++ resolved
@@ -46,12 +46,8 @@
 typedef class   instanceOopDesc*            instanceOop;
 typedef class   arrayOopDesc*               arrayOop;
 typedef class     objArrayOopDesc*            objArrayOop;
-<<<<<<< HEAD
-typedef class     typeArrayOopDesc*            typeArrayOop;
-typedef class     valueArrayOopDesc*            valueArrayOop;
-=======
 typedef class     typeArrayOopDesc*           typeArrayOop;
->>>>>>> ea0fbbca
+typedef class     valueArrayOopDesc*          valueArrayOop;
 
 #else
 
