--- conflicted
+++ resolved
@@ -115,13 +115,7 @@
 
   // Returns the number of words necessary to hold an array of "len"
   // elements each of the given "byte_size".
-<<<<<<< HEAD
-
-  static int object_size(int lh, int length) {
-=======
- private:
   static size_t object_size(int lh, int length) {
->>>>>>> 8683de5e
     int instance_header_size = Klass::layout_helper_header_size(lh);
     int element_shift = Klass::layout_helper_log2_element_size(lh);
     DEBUG_ONLY(BasicType etype = Klass::layout_helper_element_type(lh));
