--- conflicted
+++ resolved
@@ -51,15 +51,10 @@
 
  protected:
   // Constructor
-<<<<<<< HEAD
   ObjArrayKlass(int n, Klass* element_klass, Symbol* name, KlassKind kind, ArrayKlass::ArrayProperties props, markWord mw);
   static ObjArrayKlass* allocate_klass(ClassLoaderData* loader_data, int n, Klass* k, Symbol* name, ArrayKlass::ArrayProperties props, TRAPS);
-=======
-  ObjArrayKlass(int n, Klass* element_klass, Symbol* name);
-  static ObjArrayKlass* allocate_klass(ClassLoaderData* loader_data, int n, Klass* k, Symbol* name, TRAPS);
 
   objArrayOop allocate_instance(int length, TRAPS);
->>>>>>> eb256deb
  public:
   // For dummy objects
   ObjArrayKlass() {}
@@ -95,12 +90,9 @@
   static ObjArrayKlass* allocate_objArray_klass(ClassLoaderData* loader_data,
                                                 int n, Klass* element_klass, TRAPS);
 
-<<<<<<< HEAD
   static ArrayDescription array_layout_selection(Klass* element, ArrayProperties properties);
 
   virtual objArrayOop allocate_instance(int length, ArrayProperties props, TRAPS);
-=======
->>>>>>> eb256deb
   oop multi_allocate(int rank, jint* sizes, TRAPS);
 
   // Copying
