/*
 * Copyright (c) 1997, 2025, Oracle and/or its affiliates. All rights reserved.
 * DO NOT ALTER OR REMOVE COPYRIGHT NOTICES OR THIS FILE HEADER.
 *
 * This code is free software; you can redistribute it and/or modify it
 * under the terms of the GNU General Public License version 2 only, as
 * published by the Free Software Foundation.
 *
 * This code is distributed in the hope that it will be useful, but WITHOUT
 * ANY WARRANTY; without even the implied warranty of MERCHANTABILITY or
 * FITNESS FOR A PARTICULAR PURPOSE.  See the GNU General Public License
 * version 2 for more details (a copy is included in the LICENSE file that
 * accompanied this code).
 *
 * You should have received a copy of the GNU General Public License version
 * 2 along with this work; if not, write to the Free Software Foundation,
 * Inc., 51 Franklin St, Fifth Floor, Boston, MA 02110-1301 USA.
 *
 * Please contact Oracle, 500 Oracle Parkway, Redwood Shores, CA 94065 USA
 * or visit www.oracle.com if you need additional information or have any
 * questions.
 *
 */

#ifndef SHARE_OOPS_OBJARRAYKLASS_HPP
#define SHARE_OOPS_OBJARRAYKLASS_HPP

#include "oops/arrayKlass.hpp"
#include "utilities/macros.hpp"

class ClassLoaderData;

// ObjArrayKlass is the klass for objArrays

class ObjArrayKlass : public ArrayKlass {
  friend class Deoptimization;
  friend class JVMCIVMStructs;
  friend class oopFactory;
  friend class VMStructs;

 public:
  static const KlassKind Kind = ObjArrayKlassKind;

 private:
  // If you add a new field that points to any metaspace object, you
  // must add this field to ObjArrayKlass::metaspace_pointers_do().
  Klass* _bottom_klass;             // The one-dimensional type (InstanceKlass or TypeArrayKlass)
 protected:
  Klass* _element_klass;            // The klass of the elements of this array type
  ObjArrayKlass* _next_refined_array_klass;

 protected:
  // Constructor
  ObjArrayKlass(int n, Klass* element_klass, Symbol* name, KlassKind kind, ArrayKlass::ArrayProperties props, markWord mw);
  static ObjArrayKlass* allocate_klass(ClassLoaderData* loader_data, int n, Klass* k, Symbol* name, ArrayKlass::ArrayProperties props, TRAPS);

  static ArrayDescription array_layout_selection(Klass* element, ArrayProperties properties);
  ObjArrayKlass* allocate_klass_with_properties(ArrayKlass::ArrayProperties props, TRAPS);
  virtual objArrayOop allocate_instance(int length, ArrayProperties props, TRAPS);

   // Create array_name for element klass
  static Symbol* create_element_klass_array_name(JavaThread* current, Klass* element_klass);

 public:
  // For dummy objects
  ObjArrayKlass() {}

<<<<<<< HEAD
  virtual Klass* element_klass() const      { return _element_klass; }
  virtual void set_element_klass(Klass* k)  { _element_klass = k; }

  // Compiler/Interpreter offset
  static ByteSize element_klass_offset() { return in_ByteSize(offset_of(ObjArrayKlass, _element_klass)); }

  ObjArrayKlass* next_refined_array_klass() const      { return _next_refined_array_klass; }
  inline ObjArrayKlass* next_refined_array_klass_acquire() const;
  void set_next_refined_klass_klass(ObjArrayKlass* ak) { _next_refined_array_klass = ak; }
  inline void release_set_next_refined_klass(ObjArrayKlass* ak);
  ObjArrayKlass* klass_with_properties(ArrayKlass::ArrayProperties properties, TRAPS);
  static ByteSize next_refined_array_klass_offset() { return byte_offset_of(ObjArrayKlass, _next_refined_array_klass); }
=======
  // Instance variables
  Klass* element_klass() const      { return _element_klass; }
  void set_element_klass(Klass* k)  { _element_klass = k; }

  // Compiler/Interpreter offset
  static ByteSize element_klass_offset() { return byte_offset_of(ObjArrayKlass, _element_klass); }
>>>>>>> 2aafda19

  Klass* bottom_klass() const       { return _bottom_klass; }
  void set_bottom_klass(Klass* k)   { _bottom_klass = k; }
  Klass** bottom_klass_addr()       { return &_bottom_klass; }

  ModuleEntry* module() const;
  PackageEntry* package() const;

  // Dispatched operation
  bool can_be_primary_super_slow() const;
  GrowableArray<Klass*>* compute_secondary_supers(int num_extra_slots,
                                                  Array<InstanceKlass*>* transitive_interfaces);
  DEBUG_ONLY(bool is_objArray_klass_slow()  const  { return true; })
  size_t oop_size(oop obj) const;

  // Allocation
  static ObjArrayKlass* allocate_objArray_klass(ClassLoaderData* loader_data,
                                                int n, Klass* element_klass, TRAPS);

  oop multi_allocate(int rank, jint* sizes, TRAPS);

  // Copying
  void  copy_array(arrayOop s, int src_pos, arrayOop d, int dst_pos, int length, TRAPS);

  // Compute protection domain
  oop protection_domain() const { return bottom_klass()->protection_domain(); }

  virtual void metaspace_pointers_do(MetaspaceClosure* iter);

#if INCLUDE_CDS
  virtual void remove_unshareable_info();
  virtual void remove_java_mirror();
  void restore_unshareable_info(ClassLoaderData* loader_data, Handle protection_domain, TRAPS);
#endif

 public:
  static ObjArrayKlass* cast(Klass* k) {
    return const_cast<ObjArrayKlass*>(cast(const_cast<const Klass*>(k)));
  }

  static const ObjArrayKlass* cast(const Klass* k) {
    assert(k->is_objArray_klass(), "cast to ObjArrayKlass");
    return static_cast<const ObjArrayKlass*>(k);
  }

  // Sizing
  static int header_size()                { return sizeof(ObjArrayKlass)/wordSize; }
  int size() const                        { return ArrayKlass::static_size(header_size()); }

  // Initialization (virtual from Klass)
  void initialize(TRAPS);

  // Oop fields (and metadata) iterators
  //
  // The ObjArrayKlass iterators also visits the Object's klass.

  // Iterate over oop elements and metadata.
  template <typename T, typename OopClosureType>
  inline void oop_oop_iterate(oop obj, OopClosureType* closure);

  // Iterate over oop elements and metadata.
  template <typename T, typename OopClosureType>
  inline void oop_oop_iterate_reverse(oop obj, OopClosureType* closure);

  // Iterate over oop elements within mr, and metadata.
  template <typename T, typename OopClosureType>
  inline void oop_oop_iterate_bounded(oop obj, OopClosureType* closure, MemRegion mr);

  // Iterate over oop elements within [start, end), and metadata.
  template <typename T, class OopClosureType>
  inline void oop_oop_iterate_range(objArrayOop a, OopClosureType* closure, int start, int end);

 public:
  // Iterate over all oop elements.
  template <typename T, class OopClosureType>
  inline void oop_oop_iterate_elements(objArrayOop a, OopClosureType* closure);

 private:
  // Iterate over all oop elements with indices within mr.
  template <typename T, class OopClosureType>
  inline void oop_oop_iterate_elements_bounded(objArrayOop a, OopClosureType* closure, void* low, void* high);

 public:
  u2 compute_modifier_flags() const;

 public:
  // Printing
  void print_on(outputStream* st) const;
  void print_value_on(outputStream* st) const;

  virtual void oop_print_value_on(oop obj, outputStream* st);
#ifndef PRODUCT
  virtual void oop_print_on      (oop obj, outputStream* st);
#endif //PRODUCT

  const char* internal_name() const;

  // Verification
  void verify_on(outputStream* st);

  void oop_verify_on(oop obj, outputStream* st);
};

#endif // SHARE_OOPS_OBJARRAYKLASS_HPP<|MERGE_RESOLUTION|>--- conflicted
+++ resolved
@@ -65,12 +65,9 @@
   // For dummy objects
   ObjArrayKlass() {}
 
-<<<<<<< HEAD
   virtual Klass* element_klass() const      { return _element_klass; }
   virtual void set_element_klass(Klass* k)  { _element_klass = k; }
 
-  // Compiler/Interpreter offset
-  static ByteSize element_klass_offset() { return in_ByteSize(offset_of(ObjArrayKlass, _element_klass)); }
 
   ObjArrayKlass* next_refined_array_klass() const      { return _next_refined_array_klass; }
   inline ObjArrayKlass* next_refined_array_klass_acquire() const;
@@ -78,14 +75,9 @@
   inline void release_set_next_refined_klass(ObjArrayKlass* ak);
   ObjArrayKlass* klass_with_properties(ArrayKlass::ArrayProperties properties, TRAPS);
   static ByteSize next_refined_array_klass_offset() { return byte_offset_of(ObjArrayKlass, _next_refined_array_klass); }
-=======
-  // Instance variables
-  Klass* element_klass() const      { return _element_klass; }
-  void set_element_klass(Klass* k)  { _element_klass = k; }
 
   // Compiler/Interpreter offset
   static ByteSize element_klass_offset() { return byte_offset_of(ObjArrayKlass, _element_klass); }
->>>>>>> 2aafda19
 
   Klass* bottom_klass() const       { return _bottom_klass; }
   void set_bottom_klass(Klass* k)   { _bottom_klass = k; }
