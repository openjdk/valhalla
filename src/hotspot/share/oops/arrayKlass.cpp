--- conflicted
+++ resolved
@@ -179,17 +179,11 @@
   }
 }
 
-<<<<<<< HEAD
 oop ArrayKlass::component_mirror() const {
   return java_lang_Class::component_mirror(java_mirror());
 }
 
-// JVM support
-
-jint ArrayKlass::compute_modifier_flags(TRAPS) const {
-=======
 jint ArrayKlass::compute_modifier_flags() const {
->>>>>>> 7146104f
   return JVM_ACC_ABSTRACT | JVM_ACC_FINAL | JVM_ACC_PUBLIC;
 }
 
