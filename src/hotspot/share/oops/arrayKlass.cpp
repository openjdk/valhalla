--- conflicted
+++ resolved
@@ -214,13 +214,10 @@
   return nullptr;
 }
 
-<<<<<<< HEAD
 oop ArrayKlass::component_mirror() const {
   return java_lang_Class::component_mirror(java_mirror());
 }
 
-=======
->>>>>>> 2aafda19
 // JVMTI support
 
 jint ArrayKlass::jvmti_class_status() const {
