--- conflicted
+++ resolved
@@ -160,31 +160,10 @@
   return o;
 }
 
-<<<<<<< HEAD
-void ArrayKlass::array_klasses_do(void f(Klass* k, TRAPS), TRAPS) {
-  Klass* k = this;
-  // Iterate over this array klass and all higher dimensions
-  while (k != NULL) {
-    f(k, CHECK);
-    k = ArrayKlass::cast(k)->higher_dimension();
-  }
-}
-
-void ArrayKlass::array_klasses_do(void f(Klass* k)) {
-  Klass* k = this;
-  // Iterate over this array klass and all higher dimensions
-  while (k != NULL) {
-    f(k);
-    k = ArrayKlass::cast(k)->higher_dimension();
-  }
-}
-
 oop ArrayKlass::component_mirror() const {
   return java_lang_Class::component_mirror(java_mirror());
 }
 
-=======
->>>>>>> 8683de5e
 jint ArrayKlass::compute_modifier_flags() const {
   return JVM_ACC_ABSTRACT | JVM_ACC_FINAL | JVM_ACC_PUBLIC;
 }
