--- conflicted
+++ resolved
@@ -55,14 +55,9 @@
     return &_fi_buf;
   }
 
-<<<<<<< HEAD
-  inline FieldStreamBase(Array<u2>* fields, ConstantPool* constants, Array<MultiFieldInfo>* multifield_info, int start, int limit );
-
-  inline FieldStreamBase(Array<u2>* fields, ConstantPool* constants, Array<MultiFieldInfo>* multifield_info);
-=======
-  inline FieldStreamBase(const Array<u1>* fieldinfo_stream, ConstantPool* constants, int start, int limit);
-
-  inline FieldStreamBase(Array<u1>* fieldinfo_stream, ConstantPool* constants);
+  inline FieldStreamBase(const Array<u1>* fieldinfo_stream, ConstantPool* constants, Array<MultiFieldInfo>* multifield_info, int start, int limit);
+
+  inline FieldStreamBase(Array<u1>* fieldinfo_stream, ConstantPool* constants, Array<MultiFieldInfo>* multifield_info);
 
   private:
    void initialize() {
@@ -73,7 +68,6 @@
       _reader.read_field_info(_fi_buf);
     }
    }
->>>>>>> 94636f4c
  public:
   inline FieldStreamBase(InstanceKlass* klass);
 
@@ -139,7 +133,6 @@
     return _fi_buf;
   }
 
-<<<<<<< HEAD
   bool is_multifield() const {
     return field()->is_multifield();
   }
@@ -150,28 +143,16 @@
 
   u2 multifield_base() const {
     assert(field()->is_multifield() || field()->is_multifield_base(), "Must be");
-    if (field()->is_multifield_base()) {
-      return index();
-    } else {
-      return _multifield_info->at(field()->secondary_index()).base_index();
-    }
+    return field()->is_multifield() ? _multifield_info->at(field()->secondary_index()).base_index() : index();
   }
 
   jbyte multifield_index() const {
     assert(field()->is_multifield() || field()->is_multifield_base(), "Must be");
-    if (field()->is_multifield_base()) {
-      return 0;
-    } else {
-      return _multifield_info->at(field()->secondary_index()).multifield_index();
-    }
-  }
-
-  int contended_group() const {
-    return field()->contended_group();
-=======
+    return field()->is_multifield() ? _multifield_info->at(field()->secondary_index()).multifield_index() : (jbyte)0;
+  }
+
   int num_total_fields() const {
     return FieldInfoStream::num_total_fields(_fieldinfo_stream);
->>>>>>> 94636f4c
   }
 
   // bridge to a heavier API:
@@ -185,11 +166,7 @@
 // Iterate over only the internal fields
 class JavaFieldStream : public FieldStreamBase {
  public:
-<<<<<<< HEAD
-  JavaFieldStream(const InstanceKlass* k): FieldStreamBase(k->fields(), k->constants(), k->multifield_info(), 0, k->java_fields_count()) {}
-=======
-  JavaFieldStream(const InstanceKlass* k): FieldStreamBase(k->fieldinfo_stream(), k->constants(), 0, k->java_fields_count()) {}
->>>>>>> 94636f4c
+  JavaFieldStream(const InstanceKlass* k): FieldStreamBase(k->fieldinfo_stream(), k->constants(), k->multifield_info(), 0, k->java_fields_count()) {}
 
   int name_index() const {
     assert(!field()->field_flags().is_injected(), "regular only");
@@ -216,27 +193,17 @@
   }
 };
 
-
 // Iterate over only the internal fields
 class InternalFieldStream : public FieldStreamBase {
  public:
-<<<<<<< HEAD
-  InternalFieldStream(InstanceKlass* k): FieldStreamBase(k->fields(), k->constants(), k->multifield_info(), k->java_fields_count(), 0) {}
-=======
-  InternalFieldStream(InstanceKlass* k):      FieldStreamBase(k->fieldinfo_stream(), k->constants(), k->java_fields_count(), 0) {}
->>>>>>> 94636f4c
+  InternalFieldStream(InstanceKlass* k): FieldStreamBase(k->fieldinfo_stream(), k->constants(), k->multifield_info(), k->java_fields_count(), 0) {}
 };
 
 
 class AllFieldStream : public FieldStreamBase {
  public:
-<<<<<<< HEAD
-  AllFieldStream(Array<u2>* fields, ConstantPool* constants, Array<MultiFieldInfo>* multifield_info): FieldStreamBase(fields, constants, multifield_info) {}
-  AllFieldStream(InstanceKlass* k):      FieldStreamBase(k->fields(), k->constants(), k->multifield_info()) {}
-=======
-  AllFieldStream(Array<u1>* fieldinfo, ConstantPool* constants): FieldStreamBase(fieldinfo, constants) {}
-  AllFieldStream(const InstanceKlass* k):      FieldStreamBase(k->fieldinfo_stream(), k->constants()) {}
->>>>>>> 94636f4c
+  AllFieldStream(Array<u1>* fieldinfo, ConstantPool* constants, Array<MultiFieldInfo>* multifield_info): FieldStreamBase(fieldinfo, constants, multifield_info) {}
+  AllFieldStream(const InstanceKlass* k):      FieldStreamBase(k->fieldinfo_stream(), k->constants(), k->multifield_info()) {}
 };
 
 #endif // SHARE_OOPS_FIELDSTREAMS_HPP