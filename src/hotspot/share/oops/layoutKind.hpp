/*
 * Copyright (c) 2025, Oracle and/or its affiliates. All rights reserved.
 * DO NOT ALTER OR REMOVE COPYRIGHT NOTICES OR THIS FILE HEADER.
 *
 * This code is free software; you can redistribute it and/or modify it
 * under the terms of the GNU General Public License version 2 only, as
 * published by the Free Software Foundation.
 *
 * This code is distributed in the hope that it will be useful, but WITHOUT
 * ANY WARRANTY; without even the implied warranty of MERCHANTABILITY or
 * FITNESS FOR A PARTICULAR PURPOSE.  See the GNU General Public License
 * version 2 for more details (a copy is included in the LICENSE file that
 * accompanied this code).
 *
 * You should have received a copy of the GNU General Public License version
 * 2 along with this work; if not, write to the Free Software Foundation,
 * Inc., 51 Franklin St, Fifth Floor, Boston, MA 02110-1301 USA.
 *
 * Please contact Oracle, 500 Oracle Parkway, Redwood Shores, CA 94065 USA
 * or visit www.oracle.com if you need additional information or have any
 * questions.
 *
 */

#ifndef SHARE_OOPS_LAYOUTKIND_HPP
#define SHARE_OOPS_LAYOUTKIND_HPP

#include "memory/allStatic.hpp"
#include "utilities/globalDefinitions.hpp"

// LayoutKind is an enum used to indicate which layout has been used for a given value field.
// Each layout has its own properties and its own access protocol that is detailed below.
//
// REFERENCE : this layout uses a pointer to a heap allocated instance (no flattening).
//             When used, field_flags().is_flat() is false . The field can be nullable or
//             null-restricted, in the later case, field_flags().is_null_free_inline_type() is true.
//             In case of a null-restricted field, putfield  and putstatic  must perform a null-check
//             before writing a new value. Still for null-restricted fields, if getfield reads a null pointer
//             from the receiver, it means that the field was not initialized yet, and getfield must substitute
//             the null reference with the default value of the field's class.
// NULL_FREE_NON_ATOMIC_FLAT : this layout is the simplest form of flattening. Any field embedded inside the flat field
//             can be accessed independently. The field is null-restricted, meaning putfield must perform a
//             null-check before performing a field update.
// NULL_FREE_ATOMIC_FLAT : this flat layout is designed for atomic updates, with size and alignment that make use of
//             atomic instructions possible. All accesses, reads and writes, must be performed atomically.
//             The field is null-restricted, meaning putfield must perform a null-check before performing a
//             field update.
// NULLABLE_ATOMIC_FLAT : this is the flat layout designed for JEP 401. It is designed for atomic updates,
//             with size and alignment that make use of atomic instructions possible. All accesses, reads and
//             writes, must be performed atomically. The layout includes a null marker which indicates if the
//             field's value must be considered as null or not. The null marker is a byte, with the value zero
//             meaning the field's value is null, and a non-zero value meaning the field's value is not null.
//             A getfield must check the value of the null marker before returning a value. If the null marker
//             is zero, getfield  must return the null reference, otherwise it returns the field's value read
//             from the receiver. When a putfield writes a non-null value to such field, the update, including
//             the field's value and the null marker, must be performed in a single atomic operation. If the
//             source of the value is a heap allocated instance of the field's class, it is allowed to set the
//             null marker to non-zero in the heap allocated instance before copying the value to the receiver
//             (the BUFFERED layout used in heap allocated values guarantees that the space for the null marker
//             is included, but has no meaning for the heap allocated instance which is always non-null, and that
//             the whole payload is correctly aligned for atomic operations). When a putfield writes null to such
//             field, the null marker must be set to zero. However, if the field contains oops, those oops must be
//             cleared too in order to prevent memory leaks. In order to simplify such operation, value classes
//             supporting a NULLABLE_ATOMIC_FLAT layout have a pre-allocated reset value instance, filled with
//             zeros, which can be used to simply overwrite the whole flat field and reset everything (oops and
//             null marker). The reset value instance is needed because the VM needs an instance guaranteed to
//             always be filled with zeros, and the default value could have its null marker set to non-zero if
//             it is used as a source to update a NULLABLE_ATOMIC_FLAT field.
// NULLABLE_NON_ATOMIC_FLAT: this is a special layout, only used for strict final non-static fields. Because strict
//             final non-static fields cannot be updated after the call to the super constructor, there's no
//             concurrency issue on those fields, so they can be flattened even if they are nullable. During the
//             construction of the instance, the uninitializedThis reference cannot escape before the call to
//             the super's constructor, so no concurrent reads are possible when the field is initialized. After
//             the call to the super's constructor, no update is possible because the field is strict and final,
//             so no write possible during a read. This field has a null marker similar to the one of the
//             NULLABLE_ATOMIC_FLAT layout. However, there's no requirement to read the null marker and the
//             rest of the value atomically. If the null marker indicates a non-null value, the fields of the
//             field's value can be read independently. Same rules for a putfield, no atomicity requirement,
//             as long as all fields and the null marker are up to date at the end of the putfield.
// BUFFERED: this layout is only used in heap buffered instances of a value class. It is computed to be compatible
//             to be compatible in size and alignment with all other flat layouts supported by the value class.
//
//
// IMPORTANT: The REFERENCE layout must always be associated with the numerical value zero, because the implementation
// of the lava.lang.invoke.MemberName class relies on this property.

enum class LayoutKind : uint32_t {
<<<<<<< HEAD
  REFERENCE                = 0,    // indirection to a heap allocated instance
  BUFFERED                 = 1,    // layout used in heap allocated standalone instances
  NON_ATOMIC_FLAT          = 2,    // flat, no guarantee of atomic updates, no null marker
  ATOMIC_FLAT              = 3,    // flat, size compatible with atomic updates, alignment requirement is equal to the size
  NULLABLE_ATOMIC_FLAT     = 4,    // flat, include a null marker, plus same properties as ATOMIC layout
  NULLABLE_NON_ATOMIC_FLAT = 5,    // flat, include a null marker, non-atomic, only used for strict final non-static fields
  UNKNOWN                  = 6     // used for uninitialized fields of type LayoutKind
=======
  REFERENCE                 = 0,    // indirection to a heap allocated instance
  BUFFERED                  = 1,    // layout used in heap allocated standalone instances
  NULL_FREE_NON_ATOMIC_FLAT = 2,    // flat, null-free (no null marker), no guarantee of atomic updates
  NULL_FREE_ATOMIC_FLAT     = 3,    // flat, null-free, size compatible with atomic updates, alignment requirement is equal to the size
  NULLABLE_ATOMIC_FLAT      = 4,    // flat, include a null marker, plus same size/alignment properties as ATOMIC layout
  UNKNOWN                   = 5     // used for uninitialized fields of type LayoutKind
>>>>>>> b0ac1629
};

class LayoutKindHelper : AllStatic {
 public:
  static bool is_flat(LayoutKind lk) {
<<<<<<< HEAD
    return lk == LayoutKind::NON_ATOMIC_FLAT || lk == LayoutKind::ATOMIC_FLAT
                 || lk == LayoutKind::NULLABLE_ATOMIC_FLAT || lk == LayoutKind::NULLABLE_NON_ATOMIC_FLAT;
=======
    return lk == LayoutKind::NULL_FREE_NON_ATOMIC_FLAT
                 || lk == LayoutKind::NULL_FREE_ATOMIC_FLAT || lk == LayoutKind::NULLABLE_ATOMIC_FLAT;
>>>>>>> b0ac1629
  }
  static bool is_atomic_flat(LayoutKind lk) {
    return lk == LayoutKind::NULL_FREE_ATOMIC_FLAT || lk == LayoutKind::NULLABLE_ATOMIC_FLAT;
  }
  static bool is_nullable_flat(LayoutKind lk) {
    return lk == LayoutKind::NULLABLE_ATOMIC_FLAT || lk == LayoutKind::NULLABLE_NON_ATOMIC_FLAT;
  }
  static const char* layout_kind_as_string(LayoutKind lk);
};

#endif // SHARE_OOPS_LAYOUTKIND_HPP<|MERGE_RESOLUTION|>--- conflicted
+++ resolved
@@ -85,34 +85,21 @@
 // of the lava.lang.invoke.MemberName class relies on this property.
 
 enum class LayoutKind : uint32_t {
-<<<<<<< HEAD
-  REFERENCE                = 0,    // indirection to a heap allocated instance
-  BUFFERED                 = 1,    // layout used in heap allocated standalone instances
-  NON_ATOMIC_FLAT          = 2,    // flat, no guarantee of atomic updates, no null marker
-  ATOMIC_FLAT              = 3,    // flat, size compatible with atomic updates, alignment requirement is equal to the size
-  NULLABLE_ATOMIC_FLAT     = 4,    // flat, include a null marker, plus same properties as ATOMIC layout
-  NULLABLE_NON_ATOMIC_FLAT = 5,    // flat, include a null marker, non-atomic, only used for strict final non-static fields
-  UNKNOWN                  = 6     // used for uninitialized fields of type LayoutKind
-=======
   REFERENCE                 = 0,    // indirection to a heap allocated instance
   BUFFERED                  = 1,    // layout used in heap allocated standalone instances
   NULL_FREE_NON_ATOMIC_FLAT = 2,    // flat, null-free (no null marker), no guarantee of atomic updates
   NULL_FREE_ATOMIC_FLAT     = 3,    // flat, null-free, size compatible with atomic updates, alignment requirement is equal to the size
   NULLABLE_ATOMIC_FLAT      = 4,    // flat, include a null marker, plus same size/alignment properties as ATOMIC layout
-  UNKNOWN                   = 5     // used for uninitialized fields of type LayoutKind
->>>>>>> b0ac1629
+  NULLABLE_NON_ATOMIC_FLAT  = 5,    // flat, include a null marker, non-atomic, only used for strict final non-static fields
+  UNKNOWN                   = 6     // used for uninitialized fields of type LayoutKind
 };
 
 class LayoutKindHelper : AllStatic {
  public:
   static bool is_flat(LayoutKind lk) {
-<<<<<<< HEAD
-    return lk == LayoutKind::NON_ATOMIC_FLAT || lk == LayoutKind::ATOMIC_FLAT
+    return lk == LayoutKind::NULL_FREE_NON_ATOMIC_FLAT
+                 || lk == LayoutKind::NULL_FREE_ATOMIC_FLAT
                  || lk == LayoutKind::NULLABLE_ATOMIC_FLAT || lk == LayoutKind::NULLABLE_NON_ATOMIC_FLAT;
-=======
-    return lk == LayoutKind::NULL_FREE_NON_ATOMIC_FLAT
-                 || lk == LayoutKind::NULL_FREE_ATOMIC_FLAT || lk == LayoutKind::NULLABLE_ATOMIC_FLAT;
->>>>>>> b0ac1629
   }
   static bool is_atomic_flat(LayoutKind lk) {
     return lk == LayoutKind::NULL_FREE_ATOMIC_FLAT || lk == LayoutKind::NULLABLE_ATOMIC_FLAT;
