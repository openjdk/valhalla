--- conflicted
+++ resolved
@@ -1737,11 +1737,7 @@
 }
 
 void GenerateOopMap::ppush1(CellTypeState in) {
-<<<<<<< HEAD
   assert(in.is_reference() || in.is_inline_type(), "sanity check");
-=======
-  assert(in.is_reference() || in.is_value(), "sanity check");
->>>>>>> 861e3020
   push(in);
 }
 
