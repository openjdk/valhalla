/*
 * Copyright (c) 1997, 2022, Oracle and/or its affiliates. All rights reserved.
 * DO NOT ALTER OR REMOVE COPYRIGHT NOTICES OR THIS FILE HEADER.
 *
 * This code is free software; you can redistribute it and/or modify it
 * under the terms of the GNU General Public License version 2 only, as
 * published by the Free Software Foundation.
 *
 * This code is distributed in the hope that it will be useful, but WITHOUT
 * ANY WARRANTY; without even the implied warranty of MERCHANTABILITY or
 * FITNESS FOR A PARTICULAR PURPOSE.  See the GNU General Public License
 * version 2 for more details (a copy is included in the LICENSE file that
 * accompanied this code).
 *
 * You should have received a copy of the GNU General Public License version
 * 2 along with this work; if not, write to the Free Software Foundation,
 * Inc., 51 Franklin St, Fifth Floor, Boston, MA 02110-1301 USA.
 *
 * Please contact Oracle, 500 Oracle Parkway, Redwood Shores, CA 94065 USA
 * or visit www.oracle.com if you need additional information or have any
 * questions.
 *
 */

#ifndef SHARE_OOPS_INSTANCEKLASS_HPP
#define SHARE_OOPS_INSTANCEKLASS_HPP

#include "code/vmreg.hpp"
#include "memory/referenceType.hpp"
#include "oops/annotations.hpp"
#include "oops/constMethod.hpp"
#include "oops/fieldInfo.hpp"
#include "oops/instanceKlassMiscStatus.hpp"
#include "oops/instanceOop.hpp"
#include "runtime/handles.hpp"
#include "utilities/accessFlags.hpp"
#include "utilities/align.hpp"
#include "utilities/macros.hpp"
#if INCLUDE_JFR
#include "jfr/support/jfrKlassExtension.hpp"
#endif

class klassItable;
class RecordComponent;

// An InstanceKlass is the VM level representation of a Java class.
// It contains all information needed for at class at execution runtime.

//  InstanceKlass embedded field layout (after declared fields):
//    [EMBEDDED Java vtable             ] size in words = vtable_len
//    [EMBEDDED nonstatic oop-map blocks] size in words = nonstatic_oop_map_size
//      The embedded nonstatic oop-map blocks are short pairs (offset, length)
//      indicating where oops are located in instances of this klass.
//    [EMBEDDED implementor of the interface] only exist for interface
//    [EMBEDDED inline_type_field_klasses] only if has_inline_fields() == true
//    [EMBEDDED InlineKlassFixedBlock] only if is an InlineKlass instance


// forward declaration for class -- see below for definition
#if INCLUDE_JVMTI
class BreakpointInfo;
#endif
class ClassFileParser;
class ClassFileStream;
class KlassDepChange;
class DependencyContext;
class fieldDescriptor;
class jniIdMapBase;
class JNIid;
class JvmtiCachedClassFieldMap;
class nmethodBucket;
class OopMapCache;
class BufferedInlineTypeBlob;
class InterpreterOopMap;
class PackageEntry;
class ModuleEntry;

// This is used in iterators below.
class FieldClosure: public StackObj {
public:
  virtual void do_field(fieldDescriptor* fd) = 0;
};

// Print fields.
// If "obj" argument to constructor is NULL, prints static fields, otherwise prints non-static fields.
class FieldPrinter: public FieldClosure {
   oop _obj;
   outputStream* _st;
 public:
   FieldPrinter(outputStream* st, oop obj = NULL) : _obj(obj), _st(st) {}
   void do_field(fieldDescriptor* fd);
};

// Describes where oops are located in instances of this klass.
class OopMapBlock {
 public:
  // Byte offset of the first oop mapped by this block.
  int offset() const          { return _offset; }
  void set_offset(int offset) { _offset = offset; }

  // Number of oops in this block.
  uint count() const         { return _count; }
  void set_count(uint count) { _count = count; }

  void increment_count(int diff) { _count += diff; }

  int offset_span() const { return _count * heapOopSize; }

  int end_offset() const {
    return offset() + offset_span();
  }

  bool is_contiguous(int another_offset) const {
    return another_offset == end_offset();
  }

  // sizeof(OopMapBlock) in words.
  static const int size_in_words() {
    return align_up((int)sizeof(OopMapBlock), wordSize) >>
      LogBytesPerWord;
  }

  static int compare_offset(const OopMapBlock* a, const OopMapBlock* b) {
    return a->offset() - b->offset();
  }

 private:
  int  _offset;
  uint _count;
};

struct JvmtiCachedClassFileData;

class SigEntry;

class InlineKlassFixedBlock {
  Array<SigEntry>** _extended_sig;
  Array<VMRegPair>** _return_regs;
  address* _pack_handler;
  address* _pack_handler_jobject;
  address* _unpack_handler;
  int* _default_value_offset;
  ArrayKlass** _null_free_inline_array_klasses;
  int _alignment;
  int _first_field_offset;
  int _exact_size_in_bytes;

  friend class InlineKlass;
};

class InstanceKlass: public Klass {
  friend class VMStructs;
  friend class JVMCIVMStructs;
  friend class ClassFileParser;
  friend class CompileReplay;
  friend class TemplateTable;

 public:
  static const KlassKind Kind = InstanceKlassKind;

 protected:
  InstanceKlass(const ClassFileParser& parser, KlassKind kind = Kind, ReferenceType reference_type = REF_NONE);

 public:
  InstanceKlass() { assert(DumpSharedSpaces || UseSharedSpaces, "only for CDS"); }

  // See "The Java Virtual Machine Specification" section 2.16.2-5 for a detailed description
  // of the class loading & initialization procedure, and the use of the states.
  enum ClassState : u1 {
    allocated,                          // allocated (but not yet linked)
    loaded,                             // loaded and inserted in class hierarchy (but not linked yet)
    being_linked,                       // currently running verifier and rewriter
    linked,                             // successfully linked/verified (but not initialized yet)
    being_initialized,                  // currently running class initializer
    fully_initialized,                  // initialized (successful final state)
    initialization_error                // error happened during initialization
  };

 private:
  static InstanceKlass* allocate_instance_klass(const ClassFileParser& parser, TRAPS);

 protected:
  // If you add a new field that points to any metaspace object, you
  // must add this field to InstanceKlass::metaspace_pointers_do().

  // Annotations for this class
  Annotations*    _annotations;
  // Package this class is defined in
  PackageEntry*   _package_entry;
  // Array classes holding elements of this class.
  ArrayKlass* volatile _array_klasses;
  // Constant pool for this class.
  ConstantPool* _constants;
  // The InnerClasses attribute and EnclosingMethod attribute. The
  // _inner_classes is an array of shorts. If the class has InnerClasses
  // attribute, then the _inner_classes array begins with 4-tuples of shorts
  // [inner_class_info_index, outer_class_info_index,
  // inner_name_index, inner_class_access_flags] for the InnerClasses
  // attribute. If the EnclosingMethod attribute exists, it occupies the
  // last two shorts [class_index, method_index] of the array. If only
  // the InnerClasses attribute exists, the _inner_classes array length is
  // number_of_inner_classes * 4. If the class has both InnerClasses
  // and EnclosingMethod attributes the _inner_classes array length is
  // number_of_inner_classes * 4 + enclosing_method_attribute_size.
  Array<jushort>* _inner_classes;

  // The NestMembers attribute. An array of shorts, where each is a
  // class info index for the class that is a nest member. This data
  // has not been validated.
  Array<jushort>* _nest_members;

  // Resolved nest-host klass: either true nest-host or self if we are not
  // nested, or an error occurred resolving or validating the nominated
  // nest-host. Can also be set directly by JDK API's that establish nest
  // relationships.
  // By always being set it makes nest-member access checks simpler.
  InstanceKlass* _nest_host;

  // The PermittedSubclasses attribute. An array of shorts, where each is a
  // class info index for the class that is a permitted subclass.
  Array<jushort>* _permitted_subclasses;

  // The contents of the Record attribute.
  Array<RecordComponent*>* _record_components;

  // the source debug extension for this klass, NULL if not specified.
  // Specified as UTF-8 string without terminating zero byte in the classfile,
  // it is stored in the instanceklass as a NULL-terminated UTF-8 string
  const char*     _source_debug_extension;

  // Number of heapOopSize words used by non-static fields in this klass
  // (including inherited fields but after header_size()).
  int             _nonstatic_field_size;
  int             _static_field_size;       // number words used by static fields (oop and non-oop) in this klass
  int             _nonstatic_oop_map_size;  // size in words of nonstatic oop map blocks
  int             _itable_len;              // length of Java itable (in words)

  // The NestHost attribute. The class info index for the class
  // that is the nest-host of this class. This data has not been validated.
  u2              _nest_host_index;
  u2              _this_class_index;        // constant pool entry
  u2              _static_oop_field_count;  // number of static oop fields in this klass
  u2              _java_fields_count;       // The number of declared Java fields

  volatile u2     _idnum_allocated_count;   // JNI/JVMTI: increments with the addition of methods, old ids don't change

  // _is_marked_dependent can be set concurrently, thus cannot be part of the
  // _misc_status right now.
  bool            _is_marked_dependent;     // used for marking during flushing and deoptimization

  ClassState      _init_state;              // state of class

  u1              _reference_type;          // reference type

<<<<<<< HEAD
  enum {
    _misc_rewritten                           = 1 << 0,  // methods rewritten.
    _misc_has_nonstatic_fields                = 1 << 1,  // for sizing with UseCompressedOops
    _misc_should_verify_class                 = 1 << 2,  // allow caching of preverification
    _misc_unused                              = 1 << 3,  // not currently used
    _misc_is_contended                        = 1 << 4,  // marked with contended annotation
    _misc_has_nonstatic_concrete_methods      = 1 << 5,  // class/superclass/implemented interfaces has non-static, concrete methods
    _misc_declares_nonstatic_concrete_methods = 1 << 6,  // directly declares non-static, concrete methods
    _misc_has_been_redefined                  = 1 << 7,  // class has been redefined
    _misc_shared_loading_failed               = 1 << 8,  // class has been loaded from shared archive
    _misc_is_scratch_class                    = 1 << 9,  // class is the redefined scratch class
    _misc_is_shared_boot_class                = 1 << 10, // defining class loader is boot class loader
    _misc_is_shared_platform_class            = 1 << 11, // defining class loader is platform class loader
    _misc_is_shared_app_class                 = 1 << 12, // defining class loader is app class loader
    _misc_has_contended_annotations           = 1 << 13, // has @Contended annotation
    _misc_has_inline_type_fields              = 1 << 14, // has inline fields and related embedded section is not empty
    _misc_is_empty_inline_type                = 1 << 15, // empty inline type (*)
    _misc_is_naturally_atomic                 = 1 << 16, // loaded/stored in one instruction
    _misc_is_declared_atomic                  = 1 << 17, // implements jl.NonTearable
    // _misc_invalid_value_super                 = 1 << 18, // invalid super type for an value type
    // _misc_invalid_identity_super              = 1 << 19, // invalid super type for an identity type
    _misc_carries_value_modifier              = 1 << 20, // the class or one of its super types has the ACC_VALUE modifier
    _misc_carries_identity_modifier           = 1 << 21, // the class or one of its super types has the ACC_IDENTITY modifier
  };

  // (*) An inline type is considered empty if it contains no non-static fields or
  // if it contains only empty inline fields. Note that JITs have a slightly different
  // definition: empty inline fields must be flattened otherwise the container won't
  // be considered empty

  u2 shared_loader_type_bits() const {
    return _misc_is_shared_boot_class|_misc_is_shared_platform_class|_misc_is_shared_app_class;
  }
  u4              _misc_flags;           // There is more space in access_flags for more flags.
=======
  // State is set while executing, eventually atomically to not disturb other state
  InstanceKlassMiscStatus _misc_status;
>>>>>>> 175e3d3f

  Monitor*        _init_monitor;         // mutual exclusion to _init_state and _init_thread.
  Thread*         _init_thread;          // Pointer to current thread doing initialization (to handle recursive initialization)

  OopMapCache*    volatile _oop_map_cache;   // OopMapCache for all methods in the klass (allocated lazily)
  JNIid*          _jni_ids;              // First JNI identifier for static fields in this class
  jmethodID*      volatile _methods_jmethod_ids;  // jmethodIDs corresponding to method_idnum, or NULL if none
  nmethodBucket*  volatile _dep_context;          // packed DependencyContext structure
  uint64_t        volatile _dep_context_last_cleaned;
  nmethod*        _osr_nmethods_head;    // Head of list of on-stack replacement nmethods for this class
#if INCLUDE_JVMTI
  BreakpointInfo* _breakpoints;          // bpt lists, managed by Method*
  // Linked instanceKlasses of previous versions
  InstanceKlass* _previous_versions;
  // JVMTI fields can be moved to their own structure - see 6315920
  // JVMTI: cached class file, before retransformable agent modified it in CFLH
  JvmtiCachedClassFileData* _cached_class_file;
#endif

#if INCLUDE_JVMTI
  JvmtiCachedClassFieldMap* _jvmti_cached_class_field_map;  // JVMTI: used during heap iteration
#endif

  NOT_PRODUCT(int _verify_count;)  // to avoid redundant verifies

  // Method array.
  Array<Method*>* _methods;
  // Default Method Array, concrete methods inherited from interfaces
  Array<Method*>* _default_methods;
  // Interfaces (InstanceKlass*s) this class declares locally to implement.
  Array<InstanceKlass*>* _local_interfaces;
  // Interfaces (InstanceKlass*s) this class implements transitively.
  Array<InstanceKlass*>* _transitive_interfaces;
  // Int array containing the original order of method in the class file (for JVMTI).
  Array<int>*     _method_ordering;
  // Int array containing the vtable_indices for default_methods
  // offset matches _default_methods offset
  Array<int>*     _default_vtable_indices;

  // Instance and static variable information, starts with 6-tuples of shorts
  // [access, name index, sig index, initval index, low_offset, high_offset]
  // for all fields, followed by the generic signature data at the end of
  // the array. Only fields with generic signature attributes have the generic
  // signature data set in the array. The fields array looks like following:
  //
  // f1: [access, name index, sig index, initial value index, low_offset, high_offset]
  // f2: [access, name index, sig index, initial value index, low_offset, high_offset]
  //      ...
  // fn: [access, name index, sig index, initial value index, low_offset, high_offset]
  //     [generic signature index]
  //     [generic signature index]
  //     ...
  Array<u2>*      _fields;
  const Klass**   _inline_type_field_klasses; // For "inline class" fields, NULL if none present
  Array<u2>* _preload_classes;
  const InlineKlassFixedBlock* _adr_inlineklass_fixed_block;

  // embedded Java vtable follows here
  // embedded Java itables follows here
  // embedded static fields follows here
  // embedded nonstatic oop-map blocks follows here
  // embedded implementor of this interface follows here
  //   The embedded implementor only exists if the current klass is an
  //   interface. The possible values of the implementor fall into following
  //   three cases:
  //     NULL: no implementor.
  //     A Klass* that's not itself: one implementor.
  //     Itself: more than one implementors.
  //

  friend class SystemDictionary;

  static bool _disable_method_binary_search;

  // Controls finalizer registration
  static bool _finalization_enabled;

 public:

  // Queries finalization state
  static bool is_finalization_enabled() { return _finalization_enabled; }

  // Sets finalization state
  static void set_finalization_enabled(bool val) { _finalization_enabled = val; }

  // The three BUILTIN class loader types
  bool is_shared_boot_class() const { return _misc_status.is_shared_boot_class(); }
  bool is_shared_platform_class() const { return _misc_status.is_shared_platform_class(); }
  bool is_shared_app_class() const {  return _misc_status.is_shared_app_class(); }
  // The UNREGISTERED class loader type
  bool is_shared_unregistered_class() const { return _misc_status.is_shared_unregistered_class(); }

  // Check if the class can be shared in CDS
  bool is_shareable() const;

  bool shared_loading_failed() const { return _misc_status.shared_loading_failed(); }

  void set_shared_loading_failed() { _misc_status.set_shared_loading_failed(true); }

#if INCLUDE_CDS
  void set_shared_class_loader_type(s2 loader_type) { _misc_status.set_shared_class_loader_type(loader_type); }
  void assign_class_loader_type() { _misc_status.assign_class_loader_type(_class_loader_data); }
#endif

  bool has_nonstatic_fields() const        { return _misc_status.has_nonstatic_fields(); }
  void set_has_nonstatic_fields(bool b)    { _misc_status.set_has_nonstatic_fields(b); }

  bool has_inline_type_fields() const          {
    return (_misc_flags & _misc_has_inline_type_fields) != 0;
  }
  void set_has_inline_type_fields()  {
    _misc_flags |= _misc_has_inline_type_fields;
  }

  bool is_empty_inline_type() const {
    return (_misc_flags & _misc_is_empty_inline_type) != 0;
  }
  void set_is_empty_inline_type() {
    _misc_flags |= _misc_is_empty_inline_type;
  }

  // Note:  The naturally_atomic property only applies to
  // inline classes; it is never true on identity classes.
  // The bit is placed on instanceKlass for convenience.

  // Query if h/w provides atomic load/store for instances.
  bool is_naturally_atomic() const {
    return (_misc_flags & _misc_is_naturally_atomic) != 0;
  }
  // Initialized in the class file parser, not changed later.
  void set_is_naturally_atomic() {
    _misc_flags |= _misc_is_naturally_atomic;
  }

  // Query if this class implements jl.NonTearable or was
  // mentioned in the JVM option ForceNonTearable.
  // This bit can occur anywhere, but is only significant
  // for inline classes *and* their super types.
  // It inherits from supers along with NonTearable.
  bool is_declared_atomic() const {
    return (_misc_flags & _misc_is_declared_atomic) != 0;
  }
  // Initialized in the class file parser, not changed later.
  void set_is_declared_atomic() {
    _misc_flags |= _misc_is_declared_atomic;
  }

  bool carries_value_modifier() const {
    return (_misc_flags &  _misc_carries_value_modifier) != 0;
  }

  // Initialized in the class file parser, not changed later.
  void set_carries_value_modifier() {
    _misc_flags |= _misc_carries_value_modifier;
  }

  bool carries_identity_modifier() const {
    return (_misc_flags & _misc_carries_identity_modifier) != 0;
  }

  // Initialized in the class file parser, not changed later.
  void set_carries_identity_modifier() {
    _misc_flags |= _misc_carries_identity_modifier;
  }

  // field sizes
  int nonstatic_field_size() const         { return _nonstatic_field_size; }
  void set_nonstatic_field_size(int size)  { _nonstatic_field_size = size; }

  int static_field_size() const            { return _static_field_size; }
  void set_static_field_size(int size)     { _static_field_size = size; }

  int static_oop_field_count() const       { return (int)_static_oop_field_count; }
  void set_static_oop_field_count(u2 size) { _static_oop_field_count = size; }

  // Java itable
  int  itable_length() const               { return _itable_len; }
  void set_itable_length(int len)          { _itable_len = len; }

  // array klasses
  ArrayKlass* array_klasses() const     { return _array_klasses; }
  inline ArrayKlass* array_klasses_acquire() const; // load with acquire semantics
  inline void release_set_array_klasses(ArrayKlass* k); // store with release semantics

  // methods
  Array<Method*>* methods() const          { return _methods; }
  void set_methods(Array<Method*>* a)      { _methods = a; }
  Method* method_with_idnum(int idnum);
  Method* method_with_orig_idnum(int idnum);
  Method* method_with_orig_idnum(int idnum, int version);

  // method ordering
  Array<int>* method_ordering() const     { return _method_ordering; }
  void set_method_ordering(Array<int>* m) { _method_ordering = m; }
  void copy_method_ordering(const intArray* m, TRAPS);

  // default_methods
  Array<Method*>* default_methods() const  { return _default_methods; }
  void set_default_methods(Array<Method*>* a) { _default_methods = a; }

  // default method vtable_indices
  Array<int>* default_vtable_indices() const { return _default_vtable_indices; }
  void set_default_vtable_indices(Array<int>* v) { _default_vtable_indices = v; }
  Array<int>* create_new_default_vtable_indices(int len, TRAPS);

  // interfaces
  Array<InstanceKlass*>* local_interfaces() const          { return _local_interfaces; }
  void set_local_interfaces(Array<InstanceKlass*>* a)      {
    guarantee(_local_interfaces == NULL || a == NULL, "Just checking");
    _local_interfaces = a; }

  Array<InstanceKlass*>* transitive_interfaces() const     { return _transitive_interfaces; }
  void set_transitive_interfaces(Array<InstanceKlass*>* a) {
    guarantee(_transitive_interfaces == NULL || a == NULL, "Just checking");
    _transitive_interfaces = a;
  }

 private:
  friend class fieldDescriptor;
  FieldInfo* field(int index) const { return FieldInfo::from_field_array(_fields, index); }

 public:
  int     field_offset      (int index) const { return field(index)->offset(); }
  int     field_access_flags(int index) const { return field(index)->access_flags(); }
  Symbol* field_name        (int index) const { return field(index)->name(constants()); }
  Symbol* field_signature   (int index) const { return field(index)->signature(constants()); }
  bool    field_is_inlined(int index) const { return field(index)->is_inlined(); }
  bool    field_is_null_free_inline_type(int index) const;

  // Number of Java declared fields
  int java_fields_count() const           { return (int)_java_fields_count; }

  Array<u2>* fields() const            { return _fields; }
  void set_fields(Array<u2>* f, u2 java_fields_count) {
    guarantee(_fields == NULL || f == NULL, "Just checking");
    _fields = f;
    _java_fields_count = java_fields_count;
  }

  Array<u2>* preload_classes() const { return _preload_classes; }
  void set_preload_classes(Array<u2>* c) { _preload_classes = c; }

  // inner classes
  Array<u2>* inner_classes() const       { return _inner_classes; }
  void set_inner_classes(Array<u2>* f)   { _inner_classes = f; }

  // nest members
  Array<u2>* nest_members() const     { return _nest_members; }
  void set_nest_members(Array<u2>* m) { _nest_members = m; }

  // nest-host index
  jushort nest_host_index() const { return _nest_host_index; }
  void set_nest_host_index(u2 i)  { _nest_host_index = i; }
  // dynamic nest member support
  void set_nest_host(InstanceKlass* host);

  // record components
  Array<RecordComponent*>* record_components() const { return _record_components; }
  void set_record_components(Array<RecordComponent*>* record_components) {
    _record_components = record_components;
  }
  bool is_record() const;

  // permitted subclasses
  Array<u2>* permitted_subclasses() const     { return _permitted_subclasses; }
  void set_permitted_subclasses(Array<u2>* s) { _permitted_subclasses = s; }

private:
  // Called to verify that k is a member of this nest - does not look at k's nest-host,
  // nor does it resolve any CP entries or load any classes.
  bool has_nest_member(JavaThread* current, InstanceKlass* k) const;

public:
  // Call this only if you know that the nest host has been initialized.
  InstanceKlass* nest_host_not_null() {
    assert(_nest_host != NULL, "must be");
    return _nest_host;
  }
  // Used to construct informative IllegalAccessError messages at a higher level,
  // if there was an issue resolving or validating the nest host.
  // Returns NULL if there was no error.
  const char* nest_host_error();
  // Returns nest-host class, resolving and validating it if needed.
  // Returns NULL if resolution is not possible from the calling context.
  InstanceKlass* nest_host(TRAPS);
  // Check if this klass is a nestmate of k - resolves this nest-host and k's
  bool has_nestmate_access_to(InstanceKlass* k, TRAPS);

  // Called to verify that k is a permitted subclass of this class
  bool has_as_permitted_subclass(const InstanceKlass* k) const;

  enum InnerClassAttributeOffset {
    // From http://mirror.eng/products/jdk/1.1/docs/guide/innerclasses/spec/innerclasses.doc10.html#18814
    inner_class_inner_class_info_offset = 0,
    inner_class_outer_class_info_offset = 1,
    inner_class_inner_name_offset = 2,
    inner_class_access_flags_offset = 3,
    inner_class_next_offset = 4
  };

  enum EnclosingMethodAttributeOffset {
    enclosing_method_class_index_offset = 0,
    enclosing_method_method_index_offset = 1,
    enclosing_method_attribute_size = 2
  };

  // package
  PackageEntry* package() const     { return _package_entry; }
  ModuleEntry* module() const;
  bool in_unnamed_package() const   { return (_package_entry == NULL); }
  void set_package(ClassLoaderData* loader_data, PackageEntry* pkg_entry, TRAPS);
  // If the package for the InstanceKlass is in the boot loader's package entry
  // table then sets the classpath_index field so that
  // get_system_package() will know to return a non-null value for the
  // package's location.  And, so that the package will be added to the list of
  // packages returned by get_system_packages().
  // For packages whose classes are loaded from the boot loader class path, the
  // classpath_index indicates which entry on the boot loader class path.
  void set_classpath_index(s2 path_index);
  bool is_same_class_package(const Klass* class2) const;
  bool is_same_class_package(oop other_class_loader, const Symbol* other_class_name) const;

  // find an enclosing class
  InstanceKlass* compute_enclosing_class(bool* inner_is_member, TRAPS) const;

  // Find InnerClasses attribute and return outer_class_info_index & inner_name_index.
  bool find_inner_classes_attr(int* ooff, int* noff, TRAPS) const;

 private:
  // Check prohibited package ("java/" only loadable by boot or platform loaders)
  static void check_prohibited_package(Symbol* class_name,
                                       ClassLoaderData* loader_data,
                                       TRAPS);
 public:
  // initialization state
  bool is_loaded() const                   { return init_state() >= loaded; }
  bool is_linked() const                   { return init_state() >= linked; }
  bool is_being_linked() const             { return init_state() == being_linked; }
  bool is_initialized() const              { return init_state() == fully_initialized; }
  bool is_not_initialized() const          { return init_state() <  being_initialized; }
  bool is_being_initialized() const        { return init_state() == being_initialized; }
  bool is_in_error_state() const           { return init_state() == initialization_error; }
  bool is_init_thread(Thread *thread)      { return thread == _init_thread; }
  ClassState  init_state() const           { return Atomic::load(&_init_state); }
  const char* init_state_name() const;
  bool is_rewritten() const                { return _misc_status.rewritten(); }

  class LockLinkState : public StackObj {
    InstanceKlass* _ik;
    JavaThread*    _current;
   public:
    LockLinkState(InstanceKlass* ik, JavaThread* current) : _ik(ik), _current(current) {
      ik->check_link_state_and_wait(current);
    }
    ~LockLinkState() {
      if (!_ik->is_linked()) {
        // Reset to loaded if linking failed.
        _ik->set_initialization_state_and_notify(loaded, _current);
      }
    }
  };

  // is this a sealed class
  bool is_sealed() const;

  // defineClass specified verification
  bool should_verify_class() const         { return _misc_status.should_verify_class(); }
  void set_should_verify_class(bool value) { _misc_status.set_should_verify_class(value); }

  // marking
  bool is_marked_dependent() const         { return _is_marked_dependent; }
  void set_is_marked_dependent(bool value) { _is_marked_dependent = value; }

  static ByteSize kind_offset() { return in_ByteSize(offset_of(InstanceKlass, _kind)); }
  static ByteSize misc_flags_offset() { return in_ByteSize(offset_of(InstanceKlass, _misc_flags)); }
  static u4 misc_flag_is_empty_inline_type() { return _misc_is_empty_inline_type; }

  // initialization (virtuals from Klass)
  bool should_be_initialized() const;  // means that initialize should be called
  void initialize(TRAPS);
  void link_class(TRAPS);
  bool link_class_or_fail(TRAPS); // returns false on failure
  void rewrite_class(TRAPS);
  void link_methods(TRAPS);
  Method* class_initializer() const;

  // reference type
  ReferenceType reference_type() const     { return (ReferenceType)_reference_type; }

  // this class cp index
  u2 this_class_index() const             { return _this_class_index; }
  void set_this_class_index(u2 index)     { _this_class_index = index; }

  static ByteSize reference_type_offset() { return in_ByteSize(offset_of(InstanceKlass, _reference_type)); }

  // find local field, returns true if found
  bool find_local_field(Symbol* name, Symbol* sig, fieldDescriptor* fd) const;
  // find field in direct superinterfaces, returns the interface in which the field is defined
  Klass* find_interface_field(Symbol* name, Symbol* sig, fieldDescriptor* fd) const;
  // find field according to JVM spec 5.4.3.2, returns the klass in which the field is defined
  Klass* find_field(Symbol* name, Symbol* sig, fieldDescriptor* fd) const;
  // find instance or static fields according to JVM spec 5.4.3.2, returns the klass in which the field is defined
  Klass* find_field(Symbol* name, Symbol* sig, bool is_static, fieldDescriptor* fd) const;

  // find a non-static or static field given its offset within the class.
  bool contains_field_offset(int offset);

  bool find_local_field_from_offset(int offset, bool is_static, fieldDescriptor* fd) const;
  bool find_field_from_offset(int offset, bool is_static, fieldDescriptor* fd) const;

 private:
  inline static int quick_search(const Array<Method*>* methods, const Symbol* name);

 public:
  static void disable_method_binary_search() {
    _disable_method_binary_search = true;
  }

  // find a local method (returns NULL if not found)
  Method* find_method(const Symbol* name, const Symbol* signature) const;
  static Method* find_method(const Array<Method*>* methods,
                             const Symbol* name,
                             const Symbol* signature);

  // find a local method, but skip static methods
  Method* find_instance_method(const Symbol* name, const Symbol* signature,
                               PrivateLookupMode private_mode) const;
  static Method* find_instance_method(const Array<Method*>* methods,
                                      const Symbol* name,
                                      const Symbol* signature,
                                      PrivateLookupMode private_mode);

  // find a local method (returns NULL if not found)
  Method* find_local_method(const Symbol* name,
                            const Symbol* signature,
                            OverpassLookupMode overpass_mode,
                            StaticLookupMode static_mode,
                            PrivateLookupMode private_mode) const;

  // find a local method from given methods array (returns NULL if not found)
  static Method* find_local_method(const Array<Method*>* methods,
                                   const Symbol* name,
                                   const Symbol* signature,
                                   OverpassLookupMode overpass_mode,
                                   StaticLookupMode static_mode,
                                   PrivateLookupMode private_mode);

  // find a local method index in methods or default_methods (returns -1 if not found)
  static int find_method_index(const Array<Method*>* methods,
                               const Symbol* name,
                               const Symbol* signature,
                               OverpassLookupMode overpass_mode,
                               StaticLookupMode static_mode,
                               PrivateLookupMode private_mode);

  // lookup operation (returns NULL if not found)
  Method* uncached_lookup_method(const Symbol* name,
                                 const Symbol* signature,
                                 OverpassLookupMode overpass_mode,
                                 PrivateLookupMode private_mode = PrivateLookupMode::find) const;

  // lookup a method in all the interfaces that this class implements
  // (returns NULL if not found)
  Method* lookup_method_in_all_interfaces(Symbol* name, Symbol* signature, DefaultsLookupMode defaults_mode) const;

  // lookup a method in local defaults then in all interfaces
  // (returns NULL if not found)
  Method* lookup_method_in_ordered_interfaces(Symbol* name, Symbol* signature) const;

  // Find method indices by name.  If a method with the specified name is
  // found the index to the first method is returned, and 'end' is filled in
  // with the index of first non-name-matching method.  If no method is found
  // -1 is returned.
  int find_method_by_name(const Symbol* name, int* end) const;
  static int find_method_by_name(const Array<Method*>* methods,
                                 const Symbol* name, int* end);

  // constant pool
  ConstantPool* constants() const        { return _constants; }
  void set_constants(ConstantPool* c)    { _constants = c; }

  // protection domain
  oop protection_domain() const;

  // signers
  objArrayOop signers() const;

  bool is_contended() const                { return _misc_status.is_contended(); }
  void set_is_contended(bool value)        { _misc_status.set_is_contended(value); }

  // source file name
  Symbol* source_file_name() const               { return _constants->source_file_name(); }
  u2 source_file_name_index() const              { return _constants->source_file_name_index(); }
  void set_source_file_name_index(u2 sourcefile_index) { _constants->set_source_file_name_index(sourcefile_index); }

  // minor and major version numbers of class file
  u2 minor_version() const                 { return _constants->minor_version(); }
  void set_minor_version(u2 minor_version) { _constants->set_minor_version(minor_version); }
  u2 major_version() const                 { return _constants->major_version(); }
  void set_major_version(u2 major_version) { _constants->set_major_version(major_version); }

  // source debug extension
  const char* source_debug_extension() const { return _source_debug_extension; }
  void set_source_debug_extension(const char* array, int length);

  // nonstatic oop-map blocks
  static int nonstatic_oop_map_size(unsigned int oop_map_count) {
    return oop_map_count * OopMapBlock::size_in_words();
  }
  unsigned int nonstatic_oop_map_count() const {
    return _nonstatic_oop_map_size / OopMapBlock::size_in_words();
  }
  int nonstatic_oop_map_size() const { return _nonstatic_oop_map_size; }
  void set_nonstatic_oop_map_size(int words) {
    _nonstatic_oop_map_size = words;
  }

  bool has_contended_annotations() const { return _misc_status.has_contended_annotations(); }
  void set_has_contended_annotations(bool value)  { _misc_status.set_has_contended_annotations(value); }

#if INCLUDE_JVMTI
  // Redefinition locking.  Class can only be redefined by one thread at a time.
  // The flag is in access_flags so that it can be set and reset using atomic
  // operations, and not be reset by other misc_flag settings.
  bool is_being_redefined() const          {
    return _access_flags.is_being_redefined();
  }
  void set_is_being_redefined(bool value)  {
    if (value) {
      _access_flags.set_is_being_redefined();
    } else {
      _access_flags.clear_is_being_redefined();
    }
  }

  // RedefineClasses() support for previous versions:
  void add_previous_version(InstanceKlass* ik, int emcp_method_count);
  void purge_previous_version_list();

  InstanceKlass* previous_versions() const { return _previous_versions; }
#else
  InstanceKlass* previous_versions() const { return NULL; }
#endif

  InstanceKlass* get_klass_version(int version) {
    for (InstanceKlass* ik = this; ik != NULL; ik = ik->previous_versions()) {
      if (ik->constants()->version() == version) {
        return ik;
      }
    }
    return NULL;
  }

  bool has_been_redefined() const { return _misc_status.has_been_redefined(); }
  void set_has_been_redefined() { _misc_status.set_has_been_redefined(true); }

  bool is_scratch_class() const { return _misc_status.is_scratch_class(); }
  void set_is_scratch_class() { _misc_status.set_is_scratch_class(true); }

  bool has_resolved_methods() const {
    return _access_flags.has_resolved_methods();
  }

  void set_has_resolved_methods() {
    _access_flags.set_has_resolved_methods();
  }

public:
#if INCLUDE_JVMTI

  void init_previous_versions() {
    _previous_versions = NULL;
  }

 private:
  static bool  _has_previous_versions;
 public:
  static void purge_previous_versions(InstanceKlass* ik) {
    if (ik->has_been_redefined()) {
      ik->purge_previous_version_list();
    }
  }

  static bool has_previous_versions_and_reset();
  static bool has_previous_versions() { return _has_previous_versions; }

  // JVMTI: Support for caching a class file before it is modified by an agent that can do retransformation
  void set_cached_class_file(JvmtiCachedClassFileData *data) {
    _cached_class_file = data;
  }
  JvmtiCachedClassFileData * get_cached_class_file();
  jint get_cached_class_file_len();
  unsigned char * get_cached_class_file_bytes();

  // JVMTI: Support for caching of field indices, types, and offsets
  void set_jvmti_cached_class_field_map(JvmtiCachedClassFieldMap* descriptor) {
    _jvmti_cached_class_field_map = descriptor;
  }
  JvmtiCachedClassFieldMap* jvmti_cached_class_field_map() const {
    return _jvmti_cached_class_field_map;
  }
#else // INCLUDE_JVMTI

  static void purge_previous_versions(InstanceKlass* ik) { return; };
  static bool has_previous_versions_and_reset() { return false; }

  void set_cached_class_file(JvmtiCachedClassFileData *data) {
    assert(data == NULL, "unexpected call with JVMTI disabled");
  }
  JvmtiCachedClassFileData * get_cached_class_file() { return (JvmtiCachedClassFileData *)NULL; }

#endif // INCLUDE_JVMTI

  bool has_nonstatic_concrete_methods() const { return _misc_status.has_nonstatic_concrete_methods(); }
  void set_has_nonstatic_concrete_methods(bool b) { _misc_status.set_has_nonstatic_concrete_methods(b); }

  bool declares_nonstatic_concrete_methods() const { return _misc_status.declares_nonstatic_concrete_methods(); }
  void set_declares_nonstatic_concrete_methods(bool b) { _misc_status.set_declares_nonstatic_concrete_methods(b); }

  // for adding methods, ConstMethod::UNSET_IDNUM means no more ids available
  inline u2 next_method_idnum();
  void set_initial_method_idnum(u2 value)             { _idnum_allocated_count = value; }

  // generics support
  Symbol* generic_signature() const                   { return _constants->generic_signature(); }
  u2 generic_signature_index() const                  { return _constants->generic_signature_index(); }
  void set_generic_signature_index(u2 sig_index)      { _constants->set_generic_signature_index(sig_index); }

  u2 enclosing_method_data(int offset) const;
  u2 enclosing_method_class_index() const {
    return enclosing_method_data(enclosing_method_class_index_offset);
  }
  u2 enclosing_method_method_index() {
    return enclosing_method_data(enclosing_method_method_index_offset);
  }
  void set_enclosing_method_indices(u2 class_index,
                                    u2 method_index);

  // jmethodID support
  jmethodID get_jmethod_id(const methodHandle& method_h);
  jmethodID get_jmethod_id_fetch_or_update(size_t idnum,
                     jmethodID new_id, jmethodID* new_jmeths,
                     jmethodID* to_dealloc_id_p,
                     jmethodID** to_dealloc_jmeths_p);
  static void get_jmethod_id_length_value(jmethodID* cache, size_t idnum,
                size_t *length_p, jmethodID* id_p);
  void ensure_space_for_methodids(int start_offset = 0);
  jmethodID jmethod_id_or_null(Method* method);

  // annotations support
  Annotations* annotations() const          { return _annotations; }
  void set_annotations(Annotations* anno)   { _annotations = anno; }

  AnnotationArray* class_annotations() const {
    return (_annotations != NULL) ? _annotations->class_annotations() : NULL;
  }
  Array<AnnotationArray*>* fields_annotations() const {
    return (_annotations != NULL) ? _annotations->fields_annotations() : NULL;
  }
  AnnotationArray* class_type_annotations() const {
    return (_annotations != NULL) ? _annotations->class_type_annotations() : NULL;
  }
  Array<AnnotationArray*>* fields_type_annotations() const {
    return (_annotations != NULL) ? _annotations->fields_type_annotations() : NULL;
  }
  // allocation
  instanceOop allocate_instance(TRAPS);
  static instanceOop allocate_instance(oop cls, TRAPS);

  // additional member function to return a handle
  instanceHandle allocate_instance_handle(TRAPS);

  objArrayOop allocate_objArray(int n, int length, TRAPS);
  // Helper function
  static instanceOop register_finalizer(instanceOop i, TRAPS);

  // Check whether reflection/jni/jvm code is allowed to instantiate this class;
  // if not, throw either an Error or an Exception.
  virtual void check_valid_for_instantiation(bool throwError, TRAPS);

  // initialization
  void call_class_initializer(TRAPS);
  void set_initialization_state_and_notify(ClassState state, JavaThread* current);

  // OopMapCache support
  OopMapCache* oop_map_cache()               { return _oop_map_cache; }
  void set_oop_map_cache(OopMapCache *cache) { _oop_map_cache = cache; }
  void mask_for(const methodHandle& method, int bci, InterpreterOopMap* entry);

  // JNI identifier support (for static fields - for jni performance)
  JNIid* jni_ids()                               { return _jni_ids; }
  void set_jni_ids(JNIid* ids)                   { _jni_ids = ids; }
  JNIid* jni_id_for(int offset);

  // maintenance of deoptimization dependencies
  inline DependencyContext dependencies();
  int  mark_dependent_nmethods(KlassDepChange& changes);
  void add_dependent_nmethod(nmethod* nm);
  void clean_dependency_context();

  // On-stack replacement support
  nmethod* osr_nmethods_head() const         { return _osr_nmethods_head; };
  void set_osr_nmethods_head(nmethod* h)     { _osr_nmethods_head = h; };
  void add_osr_nmethod(nmethod* n);
  bool remove_osr_nmethod(nmethod* n);
  int mark_osr_nmethods(const Method* m);
  nmethod* lookup_osr_nmethod(const Method* m, int bci, int level, bool match_level) const;

#if INCLUDE_JVMTI
  // Breakpoint support (see methods on Method* for details)
  BreakpointInfo* breakpoints() const       { return _breakpoints; };
  void set_breakpoints(BreakpointInfo* bps) { _breakpoints = bps; };
#endif

  // support for stub routines
  static ByteSize init_state_offset()  { return in_ByteSize(offset_of(InstanceKlass, _init_state)); }
  JFR_ONLY(DEFINE_KLASS_TRACE_ID_OFFSET;)
  static ByteSize init_thread_offset() { return in_ByteSize(offset_of(InstanceKlass, _init_thread)); }

  static ByteSize inline_type_field_klasses_offset() { return in_ByteSize(offset_of(InstanceKlass, _inline_type_field_klasses)); }
  static ByteSize adr_inlineklass_fixed_block_offset() { return in_ByteSize(offset_of(InstanceKlass, _adr_inlineklass_fixed_block)); }

  // subclass/subinterface checks
  bool implements_interface(Klass* k) const;
  bool is_same_or_direct_interface(Klass* k) const;

#ifdef ASSERT
  // check whether this class or one of its superclasses was redefined
  bool has_redefined_this_or_super() const;
#endif

  // Access to the implementor of an interface.
  InstanceKlass* implementor() const;
  void set_implementor(InstanceKlass* ik);
  int  nof_implementors() const;
  void add_implementor(InstanceKlass* ik);  // ik is a new class that implements this interface
  void init_implementor();           // initialize

  // link this class into the implementors list of every interface it implements
  void process_interfaces();

  // virtual operations from Klass
  GrowableArray<Klass*>* compute_secondary_supers(int num_extra_slots,
                                                  Array<InstanceKlass*>* transitive_interfaces);
  bool can_be_primary_super_slow() const;
  size_t oop_size(oop obj)  const             { return size_helper(); }
  // slow because it's a virtual call and used for verifying the layout_helper.
  // Using the layout_helper bits, we can call is_instance_klass without a virtual call.
  DEBUG_ONLY(bool is_instance_klass_slow() const      { return true; })

  // Iterators
  void do_local_static_fields(FieldClosure* cl);
  void do_nonstatic_fields(FieldClosure* cl); // including inherited fields
  void do_local_static_fields(void f(fieldDescriptor*, Handle, TRAPS), Handle, TRAPS);
  void print_nonstatic_fields(FieldClosure* cl); // including inherited and injected fields

  void methods_do(void f(Method* method));

  static InstanceKlass* cast(Klass* k) {
    return const_cast<InstanceKlass*>(cast(const_cast<const Klass*>(k)));
  }

  static const InstanceKlass* cast(const Klass* k) {
    assert(k != NULL, "k should not be null");
    assert(k->is_instance_klass(), "cast to InstanceKlass");
    return static_cast<const InstanceKlass*>(k);
  }

  virtual InstanceKlass* java_super() const {
    return (super() == NULL) ? NULL : cast(super());
  }

  // Sizing (in words)
  static int header_size()            { return sizeof(InstanceKlass)/wordSize; }

  static int size(int vtable_length, int itable_length,
                  int nonstatic_oop_map_size,
                  bool is_interface,
                  int java_fields, bool is_inline_type) {
    return align_metadata_size(header_size() +
           vtable_length +
           itable_length +
           nonstatic_oop_map_size +
           (is_interface ? (int)sizeof(Klass*)/wordSize : 0) +
           (java_fields * (int)sizeof(Klass*)/wordSize) +
           (is_inline_type ? (int)sizeof(InlineKlassFixedBlock) : 0));
  }

  int size() const                    { return size(vtable_length(),
                                               itable_length(),
                                               nonstatic_oop_map_size(),
                                               is_interface(),
                                               has_inline_type_fields() ? java_fields_count() : 0,
                                               is_inline_klass());
  }


  inline intptr_t* start_of_itable() const;
  inline intptr_t* end_of_itable() const;
  inline int itable_offset_in_words() const;
  inline oop static_field_base_raw();
  bool bounds_check(address addr, bool edge_ok = false, intptr_t size_in_bytes = -1) const PRODUCT_RETURN0;

  inline OopMapBlock* start_of_nonstatic_oop_maps() const;
  inline Klass** end_of_nonstatic_oop_maps() const;

  inline InstanceKlass* volatile* adr_implementor() const;

  inline address adr_inline_type_field_klasses() const;
  inline Klass* get_inline_type_field_klass(int idx) const;
  inline Klass* get_inline_type_field_klass_or_null(int idx) const;
  inline void set_inline_type_field_klass(int idx, Klass* k);
  inline void reset_inline_type_field_klass(int idx);

  // Use this to return the size of an instance in heap words:
  virtual int size_helper() const {
    return layout_helper_to_size_helper(layout_helper());
  }

  // This bit is initialized in classFileParser.cpp.
  // It is false under any of the following conditions:
  //  - the class is abstract (including any interface)
  //  - the class has a finalizer (if !RegisterFinalizersAtInit)
  //  - the class size is larger than FastAllocateSizeLimit
  //  - the class is java/lang/Class, which cannot be allocated directly
  bool can_be_fastpath_allocated() const {
    return !layout_helper_needs_slow_path(layout_helper());
  }

  // Java itable
  klassItable itable() const;        // return klassItable wrapper
  Method* method_at_itable(InstanceKlass* holder, int index, TRAPS);
  Method* method_at_itable_or_null(InstanceKlass* holder, int index, bool& itable_entry_found);
  int vtable_index_of_interface_method(Method* method);

#if INCLUDE_JVMTI
  void adjust_default_methods(bool* trace_name_printed);
#endif // INCLUDE_JVMTI

  void clean_weak_instanceklass_links();
 private:
  void clean_implementors_list();
  void clean_method_data();

 public:
  // Explicit metaspace deallocation of fields
  // For RedefineClasses and class file parsing errors, we need to deallocate
  // instanceKlasses and the metadata they point to.
  void deallocate_contents(ClassLoaderData* loader_data);
  static void deallocate_methods(ClassLoaderData* loader_data,
                                 Array<Method*>* methods);
  void static deallocate_interfaces(ClassLoaderData* loader_data,
                                    const Klass* super_klass,
                                    Array<InstanceKlass*>* local_interfaces,
                                    Array<InstanceKlass*>* transitive_interfaces);
  void static deallocate_record_components(ClassLoaderData* loader_data,
                                           Array<RecordComponent*>* record_component);

  // The constant pool is on stack if any of the methods are executing or
  // referenced by handles.
  bool on_stack() const { return _constants->on_stack(); }

  // callbacks for actions during class unloading
  static void unload_class(InstanceKlass* ik);

  virtual void release_C_heap_structures(bool release_constant_pool = true);

  // Naming
  const char* signature_name() const;
  const char* signature_name_of_carrier(char c) const;

  // Oop fields (and metadata) iterators
  //
  // The InstanceKlass iterators also visits the Object's klass.

  // Forward iteration
 public:
  // Iterate over all oop fields in the oop maps.
  template <typename T, class OopClosureType>
  inline void oop_oop_iterate_oop_maps(oop obj, OopClosureType* closure);

  // Iterate over all oop fields and metadata.
  template <typename T, class OopClosureType>
  inline void oop_oop_iterate(oop obj, OopClosureType* closure);

  // Iterate over all oop fields in one oop map.
  template <typename T, class OopClosureType>
  inline void oop_oop_iterate_oop_map(OopMapBlock* map, oop obj, OopClosureType* closure);


  // Reverse iteration
  // Iterate over all oop fields and metadata.
  template <typename T, class OopClosureType>
  inline void oop_oop_iterate_reverse(oop obj, OopClosureType* closure);

 private:
  // Iterate over all oop fields in the oop maps.
  template <typename T, class OopClosureType>
  inline void oop_oop_iterate_oop_maps_reverse(oop obj, OopClosureType* closure);

  // Iterate over all oop fields in one oop map.
  template <typename T, class OopClosureType>
  inline void oop_oop_iterate_oop_map_reverse(OopMapBlock* map, oop obj, OopClosureType* closure);


  // Bounded range iteration
 public:
  // Iterate over all oop fields in the oop maps.
  template <typename T, class OopClosureType>
  inline void oop_oop_iterate_oop_maps_bounded(oop obj, OopClosureType* closure, MemRegion mr);

  // Iterate over all oop fields and metadata.
  template <typename T, class OopClosureType>
  inline void oop_oop_iterate_bounded(oop obj, OopClosureType* closure, MemRegion mr);

 private:
  // Iterate over all oop fields in one oop map.
  template <typename T, class OopClosureType>
  inline void oop_oop_iterate_oop_map_bounded(OopMapBlock* map, oop obj, OopClosureType* closure, MemRegion mr);


 public:
  u2 idnum_allocated_count() const      { return _idnum_allocated_count; }

 private:
  // initialization state
  void set_init_state(ClassState state);
  void set_rewritten()                  { _misc_status.set_rewritten(true); }
  void set_init_thread(Thread *thread)  {
    assert(thread == nullptr || _init_thread == nullptr, "Only one thread is allowed to own initialization");
    _init_thread = thread;
  }

  // The RedefineClasses() API can cause new method idnums to be needed
  // which will cause the caches to grow. Safety requires different
  // cache management logic if the caches can grow instead of just
  // going from NULL to non-NULL.
  bool idnum_can_increment() const      { return has_been_redefined(); }
  inline jmethodID* methods_jmethod_ids_acquire() const;
  inline void release_set_methods_jmethod_ids(jmethodID* jmeths);

  // Lock during initialization
public:
  // Returns the array class for the n'th dimension
  virtual Klass* array_klass(int n, TRAPS);
  virtual Klass* array_klass_or_null(int n);

  // Returns the array class with this class as element type
  virtual Klass* array_klass(TRAPS);
  virtual Klass* array_klass_or_null();

  static void clean_initialization_error_table();

  Monitor* init_monitor() const { return _init_monitor; }
private:
  void check_link_state_and_wait(JavaThread* current);
  bool link_class_impl                           (TRAPS);
  bool verify_code                               (TRAPS);
  void initialize_impl                           (TRAPS);
  void initialize_super_interfaces               (TRAPS);

  void add_initialization_error(JavaThread* current, Handle exception);
  oop get_initialization_error(JavaThread* current);

  // find a local method (returns NULL if not found)
  Method* find_method_impl(const Symbol* name,
                           const Symbol* signature,
                           OverpassLookupMode overpass_mode,
                           StaticLookupMode static_mode,
                           PrivateLookupMode private_mode) const;

  static Method* find_method_impl(const Array<Method*>* methods,
                                  const Symbol* name,
                                  const Symbol* signature,
                                  OverpassLookupMode overpass_mode,
                                  StaticLookupMode static_mode,
                                  PrivateLookupMode private_mode);

#if INCLUDE_JVMTI
  // RedefineClasses support
  void link_previous_versions(InstanceKlass* pv) { _previous_versions = pv; }
  void mark_newly_obsolete_methods(Array<Method*>* old_methods, int emcp_method_count);
#endif
  // log class name to classlist
  void log_to_classlist() const;
public:

#if INCLUDE_CDS
  // CDS support - remove and restore oops from metadata. Oops are not shared.
  virtual void remove_unshareable_info();
  virtual void remove_java_mirror();
  virtual void restore_unshareable_info(ClassLoaderData* loader_data, Handle protection_domain, PackageEntry* pkg_entry, TRAPS);
  void init_shared_package_entry();
  bool can_be_verified_at_dumptime() const;
#endif

  jint compute_modifier_flags() const;

public:
  // JVMTI support
  jint jvmti_class_status() const;

  virtual void metaspace_pointers_do(MetaspaceClosure* iter);

 public:
  // Printing
  void print_on(outputStream* st) const;
  void print_value_on(outputStream* st) const;

  void oop_print_value_on(oop obj, outputStream* st);

  void oop_print_on      (oop obj, outputStream* st);

#ifndef PRODUCT
  void print_dependent_nmethods(bool verbose = false);
  bool is_dependent_nmethod(nmethod* nm);
  bool verify_itable_index(int index);
#endif

  const char* internal_name() const;

  // Verification
  void verify_on(outputStream* st);

  void oop_verify_on(oop obj, outputStream* st);

  // Logging
  void print_class_load_logging(ClassLoaderData* loader_data,
                                const ModuleEntry* module_entry,
                                const ClassFileStream* cfs) const;
};

// for adding methods
// UNSET_IDNUM return means no more ids available
inline u2 InstanceKlass::next_method_idnum() {
  if (_idnum_allocated_count == ConstMethod::MAX_IDNUM) {
    return ConstMethod::UNSET_IDNUM; // no more ids available
  } else {
    return _idnum_allocated_count++;
  }
}

class PrintClassClosure : public KlassClosure {
private:
  outputStream* _st;
  bool _verbose;
public:
  PrintClassClosure(outputStream* st, bool verbose);

  void do_klass(Klass* k);
};

/* JNIid class for jfieldIDs only */
class JNIid: public CHeapObj<mtClass> {
  friend class VMStructs;
 private:
  Klass*             _holder;
  JNIid*             _next;
  int                _offset;
#ifdef ASSERT
  bool               _is_static_field_id;
#endif

 public:
  // Accessors
  Klass* holder() const           { return _holder; }
  int offset() const              { return _offset; }
  JNIid* next()                   { return _next; }
  // Constructor
  JNIid(Klass* holder, int offset, JNIid* next);
  // Identifier lookup
  JNIid* find(int offset);

  bool find_local_field(fieldDescriptor* fd) {
    return InstanceKlass::cast(holder())->find_local_field_from_offset(offset(), true, fd);
  }

  static void deallocate(JNIid* id);
  // Debugging
#ifdef ASSERT
  bool is_static_field_id() const { return _is_static_field_id; }
  void set_is_static_field_id()   { _is_static_field_id = true; }
#endif
  void verify(Klass* holder);
};

// An iterator that's used to access the inner classes indices in the
// InstanceKlass::_inner_classes array.
class InnerClassesIterator : public StackObj {
 private:
  Array<jushort>* _inner_classes;
  int _length;
  int _idx;
 public:

  InnerClassesIterator(const InstanceKlass* k) {
    _inner_classes = k->inner_classes();
    if (k->inner_classes() != NULL) {
      _length = _inner_classes->length();
      // The inner class array's length should be the multiple of
      // inner_class_next_offset if it only contains the InnerClasses
      // attribute data, or it should be
      // n*inner_class_next_offset+enclosing_method_attribute_size
      // if it also contains the EnclosingMethod data.
      assert((_length % InstanceKlass::inner_class_next_offset == 0 ||
              _length % InstanceKlass::inner_class_next_offset == InstanceKlass::enclosing_method_attribute_size),
             "just checking");
      // Remove the enclosing_method portion if exists.
      if (_length % InstanceKlass::inner_class_next_offset == InstanceKlass::enclosing_method_attribute_size) {
        _length -= InstanceKlass::enclosing_method_attribute_size;
      }
    } else {
      _length = 0;
    }
    _idx = 0;
  }

  int length() const {
    return _length;
  }

  void next() {
    _idx += InstanceKlass::inner_class_next_offset;
  }

  bool done() const {
    return (_idx >= _length);
  }

  u2 inner_class_info_index() const {
    return _inner_classes->at(
               _idx + InstanceKlass::inner_class_inner_class_info_offset);
  }

  void set_inner_class_info_index(u2 index) {
    _inner_classes->at_put(
               _idx + InstanceKlass::inner_class_inner_class_info_offset, index);
  }

  u2 outer_class_info_index() const {
    return _inner_classes->at(
               _idx + InstanceKlass::inner_class_outer_class_info_offset);
  }

  void set_outer_class_info_index(u2 index) {
    _inner_classes->at_put(
               _idx + InstanceKlass::inner_class_outer_class_info_offset, index);
  }

  u2 inner_name_index() const {
    return _inner_classes->at(
               _idx + InstanceKlass::inner_class_inner_name_offset);
  }

  void set_inner_name_index(u2 index) {
    _inner_classes->at_put(
               _idx + InstanceKlass::inner_class_inner_name_offset, index);
  }

  u2 inner_access_flags() const {
    return _inner_classes->at(
               _idx + InstanceKlass::inner_class_access_flags_offset);
  }
};

// Iterator over class hierarchy under a particular class. Implements depth-first pre-order traversal.
// Usage:
//  for (ClassHierarchyIterator iter(root_klass); !iter.done(); iter.next()) {
//    Klass* k = iter.klass();
//    ...
//  }
class ClassHierarchyIterator : public StackObj {
 private:
  InstanceKlass* _root;
  Klass*         _current;
  bool           _visit_subclasses;

 public:
  ClassHierarchyIterator(InstanceKlass* root) : _root(root), _current(root), _visit_subclasses(true) {
    assert(_root == _current, "required"); // initial state
  }

  bool done() {
    return (_current == NULL);
  }

  // Make a step iterating over the class hierarchy under the root class.
  // Skips subclasses if requested.
  void next();

  Klass* klass() {
    assert(!done(), "sanity");
    return _current;
  }

  // Skip subclasses of the current class.
  void skip_subclasses() {
    _visit_subclasses = false;
  }
};

#endif // SHARE_OOPS_INSTANCEKLASS_HPP<|MERGE_RESOLUTION|>--- conflicted
+++ resolved
@@ -252,45 +252,8 @@
 
   u1              _reference_type;          // reference type
 
-<<<<<<< HEAD
-  enum {
-    _misc_rewritten                           = 1 << 0,  // methods rewritten.
-    _misc_has_nonstatic_fields                = 1 << 1,  // for sizing with UseCompressedOops
-    _misc_should_verify_class                 = 1 << 2,  // allow caching of preverification
-    _misc_unused                              = 1 << 3,  // not currently used
-    _misc_is_contended                        = 1 << 4,  // marked with contended annotation
-    _misc_has_nonstatic_concrete_methods      = 1 << 5,  // class/superclass/implemented interfaces has non-static, concrete methods
-    _misc_declares_nonstatic_concrete_methods = 1 << 6,  // directly declares non-static, concrete methods
-    _misc_has_been_redefined                  = 1 << 7,  // class has been redefined
-    _misc_shared_loading_failed               = 1 << 8,  // class has been loaded from shared archive
-    _misc_is_scratch_class                    = 1 << 9,  // class is the redefined scratch class
-    _misc_is_shared_boot_class                = 1 << 10, // defining class loader is boot class loader
-    _misc_is_shared_platform_class            = 1 << 11, // defining class loader is platform class loader
-    _misc_is_shared_app_class                 = 1 << 12, // defining class loader is app class loader
-    _misc_has_contended_annotations           = 1 << 13, // has @Contended annotation
-    _misc_has_inline_type_fields              = 1 << 14, // has inline fields and related embedded section is not empty
-    _misc_is_empty_inline_type                = 1 << 15, // empty inline type (*)
-    _misc_is_naturally_atomic                 = 1 << 16, // loaded/stored in one instruction
-    _misc_is_declared_atomic                  = 1 << 17, // implements jl.NonTearable
-    // _misc_invalid_value_super                 = 1 << 18, // invalid super type for an value type
-    // _misc_invalid_identity_super              = 1 << 19, // invalid super type for an identity type
-    _misc_carries_value_modifier              = 1 << 20, // the class or one of its super types has the ACC_VALUE modifier
-    _misc_carries_identity_modifier           = 1 << 21, // the class or one of its super types has the ACC_IDENTITY modifier
-  };
-
-  // (*) An inline type is considered empty if it contains no non-static fields or
-  // if it contains only empty inline fields. Note that JITs have a slightly different
-  // definition: empty inline fields must be flattened otherwise the container won't
-  // be considered empty
-
-  u2 shared_loader_type_bits() const {
-    return _misc_is_shared_boot_class|_misc_is_shared_platform_class|_misc_is_shared_app_class;
-  }
-  u4              _misc_flags;           // There is more space in access_flags for more flags.
-=======
   // State is set while executing, eventually atomically to not disturb other state
   InstanceKlassMiscStatus _misc_status;
->>>>>>> 175e3d3f
 
   Monitor*        _init_monitor;         // mutual exclusion to _init_state and _init_thread.
   Thread*         _init_thread;          // Pointer to current thread doing initialization (to handle recursive initialization)
@@ -398,63 +361,33 @@
   bool has_nonstatic_fields() const        { return _misc_status.has_nonstatic_fields(); }
   void set_has_nonstatic_fields(bool b)    { _misc_status.set_has_nonstatic_fields(b); }
 
-  bool has_inline_type_fields() const          {
-    return (_misc_flags & _misc_has_inline_type_fields) != 0;
-  }
-  void set_has_inline_type_fields()  {
-    _misc_flags |= _misc_has_inline_type_fields;
-  }
-
-  bool is_empty_inline_type() const {
-    return (_misc_flags & _misc_is_empty_inline_type) != 0;
-  }
-  void set_is_empty_inline_type() {
-    _misc_flags |= _misc_is_empty_inline_type;
-  }
+  bool has_inline_type_fields() const { return _misc_status.has_inline_type_fields(); }
+  void set_has_inline_type_fields()   { _misc_status.set_has_inline_type_fields(true); }
+
+  bool is_empty_inline_type() const   { return _misc_status.is_empty_inline_type(); }
+  void set_is_empty_inline_type()     { _misc_status.set_is_empty_inline_type(true); }
 
   // Note:  The naturally_atomic property only applies to
   // inline classes; it is never true on identity classes.
   // The bit is placed on instanceKlass for convenience.
 
   // Query if h/w provides atomic load/store for instances.
-  bool is_naturally_atomic() const {
-    return (_misc_flags & _misc_is_naturally_atomic) != 0;
-  }
-  // Initialized in the class file parser, not changed later.
-  void set_is_naturally_atomic() {
-    _misc_flags |= _misc_is_naturally_atomic;
-  }
+  bool is_naturally_atomic() const  { return _misc_status.is_naturally_atomic(); }
+  void set_is_naturally_atomic()    { _misc_status.set_is_naturally_atomic(true); }
 
   // Query if this class implements jl.NonTearable or was
   // mentioned in the JVM option ForceNonTearable.
   // This bit can occur anywhere, but is only significant
   // for inline classes *and* their super types.
   // It inherits from supers along with NonTearable.
-  bool is_declared_atomic() const {
-    return (_misc_flags & _misc_is_declared_atomic) != 0;
-  }
-  // Initialized in the class file parser, not changed later.
-  void set_is_declared_atomic() {
-    _misc_flags |= _misc_is_declared_atomic;
-  }
-
-  bool carries_value_modifier() const {
-    return (_misc_flags &  _misc_carries_value_modifier) != 0;
-  }
-
-  // Initialized in the class file parser, not changed later.
-  void set_carries_value_modifier() {
-    _misc_flags |= _misc_carries_value_modifier;
-  }
-
-  bool carries_identity_modifier() const {
-    return (_misc_flags & _misc_carries_identity_modifier) != 0;
-  }
-
-  // Initialized in the class file parser, not changed later.
-  void set_carries_identity_modifier() {
-    _misc_flags |= _misc_carries_identity_modifier;
-  }
+  bool is_declared_atomic() const { return _misc_status.is_declared_atomic(); }
+  void set_is_declared_atomic()   { _misc_status.set_is_declared_atomic(true); }
+
+  bool carries_value_modifier() const { return _misc_status.carries_value_modifier(); }
+  void set_carries_value_modifier()   { _misc_status.set_carries_value_modifier(true); }
+
+  bool carries_identity_modifier() const  { return _misc_status.carries_identity_modifier(); }
+  void set_carries_identity_modifier()    { _misc_status.set_carries_identity_modifier(true); }
 
   // field sizes
   int nonstatic_field_size() const         { return _nonstatic_field_size; }
@@ -665,8 +598,7 @@
   void set_is_marked_dependent(bool value) { _is_marked_dependent = value; }
 
   static ByteSize kind_offset() { return in_ByteSize(offset_of(InstanceKlass, _kind)); }
-  static ByteSize misc_flags_offset() { return in_ByteSize(offset_of(InstanceKlass, _misc_flags)); }
-  static u4 misc_flag_is_empty_inline_type() { return _misc_is_empty_inline_type; }
+  static ByteSize misc_status_offset() { return in_ByteSize(offset_of(InstanceKlass, _misc_status)); }
 
   // initialization (virtuals from Klass)
   bool should_be_initialized() const;  // means that initialize should be called
