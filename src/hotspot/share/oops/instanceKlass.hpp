/*
 * Copyright (c) 1997, 2018, Oracle and/or its affiliates. All rights reserved.
 * DO NOT ALTER OR REMOVE COPYRIGHT NOTICES OR THIS FILE HEADER.
 *
 * This code is free software; you can redistribute it and/or modify it
 * under the terms of the GNU General Public License version 2 only, as
 * published by the Free Software Foundation.
 *
 * This code is distributed in the hope that it will be useful, but WITHOUT
 * ANY WARRANTY; without even the implied warranty of MERCHANTABILITY or
 * FITNESS FOR A PARTICULAR PURPOSE.  See the GNU General Public License
 * version 2 for more details (a copy is included in the LICENSE file that
 * accompanied this code).
 *
 * You should have received a copy of the GNU General Public License version
 * 2 along with this work; if not, write to the Free Software Foundation,
 * Inc., 51 Franklin St, Fifth Floor, Boston, MA 02110-1301 USA.
 *
 * Please contact Oracle, 500 Oracle Parkway, Redwood Shores, CA 94065 USA
 * or visit www.oracle.com if you need additional information or have any
 * questions.
 *
 */

#ifndef SHARE_VM_OOPS_INSTANCEKLASS_HPP
#define SHARE_VM_OOPS_INSTANCEKLASS_HPP

#include "classfile/classLoader.hpp"
#include "classfile/classLoaderData.hpp"
#include "classfile/moduleEntry.hpp"
#include "classfile/packageEntry.hpp"
#include "code/vmreg.hpp"
#include "memory/referenceType.hpp"
#include "oops/annotations.hpp"
#include "oops/constMethod.hpp"
#include "oops/fieldInfo.hpp"
#include "oops/instanceOop.hpp"
#include "oops/klassVtable.hpp"
#include "runtime/handles.hpp"
#include "runtime/os.hpp"
#include "utilities/accessFlags.hpp"
#include "utilities/align.hpp"
#include "utilities/macros.hpp"
#if INCLUDE_JFR
#include "jfr/support/jfrKlassExtension.hpp"
#endif


// An InstanceKlass is the VM level representation of a Java class.
// It contains all information needed for at class at execution runtime.

//  InstanceKlass embedded field layout (after declared fields):
//    [EMBEDDED Java vtable             ] size in words = vtable_len
//    [EMBEDDED nonstatic oop-map blocks] size in words = nonstatic_oop_map_size
//      The embedded nonstatic oop-map blocks are short pairs (offset, length)
//      indicating where oops are located in instances of this klass.
//    [EMBEDDED implementor of the interface] only exist for interface
//    [EMBEDDED unsafe_anonymous_host klass] only exist for an unsafe anonymous class (JSR 292 enabled)
//    [EMBEDDED fingerprint       ] only if should_store_fingerprint()==true
//    [EMBEDDED ValueKlassFixedBlock] only if is a ValueKlass instance


// forward declaration for class -- see below for definition
#if INCLUDE_JVMTI
class BreakpointInfo;
#endif
class ClassFileParser;
class KlassDepChange;
class DependencyContext;
class fieldDescriptor;
class jniIdMapBase;
class JNIid;
class JvmtiCachedClassFieldMap;
class SuperTypeClosure;
class BufferedValueTypeBlob;

// This is used in iterators below.
class FieldClosure: public StackObj {
public:
  virtual void do_field(fieldDescriptor* fd) = 0;
};

#ifndef PRODUCT
// Print fields.
// If "obj" argument to constructor is NULL, prints static fields, otherwise prints non-static fields.
class FieldPrinter: public FieldClosure {
   oop _obj;
   outputStream* _st;
 public:
   FieldPrinter(outputStream* st, oop obj = NULL) : _obj(obj), _st(st) {}
   void do_field(fieldDescriptor* fd);
};
#endif  // !PRODUCT

// Describes where oops are located in instances of this klass.
class OopMapBlock {
 public:
  // Byte offset of the first oop mapped by this block.
  int offset() const          { return _offset; }
  void set_offset(int offset) { _offset = offset; }

  // Number of oops in this block.
  uint count() const         { return _count; }
  void set_count(uint count) { _count = count; }

  void increment_count(int diff)     { _count += diff; }

  int offset_span() const { return _count * heapOopSize; }

  int end_offset() const {
    return offset() + offset_span();
  }

  bool is_contiguous(int another_offset) const {
    return another_offset == end_offset();
  }

  // sizeof(OopMapBlock) in words.
  static const int size_in_words() {
    return align_up((int)sizeof(OopMapBlock), wordSize) >>
      LogBytesPerWord;
  }

  static int compare_offset(const OopMapBlock* a, const OopMapBlock* b) {
    return a->offset() - b->offset();
  }

 private:
  int  _offset;
  uint _count;
};

struct JvmtiCachedClassFileData;

class SigEntry;

class ValueKlassFixedBlock {
  Array<SigEntry>** _extended_sig;
  Array<VMRegPair>** _return_regs;
  address* _pack_handler;
  address* _unpack_handler;
  int* _default_value_offset;

  friend class ValueKlass;
};

class ValueTypes {
public:
  u2 _class_info_index;
  Symbol* _class_name;
};

class InstanceKlass: public Klass {
  friend class VMStructs;
  friend class JVMCIVMStructs;
  friend class ClassFileParser;
  friend class CompileReplay;

 public:
  static const KlassID ID = InstanceKlassID;

 protected:
  InstanceKlass(const ClassFileParser& parser, unsigned kind, KlassID id = ID);

 public:
  InstanceKlass() { assert(DumpSharedSpaces || UseSharedSpaces, "only for CDS"); }

  // See "The Java Virtual Machine Specification" section 2.16.2-5 for a detailed description
  // of the class loading & initialization procedure, and the use of the states.
  enum ClassState {
    allocated,                          // allocated (but not yet linked)
    loaded,                             // loaded and inserted in class hierarchy (but not linked yet)
    linked,                             // successfully linked/verified (but not initialized yet)
    being_initialized,                  // currently running class initializer
    fully_initialized,                  // initialized (successfull final state)
    initialization_error                // error happened during initialization
  };

 private:
  static InstanceKlass* allocate_instance_klass(const ClassFileParser& parser, TRAPS);

 protected:
  // If you add a new field that points to any metaspace object, you
  // must add this field to InstanceKlass::metaspace_pointers_do().

  // Annotations for this class
  Annotations*    _annotations;
  // Package this class is defined in
  PackageEntry*   _package_entry;
  // Array classes holding elements of this class.
  Klass* volatile _array_klasses;
  // Constant pool for this class.
  ConstantPool* _constants;
  // The InnerClasses attribute and EnclosingMethod attribute. The
  // _inner_classes is an array of shorts. If the class has InnerClasses
  // attribute, then the _inner_classes array begins with 4-tuples of shorts
  // [inner_class_info_index, outer_class_info_index,
  // inner_name_index, inner_class_access_flags] for the InnerClasses
  // attribute. If the EnclosingMethod attribute exists, it occupies the
  // last two shorts [class_index, method_index] of the array. If only
  // the InnerClasses attribute exists, the _inner_classes array length is
  // number_of_inner_classes * 4. If the class has both InnerClasses
  // and EnclosingMethod attributes the _inner_classes array length is
  // number_of_inner_classes * 4 + enclosing_method_attribute_size.
  Array<jushort>* _inner_classes;

  // The NestMembers attribute. An array of shorts, where each is a
  // class info index for the class that is a nest member. This data
  // has not been validated.
  Array<jushort>* _nest_members;

  // The NestHost attribute. The class info index for the class
  // that is the nest-host of this class. This data has not been validated.
  jushort _nest_host_index;

  // Resolved nest-host klass: either true nest-host or self if we are not nested.
  // By always being set it makes nest-member access checks simpler.
  InstanceKlass* _nest_host;

  Array<ValueTypes>* _value_types;

  // the source debug extension for this klass, NULL if not specified.
  // Specified as UTF-8 string without terminating zero byte in the classfile,
  // it is stored in the instanceklass as a NULL-terminated UTF-8 string
  const char*     _source_debug_extension;
  // Array name derived from this class which needs unreferencing
  // if this class is unloaded.
  Symbol*         _array_name;

  // Number of heapOopSize words used by non-static fields in this klass
  // (including inherited fields but after header_size()).
  int             _nonstatic_field_size;
  int             _static_field_size;    // number words used by static fields (oop and non-oop) in this klass
  // Constant pool index to the utf8 entry of the Generic signature,
  // or 0 if none.
  u2              _generic_signature_index;
  // Constant pool index to the utf8 entry for the name of source file
  // containing this klass, 0 if not specified.
  u2              _source_file_name_index;
  u2              _static_oop_field_count;// number of static oop fields in this klass
  u2              _java_fields_count;    // The number of declared Java fields
  int             _nonstatic_oop_map_size;// size in words of nonstatic oop map blocks

  int             _itable_len;           // length of Java itable (in words)
  // _is_marked_dependent can be set concurrently, thus cannot be part of the
  // _misc_flags.
  bool            _is_marked_dependent;  // used for marking during flushing and deoptimization

 public:
  enum {
    _extra_is_being_redefined   = 1 << 0, // used for locking redefinition
    _extra_has_resolved_methods = 1 << 1, // resolved methods table entries added for this class
    _extra_has_value_fields     = 1 << 2, // has value fields and related embedded section is not empty
    _extra_is_bufferable        = 1 << 3  // value can be buffered out side of the Java heap
  };

 protected:
  u1              _extra_flags;

  // The low three bits of _misc_flags contains the kind field.
  // This can be used to quickly discriminate among the five kinds of
  // InstanceKlass.

  static const unsigned _misc_kind_field_size = 3;
  static const unsigned _misc_kind_field_pos  = 0;
  static const unsigned _misc_kind_field_mask = (1u << _misc_kind_field_size) - 1u;

  static const unsigned _misc_kind_other        = 0; // concrete InstanceKlass
  static const unsigned _misc_kind_reference    = 1; // InstanceRefKlass
  static const unsigned _misc_kind_class_loader = 2; // InstanceClassLoaderKlass
  static const unsigned _misc_kind_mirror       = 3; // InstanceMirrorKlass
  static const unsigned _misc_kind_value_type   = 4; // ValueKlass

  // Start after _misc_kind field.
  enum {
<<<<<<< HEAD
    _misc_rewritten                           = 1 << 3,  // methods rewritten.
    _misc_has_nonstatic_fields                = 1 << 4,  // for sizing with UseCompressedOops
    _misc_should_verify_class                 = 1 << 5,  // allow caching of preverification
    _misc_is_anonymous                        = 1 << 6,  // has embedded _host_klass field
    _misc_is_contended                        = 1 << 7,  // marked with contended annotation
    _misc_has_nonstatic_concrete_methods      = 1 << 8,  // class/superclass/implemented interfaces has non-static, concrete methods
    _misc_declares_nonstatic_concrete_methods = 1 << 9,  // directly declares non-static, concrete methods
    _misc_has_been_redefined                  = 1 << 10,  // class has been redefined
    _misc_has_passed_fingerprint_check        = 1 << 11, // when this class was loaded, the fingerprint computed from its
=======
    _misc_rewritten                           = 1 << 2,  // methods rewritten.
    _misc_has_nonstatic_fields                = 1 << 3,  // for sizing with UseCompressedOops
    _misc_should_verify_class                 = 1 << 4,  // allow caching of preverification
    _misc_is_unsafe_anonymous                 = 1 << 5,  // has embedded _unsafe_anonymous_host field
    _misc_is_contended                        = 1 << 6,  // marked with contended annotation
    _misc_has_nonstatic_concrete_methods      = 1 << 7,  // class/superclass/implemented interfaces has non-static, concrete methods
    _misc_declares_nonstatic_concrete_methods = 1 << 8,  // directly declares non-static, concrete methods
    _misc_has_been_redefined                  = 1 << 9,  // class has been redefined
    _misc_has_passed_fingerprint_check        = 1 << 10, // when this class was loaded, the fingerprint computed from its
>>>>>>> 0d9f615e
                                                         // code source was found to be matching the value recorded by AOT.
    _misc_is_scratch_class                    = 1 << 12, // class is the redefined scratch class
    _misc_is_shared_boot_class                = 1 << 13, // defining class loader is boot class loader
    _misc_is_shared_platform_class            = 1 << 14, // defining class loader is platform class loader
    _misc_is_shared_app_class                 = 1 << 15  // defining class loader is app class loader
    // u2 _misc_flags full (see _extra_flags)
  };
  u2 loader_type_bits() {
    return _misc_is_shared_boot_class|_misc_is_shared_platform_class|_misc_is_shared_app_class;
  }
  u2              _misc_flags;
  u2              _minor_version;        // minor version number of class file
  u2              _major_version;        // major version number of class file
  Thread*         _init_thread;          // Pointer to current thread doing initialization (to handle recusive initialization)
  OopMapCache*    volatile _oop_map_cache;   // OopMapCache for all methods in the klass (allocated lazily)
  JNIid*          _jni_ids;              // First JNI identifier for static fields in this class
  jmethodID*      volatile _methods_jmethod_ids;  // jmethodIDs corresponding to method_idnum, or NULL if none
  intptr_t        _dep_context;          // packed DependencyContext structure
  nmethod*        _osr_nmethods_head;    // Head of list of on-stack replacement nmethods for this class
#if INCLUDE_JVMTI
  BreakpointInfo* _breakpoints;          // bpt lists, managed by Method*
  // Linked instanceKlasses of previous versions
  InstanceKlass* _previous_versions;
  // JVMTI fields can be moved to their own structure - see 6315920
  // JVMTI: cached class file, before retransformable agent modified it in CFLH
  JvmtiCachedClassFileData* _cached_class_file;
#endif

  volatile u2     _idnum_allocated_count;         // JNI/JVMTI: increments with the addition of methods, old ids don't change

  // Class states are defined as ClassState (see above).
  // Place the _init_state here to utilize the unused 2-byte after
  // _idnum_allocated_count.
  u1              _init_state;                    // state of class
  u1              _reference_type;                // reference type

  u2              _this_class_index;              // constant pool entry
#if INCLUDE_JVMTI
  JvmtiCachedClassFieldMap* _jvmti_cached_class_field_map;  // JVMTI: used during heap iteration
#endif

  NOT_PRODUCT(int _verify_count;)  // to avoid redundant verifies

  // Method array.
  Array<Method*>* _methods;
  // Default Method Array, concrete methods inherited from interfaces
  Array<Method*>* _default_methods;
  // Interfaces (InstanceKlass*s) this class declares locally to implement.
  Array<InstanceKlass*>* _local_interfaces;
  // Interfaces (InstanceKlass*s) this class implements transitively.
  Array<InstanceKlass*>* _transitive_interfaces;
  // Int array containing the original order of method in the class file (for JVMTI).
  Array<int>*     _method_ordering;
  // Int array containing the vtable_indices for default_methods
  // offset matches _default_methods offset
  Array<int>*     _default_vtable_indices;

  // Instance and static variable information, starts with 6-tuples of shorts
  // [access, name index, sig index, initval index, low_offset, high_offset]
  // for all fields, followed by the generic signature data at the end of
  // the array. Only fields with generic signature attributes have the generic
  // signature data set in the array. The fields array looks like following:
  //
  // f1: [access, name index, sig index, initial value index, low_offset, high_offset]
  // f2: [access, name index, sig index, initial value index, low_offset, high_offset]
  //      ...
  // fn: [access, name index, sig index, initial value index, low_offset, high_offset]
  //     [generic signature index]
  //     [generic signature index]
  //     ...
  Array<u2>*      _fields;

  // embedded Java vtable follows here
  // embedded Java itables follows here
  // embedded static fields follows here
  // embedded nonstatic oop-map blocks follows here
  // embedded implementor of this interface follows here
  //   The embedded implementor only exists if the current klass is an
  //   iterface. The possible values of the implementor fall into following
  //   three cases:
  //     NULL: no implementor.
  //     A Klass* that's not itself: one implementor.
  //     Itself: more than one implementors.
  // embedded unsafe_anonymous_host klass follows here
  //   The embedded host klass only exists in an unsafe anonymous class for
  //   dynamic language support (JSR 292 enabled). The host class grants
  //   its access privileges to this class also. The host class is either
  //   named, or a previously loaded unsafe anonymous class. A non-anonymous class
  //   or an anonymous class loaded through normal classloading does not
  //   have this embedded field.
  //

  ValueKlassFixedBlock* _adr_valueklass_fixed_block;

  friend class SystemDictionary;

 public:
  u2 loader_type() {
    return _misc_flags & loader_type_bits();
  }

  bool is_shared_boot_class() const {
    return (_misc_flags & _misc_is_shared_boot_class) != 0;
  }
  bool is_shared_platform_class() const {
    return (_misc_flags & _misc_is_shared_platform_class) != 0;
  }
  bool is_shared_app_class() const {
    return (_misc_flags & _misc_is_shared_app_class) != 0;
  }

  void clear_class_loader_type() {
    _misc_flags &= ~loader_type_bits();
  }

  void set_class_loader_type(s2 loader_type) {
    switch (loader_type) {
    case ClassLoader::BOOT_LOADER:
      _misc_flags |= _misc_is_shared_boot_class;
       break;
    case ClassLoader::PLATFORM_LOADER:
      _misc_flags |= _misc_is_shared_platform_class;
      break;
    case ClassLoader::APP_LOADER:
      _misc_flags |= _misc_is_shared_app_class;
      break;
    default:
      ShouldNotReachHere();
      break;
    }
  }

  bool has_nonstatic_fields() const        {
    return (_misc_flags & _misc_has_nonstatic_fields) != 0;
  }
  void set_has_nonstatic_fields(bool b)    {
    if (b) {
      _misc_flags |= _misc_has_nonstatic_fields;
    } else {
      _misc_flags &= ~_misc_has_nonstatic_fields;
    }
  }

  bool has_value_fields() const          {
    return (_extra_flags & _extra_has_value_fields) != 0;
  }
  void set_has_value_fields()  {
    _extra_flags |= _extra_has_value_fields;
  }

  // field sizes
  int nonstatic_field_size() const         { return _nonstatic_field_size; }
  void set_nonstatic_field_size(int size)  { _nonstatic_field_size = size; }

  int static_field_size() const            { return _static_field_size; }
  void set_static_field_size(int size)     { _static_field_size = size; }

  int static_oop_field_count() const       { return (int)_static_oop_field_count; }
  void set_static_oop_field_count(u2 size) { _static_oop_field_count = size; }

  // Java itable
  int  itable_length() const               { return _itable_len; }
  void set_itable_length(int len)          { _itable_len = len; }

  // array klasses
  Klass* array_klasses() const             { return _array_klasses; }
  inline Klass* array_klasses_acquire() const; // load with acquire semantics
  void set_array_klasses(Klass* k)         { _array_klasses = k; }
  inline void release_set_array_klasses(Klass* k); // store with release semantics

  // methods
  Array<Method*>* methods() const          { return _methods; }
  void set_methods(Array<Method*>* a)      { _methods = a; }
  Method* method_with_idnum(int idnum);
  Method* method_with_orig_idnum(int idnum);
  Method* method_with_orig_idnum(int idnum, int version);

  // method ordering
  Array<int>* method_ordering() const     { return _method_ordering; }
  void set_method_ordering(Array<int>* m) { _method_ordering = m; }
  void copy_method_ordering(const intArray* m, TRAPS);

  // default_methods
  Array<Method*>* default_methods() const  { return _default_methods; }
  void set_default_methods(Array<Method*>* a) { _default_methods = a; }

  // default method vtable_indices
  Array<int>* default_vtable_indices() const { return _default_vtable_indices; }
  void set_default_vtable_indices(Array<int>* v) { _default_vtable_indices = v; }
  Array<int>* create_new_default_vtable_indices(int len, TRAPS);

  // interfaces
  Array<InstanceKlass*>* local_interfaces() const          { return _local_interfaces; }
  void set_local_interfaces(Array<InstanceKlass*>* a)      {
    guarantee(_local_interfaces == NULL || a == NULL, "Just checking");
    _local_interfaces = a; }

  Array<InstanceKlass*>* transitive_interfaces() const     { return _transitive_interfaces; }
  void set_transitive_interfaces(Array<InstanceKlass*>* a) {
    guarantee(_transitive_interfaces == NULL || a == NULL, "Just checking");
    _transitive_interfaces = a;
  }

 private:
  friend class fieldDescriptor;
  FieldInfo* field(int index) const { return FieldInfo::from_field_array(_fields, index); }

 public:
  int     field_offset      (int index) const { return field(index)->offset(); }
  int     field_access_flags(int index) const { return field(index)->access_flags(); }
  Symbol* field_name        (int index) const { return field(index)->name(constants()); }
  Symbol* field_signature   (int index) const { return field(index)->signature(constants()); }
  bool    field_is_flattened(int index) const { return field(index)->is_flattened(); }

  // Number of Java declared fields
  int java_fields_count() const           { return (int)_java_fields_count; }

  Array<u2>* fields() const            { return _fields; }
  void set_fields(Array<u2>* f, u2 java_fields_count) {
    guarantee(_fields == NULL || f == NULL, "Just checking");
    _fields = f;
    _java_fields_count = java_fields_count;
  }

  // inner classes
  Array<u2>* inner_classes() const       { return _inner_classes; }
  void set_inner_classes(Array<u2>* f)   { _inner_classes = f; }

  // nest members
  Array<u2>* nest_members() const     { return _nest_members; }
  void set_nest_members(Array<u2>* m) { _nest_members = m; }

  // nest-host index
  jushort nest_host_index() const { return _nest_host_index; }
  void set_nest_host_index(u2 i)  { _nest_host_index = i; }

private:
  // Called to verify that k is a member of this nest - does not look at k's nest-host
  bool has_nest_member(InstanceKlass* k, TRAPS) const;
public:
  // Returns nest-host class, resolving and validating it if needed
  // Returns NULL if an exception occurs during loading, or validation fails
  InstanceKlass* nest_host(Symbol* validationException, TRAPS);
  // Check if this klass is a nestmate of k - resolves this nest-host and k's
  bool has_nestmate_access_to(InstanceKlass* k, TRAPS);

  Array<ValueTypes>* value_types() const       { return _value_types; }
  void set_value_types(Array<ValueTypes>* f)   { _value_types = f; }
  bool has_value_types_attribute() const { return _value_types != NULL; }
  bool is_declared_value_type(int index);
  bool is_declared_value_type(Symbol* symbol);
  Symbol* get_declared_value_type_name(int index);
  static bool is_declared_value_type(Array<ValueTypes>* value_types, int index);
  static bool is_declared_value_type(ConstantPool* constants, Array<ValueTypes>* value_types, Symbol* symbol);
  static void check_signature_for_value_types_consistency(Symbol* sig, InstanceKlass* k1, InstanceKlass* k2, TRAPS);
  static void check_symbol_for_value_types_consistency(Symbol* sym, InstanceKlass* k1, InstanceKlass* k2, TRAPS);

  enum InnerClassAttributeOffset {
    // From http://mirror.eng/products/jdk/1.1/docs/guide/innerclasses/spec/innerclasses.doc10.html#18814
    inner_class_inner_class_info_offset = 0,
    inner_class_outer_class_info_offset = 1,
    inner_class_inner_name_offset = 2,
    inner_class_access_flags_offset = 3,
    inner_class_next_offset = 4
  };

  enum EnclosingMethodAttributeOffset {
    enclosing_method_class_index_offset = 0,
    enclosing_method_method_index_offset = 1,
    enclosing_method_attribute_size = 2
  };

  // method override check
  bool is_override(const methodHandle& super_method, Handle targetclassloader, Symbol* targetclassname, TRAPS);

  // package
  PackageEntry* package() const     { return _package_entry; }
  ModuleEntry* module() const;
  bool in_unnamed_package() const   { return (_package_entry == NULL); }
  void set_package(PackageEntry* p) { _package_entry = p; }
  void set_package(ClassLoaderData* loader_data, TRAPS);
  bool is_same_class_package(const Klass* class2) const;
  bool is_same_class_package(oop other_class_loader, const Symbol* other_class_name) const;

  // find an enclosing class
  InstanceKlass* compute_enclosing_class(bool* inner_is_member, TRAPS) const;

  // Find InnerClasses attribute and return outer_class_info_index & inner_name_index.
  bool find_inner_classes_attr(int* ooff, int* noff, TRAPS) const;

 private:
  // Check prohibited package ("java/" only loadable by boot or platform loaders)
  static void check_prohibited_package(Symbol* class_name,
                                       ClassLoaderData* loader_data,
                                       TRAPS);
 public:
  // tell if two classes have the same enclosing class (at package level)
  bool is_same_package_member(const Klass* class2, TRAPS) const;

  // initialization state
  bool is_loaded() const                   { return _init_state >= loaded; }
  bool is_linked() const                   { return _init_state >= linked; }
  bool is_initialized() const              { return _init_state == fully_initialized; }
  bool is_not_initialized() const          { return _init_state <  being_initialized; }
  bool is_being_initialized() const        { return _init_state == being_initialized; }
  bool is_in_error_state() const           { return _init_state == initialization_error; }
  bool is_reentrant_initialization(Thread *thread)  { return thread == _init_thread; }
  ClassState  init_state()                 { return (ClassState)_init_state; }
  bool is_rewritten() const                { return (_misc_flags & _misc_rewritten) != 0; }

  // defineClass specified verification
  bool should_verify_class() const         {
    return (_misc_flags & _misc_should_verify_class) != 0;
  }
  void set_should_verify_class(bool value) {
    if (value) {
      _misc_flags |= _misc_should_verify_class;
    } else {
      _misc_flags &= ~_misc_should_verify_class;
    }
  }

  // marking
  bool is_marked_dependent() const         { return _is_marked_dependent; }
  void set_is_marked_dependent(bool value) { _is_marked_dependent = value; }

  static ByteSize extra_flags_offset() { return in_ByteSize(offset_of(InstanceKlass, _extra_flags)); }

  // initialization (virtuals from Klass)
  bool should_be_initialized() const;  // means that initialize should be called
  void initialize(TRAPS);
  void link_class(TRAPS);
  bool link_class_or_fail(TRAPS); // returns false on failure
  void unlink_class();
  void rewrite_class(TRAPS);
  void link_methods(TRAPS);
  Method* class_initializer() const;

  // set the class to initialized if no static initializer is present
  void eager_initialize(Thread *thread);

  // reference type
  ReferenceType reference_type() const     { return (ReferenceType)_reference_type; }
  void set_reference_type(ReferenceType t) {
    assert(t == (u1)t, "overflow");
    _reference_type = (u1)t;
  }

  // this class cp index
  u2 this_class_index() const             { return _this_class_index; }
  void set_this_class_index(u2 index)     { _this_class_index = index; }

  static ByteSize reference_type_offset() { return in_ByteSize(offset_of(InstanceKlass, _reference_type)); }

  // find local field, returns true if found
  bool find_local_field(Symbol* name, Symbol* sig, fieldDescriptor* fd) const;
  // find field in direct superinterfaces, returns the interface in which the field is defined
  Klass* find_interface_field(Symbol* name, Symbol* sig, fieldDescriptor* fd) const;
  // find field according to JVM spec 5.4.3.2, returns the klass in which the field is defined
  Klass* find_field(Symbol* name, Symbol* sig, fieldDescriptor* fd) const;
  // find instance or static fields according to JVM spec 5.4.3.2, returns the klass in which the field is defined
  Klass* find_field(Symbol* name, Symbol* sig, bool is_static, fieldDescriptor* fd) const;

  // find a non-static or static field given its offset within the class.
  bool contains_field_offset(int offset) {
    return instanceOopDesc::contains_field_offset(offset, nonstatic_field_size(), is_value());
  }

  bool find_local_field_from_offset(int offset, bool is_static, fieldDescriptor* fd) const;
  bool find_field_from_offset(int offset, bool is_static, fieldDescriptor* fd) const;

  // find a local method (returns NULL if not found)
  Method* find_method(const Symbol* name, const Symbol* signature) const;
  static Method* find_method(const Array<Method*>* methods,
                             const Symbol* name,
                             const Symbol* signature);

  // find a local method, but skip static methods
  Method* find_instance_method(const Symbol* name, const Symbol* signature,
                               PrivateLookupMode private_mode = find_private) const;
  static Method* find_instance_method(const Array<Method*>* methods,
                                      const Symbol* name,
                                      const Symbol* signature,
                                      PrivateLookupMode private_mode = find_private);

  // find a local method (returns NULL if not found)
  Method* find_local_method(const Symbol* name,
                            const Symbol* signature,
                            OverpassLookupMode overpass_mode,
                            StaticLookupMode static_mode,
                            PrivateLookupMode private_mode) const;

  // find a local method from given methods array (returns NULL if not found)
  static Method* find_local_method(const Array<Method*>* methods,
                                   const Symbol* name,
                                   const Symbol* signature,
                                   OverpassLookupMode overpass_mode,
                                   StaticLookupMode static_mode,
                                   PrivateLookupMode private_mode);

  // find a local method index in methods or default_methods (returns -1 if not found)
  static int find_method_index(const Array<Method*>* methods,
                               const Symbol* name,
                               const Symbol* signature,
                               OverpassLookupMode overpass_mode,
                               StaticLookupMode static_mode,
                               PrivateLookupMode private_mode);

  // lookup operation (returns NULL if not found)
  Method* uncached_lookup_method(const Symbol* name,
                                 const Symbol* signature,
                                 OverpassLookupMode overpass_mode,
                                 PrivateLookupMode private_mode = find_private) const;

  // lookup a method in all the interfaces that this class implements
  // (returns NULL if not found)
  Method* lookup_method_in_all_interfaces(Symbol* name, Symbol* signature, DefaultsLookupMode defaults_mode) const;

  // lookup a method in local defaults then in all interfaces
  // (returns NULL if not found)
  Method* lookup_method_in_ordered_interfaces(Symbol* name, Symbol* signature) const;

  // Find method indices by name.  If a method with the specified name is
  // found the index to the first method is returned, and 'end' is filled in
  // with the index of first non-name-matching method.  If no method is found
  // -1 is returned.
  int find_method_by_name(const Symbol* name, int* end) const;
  static int find_method_by_name(const Array<Method*>* methods,
                                 const Symbol* name, int* end);

  // constant pool
  ConstantPool* constants() const        { return _constants; }
  void set_constants(ConstantPool* c)    { _constants = c; }

  // protection domain
  oop protection_domain() const;

  // signers
  objArrayOop signers() const;

  // host class
  InstanceKlass* unsafe_anonymous_host() const {
    InstanceKlass** hk = adr_unsafe_anonymous_host();
    if (hk == NULL) {
      assert(!is_unsafe_anonymous(), "Unsafe anonymous classes have host klasses");
      return NULL;
    } else {
      assert(*hk != NULL, "host klass should always be set if the address is not null");
      assert(is_unsafe_anonymous(), "Only unsafe anonymous classes have host klasses");
      return *hk;
    }
  }
  void set_unsafe_anonymous_host(const InstanceKlass* host) {
    assert(is_unsafe_anonymous(), "not unsafe anonymous");
    const InstanceKlass** addr = (const InstanceKlass **)adr_unsafe_anonymous_host();
    assert(addr != NULL, "no reversed space");
    if (addr != NULL) {
      *addr = host;
    }
  }
  bool is_unsafe_anonymous() const                {
    return (_misc_flags & _misc_is_unsafe_anonymous) != 0;
  }
  void set_is_unsafe_anonymous(bool value)        {
    if (value) {
      _misc_flags |= _misc_is_unsafe_anonymous;
    } else {
      _misc_flags &= ~_misc_is_unsafe_anonymous;
    }
  }

  // Oop that keeps the metadata for this class from being unloaded
  // in places where the metadata is stored in other places, like nmethods
  oop klass_holder() const {
    return (is_unsafe_anonymous()) ? java_mirror() : class_loader();
  }

  bool is_contended() const                {
    return (_misc_flags & _misc_is_contended) != 0;
  }
  void set_is_contended(bool value)        {
    if (value) {
      _misc_flags |= _misc_is_contended;
    } else {
      _misc_flags &= ~_misc_is_contended;
    }
  }

  // source file name
  Symbol* source_file_name() const               {
    return (_source_file_name_index == 0) ?
      (Symbol*)NULL : _constants->symbol_at(_source_file_name_index);
  }
  u2 source_file_name_index() const              {
    return _source_file_name_index;
  }
  void set_source_file_name_index(u2 sourcefile_index) {
    _source_file_name_index = sourcefile_index;
  }

  // minor and major version numbers of class file
  u2 minor_version() const                 { return _minor_version; }
  void set_minor_version(u2 minor_version) { _minor_version = minor_version; }
  u2 major_version() const                 { return _major_version; }
  void set_major_version(u2 major_version) { _major_version = major_version; }

  // source debug extension
  const char* source_debug_extension() const { return _source_debug_extension; }
  void set_source_debug_extension(const char* array, int length);

  // symbol unloading support (refcount already added)
  Symbol* array_name()                     { return _array_name; }
  void set_array_name(Symbol* name)        { assert(_array_name == NULL  || name == NULL, "name already created"); _array_name = name; }

  // nonstatic oop-map blocks
  static int nonstatic_oop_map_size(unsigned int oop_map_count) {
    return oop_map_count * OopMapBlock::size_in_words();
  }
  unsigned int nonstatic_oop_map_count() const {
    return _nonstatic_oop_map_size / OopMapBlock::size_in_words();
  }
  int nonstatic_oop_map_size() const { return _nonstatic_oop_map_size; }
  void set_nonstatic_oop_map_size(int words) {
    _nonstatic_oop_map_size = words;
  }

#if INCLUDE_JVMTI
  // Redefinition locking.  Class can only be redefined by one thread at a time.
  bool is_being_redefined() const          {
    return (_extra_flags & _extra_is_being_redefined);
  }
  void set_is_being_redefined(bool value)  {
    if (value) {
      _extra_flags |= _extra_is_being_redefined;
    } else {
      _extra_flags &= ~_extra_is_being_redefined;
    }
  }

  // RedefineClasses() support for previous versions:
  void add_previous_version(InstanceKlass* ik, int emcp_method_count);
  void purge_previous_version_list();

  InstanceKlass* previous_versions() const { return _previous_versions; }
#else
  InstanceKlass* previous_versions() const { return NULL; }
#endif

  InstanceKlass* get_klass_version(int version) {
    for (InstanceKlass* ik = this; ik != NULL; ik = ik->previous_versions()) {
      if (ik->constants()->version() == version) {
        return ik;
      }
    }
    return NULL;
  }

  bool has_been_redefined() const {
    return (_misc_flags & _misc_has_been_redefined) != 0;
  }
  void set_has_been_redefined() {
    _misc_flags |= _misc_has_been_redefined;
  }

  bool has_passed_fingerprint_check() const {
    return (_misc_flags & _misc_has_passed_fingerprint_check) != 0;
  }
  void set_has_passed_fingerprint_check(bool b) {
    if (b) {
      _misc_flags |= _misc_has_passed_fingerprint_check;
    } else {
      _misc_flags &= ~_misc_has_passed_fingerprint_check;
    }
  }
  bool supers_have_passed_fingerprint_checks();

  static bool should_store_fingerprint(bool is_unsafe_anonymous);
  bool should_store_fingerprint() const { return should_store_fingerprint(is_unsafe_anonymous()); }
  bool has_stored_fingerprint() const;
  uint64_t get_stored_fingerprint() const;
  void store_fingerprint(uint64_t fingerprint);

  bool is_scratch_class() const {
    return (_misc_flags & _misc_is_scratch_class) != 0;
  }

  void set_is_scratch_class() {
    _misc_flags |= _misc_is_scratch_class;
  }

  bool has_resolved_methods() const {
    return (_extra_flags & _extra_has_resolved_methods) != 0;
  }

  void set_has_resolved_methods() {
    _extra_flags |= _extra_has_resolved_methods;
  }
private:

  void set_kind(unsigned kind) {
    assert(kind <= _misc_kind_field_mask, "Invalid InstanceKlass kind");
    unsigned fmask = _misc_kind_field_mask << _misc_kind_field_pos;
    unsigned flags = _misc_flags & ~fmask;
    _misc_flags = (flags | (kind << _misc_kind_field_pos));
  }

  bool is_kind(unsigned desired) const {
    unsigned kind = (_misc_flags >> _misc_kind_field_pos) & _misc_kind_field_mask;
    return kind == desired;
  }

public:

  // Other is anything that is not one of the more specialized kinds of InstanceKlass.
  bool is_other_instance_klass() const        { return is_kind(_misc_kind_other); }
  bool is_reference_instance_klass() const    { return is_kind(_misc_kind_reference); }
  bool is_mirror_instance_klass() const       { return is_kind(_misc_kind_mirror); }
  bool is_class_loader_instance_klass() const { return is_kind(_misc_kind_class_loader); }
  bool is_value_type_klass()            const { return is_kind(_misc_kind_value_type); }

#if INCLUDE_JVMTI

  void init_previous_versions() {
    _previous_versions = NULL;
  }

 private:
  static bool  _has_previous_versions;
 public:
  static void purge_previous_versions(InstanceKlass* ik) {
    if (ik->has_been_redefined()) {
      ik->purge_previous_version_list();
    }
  }

  static bool has_previous_versions_and_reset();
  static bool has_previous_versions() { return _has_previous_versions; }

  // JVMTI: Support for caching a class file before it is modified by an agent that can do retransformation
  void set_cached_class_file(JvmtiCachedClassFileData *data) {
    _cached_class_file = data;
  }
  JvmtiCachedClassFileData * get_cached_class_file();
  jint get_cached_class_file_len();
  unsigned char * get_cached_class_file_bytes();

  // JVMTI: Support for caching of field indices, types, and offsets
  void set_jvmti_cached_class_field_map(JvmtiCachedClassFieldMap* descriptor) {
    _jvmti_cached_class_field_map = descriptor;
  }
  JvmtiCachedClassFieldMap* jvmti_cached_class_field_map() const {
    return _jvmti_cached_class_field_map;
  }

#if INCLUDE_CDS
  void set_archived_class_data(JvmtiCachedClassFileData* data) {
    _cached_class_file = data;
  }

  JvmtiCachedClassFileData * get_archived_class_data();
#endif // INCLUDE_CDS
#else // INCLUDE_JVMTI

  static void purge_previous_versions(InstanceKlass* ik) { return; };
  static bool has_previous_versions_and_reset() { return false; }

  void set_cached_class_file(JvmtiCachedClassFileData *data) {
    assert(data == NULL, "unexpected call with JVMTI disabled");
  }
  JvmtiCachedClassFileData * get_cached_class_file() { return (JvmtiCachedClassFileData *)NULL; }

#endif // INCLUDE_JVMTI

  bool has_nonstatic_concrete_methods() const {
    return (_misc_flags & _misc_has_nonstatic_concrete_methods) != 0;
  }
  void set_has_nonstatic_concrete_methods(bool b) {
    if (b) {
      _misc_flags |= _misc_has_nonstatic_concrete_methods;
    } else {
      _misc_flags &= ~_misc_has_nonstatic_concrete_methods;
    }
  }

  bool declares_nonstatic_concrete_methods() const {
    return (_misc_flags & _misc_declares_nonstatic_concrete_methods) != 0;
  }
  void set_declares_nonstatic_concrete_methods(bool b) {
    if (b) {
      _misc_flags |= _misc_declares_nonstatic_concrete_methods;
    } else {
      _misc_flags &= ~_misc_declares_nonstatic_concrete_methods;
    }
  }

  // for adding methods, ConstMethod::UNSET_IDNUM means no more ids available
  inline u2 next_method_idnum();
  void set_initial_method_idnum(u2 value)             { _idnum_allocated_count = value; }

  // generics support
  Symbol* generic_signature() const                   {
    return (_generic_signature_index == 0) ?
      (Symbol*)NULL : _constants->symbol_at(_generic_signature_index);
  }
  u2 generic_signature_index() const                  {
    return _generic_signature_index;
  }
  void set_generic_signature_index(u2 sig_index)      {
    _generic_signature_index = sig_index;
  }

  u2 enclosing_method_data(int offset) const;
  u2 enclosing_method_class_index() const {
    return enclosing_method_data(enclosing_method_class_index_offset);
  }
  u2 enclosing_method_method_index() {
    return enclosing_method_data(enclosing_method_method_index_offset);
  }
  void set_enclosing_method_indices(u2 class_index,
                                    u2 method_index);

  // jmethodID support
  jmethodID get_jmethod_id(const methodHandle& method_h);
  jmethodID get_jmethod_id_fetch_or_update(size_t idnum,
                     jmethodID new_id, jmethodID* new_jmeths,
                     jmethodID* to_dealloc_id_p,
                     jmethodID** to_dealloc_jmeths_p);
  static void get_jmethod_id_length_value(jmethodID* cache, size_t idnum,
                size_t *length_p, jmethodID* id_p);
  void ensure_space_for_methodids(int start_offset = 0);
  jmethodID jmethod_id_or_null(Method* method);

  // annotations support
  Annotations* annotations() const          { return _annotations; }
  void set_annotations(Annotations* anno)   { _annotations = anno; }

  AnnotationArray* class_annotations() const {
    return (_annotations != NULL) ? _annotations->class_annotations() : NULL;
  }
  Array<AnnotationArray*>* fields_annotations() const {
    return (_annotations != NULL) ? _annotations->fields_annotations() : NULL;
  }
  AnnotationArray* class_type_annotations() const {
    return (_annotations != NULL) ? _annotations->class_type_annotations() : NULL;
  }
  Array<AnnotationArray*>* fields_type_annotations() const {
    return (_annotations != NULL) ? _annotations->fields_type_annotations() : NULL;
  }
  // allocation
  instanceOop allocate_instance(TRAPS);

  // additional member function to return a handle
  instanceHandle allocate_instance_handle(TRAPS);

  objArrayOop allocate_objArray(int n, int length, TRAPS);
  // Helper function
  static instanceOop register_finalizer(instanceOop i, TRAPS);

  // Check whether reflection/jni/jvm code is allowed to instantiate this class;
  // if not, throw either an Error or an Exception.
  virtual void check_valid_for_instantiation(bool throwError, TRAPS);

  // initialization
  void call_class_initializer(TRAPS);
  void set_initialization_state_and_notify(ClassState state, TRAPS);

  // OopMapCache support
  OopMapCache* oop_map_cache()               { return _oop_map_cache; }
  void set_oop_map_cache(OopMapCache *cache) { _oop_map_cache = cache; }
  void mask_for(const methodHandle& method, int bci, InterpreterOopMap* entry);

  // JNI identifier support (for static fields - for jni performance)
  JNIid* jni_ids()                               { return _jni_ids; }
  void set_jni_ids(JNIid* ids)                   { _jni_ids = ids; }
  JNIid* jni_id_for(int offset);

  // maintenance of deoptimization dependencies
  inline DependencyContext dependencies();
  int  mark_dependent_nmethods(KlassDepChange& changes);
  void add_dependent_nmethod(nmethod* nm);
  void remove_dependent_nmethod(nmethod* nm, bool delete_immediately);

  // On-stack replacement support
  nmethod* osr_nmethods_head() const         { return _osr_nmethods_head; };
  void set_osr_nmethods_head(nmethod* h)     { _osr_nmethods_head = h; };
  void add_osr_nmethod(nmethod* n);
  bool remove_osr_nmethod(nmethod* n);
  int mark_osr_nmethods(const Method* m);
  nmethod* lookup_osr_nmethod(const Method* m, int bci, int level, bool match_level) const;

#if INCLUDE_JVMTI
  // Breakpoint support (see methods on Method* for details)
  BreakpointInfo* breakpoints() const       { return _breakpoints; };
  void set_breakpoints(BreakpointInfo* bps) { _breakpoints = bps; };
#endif

  // support for stub routines
  static ByteSize init_state_offset()  { return in_ByteSize(offset_of(InstanceKlass, _init_state)); }
  JFR_ONLY(DEFINE_KLASS_TRACE_ID_OFFSET;)
  static ByteSize init_thread_offset() { return in_ByteSize(offset_of(InstanceKlass, _init_thread)); }

  // subclass/subinterface checks
  bool implements_interface(Klass* k) const;
  bool is_same_or_direct_interface(Klass* k) const;

#ifdef ASSERT
  // check whether this class or one of its superclasses was redefined
  bool has_redefined_this_or_super() const;
#endif

  // Access to the implementor of an interface.
  Klass* implementor() const;
  void set_implementor(Klass* k);
  int  nof_implementors() const;
  void add_implementor(Klass* k);  // k is a new class that implements this interface
  void init_implementor();           // initialize

  // link this class into the implementors list of every interface it implements
  void process_interfaces(Thread *thread);

  // virtual operations from Klass
  bool is_leaf_class() const               { return _subklass == NULL; }
  GrowableArray<Klass*>* compute_secondary_supers(int num_extra_slots,
                                                  Array<InstanceKlass*>* transitive_interfaces);
  bool compute_is_subtype_of(Klass* k);
  bool can_be_primary_super_slow() const;
  int oop_size(oop obj)  const             { return size_helper(); }
  // slow because it's a virtual call and used for verifying the layout_helper.
  // Using the layout_helper bits, we can call is_instance_klass without a virtual call.
  DEBUG_ONLY(bool is_instance_klass_slow() const      { return true; })

  // Iterators
  void do_local_static_fields(FieldClosure* cl);
  void do_nonstatic_fields(FieldClosure* cl); // including inherited fields
  void do_local_static_fields(void f(fieldDescriptor*, Handle, TRAPS), Handle, TRAPS);

  void methods_do(void f(Method* method));
  void array_klasses_do(void f(Klass* k));
  void array_klasses_do(void f(Klass* k, TRAPS), TRAPS);
  bool super_types_do(SuperTypeClosure* blk);

  static InstanceKlass* cast(Klass* k) {
    return const_cast<InstanceKlass*>(cast(const_cast<const Klass*>(k)));
  }

  static const InstanceKlass* cast(const Klass* k) {
    assert(k != NULL, "k should not be null");
    assert(k->is_instance_klass(), "cast to InstanceKlass");
    return static_cast<const InstanceKlass*>(k);
  }

  virtual InstanceKlass* java_super() const {
    return (super() == NULL) ? NULL : cast(super());
  }

  // Sizing (in words)
  static int header_size()            { return sizeof(InstanceKlass)/wordSize; }

  static int size(int vtable_length, int itable_length,
                  int nonstatic_oop_map_size,
<<<<<<< HEAD
                  bool is_interface, bool is_anonymous, bool has_stored_fingerprint,
                  int java_fields, bool is_value_type) {
=======
                  bool is_interface, bool is_unsafe_anonymous, bool has_stored_fingerprint) {
>>>>>>> 0d9f615e
    return align_metadata_size(header_size() +
           vtable_length +
           itable_length +
           nonstatic_oop_map_size +
           (is_interface ? (int)sizeof(Klass*)/wordSize : 0) +
<<<<<<< HEAD
           (is_anonymous ? (int)sizeof(Klass*)/wordSize : 0) +
           (has_stored_fingerprint ? (int)sizeof(uint64_t*)/wordSize : 0) +
           (java_fields * (int)sizeof(Klass*)/wordSize) +
           (is_value_type ? (int)sizeof(ValueKlassFixedBlock) : 0));
=======
           (is_unsafe_anonymous ? (int)sizeof(Klass*)/wordSize : 0) +
           (has_stored_fingerprint ? (int)sizeof(uint64_t*)/wordSize : 0));
>>>>>>> 0d9f615e
  }
  int size() const                    { return size(vtable_length(),
                                               itable_length(),
                                               nonstatic_oop_map_size(),
                                               is_interface(),
<<<<<<< HEAD
                                               is_anonymous(),
                                               has_stored_fingerprint(),
                                               has_value_fields() ? java_fields_count() : 0,
                                               is_value());
=======
                                               is_unsafe_anonymous(),
                                               has_stored_fingerprint());
>>>>>>> 0d9f615e
  }
#if INCLUDE_SERVICES
  virtual void collect_statistics(KlassSizeStats *sz) const;
#endif

  intptr_t* start_of_itable()   const { return (intptr_t*)start_of_vtable() + vtable_length(); }
  intptr_t* end_of_itable()     const { return start_of_itable() + itable_length(); }

  int  itable_offset_in_words() const { return start_of_itable() - (intptr_t*)this; }

  oop static_field_base_raw() { return java_mirror(); }

  bool bounds_check(address addr, bool edge_ok = false, intptr_t size_in_bytes = -1) const PRODUCT_RETURN0;

  OopMapBlock* start_of_nonstatic_oop_maps() const {
    return (OopMapBlock*)(start_of_itable() + itable_length());
  }

  Klass** end_of_nonstatic_oop_maps() const {
    return (Klass**)(start_of_nonstatic_oop_maps() +
                     nonstatic_oop_map_count());
  }

  Klass** adr_implementor() const {
    if (is_interface()) {
      return (Klass**)end_of_nonstatic_oop_maps();
    } else {
      return NULL;
    }
  };

  InstanceKlass** adr_unsafe_anonymous_host() const {
    if (is_unsafe_anonymous()) {
      InstanceKlass** adr_impl = (InstanceKlass **)adr_implementor();
      if (adr_impl != NULL) {
        return adr_impl + 1;
      } else {
        return (InstanceKlass **)end_of_nonstatic_oop_maps();
      }
    } else {
      return NULL;
    }
  }

  address adr_fingerprint() const {
    if (has_stored_fingerprint()) {
      InstanceKlass** adr_host = adr_unsafe_anonymous_host();
      if (adr_host != NULL) {
        return (address)(adr_host + 1);
      }

      Klass** adr_impl = adr_implementor();
      if (adr_impl != NULL) {
        return (address)(adr_impl + 1);
      }

      return (address)end_of_nonstatic_oop_maps();
    } else {
      return NULL;
    }
  }

  address adr_value_fields_klasses() const {
    if (has_value_fields()) {
      address adr_fing = adr_fingerprint();
      if (adr_fing != NULL) {
        return adr_fingerprint() + sizeof(u8);
      }

      InstanceKlass** adr_host = adr_host_klass();
      if (adr_host != NULL) {
        return (address)(adr_host + 1);
      }

      Klass** adr_impl = adr_implementor();
      if (adr_impl != NULL) {
        return (address)(adr_impl + 1);
      }

      return (address)end_of_nonstatic_oop_maps();
    } else {
      return NULL;
    }
  }

  Klass* get_value_field_klass(int idx) const {
    assert(has_value_fields(), "Sanity checking");
    Klass* k = ((Klass**)adr_value_fields_klasses())[idx];
    assert(k != NULL, "Should always be set before being read");
    assert(k->is_value(), "Must be a value type");
    return k;
  }

  Klass* get_value_field_klass_or_null(int idx) const {
    assert(has_value_fields(), "Sanity checking");
    Klass* k = ((Klass**)adr_value_fields_klasses())[idx];
    assert(k == NULL || k->is_value(), "Must be a value type");
    return k;
  }

  void set_value_field_klass(int idx, Klass* k) {
    assert(has_value_fields(), "Sanity checking");
    assert(k != NULL, "Should not be set to NULL");
    assert(((Klass**)adr_value_fields_klasses())[idx] == NULL, "Should not be set twice");
    ((Klass**)adr_value_fields_klasses())[idx] = k;
  }

  // Use this to return the size of an instance in heap words:
  virtual int size_helper() const {
    return layout_helper_to_size_helper(layout_helper());
  }

  // This bit is initialized in classFileParser.cpp.
  // It is false under any of the following conditions:
  //  - the class is abstract (including any interface)
  //  - the class has a finalizer (if !RegisterFinalizersAtInit)
  //  - the class size is larger than FastAllocateSizeLimit
  //  - the class is java/lang/Class, which cannot be allocated directly
  bool can_be_fastpath_allocated() const {
    return !layout_helper_needs_slow_path(layout_helper());
  }

  // Java itable
  klassItable itable() const;        // return klassItable wrapper
  Method* method_at_itable(Klass* holder, int index, TRAPS);

#if INCLUDE_JVMTI
  void adjust_default_methods(InstanceKlass* holder, bool* trace_name_printed);
#endif // INCLUDE_JVMTI

  void clean_weak_instanceklass_links();
 private:
  void clean_implementors_list();
  void clean_method_data();

 public:
  // Explicit metaspace deallocation of fields
  // For RedefineClasses and class file parsing errors, we need to deallocate
  // instanceKlasses and the metadata they point to.
  void deallocate_contents(ClassLoaderData* loader_data);
  static void deallocate_methods(ClassLoaderData* loader_data,
                                 Array<Method*>* methods);
  void static deallocate_interfaces(ClassLoaderData* loader_data,
                                    const Klass* super_klass,
                                    Array<InstanceKlass*>* local_interfaces,
                                    Array<InstanceKlass*>* transitive_interfaces);

  // The constant pool is on stack if any of the methods are executing or
  // referenced by handles.
  bool on_stack() const { return _constants->on_stack(); }

  // callbacks for actions during class unloading
  static void notify_unload_class(InstanceKlass* ik);
  static void release_C_heap_structures(InstanceKlass* ik);

  // Naming
  const char* signature_name() const;
  static Symbol* package_from_name(const Symbol* name, TRAPS);

  // GC specific object visitors
  //
#if INCLUDE_PARALLELGC
  // Parallel Scavenge
  void oop_ps_push_contents(  oop obj, PSPromotionManager* pm);
  // Parallel Compact
  void oop_pc_follow_contents(oop obj, ParCompactionManager* cm);
  void oop_pc_update_pointers(oop obj, ParCompactionManager* cm);
#endif

  // Oop fields (and metadata) iterators
  //
  // The InstanceKlass iterators also visits the Object's klass.

  // Forward iteration
 public:
  // Iterate over all oop fields in the oop maps.
  template <typename T, class OopClosureType>
  inline void oop_oop_iterate_oop_maps(oop obj, OopClosureType* closure);

  // Iterate over all oop fields and metadata.
  template <typename T, class OopClosureType>
  inline int oop_oop_iterate(oop obj, OopClosureType* closure);

  // Iterate over all oop fields in one oop map.
  template <typename T, class OopClosureType>
  inline void oop_oop_iterate_oop_map(OopMapBlock* map, oop obj, OopClosureType* closure);


  // Reverse iteration
  // Iterate over all oop fields and metadata.
  template <typename T, class OopClosureType>
  inline int oop_oop_iterate_reverse(oop obj, OopClosureType* closure);

 private:
  // Iterate over all oop fields in the oop maps.
  template <typename T, class OopClosureType>
  inline void oop_oop_iterate_oop_maps_reverse(oop obj, OopClosureType* closure);

  // Iterate over all oop fields in one oop map.
  template <typename T, class OopClosureType>
  inline void oop_oop_iterate_oop_map_reverse(OopMapBlock* map, oop obj, OopClosureType* closure);


  // Bounded range iteration
 public:
  // Iterate over all oop fields in the oop maps.
  template <typename T, class OopClosureType>
  inline void oop_oop_iterate_oop_maps_bounded(oop obj, OopClosureType* closure, MemRegion mr);

  // Iterate over all oop fields and metadata.
  template <typename T, class OopClosureType>
  inline int oop_oop_iterate_bounded(oop obj, OopClosureType* closure, MemRegion mr);

 private:
  // Iterate over all oop fields in one oop map.
  template <typename T, class OopClosureType>
  inline void oop_oop_iterate_oop_map_bounded(OopMapBlock* map, oop obj, OopClosureType* closure, MemRegion mr);


 public:
  u2 idnum_allocated_count() const      { return _idnum_allocated_count; }

public:
  void set_in_error_state() {
    assert(DumpSharedSpaces, "only call this when dumping archive");
    _init_state = initialization_error;
  }
  bool check_sharing_error_state();

private:
  // initialization state
#ifdef ASSERT
  void set_init_state(ClassState state);
#else
  void set_init_state(ClassState state) { _init_state = (u1)state; }
#endif
  void set_rewritten()                  { _misc_flags |= _misc_rewritten; }
  void set_init_thread(Thread *thread)  { _init_thread = thread; }

  // The RedefineClasses() API can cause new method idnums to be needed
  // which will cause the caches to grow. Safety requires different
  // cache management logic if the caches can grow instead of just
  // going from NULL to non-NULL.
  bool idnum_can_increment() const      { return has_been_redefined(); }
  inline jmethodID* methods_jmethod_ids_acquire() const;
  inline void release_set_methods_jmethod_ids(jmethodID* jmeths);

  // Lock during initialization
public:
  // Lock for (1) initialization; (2) access to the ConstantPool of this class.
  // Must be one per class and it has to be a VM internal object so java code
  // cannot lock it (like the mirror).
  // It has to be an object not a Mutex because it's held through java calls.
  oop init_lock() const;
private:
  void fence_and_clear_init_lock();

  bool link_class_impl                           (bool throw_verifyerror, TRAPS);
  bool verify_code                               (bool throw_verifyerror, TRAPS);
  void initialize_impl                           (TRAPS);
  void initialize_super_interfaces               (TRAPS);
  void eager_initialize_impl                     ();
  /* jni_id_for_impl for jfieldID only */
  JNIid* jni_id_for_impl                         (int offset);
protected:
  // Returns the array class for the n'th dimension
  virtual Klass* array_klass_impl(bool or_null, int n, TRAPS);

  // Returns the array class with this class as element type
  virtual Klass* array_klass_impl(bool or_null, TRAPS);

private:

  // find a local method (returns NULL if not found)
  Method* find_method_impl(const Symbol* name,
                           const Symbol* signature,
                           OverpassLookupMode overpass_mode,
                           StaticLookupMode static_mode,
                           PrivateLookupMode private_mode) const;

  static Method* find_method_impl(const Array<Method*>* methods,
                                  const Symbol* name,
                                  const Symbol* signature,
                                  OverpassLookupMode overpass_mode,
                                  StaticLookupMode static_mode,
                                  PrivateLookupMode private_mode);

  // Free CHeap allocated fields.
  void release_C_heap_structures();

#if INCLUDE_JVMTI
  // RedefineClasses support
  void link_previous_versions(InstanceKlass* pv) { _previous_versions = pv; }
  void mark_newly_obsolete_methods(Array<Method*>* old_methods, int emcp_method_count);
#endif
public:
  // CDS support - remove and restore oops from metadata. Oops are not shared.
  virtual void remove_unshareable_info();
  virtual void remove_java_mirror();
  virtual void restore_unshareable_info(ClassLoaderData* loader_data, Handle protection_domain, TRAPS);

  // jvm support
  jint compute_modifier_flags(TRAPS) const;

public:
  // JVMTI support
  jint jvmti_class_status() const;

  virtual void metaspace_pointers_do(MetaspaceClosure* iter);

 public:
  // Printing
#ifndef PRODUCT
  void print_on(outputStream* st) const;
#endif
  void print_value_on(outputStream* st) const;

  void oop_print_value_on(oop obj, outputStream* st);

#ifndef PRODUCT
  void oop_print_on      (oop obj, outputStream* st);

  void print_dependent_nmethods(bool verbose = false);
  bool is_dependent_nmethod(nmethod* nm);
  bool verify_itable_index(int index);
#endif

  const char* internal_name() const;

  // Verification
  void verify_on(outputStream* st);

  void oop_verify_on(oop obj, outputStream* st);

  // Logging
  void print_class_load_logging(ClassLoaderData* loader_data,
                                const char* module_name,
                                const ClassFileStream* cfs) const;
};

// for adding methods
// UNSET_IDNUM return means no more ids available
inline u2 InstanceKlass::next_method_idnum() {
  if (_idnum_allocated_count == ConstMethod::MAX_IDNUM) {
    return ConstMethod::UNSET_IDNUM; // no more ids available
  } else {
    return _idnum_allocated_count++;
  }
}


/* JNIid class for jfieldIDs only */
class JNIid: public CHeapObj<mtClass> {
  friend class VMStructs;
 private:
  Klass*             _holder;
  JNIid*             _next;
  int                _offset;
#ifdef ASSERT
  bool               _is_static_field_id;
#endif

 public:
  // Accessors
  Klass* holder() const           { return _holder; }
  int offset() const              { return _offset; }
  JNIid* next()                   { return _next; }
  // Constructor
  JNIid(Klass* holder, int offset, JNIid* next);
  // Identifier lookup
  JNIid* find(int offset);

  bool find_local_field(fieldDescriptor* fd) {
    return InstanceKlass::cast(holder())->find_local_field_from_offset(offset(), true, fd);
  }

  static void deallocate(JNIid* id);
  // Debugging
#ifdef ASSERT
  bool is_static_field_id() const { return _is_static_field_id; }
  void set_is_static_field_id()   { _is_static_field_id = true; }
#endif
  void verify(Klass* holder);
};

// An iterator that's used to access the inner classes indices in the
// InstanceKlass::_inner_classes array.
class InnerClassesIterator : public StackObj {
 private:
  Array<jushort>* _inner_classes;
  int _length;
  int _idx;
 public:

  InnerClassesIterator(const InstanceKlass* k) {
    _inner_classes = k->inner_classes();
    if (k->inner_classes() != NULL) {
      _length = _inner_classes->length();
      // The inner class array's length should be the multiple of
      // inner_class_next_offset if it only contains the InnerClasses
      // attribute data, or it should be
      // n*inner_class_next_offset+enclosing_method_attribute_size
      // if it also contains the EnclosingMethod data.
      assert((_length % InstanceKlass::inner_class_next_offset == 0 ||
              _length % InstanceKlass::inner_class_next_offset == InstanceKlass::enclosing_method_attribute_size),
             "just checking");
      // Remove the enclosing_method portion if exists.
      if (_length % InstanceKlass::inner_class_next_offset == InstanceKlass::enclosing_method_attribute_size) {
        _length -= InstanceKlass::enclosing_method_attribute_size;
      }
    } else {
      _length = 0;
    }
    _idx = 0;
  }

  int length() const {
    return _length;
  }

  void next() {
    _idx += InstanceKlass::inner_class_next_offset;
  }

  bool done() const {
    return (_idx >= _length);
  }

  u2 inner_class_info_index() const {
    return _inner_classes->at(
               _idx + InstanceKlass::inner_class_inner_class_info_offset);
  }

  void set_inner_class_info_index(u2 index) {
    _inner_classes->at_put(
               _idx + InstanceKlass::inner_class_inner_class_info_offset, index);
  }

  u2 outer_class_info_index() const {
    return _inner_classes->at(
               _idx + InstanceKlass::inner_class_outer_class_info_offset);
  }

  void set_outer_class_info_index(u2 index) {
    _inner_classes->at_put(
               _idx + InstanceKlass::inner_class_outer_class_info_offset, index);
  }

  u2 inner_name_index() const {
    return _inner_classes->at(
               _idx + InstanceKlass::inner_class_inner_name_offset);
  }

  void set_inner_name_index(u2 index) {
    _inner_classes->at_put(
               _idx + InstanceKlass::inner_class_inner_name_offset, index);
  }

  u2 inner_access_flags() const {
    return _inner_classes->at(
               _idx + InstanceKlass::inner_class_access_flags_offset);
  }
};

#endif // SHARE_VM_OOPS_INSTANCEKLASS_HPP<|MERGE_RESOLUTION|>--- conflicted
+++ resolved
@@ -273,27 +273,15 @@
 
   // Start after _misc_kind field.
   enum {
-<<<<<<< HEAD
     _misc_rewritten                           = 1 << 3,  // methods rewritten.
     _misc_has_nonstatic_fields                = 1 << 4,  // for sizing with UseCompressedOops
     _misc_should_verify_class                 = 1 << 5,  // allow caching of preverification
-    _misc_is_anonymous                        = 1 << 6,  // has embedded _host_klass field
+    _misc_is_unsafe_anonymous                 = 1 << 6,  // has embedded _unsafe_anonymous_host field
     _misc_is_contended                        = 1 << 7,  // marked with contended annotation
     _misc_has_nonstatic_concrete_methods      = 1 << 8,  // class/superclass/implemented interfaces has non-static, concrete methods
     _misc_declares_nonstatic_concrete_methods = 1 << 9,  // directly declares non-static, concrete methods
     _misc_has_been_redefined                  = 1 << 10,  // class has been redefined
     _misc_has_passed_fingerprint_check        = 1 << 11, // when this class was loaded, the fingerprint computed from its
-=======
-    _misc_rewritten                           = 1 << 2,  // methods rewritten.
-    _misc_has_nonstatic_fields                = 1 << 3,  // for sizing with UseCompressedOops
-    _misc_should_verify_class                 = 1 << 4,  // allow caching of preverification
-    _misc_is_unsafe_anonymous                 = 1 << 5,  // has embedded _unsafe_anonymous_host field
-    _misc_is_contended                        = 1 << 6,  // marked with contended annotation
-    _misc_has_nonstatic_concrete_methods      = 1 << 7,  // class/superclass/implemented interfaces has non-static, concrete methods
-    _misc_declares_nonstatic_concrete_methods = 1 << 8,  // directly declares non-static, concrete methods
-    _misc_has_been_redefined                  = 1 << 9,  // class has been redefined
-    _misc_has_passed_fingerprint_check        = 1 << 10, // when this class was loaded, the fingerprint computed from its
->>>>>>> 0d9f615e
                                                          // code source was found to be matching the value recorded by AOT.
     _misc_is_scratch_class                    = 1 << 12, // class is the redefined scratch class
     _misc_is_shared_boot_class                = 1 << 13, // defining class loader is boot class loader
@@ -1154,40 +1142,26 @@
 
   static int size(int vtable_length, int itable_length,
                   int nonstatic_oop_map_size,
-<<<<<<< HEAD
-                  bool is_interface, bool is_anonymous, bool has_stored_fingerprint,
+                  bool is_interface, bool is_unsafe_anonymous, bool has_stored_fingerprint,
                   int java_fields, bool is_value_type) {
-=======
-                  bool is_interface, bool is_unsafe_anonymous, bool has_stored_fingerprint) {
->>>>>>> 0d9f615e
     return align_metadata_size(header_size() +
            vtable_length +
            itable_length +
            nonstatic_oop_map_size +
            (is_interface ? (int)sizeof(Klass*)/wordSize : 0) +
-<<<<<<< HEAD
-           (is_anonymous ? (int)sizeof(Klass*)/wordSize : 0) +
+           (is_unsafe_anonymous ? (int)sizeof(Klass*)/wordSize : 0) +
            (has_stored_fingerprint ? (int)sizeof(uint64_t*)/wordSize : 0) +
            (java_fields * (int)sizeof(Klass*)/wordSize) +
            (is_value_type ? (int)sizeof(ValueKlassFixedBlock) : 0));
-=======
-           (is_unsafe_anonymous ? (int)sizeof(Klass*)/wordSize : 0) +
-           (has_stored_fingerprint ? (int)sizeof(uint64_t*)/wordSize : 0));
->>>>>>> 0d9f615e
   }
   int size() const                    { return size(vtable_length(),
                                                itable_length(),
                                                nonstatic_oop_map_size(),
                                                is_interface(),
-<<<<<<< HEAD
-                                               is_anonymous(),
+                                               is_unsafe_anonymous(),
                                                has_stored_fingerprint(),
                                                has_value_fields() ? java_fields_count() : 0,
                                                is_value());
-=======
-                                               is_unsafe_anonymous(),
-                                               has_stored_fingerprint());
->>>>>>> 0d9f615e
   }
 #if INCLUDE_SERVICES
   virtual void collect_statistics(KlassSizeStats *sz) const;
@@ -1257,7 +1231,7 @@
         return adr_fingerprint() + sizeof(u8);
       }
 
-      InstanceKlass** adr_host = adr_host_klass();
+      InstanceKlass** adr_host = adr_unsafe_anonymous_host();
       if (adr_host != NULL) {
         return (address)(adr_host + 1);
       }
