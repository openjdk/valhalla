--- conflicted
+++ resolved
@@ -51,12 +51,8 @@
 //      The embedded nonstatic oop-map blocks are short pairs (offset, length)
 //      indicating where oops are located in instances of this klass.
 //    [EMBEDDED implementor of the interface] only exist for interface
-<<<<<<< HEAD
-//    [EMBEDDED unsafe_anonymous_host klass] only exist for an unsafe anonymous class (JSR 292 enabled)
 //    [EMBEDDED inline_type_field_klasses] only if has_inline_fields() == true
 //    [EMBEDDED InlineKlassFixedBlock] only if is an InlineKlass instance
-=======
->>>>>>> df65237b
 
 
 // forward declaration for class -- see below for definition
@@ -1158,37 +1154,23 @@
 
   static int size(int vtable_length, int itable_length,
                   int nonstatic_oop_map_size,
-<<<<<<< HEAD
-                  bool is_interface, bool is_unsafe_anonymous,
+                  bool is_interface,
                   int java_fields, bool is_inline_type) {
-=======
-                  bool is_interface) {
->>>>>>> df65237b
     return align_metadata_size(header_size() +
            vtable_length +
            itable_length +
            nonstatic_oop_map_size +
-<<<<<<< HEAD
            (is_interface ? (int)sizeof(Klass*)/wordSize : 0) +
-           (is_unsafe_anonymous ? (int)sizeof(Klass*)/wordSize : 0) +
            (java_fields * (int)sizeof(Klass*)/wordSize) +
            (is_inline_type ? (int)sizeof(InlineKlassFixedBlock) : 0));
-=======
-           (is_interface ? (int)sizeof(Klass*)/wordSize : 0));
->>>>>>> df65237b
   }
 
   int size() const                    { return size(vtable_length(),
                                                itable_length(),
                                                nonstatic_oop_map_size(),
-<<<<<<< HEAD
                                                is_interface(),
-                                               is_unsafe_anonymous(),
                                                has_inline_type_fields() ? java_fields_count() : 0,
                                                is_inline_klass());
-=======
-                                               is_interface());
->>>>>>> df65237b
   }
 
 
