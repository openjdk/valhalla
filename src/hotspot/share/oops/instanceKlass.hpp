/*
 * Copyright (c) 1997, 2020, Oracle and/or its affiliates. All rights reserved.
 * DO NOT ALTER OR REMOVE COPYRIGHT NOTICES OR THIS FILE HEADER.
 *
 * This code is free software; you can redistribute it and/or modify it
 * under the terms of the GNU General Public License version 2 only, as
 * published by the Free Software Foundation.
 *
 * This code is distributed in the hope that it will be useful, but WITHOUT
 * ANY WARRANTY; without even the implied warranty of MERCHANTABILITY or
 * FITNESS FOR A PARTICULAR PURPOSE.  See the GNU General Public License
 * version 2 for more details (a copy is included in the LICENSE file that
 * accompanied this code).
 *
 * You should have received a copy of the GNU General Public License version
 * 2 along with this work; if not, write to the Free Software Foundation,
 * Inc., 51 Franklin St, Fifth Floor, Boston, MA 02110-1301 USA.
 *
 * Please contact Oracle, 500 Oracle Parkway, Redwood Shores, CA 94065 USA
 * or visit www.oracle.com if you need additional information or have any
 * questions.
 *
 */

#ifndef SHARE_OOPS_INSTANCEKLASS_HPP
#define SHARE_OOPS_INSTANCEKLASS_HPP

#include "classfile/classLoaderData.hpp"
#include "code/vmreg.hpp"
#include "memory/referenceType.hpp"
#include "oops/annotations.hpp"
#include "oops/constMethod.hpp"
#include "oops/fieldInfo.hpp"
#include "oops/instanceOop.hpp"
#include "oops/klassVtable.hpp"
#include "runtime/handles.hpp"
#include "runtime/os.hpp"
#include "utilities/accessFlags.hpp"
#include "utilities/align.hpp"
#include "utilities/macros.hpp"
#if INCLUDE_JFR
#include "jfr/support/jfrKlassExtension.hpp"
#endif

class RecordComponent;

// An InstanceKlass is the VM level representation of a Java class.
// It contains all information needed for at class at execution runtime.

//  InstanceKlass embedded field layout (after declared fields):
//    [EMBEDDED Java vtable             ] size in words = vtable_len
//    [EMBEDDED nonstatic oop-map blocks] size in words = nonstatic_oop_map_size
//      The embedded nonstatic oop-map blocks are short pairs (offset, length)
//      indicating where oops are located in instances of this klass.
//    [EMBEDDED implementor of the interface] only exist for interface
//    [EMBEDDED unsafe_anonymous_host klass] only exist for an unsafe anonymous class (JSR 292 enabled)
//    [EMBEDDED fingerprint       ] only if should_store_fingerprint()==true
//    [EMBEDDED ValueKlassFixedBlock] only if is a ValueKlass instance


// forward declaration for class -- see below for definition
#if INCLUDE_JVMTI
class BreakpointInfo;
#endif
class ClassFileParser;
class ClassFileStream;
class KlassDepChange;
class DependencyContext;
class fieldDescriptor;
class jniIdMapBase;
class JNIid;
class JvmtiCachedClassFieldMap;
class nmethodBucket;
class OopMapCache;
class BufferedValueTypeBlob;
class InterpreterOopMap;
class PackageEntry;
class ModuleEntry;

// This is used in iterators below.
class FieldClosure: public StackObj {
public:
  virtual void do_field(fieldDescriptor* fd) = 0;
};

#ifndef PRODUCT
// Print fields.
// If "obj" argument to constructor is NULL, prints static fields, otherwise prints non-static fields.
class FieldPrinter: public FieldClosure {
   oop _obj;
   outputStream* _st;
 public:
   FieldPrinter(outputStream* st, oop obj = NULL) : _obj(obj), _st(st) {}
   void do_field(fieldDescriptor* fd);
};
#endif  // !PRODUCT

// Describes where oops are located in instances of this klass.
class OopMapBlock {
 public:
  // Byte offset of the first oop mapped by this block.
  int offset() const          { return _offset; }
  void set_offset(int offset) { _offset = offset; }

  // Number of oops in this block.
  uint count() const         { return _count; }
  void set_count(uint count) { _count = count; }

  void increment_count(int diff) { _count += diff; }

  int offset_span() const { return _count * heapOopSize; }

  int end_offset() const {
    return offset() + offset_span();
  }

  bool is_contiguous(int another_offset) const {
    return another_offset == end_offset();
  }

  // sizeof(OopMapBlock) in words.
  static const int size_in_words() {
    return align_up((int)sizeof(OopMapBlock), wordSize) >>
      LogBytesPerWord;
  }

  static int compare_offset(const OopMapBlock* a, const OopMapBlock* b) {
    return a->offset() - b->offset();
  }

 private:
  int  _offset;
  uint _count;
};

struct JvmtiCachedClassFileData;

class SigEntry;

class ValueKlassFixedBlock {
  Array<SigEntry>** _extended_sig;
  Array<VMRegPair>** _return_regs;
  address* _pack_handler;
  address* _pack_handler_jobject;
  address* _unpack_handler;
  int* _default_value_offset;
  Klass** _value_array_klass;
  int _alignment;
  int _first_field_offset;
  int _exact_size_in_bytes;

  friend class ValueKlass;
};

class ValueTypes {
public:
  u2 _class_info_index;
  Symbol* _class_name;
};

class InstanceKlass: public Klass {
  friend class VMStructs;
  friend class JVMCIVMStructs;
  friend class ClassFileParser;
  friend class CompileReplay;

 public:
  static const KlassID ID = InstanceKlassID;

 protected:
  InstanceKlass(const ClassFileParser& parser, unsigned kind, KlassID id = ID);

 public:
  InstanceKlass() { assert(DumpSharedSpaces || UseSharedSpaces, "only for CDS"); }

  // See "The Java Virtual Machine Specification" section 2.16.2-5 for a detailed description
  // of the class loading & initialization procedure, and the use of the states.
  enum ClassState {
    allocated,                          // allocated (but not yet linked)
    loaded,                             // loaded and inserted in class hierarchy (but not linked yet)
    linked,                             // successfully linked/verified (but not initialized yet)
    being_initialized,                  // currently running class initializer
    fully_initialized,                  // initialized (successful final state)
    initialization_error                // error happened during initialization
  };

 private:
  static InstanceKlass* allocate_instance_klass(const ClassFileParser& parser, TRAPS);

 protected:
  // If you add a new field that points to any metaspace object, you
  // must add this field to InstanceKlass::metaspace_pointers_do().

  // Annotations for this class
  Annotations*    _annotations;
  // Package this class is defined in
  PackageEntry*   _package_entry;
  // Array classes holding elements of this class.
  Klass* volatile _array_klasses;
  // Constant pool for this class.
  ConstantPool* _constants;
  // The InnerClasses attribute and EnclosingMethod attribute. The
  // _inner_classes is an array of shorts. If the class has InnerClasses
  // attribute, then the _inner_classes array begins with 4-tuples of shorts
  // [inner_class_info_index, outer_class_info_index,
  // inner_name_index, inner_class_access_flags] for the InnerClasses
  // attribute. If the EnclosingMethod attribute exists, it occupies the
  // last two shorts [class_index, method_index] of the array. If only
  // the InnerClasses attribute exists, the _inner_classes array length is
  // number_of_inner_classes * 4. If the class has both InnerClasses
  // and EnclosingMethod attributes the _inner_classes array length is
  // number_of_inner_classes * 4 + enclosing_method_attribute_size.
  Array<jushort>* _inner_classes;

  // The NestMembers attribute. An array of shorts, where each is a
  // class info index for the class that is a nest member. This data
  // has not been validated.
  Array<jushort>* _nest_members;

  // The NestHost attribute. The class info index for the class
  // that is the nest-host of this class. This data has not been validated.
  jushort _nest_host_index;

  // Resolved nest-host klass: either true nest-host or self if we are not nested.
  // By always being set it makes nest-member access checks simpler.
  InstanceKlass* _nest_host;

  Array<ValueTypes>* _value_types;

  // The contents of the Record attribute.
  Array<RecordComponent*>* _record_components;

  // the source debug extension for this klass, NULL if not specified.
  // Specified as UTF-8 string without terminating zero byte in the classfile,
  // it is stored in the instanceklass as a NULL-terminated UTF-8 string
  const char*     _source_debug_extension;
  // Array name derived from this class which needs unreferencing
  // if this class is unloaded.
  Symbol*         _array_name;

  // Number of heapOopSize words used by non-static fields in this klass
  // (including inherited fields but after header_size()).
  int             _nonstatic_field_size;
  int             _static_field_size;    // number words used by static fields (oop and non-oop) in this klass
  // Constant pool index to the utf8 entry of the Generic signature,
  // or 0 if none.
  u2              _generic_signature_index;
  // Constant pool index to the utf8 entry for the name of source file
  // containing this klass, 0 if not specified.
  u2              _source_file_name_index;
  u2              _static_oop_field_count;// number of static oop fields in this klass
  u2              _java_fields_count;    // The number of declared Java fields
  int             _nonstatic_oop_map_size;// size in words of nonstatic oop map blocks

  int             _itable_len;           // length of Java itable (in words)
  // _is_marked_dependent can be set concurrently, thus cannot be part of the
  // _misc_flags.
  bool            _is_marked_dependent;  // used for marking during flushing and deoptimization

  // The low three bits of _misc_flags contains the kind field.
  // This can be used to quickly discriminate among the five kinds of
  // InstanceKlass.

  static const unsigned _misc_kind_field_size = 3;
  static const unsigned _misc_kind_field_pos  = 0;
  static const unsigned _misc_kind_field_mask = (1u << _misc_kind_field_size) - 1u;

  static const unsigned _misc_kind_other        = 0; // concrete InstanceKlass
  static const unsigned _misc_kind_reference    = 1; // InstanceRefKlass
  static const unsigned _misc_kind_class_loader = 2; // InstanceClassLoaderKlass
  static const unsigned _misc_kind_mirror       = 3; // InstanceMirrorKlass
  static const unsigned _misc_kind_value_type   = 4; // ValueKlass

  // Start after _misc_kind field.
  enum {
    _misc_rewritten                           = 1 << 3,  // methods rewritten.
    _misc_has_nonstatic_fields                = 1 << 4,  // for sizing with UseCompressedOops
    _misc_should_verify_class                 = 1 << 5,  // allow caching of preverification
    _misc_is_unsafe_anonymous                 = 1 << 6,  // has embedded _unsafe_anonymous_host field
    _misc_is_contended                        = 1 << 7,  // marked with contended annotation
    _misc_has_nonstatic_concrete_methods      = 1 << 8,  // class/superclass/implemented interfaces has non-static, concrete methods
    _misc_declares_nonstatic_concrete_methods = 1 << 9,  // directly declares non-static, concrete methods
    _misc_has_been_redefined                  = 1 << 10,  // class has been redefined
    _misc_has_passed_fingerprint_check        = 1 << 11, // when this class was loaded, the fingerprint computed from its
                                                         // code source was found to be matching the value recorded by AOT.
    _misc_is_scratch_class                    = 1 << 12, // class is the redefined scratch class
    _misc_is_shared_boot_class                = 1 << 13, // defining class loader is boot class loader
    _misc_is_shared_platform_class            = 1 << 14, // defining class loader is platform class loader
    _misc_is_shared_app_class                 = 1 << 15, // defining class loader is app class loader
    _misc_has_resolved_methods                = 1 << 16, // resolved methods table entries added for this class
    _misc_is_being_redefined                  = 1 << 17, // used for locking redefinition
    _misc_has_contended_annotations           = 1 << 18, // has @Contended annotation
    _misc_has_value_fields                    = 1 << 19, // has value fields and related embedded section is not empty
    _misc_is_empty_value                      = 1 << 20  // empty value type
  };
  u2 shared_loader_type_bits() const {
    return _misc_is_shared_boot_class|_misc_is_shared_platform_class|_misc_is_shared_app_class;
  }
  u4              _misc_flags;
  u2              _minor_version;        // minor version number of class file
  u2              _major_version;        // major version number of class file
  Thread*         _init_thread;          // Pointer to current thread doing initialization (to handle recursive initialization)
  OopMapCache*    volatile _oop_map_cache;   // OopMapCache for all methods in the klass (allocated lazily)
  JNIid*          _jni_ids;              // First JNI identifier for static fields in this class
  jmethodID*      volatile _methods_jmethod_ids;  // jmethodIDs corresponding to method_idnum, or NULL if none
  nmethodBucket*  volatile _dep_context;          // packed DependencyContext structure
  uint64_t        volatile _dep_context_last_cleaned;
  nmethod*        _osr_nmethods_head;    // Head of list of on-stack replacement nmethods for this class
#if INCLUDE_JVMTI
  BreakpointInfo* _breakpoints;          // bpt lists, managed by Method*
  // Linked instanceKlasses of previous versions
  InstanceKlass* _previous_versions;
  // JVMTI fields can be moved to their own structure - see 6315920
  // JVMTI: cached class file, before retransformable agent modified it in CFLH
  JvmtiCachedClassFileData* _cached_class_file;
#endif

  volatile u2     _idnum_allocated_count;         // JNI/JVMTI: increments with the addition of methods, old ids don't change

  // Class states are defined as ClassState (see above).
  // Place the _init_state here to utilize the unused 2-byte after
  // _idnum_allocated_count.
  u1              _init_state;                    // state of class
  u1              _reference_type;                // reference type

  u2              _this_class_index;              // constant pool entry
#if INCLUDE_JVMTI
  JvmtiCachedClassFieldMap* _jvmti_cached_class_field_map;  // JVMTI: used during heap iteration
#endif

  NOT_PRODUCT(int _verify_count;)  // to avoid redundant verifies

  // Method array.
  Array<Method*>* _methods;
  // Default Method Array, concrete methods inherited from interfaces
  Array<Method*>* _default_methods;
  // Interfaces (InstanceKlass*s) this class declares locally to implement.
  Array<InstanceKlass*>* _local_interfaces;
  // Interfaces (InstanceKlass*s) this class implements transitively.
  Array<InstanceKlass*>* _transitive_interfaces;
  // Int array containing the original order of method in the class file (for JVMTI).
  Array<int>*     _method_ordering;
  // Int array containing the vtable_indices for default_methods
  // offset matches _default_methods offset
  Array<int>*     _default_vtable_indices;

  // Instance and static variable information, starts with 6-tuples of shorts
  // [access, name index, sig index, initval index, low_offset, high_offset]
  // for all fields, followed by the generic signature data at the end of
  // the array. Only fields with generic signature attributes have the generic
  // signature data set in the array. The fields array looks like following:
  //
  // f1: [access, name index, sig index, initial value index, low_offset, high_offset]
  // f2: [access, name index, sig index, initial value index, low_offset, high_offset]
  //      ...
  // fn: [access, name index, sig index, initial value index, low_offset, high_offset]
  //     [generic signature index]
  //     [generic signature index]
  //     ...
  Array<u2>*      _fields;
  const Klass**   _value_field_klasses; // For "inline class" fields, NULL if none present

  const ValueKlassFixedBlock* _adr_valueklass_fixed_block;

  // embedded Java vtable follows here
  // embedded Java itables follows here
  // embedded static fields follows here
  // embedded nonstatic oop-map blocks follows here
  // embedded implementor of this interface follows here
  //   The embedded implementor only exists if the current klass is an
  //   iterface. The possible values of the implementor fall into following
  //   three cases:
  //     NULL: no implementor.
  //     A Klass* that's not itself: one implementor.
  //     Itself: more than one implementors.
  // embedded unsafe_anonymous_host klass follows here
  //   The embedded host klass only exists in an unsafe anonymous class for
  //   dynamic language support (JSR 292 enabled). The host class grants
  //   its access privileges to this class also. The host class is either
  //   named, or a previously loaded unsafe anonymous class. A non-anonymous class
  //   or an anonymous class loaded through normal classloading does not
  //   have this embedded field.
  //

  friend class SystemDictionary;

  static bool _disable_method_binary_search;

 public:
  // The three BUILTIN class loader types
  bool is_shared_boot_class() const {
    return (_misc_flags & _misc_is_shared_boot_class) != 0;
  }
  bool is_shared_platform_class() const {
    return (_misc_flags & _misc_is_shared_platform_class) != 0;
  }
  bool is_shared_app_class() const {
    return (_misc_flags & _misc_is_shared_app_class) != 0;
  }
  // The UNREGISTERED class loader type
  bool is_shared_unregistered_class() const {
    return (_misc_flags & shared_loader_type_bits()) == 0;
  }

  void clear_shared_class_loader_type() {
    _misc_flags &= ~shared_loader_type_bits();
  }

  void set_shared_class_loader_type(s2 loader_type);

  bool has_nonstatic_fields() const        {
    return (_misc_flags & _misc_has_nonstatic_fields) != 0;
  }
  void set_has_nonstatic_fields(bool b)    {
    if (b) {
      _misc_flags |= _misc_has_nonstatic_fields;
    } else {
      _misc_flags &= ~_misc_has_nonstatic_fields;
    }
  }

  bool has_value_fields() const          {
    return (_misc_flags & _misc_has_value_fields) != 0;
  }
  void set_has_value_fields()  {
    _misc_flags |= _misc_has_value_fields;
  }

  bool is_empty_value() const {
    return (_misc_flags & _misc_is_empty_value) != 0;
  }
  void set_is_empty_value() {
    _misc_flags |= _misc_is_empty_value;
  }

  // field sizes
  int nonstatic_field_size() const         { return _nonstatic_field_size; }
  void set_nonstatic_field_size(int size)  { _nonstatic_field_size = size; }

  int static_field_size() const            { return _static_field_size; }
  void set_static_field_size(int size)     { _static_field_size = size; }

  int static_oop_field_count() const       { return (int)_static_oop_field_count; }
  void set_static_oop_field_count(u2 size) { _static_oop_field_count = size; }

  // Java itable
  int  itable_length() const               { return _itable_len; }
  void set_itable_length(int len)          { _itable_len = len; }

  // array klasses
  Klass* array_klasses() const             { return _array_klasses; }
  inline Klass* array_klasses_acquire() const; // load with acquire semantics
  void set_array_klasses(Klass* k)         { _array_klasses = k; }
  inline void release_set_array_klasses(Klass* k); // store with release semantics

  // methods
  Array<Method*>* methods() const          { return _methods; }
  void set_methods(Array<Method*>* a)      { _methods = a; }
  Method* method_with_idnum(int idnum);
  Method* method_with_orig_idnum(int idnum);
  Method* method_with_orig_idnum(int idnum, int version);

  // method ordering
  Array<int>* method_ordering() const     { return _method_ordering; }
  void set_method_ordering(Array<int>* m) { _method_ordering = m; }
  void copy_method_ordering(const intArray* m, TRAPS);

  // default_methods
  Array<Method*>* default_methods() const  { return _default_methods; }
  void set_default_methods(Array<Method*>* a) { _default_methods = a; }

  // default method vtable_indices
  Array<int>* default_vtable_indices() const { return _default_vtable_indices; }
  void set_default_vtable_indices(Array<int>* v) { _default_vtable_indices = v; }
  Array<int>* create_new_default_vtable_indices(int len, TRAPS);

  // interfaces
  Array<InstanceKlass*>* local_interfaces() const          { return _local_interfaces; }
  void set_local_interfaces(Array<InstanceKlass*>* a)      {
    guarantee(_local_interfaces == NULL || a == NULL, "Just checking");
    _local_interfaces = a; }

  Array<InstanceKlass*>* transitive_interfaces() const     { return _transitive_interfaces; }
  void set_transitive_interfaces(Array<InstanceKlass*>* a) {
    guarantee(_transitive_interfaces == NULL || a == NULL, "Just checking");
    _transitive_interfaces = a;
  }

 private:
  friend class fieldDescriptor;
  FieldInfo* field(int index) const { return FieldInfo::from_field_array(_fields, index); }

 public:
  int     field_offset      (int index) const { return field(index)->offset(); }
  int     field_access_flags(int index) const { return field(index)->access_flags(); }
  Symbol* field_name        (int index) const { return field(index)->name(constants()); }
  Symbol* field_signature   (int index) const { return field(index)->signature(constants()); }
  bool    field_is_flattened(int index) const { return field(index)->is_flattened(); }
  bool    field_is_flattenable(int index) const { return field(index)->is_flattenable(); }

  // Number of Java declared fields
  int java_fields_count() const           { return (int)_java_fields_count; }

  Array<u2>* fields() const            { return _fields; }
  void set_fields(Array<u2>* f, u2 java_fields_count) {
    guarantee(_fields == NULL || f == NULL, "Just checking");
    _fields = f;
    _java_fields_count = java_fields_count;
  }

  // inner classes
  Array<u2>* inner_classes() const       { return _inner_classes; }
  void set_inner_classes(Array<u2>* f)   { _inner_classes = f; }

  // nest members
  Array<u2>* nest_members() const     { return _nest_members; }
  void set_nest_members(Array<u2>* m) { _nest_members = m; }

  // nest-host index
  jushort nest_host_index() const { return _nest_host_index; }
  void set_nest_host_index(u2 i)  { _nest_host_index = i; }

  // record components
  Array<RecordComponent*>* record_components() const { return _record_components; }
  void set_record_components(Array<RecordComponent*>* record_components) {
    _record_components = record_components;
  }
  bool is_record() const { return _record_components != NULL; }

private:
  // Called to verify that k is a member of this nest - does not look at k's nest-host
  bool has_nest_member(InstanceKlass* k, TRAPS) const;

public:
  // Returns nest-host class, resolving and validating it if needed
  // Returns NULL if an exception occurs during loading, or validation fails
  InstanceKlass* nest_host(Symbol* validationException, TRAPS);
  // Check if this klass is a nestmate of k - resolves this nest-host and k's
  bool has_nestmate_access_to(InstanceKlass* k, TRAPS);

  enum InnerClassAttributeOffset {
    // From http://mirror.eng/products/jdk/1.1/docs/guide/innerclasses/spec/innerclasses.doc10.html#18814
    inner_class_inner_class_info_offset = 0,
    inner_class_outer_class_info_offset = 1,
    inner_class_inner_name_offset = 2,
    inner_class_access_flags_offset = 3,
    inner_class_next_offset = 4
  };

  enum EnclosingMethodAttributeOffset {
    enclosing_method_class_index_offset = 0,
    enclosing_method_method_index_offset = 1,
    enclosing_method_attribute_size = 2
  };

  // method override check
  bool is_override(const methodHandle& super_method, Handle targetclassloader, Symbol* targetclassname, TRAPS);

  // package
  PackageEntry* package() const     { return _package_entry; }
  ModuleEntry* module() const;
  bool in_unnamed_package() const   { return (_package_entry == NULL); }
  void set_package(PackageEntry* p) { _package_entry = p; }
  void set_package(ClassLoaderData* loader_data, TRAPS);
  bool is_same_class_package(const Klass* class2) const;
  bool is_same_class_package(oop other_class_loader, const Symbol* other_class_name) const;

  // find an enclosing class
  InstanceKlass* compute_enclosing_class(bool* inner_is_member, TRAPS) const;

  // Find InnerClasses attribute and return outer_class_info_index & inner_name_index.
  bool find_inner_classes_attr(int* ooff, int* noff, TRAPS) const;

 private:
  // Check prohibited package ("java/" only loadable by boot or platform loaders)
  static void check_prohibited_package(Symbol* class_name,
                                       ClassLoaderData* loader_data,
                                       TRAPS);
 public:
  // initialization state
  bool is_loaded() const                   { return _init_state >= loaded; }
  bool is_linked() const                   { return _init_state >= linked; }
  bool is_initialized() const              { return _init_state == fully_initialized; }
  bool is_not_initialized() const          { return _init_state <  being_initialized; }
  bool is_being_initialized() const        { return _init_state == being_initialized; }
  bool is_in_error_state() const           { return _init_state == initialization_error; }
  bool is_reentrant_initialization(Thread *thread)  { return thread == _init_thread; }
  ClassState  init_state()                 { return (ClassState)_init_state; }
  bool is_rewritten() const                { return (_misc_flags & _misc_rewritten) != 0; }

  // defineClass specified verification
  bool should_verify_class() const         {
    return (_misc_flags & _misc_should_verify_class) != 0;
  }
  void set_should_verify_class(bool value) {
    if (value) {
      _misc_flags |= _misc_should_verify_class;
    } else {
      _misc_flags &= ~_misc_should_verify_class;
    }
  }

  // marking
  bool is_marked_dependent() const         { return _is_marked_dependent; }
  void set_is_marked_dependent(bool value) { _is_marked_dependent = value; }

  static ByteSize misc_flags_offset() { return in_ByteSize(offset_of(InstanceKlass, _misc_flags)); }
  static u4 misc_flags_is_empty_value() { return _misc_is_empty_value; }

  // initialization (virtuals from Klass)
  bool should_be_initialized() const;  // means that initialize should be called
  void initialize(TRAPS);
  void link_class(TRAPS);
  bool link_class_or_fail(TRAPS); // returns false on failure
  void rewrite_class(TRAPS);
  void link_methods(TRAPS);
  Method* class_initializer() const;

  // set the class to initialized if no static initializer is present
  void eager_initialize(Thread *thread);

  // reference type
  ReferenceType reference_type() const     { return (ReferenceType)_reference_type; }
  void set_reference_type(ReferenceType t) {
    assert(t == (u1)t, "overflow");
    _reference_type = (u1)t;
  }

  // this class cp index
  u2 this_class_index() const             { return _this_class_index; }
  void set_this_class_index(u2 index)     { _this_class_index = index; }

  static ByteSize reference_type_offset() { return in_ByteSize(offset_of(InstanceKlass, _reference_type)); }

  // find local field, returns true if found
  bool find_local_field(Symbol* name, Symbol* sig, fieldDescriptor* fd) const;
  // find field in direct superinterfaces, returns the interface in which the field is defined
  Klass* find_interface_field(Symbol* name, Symbol* sig, fieldDescriptor* fd) const;
  // find field according to JVM spec 5.4.3.2, returns the klass in which the field is defined
  Klass* find_field(Symbol* name, Symbol* sig, fieldDescriptor* fd) const;
  // find instance or static fields according to JVM spec 5.4.3.2, returns the klass in which the field is defined
  Klass* find_field(Symbol* name, Symbol* sig, bool is_static, fieldDescriptor* fd) const;

  // find a non-static or static field given its offset within the class.
  bool contains_field_offset(int offset);

  bool find_local_field_from_offset(int offset, bool is_static, fieldDescriptor* fd) const;
  bool find_field_from_offset(int offset, bool is_static, fieldDescriptor* fd) const;

 private:
  inline static int quick_search(const Array<Method*>* methods, const Symbol* name);

 public:
  static void disable_method_binary_search() {
    _disable_method_binary_search = true;
  }

  // find a local method (returns NULL if not found)
  Method* find_method(const Symbol* name, const Symbol* signature) const;
  static Method* find_method(const Array<Method*>* methods,
                             const Symbol* name,
                             const Symbol* signature);

  // find a local method, but skip static methods
  Method* find_instance_method(const Symbol* name, const Symbol* signature,
                               PrivateLookupMode private_mode = find_private) const;
  static Method* find_instance_method(const Array<Method*>* methods,
                                      const Symbol* name,
                                      const Symbol* signature,
                                      PrivateLookupMode private_mode = find_private);

  // find a local method (returns NULL if not found)
  Method* find_local_method(const Symbol* name,
                            const Symbol* signature,
                            OverpassLookupMode overpass_mode,
                            StaticLookupMode static_mode,
                            PrivateLookupMode private_mode) const;

  // find a local method from given methods array (returns NULL if not found)
  static Method* find_local_method(const Array<Method*>* methods,
                                   const Symbol* name,
                                   const Symbol* signature,
                                   OverpassLookupMode overpass_mode,
                                   StaticLookupMode static_mode,
                                   PrivateLookupMode private_mode);

  // find a local method index in methods or default_methods (returns -1 if not found)
  static int find_method_index(const Array<Method*>* methods,
                               const Symbol* name,
                               const Symbol* signature,
                               OverpassLookupMode overpass_mode,
                               StaticLookupMode static_mode,
                               PrivateLookupMode private_mode);

  // lookup operation (returns NULL if not found)
  Method* uncached_lookup_method(const Symbol* name,
                                 const Symbol* signature,
                                 OverpassLookupMode overpass_mode,
                                 PrivateLookupMode private_mode = find_private) const;

  // lookup a method in all the interfaces that this class implements
  // (returns NULL if not found)
  Method* lookup_method_in_all_interfaces(Symbol* name, Symbol* signature, DefaultsLookupMode defaults_mode) const;

  // lookup a method in local defaults then in all interfaces
  // (returns NULL if not found)
  Method* lookup_method_in_ordered_interfaces(Symbol* name, Symbol* signature) const;

  // Find method indices by name.  If a method with the specified name is
  // found the index to the first method is returned, and 'end' is filled in
  // with the index of first non-name-matching method.  If no method is found
  // -1 is returned.
  int find_method_by_name(const Symbol* name, int* end) const;
  static int find_method_by_name(const Array<Method*>* methods,
                                 const Symbol* name, int* end);

  // constant pool
  ConstantPool* constants() const        { return _constants; }
  void set_constants(ConstantPool* c)    { _constants = c; }

  // protection domain
  oop protection_domain() const;

  // signers
  objArrayOop signers() const;

  // host class
  InstanceKlass* unsafe_anonymous_host() const {
    InstanceKlass** hk = adr_unsafe_anonymous_host();
    if (hk == NULL) {
      assert(!is_unsafe_anonymous(), "Unsafe anonymous classes have host klasses");
      return NULL;
    } else {
      assert(*hk != NULL, "host klass should always be set if the address is not null");
      assert(is_unsafe_anonymous(), "Only unsafe anonymous classes have host klasses");
      return *hk;
    }
  }
  void set_unsafe_anonymous_host(const InstanceKlass* host) {
    assert(is_unsafe_anonymous(), "not unsafe anonymous");
    const InstanceKlass** addr = (const InstanceKlass **)adr_unsafe_anonymous_host();
    assert(addr != NULL, "no reversed space");
    if (addr != NULL) {
      *addr = host;
    }
  }
  bool is_unsafe_anonymous() const                {
    return (_misc_flags & _misc_is_unsafe_anonymous) != 0;
  }
  void set_is_unsafe_anonymous(bool value)        {
    if (value) {
      _misc_flags |= _misc_is_unsafe_anonymous;
    } else {
      _misc_flags &= ~_misc_is_unsafe_anonymous;
    }
  }

  bool is_contended() const                {
    return (_misc_flags & _misc_is_contended) != 0;
  }
  void set_is_contended(bool value)        {
    if (value) {
      _misc_flags |= _misc_is_contended;
    } else {
      _misc_flags &= ~_misc_is_contended;
    }
  }

  // source file name
  Symbol* source_file_name() const               {
    return (_source_file_name_index == 0) ?
      (Symbol*)NULL : _constants->symbol_at(_source_file_name_index);
  }
  u2 source_file_name_index() const              {
    return _source_file_name_index;
  }
  void set_source_file_name_index(u2 sourcefile_index) {
    _source_file_name_index = sourcefile_index;
  }

  // minor and major version numbers of class file
  u2 minor_version() const                 { return _minor_version; }
  void set_minor_version(u2 minor_version) { _minor_version = minor_version; }
  u2 major_version() const                 { return _major_version; }
  void set_major_version(u2 major_version) { _major_version = major_version; }

  // source debug extension
  const char* source_debug_extension() const { return _source_debug_extension; }
  void set_source_debug_extension(const char* array, int length);

  // symbol unloading support (refcount already added)
  Symbol* array_name()                     { return _array_name; }
  void set_array_name(Symbol* name)        { assert(_array_name == NULL  || name == NULL, "name already created"); _array_name = name; }

  // nonstatic oop-map blocks
  static int nonstatic_oop_map_size(unsigned int oop_map_count) {
    return oop_map_count * OopMapBlock::size_in_words();
  }
  unsigned int nonstatic_oop_map_count() const {
    return _nonstatic_oop_map_size / OopMapBlock::size_in_words();
  }
  int nonstatic_oop_map_size() const { return _nonstatic_oop_map_size; }
  void set_nonstatic_oop_map_size(int words) {
    _nonstatic_oop_map_size = words;
  }

  bool has_contended_annotations() const {
    return ((_misc_flags & _misc_has_contended_annotations) != 0);
  }
  void set_has_contended_annotations(bool value)  {
    if (value) {
      _misc_flags |= _misc_has_contended_annotations;
    } else {
      _misc_flags &= ~_misc_has_contended_annotations;
    }
  }

#if INCLUDE_JVMTI
  // Redefinition locking.  Class can only be redefined by one thread at a time.

  bool is_being_redefined() const          {
    return (_misc_flags & _misc_is_being_redefined);
  }
  void set_is_being_redefined(bool value)  {
    if (value) {
      _misc_flags |= _misc_is_being_redefined;
    } else {
      _misc_flags &= ~_misc_is_being_redefined;
    }
  }

  // RedefineClasses() support for previous versions:
  void add_previous_version(InstanceKlass* ik, int emcp_method_count);
  void purge_previous_version_list();

  InstanceKlass* previous_versions() const { return _previous_versions; }
#else
  InstanceKlass* previous_versions() const { return NULL; }
#endif

  InstanceKlass* get_klass_version(int version) {
    for (InstanceKlass* ik = this; ik != NULL; ik = ik->previous_versions()) {
      if (ik->constants()->version() == version) {
        return ik;
      }
    }
    return NULL;
  }

  bool has_been_redefined() const {
    return (_misc_flags & _misc_has_been_redefined) != 0;
  }
  void set_has_been_redefined() {
    _misc_flags |= _misc_has_been_redefined;
  }

  bool has_passed_fingerprint_check() const {
    return (_misc_flags & _misc_has_passed_fingerprint_check) != 0;
  }
  void set_has_passed_fingerprint_check(bool b) {
    if (b) {
      _misc_flags |= _misc_has_passed_fingerprint_check;
    } else {
      _misc_flags &= ~_misc_has_passed_fingerprint_check;
    }
  }
  bool supers_have_passed_fingerprint_checks();

  static bool should_store_fingerprint(bool is_unsafe_anonymous);
  bool should_store_fingerprint() const { return should_store_fingerprint(is_unsafe_anonymous()); }
  bool has_stored_fingerprint() const;
  uint64_t get_stored_fingerprint() const;
  void store_fingerprint(uint64_t fingerprint);

  bool is_scratch_class() const {
    return (_misc_flags & _misc_is_scratch_class) != 0;
  }

  void set_is_scratch_class() {
    _misc_flags |= _misc_is_scratch_class;
  }

  bool has_resolved_methods() const {
    return (_misc_flags & _misc_has_resolved_methods) != 0;
  }

  void set_has_resolved_methods() {
    _misc_flags |= _misc_has_resolved_methods;
  }
private:

  void set_kind(unsigned kind) {
    assert(kind <= _misc_kind_field_mask, "Invalid InstanceKlass kind");
    unsigned fmask = _misc_kind_field_mask << _misc_kind_field_pos;
    unsigned flags = _misc_flags & ~fmask;
    _misc_flags = (flags | (kind << _misc_kind_field_pos));
  }

  bool is_kind(unsigned desired) const {
    unsigned kind = (_misc_flags >> _misc_kind_field_pos) & _misc_kind_field_mask;
    return kind == desired;
  }

public:

  // Other is anything that is not one of the more specialized kinds of InstanceKlass.
  bool is_other_instance_klass() const        { return is_kind(_misc_kind_other); }
  bool is_reference_instance_klass() const    { return is_kind(_misc_kind_reference); }
  bool is_mirror_instance_klass() const       { return is_kind(_misc_kind_mirror); }
  bool is_class_loader_instance_klass() const { return is_kind(_misc_kind_class_loader); }
  bool is_value_type_klass()            const { return is_kind(_misc_kind_value_type); }

#if INCLUDE_JVMTI

  void init_previous_versions() {
    _previous_versions = NULL;
  }

 private:
  static bool  _has_previous_versions;
 public:
  static void purge_previous_versions(InstanceKlass* ik) {
    if (ik->has_been_redefined()) {
      ik->purge_previous_version_list();
    }
  }

  static bool has_previous_versions_and_reset();
  static bool has_previous_versions() { return _has_previous_versions; }

  // JVMTI: Support for caching a class file before it is modified by an agent that can do retransformation
  void set_cached_class_file(JvmtiCachedClassFileData *data) {
    _cached_class_file = data;
  }
  JvmtiCachedClassFileData * get_cached_class_file();
  jint get_cached_class_file_len();
  unsigned char * get_cached_class_file_bytes();

  // JVMTI: Support for caching of field indices, types, and offsets
  void set_jvmti_cached_class_field_map(JvmtiCachedClassFieldMap* descriptor) {
    _jvmti_cached_class_field_map = descriptor;
  }
  JvmtiCachedClassFieldMap* jvmti_cached_class_field_map() const {
    return _jvmti_cached_class_field_map;
  }
#else // INCLUDE_JVMTI

  static void purge_previous_versions(InstanceKlass* ik) { return; };
  static bool has_previous_versions_and_reset() { return false; }

  void set_cached_class_file(JvmtiCachedClassFileData *data) {
    assert(data == NULL, "unexpected call with JVMTI disabled");
  }
  JvmtiCachedClassFileData * get_cached_class_file() { return (JvmtiCachedClassFileData *)NULL; }

#endif // INCLUDE_JVMTI

  bool has_nonstatic_concrete_methods() const {
    return (_misc_flags & _misc_has_nonstatic_concrete_methods) != 0;
  }
  void set_has_nonstatic_concrete_methods(bool b) {
    if (b) {
      _misc_flags |= _misc_has_nonstatic_concrete_methods;
    } else {
      _misc_flags &= ~_misc_has_nonstatic_concrete_methods;
    }
  }

  bool declares_nonstatic_concrete_methods() const {
    return (_misc_flags & _misc_declares_nonstatic_concrete_methods) != 0;
  }
  void set_declares_nonstatic_concrete_methods(bool b) {
    if (b) {
      _misc_flags |= _misc_declares_nonstatic_concrete_methods;
    } else {
      _misc_flags &= ~_misc_declares_nonstatic_concrete_methods;
    }
  }

  // for adding methods, ConstMethod::UNSET_IDNUM means no more ids available
  inline u2 next_method_idnum();
  void set_initial_method_idnum(u2 value)             { _idnum_allocated_count = value; }

  // generics support
  Symbol* generic_signature() const                   {
    return (_generic_signature_index == 0) ?
      (Symbol*)NULL : _constants->symbol_at(_generic_signature_index);
  }
  u2 generic_signature_index() const                  {
    return _generic_signature_index;
  }
  void set_generic_signature_index(u2 sig_index)      {
    _generic_signature_index = sig_index;
  }

  u2 enclosing_method_data(int offset) const;
  u2 enclosing_method_class_index() const {
    return enclosing_method_data(enclosing_method_class_index_offset);
  }
  u2 enclosing_method_method_index() {
    return enclosing_method_data(enclosing_method_method_index_offset);
  }
  void set_enclosing_method_indices(u2 class_index,
                                    u2 method_index);

  // jmethodID support
  jmethodID get_jmethod_id(const methodHandle& method_h);
  jmethodID get_jmethod_id_fetch_or_update(size_t idnum,
                     jmethodID new_id, jmethodID* new_jmeths,
                     jmethodID* to_dealloc_id_p,
                     jmethodID** to_dealloc_jmeths_p);
  static void get_jmethod_id_length_value(jmethodID* cache, size_t idnum,
                size_t *length_p, jmethodID* id_p);
  void ensure_space_for_methodids(int start_offset = 0);
  jmethodID jmethod_id_or_null(Method* method);

  // annotations support
  Annotations* annotations() const          { return _annotations; }
  void set_annotations(Annotations* anno)   { _annotations = anno; }

  AnnotationArray* class_annotations() const {
    return (_annotations != NULL) ? _annotations->class_annotations() : NULL;
  }
  Array<AnnotationArray*>* fields_annotations() const {
    return (_annotations != NULL) ? _annotations->fields_annotations() : NULL;
  }
  AnnotationArray* class_type_annotations() const {
    return (_annotations != NULL) ? _annotations->class_type_annotations() : NULL;
  }
  Array<AnnotationArray*>* fields_type_annotations() const {
    return (_annotations != NULL) ? _annotations->fields_type_annotations() : NULL;
  }
  // allocation
  instanceOop allocate_instance(TRAPS);

  // additional member function to return a handle
  instanceHandle allocate_instance_handle(TRAPS);

  objArrayOop allocate_objArray(int n, int length, TRAPS);
  // Helper function
  static instanceOop register_finalizer(instanceOop i, TRAPS);

  // Check whether reflection/jni/jvm code is allowed to instantiate this class;
  // if not, throw either an Error or an Exception.
  virtual void check_valid_for_instantiation(bool throwError, TRAPS);

  // initialization
  void call_class_initializer(TRAPS);
  void set_initialization_state_and_notify(ClassState state, TRAPS);

  // OopMapCache support
  OopMapCache* oop_map_cache()               { return _oop_map_cache; }
  void set_oop_map_cache(OopMapCache *cache) { _oop_map_cache = cache; }
  void mask_for(const methodHandle& method, int bci, InterpreterOopMap* entry);

  // JNI identifier support (for static fields - for jni performance)
  JNIid* jni_ids()                               { return _jni_ids; }
  void set_jni_ids(JNIid* ids)                   { _jni_ids = ids; }
  JNIid* jni_id_for(int offset);

  // maintenance of deoptimization dependencies
  inline DependencyContext dependencies();
  int  mark_dependent_nmethods(KlassDepChange& changes);
  void add_dependent_nmethod(nmethod* nm);
  void remove_dependent_nmethod(nmethod* nm);
  void clean_dependency_context();

  // On-stack replacement support
  nmethod* osr_nmethods_head() const         { return _osr_nmethods_head; };
  void set_osr_nmethods_head(nmethod* h)     { _osr_nmethods_head = h; };
  void add_osr_nmethod(nmethod* n);
  bool remove_osr_nmethod(nmethod* n);
  int mark_osr_nmethods(const Method* m);
  nmethod* lookup_osr_nmethod(const Method* m, int bci, int level, bool match_level) const;

#if INCLUDE_JVMTI
  // Breakpoint support (see methods on Method* for details)
  BreakpointInfo* breakpoints() const       { return _breakpoints; };
  void set_breakpoints(BreakpointInfo* bps) { _breakpoints = bps; };
#endif

  // support for stub routines
  static ByteSize init_state_offset()  { return in_ByteSize(offset_of(InstanceKlass, _init_state)); }
  JFR_ONLY(DEFINE_KLASS_TRACE_ID_OFFSET;)
  static ByteSize init_thread_offset() { return in_ByteSize(offset_of(InstanceKlass, _init_thread)); }

  static ByteSize value_field_klasses_offset() { return in_ByteSize(offset_of(InstanceKlass, _value_field_klasses)); }
  static ByteSize adr_valueklass_fixed_block_offset() { return in_ByteSize(offset_of(InstanceKlass, _adr_valueklass_fixed_block)); }

  // subclass/subinterface checks
  bool implements_interface(Klass* k) const;
  bool is_same_or_direct_interface(Klass* k) const;

#ifdef ASSERT
  // check whether this class or one of its superclasses was redefined
  bool has_redefined_this_or_super() const;
#endif

  // Access to the implementor of an interface.
  Klass* implementor() const;
  void set_implementor(Klass* k);
  int  nof_implementors() const;
  void add_implementor(Klass* k);  // k is a new class that implements this interface
  void init_implementor();           // initialize

  // link this class into the implementors list of every interface it implements
  void process_interfaces(Thread *thread);

  // virtual operations from Klass
  GrowableArray<Klass*>* compute_secondary_supers(int num_extra_slots,
                                                  Array<InstanceKlass*>* transitive_interfaces);
  bool can_be_primary_super_slow() const;
  int oop_size(oop obj)  const             { return size_helper(); }
  // slow because it's a virtual call and used for verifying the layout_helper.
  // Using the layout_helper bits, we can call is_instance_klass without a virtual call.
  DEBUG_ONLY(bool is_instance_klass_slow() const      { return true; })

  // Iterators
  void do_local_static_fields(FieldClosure* cl);
  void do_nonstatic_fields(FieldClosure* cl); // including inherited fields
  void do_local_static_fields(void f(fieldDescriptor*, Handle, TRAPS), Handle, TRAPS);

  void methods_do(void f(Method* method));
  virtual void array_klasses_do(void f(Klass* k));

  static InstanceKlass* cast(Klass* k) {
    return const_cast<InstanceKlass*>(cast(const_cast<const Klass*>(k)));
  }

  static const InstanceKlass* cast(const Klass* k) {
    assert(k != NULL, "k should not be null");
    assert(k->is_instance_klass(), "cast to InstanceKlass");
    return static_cast<const InstanceKlass*>(k);
  }

  virtual InstanceKlass* java_super() const {
    return (super() == NULL) ? NULL : cast(super());
  }

  // Sizing (in words)
  static int header_size()            { return sizeof(InstanceKlass)/wordSize; }

  static int size(int vtable_length, int itable_length,
                  int nonstatic_oop_map_size,
                  bool is_interface, bool is_unsafe_anonymous, bool has_stored_fingerprint,
                  int java_fields, bool is_value_type) {
    return align_metadata_size(header_size() +
           vtable_length +
           itable_length +
           nonstatic_oop_map_size +
           (is_interface ? (int)sizeof(Klass*)/wordSize : 0) +
           (is_unsafe_anonymous ? (int)sizeof(Klass*)/wordSize : 0) +
           (has_stored_fingerprint ? (int)sizeof(uint64_t*)/wordSize : 0) +
           (java_fields * (int)sizeof(Klass*)/wordSize) +
           (is_value_type ? (int)sizeof(ValueKlassFixedBlock) : 0));
  }
  int size() const                    { return size(vtable_length(),
                                               itable_length(),
                                               nonstatic_oop_map_size(),
                                               is_interface(),
                                               is_unsafe_anonymous(),
                                               has_stored_fingerprint(),
                                               has_value_fields() ? java_fields_count() : 0,
                                               is_value());
  }

  intptr_t* start_of_itable()   const { return (intptr_t*)start_of_vtable() + vtable_length(); }
  intptr_t* end_of_itable()     const { return start_of_itable() + itable_length(); }

  int  itable_offset_in_words() const { return start_of_itable() - (intptr_t*)this; }

  oop static_field_base_raw() { return java_mirror(); }

  bool bounds_check(address addr, bool edge_ok = false, intptr_t size_in_bytes = -1) const PRODUCT_RETURN0;

  OopMapBlock* start_of_nonstatic_oop_maps() const {
    return (OopMapBlock*)(start_of_itable() + itable_length());
  }

  Klass** end_of_nonstatic_oop_maps() const {
    return (Klass**)(start_of_nonstatic_oop_maps() +
                     nonstatic_oop_map_count());
  }

  Klass* volatile* adr_implementor() const {
    if (is_interface()) {
      return (Klass* volatile*)end_of_nonstatic_oop_maps();
    } else {
      return NULL;
    }
  };

  InstanceKlass** adr_unsafe_anonymous_host() const {
    if (is_unsafe_anonymous()) {
      InstanceKlass** adr_impl = (InstanceKlass**)adr_implementor();
      if (adr_impl != NULL) {
        return adr_impl + 1;
      } else {
        return (InstanceKlass **)end_of_nonstatic_oop_maps();
      }
    } else {
      return NULL;
    }
  }

  address adr_fingerprint() const {
    if (has_stored_fingerprint()) {
      InstanceKlass** adr_host = adr_unsafe_anonymous_host();
      if (adr_host != NULL) {
        return (address)(adr_host + 1);
      }

      Klass* volatile* adr_impl = adr_implementor();
      if (adr_impl != NULL) {
        return (address)(adr_impl + 1);
      }

      return (address)end_of_nonstatic_oop_maps();
    } else {
      return NULL;
    }
  }

  address adr_value_fields_klasses() const {
    if (has_value_fields()) {
      address adr_fing = adr_fingerprint();
      if (adr_fing != NULL) {
        return adr_fingerprint() + sizeof(u8);
      }

      InstanceKlass** adr_host = adr_unsafe_anonymous_host();
      if (adr_host != NULL) {
        return (address)(adr_host + 1);
      }

      Klass* volatile* adr_impl = adr_implementor();
      if (adr_impl != NULL) {
        return (address)(adr_impl + 1);
      }

      return (address)end_of_nonstatic_oop_maps();
    } else {
      return NULL;
    }
  }

  Klass* get_value_field_klass(int idx) const {
    assert(has_value_fields(), "Sanity checking");
    Klass* k = ((Klass**)adr_value_fields_klasses())[idx];
    assert(k != NULL, "Should always be set before being read");
    assert(k->is_value(), "Must be a value type");
    return k;
  }

  Klass* get_value_field_klass_or_null(int idx) const {
    assert(has_value_fields(), "Sanity checking");
    Klass* k = ((Klass**)adr_value_fields_klasses())[idx];
    assert(k == NULL || k->is_value(), "Must be a value type");
    return k;
  }

  void set_value_field_klass(int idx, Klass* k) {
    assert(has_value_fields(), "Sanity checking");
    assert(k != NULL, "Should not be set to NULL");
    assert(((Klass**)adr_value_fields_klasses())[idx] == NULL, "Should not be set twice");
    ((Klass**)adr_value_fields_klasses())[idx] = k;
  }

  // Use this to return the size of an instance in heap words:
  virtual int size_helper() const {
    return layout_helper_to_size_helper(layout_helper());
  }

  // This bit is initialized in classFileParser.cpp.
  // It is false under any of the following conditions:
  //  - the class is abstract (including any interface)
  //  - the class has a finalizer (if !RegisterFinalizersAtInit)
  //  - the class size is larger than FastAllocateSizeLimit
  //  - the class is java/lang/Class, which cannot be allocated directly
  bool can_be_fastpath_allocated() const {
    return !layout_helper_needs_slow_path(layout_helper());
  }

  // Java itable
  klassItable itable() const;        // return klassItable wrapper
  Method* method_at_itable(Klass* holder, int index, TRAPS);

#if INCLUDE_JVMTI
  void adjust_default_methods(bool* trace_name_printed);
#endif // INCLUDE_JVMTI

  void clean_weak_instanceklass_links();
 private:
  void clean_implementors_list();
  void clean_method_data();

 public:
  // Explicit metaspace deallocation of fields
  // For RedefineClasses and class file parsing errors, we need to deallocate
  // instanceKlasses and the metadata they point to.
  void deallocate_contents(ClassLoaderData* loader_data);
  static void deallocate_methods(ClassLoaderData* loader_data,
                                 Array<Method*>* methods);
  void static deallocate_interfaces(ClassLoaderData* loader_data,
                                    const Klass* super_klass,
                                    Array<InstanceKlass*>* local_interfaces,
                                    Array<InstanceKlass*>* transitive_interfaces);
  void static deallocate_record_components(ClassLoaderData* loader_data,
                                           Array<RecordComponent*>* record_component);

  // The constant pool is on stack if any of the methods are executing or
  // referenced by handles.
  bool on_stack() const { return _constants->on_stack(); }

  // callbacks for actions during class unloading
  static void unload_class(InstanceKlass* ik);
  static void release_C_heap_structures(InstanceKlass* ik);

  // Naming
  const char* signature_name() const;
<<<<<<< HEAD
  const char* signature_name_of(char c) const;
  static Symbol* package_from_name(const Symbol* name, TRAPS);
=======
>>>>>>> b0e1ee4b

  // Oop fields (and metadata) iterators
  //
  // The InstanceKlass iterators also visits the Object's klass.

  // Forward iteration
 public:
  // Iterate over all oop fields in the oop maps.
  template <typename T, class OopClosureType>
  inline void oop_oop_iterate_oop_maps(oop obj, OopClosureType* closure);

  // Iterate over all oop fields and metadata.
  template <typename T, class OopClosureType>
  inline void oop_oop_iterate(oop obj, OopClosureType* closure);

  // Iterate over all oop fields in one oop map.
  template <typename T, class OopClosureType>
  inline void oop_oop_iterate_oop_map(OopMapBlock* map, oop obj, OopClosureType* closure);


  // Reverse iteration
  // Iterate over all oop fields and metadata.
  template <typename T, class OopClosureType>
  inline void oop_oop_iterate_reverse(oop obj, OopClosureType* closure);

 private:
  // Iterate over all oop fields in the oop maps.
  template <typename T, class OopClosureType>
  inline void oop_oop_iterate_oop_maps_reverse(oop obj, OopClosureType* closure);

  // Iterate over all oop fields in one oop map.
  template <typename T, class OopClosureType>
  inline void oop_oop_iterate_oop_map_reverse(OopMapBlock* map, oop obj, OopClosureType* closure);


  // Bounded range iteration
 public:
  // Iterate over all oop fields in the oop maps.
  template <typename T, class OopClosureType>
  inline void oop_oop_iterate_oop_maps_bounded(oop obj, OopClosureType* closure, MemRegion mr);

  // Iterate over all oop fields and metadata.
  template <typename T, class OopClosureType>
  inline void oop_oop_iterate_bounded(oop obj, OopClosureType* closure, MemRegion mr);

 private:
  // Iterate over all oop fields in one oop map.
  template <typename T, class OopClosureType>
  inline void oop_oop_iterate_oop_map_bounded(OopMapBlock* map, oop obj, OopClosureType* closure, MemRegion mr);


 public:
  u2 idnum_allocated_count() const      { return _idnum_allocated_count; }

private:
  // initialization state
  void set_init_state(ClassState state);
  void set_rewritten()                  { _misc_flags |= _misc_rewritten; }
  void set_init_thread(Thread *thread)  { _init_thread = thread; }

  // The RedefineClasses() API can cause new method idnums to be needed
  // which will cause the caches to grow. Safety requires different
  // cache management logic if the caches can grow instead of just
  // going from NULL to non-NULL.
  bool idnum_can_increment() const      { return has_been_redefined(); }
  inline jmethodID* methods_jmethod_ids_acquire() const;
  inline void release_set_methods_jmethod_ids(jmethodID* jmeths);

  // Lock during initialization
public:
  // Lock for (1) initialization; (2) access to the ConstantPool of this class.
  // Must be one per class and it has to be a VM internal object so java code
  // cannot lock it (like the mirror).
  // It has to be an object not a Mutex because it's held through java calls.
  oop init_lock() const;
private:
  void fence_and_clear_init_lock();

  bool link_class_impl                           (TRAPS);
  bool verify_code                               (TRAPS);
  void initialize_impl                           (TRAPS);
  void initialize_super_interfaces               (TRAPS);
  void eager_initialize_impl                     ();
  /* jni_id_for_impl for jfieldID only */
  JNIid* jni_id_for_impl                         (int offset);
protected:
  // Returns the array class for the n'th dimension
  virtual Klass* array_klass_impl(ArrayStorageProperties storage_props, bool or_null, int n, TRAPS);

  // Returns the array class with this class as element type
  virtual Klass* array_klass_impl(ArrayStorageProperties storage_props, bool or_null, TRAPS);

private:

  // find a local method (returns NULL if not found)
  Method* find_method_impl(const Symbol* name,
                           const Symbol* signature,
                           OverpassLookupMode overpass_mode,
                           StaticLookupMode static_mode,
                           PrivateLookupMode private_mode) const;

  static Method* find_method_impl(const Array<Method*>* methods,
                                  const Symbol* name,
                                  const Symbol* signature,
                                  OverpassLookupMode overpass_mode,
                                  StaticLookupMode static_mode,
                                  PrivateLookupMode private_mode);

  // Free CHeap allocated fields.
  void release_C_heap_structures();

#if INCLUDE_JVMTI
  // RedefineClasses support
  void link_previous_versions(InstanceKlass* pv) { _previous_versions = pv; }
  void mark_newly_obsolete_methods(Array<Method*>* old_methods, int emcp_method_count);
#endif
public:
  // CDS support - remove and restore oops from metadata. Oops are not shared.
  virtual void remove_unshareable_info();
  virtual void remove_java_mirror();
  virtual void restore_unshareable_info(ClassLoaderData* loader_data, Handle protection_domain, TRAPS);

  // jvm support
  jint compute_modifier_flags(TRAPS) const;

public:
  // JVMTI support
  jint jvmti_class_status() const;

  virtual void metaspace_pointers_do(MetaspaceClosure* iter);

 public:
  // Printing
#ifndef PRODUCT
  void print_on(outputStream* st) const;
#endif
  void print_value_on(outputStream* st) const;

  void oop_print_value_on(oop obj, outputStream* st);

#ifndef PRODUCT
  void oop_print_on      (oop obj, outputStream* st);

  void print_dependent_nmethods(bool verbose = false);
  bool is_dependent_nmethod(nmethod* nm);
  bool verify_itable_index(int index);
#endif

  const char* internal_name() const;

  // Verification
  void verify_on(outputStream* st);

  void oop_verify_on(oop obj, outputStream* st);

  // Logging
  void print_class_load_logging(ClassLoaderData* loader_data,
                                const char* module_name,
                                const ClassFileStream* cfs) const;
};

// for adding methods
// UNSET_IDNUM return means no more ids available
inline u2 InstanceKlass::next_method_idnum() {
  if (_idnum_allocated_count == ConstMethod::MAX_IDNUM) {
    return ConstMethod::UNSET_IDNUM; // no more ids available
  } else {
    return _idnum_allocated_count++;
  }
}


/* JNIid class for jfieldIDs only */
class JNIid: public CHeapObj<mtClass> {
  friend class VMStructs;
 private:
  Klass*             _holder;
  JNIid*             _next;
  int                _offset;
#ifdef ASSERT
  bool               _is_static_field_id;
#endif

 public:
  // Accessors
  Klass* holder() const           { return _holder; }
  int offset() const              { return _offset; }
  JNIid* next()                   { return _next; }
  // Constructor
  JNIid(Klass* holder, int offset, JNIid* next);
  // Identifier lookup
  JNIid* find(int offset);

  bool find_local_field(fieldDescriptor* fd) {
    return InstanceKlass::cast(holder())->find_local_field_from_offset(offset(), true, fd);
  }

  static void deallocate(JNIid* id);
  // Debugging
#ifdef ASSERT
  bool is_static_field_id() const { return _is_static_field_id; }
  void set_is_static_field_id()   { _is_static_field_id = true; }
#endif
  void verify(Klass* holder);
};

// An iterator that's used to access the inner classes indices in the
// InstanceKlass::_inner_classes array.
class InnerClassesIterator : public StackObj {
 private:
  Array<jushort>* _inner_classes;
  int _length;
  int _idx;
 public:

  InnerClassesIterator(const InstanceKlass* k) {
    _inner_classes = k->inner_classes();
    if (k->inner_classes() != NULL) {
      _length = _inner_classes->length();
      // The inner class array's length should be the multiple of
      // inner_class_next_offset if it only contains the InnerClasses
      // attribute data, or it should be
      // n*inner_class_next_offset+enclosing_method_attribute_size
      // if it also contains the EnclosingMethod data.
      assert((_length % InstanceKlass::inner_class_next_offset == 0 ||
              _length % InstanceKlass::inner_class_next_offset == InstanceKlass::enclosing_method_attribute_size),
             "just checking");
      // Remove the enclosing_method portion if exists.
      if (_length % InstanceKlass::inner_class_next_offset == InstanceKlass::enclosing_method_attribute_size) {
        _length -= InstanceKlass::enclosing_method_attribute_size;
      }
    } else {
      _length = 0;
    }
    _idx = 0;
  }

  int length() const {
    return _length;
  }

  void next() {
    _idx += InstanceKlass::inner_class_next_offset;
  }

  bool done() const {
    return (_idx >= _length);
  }

  u2 inner_class_info_index() const {
    return _inner_classes->at(
               _idx + InstanceKlass::inner_class_inner_class_info_offset);
  }

  void set_inner_class_info_index(u2 index) {
    _inner_classes->at_put(
               _idx + InstanceKlass::inner_class_inner_class_info_offset, index);
  }

  u2 outer_class_info_index() const {
    return _inner_classes->at(
               _idx + InstanceKlass::inner_class_outer_class_info_offset);
  }

  void set_outer_class_info_index(u2 index) {
    _inner_classes->at_put(
               _idx + InstanceKlass::inner_class_outer_class_info_offset, index);
  }

  u2 inner_name_index() const {
    return _inner_classes->at(
               _idx + InstanceKlass::inner_class_inner_name_offset);
  }

  void set_inner_name_index(u2 index) {
    _inner_classes->at_put(
               _idx + InstanceKlass::inner_class_inner_name_offset, index);
  }

  u2 inner_access_flags() const {
    return _inner_classes->at(
               _idx + InstanceKlass::inner_class_access_flags_offset);
  }
};

#endif // SHARE_OOPS_INSTANCEKLASS_HPP<|MERGE_RESOLUTION|>--- conflicted
+++ resolved
@@ -1318,11 +1318,7 @@
 
   // Naming
   const char* signature_name() const;
-<<<<<<< HEAD
   const char* signature_name_of(char c) const;
-  static Symbol* package_from_name(const Symbol* name, TRAPS);
-=======
->>>>>>> b0e1ee4b
 
   // Oop fields (and metadata) iterators
   //
