/*
 * Copyright (c) 1997, 2025, Oracle and/or its affiliates. All rights reserved.
 * DO NOT ALTER OR REMOVE COPYRIGHT NOTICES OR THIS FILE HEADER.
 *
 * This code is free software; you can redistribute it and/or modify it
 * under the terms of the GNU General Public License version 2 only, as
 * published by the Free Software Foundation.
 *
 * This code is distributed in the hope that it will be useful, but WITHOUT
 * ANY WARRANTY; without even the implied warranty of MERCHANTABILITY or
 * FITNESS FOR A PARTICULAR PURPOSE.  See the GNU General Public License
 * version 2 for more details (a copy is included in the LICENSE file that
 * accompanied this code).
 *
 * You should have received a copy of the GNU General Public License version
 * 2 along with this work; if not, write to the Free Software Foundation,
 * Inc., 51 Franklin St, Fifth Floor, Boston, MA 02110-1301 USA.
 *
 * Please contact Oracle, 500 Oracle Parkway, Redwood Shores, CA 94065 USA
 * or visit www.oracle.com if you need additional information or have any
 * questions.
 *
 */

#ifndef SHARE_OOPS_INSTANCEKLASS_HPP
#define SHARE_OOPS_INSTANCEKLASS_HPP

#include "code/vmreg.hpp"
#include "memory/allocation.hpp"
#include "memory/referenceType.hpp"
#include "oops/annotations.hpp"
#include "oops/constMethod.hpp"
#include "oops/fieldInfo.hpp"
#include "oops/instanceKlassFlags.hpp"
#include "oops/instanceOop.hpp"
#include "oops/refArrayKlass.hpp"
#include "runtime/handles.hpp"
#include "runtime/javaThread.hpp"
#include "utilities/accessFlags.hpp"
#include "utilities/align.hpp"
#include "utilities/growableArray.hpp"
#include "utilities/macros.hpp"
#if INCLUDE_JFR
#include "jfr/support/jfrKlassExtension.hpp"
#endif

class ConstantPool;
class DeoptimizationScope;
class klassItable;
class RecordComponent;

// An InstanceKlass is the VM level representation of a Java class.
// It contains all information needed for at class at execution runtime.

//  InstanceKlass embedded field layout (after declared fields):
//    [EMBEDDED Java vtable             ] size in words = vtable_len
//    [EMBEDDED nonstatic oop-map blocks] size in words = nonstatic_oop_map_size
//      The embedded nonstatic oop-map blocks are short pairs (offset, length)
//      indicating where oops are located in instances of this klass.
//    [EMBEDDED implementor of the interface] only exist for interface
//    [EMBEDDED InlineKlassFixedBlock] only if is an InlineKlass instance


// forward declaration for class -- see below for definition
#if INCLUDE_JVMTI
class BreakpointInfo;
#endif
class ClassFileParser;
class ClassFileStream;
class KlassDepChange;
class DependencyContext;
class fieldDescriptor;
class JNIid;
class JvmtiCachedClassFieldMap;
class nmethodBucket;
class OopMapCache;
class BufferedInlineTypeBlob;
class InterpreterOopMap;
class PackageEntry;
class ModuleEntry;

// This is used in iterators below.
class FieldClosure: public StackObj {
public:
  virtual void do_field(fieldDescriptor* fd) = 0;
};

// Print fields.
// If "obj" argument to constructor is null, prints static fields, otherwise prints non-static fields.
class FieldPrinter: public FieldClosure {
   oop _obj;
   outputStream* _st;
   int _indent;
   int _base_offset;
 public:
   FieldPrinter(outputStream* st, oop obj = nullptr, int indent = 0, int base_offset = 0) :
                 _obj(obj), _st(st), _indent(indent), _base_offset(base_offset) {}
   void do_field(fieldDescriptor* fd);
};

// Describes where oops are located in instances of this klass.
class OopMapBlock {
 public:
  // Byte offset of the first oop mapped by this block.
  int offset() const          { return _offset; }
  void set_offset(int offset) { _offset = offset; }

  // Number of oops in this block.
  uint count() const         { return _count; }
  void set_count(uint count) { _count = count; }

  void increment_count(int diff) { _count += diff; }

  int offset_span() const { return _count * heapOopSize; }

  int end_offset() const {
    return offset() + offset_span();
  }

  bool is_contiguous(int another_offset) const {
    return another_offset == end_offset();
  }

  // sizeof(OopMapBlock) in words.
  static int size_in_words() {
    return align_up((int)sizeof(OopMapBlock), wordSize) >>
      LogBytesPerWord;
  }

  static int compare_offset(const OopMapBlock* a, const OopMapBlock* b) {
    return a->offset() - b->offset();
  }

 private:
  int  _offset;
  uint _count;
};

struct JvmtiCachedClassFileData;

class InlineLayoutInfo : public MetaspaceObj {
  InlineKlass* _klass;
  LayoutKind _kind;
  int _null_marker_offset; // null marker offset for this field, relative to the beginning of the current container

 public:
  InlineLayoutInfo(): _klass(nullptr), _kind(LayoutKind::UNKNOWN), _null_marker_offset(-1)  {}
  InlineLayoutInfo(InlineKlass* ik, LayoutKind kind, int size, int nm_offset):
    _klass(ik), _kind(kind), _null_marker_offset(nm_offset) {}

  InlineKlass* klass() const { return _klass; }
  void set_klass(InlineKlass* k) { _klass = k; }

  LayoutKind kind() const {
    assert(_kind != LayoutKind::UNKNOWN, "Not set");
    return _kind;
  }
  void set_kind(LayoutKind lk) { _kind = lk; }

  int null_marker_offset() const {
    assert(_null_marker_offset != -1, "Not set");
    return _null_marker_offset;
  }
  void set_null_marker_offset(int o) { _null_marker_offset = o; }

  void metaspace_pointers_do(MetaspaceClosure* it);
  MetaspaceObj::Type type() const { return InlineLayoutInfoType; }

  static ByteSize klass_offset() { return in_ByteSize(offset_of(InlineLayoutInfo, _klass)); }
  static ByteSize null_marker_offset_offset() { return in_ByteSize(offset_of(InlineLayoutInfo, _null_marker_offset)); }
};

class InstanceKlass: public Klass {
  friend class VMStructs;
  friend class JVMCIVMStructs;
  friend class ClassFileParser;
  friend class CompileReplay;
  friend class TemplateTable;

 public:
  static const KlassKind Kind = InstanceKlassKind;

 protected:
  InstanceKlass(const ClassFileParser& parser, KlassKind kind = Kind, markWord prototype = markWord::prototype(), ReferenceType reference_type = REF_NONE);

 public:
  InstanceKlass();

  // See "The Java Virtual Machine Specification" section 2.16.2-5 for a detailed description
  // of the class loading & initialization procedure, and the use of the states.
  enum ClassState : u1 {
    allocated,                          // allocated (but not yet linked)
    loaded,                             // loaded and inserted in class hierarchy (but not linked yet)
    linked,                             // successfully linked/verified (but not initialized yet)
    being_initialized,                  // currently running class initializer
    fully_initialized,                  // initialized (successful final state)
    initialization_error                // error happened during initialization
  };

 private:
  static InstanceKlass* allocate_instance_klass(const ClassFileParser& parser, TRAPS);

 protected:
  // If you add a new field that points to any metaspace object, you
  // must add this field to InstanceKlass::metaspace_pointers_do().

  // Annotations for this class
  Annotations*    _annotations;
  // Package this class is defined in
  PackageEntry*   _package_entry;
  // Array classes holding elements of this class.
  ObjArrayKlass* volatile _array_klasses;
  // Constant pool for this class.
  ConstantPool* _constants;
  // The InnerClasses attribute and EnclosingMethod attribute. The
  // _inner_classes is an array of shorts. If the class has InnerClasses
  // attribute, then the _inner_classes array begins with 4-tuples of shorts
  // [inner_class_info_index, outer_class_info_index,
  // inner_name_index, inner_class_access_flags] for the InnerClasses
  // attribute. If the EnclosingMethod attribute exists, it occupies the
  // last two shorts [class_index, method_index] of the array. If only
  // the InnerClasses attribute exists, the _inner_classes array length is
  // number_of_inner_classes * 4. If the class has both InnerClasses
  // and EnclosingMethod attributes the _inner_classes array length is
  // number_of_inner_classes * 4 + enclosing_method_attribute_size.
  Array<jushort>* _inner_classes;

  // The NestMembers attribute. An array of shorts, where each is a
  // class info index for the class that is a nest member. This data
  // has not been validated.
  Array<jushort>* _nest_members;

  // Resolved nest-host klass: either true nest-host or self if we are not
  // nested, or an error occurred resolving or validating the nominated
  // nest-host. Can also be set directly by JDK API's that establish nest
  // relationships.
  // By always being set it makes nest-member access checks simpler.
  InstanceKlass* _nest_host;

  // The PermittedSubclasses attribute. An array of shorts, where each is a
  // class info index for the class that is a permitted subclass.
  Array<jushort>* _permitted_subclasses;

  // The contents of the Record attribute.
  Array<RecordComponent*>* _record_components;

  // the source debug extension for this klass, null if not specified.
  // Specified as UTF-8 string without terminating zero byte in the classfile,
  // it is stored in the instanceklass as a null-terminated UTF-8 string
  const char*     _source_debug_extension;

  // Number of heapOopSize words used by non-static fields in this klass
  // (including inherited fields but after header_size()).
  int             _nonstatic_field_size;
  int             _static_field_size;       // number words used by static fields (oop and non-oop) in this klass
  int             _nonstatic_oop_map_size;  // size in words of nonstatic oop map blocks
  int             _itable_len;              // length of Java itable (in words)

  // The NestHost attribute. The class info index for the class
  // that is the nest-host of this class. This data has not been validated.
  u2              _nest_host_index;
  u2              _this_class_index;        // constant pool entry
  u2              _static_oop_field_count;  // number of static oop fields in this klass

  volatile u2     _idnum_allocated_count;   // JNI/JVMTI: increments with the addition of methods, old ids don't change

  // Class states are defined as ClassState (see above).
  // Place the _init_state here to utilize the unused 2-byte after
  // _idnum_allocated_count.
  volatile ClassState _init_state;          // state of class

<<<<<<< HEAD
  u1              _reference_type;                // reference type
  int             _acmp_maps_offset;        // offset to injected static field storing acmp_maps for values classes
                                            // unfortunately, abstract values need one too so it cannot be stored in
                                            // the InlineKlassFixedBlock that only exist for InlineKlass.
=======
  u1                 _reference_type;                // reference type

  AccessFlags        _access_flags;    // Access flags. The class/interface distinction is stored here.
>>>>>>> 74dca863

  // State is set either at parse time or while executing, atomically to not disturb other state
  InstanceKlassFlags _misc_flags;

  JavaThread* volatile _init_thread;        // Pointer to current thread doing initialization (to handle recursive initialization)

  OopMapCache*    volatile _oop_map_cache;   // OopMapCache for all methods in the klass (allocated lazily)
  JNIid*          _jni_ids;                  // First JNI identifier for static fields in this class
  jmethodID* volatile _methods_jmethod_ids;  // jmethodIDs corresponding to method_idnum, or null if none
  nmethodBucket*  volatile _dep_context;     // packed DependencyContext structure
  uint64_t        volatile _dep_context_last_cleaned;
  nmethod*        _osr_nmethods_head;    // Head of list of on-stack replacement nmethods for this class
#if INCLUDE_JVMTI
  BreakpointInfo* _breakpoints;          // bpt lists, managed by Method*
  // Linked instanceKlasses of previous versions
  InstanceKlass* _previous_versions;
  // JVMTI fields can be moved to their own structure - see 6315920
  // JVMTI: cached class file, before retransformable agent modified it in CFLH
  JvmtiCachedClassFileData* _cached_class_file;
#endif

#if INCLUDE_JVMTI
  JvmtiCachedClassFieldMap* _jvmti_cached_class_field_map;  // JVMTI: used during heap iteration
#endif

  NOT_PRODUCT(int _verify_count;)  // to avoid redundant verifies
  NOT_PRODUCT(volatile int _shared_class_load_count;) // ensure a shared class is loaded only once

  // Method array.
  Array<Method*>* _methods;
  // Default Method Array, concrete methods inherited from interfaces
  Array<Method*>* _default_methods;
  // Interfaces (InstanceKlass*s) this class declares locally to implement.
  Array<InstanceKlass*>* _local_interfaces;
  // Interfaces (InstanceKlass*s) this class implements transitively.
  Array<InstanceKlass*>* _transitive_interfaces;
  // Int array containing the original order of method in the class file (for JVMTI).
  Array<int>*     _method_ordering;
  // Int array containing the vtable_indices for default_methods
  // offset matches _default_methods offset
  Array<int>*     _default_vtable_indices;

  // Fields information is stored in an UNSIGNED5 encoded stream (see fieldInfo.hpp)
  Array<u1>*          _fieldinfo_stream;
  Array<u1>*          _fieldinfo_search_table;
  Array<FieldStatus>* _fields_status;

  Array<InlineLayoutInfo>* _inline_layout_info_array;
  Array<u2>* _loadable_descriptors;

  // Located here because sub-klasses can't have their own C++ fields
  address _adr_inline_klass_members;

  // embedded Java vtable follows here
  // embedded Java itables follows here
  // embedded static fields follows here
  // embedded nonstatic oop-map blocks follows here
  // embedded implementor of this interface follows here
  //   The embedded implementor only exists if the current klass is an
  //   interface. The possible values of the implementor fall into following
  //   three cases:
  //     null: no implementor.
  //     A Klass* that's not itself: one implementor.
  //     Itself: more than one implementors.
  //

  friend class SystemDictionary;

  static bool _disable_method_binary_search;

  // Controls finalizer registration
  static bool _finalization_enabled;

 public:

  // Queries finalization state
  static bool is_finalization_enabled() { return _finalization_enabled; }

  // Sets finalization state
  static void set_finalization_enabled(bool val) { _finalization_enabled = val; }

  // Access flags
  AccessFlags access_flags() const         { return _access_flags;  }
  void set_access_flags(AccessFlags flags) { _access_flags = flags; }

  bool is_public() const                { return _access_flags.is_public(); }
  bool is_final() const                 { return _access_flags.is_final(); }
  bool is_interface() const             { return _access_flags.is_interface(); }
  bool is_abstract() const              { return _access_flags.is_abstract(); }
  bool is_super() const                 { return _access_flags.is_super(); }
  bool is_synthetic() const             { return _access_flags.is_synthetic(); }
  void set_is_synthetic()               { _access_flags.set_is_synthetic(); }

  static ByteSize access_flags_offset() { return byte_offset_of(InstanceKlass, _access_flags); }

  void set_is_cloneable();

  // Quick checks for the loader that defined this class (without switching on this->class_loader())
  bool defined_by_boot_loader() const      { return _misc_flags.defined_by_boot_loader(); }
  bool defined_by_platform_loader() const  { return _misc_flags.defined_by_platform_loader(); }
  bool defined_by_app_loader() const       { return _misc_flags.defined_by_app_loader(); }
  bool defined_by_other_loaders() const    { return _misc_flags.defined_by_other_loaders(); }
  void set_class_loader_type()             { _misc_flags.set_class_loader_type(_class_loader_data); }

  // Check if the class can be shared in CDS
  bool is_shareable() const;

  bool shared_loading_failed() const { return _misc_flags.shared_loading_failed(); }

  void set_shared_loading_failed() { _misc_flags.set_shared_loading_failed(true); }

  bool has_nonstatic_fields() const        { return _misc_flags.has_nonstatic_fields(); }
  void set_has_nonstatic_fields(bool b)    { _misc_flags.set_has_nonstatic_fields(b); }

  bool has_localvariable_table() const     { return _misc_flags.has_localvariable_table(); }
  void set_has_localvariable_table(bool b) { _misc_flags.set_has_localvariable_table(b); }

  bool has_inline_type_fields() const { return _misc_flags.has_inline_type_fields(); }
  void set_has_inline_type_fields()   { _misc_flags.set_has_inline_type_fields(true); }

  bool is_naturally_atomic() const  { return _misc_flags.is_naturally_atomic(); }
  void set_is_naturally_atomic()    { _misc_flags.set_is_naturally_atomic(true); }

  // Query if this class has atomicity requirements (default is yes)
  // This bit can occur anywhere, but is only significant
  // for inline classes *and* their super types.
  // It inherits from supers.
  // Its value depends on the ForceNonTearable VM option, the LooselyConsistentValue annotation
  // and the presence of flat fields with atomicity requirements
  bool must_be_atomic() const { return _misc_flags.must_be_atomic(); }
  void set_must_be_atomic()   { _misc_flags.set_must_be_atomic(true); }

  // field sizes
  int nonstatic_field_size() const         { return _nonstatic_field_size; }
  void set_nonstatic_field_size(int size)  { _nonstatic_field_size = size; }

  int static_field_size() const            { return _static_field_size; }
  void set_static_field_size(int size)     { _static_field_size = size; }

  int static_oop_field_count() const       { return (int)_static_oop_field_count; }
  void set_static_oop_field_count(u2 size) { _static_oop_field_count = size; }

  // Java itable
  int  itable_length() const               { return _itable_len; }
  void set_itable_length(int len)          { _itable_len = len; }

  // array klasses
  ObjArrayKlass* array_klasses() const     { return _array_klasses; }
  inline ObjArrayKlass* array_klasses_acquire() const; // load with acquire semantics
  inline void release_set_array_klasses(ObjArrayKlass* k); // store with release semantics
  void set_array_klasses(ObjArrayKlass* k) { _array_klasses = k; }

  // methods
  Array<Method*>* methods() const          { return _methods; }
  void set_methods(Array<Method*>* a)      { _methods = a; }
  Method* method_with_idnum(int idnum) const;
  Method* method_with_orig_idnum(int idnum) const;
  Method* method_with_orig_idnum(int idnum, int version) const;

  // method ordering
  Array<int>* method_ordering() const     { return _method_ordering; }
  void set_method_ordering(Array<int>* m) { _method_ordering = m; }
  void copy_method_ordering(const intArray* m, TRAPS);

  // default_methods
  Array<Method*>* default_methods() const  { return _default_methods; }
  void set_default_methods(Array<Method*>* a) { _default_methods = a; }

  // default method vtable_indices
  Array<int>* default_vtable_indices() const { return _default_vtable_indices; }
  void set_default_vtable_indices(Array<int>* v) { _default_vtable_indices = v; }
  Array<int>* create_new_default_vtable_indices(int len, TRAPS);

  // interfaces
  Array<InstanceKlass*>* local_interfaces() const          { return _local_interfaces; }
  void set_local_interfaces(Array<InstanceKlass*>* a)      {
    guarantee(_local_interfaces == nullptr || a == nullptr, "Just checking");
    _local_interfaces = a; }

  Array<InstanceKlass*>* transitive_interfaces() const     { return _transitive_interfaces; }
  void set_transitive_interfaces(Array<InstanceKlass*>* a) {
    guarantee(_transitive_interfaces == nullptr || a == nullptr, "Just checking");
    _transitive_interfaces = a;
  }

 private:
  friend class fieldDescriptor;
  FieldInfo field(int index) const;

 public:
  int     field_offset      (int index) const { return field(index).offset(); }
  int     field_access_flags(int index) const { return field(index).access_flags().as_field_flags(); }
  FieldInfo::FieldFlags field_flags(int index) const { return field(index).field_flags(); }
  FieldStatus field_status(int index)   const { return fields_status()->at(index); }
  inline Symbol* field_name        (int index) const;
  inline Symbol* field_signature   (int index) const;
  bool field_is_flat(int index) const { return field_flags(index).is_flat(); }
  bool field_has_null_marker(int index) const { return field_flags(index).has_null_marker(); }
  bool field_is_null_free_inline_type(int index) const;
  bool is_class_in_loadable_descriptors_attribute(Symbol* name) const;

  int null_marker_offset(int index) const { return inline_layout_info(index).null_marker_offset(); }

  // Number of Java declared fields
  int java_fields_count() const;
  int total_fields_count() const;

  Array<u1>* fieldinfo_stream() const { return _fieldinfo_stream; }
  void set_fieldinfo_stream(Array<u1>* fis) { _fieldinfo_stream = fis; }

  Array<u1>* fieldinfo_search_table() const { return _fieldinfo_search_table; }
  void set_fieldinfo_search_table(Array<u1>* table) { _fieldinfo_search_table = table; }

  Array<FieldStatus>* fields_status() const {return _fields_status; }
  void set_fields_status(Array<FieldStatus>* array) { _fields_status = array; }

  Array<u2>* loadable_descriptors() const { return _loadable_descriptors; }
  void set_loadable_descriptors(Array<u2>* c) { _loadable_descriptors = c; }

  // inner classes
  Array<u2>* inner_classes() const       { return _inner_classes; }
  void set_inner_classes(Array<u2>* f)   { _inner_classes = f; }

  // nest members
  Array<u2>* nest_members() const     { return _nest_members; }
  void set_nest_members(Array<u2>* m) { _nest_members = m; }

  // nest-host index
  jushort nest_host_index() const { return _nest_host_index; }
  void set_nest_host_index(u2 i)  { _nest_host_index = i; }
  // dynamic nest member support
  void set_nest_host(InstanceKlass* host);

  // record components
  Array<RecordComponent*>* record_components() const { return _record_components; }
  void set_record_components(Array<RecordComponent*>* record_components) {
    _record_components = record_components;
  }
  bool is_record() const;

  // test for enum class (or possibly an anonymous subclass within a sealed enum)
  bool is_enum_subclass() const;

  // permitted subclasses
  Array<u2>* permitted_subclasses() const     { return _permitted_subclasses; }
  void set_permitted_subclasses(Array<u2>* s) { _permitted_subclasses = s; }

private:
  // Called to verify that k is a member of this nest - does not look at k's nest-host,
  // nor does it resolve any CP entries or load any classes.
  bool has_nest_member(JavaThread* current, InstanceKlass* k) const;

public:
  // Call this only if you know that the nest host has been initialized.
  InstanceKlass* nest_host_not_null() {
    assert(_nest_host != nullptr, "must be");
    return _nest_host;
  }
  InstanceKlass* nest_host_or_null() {
    return _nest_host;
  }
  // Used to construct informative IllegalAccessError messages at a higher level,
  // if there was an issue resolving or validating the nest host.
  // Returns null if there was no error.
  const char* nest_host_error();
  // Returns nest-host class, resolving and validating it if needed.
  // Returns null if resolution is not possible from the calling context.
  InstanceKlass* nest_host(TRAPS);
  // Check if this klass is a nestmate of k - resolves this nest-host and k's
  bool has_nestmate_access_to(InstanceKlass* k, TRAPS);

  // Called to verify that k is a permitted subclass of this class.
  // The incoming stringStream is used for logging, and for the caller to create
  // a detailed exception message on failure.
  bool has_as_permitted_subclass(const InstanceKlass* k, stringStream& ss) const;

  enum InnerClassAttributeOffset {
    // From http://mirror.eng/products/jdk/1.1/docs/guide/innerclasses/spec/innerclasses.doc10.html#18814
    inner_class_inner_class_info_offset = 0,
    inner_class_outer_class_info_offset = 1,
    inner_class_inner_name_offset = 2,
    inner_class_access_flags_offset = 3,
    inner_class_next_offset = 4
  };

  enum EnclosingMethodAttributeOffset {
    enclosing_method_class_index_offset = 0,
    enclosing_method_method_index_offset = 1,
    enclosing_method_attribute_size = 2
  };

  // package
  PackageEntry* package() const override { return _package_entry; }
  ModuleEntry* module() const override;
  bool in_javabase_module() const;
  bool in_unnamed_package() const   { return (_package_entry == nullptr); }
  void set_package(ClassLoaderData* loader_data, PackageEntry* pkg_entry, TRAPS);
  // If the package for the InstanceKlass is in the boot loader's package entry
  // table then sets the classpath_index field so that
  // get_system_package() will know to return a non-null value for the
  // package's location.  And, so that the package will be added to the list of
  // packages returned by get_system_packages().
  // For packages whose classes are loaded from the boot loader class path, the
  // classpath_index indicates which entry on the boot loader class path.
  void set_classpath_index(s2 path_index);
  bool is_same_class_package(const Klass* class2) const;
  bool is_same_class_package(oop other_class_loader, const Symbol* other_class_name) const;

  // find an enclosing class
  InstanceKlass* compute_enclosing_class(bool* inner_is_member, TRAPS) const;

  // Find InnerClasses attribute and return outer_class_info_index & inner_name_index.
  bool find_inner_classes_attr(int* ooff, int* noff, TRAPS) const;

  // Check if this klass can be null-free
  static void check_can_be_annotated_with_NullRestricted(InstanceKlass* type, Symbol* container_klass_name, TRAPS);

 private:
  // Check prohibited package ("java/" only loadable by boot or platform loaders)
  static void check_prohibited_package(Symbol* class_name,
                                       ClassLoaderData* loader_data,
                                       TRAPS);

  JavaThread* init_thread()  { return AtomicAccess::load(&_init_thread); }
  const char* init_thread_name() {
    return init_thread()->name_raw();
  }

 public:
  // initialization state
  bool is_loaded() const                   { return init_state() >= loaded; }
  bool is_linked() const                   { return init_state() >= linked; }
  bool is_initialized() const              { return init_state() == fully_initialized; }
  bool is_not_initialized() const          { return init_state() <  being_initialized; }
  bool is_being_initialized() const        { return init_state() == being_initialized; }
  bool is_in_error_state() const           { return init_state() == initialization_error; }
  bool is_reentrant_initialization(Thread *thread)  { return thread == _init_thread; }
  ClassState  init_state() const           { return AtomicAccess::load_acquire(&_init_state); }
  const char* init_state_name() const;
  bool is_rewritten() const                { return _misc_flags.rewritten(); }

  // is this a sealed class
  bool is_sealed() const;

  // defineClass specified verification
  bool should_verify_class() const         { return _misc_flags.should_verify_class(); }
  void set_should_verify_class(bool value) { _misc_flags.set_should_verify_class(value); }

  // marking
  bool is_marked_dependent() const         { return _misc_flags.is_marked_dependent(); }
  void set_is_marked_dependent(bool value) { _misc_flags.set_is_marked_dependent(value); }

  static ByteSize kind_offset() { return in_ByteSize(offset_of(InstanceKlass, _kind)); }
  static ByteSize misc_flags_offset() { return in_ByteSize(offset_of(InstanceKlass, _misc_flags)); }

  // initialization (virtuals from Klass)
  bool should_be_initialized() const override;  // means that initialize should be called
  void initialize_with_aot_initialized_mirror(TRAPS);
  void assert_no_clinit_will_run_for_aot_initialized_class() const NOT_DEBUG_RETURN;
  void initialize(TRAPS) override;
  void initialize_preemptable(TRAPS) override;
  void link_class(TRAPS);
  bool link_class_or_fail(TRAPS); // returns false on failure
  void rewrite_class(TRAPS);
  void link_methods(TRAPS);
  Method* class_initializer() const;
  bool interface_needs_clinit_execution_as_super(bool also_check_supers=true) const;

  // reference type
  ReferenceType reference_type() const     { return (ReferenceType)_reference_type; }

  int acmp_maps_offset() const {
    assert(_acmp_maps_offset != 0, "Not initialized");
    return _acmp_maps_offset;
  }
  void set_acmp_maps_offset(int offset) { _acmp_maps_offset = offset; }

  // this class cp index
  u2 this_class_index() const             { return _this_class_index; }
  void set_this_class_index(u2 index)     { _this_class_index = index; }

  static ByteSize reference_type_offset() { return byte_offset_of(InstanceKlass, _reference_type); }

  // find local field, returns true if found
  bool find_local_field(Symbol* name, Symbol* sig, fieldDescriptor* fd) const;
  // find field in direct superinterfaces, returns the interface in which the field is defined
  Klass* find_interface_field(Symbol* name, Symbol* sig, fieldDescriptor* fd) const;
  // find field according to JVM spec 5.4.3.2, returns the klass in which the field is defined
  Klass* find_field(Symbol* name, Symbol* sig, fieldDescriptor* fd) const override;
  // find instance or static fields according to JVM spec 5.4.3.2, returns the klass in which the field is defined
  Klass* find_field(Symbol* name, Symbol* sig, bool is_static, fieldDescriptor* fd) const;

  // find a non-static or static field given its offset within the class.
  bool contains_field_offset(int offset);

  bool find_local_field_from_offset(int offset, bool is_static, fieldDescriptor* fd) const;
  bool find_field_from_offset(int offset, bool is_static, fieldDescriptor* fd) const;

 private:
  inline static int quick_search(const Array<Method*>* methods, const Symbol* name);

 public:
  static void disable_method_binary_search() {
    _disable_method_binary_search = true;
  }

  // find a local method (returns null if not found)
  Method* find_method(const Symbol* name, const Symbol* signature) const;
  static Method* find_method(const Array<Method*>* methods,
                             const Symbol* name,
                             const Symbol* signature);

  // find a local method, but skip static methods
  Method* find_instance_method(const Symbol* name, const Symbol* signature,
                               PrivateLookupMode private_mode) const;
  static Method* find_instance_method(const Array<Method*>* methods,
                                      const Symbol* name,
                                      const Symbol* signature,
                                      PrivateLookupMode private_mode);

  // find a local method (returns null if not found)
  Method* find_local_method(const Symbol* name,
                            const Symbol* signature,
                            OverpassLookupMode overpass_mode,
                            StaticLookupMode static_mode,
                            PrivateLookupMode private_mode) const;

  // find a local method from given methods array (returns null if not found)
  static Method* find_local_method(const Array<Method*>* methods,
                                   const Symbol* name,
                                   const Symbol* signature,
                                   OverpassLookupMode overpass_mode,
                                   StaticLookupMode static_mode,
                                   PrivateLookupMode private_mode);

  // find a local method index in methods or default_methods (returns -1 if not found)
  static int find_method_index(const Array<Method*>* methods,
                               const Symbol* name,
                               const Symbol* signature,
                               OverpassLookupMode overpass_mode,
                               StaticLookupMode static_mode,
                               PrivateLookupMode private_mode);

  // lookup operation (returns null if not found)
  Method* uncached_lookup_method(const Symbol* name,
                                 const Symbol* signature,
                                 OverpassLookupMode overpass_mode,
                                 PrivateLookupMode private_mode = PrivateLookupMode::find) const override;

  // lookup a method in all the interfaces that this class implements
  // (returns null if not found)
  Method* lookup_method_in_all_interfaces(Symbol* name, Symbol* signature, DefaultsLookupMode defaults_mode) const;

  // lookup a method in local defaults then in all interfaces
  // (returns null if not found)
  Method* lookup_method_in_ordered_interfaces(Symbol* name, Symbol* signature) const;

  // Find method indices by name.  If a method with the specified name is
  // found the index to the first method is returned, and 'end' is filled in
  // with the index of first non-name-matching method.  If no method is found
  // -1 is returned.
  int find_method_by_name(const Symbol* name, int* end) const;
  static int find_method_by_name(const Array<Method*>* methods,
                                 const Symbol* name, int* end);

  // constant pool
  ConstantPool* constants() const        { return _constants; }
  void set_constants(ConstantPool* c)    { _constants = c; }

  // protection domain
  oop protection_domain() const override;

  // signers
  objArrayOop signers() const;

  bool is_contended() const                { return _misc_flags.is_contended(); }
  void set_is_contended(bool value)        { _misc_flags.set_is_contended(value); }

  // source file name
  Symbol* source_file_name() const;
  u2 source_file_name_index() const;
  void set_source_file_name_index(u2 sourcefile_index);

  // minor and major version numbers of class file
  u2 minor_version() const;
  void set_minor_version(u2 minor_version);
  u2 major_version() const;
  void set_major_version(u2 major_version);

  bool supports_inline_types() const;

  // source debug extension
  const char* source_debug_extension() const { return _source_debug_extension; }
  void set_source_debug_extension(const char* array, int length);

  // nonstatic oop-map blocks
  static int nonstatic_oop_map_size(unsigned int oop_map_count) {
    return oop_map_count * OopMapBlock::size_in_words();
  }
  unsigned int nonstatic_oop_map_count() const {
    return _nonstatic_oop_map_size / OopMapBlock::size_in_words();
  }
  int nonstatic_oop_map_size() const { return _nonstatic_oop_map_size; }
  void set_nonstatic_oop_map_size(int words) {
    _nonstatic_oop_map_size = words;
  }

  bool has_contended_annotations() const { return _misc_flags.has_contended_annotations(); }
  void set_has_contended_annotations(bool value)  { _misc_flags.set_has_contended_annotations(value); }

#if INCLUDE_JVMTI
  // Redefinition locking.  Class can only be redefined by one thread at a time.
  bool is_being_redefined() const          { return _misc_flags.is_being_redefined(); }
  void set_is_being_redefined(bool value)  { _misc_flags.set_is_being_redefined(value); }

  // RedefineClasses() support for previous versions:
  void add_previous_version(InstanceKlass* ik, int emcp_method_count);
  void purge_previous_version_list();

  InstanceKlass* previous_versions() const { return _previous_versions; }
#else
  InstanceKlass* previous_versions() const { return nullptr; }
#endif

  const InstanceKlass* get_klass_version(int version) const;

  bool has_been_redefined() const { return _misc_flags.has_been_redefined(); }
  void set_has_been_redefined() { _misc_flags.set_has_been_redefined(true); }

  bool is_scratch_class() const { return _misc_flags.is_scratch_class(); }
  void set_is_scratch_class() { _misc_flags.set_is_scratch_class(true); }

  bool has_resolved_methods() const { return _misc_flags.has_resolved_methods(); }
  void set_has_resolved_methods()   { _misc_flags.set_has_resolved_methods(true); }
  void set_has_resolved_methods(bool value)   { _misc_flags.set_has_resolved_methods(value); }

public:
#if INCLUDE_JVMTI

  void init_previous_versions() {
    _previous_versions = nullptr;
  }

 private:
  static bool  _should_clean_previous_versions;
 public:
  static void purge_previous_versions(InstanceKlass* ik) {
    if (ik->has_been_redefined()) {
      ik->purge_previous_version_list();
    }
  }

  static bool should_clean_previous_versions_and_reset();
  static bool should_clean_previous_versions() { return _should_clean_previous_versions; }

  // JVMTI: Support for caching a class file before it is modified by an agent that can do retransformation
  void set_cached_class_file(JvmtiCachedClassFileData *data) {
    _cached_class_file = data;
  }
  JvmtiCachedClassFileData * get_cached_class_file();
  jint get_cached_class_file_len();
  unsigned char * get_cached_class_file_bytes();

  // JVMTI: Support for caching of field indices, types, and offsets
  void set_jvmti_cached_class_field_map(JvmtiCachedClassFieldMap* descriptor) {
    _jvmti_cached_class_field_map = descriptor;
  }
  JvmtiCachedClassFieldMap* jvmti_cached_class_field_map() const {
    return _jvmti_cached_class_field_map;
  }
#else // INCLUDE_JVMTI

  static void purge_previous_versions(InstanceKlass* ik) { return; };
  static bool should_clean_previous_versions_and_reset() { return false; }

  void set_cached_class_file(JvmtiCachedClassFileData *data) {
    assert(data == nullptr, "unexpected call with JVMTI disabled");
  }
  JvmtiCachedClassFileData * get_cached_class_file() { return (JvmtiCachedClassFileData *)nullptr; }

#endif // INCLUDE_JVMTI

  bool has_nonstatic_concrete_methods() const { return _misc_flags.has_nonstatic_concrete_methods(); }
  void set_has_nonstatic_concrete_methods(bool b) { _misc_flags.set_has_nonstatic_concrete_methods(b); }

  bool declares_nonstatic_concrete_methods() const { return _misc_flags.declares_nonstatic_concrete_methods(); }
  void set_declares_nonstatic_concrete_methods(bool b) { _misc_flags.set_declares_nonstatic_concrete_methods(b); }

  bool has_miranda_methods () const     { return _misc_flags.has_miranda_methods(); }
  void set_has_miranda_methods()        { _misc_flags.set_has_miranda_methods(true); }
  bool has_final_method() const         { return _misc_flags.has_final_method(); }
  void set_has_final_method()           { _misc_flags.set_has_final_method(true); }

  // for adding methods, ConstMethod::UNSET_IDNUM means no more ids available
  inline u2 next_method_idnum();
  void set_initial_method_idnum(u2 value)             { _idnum_allocated_count = value; }

  // runtime support for strict statics
  bool has_strict_static_fields() const     { return _misc_flags.has_strict_static_fields(); }
  void set_has_strict_static_fields(bool b) { _misc_flags.set_has_strict_static_fields(b); }
  void notify_strict_static_access(int field_index, bool is_writing, TRAPS);
  const char* format_strict_static_message(Symbol* field_name, const char* doing_what = nullptr);
  void throw_strict_static_exception(Symbol* field_name, const char* when, TRAPS);

  // generics support
  Symbol* generic_signature() const;
  u2 generic_signature_index() const;
  void set_generic_signature_index(u2 sig_index);

  u2 enclosing_method_data(int offset) const;
  u2 enclosing_method_class_index() const {
    return enclosing_method_data(enclosing_method_class_index_offset);
  }
  u2 enclosing_method_method_index() {
    return enclosing_method_data(enclosing_method_method_index_offset);
  }
  void set_enclosing_method_indices(u2 class_index,
                                    u2 method_index);

  // jmethodID support
  jmethodID get_jmethod_id(Method* method);
  void make_methods_jmethod_ids();
  jmethodID jmethod_id_or_null(Method* method);
  void update_methods_jmethod_cache();

  // annotations support
  Annotations* annotations() const          { return _annotations; }
  void set_annotations(Annotations* anno)   { _annotations = anno; }

  AnnotationArray* class_annotations() const {
    return (_annotations != nullptr) ? _annotations->class_annotations() : nullptr;
  }
  Array<AnnotationArray*>* fields_annotations() const {
    return (_annotations != nullptr) ? _annotations->fields_annotations() : nullptr;
  }
  AnnotationArray* class_type_annotations() const {
    return (_annotations != nullptr) ? _annotations->class_type_annotations() : nullptr;
  }
  Array<AnnotationArray*>* fields_type_annotations() const {
    return (_annotations != nullptr) ? _annotations->fields_type_annotations() : nullptr;
  }
  // allocation
  instanceOop allocate_instance(TRAPS);
  static instanceOop allocate_instance(oop cls, TRAPS);

  // additional member function to return a handle
  instanceHandle allocate_instance_handle(TRAPS);

  // Helper function
  static instanceOop register_finalizer(instanceOop i, TRAPS);

  // Check whether reflection/jni/jvm code is allowed to instantiate this class;
  // if not, throw either an Error or an Exception.
  void check_valid_for_instantiation(bool throwError, TRAPS) override;

  // initialization
  void call_class_initializer(TRAPS);
  void set_initialization_state_and_notify(ClassState state, TRAPS);

  // OopMapCache support
  OopMapCache* oop_map_cache()               { return _oop_map_cache; }
  void set_oop_map_cache(OopMapCache *cache) { _oop_map_cache = cache; }
  void mask_for(const methodHandle& method, int bci, InterpreterOopMap* entry);

  // JNI identifier support (for static fields - for jni performance)
  JNIid* jni_ids()                               { return _jni_ids; }
  void set_jni_ids(JNIid* ids)                   { _jni_ids = ids; }
  JNIid* jni_id_for(int offset);

 public:
  // maintenance of deoptimization dependencies
  inline DependencyContext dependencies();
  void mark_dependent_nmethods(DeoptimizationScope* deopt_scope, KlassDepChange& changes);
  void add_dependent_nmethod(nmethod* nm);
  void clean_dependency_context();
  // Setup link to hierarchy and deoptimize
  void add_to_hierarchy(JavaThread* current);

  // On-stack replacement support
  nmethod* osr_nmethods_head() const         { return _osr_nmethods_head; };
  void set_osr_nmethods_head(nmethod* h)     { _osr_nmethods_head = h; };
  void add_osr_nmethod(nmethod* n);
  bool remove_osr_nmethod(nmethod* n);
  int mark_osr_nmethods(DeoptimizationScope* deopt_scope, const Method* m);
  nmethod* lookup_osr_nmethod(const Method* m, int bci, int level, bool match_level) const;

#if INCLUDE_JVMTI
  // Breakpoint support (see methods on Method* for details)
  BreakpointInfo* breakpoints() const       { return _breakpoints; };
  void set_breakpoints(BreakpointInfo* bps) { _breakpoints = bps; };
#endif

  // support for stub routines
  static ByteSize init_state_offset()  { return byte_offset_of(InstanceKlass, _init_state); }
  JFR_ONLY(DEFINE_KLASS_TRACE_ID_OFFSET;)
  static ByteSize init_thread_offset() { return byte_offset_of(InstanceKlass, _init_thread); }

  static ByteSize inline_layout_info_array_offset() { return in_ByteSize(offset_of(InstanceKlass, _inline_layout_info_array)); }
  static ByteSize adr_inline_klass_members_offset() { return in_ByteSize(offset_of(InstanceKlass, _adr_inline_klass_members)); }

  // subclass/subinterface checks
  bool implements_interface(Klass* k) const;
  bool is_same_or_direct_interface(Klass* k) const;

#ifdef ASSERT
  // check whether this class or one of its superclasses was redefined
  bool has_redefined_this_or_super() const;
#endif

  // Access to the implementor of an interface.
  InstanceKlass* implementor() const;
  void set_implementor(InstanceKlass* ik);
  int  nof_implementors() const;
  void add_implementor(InstanceKlass* ik);  // ik is a new class that implements this interface
  void init_implementor();           // initialize

 private:
  // link this class into the implementors list of every interface it implements
  void process_interfaces();

 public:
  // virtual operations from Klass
  GrowableArray<Klass*>* compute_secondary_supers(int num_extra_slots,
                                                  Array<InstanceKlass*>* transitive_interfaces) override;
  bool can_be_primary_super_slow() const override;
  size_t oop_size(oop obj)  const override    { return size_helper(); }
  // slow because it's a virtual call and used for verifying the layout_helper.
  // Using the layout_helper bits, we can call is_instance_klass without a virtual call.
  DEBUG_ONLY(bool is_instance_klass_slow() const override { return true; })

  // Iterators
  void do_local_static_fields(FieldClosure* cl);
  void do_nonstatic_fields(FieldClosure* cl); // including inherited fields
  void do_local_static_fields(void f(fieldDescriptor*, Handle, TRAPS), Handle, TRAPS);
  void print_nonstatic_fields(FieldClosure* cl); // including inherited and injected fields

  void methods_do(void f(Method* method));

  static InstanceKlass* cast(Klass* k) {
    return const_cast<InstanceKlass*>(cast(const_cast<const Klass*>(k)));
  }

  static const InstanceKlass* cast(const Klass* k) {
    assert(k != nullptr, "k should not be null");
    assert(k->is_instance_klass(), "cast to InstanceKlass");
    return static_cast<const InstanceKlass*>(k);
  }

  // This hides Klass::super(). The _super of an InstanceKlass is
  // always an InstanceKlass (or nullptr)
  InstanceKlass* super() const {
    return (Klass::super() == nullptr) ? nullptr : InstanceKlass::cast(Klass::super());
  }

  InstanceKlass* java_super() const override {
    return InstanceKlass::super();
  }

  // Sizing (in words)
  static int header_size() { return sizeof(InstanceKlass) / wordSize; }

  static int size(int vtable_length,
                  int itable_length,
                  int nonstatic_oop_map_size,
                  bool is_interface,
                  bool is_inline_type);

  int size() const override;

  inline intptr_t* start_of_itable() const;
  inline intptr_t* end_of_itable() const;
  inline oop static_field_base_raw();
  bool bounds_check(address addr, bool edge_ok = false, intptr_t size_in_bytes = -1) const PRODUCT_RETURN0;

  inline OopMapBlock* start_of_nonstatic_oop_maps() const;
  inline Klass** end_of_nonstatic_oop_maps() const;

  inline InstanceKlass* volatile* adr_implementor() const;

  // The end of the memory block that belongs to this InstanceKlass.
  // Sub-klasses can place their fields after this address.
  inline address end_of_instance_klass() const;

  void set_inline_layout_info_array(Array<InlineLayoutInfo>* array) { _inline_layout_info_array = array; }
  Array<InlineLayoutInfo>* inline_layout_info_array() const { return _inline_layout_info_array; }
  void set_inline_layout_info(int index, InlineLayoutInfo *info) {
    assert(_inline_layout_info_array != nullptr ,"Array not created");
    _inline_layout_info_array->at_put(index, *info);
  }
  InlineLayoutInfo inline_layout_info(int index) const {
    assert(_inline_layout_info_array != nullptr ,"Array not created");
    return _inline_layout_info_array->at(index);
  }
  InlineLayoutInfo* inline_layout_info_adr(int index) {
    assert(_inline_layout_info_array != nullptr ,"Array not created");
    return _inline_layout_info_array->adr_at(index);
  }

  inline InlineKlass* get_inline_type_field_klass(int idx) const ;
  inline InlineKlass* get_inline_type_field_klass_or_null(int idx) const;

  // Use this to return the size of an instance in heap words:
  virtual int size_helper() const {
    return layout_helper_to_size_helper(layout_helper());
  }

  // This bit is initialized in classFileParser.cpp.
  // It is false under any of the following conditions:
  //  - the class is abstract (including any interface)
  //  - the class size is larger than FastAllocateSizeLimit
  //  - the class is java/lang/Class, which cannot be allocated directly
  bool can_be_fastpath_allocated() const {
    return !layout_helper_needs_slow_path(layout_helper());
  }

  // Java itable
  klassItable itable() const;        // return klassItable wrapper
  Method* method_at_itable(InstanceKlass* holder, int index, TRAPS);
  Method* method_at_itable_or_null(InstanceKlass* holder, int index, bool& itable_entry_found);
  int vtable_index_of_interface_method(Method* method);

#if INCLUDE_JVMTI
  void adjust_default_methods(bool* trace_name_printed);
#endif // INCLUDE_JVMTI

  void clean_weak_instanceklass_links();
 private:
  void clean_implementors_list();
  void clean_method_data();

 public:
  // Explicit metaspace deallocation of fields
  // For RedefineClasses and class file parsing errors, we need to deallocate
  // instanceKlasses and the metadata they point to.
  void deallocate_contents(ClassLoaderData* loader_data);
  static void deallocate_methods(ClassLoaderData* loader_data,
                                 Array<Method*>* methods);
  void static deallocate_interfaces(ClassLoaderData* loader_data,
                                    const InstanceKlass* super_klass,
                                    Array<InstanceKlass*>* local_interfaces,
                                    Array<InstanceKlass*>* transitive_interfaces);
  void static deallocate_record_components(ClassLoaderData* loader_data,
                                           Array<RecordComponent*>* record_component);

  bool on_stack() const override;

  // callbacks for actions during class unloading
  static void unload_class(InstanceKlass* ik);

  void release_C_heap_structures(bool release_sub_metadata = true) override;

  // Naming
  const char* signature_name() const override;
  const char* signature_name_of_carrier(char c) const;

  // Oop fields (and metadata) iterators
  //
  // The InstanceKlass iterators also visits the Object's klass.

  // Forward iteration
 public:
  // Iterate over all oop fields in the oop maps.
  template <typename T, class OopClosureType>
  inline void oop_oop_iterate_oop_maps(oop obj, OopClosureType* closure);

  // Iterate over all oop fields and metadata.
  template <typename T, class OopClosureType>
  inline void oop_oop_iterate(oop obj, OopClosureType* closure);

  // Iterate over all oop fields in one oop map.
  template <typename T, class OopClosureType>
  inline void oop_oop_iterate_oop_map(OopMapBlock* map, oop obj, OopClosureType* closure);


  // Reverse iteration
  // Iterate over all oop fields and metadata.
  template <typename T, class OopClosureType>
  inline void oop_oop_iterate_reverse(oop obj, OopClosureType* closure);

 private:
  // Iterate over all oop fields in the oop maps.
  template <typename T, class OopClosureType>
  inline void oop_oop_iterate_oop_maps_reverse(oop obj, OopClosureType* closure);

  // Iterate over all oop fields in one oop map.
  template <typename T, class OopClosureType>
  inline void oop_oop_iterate_oop_map_reverse(OopMapBlock* map, oop obj, OopClosureType* closure);


  // Bounded range iteration
 public:
  // Iterate over all oop fields in the oop maps.
  template <typename T, class OopClosureType>
  inline void oop_oop_iterate_oop_maps_bounded(oop obj, OopClosureType* closure, MemRegion mr);

  // Iterate over all oop fields and metadata.
  template <typename T, class OopClosureType>
  inline void oop_oop_iterate_bounded(oop obj, OopClosureType* closure, MemRegion mr);

 private:
  // Iterate over all oop fields in one oop map.
  template <typename T, class OopClosureType>
  inline void oop_oop_iterate_oop_map_bounded(OopMapBlock* map, oop obj, OopClosureType* closure, MemRegion mr);


 public:
  u2 idnum_allocated_count() const      { return _idnum_allocated_count; }

private:
  // initialization state
  void set_init_state(ClassState state);
  void set_rewritten()                  { _misc_flags.set_rewritten(true); }
  void set_init_thread(JavaThread *thread)  {
    assert((thread == JavaThread::current() && _init_thread == nullptr) ||
           (thread == nullptr && _init_thread == JavaThread::current()), "Only one thread is allowed to own initialization");
    AtomicAccess::store(&_init_thread, thread);
  }

  jmethodID* methods_jmethod_ids_acquire() const;
  void release_set_methods_jmethod_ids(jmethodID* jmeths);
  // This nulls out obsolete jmethodIDs for all methods in 'klass'.
  static void clear_obsolete_jmethod_ids(InstanceKlass* klass);
  jmethodID update_jmethod_id(jmethodID* jmeths, Method* method, int idnum);

public:
  // Lock for (1) initialization; (2) access to the ConstantPool of this class.
  // Must be one per class and it has to be a VM internal object so java code
  // cannot lock it (like the mirror).
  // It has to be an object not a Mutex because it's held through java calls.
  oop init_lock() const;

  // Returns the array class for the n'th dimension
  ArrayKlass* array_klass(int n, TRAPS) override;
  ArrayKlass* array_klass_or_null(int n) override;

  // Returns the array class with this class as element type
  ArrayKlass* array_klass(TRAPS) override;
  ArrayKlass* array_klass_or_null() override;

  static void clean_initialization_error_table();
private:
  void fence_and_clear_init_lock();

  bool link_class_impl                           (TRAPS);
  bool verify_code                               (TRAPS);
  void initialize_impl                           (TRAPS);
  void initialize_super_interfaces               (TRAPS);

  void add_initialization_error(JavaThread* current, Handle exception);
  oop get_initialization_error(JavaThread* current);

  // find a local method (returns null if not found)
  Method* find_method_impl(const Symbol* name,
                           const Symbol* signature,
                           OverpassLookupMode overpass_mode,
                           StaticLookupMode static_mode,
                           PrivateLookupMode private_mode) const;

  static Method* find_method_impl(const Array<Method*>* methods,
                                  const Symbol* name,
                                  const Symbol* signature,
                                  OverpassLookupMode overpass_mode,
                                  StaticLookupMode static_mode,
                                  PrivateLookupMode private_mode);

#if INCLUDE_JVMTI
  // RedefineClasses support
  void link_previous_versions(InstanceKlass* pv) { _previous_versions = pv; }
  void mark_newly_obsolete_methods(Array<Method*>* old_methods, int emcp_method_count);
#endif
  // log class name to classlist
  void log_to_classlist() const;
public:

#if INCLUDE_CDS
  // CDS support - remove and restore oops from metadata. Oops are not shared.
  void remove_unshareable_info() override;
  void remove_unshareable_flags();
  void remove_java_mirror() override;
  virtual void restore_unshareable_info(ClassLoaderData* loader_data, Handle protection_domain, PackageEntry* pkg_entry, TRAPS);
  void init_shared_package_entry();
  bool can_be_verified_at_dumptime() const;
  void compute_has_loops_flag_for_methods();
#endif
  bool     has_init_deps_processed() const { return _misc_flags.has_init_deps_processed(); }
  void set_has_init_deps_processed() {
    assert(is_initialized(), "");
    assert(!has_init_deps_processed(), "already set"); // one-off action
    _misc_flags.set_has_init_deps_processed(true);
  }

  u2 compute_modifier_flags() const override;

public:
  // JVMTI support
  jint jvmti_class_status() const override;

  void metaspace_pointers_do(MetaspaceClosure* iter) override;

 public:
  // Printing
  void print_on(outputStream* st) const override;
  void print_value_on(outputStream* st) const override;

  void oop_print_value_on(oop obj, outputStream* st) override;

  void oop_print_on      (oop obj, outputStream* st) override { oop_print_on(obj, st, 0, 0); }
  void oop_print_on      (oop obj, outputStream* st, int indent = 0, int base_offset = 0);

#ifndef PRODUCT
  void print_dependent_nmethods(bool verbose = false);
  bool is_dependent_nmethod(nmethod* nm);
  bool verify_itable_index(int index);
#endif

  const char* internal_name() const override;

  // Verification
  void verify_on(outputStream* st) override;

  void oop_verify_on(oop obj, outputStream* st) override;

  // Logging
  void print_class_load_logging(ClassLoaderData* loader_data,
                                const ModuleEntry* module_entry,
                                const ClassFileStream* cfs) const;
 private:
  void print_class_load_cause_logging() const;
  void print_class_load_helper(ClassLoaderData* loader_data,
                               const ModuleEntry* module_entry,
                               const ClassFileStream* cfs) const;
};

// for adding methods
// UNSET_IDNUM return means no more ids available
inline u2 InstanceKlass::next_method_idnum() {
  if (_idnum_allocated_count == ConstMethod::MAX_IDNUM) {
    return ConstMethod::UNSET_IDNUM; // no more ids available
  } else {
    return _idnum_allocated_count++;
  }
}

class PrintClassClosure : public KlassClosure {
private:
  outputStream* _st;
  bool _verbose;
public:
  PrintClassClosure(outputStream* st, bool verbose);

  void do_klass(Klass* k);
};

/* JNIid class for jfieldIDs only */
class JNIid: public CHeapObj<mtClass> {
  friend class VMStructs;
 private:
  InstanceKlass*     _holder;
  JNIid*             _next;
  int                _offset;
#ifdef ASSERT
  bool               _is_static_field_id;
#endif

 public:
  // Accessors
  InstanceKlass* holder() const   { return _holder; }
  int offset() const              { return _offset; }
  JNIid* next()                   { return _next; }
  // Constructor
  JNIid(InstanceKlass* holder, int offset, JNIid* next);
  // Identifier lookup
  JNIid* find(int offset);

  bool find_local_field(fieldDescriptor* fd) {
    return InstanceKlass::cast(holder())->find_local_field_from_offset(offset(), true, fd);
  }

  static void deallocate(JNIid* id);
  // Debugging
#ifdef ASSERT
  bool is_static_field_id() const { return _is_static_field_id; }
  void set_is_static_field_id()   { _is_static_field_id = true; }
#endif
  void verify(InstanceKlass* holder);
};

// An iterator that's used to access the inner classes indices in the
// InstanceKlass::_inner_classes array.
class InnerClassesIterator : public StackObj {
 private:
  Array<jushort>* _inner_classes;
  int _length;
  int _idx;
 public:

  InnerClassesIterator(const InstanceKlass* k) {
    _inner_classes = k->inner_classes();
    if (k->inner_classes() != nullptr) {
      _length = _inner_classes->length();
      // The inner class array's length should be the multiple of
      // inner_class_next_offset if it only contains the InnerClasses
      // attribute data, or it should be
      // n*inner_class_next_offset+enclosing_method_attribute_size
      // if it also contains the EnclosingMethod data.
      assert((_length % InstanceKlass::inner_class_next_offset == 0 ||
              _length % InstanceKlass::inner_class_next_offset == InstanceKlass::enclosing_method_attribute_size),
             "just checking");
      // Remove the enclosing_method portion if exists.
      if (_length % InstanceKlass::inner_class_next_offset == InstanceKlass::enclosing_method_attribute_size) {
        _length -= InstanceKlass::enclosing_method_attribute_size;
      }
    } else {
      _length = 0;
    }
    _idx = 0;
  }

  int length() const {
    return _length;
  }

  void next() {
    _idx += InstanceKlass::inner_class_next_offset;
  }

  bool done() const {
    return (_idx >= _length);
  }

  u2 inner_class_info_index() const {
    return _inner_classes->at(
               _idx + InstanceKlass::inner_class_inner_class_info_offset);
  }

  void set_inner_class_info_index(u2 index) {
    _inner_classes->at_put(
               _idx + InstanceKlass::inner_class_inner_class_info_offset, index);
  }

  u2 outer_class_info_index() const {
    return _inner_classes->at(
               _idx + InstanceKlass::inner_class_outer_class_info_offset);
  }

  void set_outer_class_info_index(u2 index) {
    _inner_classes->at_put(
               _idx + InstanceKlass::inner_class_outer_class_info_offset, index);
  }

  u2 inner_name_index() const {
    return _inner_classes->at(
               _idx + InstanceKlass::inner_class_inner_name_offset);
  }

  void set_inner_name_index(u2 index) {
    _inner_classes->at_put(
               _idx + InstanceKlass::inner_class_inner_name_offset, index);
  }

  u2 inner_access_flags() const {
    return _inner_classes->at(
               _idx + InstanceKlass::inner_class_access_flags_offset);
  }
};

// Iterator over class hierarchy under a particular class. Implements depth-first pre-order traversal.
// Usage:
//  for (ClassHierarchyIterator iter(root_klass); !iter.done(); iter.next()) {
//    Klass* k = iter.klass();
//    ...
//  }
class ClassHierarchyIterator : public StackObj {
 private:
  InstanceKlass* _root;
  Klass*         _current;
  bool           _visit_subclasses;

 public:
  ClassHierarchyIterator(InstanceKlass* root) : _root(root), _current(root), _visit_subclasses(true) {
    assert(_root == _current, "required"); // initial state
  }

  bool done() {
    return (_current == nullptr);
  }

  // Make a step iterating over the class hierarchy under the root class.
  // Skips subclasses if requested.
  void next();

  Klass* klass() {
    assert(!done(), "sanity");
    return _current;
  }

  // Skip subclasses of the current class.
  void skip_subclasses() {
    _visit_subclasses = false;
  }
};

#endif // SHARE_OOPS_INSTANCEKLASS_HPP<|MERGE_RESOLUTION|>--- conflicted
+++ resolved
@@ -269,16 +269,12 @@
   // _idnum_allocated_count.
   volatile ClassState _init_state;          // state of class
 
-<<<<<<< HEAD
   u1              _reference_type;                // reference type
   int             _acmp_maps_offset;        // offset to injected static field storing acmp_maps for values classes
                                             // unfortunately, abstract values need one too so it cannot be stored in
                                             // the InlineKlassFixedBlock that only exist for InlineKlass.
-=======
-  u1                 _reference_type;                // reference type
 
   AccessFlags        _access_flags;    // Access flags. The class/interface distinction is stored here.
->>>>>>> 74dca863
 
   // State is set either at parse time or while executing, atomically to not disturb other state
   InstanceKlassFlags _misc_flags;
@@ -366,11 +362,11 @@
 
   bool is_public() const                { return _access_flags.is_public(); }
   bool is_final() const                 { return _access_flags.is_final(); }
-  bool is_interface() const             { return _access_flags.is_interface(); }
-  bool is_abstract() const              { return _access_flags.is_abstract(); }
-  bool is_super() const                 { return _access_flags.is_super(); }
+  bool is_interface() const override    { return _access_flags.is_interface(); }
+  bool is_abstract() const override     { return _access_flags.is_abstract(); }
   bool is_synthetic() const             { return _access_flags.is_synthetic(); }
   void set_is_synthetic()               { _access_flags.set_is_synthetic(); }
+  bool is_identity_class() const override { return _access_flags.is_identity_class(); }
 
   static ByteSize access_flags_offset() { return byte_offset_of(InstanceKlass, _access_flags); }
 
