/*
 * Copyright (c) 2003, 2022, Oracle and/or its affiliates. All rights reserved.
 * DO NOT ALTER OR REMOVE COPYRIGHT NOTICES OR THIS FILE HEADER.
 *
 * This code is free software; you can redistribute it and/or modify it
 * under the terms of the GNU General Public License version 2 only, as
 * published by the Free Software Foundation.
 *
 * This code is distributed in the hope that it will be useful, but WITHOUT
 * ANY WARRANTY; without even the implied warranty of MERCHANTABILITY or
 * FITNESS FOR A PARTICULAR PURPOSE.  See the GNU General Public License
 * version 2 for more details (a copy is included in the LICENSE file that
 * accompanied this code).
 *
 * You should have received a copy of the GNU General Public License version
 * 2 along with this work; if not, write to the Free Software Foundation,
 * Inc., 51 Franklin St, Fifth Floor, Boston, MA 02110-1301 USA.
 *
 * Please contact Oracle, 500 Oracle Parkway, Redwood Shores, CA 94065 USA
 * or visit www.oracle.com if you need additional information or have any
 * questions.
 *
 */

#ifndef SHARE_CLASSFILE_PLACEHOLDERS_HPP
#define SHARE_CLASSFILE_PLACEHOLDERS_HPP

class PlaceholderEntry;
class Thread;
class ClassLoaderData;
class Symbol;

// Placeholder objects. These represent classes currently
// being loaded, as well as arrays of primitives.
//

<<<<<<< HEAD
class PlaceholderTable : public Hashtable<Symbol*, mtClass> {

public:
  PlaceholderTable(int table_size);

  PlaceholderEntry* new_entry(int hash, Symbol* name, ClassLoaderData* loader_data, Symbol* supername);
  void free_entry(PlaceholderEntry* entry);

  PlaceholderEntry* bucket(int i) const {
    return (PlaceholderEntry*)Hashtable<Symbol*, mtClass>::bucket(i);
  }

  PlaceholderEntry** bucket_addr(int i) {
    return (PlaceholderEntry**)Hashtable<Symbol*, mtClass>::bucket_addr(i);
  }

  PlaceholderEntry* add_entry(unsigned int hash, Symbol* name,
                              ClassLoaderData* loader_data,
                              Symbol* supername);

  // This returns a Symbol* to match type for SystemDictionary
  Symbol* find_entry(unsigned int hash,
                     Symbol* name, ClassLoaderData* loader_data);

  PlaceholderEntry* get_entry(unsigned int hash,
                              Symbol* name, ClassLoaderData* loader_data);

// caller to create a placeholder entry must enumerate an action
// caller claims ownership of that action
// For parallel classloading:
// multiple LOAD_INSTANCE threads can proceed in parallel
// multiple LOAD_SUPER threads can proceed in parallel
// LOAD_SUPER needed to check for class circularity
// DEFINE_CLASS: ultimately define class must be single threaded
// on a class/classloader basis
// so the head of that queue owns the token
// and the rest of the threads return the result the first thread gets
// PRIMITIVE_OBJECT_FIELD: needed to check for inline type fields circularity
 enum classloadAction {
    LOAD_INSTANCE = 1,             // calling load_instance_class
    LOAD_SUPER = 2,                // loading superclass for this class
    DEFINE_CLASS = 3,              // find_or_define class
    PRIMITIVE_OBJECT_FIELD = 4     // primitive object fields
 };
=======
class PlaceholderTable : public AllStatic {
 public:
  // caller to create a placeholder entry must enumerate an action
  // caller claims ownership of that action
  // For parallel classloading:
  // multiple LOAD_INSTANCE threads can proceed in parallel
  // multiple LOAD_SUPER threads can proceed in parallel
  // LOAD_SUPER needed to check for class circularity
  // DEFINE_CLASS: ultimately define class must be single threaded
  // on a class/classloader basis
  // so the head of that queue owns the token
  // and the rest of the threads return the result the first thread gets
  enum classloadAction {
    LOAD_INSTANCE = 1,             // calling load_instance_class
    LOAD_SUPER = 2,                // loading superclass for this class
    DEFINE_CLASS = 3               // find_or_define class
  };

  static PlaceholderEntry* get_entry(Symbol* name, ClassLoaderData* loader_data);
>>>>>>> 7b81a9c7

  // find_and_add returns probe pointer - old or new
  // If no entry exists, add a placeholder entry and push SeenThread for classloadAction
  // If entry exists, reuse entry and push SeenThread for classloadAction
  static PlaceholderEntry* find_and_add(Symbol* name, ClassLoaderData* loader_data,
                                        classloadAction action, Symbol* supername,
                                        JavaThread* thread);

  // find_and_remove first removes SeenThread for classloadAction
  // If all queues are empty and definer is null, remove the PlacheholderEntry completely
  static void find_and_remove(Symbol* name, ClassLoaderData* loader_data,
                       classloadAction action, JavaThread* thread);

  static void print_on(outputStream* st);
  static void print();
};

class SeenThread;

// Placeholder objects represent classes currently being loaded.
// All threads examining the placeholder table must hold the
// SystemDictionary_lock, so we don't need special precautions
// on store ordering here.
// The system dictionary is the only user of this class.
class PlaceholderEntry {
  friend class PlaceholderTable;
 private:
  Symbol*           _supername;
  JavaThread*       _definer;       // owner of define token
  InstanceKlass*    _instanceKlass; // InstanceKlass from successful define
  SeenThread*       _superThreadQ;  // doubly-linked queue of Threads loading a superclass for this class
  SeenThread*       _loadInstanceThreadQ;  // loadInstance thread
                                    // This can't be multiple threads since class loading waits for
                                    // this token to be removed.

  SeenThread*       _defineThreadQ; // queue of Threads trying to define this class
                                    // including _definer
                                    // _definer owns token
                                    // queue waits for and returns results from _definer
  SeenThread*       _inlineTypeFieldQ;  // queue of inline types for circularity checking

  SeenThread* actionToQueue(PlaceholderTable::classloadAction action);
  void set_threadQ(SeenThread* seenthread, PlaceholderTable::classloadAction action);
  void add_seen_thread(JavaThread* thread, PlaceholderTable::classloadAction action);
  bool remove_seen_thread(JavaThread* thread, PlaceholderTable::classloadAction action);

 public:
  PlaceholderEntry() :
     _supername(nullptr), _definer(nullptr), _instanceKlass(nullptr),
     _superThreadQ(nullptr), _loadInstanceThreadQ(nullptr), _defineThreadQ(nullptr) { }

  Symbol*            supername()           const { return _supername; }
  void               set_supername(Symbol* supername) {
    Symbol::maybe_decrement_refcount(_supername);
    _supername = supername;
    Symbol::maybe_increment_refcount(_supername);
  }
  void               clear_supername() {
    Symbol::maybe_decrement_refcount(_supername);
    _supername = nullptr;
  }

  JavaThread*        definer()             const {return _definer; }
  void               set_definer(JavaThread* definer) { _definer = definer; }

  InstanceKlass*     instance_klass()      const {return _instanceKlass; }
  void               set_instance_klass(InstanceKlass* ik) { _instanceKlass = ik; }

  SeenThread*        superThreadQ()        const { return _superThreadQ; }
  void               set_superThreadQ(SeenThread* SeenThread) { _superThreadQ = SeenThread; }

  SeenThread*        loadInstanceThreadQ() const { return _loadInstanceThreadQ; }
  void               set_loadInstanceThreadQ(SeenThread* SeenThread) { _loadInstanceThreadQ = SeenThread; }

  SeenThread*        defineThreadQ()       const { return _defineThreadQ; }
  void               set_defineThreadQ(SeenThread* SeenThread) { _defineThreadQ = SeenThread; }

<<<<<<< HEAD
  SeenThread*        inlineTypeFieldQ()    const { return _inlineTypeFieldQ; }
  void               set_inlineTypeFieldQ(SeenThread* SeenThread) { _inlineTypeFieldQ = SeenThread; }

  PlaceholderEntry* next() const {
    return (PlaceholderEntry*)HashtableEntry<Symbol*, mtClass>::next();
  }

  PlaceholderEntry** next_addr() {
    return (PlaceholderEntry**)HashtableEntry<Symbol*, mtClass>::next_addr();
  }

  // Test for equality
  // Entries are unique for class/classloader name pair
  bool equals(Symbol* class_name, ClassLoaderData* loader) const {
    return (klassname() == class_name && loader_data() == loader);
  }

=======
>>>>>>> 7b81a9c7
  bool super_load_in_progress() {
     return (_superThreadQ != NULL);
  }

  bool instance_load_in_progress() {
    return (_loadInstanceThreadQ != NULL);
  }

  bool define_class_in_progress() {
    return (_defineThreadQ != NULL);
  }

  bool inline_type_field_in_progress() {
    return (_inlineTypeFieldQ != NULL);
  }

  // Used for ClassCircularityError checking
  bool check_seen_thread(JavaThread* thread, PlaceholderTable::classloadAction action);

  void print_on(outputStream* st) const;
};

#endif // SHARE_CLASSFILE_PLACEHOLDERS_HPP<|MERGE_RESOLUTION|>--- conflicted
+++ resolved
@@ -34,52 +34,6 @@
 // being loaded, as well as arrays of primitives.
 //
 
-<<<<<<< HEAD
-class PlaceholderTable : public Hashtable<Symbol*, mtClass> {
-
-public:
-  PlaceholderTable(int table_size);
-
-  PlaceholderEntry* new_entry(int hash, Symbol* name, ClassLoaderData* loader_data, Symbol* supername);
-  void free_entry(PlaceholderEntry* entry);
-
-  PlaceholderEntry* bucket(int i) const {
-    return (PlaceholderEntry*)Hashtable<Symbol*, mtClass>::bucket(i);
-  }
-
-  PlaceholderEntry** bucket_addr(int i) {
-    return (PlaceholderEntry**)Hashtable<Symbol*, mtClass>::bucket_addr(i);
-  }
-
-  PlaceholderEntry* add_entry(unsigned int hash, Symbol* name,
-                              ClassLoaderData* loader_data,
-                              Symbol* supername);
-
-  // This returns a Symbol* to match type for SystemDictionary
-  Symbol* find_entry(unsigned int hash,
-                     Symbol* name, ClassLoaderData* loader_data);
-
-  PlaceholderEntry* get_entry(unsigned int hash,
-                              Symbol* name, ClassLoaderData* loader_data);
-
-// caller to create a placeholder entry must enumerate an action
-// caller claims ownership of that action
-// For parallel classloading:
-// multiple LOAD_INSTANCE threads can proceed in parallel
-// multiple LOAD_SUPER threads can proceed in parallel
-// LOAD_SUPER needed to check for class circularity
-// DEFINE_CLASS: ultimately define class must be single threaded
-// on a class/classloader basis
-// so the head of that queue owns the token
-// and the rest of the threads return the result the first thread gets
-// PRIMITIVE_OBJECT_FIELD: needed to check for inline type fields circularity
- enum classloadAction {
-    LOAD_INSTANCE = 1,             // calling load_instance_class
-    LOAD_SUPER = 2,                // loading superclass for this class
-    DEFINE_CLASS = 3,              // find_or_define class
-    PRIMITIVE_OBJECT_FIELD = 4     // primitive object fields
- };
-=======
 class PlaceholderTable : public AllStatic {
  public:
   // caller to create a placeholder entry must enumerate an action
@@ -92,14 +46,15 @@
   // on a class/classloader basis
   // so the head of that queue owns the token
   // and the rest of the threads return the result the first thread gets
+  // PRIMITIVE_OBJECT_FIELD: needed to check for inline type fields circularity
   enum classloadAction {
     LOAD_INSTANCE = 1,             // calling load_instance_class
     LOAD_SUPER = 2,                // loading superclass for this class
-    DEFINE_CLASS = 3               // find_or_define class
-  };
+    DEFINE_CLASS = 3,              // find_or_define class
+    PRIMITIVE_OBJECT_FIELD = 4     // primitive object fields
+ };
 
   static PlaceholderEntry* get_entry(Symbol* name, ClassLoaderData* loader_data);
->>>>>>> 7b81a9c7
 
   // find_and_add returns probe pointer - old or new
   // If no entry exists, add a placeholder entry and push SeenThread for classloadAction
@@ -149,7 +104,8 @@
  public:
   PlaceholderEntry() :
      _supername(nullptr), _definer(nullptr), _instanceKlass(nullptr),
-     _superThreadQ(nullptr), _loadInstanceThreadQ(nullptr), _defineThreadQ(nullptr) { }
+     _superThreadQ(nullptr), _loadInstanceThreadQ(nullptr), _defineThreadQ(nullptr),
+     _inlineTypeFieldQ(nullptr) { }
 
   Symbol*            supername()           const { return _supername; }
   void               set_supername(Symbol* supername) {
@@ -177,26 +133,9 @@
   SeenThread*        defineThreadQ()       const { return _defineThreadQ; }
   void               set_defineThreadQ(SeenThread* SeenThread) { _defineThreadQ = SeenThread; }
 
-<<<<<<< HEAD
   SeenThread*        inlineTypeFieldQ()    const { return _inlineTypeFieldQ; }
   void               set_inlineTypeFieldQ(SeenThread* SeenThread) { _inlineTypeFieldQ = SeenThread; }
 
-  PlaceholderEntry* next() const {
-    return (PlaceholderEntry*)HashtableEntry<Symbol*, mtClass>::next();
-  }
-
-  PlaceholderEntry** next_addr() {
-    return (PlaceholderEntry**)HashtableEntry<Symbol*, mtClass>::next_addr();
-  }
-
-  // Test for equality
-  // Entries are unique for class/classloader name pair
-  bool equals(Symbol* class_name, ClassLoaderData* loader) const {
-    return (klassname() == class_name && loader_data() == loader);
-  }
-
-=======
->>>>>>> 7b81a9c7
   bool super_load_in_progress() {
      return (_superThreadQ != NULL);
   }
