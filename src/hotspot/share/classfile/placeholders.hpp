--- conflicted
+++ resolved
@@ -51,16 +51,10 @@
   enum classloadAction {
     LOAD_INSTANCE = 1,             // calling load_instance_class
     LOAD_SUPER = 2,                // loading superclass for this class
-<<<<<<< HEAD
     DEFINE_CLASS = 3,              // find_or_define class
     PRIMITIVE_OBJECT_FIELD = 4     // primitive object fields
- };
-
-=======
-    DEFINE_CLASS = 3               // find_or_define class
   };
   static void initialize();
->>>>>>> 66d27365
   static PlaceholderEntry* get_entry(Symbol* name, ClassLoaderData* loader_data);
 
   // find_and_add returns probe pointer - old or new
