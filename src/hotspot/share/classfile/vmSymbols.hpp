/*
 * Copyright (c) 1997, 2023, Oracle and/or its affiliates. All rights reserved.
 * DO NOT ALTER OR REMOVE COPYRIGHT NOTICES OR THIS FILE HEADER.
 *
 * This code is free software; you can redistribute it and/or modify it
 * under the terms of the GNU General Public License version 2 only, as
 * published by the Free Software Foundation.
 *
 * This code is distributed in the hope that it will be useful, but WITHOUT
 * ANY WARRANTY; without even the implied warranty of MERCHANTABILITY or
 * FITNESS FOR A PARTICULAR PURPOSE.  See the GNU General Public License
 * version 2 for more details (a copy is included in the LICENSE file that
 * accompanied this code).
 *
 * You should have received a copy of the GNU General Public License version
 * 2 along with this work; if not, write to the Free Software Foundation,
 * Inc., 51 Franklin St, Fifth Floor, Boston, MA 02110-1301 USA.
 *
 * Please contact Oracle, 500 Oracle Parkway, Redwood Shores, CA 94065 USA
 * or visit www.oracle.com if you need additional information or have any
 * questions.
 *
 */

#ifndef SHARE_CLASSFILE_VMSYMBOLS_HPP
#define SHARE_CLASSFILE_VMSYMBOLS_HPP

#include "classfile/vmIntrinsics.hpp"
#include "jvmci/vmSymbols_jvmci.hpp"
#include "memory/iterator.hpp"
#include "oops/symbol.hpp"
#include "utilities/macros.hpp"
#include "utilities/enumIterator.hpp"

class SerializeClosure;

// The class vmSymbols is a name space for fast lookup of
// symbols commonly used in the VM.
//
// Sample usage:
//
//   Symbol* obj       = vmSymbols::java_lang_Object();


// Useful sub-macros exported by this header file:

#define VM_SYMBOL_ENUM_NAME_(name)    name##_enum
#define VM_SYMBOL_ENUM_NAME(name)    vmSymbolID::VM_SYMBOL_ENUM_NAME_(name)
#define VM_INTRINSIC_IGNORE(id, class, name, sig, flags) /*ignored*/
#define VM_SYMBOL_IGNORE(id, name)                       /*ignored*/
#define VM_ALIAS_IGNORE(id, id2)                         /*ignored*/


// Mapping function names to values. New entries should be added below.
#define VM_SYMBOLS_DO(template, do_alias)                                                         \
  /* commonly used class, package, module names */                                                \
  template(java_base,                                 "java.base")                                \
  template(java_lang_System,                          "java/lang/System")                         \
  template(java_lang_Object,                          "java/lang/Object")                         \
  template(java_lang_Class,                           "java/lang/Class")                          \
  template(java_lang_Package,                         "java/lang/Package")                        \
  template(java_lang_Module,                          "java/lang/Module")                         \
  template(java_lang_String,                          "java/lang/String")                         \
  template(java_lang_StringLatin1,                    "java/lang/StringLatin1")                   \
  template(java_lang_StringUTF16,                     "java/lang/StringUTF16")                    \
  template(java_lang_Thread,                          "java/lang/Thread")                         \
  template(java_lang_Thread_FieldHolder,              "java/lang/Thread$FieldHolder")             \
  template(java_lang_Thread_Constants,                "java/lang/Thread$Constants")               \
  template(java_lang_ThreadGroup,                     "java/lang/ThreadGroup")                    \
  template(java_lang_BaseVirtualThread,               "java/lang/BaseVirtualThread")              \
  template(java_lang_VirtualThread,                   "java/lang/VirtualThread")                  \
  template(java_lang_BoundVirtualThread,              "java/lang/ThreadBuilders$BoundVirtualThread") \
  template(java_lang_Cloneable,                       "java/lang/Cloneable")                      \
  template(java_lang_Throwable,                       "java/lang/Throwable")                      \
  template(java_lang_ClassLoader,                     "java/lang/ClassLoader")                    \
  template(java_lang_Runnable,                        "java/lang/Runnable")                       \
  template(jdk_internal_vm_ContinuationScope,         "jdk/internal/vm/ContinuationScope")        \
  template(jdk_internal_vm_StackChunk,                "jdk/internal/vm/StackChunk")               \
  template(java_lang_Boolean,                         "java/lang/Boolean")                        \
  template(java_lang_Character,                       "java/lang/Character")                      \
  template(java_lang_Character_CharacterCache,        "java/lang/Character$CharacterCache")       \
  template(java_lang_CharacterDataLatin1,             "java/lang/CharacterDataLatin1")            \
  template(java_lang_Float,                           "java/lang/Float")                          \
  template(java_lang_Double,                          "java/lang/Double")                         \
  template(java_lang_Byte,                            "java/lang/Byte")                           \
  template(java_lang_Byte_ByteCache,                  "java/lang/Byte$ByteCache")                 \
  template(java_lang_Short,                           "java/lang/Short")                          \
  template(java_lang_Short_ShortCache,                "java/lang/Short$ShortCache")               \
  template(java_lang_Integer,                         "java/lang/Integer")                        \
  template(java_lang_Integer_IntegerCache,            "java/lang/Integer$IntegerCache")           \
  template(java_lang_Long,                            "java/lang/Long")                           \
  template(java_lang_Long_LongCache,                  "java/lang/Long$LongCache")                 \
                                                                                                  \
  template(jdk_internal_vm_vector_VectorSupport,       "jdk/internal/vm/vector/VectorSupport")                     \
  template(jdk_internal_vm_vector_Vector,              "jdk/internal/vm/vector/VectorSupport$Vector")              \
  template(jdk_internal_vm_vector_VectorMask,          "jdk/internal/vm/vector/VectorSupport$VectorMask")          \
  template(jdk_internal_vm_vector_VectorShuffle,       "jdk/internal/vm/vector/VectorSupport$VectorShuffle")       \
  template(jdk_internal_vm_vector_VectorPayload,       "jdk/internal/vm/vector/VectorSupport$VectorPayload")       \
  template(jdk_internal_vm_vector_VectorPayloadMF,     "jdk/internal/vm/vector/VectorSupport$VectorPayloadMF")     \
  template(jdk_internal_vm_vector_VectorPayloadMF8Z,   "jdk/internal/vm/vector/VectorSupport$VectorPayloadMF8Z")   \
  template(jdk_internal_vm_vector_VectorPayloadMF16Z,  "jdk/internal/vm/vector/VectorSupport$VectorPayloadMF16Z")  \
  template(jdk_internal_vm_vector_VectorPayloadMF32Z,  "jdk/internal/vm/vector/VectorSupport$VectorPayloadMF32Z")  \
  template(jdk_internal_vm_vector_VectorPayloadMF64Z,  "jdk/internal/vm/vector/VectorSupport$VectorPayloadMF64Z")  \
  template(jdk_internal_vm_vector_VectorPayloadMF128Z, "jdk/internal/vm/vector/VectorSupport$VectorPayloadMF128Z") \
  template(jdk_internal_vm_vector_VectorPayloadMF256Z, "jdk/internal/vm/vector/VectorSupport$VectorPayloadMF256Z") \
  template(jdk_internal_vm_vector_VectorPayloadMF512Z, "jdk/internal/vm/vector/VectorSupport$VectorPayloadMF512Z") \
  template(jdk_internal_vm_vector_VectorPayloadMF8B,   "jdk/internal/vm/vector/VectorSupport$VectorPayloadMF8B")   \
  template(jdk_internal_vm_vector_VectorPayloadMF16B,  "jdk/internal/vm/vector/VectorSupport$VectorPayloadMF16B")  \
  template(jdk_internal_vm_vector_VectorPayloadMF32B,  "jdk/internal/vm/vector/VectorSupport$VectorPayloadMF32B")  \
  template(jdk_internal_vm_vector_VectorPayloadMF64B,  "jdk/internal/vm/vector/VectorSupport$VectorPayloadMF64B")  \
  template(jdk_internal_vm_vector_VectorPayloadMF128B, "jdk/internal/vm/vector/VectorSupport$VectorPayloadMF128B") \
  template(jdk_internal_vm_vector_VectorPayloadMF256B, "jdk/internal/vm/vector/VectorSupport$VectorPayloadMF256B") \
  template(jdk_internal_vm_vector_VectorPayloadMF512B, "jdk/internal/vm/vector/VectorSupport$VectorPayloadMF512B") \
  template(jdk_internal_vm_vector_VectorPayloadMF64S,  "jdk/internal/vm/vector/VectorSupport$VectorPayloadMF64S")  \
  template(jdk_internal_vm_vector_VectorPayloadMF128S, "jdk/internal/vm/vector/VectorSupport$VectorPayloadMF128S") \
  template(jdk_internal_vm_vector_VectorPayloadMF256S, "jdk/internal/vm/vector/VectorSupport$VectorPayloadMF256S") \
  template(jdk_internal_vm_vector_VectorPayloadMF512S, "jdk/internal/vm/vector/VectorSupport$VectorPayloadMF512S") \
  template(jdk_internal_vm_vector_VectorPayloadMF64I,  "jdk/internal/vm/vector/VectorSupport$VectorPayloadMF64I")  \
  template(jdk_internal_vm_vector_VectorPayloadMF128I, "jdk/internal/vm/vector/VectorSupport$VectorPayloadMF128I") \
  template(jdk_internal_vm_vector_VectorPayloadMF256I, "jdk/internal/vm/vector/VectorSupport$VectorPayloadMF256I") \
  template(jdk_internal_vm_vector_VectorPayloadMF512I, "jdk/internal/vm/vector/VectorSupport$VectorPayloadMF512I") \
  template(jdk_internal_vm_vector_VectorPayloadMF64L,  "jdk/internal/vm/vector/VectorSupport$VectorPayloadMF64L")  \
  template(jdk_internal_vm_vector_VectorPayloadMF128L, "jdk/internal/vm/vector/VectorSupport$VectorPayloadMF128L") \
  template(jdk_internal_vm_vector_VectorPayloadMF256L, "jdk/internal/vm/vector/VectorSupport$VectorPayloadMF256L") \
  template(jdk_internal_vm_vector_VectorPayloadMF512L, "jdk/internal/vm/vector/VectorSupport$VectorPayloadMF512L") \
  template(jdk_internal_vm_vector_VectorPayloadMF64F,  "jdk/internal/vm/vector/VectorSupport$VectorPayloadMF64F")  \
  template(jdk_internal_vm_vector_VectorPayloadMF128F, "jdk/internal/vm/vector/VectorSupport$VectorPayloadMF128F") \
  template(jdk_internal_vm_vector_VectorPayloadMF256F, "jdk/internal/vm/vector/VectorSupport$VectorPayloadMF256F") \
  template(jdk_internal_vm_vector_VectorPayloadMF512F, "jdk/internal/vm/vector/VectorSupport$VectorPayloadMF512F") \
  template(jdk_internal_vm_vector_VectorPayloadMF64D,  "jdk/internal/vm/vector/VectorSupport$VectorPayloadMF64D")  \
  template(jdk_internal_vm_vector_VectorPayloadMF128D, "jdk/internal/vm/vector/VectorSupport$VectorPayloadMF128D") \
  template(jdk_internal_vm_vector_VectorPayloadMF256D, "jdk/internal/vm/vector/VectorSupport$VectorPayloadMF256D") \
  template(jdk_internal_vm_vector_VectorPayloadMF512D, "jdk/internal/vm/vector/VectorSupport$VectorPayloadMF512D") \
  template(jdk_internal_vm_vector_VectorPayloadMFMaxB, "jdk/internal/vm/vector/VectorSupport$VectorPayloadMFMaxB") \
  template(jdk_internal_vm_vector_VectorPayloadMFMaxS, "jdk/internal/vm/vector/VectorSupport$VectorPayloadMFMaxS") \
  template(jdk_internal_vm_vector_VectorPayloadMFMaxI, "jdk/internal/vm/vector/VectorSupport$VectorPayloadMFMaxI") \
  template(jdk_internal_vm_vector_VectorPayloadMFMaxL, "jdk/internal/vm/vector/VectorSupport$VectorPayloadMFMaxL") \
  template(jdk_internal_vm_vector_VectorPayloadMFMaxF, "jdk/internal/vm/vector/VectorSupport$VectorPayloadMFMaxF") \
  template(jdk_internal_vm_vector_VectorPayloadMFMaxD, "jdk/internal/vm/vector/VectorSupport$VectorPayloadMFMaxD") \
  template(jdk_internal_vm_vector_VectorPayloadMFMaxBZ, "jdk/internal/vm/vector/VectorSupport$VectorPayloadMFMaxBZ") \
  template(jdk_internal_vm_vector_VectorPayloadMFMaxSZ, "jdk/internal/vm/vector/VectorSupport$VectorPayloadMFMaxSZ") \
  template(jdk_internal_vm_vector_VectorPayloadMFMaxIZ, "jdk/internal/vm/vector/VectorSupport$VectorPayloadMFMaxIZ") \
  template(jdk_internal_vm_vector_VectorPayloadMFMaxLZ, "jdk/internal/vm/vector/VectorSupport$VectorPayloadMFMaxLZ") \
  template(jdk_internal_vm_vector_VectorPayloadMFMaxBB, "jdk/internal/vm/vector/VectorSupport$VectorPayloadMFMaxBB") \
  template(jdk_internal_vm_vector_VectorPayloadMFMaxSB, "jdk/internal/vm/vector/VectorSupport$VectorPayloadMFMaxSB") \
  template(jdk_internal_vm_vector_VectorPayloadMFMaxIB, "jdk/internal/vm/vector/VectorSupport$VectorPayloadMFMaxIB") \
  template(jdk_internal_vm_vector_VectorPayloadMFMaxLB, "jdk/internal/vm/vector/VectorSupport$VectorPayloadMFMaxLB") \
  template(payload_name,                               "payload")                                                  \
  template(mfield_name,                                "mfield")                                                   \
  template(ETYPE_name,                                 "ETYPE")                                                    \
  template(VLENGTH_name,                               "VLENGTH")                                                  \
                                                                                                  \
  template(jdk_internal_vm_FillerObject,              "jdk/internal/vm/FillerObject")             \
                                                                                                  \
  template(java_lang_Shutdown,                        "java/lang/Shutdown")                       \
  template(java_lang_ref_Reference,                   "java/lang/ref/Reference")                  \
  template(java_lang_ref_SoftReference,               "java/lang/ref/SoftReference")              \
  template(java_lang_ref_WeakReference,               "java/lang/ref/WeakReference")              \
  template(java_lang_ref_FinalReference,              "java/lang/ref/FinalReference")             \
  template(java_lang_ref_PhantomReference,            "java/lang/ref/PhantomReference")           \
  template(java_lang_ref_Finalizer,                   "java/lang/ref/Finalizer")                  \
  template(java_lang_reflect_AccessibleObject,        "java/lang/reflect/AccessibleObject")       \
  template(java_lang_reflect_Method,                  "java/lang/reflect/Method")                 \
  template(java_lang_reflect_Constructor,             "java/lang/reflect/Constructor")            \
  template(java_lang_reflect_Field,                   "java/lang/reflect/Field")                  \
  template(java_lang_reflect_Parameter,               "java/lang/reflect/Parameter")              \
  template(java_lang_reflect_Array,                   "java/lang/reflect/Array")                  \
  template(java_lang_reflect_RecordComponent,         "java/lang/reflect/RecordComponent")        \
  template(java_lang_StringBuffer,                    "java/lang/StringBuffer")                   \
  template(java_lang_StringBuilder,                   "java/lang/StringBuilder")                  \
  template(java_lang_CharSequence,                    "java/lang/CharSequence")                   \
  template(java_lang_SecurityManager,                 "java/lang/SecurityManager")                \
  template(java_lang_ScopedValue,                     "java/lang/ScopedValue")                    \
  template(java_lang_ScopedValue_Carrier,             "java/lang/ScopedValue$Carrier")            \
  template(java_security_AccessControlContext,        "java/security/AccessControlContext")       \
  template(java_security_AccessController,            "java/security/AccessController")           \
  template(executePrivileged_name,                    "executePrivileged")                        \
  template(java_security_CodeSource,                  "java/security/CodeSource")                 \
  template(java_security_ProtectionDomain,            "java/security/ProtectionDomain")           \
  template(java_security_SecureClassLoader,           "java/security/SecureClassLoader")          \
  template(java_net_URL,                              "java/net/URL")                             \
  template(java_net_URLClassLoader,                   "java/net/URLClassLoader")                  \
  template(java_util_jar_Manifest,                    "java/util/jar/Manifest")                   \
  template(java_io_OutputStream,                      "java/io/OutputStream")                     \
  template(java_io_Reader,                            "java/io/Reader")                           \
  template(java_io_BufferedReader,                    "java/io/BufferedReader")                   \
  template(java_io_File,                              "java/io/File")                             \
  template(java_io_FileInputStream,                   "java/io/FileInputStream")                  \
  template(java_io_ByteArrayInputStream,              "java/io/ByteArrayInputStream")             \
  template(java_io_Serializable,                      "java/io/Serializable")                     \
  template(java_nio_Buffer,                           "java/nio/Buffer")                          \
  template(java_util_Arrays,                          "java/util/Arrays")                         \
  template(java_util_Objects,                         "java/util/Objects")                        \
  template(java_util_Properties,                      "java/util/Properties")                     \
  template(java_util_Vector,                          "java/util/Vector")                         \
  template(java_util_AbstractList,                    "java/util/AbstractList")                   \
  template(java_util_Hashtable,                       "java/util/Hashtable")                      \
  template(java_lang_Compiler,                        "java/lang/Compiler")                       \
  template(jdk_internal_misc_Signal,                  "jdk/internal/misc/Signal")                 \
  template(jdk_internal_util_Preconditions,           "jdk/internal/util/Preconditions")          \
  template(java_lang_AssertionStatusDirectives,       "java/lang/AssertionStatusDirectives")      \
  template(getBootClassPathEntryForClass_name,        "getBootClassPathEntryForClass")            \
  template(jdk_internal_vm_PostVMInitHook,            "jdk/internal/vm/PostVMInitHook")           \
  template(sun_net_www_ParseUtil,                     "sun/net/www/ParseUtil")                    \
  template(java_util_Iterator,                        "java/util/Iterator")                       \
  template(java_lang_Record,                          "java/lang/Record")                         \
  template(sun_instrument_InstrumentationImpl,        "sun/instrument/InstrumentationImpl")       \
  template(sun_invoke_util_ValueConversions,          "sun/invoke/util/ValueConversions")         \
                                                                                                  \
  template(jdk_internal_loader_NativeLibraries,       "jdk/internal/loader/NativeLibraries")      \
  template(jdk_internal_loader_BuiltinClassLoader,    "jdk/internal/loader/BuiltinClassLoader")   \
  template(jdk_internal_loader_ClassLoaders_AppClassLoader,      "jdk/internal/loader/ClassLoaders$AppClassLoader")      \
  template(jdk_internal_loader_ClassLoaders_PlatformClassLoader, "jdk/internal/loader/ClassLoaders$PlatformClassLoader") \
                                                                                                  \
  /* Java runtime version access */                                                               \
  template(java_lang_VersionProps,                    "java/lang/VersionProps")                   \
  template(java_version_name,                         "java_version")                             \
  template(java_runtime_name_name,                    "java_runtime_name")                        \
  template(java_runtime_version_name,                 "java_runtime_version")                     \
  template(java_runtime_vendor_version_name,          "VENDOR_VERSION")                           \
  template(java_runtime_vendor_vm_bug_url_name,       "VENDOR_URL_VM_BUG")                        \
                                                                                                  \
  /* system initialization */                                                                     \
  template(initPhase1_name,                           "initPhase1")                               \
  template(initPhase2_name,                           "initPhase2")                               \
  template(initPhase3_name,                           "initPhase3")                               \
  template(java_lang_module_init_signature,           "(Ljava/lang/ClassLoader;Ljava/lang/String;)V") \
                                                                                                  \
  /* class file format tags */                                                                    \
  template(tag_source_file,                           "SourceFile")                               \
  template(tag_inner_classes,                         "InnerClasses")                             \
  template(tag_nest_members,                          "NestMembers")                              \
  template(tag_nest_host,                             "NestHost")                                 \
  template(tag_preload,                               "Preload")                                  \
  template(tag_constant_value,                        "ConstantValue")                            \
  template(tag_code,                                  "Code")                                     \
  template(tag_exceptions,                            "Exceptions")                               \
  template(tag_line_number_table,                     "LineNumberTable")                          \
  template(tag_local_variable_table,                  "LocalVariableTable")                       \
  template(tag_local_variable_type_table,             "LocalVariableTypeTable")                   \
  template(tag_method_parameters,                     "MethodParameters")                         \
  template(tag_stack_map_table,                       "StackMapTable")                            \
  template(tag_synthetic,                             "Synthetic")                                \
  template(tag_deprecated,                            "Deprecated")                               \
  template(tag_source_debug_extension,                "SourceDebugExtension")                     \
  template(tag_signature,                             "Signature")                                \
  template(tag_record,                                "Record")                                   \
  template(tag_runtime_visible_annotations,           "RuntimeVisibleAnnotations")                \
  template(tag_runtime_invisible_annotations,         "RuntimeInvisibleAnnotations")              \
  template(tag_runtime_visible_parameter_annotations, "RuntimeVisibleParameterAnnotations")       \
  template(tag_runtime_invisible_parameter_annotations,"RuntimeInvisibleParameterAnnotations")    \
  template(tag_annotation_default,                    "AnnotationDefault")                        \
  template(tag_runtime_visible_type_annotations,      "RuntimeVisibleTypeAnnotations")            \
  template(tag_runtime_invisible_type_annotations,    "RuntimeInvisibleTypeAnnotations")          \
  template(tag_enclosing_method,                      "EnclosingMethod")                          \
  template(tag_bootstrap_methods,                     "BootstrapMethods")                         \
  template(tag_permitted_subclasses,                  "PermittedSubclasses")                      \
                                                                                                  \
  /* exception klasses: at least all exceptions thrown by the VM have entries here */             \
  template(java_lang_ArithmeticException,             "java/lang/ArithmeticException")            \
  template(java_lang_ArrayIndexOutOfBoundsException,  "java/lang/ArrayIndexOutOfBoundsException") \
  template(java_lang_ArrayStoreException,             "java/lang/ArrayStoreException")            \
  template(java_lang_ClassCastException,              "java/lang/ClassCastException")             \
  template(java_lang_ClassNotFoundException,          "java/lang/ClassNotFoundException")         \
  template(java_lang_CloneNotSupportedException,      "java/lang/CloneNotSupportedException")     \
  template(java_lang_IllegalAccessException,          "java/lang/IllegalAccessException")         \
  template(java_lang_IllegalArgumentException,        "java/lang/IllegalArgumentException")       \
  template(java_lang_IllegalStateException,           "java/lang/IllegalStateException")          \
  template(java_lang_IllegalMonitorStateException,    "java/lang/IllegalMonitorStateException")   \
  template(java_lang_IllegalThreadStateException,     "java/lang/IllegalThreadStateException")    \
  template(java_lang_IndexOutOfBoundsException,       "java/lang/IndexOutOfBoundsException")      \
  template(java_lang_InstantiationException,          "java/lang/InstantiationException")         \
  template(java_lang_InstantiationError,              "java/lang/InstantiationError")             \
  template(java_lang_InterruptedException,            "java/lang/InterruptedException")           \
  template(java_lang_BootstrapMethodError,            "java/lang/BootstrapMethodError")           \
  template(java_lang_LinkageError,                    "java/lang/LinkageError")                   \
  template(java_lang_NegativeArraySizeException,      "java/lang/NegativeArraySizeException")     \
  template(java_lang_NoSuchFieldException,            "java/lang/NoSuchFieldException")           \
  template(java_lang_NoSuchMethodException,           "java/lang/NoSuchMethodException")          \
  template(java_lang_NullPointerException,            "java/lang/NullPointerException")           \
  template(java_lang_StringIndexOutOfBoundsException, "java/lang/StringIndexOutOfBoundsException")\
  template(java_lang_UnsupportedOperationException,   "java/lang/UnsupportedOperationException")  \
  template(java_lang_InvalidClassException,           "java/lang/InvalidClassException")          \
  template(java_lang_reflect_InvocationTargetException, "java/lang/reflect/InvocationTargetException") \
  template(java_lang_Exception,                       "java/lang/Exception")                      \
  template(java_lang_RuntimeException,                "java/lang/RuntimeException")               \
  template(java_io_IOException,                       "java/io/IOException")                      \
  template(java_security_PrivilegedActionException,   "java/security/PrivilegedActionException")  \
                                                                                                  \
  /* error klasses: at least all errors thrown by the VM have entries here */                     \
  template(java_lang_AbstractMethodError,             "java/lang/AbstractMethodError")            \
  template(java_lang_ClassCircularityError,           "java/lang/ClassCircularityError")          \
  template(java_lang_ClassFormatError,                "java/lang/ClassFormatError")               \
  template(java_lang_UnsupportedClassVersionError,    "java/lang/UnsupportedClassVersionError")   \
  template(java_lang_Error,                           "java/lang/Error")                          \
  template(java_lang_ExceptionInInitializerError,     "java/lang/ExceptionInInitializerError")    \
  template(java_lang_IllegalAccessError,              "java/lang/IllegalAccessError")             \
  template(java_lang_IncompatibleClassChangeError,    "java/lang/IncompatibleClassChangeError")   \
  template(java_lang_InternalError,                   "java/lang/InternalError")                  \
  template(java_lang_NoClassDefFoundError,            "java/lang/NoClassDefFoundError")           \
  template(java_lang_NoSuchFieldError,                "java/lang/NoSuchFieldError")               \
  template(java_lang_NoSuchMethodError,               "java/lang/NoSuchMethodError")              \
  template(java_lang_OutOfMemoryError,                "java/lang/OutOfMemoryError")               \
  template(java_lang_UnsatisfiedLinkError,            "java/lang/UnsatisfiedLinkError")           \
  template(java_lang_VerifyError,                     "java/lang/VerifyError")                    \
  template(java_lang_SecurityException,               "java/lang/SecurityException")              \
  template(java_lang_VirtualMachineError,             "java/lang/VirtualMachineError")            \
  template(java_lang_StackOverflowError,              "java/lang/StackOverflowError")             \
  template(java_lang_StackTraceElement,               "java/lang/StackTraceElement")              \
                                                                                                  \
  /* Concurrency support */                                                                       \
  template(java_util_concurrent_locks_AbstractOwnableSynchronizer,           "java/util/concurrent/locks/AbstractOwnableSynchronizer") \
  template(java_util_concurrent_atomic_AtomicIntegerFieldUpdater_Impl,       "java/util/concurrent/atomic/AtomicIntegerFieldUpdater$AtomicIntegerFieldUpdaterImpl") \
  template(java_util_concurrent_atomic_AtomicLongFieldUpdater_CASUpdater,    "java/util/concurrent/atomic/AtomicLongFieldUpdater$CASUpdater") \
  template(java_util_concurrent_atomic_AtomicLongFieldUpdater_LockedUpdater, "java/util/concurrent/atomic/AtomicLongFieldUpdater$LockedUpdater") \
  template(java_util_concurrent_atomic_AtomicReferenceFieldUpdater_Impl,     "java/util/concurrent/atomic/AtomicReferenceFieldUpdater$AtomicReferenceFieldUpdaterImpl") \
  template(jdk_internal_vm_annotation_Contended_signature,                   "Ljdk/internal/vm/annotation/Contended;")    \
  template(jdk_internal_vm_annotation_ReservedStackAccess_signature,         "Ljdk/internal/vm/annotation/ReservedStackAccess;") \
<<<<<<< HEAD
  template(jdk_internal_vm_annotation_MultiField_signature,                  "Ljdk/internal/vm/annotation/MultiField;") \
=======
  template(jdk_internal_vm_annotation_ImplicitlyConstructible_signature,     "Ljdk/internal/vm/annotation/ImplicitlyConstructible;") \
  template(jdk_internal_vm_annotation_LooselyConsistentValue_signature,      "Ljdk/internal/vm/annotation/LooselyConsistentValue;") \
  template(jdk_internal_vm_annotation_NullRestricted_signature,              "Ljdk/internal/vm/annotation/NullRestricted;") \
>>>>>>> df2362fc
  template(jdk_internal_ValueBased_signature,                                "Ljdk/internal/ValueBased;") \
                                                                                                  \
  /* VectorAPI support */                                                                         \
  template(vector_VectorPayloadMF8Z_signature,        "Qjdk/internal/vm/vector/VectorSupport$VectorPayloadMF8Z;")   \
  template(vector_VectorPayloadMF16Z_signature,       "Qjdk/internal/vm/vector/VectorSupport$VectorPayloadMF16Z;")  \
  template(vector_VectorPayloadMF32Z_signature,       "Qjdk/internal/vm/vector/VectorSupport$VectorPayloadMF32Z;")  \
  template(vector_VectorPayloadMF64Z_signature,       "Qjdk/internal/vm/vector/VectorSupport$VectorPayloadMF64Z;")  \
  template(vector_VectorPayloadMF128Z_signature,      "Qjdk/internal/vm/vector/VectorSupport$VectorPayloadMF128Z;") \
  template(vector_VectorPayloadMF256Z_signature,      "Qjdk/internal/vm/vector/VectorSupport$VectorPayloadMF256Z;") \
  template(vector_VectorPayloadMF512Z_signature,      "Qjdk/internal/vm/vector/VectorSupport$VectorPayloadMF512Z;") \
  template(vector_VectorPayloadMF8B_signature,        "Qjdk/internal/vm/vector/VectorSupport$VectorPayloadMF8B;")   \
  template(vector_VectorPayloadMF16B_signature,       "Qjdk/internal/vm/vector/VectorSupport$VectorPayloadMF16B;")  \
  template(vector_VectorPayloadMF32B_signature,       "Qjdk/internal/vm/vector/VectorSupport$VectorPayloadMF32B;")  \
  template(vector_VectorPayloadMF64B_signature,       "Qjdk/internal/vm/vector/VectorSupport$VectorPayloadMF64B;")  \
  template(vector_VectorPayloadMF128B_signature,      "Qjdk/internal/vm/vector/VectorSupport$VectorPayloadMF128B;") \
  template(vector_VectorPayloadMF256B_signature,      "Qjdk/internal/vm/vector/VectorSupport$VectorPayloadMF256B;") \
  template(vector_VectorPayloadMF512B_signature,      "Qjdk/internal/vm/vector/VectorSupport$VectorPayloadMF512B;") \
  template(vector_VectorPayloadMF64S_signature,       "Qjdk/internal/vm/vector/VectorSupport$VectorPayloadMF64S;")  \
  template(vector_VectorPayloadMF128S_signature,      "Qjdk/internal/vm/vector/VectorSupport$VectorPayloadMF128S;") \
  template(vector_VectorPayloadMF256S_signature,      "Qjdk/internal/vm/vector/VectorSupport$VectorPayloadMF256S;") \
  template(vector_VectorPayloadMF512S_signature,      "Qjdk/internal/vm/vector/VectorSupport$VectorPayloadMF512S;") \
  template(vector_VectorPayloadMF64I_signature,       "Qjdk/internal/vm/vector/VectorSupport$VectorPayloadMF64I;")  \
  template(vector_VectorPayloadMF128I_signature,      "Qjdk/internal/vm/vector/VectorSupport$VectorPayloadMF128I;") \
  template(vector_VectorPayloadMF256I_signature,      "Qjdk/internal/vm/vector/VectorSupport$VectorPayloadMF256I;") \
  template(vector_VectorPayloadMF512I_signature,      "Qjdk/internal/vm/vector/VectorSupport$VectorPayloadMF512I;") \
  template(vector_VectorPayloadMF64L_signature,       "Qjdk/internal/vm/vector/VectorSupport$VectorPayloadMF64L;")  \
  template(vector_VectorPayloadMF128L_signature,      "Qjdk/internal/vm/vector/VectorSupport$VectorPayloadMF128L;") \
  template(vector_VectorPayloadMF256L_signature,      "Qjdk/internal/vm/vector/VectorSupport$VectorPayloadMF256L;") \
  template(vector_VectorPayloadMF512L_signature,      "Qjdk/internal/vm/vector/VectorSupport$VectorPayloadMF512L;") \
  template(vector_VectorPayloadMF64F_signature,       "Qjdk/internal/vm/vector/VectorSupport$VectorPayloadMF64F;")  \
  template(vector_VectorPayloadMF128F_signature,      "Qjdk/internal/vm/vector/VectorSupport$VectorPayloadMF128F;") \
  template(vector_VectorPayloadMF256F_signature,      "Qjdk/internal/vm/vector/VectorSupport$VectorPayloadMF256F;") \
  template(vector_VectorPayloadMF512F_signature,      "Qjdk/internal/vm/vector/VectorSupport$VectorPayloadMF512F;") \
  template(vector_VectorPayloadMF64D_signature,       "Qjdk/internal/vm/vector/VectorSupport$VectorPayloadMF64D;")  \
  template(vector_VectorPayloadMF128D_signature,      "Qjdk/internal/vm/vector/VectorSupport$VectorPayloadMF128D;") \
  template(vector_VectorPayloadMF256D_signature,      "Qjdk/internal/vm/vector/VectorSupport$VectorPayloadMF256D;") \
  template(vector_VectorPayloadMF512D_signature,      "Qjdk/internal/vm/vector/VectorSupport$VectorPayloadMF512D;") \
                                                                                                  \
  /* class symbols needed by intrinsics */                                                        \
  VM_INTRINSICS_DO(VM_INTRINSIC_IGNORE, template, VM_SYMBOL_IGNORE, VM_SYMBOL_IGNORE, VM_ALIAS_IGNORE) \
                                                                                                  \
  /* Support for reflection based on dynamic bytecode generation (JDK 1.4 and above) */           \
                                                                                                  \
  template(jdk_internal_reflect,                      "jdk/internal/reflect")                     \
  template(reflect_MethodAccessorImpl,                "jdk/internal/reflect/MethodAccessorImpl")      \
  template(reflect_DelegatingClassLoader,             "jdk/internal/reflect/DelegatingClassLoader")   \
  template(reflect_Reflection,                        "jdk/internal/reflect/Reflection")              \
  template(reflect_CallerSensitive,                   "jdk/internal/reflect/CallerSensitive")         \
  template(reflect_CallerSensitive_signature,         "Ljdk/internal/reflect/CallerSensitive;")       \
  template(reflect_DirectConstructorHandleAccessor_NativeAccessor,   "jdk/internal/reflect/DirectConstructorHandleAccessor$NativeAccessor") \
  template(reflect_SerializationConstructorAccessorImpl,             "jdk/internal/reflect/SerializationConstructorAccessorImpl") \
  template(checkedExceptions_name,                    "checkedExceptions")                        \
  template(clazz_name,                                "clazz")                                    \
  template(exceptionTypes_name,                       "exceptionTypes")                           \
  template(modifiers_name,                            "modifiers")                                \
  template(invokeBasic_name,                          "invokeBasic")                              \
  template(linkToVirtual_name,                        "linkToVirtual")                            \
  template(linkToStatic_name,                         "linkToStatic")                             \
  template(linkToSpecial_name,                        "linkToSpecial")                            \
  template(linkToInterface_name,                      "linkToInterface")                          \
  template(linkToNative_name,                         "linkToNative")                             \
  template(compiledLambdaForm_name,                   "<compiledLambdaForm>")  /*fake name*/      \
  template(star_name,                                 "*") /*not really a name*/                  \
  template(invoke_name,                               "invoke")                                   \
  template(parameterTypes_name,                       "parameterTypes")                           \
  template(returnType_name,                           "returnType")                               \
  template(signature_name,                            "signature")                                \
  template(slot_name,                                 "slot")                                     \
  template(blackhole_name,                            "<blackhole>")  /*fake name*/               \
                                                                                                  \
  /* Support for annotations (JDK 1.5 and above) */                                               \
                                                                                                  \
  template(annotations_name,                          "annotations")                              \
  template(index_name,                                "index")                                    \
  template(executable_name,                           "executable")                               \
  template(parameter_annotations_name,                "parameterAnnotations")                     \
  template(annotation_default_name,                   "annotationDefault")                        \
  template(reflect_ConstantPool,                      "jdk/internal/reflect/ConstantPool")        \
  template(base_name,                                 "base")                                     \
  /* Type Annotations (JDK 8 and above) */                                                        \
  template(type_annotations_name,                     "typeAnnotations")                          \
                                                                                                  \
  /* Intrinsic Annotation (JDK 9 and above) */                                                    \
  template(jdk_internal_vm_annotation_DontInline_signature,  "Ljdk/internal/vm/annotation/DontInline;")  \
  template(jdk_internal_vm_annotation_ForceInline_signature, "Ljdk/internal/vm/annotation/ForceInline;") \
  template(jdk_internal_vm_annotation_Hidden_signature,      "Ljdk/internal/vm/annotation/Hidden;") \
  template(jdk_internal_misc_Scoped_signature,               "Ljdk/internal/misc/ScopedMemoryAccess$Scoped;") \
  template(jdk_internal_vm_annotation_IntrinsicCandidate_signature, "Ljdk/internal/vm/annotation/IntrinsicCandidate;") \
  template(jdk_internal_vm_annotation_Stable_signature,      "Ljdk/internal/vm/annotation/Stable;") \
                                                                                                  \
  template(jdk_internal_vm_annotation_ChangesCurrentThread_signature,  "Ljdk/internal/vm/annotation/ChangesCurrentThread;")  \
  template(jdk_internal_vm_annotation_JvmtiMountTransition_signature,  "Ljdk/internal/vm/annotation/JvmtiMountTransition;")  \
                                                                                                  \
  /* Support for JSR 292 & invokedynamic (JDK 1.7 and above) */                                   \
  template(java_lang_invoke_CallSite,                 "java/lang/invoke/CallSite")                \
  template(java_lang_invoke_ConstantCallSite,         "java/lang/invoke/ConstantCallSite")        \
  template(java_lang_invoke_DirectMethodHandle,       "java/lang/invoke/DirectMethodHandle")      \
  template(java_lang_invoke_MutableCallSite,          "java/lang/invoke/MutableCallSite")         \
  template(java_lang_invoke_VolatileCallSite,         "java/lang/invoke/VolatileCallSite")        \
  template(java_lang_invoke_MethodHandle,             "java/lang/invoke/MethodHandle")            \
  template(java_lang_invoke_VarHandle,                "java/lang/invoke/VarHandle")               \
  template(java_lang_invoke_MethodType,               "java/lang/invoke/MethodType")              \
  template(java_lang_invoke_MethodType_signature,     "Ljava/lang/invoke/MethodType;")            \
  template(java_lang_invoke_ResolvedMethodName_signature, "Ljava/lang/invoke/ResolvedMethodName;")\
  template(java_lang_invoke_MemberName_signature,     "Ljava/lang/invoke/MemberName;")            \
  template(java_lang_invoke_LambdaForm_signature,     "Ljava/lang/invoke/LambdaForm;")            \
  template(java_lang_invoke_MethodHandle_signature,   "Ljava/lang/invoke/MethodHandle;")          \
  /* internal classes known only to the JVM: */                                                   \
  template(java_lang_invoke_MemberName,               "java/lang/invoke/MemberName")              \
  template(java_lang_invoke_ResolvedMethodName,       "java/lang/invoke/ResolvedMethodName")      \
  template(java_lang_invoke_MethodHandleNatives,      "java/lang/invoke/MethodHandleNatives")     \
  template(java_lang_invoke_MethodHandleNatives_CallSiteContext, "java/lang/invoke/MethodHandleNatives$CallSiteContext") \
  template(java_lang_invoke_LambdaForm,               "java/lang/invoke/LambdaForm")              \
  template(java_lang_invoke_InjectedProfile_signature, "Ljava/lang/invoke/InjectedProfile;")      \
  template(java_lang_invoke_LambdaForm_Compiled_signature, "Ljava/lang/invoke/LambdaForm$Compiled;") \
  template(java_lang_invoke_MethodHandleNatives_CallSiteContext_signature, "Ljava/lang/invoke/MethodHandleNatives$CallSiteContext;") \
  /* internal up-calls made only by the JVM, via class sun.invoke.MethodHandleNatives: */         \
  template(findMethodHandleType_name,                 "findMethodHandleType")                     \
  template(findMethodHandleType_signature,       "(Ljava/lang/Class;[Ljava/lang/Class;)Ljava/lang/invoke/MethodType;") \
  template(invokeExact_name,                          "invokeExact")                              \
  template(linkMethodHandleConstant_name,             "linkMethodHandleConstant")                 \
  template(asFixedArity_name,                         "asFixedArity")                             \
  template(asFixedArity_signature,                    "()Ljava/lang/invoke/MethodHandle;")        \
  template(linkMethodHandleConstant_signature, "(Ljava/lang/Class;ILjava/lang/Class;Ljava/lang/String;Ljava/lang/Object;)Ljava/lang/invoke/MethodHandle;") \
  template(linkMethod_name,                           "linkMethod")                               \
  template(linkMethod_signature, "(Ljava/lang/Class;ILjava/lang/Class;Ljava/lang/String;Ljava/lang/Object;[Ljava/lang/Object;)Ljava/lang/invoke/MemberName;") \
  template(linkDynamicConstant_name,                  "linkDynamicConstant")                      \
  template(linkDynamicConstant_signature, "(Ljava/lang/Object;Ljava/lang/Object;Ljava/lang/Object;Ljava/lang/Object;Ljava/lang/Object;)Ljava/lang/Object;") \
  template(linkCallSite_name,                         "linkCallSite")                             \
  template(linkCallSite_signature, "(Ljava/lang/Object;Ljava/lang/Object;Ljava/lang/Object;Ljava/lang/Object;Ljava/lang/Object;[Ljava/lang/Object;)Ljava/lang/invoke/MemberName;") \
  template(setTargetNormal_name,                      "setTargetNormal")                          \
  template(setTargetVolatile_name,                    "setTargetVolatile")                        \
  template(setTarget_signature,                       "(Ljava/lang/invoke/MethodHandle;)V")       \
  template(DEFAULT_CONTEXT_name,                      "DEFAULT_CONTEXT")                          \
  NOT_LP64(  do_alias(intptr_signature,               int_signature)  )                           \
  LP64_ONLY( do_alias(intptr_signature,               long_signature) )                           \
  /* Foreign API Support */                                                                       \
  template(jdk_internal_foreign_abi_NativeEntryPoint,                "jdk/internal/foreign/abi/NativeEntryPoint") \
  template(jdk_internal_foreign_abi_ABIDescriptor,                   "jdk/internal/foreign/abi/ABIDescriptor") \
  template(jdk_internal_foreign_abi_VMStorage,                       "jdk/internal/foreign/abi/VMStorage") \
  template(jdk_internal_foreign_abi_VMStorage_signature,             "Ljdk/internal/foreign/abi/VMStorage;") \
  template(jdk_internal_foreign_abi_VMStorage_array_signature,       "[Ljdk/internal/foreign/abi/VMStorage;") \
  template(jdk_internal_foreign_abi_VMStorage_array_array_signature, "[[Ljdk/internal/foreign/abi/VMStorage;") \
  template(jdk_internal_foreign_abi_CallConv,                        "jdk/internal/foreign/abi/UpcallLinker$CallRegs") \
                                                                                                  \
  /* Support for JVMCI */                                                                         \
  JVMCI_VM_SYMBOLS_DO(template, do_alias)                                                         \
                                                                                                  \
  template(java_lang_ClassFrameInfo,                  "java/lang/ClassFrameInfo")                 \
  template(java_lang_StackWalker,                     "java/lang/StackWalker")                    \
  template(java_lang_StackFrameInfo,                  "java/lang/StackFrameInfo")                 \
  template(java_lang_LiveStackFrameInfo,              "java/lang/LiveStackFrameInfo")             \
  template(java_lang_StackStreamFactory_AbstractStackWalker, "java/lang/StackStreamFactory$AbstractStackWalker") \
  template(doStackWalk_signature,                     "(JIIII)Ljava/lang/Object;")                \
  template(asPrimitive_name,                          "asPrimitive")                              \
  template(asPrimitive_int_signature,                 "(I)Ljava/lang/LiveStackFrame$PrimitiveSlot;") \
  template(asPrimitive_long_signature,                "(J)Ljava/lang/LiveStackFrame$PrimitiveSlot;") \
                                                                                                  \
  /* common method and field names */                                                             \
  template(object_initializer_name,                   "<init>")                                   \
  template(class_initializer_name,                    "<clinit>")                                 \
  template(inline_factory_name,                       "<vnew>")                                   \
  template(println_name,                              "println")                                  \
  template(printStackTrace_name,                      "printStackTrace")                          \
  template(getStackTrace_name,                        "getStackTrace")                            \
  template(main_name,                                 "main")                                     \
  template(name_name,                                 "name")                                     \
  template(priority_name,                             "priority")                                 \
  template(group_name,                                "group")                                    \
  template(daemon_name,                               "daemon")                                   \
  template(run_method_name,                           "run")                                      \
  template(runWith_method_name,                       "runWith")                                  \
  template(interrupt_method_name,                     "interrupt")                                \
  template(exit_method_name,                          "exit")                                     \
  template(remove_method_name,                        "remove")                                   \
  template(parent_name,                               "parent")                                   \
  template(maxPriority_name,                          "maxPriority")                              \
  template(shutdown_name,                             "shutdown")                                 \
  template(finalize_method_name,                      "finalize")                                 \
  template(reference_lock_name,                       "lock")                                     \
  template(reference_discovered_name,                 "discovered")                               \
  template(run_finalization_name,                     "runFinalization")                          \
  template(dispatchUncaughtException_name,            "dispatchUncaughtException")                \
  template(loadClass_name,                            "loadClass")                                \
  template(notifyJvmtiStart_name,                     "notifyJvmtiStart")                         \
  template(notifyJvmtiEnd_name,                       "notifyJvmtiEnd")                           \
  template(notifyJvmtiMount_name,                     "notifyJvmtiMount")                         \
  template(notifyJvmtiUnmount_name,                   "notifyJvmtiUnmount")                       \
  template(notifyJvmtiHideFrames_name,                "notifyJvmtiHideFrames")                    \
  template(doYield_name,                              "doYield")                                  \
  template(enter_name,                                "enter")                                    \
  template(enterSpecial_name,                         "enterSpecial")                             \
  template(onContinue_name,                           "onContinue0")                              \
  template(getStacks_name,                            "getStacks")                                \
  template(onPinned_name,                             "onPinned0")                                \
  template(scope_name,                                "scope")                                    \
  template(yieldInfo_name,                            "yieldInfo")                                \
  template(tail_name,                                 "tail")                                     \
  template(size_name,                                 "size")                                     \
  template(argsize_name,                              "argsize")                                  \
  template(mode_name,                                 "mode")                                     \
  template(numFrames_name,                            "numFrames")                                \
  template(numOops_name,                              "numOops")                                  \
  template(stack_name,                                "stack")                                    \
  template(maxSize_name,                              "maxSize")                                  \
  template(reset_name,                                "reset")                                    \
  template(done_name,                                 "done")                                     \
  template(mounted_name,                              "mounted")                                  \
  template(numInterpretedFrames_name,                 "numInterpretedFrames")                     \
  template(jfrTraceId_name,                           "jfrTraceId")                               \
  template(fp_name,                                   "fp")                                       \
  template(sp_name,                                   "sp")                                       \
  template(pc_name,                                   "pc")                                       \
  template(cs_name,                                   "cs")                                       \
  template(refStack_name,                             "refStack")                                 \
  template(refSP_name,                                "refSP")                                    \
  template(get_name,                                  "get")                                      \
  template(refersTo0_name,                            "refersTo0")                                \
  template(put_name,                                  "put")                                      \
  template(type_name,                                 "type")                                     \
  template(findNative_name,                           "findNative")                               \
  template(deadChild_name,                            "deadChild")                                \
  template(getFromClass_name,                         "getFromClass")                             \
  template(dispatch_name,                             "dispatch")                                 \
  template(bootLoader_name,                           "bootLoader")                               \
  template(getPlatformClassLoader_name,               "getPlatformClassLoader")                   \
  template(getSystemClassLoader_name,                 "getSystemClassLoader")                     \
  template(fillInStackTrace_name,                     "fillInStackTrace")                         \
  template(getCause_name,                             "getCause")                                 \
  template(initCause_name,                            "initCause")                                \
  template(getProperty_name,                          "getProperty")                              \
  template(context_name,                              "context")                                  \
  template(contextClassLoader_name,                   "contextClassLoader")                       \
  template(inheritedAccessControlContext_name,        "inheritedAccessControlContext")            \
  template(getClassContext_name,                      "getClassContext")                          \
  template(wait_name,                                 "wait0")                                    \
  template(checkPackageAccess_name,                   "checkPackageAccess")                       \
  template(newInstance0_name,                         "newInstance0")                             \
  template(forName_name,                              "forName")                                  \
  template(forName0_name,                             "forName0")                                 \
  template(isJavaIdentifierStart_name,                "isJavaIdentifierStart")                    \
  template(isJavaIdentifierPart_name,                 "isJavaIdentifierPart")                     \
  template(cache_field_name,                          "cache")                                    \
  template(value_name,                                "value")                                    \
  template(compact_strings_name,                      "COMPACT_STRINGS")                          \
  template(numberOfLeadingZeros_name,                 "numberOfLeadingZeros")                     \
  template(numberOfTrailingZeros_name,                "numberOfTrailingZeros")                    \
  template(bitCount_name,                             "bitCount")                                 \
  template(profile_name,                              "profile")                                  \
  template(equals_name,                               "equals")                                   \
  template(length_name,                               "length")                                   \
  template(target_name,                               "target")                                   \
  template(toString_name,                             "toString")                                 \
  template(values_name,                               "values")                                   \
  template(receiver_name,                             "receiver")                                 \
  template(vmtarget_name,                             "vmtarget")                                 \
  template(vmholder_name,                             "vmholder")                                 \
  template(method_name,                               "method")                                   \
  template(vmindex_name,                              "vmindex")                                  \
  template(vmcount_name,                              "vmcount")                                  \
  template(flags_name,                                "flags")                                    \
  template(basicType_name,                            "basicType")                                \
  template(append_name,                               "append")                                   \
  template(klass_name,                                "klass")                                    \
  template(array_klass_name,                          "array_klass")                              \
  template(mid_name,                                  "mid")                                      \
  template(cpref_name,                                "cpref")                                    \
  template(version_name,                              "version")                                  \
  template(methodName_name,                           "methodName")                               \
  template(fileName_name,                             "fileName")                                 \
  template(lineNumber_name,                           "lineNumber")                               \
  template(oop_size_name,                             "oop_size")                                 \
  template(static_oop_field_count_name,               "static_oop_field_count")                   \
  template(protection_domain_name,                    "protection_domain")                        \
  template(signers_name,                              "signers_name")                             \
  template(source_file_name,                          "source_file")                              \
  template(loader_data_name,                          "loader_data")                              \
  template(cont_name,                                 "cont")                                     \
  template(vmdependencies_name,                       "vmdependencies")                           \
  template(last_cleanup_name,                         "last_cleanup")                             \
  template(loader_name,                               "loader")                                   \
  template(getModule_name,                            "getModule")                                \
  template(input_stream_void_signature,               "(Ljava/io/InputStream;)V")                 \
  template(input_stream_signature,                    "Ljava/io/InputStream;")                    \
  template(print_stream_signature,                    "Ljava/io/PrintStream;")                    \
  template(security_manager_signature,                "Ljava/lang/SecurityManager;")              \
  template(defineOrCheckPackage_name,                 "defineOrCheckPackage")                     \
  template(defineOrCheckPackage_signature,            "(Ljava/lang/String;Ljava/util/jar/Manifest;Ljava/net/URL;)Ljava/lang/Package;") \
  template(getProtectionDomain_name,                  "getProtectionDomain")                      \
  template(getProtectionDomain_signature,             "(Ljava/security/CodeSource;)Ljava/security/ProtectionDomain;") \
  template(java_lang_Integer_array_signature,         "[Ljava/lang/Integer;")                     \
  template(java_lang_Long_array_signature,            "[Ljava/lang/Long;")                        \
  template(java_lang_Character_array_signature,       "[Ljava/lang/Character;")                   \
  template(java_lang_Short_array_signature,           "[Ljava/lang/Short;")                       \
  template(java_lang_Byte_array_signature,            "[Ljava/lang/Byte;")                        \
  template(java_lang_Boolean_signature,               "Ljava/lang/Boolean;")                      \
  template(url_code_signer_array_void_signature,      "(Ljava/net/URL;[Ljava/security/CodeSigner;)V") \
  template(jvmti_thread_state_name,                   "jvmti_thread_state")                       \
  template(jvmti_VTMS_transition_disable_count_name,  "jvmti_VTMS_transition_disable_count")      \
  template(jvmti_is_in_VTMS_transition_name,          "jvmti_is_in_VTMS_transition")              \
  template(module_entry_name,                         "module_entry")                             \
  template(resolved_references_name,                  "<resolved_references>")                    \
  template(init_lock_name,                            "<init_lock>")                              \
  template(default_value_name,                        ".default")                                 \
  template(empty_marker_name,                         ".empty")                                   \
  template(address_size_name,                         "ADDRESS_SIZE0")                            \
  template(page_size_name,                            "PAGE_SIZE")                                \
  template(big_endian_name,                           "BIG_ENDIAN")                               \
  template(use_unaligned_access_name,                 "UNALIGNED_ACCESS")                         \
  template(data_cache_line_flush_size_name,           "DATA_CACHE_LINE_FLUSH_SIZE")               \
  template(during_unsafe_access_name,                 "during_unsafe_access")                     \
  template(checkIndex_name,                           "checkIndex")                               \
  template(jfr_epoch_name,                            "jfr_epoch")                                \
  template(maxThawingSize_name,                       "maxThawingSize")                           \
                                                                                                  \
  /* name symbols needed by intrinsics */                                                         \
  VM_INTRINSICS_DO(VM_INTRINSIC_IGNORE, VM_SYMBOL_IGNORE, template, VM_SYMBOL_IGNORE, VM_ALIAS_IGNORE) \
                                                                                                  \
  /* common signatures names */                                                                   \
  template(void_method_signature,                     "()V")                                      \
  template(void_boolean_signature,                    "()Z")                                      \
  template(void_byte_signature,                       "()B")                                      \
  template(void_char_signature,                       "()C")                                      \
  template(void_short_signature,                      "()S")                                      \
  template(void_int_signature,                        "()I")                                      \
  template(void_long_signature,                       "()J")                                      \
  template(void_float_signature,                      "()F")                                      \
  template(void_double_signature,                     "()D")                                      \
  template(bool_void_signature,                       "(Z)V")                                     \
  template(bool_bool_void_signature,                  "(ZZ)V")                                    \
  template(int_void_signature,                        "(I)V")                                     \
  template(int_int_signature,                         "(I)I")                                     \
  template(char_char_signature,                       "(C)C")                                     \
  template(short_short_signature,                     "(S)S")                                     \
  template(int_bool_signature,                        "(I)Z")                                     \
  template(float_bool_signature,                      "(F)Z")                                     \
  template(double_bool_signature,                     "(D)Z")                                     \
  template(float_int_signature,                       "(F)I")                                     \
  template(double_long_signature,                     "(D)J")                                     \
  template(double_double_signature,                   "(D)D")                                     \
  template(float_float_signature,                     "(F)F")                                     \
  template(int_float_signature,                       "(I)F")                                     \
  template(long_int_signature,                        "(J)I")                                     \
  template(long_long_signature,                       "(J)J")                                     \
  template(long_double_signature,                     "(J)D")                                     \
  template(long_void_signature,                       "(J)V")                                     \
  template(byte_signature,                            "B")                                        \
  template(char_signature,                            "C")                                        \
  template(double_signature,                          "D")                                        \
  template(float_signature,                           "F")                                        \
  template(int_signature,                             "I")                                        \
  template(long_signature,                            "J")                                        \
  template(short_signature,                           "S")                                        \
  template(bool_signature,                            "Z")                                        \
  template(void_signature,                            "V")                                        \
  template(bool_array_signature,                      "[Z")                                       \
  template(byte_array_signature,                      "[B")                                       \
  template(char_array_signature,                      "[C")                                       \
  template(int_array_signature,                       "[I")                                       \
  template(long_array_signature,                      "[J")                                       \
  template(runnable_signature,                        "Ljava/lang/Runnable;")                     \
  template(continuation_signature,                    "Ljdk/internal/vm/Continuation;")           \
  template(continuationscope_signature,               "Ljdk/internal/vm/ContinuationScope;")      \
  template(stackchunk_signature,                      "Ljdk/internal/vm/StackChunk;")             \
  template(vthread_signature,                         "Ljava/lang/VirtualThread;")                \
  template(object_void_signature,                     "(Ljava/lang/Object;)V")                    \
  template(object_int_signature,                      "(Ljava/lang/Object;)I")                    \
  template(long_object_long_signature,                "(JLjava/lang/Object;)J")                   \
  template(object_boolean_signature,                  "(Ljava/lang/Object;)Z")                    \
  template(object_object_signature,                   "(Ljava/lang/Object;)Ljava/lang/Object;")   \
  template(string_void_signature,                     "(Ljava/lang/String;)V")                    \
  template(string_int_signature,                      "(Ljava/lang/String;)I")                    \
  template(string_byte_array_signature,               "(Ljava/lang/String;)[B")                   \
  template(string_bool_byte_array_signature,          "(Ljava/lang/String;Z)[B")                  \
  template(throwable_signature,                       "Ljava/lang/Throwable;")                    \
  template(throwable_void_signature,                  "(Ljava/lang/Throwable;)V")                 \
  template(void_throwable_signature,                  "()Ljava/lang/Throwable;")                  \
  template(class_void_signature,                      "(Ljava/lang/Class;)V")                     \
  template(class_int_signature,                       "(Ljava/lang/Class;)I")                     \
  template(class_long_signature,                      "(Ljava/lang/Class;)J")                     \
  template(class_boolean_signature,                   "(Ljava/lang/Class;)Z")                     \
  template(class_class_signature,                     "(Ljava/lang/Class;)Ljava/lang/Class;")     \
  template(throwable_throwable_signature,             "(Ljava/lang/Throwable;)Ljava/lang/Throwable;")             \
  template(throwable_string_void_signature,           "(Ljava/lang/Throwable;Ljava/lang/String;)V")               \
  template(string_array_void_signature,               "([Ljava/lang/String;)V")                                   \
  template(string_array_string_array_void_signature,  "([Ljava/lang/String;[Ljava/lang/String;)V")                \
  template(thread_throwable_void_signature,           "(Ljava/lang/Thread;Ljava/lang/Throwable;)V")               \
  template(thread_void_signature,                     "(Ljava/lang/Thread;)V")                                    \
  template(runnable_void_signature,                   "(Ljava/lang/Runnable;)V")                                   \
  template(threadgroup_runnable_void_signature,       "(Ljava/lang/ThreadGroup;Ljava/lang/Runnable;)V")           \
  template(threadgroup_string_void_signature,         "(Ljava/lang/ThreadGroup;Ljava/lang/String;)V")             \
  template(void_threadgroup_array_signature,          "()[Ljava/lang/ThreadGroup;")                               \
  template(string_class_signature,                    "(Ljava/lang/String;)Ljava/lang/Class;")                    \
  template(string_boolean_class_signature,            "(Ljava/lang/String;Z)Ljava/lang/Class;")                   \
  template(object_object_object_signature,            "(Ljava/lang/Object;Ljava/lang/Object;)Ljava/lang/Object;") \
  template(object_object_boolean_signature,           "(Ljava/lang/Object;Ljava/lang/Object;)Z") \
  template(string_string_string_signature,            "(Ljava/lang/String;Ljava/lang/String;)Ljava/lang/String;") \
  template(string_string_signature,                   "(Ljava/lang/String;)Ljava/lang/String;")                   \
  template(classloader_string_long_signature,         "(Ljava/lang/ClassLoader;Ljava/lang/String;)J")             \
  template(byte_array_void_signature,                 "([B)V")                                                    \
  template(char_array_void_signature,                 "([C)V")                                                    \
  template(int_int_void_signature,                    "(II)V")                                                    \
  template(long_long_void_signature,                  "(JJ)V")                                                    \
  template(void_byte_array_signature,                 "()[B")                                                     \
  template(void_classloader_signature,                "()Ljava/lang/ClassLoader;")                                \
  template(void_BuiltinClassLoader_signature,         "()Ljdk/internal/loader/BuiltinClassLoader;")               \
  template(void_object_signature,                     "()Ljava/lang/Object;")                                     \
  template(void_class_signature,                      "()Ljava/lang/Class;")                                      \
  template(void_class_array_signature,                "()[Ljava/lang/Class;")                                     \
  template(void_string_signature,                     "()Ljava/lang/String;")                                     \
  template(void_module_signature,                     "()Ljava/lang/Module;")                                     \
  template(object_array_object_signature,             "([Ljava/lang/Object;)Ljava/lang/Object;")                  \
  template(object_object_array_object_signature,      "(Ljava/lang/Object;[Ljava/lang/Object;)Ljava/lang/Object;")\
  template(exception_void_signature,                  "(Ljava/lang/Exception;)V")                                 \
  template(protectiondomain_signature,                "[Ljava/security/ProtectionDomain;")                        \
  template(accesscontrolcontext_signature,            "Ljava/security/AccessControlContext;")                     \
  template(class_protectiondomain_signature,          "(Ljava/lang/Class;Ljava/security/ProtectionDomain;)V")     \
  template(thread_signature,                          "Ljava/lang/Thread;")                                       \
  template(thread_fieldholder_signature,              "Ljava/lang/Thread$FieldHolder;")                           \
  template(thread_array_signature,                    "[Ljava/lang/Thread;")                                      \
  template(threadgroup_signature,                     "Ljava/lang/ThreadGroup;")                                  \
  template(threadgroup_array_signature,               "[Ljava/lang/ThreadGroup;")                                 \
  template(class_array_signature,                     "[Ljava/lang/Class;")                                       \
  template(classloader_signature,                     "Ljava/lang/ClassLoader;")                                  \
  template(object_signature,                          "Ljava/lang/Object;")                                       \
  template(object_array_signature,                    "[Ljava/lang/Object;")                                      \
  template(class_signature,                           "Ljava/lang/Class;")                                        \
  template(string_signature,                          "Ljava/lang/String;")                                       \
  template(string_array_signature,                    "[Ljava/lang/String;")                                      \
  template(reference_signature,                       "Ljava/lang/ref/Reference;")                                \
  template(referencequeue_signature,                  "Ljava/lang/ref/ReferenceQueue;")                           \
  template(weakreference_array_signature,             "[Ljava/lang/ref/WeakReference;")                           \
  template(executable_signature,                      "Ljava/lang/reflect/Executable;")                           \
  template(module_signature,                          "Ljava/lang/Module;")                                       \
  template(concurrenthashmap_signature,               "Ljava/util/concurrent/ConcurrentHashMap;")                 \
  template(String_StringBuilder_signature,            "(Ljava/lang/String;)Ljava/lang/StringBuilder;")            \
  template(int_StringBuilder_signature,               "(I)Ljava/lang/StringBuilder;")                             \
  template(char_StringBuilder_signature,              "(C)Ljava/lang/StringBuilder;")                             \
  template(String_StringBuffer_signature,             "(Ljava/lang/String;)Ljava/lang/StringBuffer;")             \
  template(int_StringBuffer_signature,                "(I)Ljava/lang/StringBuffer;")                              \
  template(char_StringBuffer_signature,               "(C)Ljava/lang/StringBuffer;")                              \
  template(int_String_signature,                      "(I)Ljava/lang/String;")                                    \
  template(boolean_boolean_int_signature,             "(ZZ)I")                                                    \
  template(big_integer_shift_worker_signature,        "([I[IIII)V")                                               \
  template(reflect_method_signature,                  "Ljava/lang/reflect/Method;")                               \
  template(getStackTrace_signature,                    "()[Ljava/lang/StackTraceElement;")                        \
                                                                                                                  \
  /* signature symbols needed by intrinsics */                                                                    \
  VM_INTRINSICS_DO(VM_INTRINSIC_IGNORE, VM_SYMBOL_IGNORE, VM_SYMBOL_IGNORE, template, VM_ALIAS_IGNORE)            \
                                                                                                                  \
  /* symbol aliases needed by intrinsics */                                                                       \
  VM_INTRINSICS_DO(VM_INTRINSIC_IGNORE, VM_SYMBOL_IGNORE, VM_SYMBOL_IGNORE, VM_SYMBOL_IGNORE, do_alias)           \
                                                                                                                  \
  /* returned by the C1 compiler in case there's not enough memory to allocate a new symbol*/                     \
  template(dummy_symbol,                              "illegal symbol")                                           \
                                                                                                                  \
  /* used by ClassFormatError when class name is not known yet */                                                 \
  template(unknown_class_name,                        "<Unknown>")                                                \
                                                                                                                  \
  /* JVM monitoring and management support */                                                                     \
  template(java_lang_StackTraceElement_array,          "[Ljava/lang/StackTraceElement;")                          \
  template(java_lang_management_ThreadState,           "java/lang/management/ThreadState")                        \
  template(java_lang_management_MemoryUsage,           "java/lang/management/MemoryUsage")                        \
  template(java_lang_management_ThreadInfo,            "java/lang/management/ThreadInfo")                         \
  template(jdk_internal_agent_Agent,                   "jdk/internal/agent/Agent")                                \
  template(sun_management_Sensor,                      "sun/management/Sensor")                                   \
  template(sun_management_ManagementFactoryHelper,     "sun/management/ManagementFactoryHelper")                  \
  template(com_sun_management_internal_DiagnosticCommandImpl,  "com/sun/management/internal/DiagnosticCommandImpl")     \
  template(com_sun_management_internal_GarbageCollectorExtImpl,"com/sun/management/internal/GarbageCollectorExtImpl")   \
  template(getDiagnosticCommandMBean_name,             "getDiagnosticCommandMBean")                               \
  template(getDiagnosticCommandMBean_signature,        "()Lcom/sun/management/DiagnosticCommandMBean;")           \
  template(getGcInfoBuilder_name,                      "getGcInfoBuilder")                                        \
  template(getGcInfoBuilder_signature,                 "()Lcom/sun/management/internal/GcInfoBuilder;")           \
  template(com_sun_management_GcInfo,                  "com/sun/management/GcInfo")                               \
  template(com_sun_management_GcInfo_constructor_signature, "(Lcom/sun/management/internal/GcInfoBuilder;JJJ[Ljava/lang/management/MemoryUsage;[Ljava/lang/management/MemoryUsage;[Ljava/lang/Object;)V") \
  template(createGCNotification_name,                  "createGCNotification")                                    \
  template(createGCNotification_signature,             "(JLjava/lang/String;Ljava/lang/String;Ljava/lang/String;Lcom/sun/management/GcInfo;)V") \
  template(createDiagnosticFrameworkNotification_name, "createDiagnosticFrameworkNotification")                   \
  template(trigger_name,                               "trigger")                                                 \
  template(clear_name,                                 "clear")                                                   \
  template(trigger_method_signature,                   "(ILjava/lang/management/MemoryUsage;)V")                  \
  template(startAgent_name,                            "startAgent")                                              \
  template(startRemoteAgent_name,                      "startRemoteManagementAgent")                              \
  template(startLocalAgent_name,                       "startLocalManagementAgent")                               \
  template(stopRemoteAgent_name,                       "stopRemoteManagementAgent")                               \
  template(getAgentStatus_name,                        "getManagementAgentStatus")                                \
  template(java_lang_management_ThreadInfo_constructor_signature, "(Ljava/lang/Thread;ILjava/lang/Object;Ljava/lang/Thread;JJJJ[Ljava/lang/StackTraceElement;)V") \
  template(java_lang_management_ThreadInfo_with_locks_constructor_signature, "(Ljava/lang/Thread;ILjava/lang/Object;Ljava/lang/Thread;JJJJ[Ljava/lang/StackTraceElement;[Ljava/lang/Object;[I[Ljava/lang/Object;)V") \
  template(long_long_long_long_void_signature,         "(JJJJ)V")                                                 \
  template(finalizer_histogram_klass,                  "java/lang/ref/FinalizerHistogram")                        \
  template(void_finalizer_histogram_entry_array_signature,  "()[Ljava/lang/ref/FinalizerHistogram$Entry;")                        \
  template(get_finalizer_histogram_name,               "getFinalizerHistogram")                                   \
  template(finalizer_histogram_entry_name_field,       "className")                                               \
  template(finalizer_histogram_entry_count_field,      "instanceCount")                                           \
                                                                                                                  \
  template(java_lang_management_MemoryPoolMXBean,      "java/lang/management/MemoryPoolMXBean")                   \
  template(java_lang_management_MemoryManagerMXBean,   "java/lang/management/MemoryManagerMXBean")                \
  template(java_lang_management_GarbageCollectorMXBean,"java/lang/management/GarbageCollectorMXBean")             \
  template(gcInfoBuilder_name,                         "gcInfoBuilder")                                           \
  template(createMemoryPool_name,                      "createMemoryPool")                                        \
  template(createMemoryManager_name,                   "createMemoryManager")                                     \
  template(createGarbageCollector_name,                "createGarbageCollector")                                  \
  template(createMemoryPool_signature,                 "(Ljava/lang/String;ZJJ)Ljava/lang/management/MemoryPoolMXBean;") \
  template(createMemoryManager_signature,              "(Ljava/lang/String;)Ljava/lang/management/MemoryManagerMXBean;") \
  template(createGarbageCollector_signature,           "(Ljava/lang/String;Ljava/lang/String;)Ljava/lang/management/GarbageCollectorMXBean;") \
  template(addThreadDumpForMonitors_name,              "addThreadDumpForMonitors")                                \
  template(addThreadDumpForSynchronizers_name,         "addThreadDumpForSynchronizers")                           \
  template(addThreadDumpForMonitors_signature,         "(Ljava/lang/management/ThreadInfo;[Ljava/lang/Object;[I)V") \
  template(addThreadDumpForSynchronizers_signature,    "(Ljava/lang/management/ThreadInfo;[Ljava/lang/Object;)V")   \
                                                                                                                  \
  /* JVMTI/java.lang.instrument support and VM Attach mechanism */                                                \
  template(jdk_internal_module_Modules,                "jdk/internal/module/Modules")                             \
  template(jdk_internal_vm_VMSupport,                  "jdk/internal/vm/VMSupport")                               \
  template(addReads_name,                              "addReads")                                                \
  template(addReads_signature,                         "(Ljava/lang/Module;Ljava/lang/Module;)V")                 \
  template(addExports_name,                            "addExports")                                              \
  template(addOpens_name,                              "addOpens")                                                \
  template(addExports_signature,                       "(Ljava/lang/Module;Ljava/lang/String;Ljava/lang/Module;)V") \
  template(addUses_name,                               "addUses")                                                 \
  template(addUses_signature,                          "(Ljava/lang/Module;Ljava/lang/Class;)V")                  \
  template(addProvides_name,                           "addProvides")                                             \
  template(addProvides_signature,                      "(Ljava/lang/Module;Ljava/lang/Class;Ljava/lang/Class;)V") \
  template(loadModule_name,                            "loadModule")                                              \
  template(loadModule_signature,                       "(Ljava/lang/String;)Ljava/lang/Module;")                  \
  template(transformedByAgent_name,                    "transformedByAgent")                                      \
  template(transformedByAgent_signature,               "(Ljava/lang/Module;)V")                                   \
  template(appendToClassPathForInstrumentation_name,   "appendToClassPathForInstrumentation")                     \
  do_alias(appendToClassPathForInstrumentation_signature, string_void_signature)                                  \
  template(serializePropertiesToByteArray_name,        "serializePropertiesToByteArray")                          \
  template(serializeAgentPropertiesToByteArray_name,   "serializeAgentPropertiesToByteArray")                     \
  template(encodeThrowable_name,                       "encodeThrowable")                                         \
  template(encodeThrowable_signature,                  "(Ljava/lang/Throwable;JI)I")                              \
  template(decodeAndThrowThrowable_name,               "decodeAndThrowThrowable")                                 \
  template(encodeAnnotations_name,                     "encodeAnnotations")                                       \
  template(encodeAnnotations_signature,                "([BLjava/lang/Class;Ljdk/internal/reflect/ConstantPool;Z[Ljava/lang/Class;)[B")\
  template(decodeAndThrowThrowable_signature,          "(IJZ)V")                                                  \
  template(classRedefinedCount_name,                   "classRedefinedCount")                                     \
  template(classLoader_name,                           "classLoader")                                             \
  template(componentType_name,                         "componentType")                                           \
  template(primaryType_name,                           "primaryType")                                             \
  template(secondaryType_name,                         "secondaryType")                                           \
                                                                                                                  \
  /* forEachRemaining support */                                                                                  \
  template(java_util_stream_StreamsRangeIntSpliterator,          "java/util/stream/Streams$RangeIntSpliterator")  \
                                                                                                                  \
  /* jfr signatures */                                                                                            \
  JFR_TEMPLATES(template)                                                                                         \
                                                                                                                  \
  /* CDS */                                                                                                       \
  template(dumpSharedArchive,                               "dumpSharedArchive")                                  \
  template(dumpSharedArchive_signature,                     "(ZLjava/lang/String;)Ljava/lang/String;")            \
  template(generateLambdaFormHolderClasses,                 "generateLambdaFormHolderClasses")                    \
  template(generateLambdaFormHolderClasses_signature,       "([Ljava/lang/String;)[Ljava/lang/Object;")           \
  template(java_lang_Enum,                                  "java/lang/Enum")                                     \
  template(java_lang_invoke_Invokers_Holder,                "java/lang/invoke/Invokers$Holder")                   \
  template(java_lang_invoke_DirectMethodHandle_Holder,      "java/lang/invoke/DirectMethodHandle$Holder")         \
  template(java_lang_invoke_LambdaForm_Holder,              "java/lang/invoke/LambdaForm$Holder")                 \
  template(java_lang_invoke_DelegatingMethodHandle_Holder,  "java/lang/invoke/DelegatingMethodHandle$Holder")     \
  template(jdk_internal_loader_ClassLoaders,                "jdk/internal/loader/ClassLoaders")                   \
  template(jdk_internal_misc_CDS,                           "jdk/internal/misc/CDS")                              \
  template(java_util_concurrent_ConcurrentHashMap,          "java/util/concurrent/ConcurrentHashMap")             \
  template(java_util_ArrayList,                             "java/util/ArrayList")                                \
  template(toFileURL_name,                                  "toFileURL")                                          \
  template(toFileURL_signature,                             "(Ljava/lang/String;)Ljava/net/URL;")                 \
  template(url_void_signature,                              "(Ljava/net/URL;)V")                                  \
  template(url_array_classloader_void_signature,            "([Ljava/net/URL;Ljava/lang/ClassLoader;)V")          \
                                                                                                                  \
  template(java_lang_runtime_ValueObjectMethods,            "java/lang/runtime/ValueObjectMethods")               \
  template(isSubstitutable_name,                            "isSubstitutable")                                    \
  template(valueObjectHashCode_name,                        "valueObjectHashCode")                                \
  template(jdk_internal_value_PrimitiveClass,               "jdk/internal/value/PrimitiveClass")                  \
                                                                                                                  \
  /* Thread.dump_to_file jcmd */                                                                                  \
  template(jdk_internal_vm_ThreadDumper,           "jdk/internal/vm/ThreadDumper")                                \
  template(dumpThreads_name,                       "dumpThreads")                                                 \
  template(dumpThreadsToJson_name,                 "dumpThreadsToJson")                                           \

  /*end*/

// enum for figuring positions and size of Symbol::_vm_symbols[]
enum class vmSymbolID : int {
  // [FIRST_SID ... LAST_SID] is the iteration range for the *valid* symbols.
  // NO_SID is used to indicate an invalid symbol. Some implementation code
  // *may* read _vm_symbols[NO_SID], so it must be a valid array index.
  NO_SID = 0,                // exclusive lower limit

  #define VM_SYMBOL_ENUM(name, string) VM_SYMBOL_ENUM_NAME_(name),
  VM_SYMBOLS_DO(VM_SYMBOL_ENUM, VM_ALIAS_IGNORE)
  #undef VM_SYMBOL_ENUM

  SID_LIMIT,                 // exclusive upper limit

  #define VM_ALIAS_ENUM(name, def) VM_SYMBOL_ENUM_NAME_(name) = VM_SYMBOL_ENUM_NAME_(def),
  VM_SYMBOLS_DO(VM_SYMBOL_IGNORE, VM_ALIAS_ENUM)
  #undef VM_ALIAS_ENUM

  FIRST_SID = NO_SID + 1,    // inclusive lower limit
  LAST_SID = SID_LIMIT - 1,  // inclusive upper limit
};

ENUMERATOR_RANGE(vmSymbolID, vmSymbolID::FIRST_SID, vmSymbolID::LAST_SID)

class vmSymbols: AllStatic {
  friend class vmIntrinsics;
  friend class VMStructs;
  friend class JVMCIVMStructs;

  static const int NO_SID    = static_cast<int>(vmSymbolID::NO_SID);    // exclusive lower limit
  static const int FIRST_SID = static_cast<int>(vmSymbolID::FIRST_SID); // inclusive lower limit
  static const int LAST_SID  = static_cast<int>(vmSymbolID::FIRST_SID); // inclusive upper limit
  static const int SID_LIMIT = static_cast<int>(vmSymbolID::SID_LIMIT); // exclusive upper limit

 public:
  static constexpr bool is_valid_id(int id) {
    return (id >= FIRST_SID && id < SID_LIMIT);
  }
  static constexpr bool is_valid_id(vmSymbolID sid) {
    return is_valid_id(static_cast<int>(sid));
  }

  static constexpr vmSymbolID as_SID(int id) {
    assert(is_valid_id(id), "must be");
    return static_cast<vmSymbolID>(id);
  }

  static constexpr int as_int(vmSymbolID sid) {
    assert(is_valid_id(sid), "must be");
    return static_cast<int>(sid);
  }

  static constexpr int number_of_symbols() {
    static_assert(NO_SID == 0, "must be a valid array index");
    static_assert(FIRST_SID == 1, "must not be the same as NO_SID");
    return SID_LIMIT;
  }

  enum {
    log2_SID_LIMIT = 11         // checked by an assert at start-up
  };

 private:

  // Field signatures indexed by BasicType.
  static Symbol* _type_signatures[T_VOID+1];

 public:
  // Initialization
  static void initialize();
  // Accessing
  #define VM_SYMBOL_DECLARE(name, ignore)                 \
    static Symbol* name() {                               \
      return Symbol::_vm_symbols[static_cast<int>(VM_SYMBOL_ENUM_NAME(name))]; \
    }
  VM_SYMBOLS_DO(VM_SYMBOL_DECLARE, VM_SYMBOL_DECLARE)
  #undef VM_SYMBOL_DECLARE

  // Sharing support
  static void symbols_do(SymbolClosure* f);
  static void metaspace_pointers_do(MetaspaceClosure *it);
  static void serialize(SerializeClosure* soc);

  static Symbol* type_signature(BasicType t) {
    assert((uint)t < T_VOID+1, "range check");
    assert(_type_signatures[t] != nullptr, "domain check");
    return _type_signatures[t];
  }

  static Symbol* symbol_at(vmSymbolID id) {
    return Symbol::vm_symbol_at(id);
  }

  // Returns symbol's vmSymbolID if one is assigned, else vmSymbolID::NO_SID.
  static vmSymbolID find_sid(const Symbol* symbol);
  static vmSymbolID find_sid(const char* symbol_name);

#ifndef PRODUCT
  // No need for this in the product:
  static const char* name_for(vmSymbolID sid);
#endif //PRODUCT
};

#endif // SHARE_CLASSFILE_VMSYMBOLS_HPP<|MERGE_RESOLUTION|>--- conflicted
+++ resolved
@@ -316,13 +316,10 @@
   template(java_util_concurrent_atomic_AtomicReferenceFieldUpdater_Impl,     "java/util/concurrent/atomic/AtomicReferenceFieldUpdater$AtomicReferenceFieldUpdaterImpl") \
   template(jdk_internal_vm_annotation_Contended_signature,                   "Ljdk/internal/vm/annotation/Contended;")    \
   template(jdk_internal_vm_annotation_ReservedStackAccess_signature,         "Ljdk/internal/vm/annotation/ReservedStackAccess;") \
-<<<<<<< HEAD
   template(jdk_internal_vm_annotation_MultiField_signature,                  "Ljdk/internal/vm/annotation/MultiField;") \
-=======
   template(jdk_internal_vm_annotation_ImplicitlyConstructible_signature,     "Ljdk/internal/vm/annotation/ImplicitlyConstructible;") \
   template(jdk_internal_vm_annotation_LooselyConsistentValue_signature,      "Ljdk/internal/vm/annotation/LooselyConsistentValue;") \
   template(jdk_internal_vm_annotation_NullRestricted_signature,              "Ljdk/internal/vm/annotation/NullRestricted;") \
->>>>>>> df2362fc
   template(jdk_internal_ValueBased_signature,                                "Ljdk/internal/ValueBased;") \
                                                                                                   \
   /* VectorAPI support */                                                                         \
