--- conflicted
+++ resolved
@@ -423,11 +423,8 @@
   template(static_oop_field_count_name,               "static_oop_field_count")                   \
   template(protection_domain_name,                    "protection_domain")                        \
   template(signers_name,                              "signers_name")                             \
-<<<<<<< HEAD
+  template(source_file_name,                          "source_file")                              \
   template(classData_name,                            "classData_name")                           \
-=======
-  template(source_file_name,                          "source_file")                              \
->>>>>>> 141cc31f
   template(loader_data_name,                          "loader_data")                              \
   template(vmdependencies_name,                       "vmdependencies")                           \
   template(last_cleanup_name,                         "last_cleanup")                             \
