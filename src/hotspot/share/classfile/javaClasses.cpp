--- conflicted
+++ resolved
@@ -1227,12 +1227,7 @@
   k->clear_archived_mirror_index();
 
   // mirror is archived, restore
-<<<<<<< HEAD
-  log_debug(cds, mirror)("Archived mirror is: " PTR_FORMAT, p2i(m));
-=======
   log_debug(aot, mirror)("Archived mirror is: " PTR_FORMAT, p2i(m));
-  assert(as_Klass(m) == k, "must be");
->>>>>>> bd1d97b7
   Handle mirror(THREAD, m);
 
   if (!k->is_array_klass()) {
