--- conflicted
+++ resolved
@@ -987,16 +987,12 @@
     } else {
       assert(k->is_objArray_klass(), "Must be");
       Klass* element_klass = ObjArrayKlass::cast(k)->element_klass();
-<<<<<<< HEAD
-      assert(element_klass != NULL, "Must have an element klass");
+      assert(element_klass != nullptr, "Must have an element klass");
       oop comp_oop = element_klass->java_mirror();
       if (element_klass->is_inline_klass()) {
         InlineKlass* ik = InlineKlass::cast(element_klass);
         comp_oop = k->name()->is_Q_array_signature() ? ik->val_mirror() : ik->ref_mirror();
       }
-=======
-      assert(element_klass != nullptr, "Must have an element klass");
->>>>>>> bc750f70
       if (is_scratch) {
         comp_mirror = Handle(THREAD, HeapShared::scratch_java_mirror(element_klass));
       } else {
