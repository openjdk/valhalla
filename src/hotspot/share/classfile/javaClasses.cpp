--- conflicted
+++ resolved
@@ -968,7 +968,16 @@
 
   // It might also have a component mirror.  This mirror must already exist.
   if (k->is_array_klass()) {
-    if (k->is_typeArray_klass()) {
+    if (k->is_flatArray_klass()) {
+      Klass* element_klass = (Klass*) FlatArrayKlass::cast(k)->element_klass();
+      assert(element_klass->is_inline_klass(), "Must be inline type component");
+      if (is_scratch) {
+        comp_mirror = Handle(THREAD, HeapShared::scratch_java_mirror(element_klass));
+      } else {
+        InlineKlass* vk = InlineKlass::cast(element_klass);
+        comp_mirror = Handle(THREAD, vk->val_mirror());
+      }
+    } else if (k->is_typeArray_klass()) {
       BasicType type = TypeArrayKlass::cast(k)->element_type();
       if (is_scratch) {
         comp_mirror = Handle(THREAD, HeapShared::scratch_java_mirror(type));
@@ -979,10 +988,15 @@
       assert(k->is_objArray_klass(), "Must be");
       Klass* element_klass = ObjArrayKlass::cast(k)->element_klass();
       assert(element_klass != nullptr, "Must have an element klass");
+      oop comp_oop = element_klass->java_mirror();
+      if (element_klass->is_inline_klass()) {
+        InlineKlass* ik = InlineKlass::cast(element_klass);
+        comp_oop = k->name()->is_Q_array_signature() ? ik->val_mirror() : ik->ref_mirror();
+      }
       if (is_scratch) {
         comp_mirror = Handle(THREAD, HeapShared::scratch_java_mirror(element_klass));
       } else {
-        comp_mirror = Handle(THREAD, element_klass->java_mirror());
+        comp_mirror = Handle(THREAD, comp_oop);
       }
     }
     assert(comp_mirror() != nullptr, "must have a mirror");
@@ -1025,59 +1039,7 @@
     Handle mirror;
     Handle comp_mirror;
 
-<<<<<<< HEAD
-    // Setup indirection from mirror->klass
-    set_klass(mirror(), k);
-
-    InstanceMirrorKlass* mk = InstanceMirrorKlass::cast(mirror->klass());
-    assert(oop_size(mirror()) == mk->instance_size(k), "should have been set");
-
-    set_static_oop_field_count(mirror(), mk->compute_static_oop_field_count(mirror()));
-
-    // It might also have a component mirror.  This mirror must already exist.
-    if (k->is_array_klass()) {
-      if (k->is_flatArray_klass()) {
-        Klass* element_klass = (Klass*) FlatArrayKlass::cast(k)->element_klass();
-        assert(element_klass->is_inline_klass(), "Must be inline type component");
-        InlineKlass* vk = InlineKlass::cast(element_klass);
-        comp_mirror = Handle(THREAD, vk->val_mirror());
-      } else if (k->is_typeArray_klass()) {
-        BasicType type = TypeArrayKlass::cast(k)->element_type();
-        comp_mirror = Handle(THREAD, Universe::java_mirror(type));
-      } else {
-        assert(k->is_objArray_klass(), "Must be");
-        Klass* element_klass = ObjArrayKlass::cast(k)->element_klass();
-        assert(element_klass != NULL, "Must have an element klass");
-        oop comp_oop = element_klass->java_mirror();
-        if (element_klass->is_inline_klass()) {
-          InlineKlass* ik = InlineKlass::cast(element_klass);
-          comp_oop = k->name()->is_Q_array_signature() ? ik->val_mirror() : ik->ref_mirror();
-        }
-        comp_mirror = Handle(THREAD, comp_oop);
-      }
-      assert(comp_mirror() != NULL, "must have a mirror");
-
-      // Two-way link between the array klass and its component mirror:
-      // (array_klass) k -> mirror -> component_mirror -> array_klass -> k
-      set_component_mirror(mirror(), comp_mirror());
-      // See below for ordering dependencies between field array_klass in component mirror
-      // and java_mirror in this klass.
-    } else {
-      assert(k->is_instance_klass(), "Must be");
-
-      initialize_mirror_fields(k, mirror, protection_domain, classData, THREAD);
-      if (HAS_PENDING_EXCEPTION) {
-        // If any of the fields throws an exception like OOM remove the klass field
-        // from the mirror so GC doesn't follow it after the klass has been deallocated.
-        // This mirror looks like a primitive type, which logically it is because it
-        // it represents no class.
-        set_klass(mirror(), NULL);
-        return;
-      }
-    }
-=======
     allocate_mirror(k, /*is_scratch=*/false, protection_domain, classData, mirror, comp_mirror, CHECK);
->>>>>>> 861e3020
 
     // set the classLoader field in the java_lang_Class instance
     assert(class_loader() == k->class_loader(), "should be same");
@@ -1096,16 +1058,14 @@
       // concurrently doesn't expect a k to have a null java_mirror.
       release_set_array_klass(comp_mirror(), k);
     }
-<<<<<<< HEAD
 
     if (k->is_inline_klass()) {
       oop secondary_mirror = create_secondary_mirror(k, mirror, CHECK);
       set_primary_mirror(mirror(), mirror());
       set_secondary_mirror(mirror(), secondary_mirror);
-=======
+    }
     if (DumpSharedSpaces) {
       create_scratch_mirror(k, CHECK);
->>>>>>> 861e3020
     }
   } else {
     assert(fixup_mirror_list() != nullptr, "fixup_mirror_list not initialized");
@@ -1133,152 +1093,14 @@
 }
 
 #if INCLUDE_CDS_JAVA_HEAP
-<<<<<<< HEAD
-// Clears mirror fields. Static final fields with initial values are reloaded
-// from constant pool. The object identity hash is in the object header and is
-// not affected.
-class ResetMirrorField: public FieldClosure {
- private:
-  Handle _m;
-
- public:
-  ResetMirrorField(Handle mirror) : _m(mirror) {}
-
-  void do_field(fieldDescriptor* fd) {
-    assert(DumpSharedSpaces, "dump time only");
-    assert(_m.not_null(), "Mirror cannot be NULL");
-
-    if (fd->is_static() && fd->has_initial_value()) {
-      initialize_static_field_for_dump(fd, _m);
-      return;
-    }
-
-    BasicType ft = fd->field_type();
-    switch (ft) {
-      case T_BYTE:
-        _m()->byte_field_put(fd->offset(), 0);
-        break;
-      case T_CHAR:
-        _m()->char_field_put(fd->offset(), 0);
-        break;
-      case T_DOUBLE:
-        _m()->double_field_put(fd->offset(), 0);
-        break;
-      case T_FLOAT:
-        _m()->float_field_put(fd->offset(), 0);
-        break;
-      case T_INT:
-        _m()->int_field_put(fd->offset(), 0);
-        break;
-      case T_LONG:
-        _m()->long_field_put(fd->offset(), 0);
-        break;
-      case T_SHORT:
-        _m()->short_field_put(fd->offset(), 0);
-        break;
-      case T_BOOLEAN:
-        _m()->bool_field_put(fd->offset(), false);
-        break;
-      case T_PRIMITIVE_OBJECT:
-      case T_ARRAY:
-      case T_OBJECT: {
-        // It might be useful to cache the String field, but
-        // for now just clear out any reference field
-        oop o = _m()->obj_field(fd->offset());
-        _m()->obj_field_put(fd->offset(), NULL);
-        break;
-      }
-      default:
-        ShouldNotReachHere();
-        break;
-     }
-  }
-};
-
-void java_lang_Class::archive_basic_type_mirrors() {
-  assert(HeapShared::can_write(), "must be");
-
-  for (int t = T_BOOLEAN; t < T_VOID+1; t++) {
-    BasicType bt = (BasicType)t;
-    if (!is_reference_type(bt)) {
-      oop m = Universe::java_mirror(bt);
-      assert(m != NULL, "sanity");
-      // Update the field at _array_klass_offset to point to the relocated array klass.
-      oop archived_m = HeapShared::archive_object(m);
-      assert(archived_m != NULL, "sanity");
-
-      // Clear the fields. Just to be safe
-      Klass *k = m->klass();
-      Handle archived_mirror_h(Thread::current(), archived_m);
-      ResetMirrorField reset(archived_mirror_h);
-      InstanceKlass::cast(k)->do_nonstatic_fields(&reset);
-
-      log_trace(cds, heap, mirror)(
-        "Archived %s mirror object from " PTR_FORMAT " ==> " PTR_FORMAT,
-        type2name(bt), p2i(m), p2i(archived_m));
-
-      Universe::set_archived_basic_type_mirror_index(bt, HeapShared::append_root(archived_m));
-    }
-  }
-}
-=======
 // The "scratch mirror" stores the states of the mirror object that can be
 // decided at dump time (such as the initial values of the static fields, the
 // component mirror, etc). At runtime, more information is added to it by
 // java_lang_Class::restore_archived_mirror().
->>>>>>> 861e3020
 //
 // Essentially, /*dumptime*/create_scratch_mirror() + /*runtime*/restore_archived_mirror()
 // produces the same result as /*runtime*/create_mirror().
 //
-<<<<<<< HEAD
-// The _has_archived_raw_mirror flag is cleared at runtime when the
-// archived mirror is restored. If archived java heap data cannot
-// be used at runtime, new mirror object is created for the shared
-// class. The _has_archived_raw_mirror is cleared also during the process.
-oop java_lang_Class::archive_mirror(Klass* k) {
-  assert(HeapShared::can_write(), "must be");
-
-  // Mirror is already archived
-  if (k->has_archived_mirror_index()) {
-    assert(k->archived_java_mirror() != NULL, "no archived mirror");
-    return k->archived_java_mirror();
-  }
-
-  // No mirror
-  oop mirror = k->java_mirror();
-  if (mirror == NULL) {
-    return NULL;
-  }
-
-  if (k->is_instance_klass()) {
-    InstanceKlass *ik = InstanceKlass::cast(k);
-    assert(ik->signers() == NULL, "class with signer should have been excluded");
-
-    if (!(ik->is_shared_boot_class() || ik->is_shared_platform_class() ||
-          ik->is_shared_app_class())) {
-      // Archiving mirror for classes from non-builtin loaders is not
-      // supported.
-      return NULL;
-    }
-  }
-
-  if (k->is_inline_klass()) {
-    // Inline types have a primary mirror and a secondary mirror. Don't handle this for now. TODO:CDS
-    k->clear_java_mirror_handle();
-    return NULL;
-  }
-
-  // Now start archiving the mirror object
-  oop archived_mirror = HeapShared::archive_object(mirror);
-  if (archived_mirror == NULL) {
-    return NULL;
-  }
-
-  archived_mirror = process_archived_mirror(k, mirror, archived_mirror);
-  if (archived_mirror == NULL) {
-    return NULL;
-=======
 // Note: we archive the "scratch mirror" instead of k->java_mirror(), because the
 // latter may contain dumptime-specific information that cannot be archived
 // (e.g., ClassLoaderData*, or static fields that are modified by Java code execution).
@@ -1288,7 +1110,6 @@
       k->class_loader() != SystemDictionary::java_system_loader()) {
     // We only archive the mirrors of classes loaded by the built-in loaders
     return;
->>>>>>> 861e3020
   }
 
   Handle protection_domain, classData; // set to null. Will be reinitialized at runtime
