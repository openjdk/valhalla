--- conflicted
+++ resolved
@@ -352,15 +352,11 @@
                                                     const u1* const permitted_subclasses_attribute_start,
                                                     TRAPS);
 
-<<<<<<< HEAD
   u2 parse_classfile_preload_attribute(const ClassFileStream* const cfs,
                                                     const u1* const preload_attribute_start,
                                                     TRAPS);
 
-  u2 parse_classfile_record_attribute(const ClassFileStream* const cfs,
-=======
   u4 parse_classfile_record_attribute(const ClassFileStream* const cfs,
->>>>>>> 242a2e63
                                       const ConstantPool* cp,
                                       const u1* const record_attribute_start,
                                       TRAPS);
