/*
 * Copyright (c) 1997, 2022, Oracle and/or its affiliates. All rights reserved.
 * DO NOT ALTER OR REMOVE COPYRIGHT NOTICES OR THIS FILE HEADER.
 *
 * This code is free software; you can redistribute it and/or modify it
 * under the terms of the GNU General Public License version 2 only, as
 * published by the Free Software Foundation.
 *
 * This code is distributed in the hope that it will be useful, but WITHOUT
 * ANY WARRANTY; without even the implied warranty of MERCHANTABILITY or
 * FITNESS FOR A PARTICULAR PURPOSE.  See the GNU General Public License
 * version 2 for more details (a copy is included in the LICENSE file that
 * accompanied this code).
 *
 * You should have received a copy of the GNU General Public License version
 * 2 along with this work; if not, write to the Free Software Foundation,
 * Inc., 51 Franklin St, Fifth Floor, Boston, MA 02110-1301 USA.
 *
 * Please contact Oracle, 500 Oracle Parkway, Redwood Shores, CA 94065 USA
 * or visit www.oracle.com if you need additional information or have any
 * questions.
 *
 */

#ifndef SHARE_CLASSFILE_CLASSFILEPARSER_HPP
#define SHARE_CLASSFILE_CLASSFILEPARSER_HPP

#include "memory/referenceType.hpp"
#include "oops/annotations.hpp"
#include "oops/constantPool.hpp"
#include "oops/instanceKlass.hpp"
#include "oops/typeArrayOop.hpp"
#include "utilities/accessFlags.hpp"

class Annotations;
template <typename T>
class Array;
class ClassFileStream;
class ClassLoaderData;
class ClassLoadInfo;
class ClassInstanceInfo;
class CompressedLineNumberWriteStream;
class ConstMethod;
class FieldInfo;
template <typename T>
class GrowableArray;
class InstanceKlass;
class RecordComponent;
class Symbol;
class TempNewSymbol;
class FieldLayoutBuilder;

// Utility to collect and compact oop maps during layout
class OopMapBlocksBuilder : public ResourceObj {
 public:
  OopMapBlock* _nonstatic_oop_maps;
  unsigned int _nonstatic_oop_map_count;
  unsigned int _max_nonstatic_oop_maps;

  OopMapBlocksBuilder(unsigned int  max_blocks);
  OopMapBlock* last_oop_map() const;
  void initialize_inherited_blocks(OopMapBlock* blocks, unsigned int nof_blocks);
  void add(int offset, int count);
  void copy(OopMapBlock* dst);
  void compact();
  void print_on(outputStream* st) const;
  void print_value_on(outputStream* st) const;
};

// Values needed for oopmap and InstanceKlass creation
class FieldLayoutInfo : public ResourceObj {
 public:
  OopMapBlocksBuilder* oop_map_blocks;
  int _instance_size;
  int _nonstatic_field_size;
  int _static_field_size;
  bool  _has_nonstatic_fields;
  bool  _is_naturally_atomic;
  bool _has_inline_fields;
};

// Parser for for .class files
//
// The bytes describing the class file structure is read from a Stream object

class ClassFileParser {
  friend class FieldLayoutBuilder;
  friend class FieldLayout;

  class ClassAnnotationCollector;
  class FieldAllocationCount;
  class FieldAnnotationCollector;

 public:
  // The ClassFileParser has an associated "publicity" level
  // It is used to control which subsystems (if any)
  // will observe the parsing (logging, events, tracing).
  // Default level is "BROADCAST", which is equivalent to
  // a "public" parsing attempt.
  //
  // "INTERNAL" level should be entirely private to the
  // caller - this allows for internal reuse of ClassFileParser
  //
  enum Publicity {
    INTERNAL,
    BROADCAST
  };

  enum { LegalClass, LegalField, LegalMethod }; // used to verify unqualified names

 private:
  // Potentially unaligned pointer to various 16-bit entries in the class file
  typedef void unsafe_u2;

  const ClassFileStream* _stream; // Actual input stream
  Symbol* _class_name;
  mutable ClassLoaderData* _loader_data;
  const bool _is_hidden;
  const bool _can_access_vm_annotations;
  int _orig_cp_size;

  // Metadata created before the instance klass is created.  Must be deallocated
  // if not transferred to the InstanceKlass upon successful class loading
  // in which case these pointers have been set to NULL.
  const InstanceKlass* _super_klass;
  ConstantPool* _cp;
  Array<u2>* _fields;
  Array<Method*>* _methods;
  Array<u2>* _inner_classes;
  Array<u2>* _nest_members;
  u2 _nest_host;
  Array<u2>* _permitted_subclasses;
  Array<u2>* _preload_classes;
  Array<RecordComponent*>* _record_components;
  Array<InstanceKlass*>* _local_interfaces;
  GrowableArray<u2>* _local_interface_indexes;
  Array<InstanceKlass*>* _transitive_interfaces;
  Annotations* _combined_annotations;
  AnnotationArray* _class_annotations;
  AnnotationArray* _class_type_annotations;
  Array<AnnotationArray*>* _fields_annotations;
  Array<AnnotationArray*>* _fields_type_annotations;
  InstanceKlass* _klass;  // InstanceKlass* once created.
  InstanceKlass* _klass_to_deallocate; // an InstanceKlass* to be destroyed

  ClassAnnotationCollector* _parsed_annotations;
  FieldAllocationCount* _fac;
  FieldLayoutInfo* _field_info;
  Array<InlineKlass*>* _inline_type_field_klasses;
  const intArray* _method_ordering;
  GrowableArray<Method*>* _all_mirandas;

  enum { fixed_buffer_size = 128 };
  u_char _linenumbertable_buffer[fixed_buffer_size];

  // Size of Java vtable (in words)
  int _vtable_size;
  int _itable_size;

  int _num_miranda_methods;

  int _alignment;
  int _first_field_offset;
  int _exact_size_in_bytes;

  ReferenceType _rt;
  Handle _protection_domain;
  AccessFlags _access_flags;

  // for tracing and notifications
  Publicity _pub_level;

  // Used to keep track of whether a constant pool item 19 or 20 is found.  These
  // correspond to CONSTANT_Module and CONSTANT_Package tags and are not allowed
  // in regular class files.  For class file version >= 53, a CFE cannot be thrown
  // immediately when these are seen because a NCDFE must be thrown if the class's
  // access_flags have ACC_MODULE set.  But, the access_flags haven't been looked
  // at yet.  So, the bad constant pool item is cached here.  A value of zero
  // means that no constant pool item 19 or 20 was found.
  short _bad_constant_seen;

  // class attributes parsed before the instance klass is created:
  bool _synthetic_flag;
  int _sde_length;
  const char* _sde_buffer;
  u2 _sourcefile_index;
  u2 _generic_signature_index;

  u2 _major_version;
  u2 _minor_version;
  u2 _this_class_index;
  u2 _super_class_index;
  u2 _itfs_len;
  u2 _java_fields_count;

  bool _need_verify;
  bool _relax_verify;

  bool _has_nonstatic_concrete_methods;
  bool _declares_nonstatic_concrete_methods;
  bool _has_final_method;
  bool _has_contended_fields;

  bool _has_inline_type_fields;
  bool _has_nonstatic_fields;
  bool _is_empty_inline_type;
  bool _is_naturally_atomic;
  bool _is_declared_atomic;
  bool _carries_value_modifier;      // Has ACC_VALUE mddifier or one of its super types has
  bool _carries_identity_modifier;   // Has ACC_IDENTITY modifier or one of its super types has

  // precomputed flags
  bool _has_finalizer;
  bool _has_empty_finalizer;
  bool _has_vanilla_constructor;
  int _max_bootstrap_specifier_index;  // detects BSS values

  void parse_stream(const ClassFileStream* const stream, TRAPS);

  void mangle_hidden_class_name(InstanceKlass* const ik);

  void post_process_parsed_stream(const ClassFileStream* const stream,
                                  ConstantPool* cp,
                                  TRAPS);

  void fill_instance_klass(InstanceKlass* ik, bool cf_changed_in_CFLH,
                           const ClassInstanceInfo& cl_inst_info, TRAPS);

  void set_klass(InstanceKlass* instance);

  void set_class_bad_constant_seen(short bad_constant);
  short class_bad_constant_seen() { return  _bad_constant_seen; }
  void set_class_synthetic_flag(bool x)        { _synthetic_flag = x; }
  void set_class_sourcefile_index(u2 x)        { _sourcefile_index = x; }
  void set_class_generic_signature_index(u2 x) { _generic_signature_index = x; }
  void set_class_sde_buffer(const char* x, int len)  { _sde_buffer = x; _sde_length = len; }

  void create_combined_annotations(TRAPS);
  void apply_parsed_class_attributes(InstanceKlass* k);  // update k
  void apply_parsed_class_metadata(InstanceKlass* k, int fields_count);
  void clear_class_metadata();

  // Constant pool parsing
  void parse_constant_pool_entries(const ClassFileStream* const stream,
                                   ConstantPool* cp,
                                   const int length,
                                   TRAPS);

  void parse_constant_pool(const ClassFileStream* const cfs,
                           ConstantPool* const cp,
                           const int length,
                           TRAPS);

  // Interface parsing
  void parse_interfaces(const ClassFileStream* const stream,
                        const int itfs_len,
                        ConstantPool* const cp,
                        bool* has_nonstatic_concrete_methods,
                        bool* is_declared_atomic,
                        TRAPS);

  const InstanceKlass* parse_super_class(ConstantPool* const cp,
                                         const int super_class_index,
                                         const bool need_verify,
                                         TRAPS);

  // Field parsing
  void parse_field_attributes(const ClassFileStream* const cfs,
                              u2 attributes_count,
                              bool is_static,
                              u2 signature_index,
                              u2* const constantvalue_index_addr,
                              bool* const is_synthetic_addr,
                              u2* const generic_signature_index_addr,
                              FieldAnnotationCollector* parsed_annotations,
                              TRAPS);

  void parse_fields(const ClassFileStream* const cfs,
                    AccessFlags class_access_flags,
                    FieldAllocationCount* const fac,
                    ConstantPool* cp,
                    const int cp_size,
                    u2* const java_fields_count_ptr,
                    TRAPS);

  // Method parsing
  Method* parse_method(const ClassFileStream* const cfs,
                       bool is_interface,
<<<<<<< HEAD
                       bool is_value_class,
=======
                       bool is_inline_type,
                       bool is_abstract_type,
>>>>>>> c7a75211
                       const ConstantPool* cp,
                       AccessFlags* const promoted_flags,
                       TRAPS);

  void parse_methods(const ClassFileStream* const cfs,
                     bool is_interface,
<<<<<<< HEAD
                     bool is_value_class,
=======
                     bool is_inline_type,
                     bool is_abstract_type,
>>>>>>> c7a75211
                     AccessFlags* const promoted_flags,
                     bool* const has_final_method,
                     bool* const declares_nonstatic_concrete_methods,
                     TRAPS);

  const unsafe_u2* parse_exception_table(const ClassFileStream* const stream,
                                         u4 code_length,
                                         u4 exception_table_length,
                                         TRAPS);

  void parse_linenumber_table(u4 code_attribute_length,
                              u4 code_length,
                              CompressedLineNumberWriteStream**const write_stream,
                              TRAPS);

  const unsafe_u2* parse_localvariable_table(const ClassFileStream* const cfs,
                                             u4 code_length,
                                             u2 max_locals,
                                             u4 code_attribute_length,
                                             u2* const localvariable_table_length,
                                             bool isLVTT,
                                             TRAPS);

  const unsafe_u2* parse_checked_exceptions(const ClassFileStream* const cfs,
                                            u2* const checked_exceptions_length,
                                            u4 method_attribute_length,
                                            TRAPS);

  // Classfile attribute parsing
  u2 parse_generic_signature_attribute(const ClassFileStream* const cfs, TRAPS);
  void parse_classfile_sourcefile_attribute(const ClassFileStream* const cfs, TRAPS);
  void parse_classfile_source_debug_extension_attribute(const ClassFileStream* const cfs,
                                                        int length,
                                                        TRAPS);

  // Check for circularity in InnerClasses attribute.
  bool check_inner_classes_circularity(const ConstantPool* cp, int length, TRAPS);

  u2   parse_classfile_inner_classes_attribute(const ClassFileStream* const cfs,
                                               const ConstantPool* cp,
                                               const u1* const inner_classes_attribute_start,
                                               bool parsed_enclosingmethod_attribute,
                                               u2 enclosing_method_class_index,
                                               u2 enclosing_method_method_index,
                                               TRAPS);

  u2 parse_classfile_nest_members_attribute(const ClassFileStream* const cfs,
                                            const u1* const nest_members_attribute_start,
                                            TRAPS);

  u2 parse_classfile_permitted_subclasses_attribute(const ClassFileStream* const cfs,
                                                    const u1* const permitted_subclasses_attribute_start,
                                                    TRAPS);

  u2 parse_classfile_preload_attribute(const ClassFileStream* const cfs,
                                                    const u1* const preload_attribute_start,
                                                    TRAPS);

  u2 parse_classfile_record_attribute(const ClassFileStream* const cfs,
                                      const ConstantPool* cp,
                                      const u1* const record_attribute_start,
                                      TRAPS);

  void parse_classfile_attributes(const ClassFileStream* const cfs,
                                  ConstantPool* cp,
                                  ClassAnnotationCollector* parsed_annotations,
                                  TRAPS);

  void parse_classfile_synthetic_attribute();
  void parse_classfile_signature_attribute(const ClassFileStream* const cfs, TRAPS);
  void parse_classfile_bootstrap_methods_attribute(const ClassFileStream* const cfs,
                                                   ConstantPool* cp,
                                                   u4 attribute_length,
                                                   TRAPS);

  // Annotations handling
  AnnotationArray* assemble_annotations(const u1* const runtime_visible_annotations,
                                        int runtime_visible_annotations_length,
                                        const u1* const runtime_invisible_annotations,
                                        int runtime_invisible_annotations_length,
                                        TRAPS);

  void set_precomputed_flags(InstanceKlass* k);

  // Format checker methods
  void classfile_parse_error(const char* msg, TRAPS) const;
  void classfile_parse_error(const char* msg, int index, TRAPS) const;
  void classfile_parse_error(const char* msg, const char *name, TRAPS) const;
  void classfile_parse_error(const char* msg,
                             int index,
                             const char *name,
                             TRAPS) const;
  void classfile_parse_error(const char* msg,
                             const char* name,
                             const char* signature,
                             TRAPS) const;

  void classfile_icce_error(const char* msg,
                            const Klass* k,
                            TRAPS) const;

  void classfile_ucve_error(const char* msg,
                            const Symbol* class_name,
                            u2 major,
                            u2 minor,
                            TRAPS) const;

  inline void guarantee_property(bool b, const char* msg, TRAPS) const {
    if (!b) { classfile_parse_error(msg, THREAD); return; }
  }

  void report_assert_property_failure(const char* msg, TRAPS) const PRODUCT_RETURN;
  void report_assert_property_failure(const char* msg, int index, TRAPS) const PRODUCT_RETURN;

  inline void assert_property(bool b, const char* msg, TRAPS) const {
#ifdef ASSERT
    if (!b) {
      report_assert_property_failure(msg, THREAD);
    }
#endif
  }

  inline void assert_property(bool b, const char* msg, int index, TRAPS) const {
#ifdef ASSERT
    if (!b) {
      report_assert_property_failure(msg, index, THREAD);
    }
#endif
  }

  inline void check_property(bool property,
                             const char* msg,
                             int index,
                             TRAPS) const {
    if (_need_verify) {
      guarantee_property(property, msg, index, CHECK);
    } else {
      assert_property(property, msg, index, CHECK);
    }
  }

  inline void check_property(bool property, const char* msg, TRAPS) const {
    if (_need_verify) {
      guarantee_property(property, msg, CHECK);
    } else {
      assert_property(property, msg, CHECK);
    }
  }

  inline void guarantee_property(bool b,
                                 const char* msg,
                                 int index,
                                 TRAPS) const {
    if (!b) { classfile_parse_error(msg, index, THREAD); return; }
  }

  inline void guarantee_property(bool b,
                                 const char* msg,
                                 const char *name,
                                 TRAPS) const {
    if (!b) { classfile_parse_error(msg, name, THREAD); return; }
  }

  inline void guarantee_property(bool b,
                                 const char* msg,
                                 int index,
                                 const char *name,
                                 TRAPS) const {
    if (!b) { classfile_parse_error(msg, index, name, THREAD); return; }
  }

  void throwIllegalSignature(const char* type,
                             const Symbol* name,
                             const Symbol* sig,
                             TRAPS) const;

  void throwInlineTypeLimitation(THREAD_AND_LOCATION_DECL,
                                 const char* msg,
                                 const Symbol* name = NULL,
                                 const Symbol* sig  = NULL) const;

  void verify_constantvalue(const ConstantPool* const cp,
                            int constantvalue_index,
                            int signature_index,
                            TRAPS) const;

  void verify_legal_utf8(const unsigned char* buffer, int length, TRAPS) const;
  void verify_legal_class_name(const Symbol* name, TRAPS) const;
  void verify_legal_field_name(const Symbol* name, TRAPS) const;
  void verify_legal_method_name(const Symbol* name, TRAPS) const;

  void verify_legal_field_signature(const Symbol* fieldname,
                                    const Symbol* signature,
                                    TRAPS) const;
  int  verify_legal_method_signature(const Symbol* methodname,
                                     const Symbol* signature,
                                     TRAPS) const;
  void verify_legal_name_with_signature(const Symbol* name,
                                        const Symbol* signature,
                                        TRAPS) const;

  void verify_class_version(u2 major, u2 minor, Symbol* class_name, TRAPS);

  void verify_legal_class_modifiers(jint flags, const char* name, bool is_Object, TRAPS) const;
  void verify_legal_field_modifiers(jint flags,
                                    AccessFlags class_access_flags,
                                    TRAPS) const;
  void verify_legal_method_modifiers(jint flags,
<<<<<<< HEAD
                                     AccessFlags class_access_flags,
=======
                                     bool is_interface,
                                     bool is_inline_type,
                                     bool is_abstract_type,
>>>>>>> c7a75211
                                     const Symbol* name,
                                     TRAPS) const;

  void check_super_class_access(const InstanceKlass* this_klass,
                                TRAPS);

  void check_super_interface_access(const InstanceKlass* this_klass,
                                    TRAPS);

  const char* skip_over_field_signature(const char* signature,
                                        bool void_ok,
                                        unsigned int length,
                                        TRAPS) const;

  // Wrapper for constantTag.is_klass_[or_]reference.
  // In older versions of the VM, Klass*s cannot sneak into early phases of
  // constant pool construction, but in later versions they can.
  // %%% Let's phase out the old is_klass_reference.
  bool valid_klass_reference_at(int index) const {
    return _cp->is_within_bounds(index) &&
             _cp->tag_at(index).is_klass_or_reference();
  }

  // Checks that the cpool index is in range and is a utf8
  bool valid_symbol_at(int cpool_index) const {
    return _cp->is_within_bounds(cpool_index) &&
             _cp->tag_at(cpool_index).is_utf8();
  }

  void copy_localvariable_table(const ConstMethod* cm,
                                int lvt_cnt,
                                u2* const localvariable_table_length,
                                const unsafe_u2** const localvariable_table_start,
                                int lvtt_cnt,
                                u2* const localvariable_type_table_length,
                                const unsafe_u2** const localvariable_type_table_start,
                                TRAPS);

  void copy_method_annotations(ConstMethod* cm,
                               const u1* runtime_visible_annotations,
                               int runtime_visible_annotations_length,
                               const u1* runtime_invisible_annotations,
                               int runtime_invisible_annotations_length,
                               const u1* runtime_visible_parameter_annotations,
                               int runtime_visible_parameter_annotations_length,
                               const u1* runtime_invisible_parameter_annotations,
                               int runtime_invisible_parameter_annotations_length,
                               const u1* runtime_visible_type_annotations,
                               int runtime_visible_type_annotations_length,
                               const u1* runtime_invisible_type_annotations,
                               int runtime_invisible_type_annotations_length,
                               const u1* annotation_default,
                               int annotation_default_length,
                               TRAPS);

  void update_class_name(Symbol* new_name);

  // Check if the class file supports inline types
  bool supports_inline_types() const;

 public:
  ClassFileParser(ClassFileStream* stream,
                  Symbol* name,
                  ClassLoaderData* loader_data,
                  const ClassLoadInfo* cl_info,
                  Publicity pub_level,
                  TRAPS);

  ~ClassFileParser();

  InstanceKlass* create_instance_klass(bool cf_changed_in_CFLH, const ClassInstanceInfo& cl_inst_info, TRAPS);

  const ClassFileStream* clone_stream() const;

  void set_klass_to_deallocate(InstanceKlass* klass);

  int static_field_size() const;
  int total_oop_map_count() const;
  jint layout_size() const;

  int vtable_size() const { return _vtable_size; }
  int itable_size() const { return _itable_size; }

  u2 this_class_index() const { return _this_class_index; }

  bool is_hidden() const { return _is_hidden; }
  bool is_interface() const { return _access_flags.is_interface(); }
<<<<<<< HEAD
  bool is_inline_type() const { return _access_flags.is_value_class() && !_access_flags.is_interface() && !_access_flags.is_abstract(); }
  bool is_value_class() const { return _access_flags.is_value_class(); }
  bool is_abstract_class() const { return _access_flags.is_abstract(); }
=======
  bool is_inline_type() const { return _access_flags.is_value_class(); }
  bool is_abstract_type() const { return _access_flags.is_abstract(); }
  bool is_permits_value_class() const { return _access_flags.is_permits_value_class(); }
>>>>>>> c7a75211
  bool is_identity_class() const { return _access_flags.is_identity_class(); }
  bool is_value_capable_class() const;
  bool has_inline_fields() const { return _has_inline_type_fields; }
  bool carries_identity_modifier() const { return _carries_identity_modifier; }
  void set_carries_identity_modifier() { _carries_identity_modifier = true; }
  bool carries_value_modifier() const { return _carries_value_modifier; }
  void set_carries_value_modifier() { _carries_value_modifier = true; }

  u2 java_fields_count() const { return _java_fields_count; }

  ClassLoaderData* loader_data() const { return _loader_data; }
  const Symbol* class_name() const { return _class_name; }
  const InstanceKlass* super_klass() const { return _super_klass; }

  ReferenceType reference_type() const { return _rt; }
  AccessFlags access_flags() const { return _access_flags; }

  bool is_internal() const { return INTERNAL == _pub_level; }

  static bool verify_unqualified_name(const char* name, unsigned int length, int type);

#ifdef ASSERT
  static bool is_internal_format(Symbol* class_name);
#endif

};

#endif // SHARE_CLASSFILE_CLASSFILEPARSER_HPP<|MERGE_RESOLUTION|>--- conflicted
+++ resolved
@@ -286,24 +286,16 @@
   // Method parsing
   Method* parse_method(const ClassFileStream* const cfs,
                        bool is_interface,
-<<<<<<< HEAD
                        bool is_value_class,
-=======
-                       bool is_inline_type,
-                       bool is_abstract_type,
->>>>>>> c7a75211
+                       bool is_abstract_class,
                        const ConstantPool* cp,
                        AccessFlags* const promoted_flags,
                        TRAPS);
 
   void parse_methods(const ClassFileStream* const cfs,
                      bool is_interface,
-<<<<<<< HEAD
                      bool is_value_class,
-=======
-                     bool is_inline_type,
-                     bool is_abstract_type,
->>>>>>> c7a75211
+                     bool is_abstract_class,
                      AccessFlags* const promoted_flags,
                      bool* const has_final_method,
                      bool* const declares_nonstatic_concrete_methods,
@@ -512,13 +504,7 @@
                                     AccessFlags class_access_flags,
                                     TRAPS) const;
   void verify_legal_method_modifiers(jint flags,
-<<<<<<< HEAD
                                      AccessFlags class_access_flags,
-=======
-                                     bool is_interface,
-                                     bool is_inline_type,
-                                     bool is_abstract_type,
->>>>>>> c7a75211
                                      const Symbol* name,
                                      TRAPS) const;
 
@@ -606,15 +592,9 @@
 
   bool is_hidden() const { return _is_hidden; }
   bool is_interface() const { return _access_flags.is_interface(); }
-<<<<<<< HEAD
   bool is_inline_type() const { return _access_flags.is_value_class() && !_access_flags.is_interface() && !_access_flags.is_abstract(); }
   bool is_value_class() const { return _access_flags.is_value_class(); }
   bool is_abstract_class() const { return _access_flags.is_abstract(); }
-=======
-  bool is_inline_type() const { return _access_flags.is_value_class(); }
-  bool is_abstract_type() const { return _access_flags.is_abstract(); }
-  bool is_permits_value_class() const { return _access_flags.is_permits_value_class(); }
->>>>>>> c7a75211
   bool is_identity_class() const { return _access_flags.is_identity_class(); }
   bool is_value_capable_class() const;
   bool has_inline_fields() const { return _has_inline_type_fields; }
