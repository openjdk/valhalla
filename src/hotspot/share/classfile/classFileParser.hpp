/*
 * Copyright (c) 1997, 2022, Oracle and/or its affiliates. All rights reserved.
 * DO NOT ALTER OR REMOVE COPYRIGHT NOTICES OR THIS FILE HEADER.
 *
 * This code is free software; you can redistribute it and/or modify it
 * under the terms of the GNU General Public License version 2 only, as
 * published by the Free Software Foundation.
 *
 * This code is distributed in the hope that it will be useful, but WITHOUT
 * ANY WARRANTY; without even the implied warranty of MERCHANTABILITY or
 * FITNESS FOR A PARTICULAR PURPOSE.  See the GNU General Public License
 * version 2 for more details (a copy is included in the LICENSE file that
 * accompanied this code).
 *
 * You should have received a copy of the GNU General Public License version
 * 2 along with this work; if not, write to the Free Software Foundation,
 * Inc., 51 Franklin St, Fifth Floor, Boston, MA 02110-1301 USA.
 *
 * Please contact Oracle, 500 Oracle Parkway, Redwood Shores, CA 94065 USA
 * or visit www.oracle.com if you need additional information or have any
 * questions.
 *
 */

#ifndef SHARE_CLASSFILE_CLASSFILEPARSER_HPP
#define SHARE_CLASSFILE_CLASSFILEPARSER_HPP

#include "memory/referenceType.hpp"
#include "oops/annotations.hpp"
#include "oops/constantPool.hpp"
#include "oops/instanceKlass.hpp"
#include "oops/typeArrayOop.hpp"
#include "utilities/accessFlags.hpp"

class Annotations;
template <typename T>
class Array;
class ClassFileStream;
class ClassLoaderData;
class ClassLoadInfo;
class ClassInstanceInfo;
class CompressedLineNumberWriteStream;
class ConstMethod;
class FieldInfo;
template <typename T>
class GrowableArray;
class InstanceKlass;
class RecordComponent;
class Symbol;
class FieldLayoutBuilder;

// Utility to collect and compact oop maps during layout
class OopMapBlocksBuilder : public ResourceObj {
 public:
  OopMapBlock* _nonstatic_oop_maps;
  unsigned int _nonstatic_oop_map_count;
  unsigned int _max_nonstatic_oop_maps;

  OopMapBlocksBuilder(unsigned int  max_blocks);
  OopMapBlock* last_oop_map() const;
  void initialize_inherited_blocks(OopMapBlock* blocks, unsigned int nof_blocks);
  void add(int offset, int count);
  void copy(OopMapBlock* dst);
  void compact();
  void print_on(outputStream* st) const;
  void print_value_on(outputStream* st) const;
};

// Values needed for oopmap and InstanceKlass creation
class FieldLayoutInfo : public ResourceObj {
 public:
  OopMapBlocksBuilder* oop_map_blocks;
  int _instance_size;
  int _nonstatic_field_size;
  int _static_field_size;
  bool  _has_nonstatic_fields;
  bool  _is_naturally_atomic;
  bool _has_inline_fields;
};

// Parser for for .class files
//
// The bytes describing the class file structure is read from a Stream object

class ClassFileParser {
  friend class FieldLayoutBuilder;
  friend class FieldLayout;

  class ClassAnnotationCollector;
  class FieldAllocationCount;
  class FieldAnnotationCollector;

 public:
  // The ClassFileParser has an associated "publicity" level
  // It is used to control which subsystems (if any)
  // will observe the parsing (logging, events, tracing).
  // Default level is "BROADCAST", which is equivalent to
  // a "public" parsing attempt.
  //
  // "INTERNAL" level should be entirely private to the
  // caller - this allows for internal reuse of ClassFileParser
  //
  enum Publicity {
    INTERNAL,
    BROADCAST
  };

  enum { LegalClass, LegalField, LegalMethod }; // used to verify unqualified names

 private:
  // Potentially unaligned pointer to various 16-bit entries in the class file
  typedef void unsafe_u2;

  const ClassFileStream* _stream; // Actual input stream
  Symbol* _class_name;
  mutable ClassLoaderData* _loader_data;
  const bool _is_hidden;
  const bool _can_access_vm_annotations;
  int _orig_cp_size;

  // Metadata created before the instance klass is created.  Must be deallocated
  // if not transferred to the InstanceKlass upon successful class loading
  // in which case these pointers have been set to NULL.
  const InstanceKlass* _super_klass;
  ConstantPool* _cp;
  Array<u2>* _fields;
  Array<Method*>* _methods;
  Array<u2>* _inner_classes;
  Array<u2>* _nest_members;
  u2 _nest_host;
  Array<u2>* _permitted_subclasses;
  Array<u2>* _preload_classes;
  Array<RecordComponent*>* _record_components;
  Array<InstanceKlass*>* _local_interfaces;
  GrowableArray<u2>* _local_interface_indexes;
  Array<InstanceKlass*>* _transitive_interfaces;
  Annotations* _combined_annotations;
  AnnotationArray* _class_annotations;
  AnnotationArray* _class_type_annotations;
  Array<AnnotationArray*>* _fields_annotations;
  Array<AnnotationArray*>* _fields_type_annotations;
  InstanceKlass* _klass;  // InstanceKlass* once created.
  InstanceKlass* _klass_to_deallocate; // an InstanceKlass* to be destroyed

  ClassAnnotationCollector* _parsed_annotations;
  FieldAllocationCount* _fac;
  FieldLayoutInfo* _field_info;
  Array<InlineKlass*>* _inline_type_field_klasses;
  const intArray* _method_ordering;
  GrowableArray<Method*>* _all_mirandas;

  enum { fixed_buffer_size = 128 };
  u_char _linenumbertable_buffer[fixed_buffer_size];

  // Size of Java vtable (in words)
  int _vtable_size;
  int _itable_size;

  int _num_miranda_methods;

  int _alignment;
  int _first_field_offset;
  int _exact_size_in_bytes;

  Handle _protection_domain;
  AccessFlags _access_flags;

  // for tracing and notifications
  Publicity _pub_level;

  // Used to keep track of whether a constant pool item 19 or 20 is found.  These
  // correspond to CONSTANT_Module and CONSTANT_Package tags and are not allowed
  // in regular class files.  For class file version >= 53, a CFE cannot be thrown
  // immediately when these are seen because a NCDFE must be thrown if the class's
  // access_flags have ACC_MODULE set.  But, the access_flags haven't been looked
  // at yet.  So, the bad constant pool item is cached here.  A value of zero
  // means that no constant pool item 19 or 20 was found.
  short _bad_constant_seen;

  // class attributes parsed before the instance klass is created:
  bool _synthetic_flag;
  int _sde_length;
  const char* _sde_buffer;
  u2 _sourcefile_index;
  u2 _generic_signature_index;

  u2 _major_version;
  u2 _minor_version;
  u2 _this_class_index;
  u2 _super_class_index;
  u2 _itfs_len;
  u2 _java_fields_count;

  bool _need_verify;
  bool _relax_verify;

  bool _has_nonstatic_concrete_methods;
  bool _declares_nonstatic_concrete_methods;
  bool _has_localvariable_table;
  bool _has_final_method;
  bool _has_contended_fields;

  bool _has_inline_type_fields;
  bool _has_nonstatic_fields;
  bool _is_empty_inline_type;
  bool _is_naturally_atomic;
  bool _is_declared_atomic;
  bool _carries_value_modifier;      // Has ACC_VALUE mddifier or one of its super types has
  bool _carries_identity_modifier;   // Has ACC_IDENTITY modifier or one of its super types has

  // precomputed flags
  bool _has_finalizer;
  bool _has_empty_finalizer;
  bool _has_vanilla_constructor;
  int _max_bootstrap_specifier_index;  // detects BSS values

  void parse_stream(const ClassFileStream* const stream, TRAPS);

  void mangle_hidden_class_name(InstanceKlass* const ik);

  void post_process_parsed_stream(const ClassFileStream* const stream,
                                  ConstantPool* cp,
                                  TRAPS);

  void fill_instance_klass(InstanceKlass* ik, bool cf_changed_in_CFLH,
                           const ClassInstanceInfo& cl_inst_info, TRAPS);

  void set_klass(InstanceKlass* instance);

  void set_class_bad_constant_seen(short bad_constant);
  short class_bad_constant_seen() { return  _bad_constant_seen; }
  void set_class_synthetic_flag(bool x)        { _synthetic_flag = x; }
  void set_class_sourcefile_index(u2 x)        { _sourcefile_index = x; }
  void set_class_generic_signature_index(u2 x) { _generic_signature_index = x; }
  void set_class_sde_buffer(const char* x, int len)  { _sde_buffer = x; _sde_length = len; }

  void create_combined_annotations(TRAPS);
  void apply_parsed_class_attributes(InstanceKlass* k);  // update k
  void apply_parsed_class_metadata(InstanceKlass* k, int fields_count);
  void clear_class_metadata();

  // Constant pool parsing
  void parse_constant_pool_entries(const ClassFileStream* const stream,
                                   ConstantPool* cp,
                                   const int length,
                                   TRAPS);

  void parse_constant_pool(const ClassFileStream* const cfs,
                           ConstantPool* const cp,
                           const int length,
                           TRAPS);

  // Interface parsing
  void parse_interfaces(const ClassFileStream* const stream,
                        const int itfs_len,
                        ConstantPool* const cp,
                        bool* has_nonstatic_concrete_methods,
                        bool* is_declared_atomic,
                        TRAPS);

  const InstanceKlass* parse_super_class(ConstantPool* const cp,
                                         const int super_class_index,
                                         const bool need_verify,
                                         TRAPS);

  // Field parsing
  void parse_field_attributes(const ClassFileStream* const cfs,
                              u2 attributes_count,
                              bool is_static,
                              u2 signature_index,
                              u2* const constantvalue_index_addr,
                              bool* const is_synthetic_addr,
                              u2* const generic_signature_index_addr,
                              FieldAnnotationCollector* parsed_annotations,
                              TRAPS);

  void parse_fields(const ClassFileStream* const cfs,
                    AccessFlags class_access_flags,
                    FieldAllocationCount* const fac,
                    ConstantPool* cp,
                    const int cp_size,
                    u2* const java_fields_count_ptr,
                    TRAPS);

  // Method parsing
  Method* parse_method(const ClassFileStream* const cfs,
                       bool is_interface,
                       bool is_value_class,
                       bool is_abstract_class,
                       const ConstantPool* cp,
                       bool* const has_localvariable_table,
                       TRAPS);

  void parse_methods(const ClassFileStream* const cfs,
                     bool is_interface,
<<<<<<< HEAD
                     bool is_value_class,
                     bool is_abstract_class,
                     AccessFlags* const promoted_flags,
=======
                     bool* const has_localvariable_table,
>>>>>>> 33f3bd8f
                     bool* const has_final_method,
                     bool* const declares_nonstatic_concrete_methods,
                     TRAPS);

  const unsafe_u2* parse_exception_table(const ClassFileStream* const stream,
                                         u4 code_length,
                                         u4 exception_table_length,
                                         TRAPS);

  void parse_linenumber_table(u4 code_attribute_length,
                              u4 code_length,
                              CompressedLineNumberWriteStream**const write_stream,
                              TRAPS);

  const unsafe_u2* parse_localvariable_table(const ClassFileStream* const cfs,
                                             u4 code_length,
                                             u2 max_locals,
                                             u4 code_attribute_length,
                                             u2* const localvariable_table_length,
                                             bool isLVTT,
                                             TRAPS);

  const unsafe_u2* parse_checked_exceptions(const ClassFileStream* const cfs,
                                            u2* const checked_exceptions_length,
                                            u4 method_attribute_length,
                                            TRAPS);

  // Classfile attribute parsing
  u2 parse_generic_signature_attribute(const ClassFileStream* const cfs, TRAPS);
  void parse_classfile_sourcefile_attribute(const ClassFileStream* const cfs, TRAPS);
  void parse_classfile_source_debug_extension_attribute(const ClassFileStream* const cfs,
                                                        int length,
                                                        TRAPS);

  // Check for circularity in InnerClasses attribute.
  bool check_inner_classes_circularity(const ConstantPool* cp, int length, TRAPS);

  u2   parse_classfile_inner_classes_attribute(const ClassFileStream* const cfs,
                                               const ConstantPool* cp,
                                               const u1* const inner_classes_attribute_start,
                                               bool parsed_enclosingmethod_attribute,
                                               u2 enclosing_method_class_index,
                                               u2 enclosing_method_method_index,
                                               TRAPS);

  u2 parse_classfile_nest_members_attribute(const ClassFileStream* const cfs,
                                            const u1* const nest_members_attribute_start,
                                            TRAPS);

  u2 parse_classfile_permitted_subclasses_attribute(const ClassFileStream* const cfs,
                                                    const u1* const permitted_subclasses_attribute_start,
                                                    TRAPS);

  u2 parse_classfile_preload_attribute(const ClassFileStream* const cfs,
                                                    const u1* const preload_attribute_start,
                                                    TRAPS);

  u2 parse_classfile_record_attribute(const ClassFileStream* const cfs,
                                      const ConstantPool* cp,
                                      const u1* const record_attribute_start,
                                      TRAPS);

  void parse_classfile_attributes(const ClassFileStream* const cfs,
                                  ConstantPool* cp,
                                  ClassAnnotationCollector* parsed_annotations,
                                  TRAPS);

  void parse_classfile_synthetic_attribute();
  void parse_classfile_signature_attribute(const ClassFileStream* const cfs, TRAPS);
  void parse_classfile_bootstrap_methods_attribute(const ClassFileStream* const cfs,
                                                   ConstantPool* cp,
                                                   u4 attribute_length,
                                                   TRAPS);

  // Annotations handling
  AnnotationArray* assemble_annotations(const u1* const runtime_visible_annotations,
                                        int runtime_visible_annotations_length,
                                        const u1* const runtime_invisible_annotations,
                                        int runtime_invisible_annotations_length,
                                        TRAPS);

  void set_precomputed_flags(InstanceKlass* k);

  // Format checker methods
  void classfile_parse_error(const char* msg, TRAPS) const;
  void classfile_parse_error(const char* msg, int index, TRAPS) const;
  void classfile_parse_error(const char* msg, const char *name, TRAPS) const;
  void classfile_parse_error(const char* msg,
                             int index,
                             const char *name,
                             TRAPS) const;
  void classfile_parse_error(const char* msg,
                             const char* name,
                             const char* signature,
                             TRAPS) const;

  void classfile_icce_error(const char* msg,
                            const Klass* k,
                            TRAPS) const;

  void classfile_ucve_error(const char* msg,
                            const Symbol* class_name,
                            u2 major,
                            u2 minor,
                            TRAPS) const;

  inline void guarantee_property(bool b, const char* msg, TRAPS) const {
    if (!b) { classfile_parse_error(msg, THREAD); return; }
  }

  void report_assert_property_failure(const char* msg, TRAPS) const PRODUCT_RETURN;
  void report_assert_property_failure(const char* msg, int index, TRAPS) const PRODUCT_RETURN;

  inline void assert_property(bool b, const char* msg, TRAPS) const {
#ifdef ASSERT
    if (!b) {
      report_assert_property_failure(msg, THREAD);
    }
#endif
  }

  inline void assert_property(bool b, const char* msg, int index, TRAPS) const {
#ifdef ASSERT
    if (!b) {
      report_assert_property_failure(msg, index, THREAD);
    }
#endif
  }

  inline void check_property(bool property,
                             const char* msg,
                             int index,
                             TRAPS) const {
    if (_need_verify) {
      guarantee_property(property, msg, index, CHECK);
    } else {
      assert_property(property, msg, index, CHECK);
    }
  }

  inline void check_property(bool property, const char* msg, TRAPS) const {
    if (_need_verify) {
      guarantee_property(property, msg, CHECK);
    } else {
      assert_property(property, msg, CHECK);
    }
  }

  inline void guarantee_property(bool b,
                                 const char* msg,
                                 int index,
                                 TRAPS) const {
    if (!b) { classfile_parse_error(msg, index, THREAD); return; }
  }

  inline void guarantee_property(bool b,
                                 const char* msg,
                                 const char *name,
                                 TRAPS) const {
    if (!b) { classfile_parse_error(msg, name, THREAD); return; }
  }

  inline void guarantee_property(bool b,
                                 const char* msg,
                                 int index,
                                 const char *name,
                                 TRAPS) const {
    if (!b) { classfile_parse_error(msg, index, name, THREAD); return; }
  }

  void throwIllegalSignature(const char* type,
                             const Symbol* name,
                             const Symbol* sig,
                             TRAPS) const;

  void throwInlineTypeLimitation(THREAD_AND_LOCATION_DECL,
                                 const char* msg,
                                 const Symbol* name = NULL,
                                 const Symbol* sig  = NULL) const;

  void verify_constantvalue(const ConstantPool* const cp,
                            int constantvalue_index,
                            int signature_index,
                            TRAPS) const;

  void verify_legal_utf8(const unsigned char* buffer, int length, TRAPS) const;
  void verify_legal_class_name(const Symbol* name, TRAPS) const;
  void verify_legal_field_name(const Symbol* name, TRAPS) const;
  void verify_legal_method_name(const Symbol* name, TRAPS) const;

  void verify_legal_field_signature(const Symbol* fieldname,
                                    const Symbol* signature,
                                    TRAPS) const;
  int  verify_legal_method_signature(const Symbol* methodname,
                                     const Symbol* signature,
                                     TRAPS) const;
  void verify_legal_name_with_signature(const Symbol* name,
                                        const Symbol* signature,
                                        TRAPS) const;

  void verify_class_version(u2 major, u2 minor, Symbol* class_name, TRAPS);

  void verify_legal_class_modifiers(jint flags, const char* name, bool is_Object, TRAPS) const;
  void verify_legal_field_modifiers(jint flags,
                                    AccessFlags class_access_flags,
                                    TRAPS) const;
  void verify_legal_method_modifiers(jint flags,
                                     AccessFlags class_access_flags,
                                     const Symbol* name,
                                     TRAPS) const;

  void check_super_class_access(const InstanceKlass* this_klass,
                                TRAPS);

  void check_super_interface_access(const InstanceKlass* this_klass,
                                    TRAPS);

  const char* skip_over_field_signature(const char* signature,
                                        bool void_ok,
                                        unsigned int length,
                                        TRAPS) const;

  // Wrapper for constantTag.is_klass_[or_]reference.
  // In older versions of the VM, Klass*s cannot sneak into early phases of
  // constant pool construction, but in later versions they can.
  // %%% Let's phase out the old is_klass_reference.
  bool valid_klass_reference_at(int index) const {
    return _cp->is_within_bounds(index) &&
             _cp->tag_at(index).is_klass_or_reference();
  }

  // Checks that the cpool index is in range and is a utf8
  bool valid_symbol_at(int cpool_index) const {
    return _cp->is_within_bounds(cpool_index) &&
             _cp->tag_at(cpool_index).is_utf8();
  }

  void copy_localvariable_table(const ConstMethod* cm,
                                int lvt_cnt,
                                u2* const localvariable_table_length,
                                const unsafe_u2** const localvariable_table_start,
                                int lvtt_cnt,
                                u2* const localvariable_type_table_length,
                                const unsafe_u2** const localvariable_type_table_start,
                                TRAPS);

  void copy_method_annotations(ConstMethod* cm,
                               const u1* runtime_visible_annotations,
                               int runtime_visible_annotations_length,
                               const u1* runtime_invisible_annotations,
                               int runtime_invisible_annotations_length,
                               const u1* runtime_visible_parameter_annotations,
                               int runtime_visible_parameter_annotations_length,
                               const u1* runtime_invisible_parameter_annotations,
                               int runtime_invisible_parameter_annotations_length,
                               const u1* runtime_visible_type_annotations,
                               int runtime_visible_type_annotations_length,
                               const u1* runtime_invisible_type_annotations,
                               int runtime_invisible_type_annotations_length,
                               const u1* annotation_default,
                               int annotation_default_length,
                               TRAPS);

  void update_class_name(Symbol* new_name);

  // Check if the class file supports inline types
  bool supports_inline_types() const;

 public:
  ClassFileParser(ClassFileStream* stream,
                  Symbol* name,
                  ClassLoaderData* loader_data,
                  const ClassLoadInfo* cl_info,
                  Publicity pub_level,
                  TRAPS);

  ~ClassFileParser();

  InstanceKlass* create_instance_klass(bool cf_changed_in_CFLH, const ClassInstanceInfo& cl_inst_info, TRAPS);

  const ClassFileStream* clone_stream() const;

  void set_klass_to_deallocate(InstanceKlass* klass);

  int static_field_size() const;
  int total_oop_map_count() const;
  jint layout_size() const;

  int vtable_size() const { return _vtable_size; }
  int itable_size() const { return _itable_size; }

  u2 this_class_index() const { return _this_class_index; }

  bool is_hidden() const { return _is_hidden; }
  bool is_interface() const { return _access_flags.is_interface(); }
  bool is_inline_type() const { return _access_flags.is_value_class() && !_access_flags.is_interface() && !_access_flags.is_abstract(); }
  bool is_value_class() const { return _access_flags.is_value_class(); }
  bool is_abstract_class() const { return _access_flags.is_abstract(); }
  bool is_identity_class() const { return _access_flags.is_identity_class(); }
  bool is_value_capable_class() const;
  bool has_inline_fields() const { return _has_inline_type_fields; }
  bool carries_identity_modifier() const { return _carries_identity_modifier; }
  void set_carries_identity_modifier() { _carries_identity_modifier = true; }
  bool carries_value_modifier() const { return _carries_value_modifier; }
  void set_carries_value_modifier() { _carries_value_modifier = true; }

  u2 java_fields_count() const { return _java_fields_count; }

  ClassLoaderData* loader_data() const { return _loader_data; }
  const Symbol* class_name() const { return _class_name; }
  const InstanceKlass* super_klass() const { return _super_klass; }

  ReferenceType super_reference_type() const;
  bool is_instance_ref_klass() const;
  bool is_java_lang_ref_Reference_subclass() const;

  AccessFlags access_flags() const { return _access_flags; }

  bool is_internal() const { return INTERNAL == _pub_level; }

  static bool verify_unqualified_name(const char* name, unsigned int length, int type);

#ifdef ASSERT
  static bool is_internal_format(Symbol* class_name);
#endif

};

#endif // SHARE_CLASSFILE_CLASSFILEPARSER_HPP<|MERGE_RESOLUTION|>--- conflicted
+++ resolved
@@ -293,13 +293,9 @@
 
   void parse_methods(const ClassFileStream* const cfs,
                      bool is_interface,
-<<<<<<< HEAD
                      bool is_value_class,
                      bool is_abstract_class,
-                     AccessFlags* const promoted_flags,
-=======
                      bool* const has_localvariable_table,
->>>>>>> 33f3bd8f
                      bool* const has_final_method,
                      bool* const declares_nonstatic_concrete_methods,
                      TRAPS);
