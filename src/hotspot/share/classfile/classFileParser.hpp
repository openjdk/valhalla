/*
 * Copyright (c) 1997, 2025, Oracle and/or its affiliates. All rights reserved.
 * DO NOT ALTER OR REMOVE COPYRIGHT NOTICES OR THIS FILE HEADER.
 *
 * This code is free software; you can redistribute it and/or modify it
 * under the terms of the GNU General Public License version 2 only, as
 * published by the Free Software Foundation.
 *
 * This code is distributed in the hope that it will be useful, but WITHOUT
 * ANY WARRANTY; without even the implied warranty of MERCHANTABILITY or
 * FITNESS FOR A PARTICULAR PURPOSE.  See the GNU General Public License
 * version 2 for more details (a copy is included in the LICENSE file that
 * accompanied this code).
 *
 * You should have received a copy of the GNU General Public License version
 * 2 along with this work; if not, write to the Free Software Foundation,
 * Inc., 51 Franklin St, Fifth Floor, Boston, MA 02110-1301 USA.
 *
 * Please contact Oracle, 500 Oracle Parkway, Redwood Shores, CA 94065 USA
 * or visit www.oracle.com if you need additional information or have any
 * questions.
 *
 */

#ifndef SHARE_CLASSFILE_CLASSFILEPARSER_HPP
#define SHARE_CLASSFILE_CLASSFILEPARSER_HPP

#include "memory/referenceType.hpp"
#include "oops/annotations.hpp"
#include "oops/constantPool.hpp"
#include "oops/fieldInfo.hpp"
#include "oops/instanceKlass.hpp"
#include "oops/typeArrayOop.hpp"
#include "utilities/accessFlags.hpp"

class Annotations;
template <typename T>
class Array;
class ClassFileStream;
class ClassLoaderData;
class ClassLoadInfo;
class ClassInstanceInfo;
class CompressedLineNumberWriteStream;
class ConstMethod;
class FieldInfo;
template <typename T>
class GrowableArray;
class InstanceKlass;
class RecordComponent;
class Symbol;
class FieldLayoutBuilder;

// Utility to collect and compact oop maps during layout
class OopMapBlocksBuilder : public ResourceObj {
 public:
  OopMapBlock* _nonstatic_oop_maps;
  unsigned int _nonstatic_oop_map_count;
  unsigned int _max_nonstatic_oop_maps;

  OopMapBlocksBuilder(unsigned int  max_blocks);
  OopMapBlock* last_oop_map() const;
  void initialize_inherited_blocks(OopMapBlock* blocks, unsigned int nof_blocks);
  void add(int offset, int count);
  void copy(OopMapBlock* dst);
  void compact();
  void print_on(outputStream* st) const;
  void print_value_on(outputStream* st) const;
};

// Values needed for oopmap and InstanceKlass creation
class FieldLayoutInfo : public ResourceObj {
 public:
  OopMapBlocksBuilder* oop_map_blocks;
  int _instance_size;
  int _nonstatic_field_size;
  int _static_field_size;
  int _payload_alignment;
  int _payload_offset;
  int _payload_size_in_bytes;
  int _non_atomic_size_in_bytes;
  int _non_atomic_alignment;
  int _atomic_layout_size_in_bytes;
  int _nullable_layout_size_in_bytes;
  int _null_marker_offset;
  int _null_reset_value_offset;
  bool _has_nonstatic_fields;
  bool _is_naturally_atomic;
  bool _must_be_atomic;
  bool _has_inline_fields;
  bool _is_empty_inline_klass;
};

// Parser for for .class files
//
// The bytes describing the class file structure is read from a Stream object

class ClassFileParser {
  friend class FieldLayoutBuilder;
  friend class FieldLayout;

  class ClassAnnotationCollector;
  class FieldAnnotationCollector;

 public:
  // The ClassFileParser has an associated "publicity" level
  // It is used to control which subsystems (if any)
  // will observe the parsing (logging, events, tracing).
  // Default level is "BROADCAST", which is equivalent to
  // a "public" parsing attempt.
  //
  // "INTERNAL" level should be entirely private to the
  // caller - this allows for internal reuse of ClassFileParser
  //
  enum Publicity {
    INTERNAL,
    BROADCAST
  };

  enum { LegalClass, LegalField, LegalMethod }; // used to verify unqualified names

 private:
  // Potentially unaligned pointer to various 16-bit entries in the class file
  typedef void unsafe_u2;

  const ClassFileStream* _stream; // Actual input stream
  Symbol* _class_name;
  mutable ClassLoaderData* _loader_data;
  const bool _is_hidden;
  const bool _can_access_vm_annotations;
  int _orig_cp_size;
  unsigned int _static_oop_count;

  // Metadata created before the instance klass is created.  Must be deallocated
  // if not transferred to the InstanceKlass upon successful class loading
  // in which case these pointers have been set to null.
  const InstanceKlass* _super_klass;
  ConstantPool* _cp;
  Array<u1>* _fieldinfo_stream;
  Array<u1>* _fieldinfo_search_table;
  Array<FieldStatus>* _fields_status;
  Array<Method*>* _methods;
  Array<u2>* _inner_classes;
  Array<u2>* _nest_members;
  u2 _nest_host;
  Array<u2>* _permitted_subclasses;
  Array<u2>* _loadable_descriptors;
  Array<RecordComponent*>* _record_components;
  Array<InstanceKlass*>* _local_interfaces;
  GrowableArray<u2>* _local_interface_indexes;
  Array<InstanceKlass*>* _transitive_interfaces;
  Annotations* _combined_annotations;
  AnnotationArray* _class_annotations;
  AnnotationArray* _class_type_annotations;
  Array<AnnotationArray*>* _fields_annotations;
  Array<AnnotationArray*>* _fields_type_annotations;
  InstanceKlass* _klass;  // InstanceKlass* once created.
  InstanceKlass* _klass_to_deallocate; // an InstanceKlass* to be destroyed

  ClassAnnotationCollector* _parsed_annotations;
  FieldLayoutInfo* _layout_info;
  Array<InlineLayoutInfo>* _inline_layout_info_array;
  GrowableArray<FieldInfo>* _temp_field_info;
  const intArray* _method_ordering;
  GrowableArray<Method*>* _all_mirandas;

  enum { fixed_buffer_size = 128 };
  u_char _linenumbertable_buffer[fixed_buffer_size];

  // Size of Java vtable (in words)
  int _vtable_size;
  int _itable_size;

  int _num_miranda_methods;


  Handle _protection_domain;
  AccessFlags _access_flags;

  // for tracing and notifications
  Publicity _pub_level;

  // Used to keep track of whether a constant pool item 19 or 20 is found.  These
  // correspond to CONSTANT_Module and CONSTANT_Package tags and are not allowed
  // in regular class files.  For class file version >= 53, a CFE cannot be thrown
  // immediately when these are seen because a NCDFE must be thrown if the class's
  // access_flags have ACC_MODULE set.  But, the access_flags haven't been looked
  // at yet.  So, the bad constant pool item is cached here.  A value of zero
  // means that no constant pool item 19 or 20 was found.
  short _bad_constant_seen;

  // class attributes parsed before the instance klass is created:
  bool _synthetic_flag;
  int _sde_length;
  const char* _sde_buffer;
  u2 _sourcefile_index;
  u2 _generic_signature_index;

  u2 _major_version;
  u2 _minor_version;
  u2 _this_class_index;
  u2 _super_class_index;
  u2 _itfs_len;
  u2 _java_fields_count;

  bool _need_verify;

  bool _has_nonstatic_concrete_methods;
  bool _declares_nonstatic_concrete_methods;
  bool _has_localvariable_table;
  bool _has_final_method;
  bool _has_contended_fields;
<<<<<<< HEAD
  bool _has_strict_static_fields;

  bool _has_inline_type_fields;
  bool _is_naturally_atomic;
  bool _must_be_atomic;
  bool _has_loosely_consistent_annotation;
=======
  bool _has_aot_runtime_setup_method;
>>>>>>> b9f7caed

  // precomputed flags
  bool _has_finalizer;
  bool _has_empty_finalizer;
  int _max_bootstrap_specifier_index;  // detects BSS values

  void parse_stream(const ClassFileStream* const stream, TRAPS);

  void mangle_hidden_class_name(InstanceKlass* const ik);

  void post_process_parsed_stream(const ClassFileStream* const stream,
                                  ConstantPool* cp,
                                  TRAPS);

  void fill_instance_klass(InstanceKlass* ik, bool cf_changed_in_CFLH,
                           const ClassInstanceInfo& cl_inst_info, TRAPS);

  void set_klass(InstanceKlass* instance);

  void set_class_bad_constant_seen(short bad_constant);
  short class_bad_constant_seen() { return  _bad_constant_seen; }
  void set_class_synthetic_flag(bool x)        { _synthetic_flag = x; }
  void set_class_sourcefile_index(u2 x)        { _sourcefile_index = x; }
  void set_class_generic_signature_index(u2 x) { _generic_signature_index = x; }
  void set_class_sde_buffer(const char* x, int len)  { _sde_buffer = x; _sde_length = len; }

  void create_combined_annotations(TRAPS);
  void apply_parsed_class_attributes(InstanceKlass* k);  // update k
  void apply_parsed_class_metadata(InstanceKlass* k, int fields_count);
  void clear_class_metadata();

  // Constant pool parsing
  void parse_constant_pool_entries(const ClassFileStream* const stream,
                                   ConstantPool* cp,
                                   const int length,
                                   TRAPS);

  void parse_constant_pool(const ClassFileStream* const cfs,
                           ConstantPool* const cp,
                           const int length,
                           TRAPS);

  // Interface parsing
  void parse_interfaces(const ClassFileStream* const stream,
                        const int itfs_len,
                        ConstantPool* const cp,
                        bool* has_nonstatic_concrete_methods,
                        TRAPS);

  const InstanceKlass* parse_super_class(ConstantPool* const cp,
                                         const int super_class_index,
                                         const bool need_verify,
                                         TRAPS);

  // Field parsing
  void parse_field_attributes(const ClassFileStream* const cfs,
                              u2 attributes_count,
                              bool is_static,
                              u2 signature_index,
                              u2* const constantvalue_index_addr,
                              bool* const is_synthetic_addr,
                              u2* const generic_signature_index_addr,
                              FieldAnnotationCollector* parsed_annotations,
                              TRAPS);

  void parse_fields(const ClassFileStream* const cfs,
                    AccessFlags class_access_flags,
                    ConstantPool* cp,
                    const int cp_size,
                    u2* const java_fields_count_ptr,
                    TRAPS);

  // Method parsing
  Method* parse_method(const ClassFileStream* const cfs,
                       bool is_interface,
                       bool is_value_class,
                       bool is_abstract_class,
                       const ConstantPool* cp,
                       bool* const has_localvariable_table,
                       TRAPS);

  void parse_methods(const ClassFileStream* const cfs,
                     bool is_interface,
                     bool is_value_class,
                     bool is_abstract_class,
                     bool* const has_localvariable_table,
                     bool* const has_final_method,
                     bool* const declares_nonstatic_concrete_methods,
                     TRAPS);

  const unsafe_u2* parse_exception_table(const ClassFileStream* const stream,
                                         u4 code_length,
                                         u4 exception_table_length,
                                         TRAPS);

  void parse_linenumber_table(u4 code_attribute_length,
                              u4 code_length,
                              CompressedLineNumberWriteStream**const write_stream,
                              TRAPS);

  const unsafe_u2* parse_localvariable_table(const ClassFileStream* const cfs,
                                             u4 code_length,
                                             u2 max_locals,
                                             u4 code_attribute_length,
                                             u2* const localvariable_table_length,
                                             bool isLVTT,
                                             TRAPS);

  const unsafe_u2* parse_checked_exceptions(const ClassFileStream* const cfs,
                                            u2* const checked_exceptions_length,
                                            u4 method_attribute_length,
                                            TRAPS);

  // Classfile attribute parsing
  u2 parse_generic_signature_attribute(const ClassFileStream* const cfs, TRAPS);
  void parse_classfile_sourcefile_attribute(const ClassFileStream* const cfs, TRAPS);
  void parse_classfile_source_debug_extension_attribute(const ClassFileStream* const cfs,
                                                        int length,
                                                        TRAPS);

  // Check for circularity in InnerClasses attribute.
  bool check_inner_classes_circularity(const ConstantPool* cp, int length, TRAPS);

  u2   parse_classfile_inner_classes_attribute(const ClassFileStream* const cfs,
                                               const ConstantPool* cp,
                                               const u1* const inner_classes_attribute_start,
                                               bool parsed_enclosingmethod_attribute,
                                               u2 enclosing_method_class_index,
                                               u2 enclosing_method_method_index,
                                               TRAPS);

  u2 parse_classfile_nest_members_attribute(const ClassFileStream* const cfs,
                                            const u1* const nest_members_attribute_start,
                                            TRAPS);

  u2 parse_classfile_permitted_subclasses_attribute(const ClassFileStream* const cfs,
                                                    const u1* const permitted_subclasses_attribute_start,
                                                    TRAPS);

  u2 parse_classfile_loadable_descriptors_attribute(const ClassFileStream* const cfs,
                                                    const u1* const loadable_descriptors_attribute_start,
                                                    TRAPS);

  u4 parse_classfile_record_attribute(const ClassFileStream* const cfs,
                                      const ConstantPool* cp,
                                      const u1* const record_attribute_start,
                                      TRAPS);

  void parse_classfile_attributes(const ClassFileStream* const cfs,
                                  ConstantPool* cp,
                                  ClassAnnotationCollector* parsed_annotations,
                                  TRAPS);

  void parse_classfile_synthetic_attribute();
  void parse_classfile_signature_attribute(const ClassFileStream* const cfs, TRAPS);
  void parse_classfile_bootstrap_methods_attribute(const ClassFileStream* const cfs,
                                                   ConstantPool* cp,
                                                   u4 attribute_length,
                                                   TRAPS);

  // Annotations handling
  AnnotationArray* allocate_annotations(const u1* const anno,
                                        int anno_length,
                                        TRAPS);

  void set_precomputed_flags(InstanceKlass* k);

  // Format checker methods
  void classfile_parse_error(const char* msg, TRAPS) const;
  void classfile_parse_error(const char* msg, int index, TRAPS) const;
  void classfile_parse_error(const char* msg, const char *name, TRAPS) const;
  void classfile_parse_error(const char* msg,
                             int index,
                             const char *name,
                             TRAPS) const;
  void classfile_parse_error(const char* msg,
                             const char* name,
                             const char* signature,
                             TRAPS) const;

  void classfile_icce_error(const char* msg,
                            const Klass* k,
                            TRAPS) const;

  // Uses msg directly in the ICCE, with no additional content
  void classfile_icce_error(const char* msg,
                            TRAPS) const;

  void classfile_ucve_error(const char* msg,
                            const Symbol* class_name,
                            u2 major,
                            u2 minor,
                            TRAPS) const;

  inline void guarantee_property(bool b, const char* msg, TRAPS) const {
    if (!b) { classfile_parse_error(msg, THREAD); return; }
  }

  inline void guarantee_property(bool b,
                                 const char* msg,
                                 int index,
                                 TRAPS) const {
    if (!b) { classfile_parse_error(msg, index, THREAD); return; }
  }

  inline void guarantee_property(bool b,
                                 const char* msg,
                                 const char *name,
                                 TRAPS) const {
    if (!b) { classfile_parse_error(msg, name, THREAD); return; }
  }

  inline void guarantee_property(bool b,
                                 const char* msg,
                                 int index,
                                 const char *name,
                                 TRAPS) const {
    if (!b) { classfile_parse_error(msg, index, name, THREAD); return; }
  }

  void throwIllegalSignature(const char* type,
                             const Symbol* name,
                             const Symbol* sig,
                             TRAPS) const;

  void verify_constantvalue(const ConstantPool* const cp,
                            int constantvalue_index,
                            int signature_index,
                            TRAPS) const;

  void verify_legal_utf8(const unsigned char* buffer, int length, TRAPS) const;
  void verify_legal_class_name(const Symbol* name, TRAPS) const;
  void verify_legal_field_name(const Symbol* name, TRAPS) const;
  void verify_legal_method_name(const Symbol* name, TRAPS) const;

  bool legal_field_signature(const Symbol* signature, TRAPS) const;

  void verify_legal_field_signature(const Symbol* fieldname,
                                    const Symbol* signature,
                                    TRAPS) const;
  int  verify_legal_method_signature(const Symbol* methodname,
                                     const Symbol* signature,
                                     TRAPS) const;
  void verify_legal_name_with_signature(const Symbol* name,
                                        const Symbol* signature,
                                        TRAPS) const;

  void verify_class_version(u2 major, u2 minor, Symbol* class_name, TRAPS);

  void verify_legal_class_modifiers(jint flags, TRAPS) const;
  void verify_legal_field_modifiers(jint flags,
                                    AccessFlags class_access_flags,
                                    TRAPS) const;
  void verify_legal_method_modifiers(jint flags,
                                     AccessFlags class_access_flags,
                                     const Symbol* name,
                                     TRAPS) const;

  void check_super_class_access(const InstanceKlass* this_klass,
                                TRAPS);

  void check_super_interface_access(const InstanceKlass* this_klass,
                                    TRAPS);

  const char* skip_over_field_signature(const char* signature,
                                        bool void_ok,
                                        unsigned int length,
                                        TRAPS) const;

  // Wrapper for constantTag.is_klass_[or_]reference.
  // In older versions of the VM, Klass*s cannot sneak into early phases of
  // constant pool construction, but in later versions they can.
  // %%% Let's phase out the old is_klass_reference.
  bool valid_klass_reference_at(int index) const {
    return _cp->is_within_bounds(index) &&
             _cp->tag_at(index).is_klass_or_reference();
  }

  // Checks that the cpool index is in range and is a utf8
  bool valid_symbol_at(int cpool_index) const {
    return _cp->is_within_bounds(cpool_index) &&
             _cp->tag_at(cpool_index).is_utf8();
  }

  void copy_localvariable_table(const ConstMethod* cm,
                                int lvt_cnt,
                                u2* const localvariable_table_length,
                                const unsafe_u2** const localvariable_table_start,
                                int lvtt_cnt,
                                u2* const localvariable_type_table_length,
                                const unsafe_u2** const localvariable_type_table_start,
                                TRAPS);

  void copy_method_annotations(ConstMethod* cm,
                               const u1* runtime_visible_annotations,
                               int runtime_visible_annotations_length,
                               const u1* runtime_visible_parameter_annotations,
                               int runtime_visible_parameter_annotations_length,
                               const u1* runtime_visible_type_annotations,
                               int runtime_visible_type_annotations_length,
                               const u1* annotation_default,
                               int annotation_default_length,
                               TRAPS);

  void update_class_name(Symbol* new_name);

  // Check if the class file supports inline types
  bool supports_inline_types() const;

 public:
  ClassFileParser(ClassFileStream* stream,
                  Symbol* name,
                  ClassLoaderData* loader_data,
                  const ClassLoadInfo* cl_info,
                  Publicity pub_level,
                  TRAPS);

  ~ClassFileParser();

  InstanceKlass* create_instance_klass(bool cf_changed_in_CFLH, const ClassInstanceInfo& cl_inst_info, TRAPS);

  const ClassFileStream* clone_stream() const;

  void set_klass_to_deallocate(InstanceKlass* klass);

  int static_field_size() const;
  int total_oop_map_count() const;
  jint layout_size() const;

  int vtable_size() const { return _vtable_size; }
  int itable_size() const { return _itable_size; }

  u2 this_class_index() const { return _this_class_index; }

  bool is_hidden() const { return _is_hidden; }
  bool is_interface() const { return _access_flags.is_interface(); }
  // Being an inline type means being a concrete value class
  bool is_inline_type() const { return !_access_flags.is_identity_class() && !_access_flags.is_interface() && !_access_flags.is_abstract(); }
  bool is_abstract_class() const { return _access_flags.is_abstract(); }
  bool is_identity_class() const { return _access_flags.is_identity_class(); }
  bool has_inline_fields() const { return _has_inline_type_fields; }

  u2 java_fields_count() const { return _java_fields_count; }
  bool is_abstract() const { return _access_flags.is_abstract(); }

  // Returns true if the Klass to be generated will need to be addressable
  // with a narrow Klass ID.
  bool klass_needs_narrow_id() const;

  ClassLoaderData* loader_data() const { return _loader_data; }
  const Symbol* class_name() const { return _class_name; }
  const InstanceKlass* super_klass() const { return _super_klass; }

  ReferenceType super_reference_type() const;
  bool is_instance_ref_klass() const;
  bool is_java_lang_ref_Reference_subclass() const;

  AccessFlags access_flags() const { return _access_flags; }

  bool is_internal() const { return INTERNAL == _pub_level; }

  bool is_class_in_loadable_descriptors_attribute(Symbol *klass);

  static bool verify_unqualified_name(const char* name, unsigned int length, int type);

#ifdef ASSERT
  static bool is_internal_format(Symbol* class_name);
#endif

};

#endif // SHARE_CLASSFILE_CLASSFILEPARSER_HPP<|MERGE_RESOLUTION|>--- conflicted
+++ resolved
@@ -209,16 +209,13 @@
   bool _has_localvariable_table;
   bool _has_final_method;
   bool _has_contended_fields;
-<<<<<<< HEAD
+  bool _has_aot_runtime_setup_method;
   bool _has_strict_static_fields;
 
   bool _has_inline_type_fields;
   bool _is_naturally_atomic;
   bool _must_be_atomic;
   bool _has_loosely_consistent_annotation;
-=======
-  bool _has_aot_runtime_setup_method;
->>>>>>> b9f7caed
 
   // precomputed flags
   bool _has_finalizer;
