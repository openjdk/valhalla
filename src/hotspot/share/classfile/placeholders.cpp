--- conflicted
+++ resolved
@@ -200,34 +200,6 @@
 
 // Placeholder methods
 
-<<<<<<< HEAD
-PlaceholderEntry* PlaceholderTable::new_entry(int hash, Symbol* name,
-                                              ClassLoaderData* loader_data,
-                                              Symbol* supername) {
-  PlaceholderEntry* entry = (PlaceholderEntry*)Hashtable<Symbol*, mtClass>::new_entry(hash, name);
-  // Hashtable with Symbol* literal must increment and decrement refcount.
-  name->increment_refcount();
-  entry->set_loader_data(loader_data);
-  entry->set_supername(supername);
-  entry->set_superThreadQ(NULL);
-  entry->set_loadInstanceThreadQ(NULL);
-  entry->set_defineThreadQ(NULL);
-  entry->set_inlineTypeFieldQ(NULL);
-  entry->set_definer(NULL);
-  entry->set_instance_klass(NULL);
-  return entry;
-}
-
-void PlaceholderTable::free_entry(PlaceholderEntry* entry) {
-  // decrement Symbol refcount here because Hashtable doesn't.
-  entry->literal()->decrement_refcount();
-  if (entry->supername() != NULL) entry->supername()->decrement_refcount();
-  BasicHashtable<mtClass>::free_entry(entry);
-}
-
-
-=======
->>>>>>> 0d51f63a
 // Placeholder objects represent classes currently being loaded.
 // All threads examining the placeholder table must hold the
 // SystemDictionary_lock, so we don't need special precautions
@@ -327,19 +299,6 @@
 void PlaceholderTable::find_and_remove(Symbol* name, ClassLoaderData* loader_data,
                                        classloadAction action,
                                        JavaThread* thread) {
-<<<<<<< HEAD
-    assert_locked_or_safepoint(SystemDictionary_lock);
-    PlaceholderEntry *probe = get_entry(hash, name, loader_data);
-    if (probe != NULL) {
-       log(probe, "find_and_remove", action);
-       probe->remove_seen_thread(thread, action);
-       // If no other threads using this entry, and this thread is not using this entry for other states
-       if ((probe->superThreadQ() == NULL) && (probe->loadInstanceThreadQ() == NULL)
-          && (probe->defineThreadQ() == NULL) && (probe->definer() == NULL)
-          && (probe->inlineTypeFieldQ() == NULL)) {
-         remove_entry(hash, name, loader_data);
-       }
-=======
   assert_locked_or_safepoint(SystemDictionary_lock);
   PlaceholderEntry* probe = get_entry(name, loader_data);
   if (probe != NULL) {
@@ -347,10 +306,10 @@
     probe->remove_seen_thread(thread, action);
     // If no other threads using this entry, and this thread is not using this entry for other states
     if ((probe->superThreadQ() == NULL) && (probe->loadInstanceThreadQ() == NULL)
-        && (probe->defineThreadQ() == NULL) && (probe->definer() == NULL)) {
+        && (probe->defineThreadQ() == NULL) && (probe->definer() == NULL)
+        && (probe->inlineTypeFieldQ() == NULL)) {
       probe->clear_supername();
       remove_entry(name, loader_data);
->>>>>>> 0d51f63a
     }
   }
 }
