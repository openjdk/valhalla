--- conflicted
+++ resolved
@@ -103,12 +103,6 @@
     case PlaceholderTable::DEFINE_CLASS:
        queuehead = _defineThreadQ;
        break;
-<<<<<<< HEAD
-    case PlaceholderTable::VALUE_OBJECT_FIELD:
-       queuehead = _inlineTypeFieldQ;
-       break;
-=======
->>>>>>> 509b4ea5
     default: Unimplemented();
   }
   return queuehead;
@@ -125,12 +119,6 @@
     case PlaceholderTable::DEFINE_CLASS:
        _defineThreadQ = seenthread;
        break;
-<<<<<<< HEAD
-    case PlaceholderTable::VALUE_OBJECT_FIELD:
-       _inlineTypeFieldQ = seenthread;
-       break;
-=======
->>>>>>> 509b4ea5
     default: Unimplemented();
   }
   return;
@@ -246,10 +234,6 @@
   case PlaceholderTable::LOAD_INSTANCE: return "LOAD_INSTANCE";
   case PlaceholderTable::DETECT_CIRCULARITY:    return "DETECT_CIRCULARITY";
   case PlaceholderTable::DEFINE_CLASS:  return "DEFINE_CLASS";
-<<<<<<< HEAD
-  case PlaceholderTable::VALUE_OBJECT_FIELD: return "VALUE_OBJECT_FIELD";
-=======
->>>>>>> 509b4ea5
  }
  return "";
 }
