/*
 * Copyright (c) 2003, 2023, Oracle and/or its affiliates. All rights reserved.
 * DO NOT ALTER OR REMOVE COPYRIGHT NOTICES OR THIS FILE HEADER.
 *
 * This code is free software; you can redistribute it and/or modify it
 * under the terms of the GNU General Public License version 2 only, as
 * published by the Free Software Foundation.
 *
 * This code is distributed in the hope that it will be useful, but WITHOUT
 * ANY WARRANTY; without even the implied warranty of MERCHANTABILITY or
 * FITNESS FOR A PARTICULAR PURPOSE.  See the GNU General Public License
 * version 2 for more details (a copy is included in the LICENSE file that
 * accompanied this code).
 *
 * You should have received a copy of the GNU General Public License version
 * 2 along with this work; if not, write to the Free Software Foundation,
 * Inc., 51 Franklin St, Fifth Floor, Boston, MA 02110-1301 USA.
 *
 * Please contact Oracle, 500 Oracle Parkway, Redwood Shores, CA 94065 USA
 * or visit www.oracle.com if you need additional information or have any
 * questions.
 *
 */

#include "precompiled.hpp"
#include "classfile/classLoaderData.inline.hpp"
#include "classfile/placeholders.hpp"
#include "logging/log.hpp"
#include "logging/logTag.hpp"
#include "logging/logStream.hpp"
#include "memory/resourceArea.hpp"
#include "oops/symbolHandle.hpp"
#include "runtime/javaThread.hpp"
#include "runtime/mutexLocker.hpp"
#include "utilities/resourceHash.hpp"

class PlaceholderKey {
  SymbolHandle _name;
  ClassLoaderData* _loader_data;
 public:
  PlaceholderKey(Symbol* name, ClassLoaderData* l) : _name(name), _loader_data(l) {}

  static bool equals(PlaceholderKey const& k1, PlaceholderKey const& k2) {
    return (k1._name == k2._name && k1._loader_data == k2._loader_data);
  }
  static unsigned hash(PlaceholderKey const& k) {
    return (unsigned) k._name->identity_hash() ^ (int)((intptr_t)k._loader_data >> 3);
  }
  void print_on(outputStream* st) const;
};

const int _placeholder_table_size = 503;   // Does this really have to be prime?
ResourceHashtable<PlaceholderKey, PlaceholderEntry, _placeholder_table_size, AnyObj::C_HEAP, mtClass,
                  PlaceholderKey::hash, PlaceholderKey::equals> _placeholders;

// SeenThread objects represent list of threads that are
// currently performing a load action on a class.
// For class circularity, set before loading a superclass.
// For bootclasssearchpath, set before calling load_instance_class.
// Defining must be single threaded on a class/classloader basis
// For DEFINE_CLASS, the head of the queue owns the
// define token and the rest of the threads wait to return the
// result the first thread gets.
// For INLINE_FIELD, set when loading inline type fields for
// class circularity checking.
class SeenThread: public CHeapObj<mtInternal> {
private:
   JavaThread* _thread;
   SeenThread* _stnext;
   SeenThread* _stprev;
public:
   SeenThread(JavaThread* thread) {
       _thread = thread;
       _stnext = nullptr;
       _stprev = nullptr;
   }
   JavaThread* thread()          const { return _thread;}
   void set_thread(JavaThread* thread) { _thread = thread; }

   SeenThread* next()        const { return _stnext;}
   void set_next(SeenThread* seen) { _stnext = seen; }
   void set_prev(SeenThread* seen) { _stprev = seen; }

  void print_action_queue(outputStream* st) {
    SeenThread* seen = this;
    while (seen != nullptr) {
      seen->thread()->print_value_on(st);
      st->print(", ");
      seen = seen->next();
    }
  }
};

SeenThread* PlaceholderEntry::actionToQueue(PlaceholderTable::classloadAction action) {
  SeenThread* queuehead = nullptr;
  switch (action) {
    case PlaceholderTable::LOAD_INSTANCE:
       queuehead = _loadInstanceThreadQ;
       break;
    case PlaceholderTable::LOAD_SUPER:
       queuehead = _superThreadQ;
       break;
    case PlaceholderTable::DEFINE_CLASS:
       queuehead = _defineThreadQ;
       break;
    case PlaceholderTable::PRIMITIVE_OBJECT_FIELD:
       queuehead = _inlineTypeFieldQ;
       break;
    default: Unimplemented();
  }
  return queuehead;
}

void PlaceholderEntry::set_threadQ(SeenThread* seenthread, PlaceholderTable::classloadAction action) {
  switch (action) {
    case PlaceholderTable::LOAD_INSTANCE:
       _loadInstanceThreadQ = seenthread;
       break;
    case PlaceholderTable::LOAD_SUPER:
       _superThreadQ = seenthread;
       break;
    case PlaceholderTable::DEFINE_CLASS:
       _defineThreadQ = seenthread;
       break;
    case PlaceholderTable::PRIMITIVE_OBJECT_FIELD:
       _inlineTypeFieldQ = seenthread;
       break;
    default: Unimplemented();
  }
  return;
}

// Doubly-linked list of Threads per action for class/classloader pair
// Class circularity support: links in thread before loading superclass
// bootstrap loader support:  links in a thread before load_instance_class
// definers: use as queue of define requestors, including owner of
// define token. Appends for debugging of requestor order
void PlaceholderEntry::add_seen_thread(JavaThread* thread, PlaceholderTable::classloadAction action) {
  assert_lock_strong(SystemDictionary_lock);
  SeenThread* threadEntry = new SeenThread(thread);
  SeenThread* seen = actionToQueue(action);

  assert(action != PlaceholderTable::LOAD_INSTANCE || !EnableWaitForParallelLoad || seen == nullptr,
         "Only one LOAD_INSTANCE allowed at a time");

  if (seen == nullptr) {
    set_threadQ(threadEntry, action);
    return;
  }
  SeenThread* next;
  while ((next = seen->next()) != nullptr) {
    seen = next;
  }
  seen->set_next(threadEntry);
  threadEntry->set_prev(seen);
  return;
}

bool PlaceholderEntry::check_seen_thread(JavaThread* thread, PlaceholderTable::classloadAction action) {
  assert_lock_strong(SystemDictionary_lock);
  SeenThread* threadQ = actionToQueue(action);
  SeenThread* seen = threadQ;
  while (seen) {
    if (thread == seen->thread()) {
      return true;
    }
    seen = seen->next();
  }
  return false;
}

// returns true if seenthreadQ is now empty
// Note, caller must ensure probe still exists while holding
// SystemDictionary_lock
// ignores if cleanup has already been done
// if found, deletes SeenThread
bool PlaceholderEntry::remove_seen_thread(JavaThread* thread, PlaceholderTable::classloadAction action) {
  assert_lock_strong(SystemDictionary_lock);
  SeenThread* threadQ = actionToQueue(action);
  SeenThread* seen = threadQ;
  SeenThread* prev = nullptr;
  while (seen) {
    if (thread == seen->thread()) {
      if (prev) {
        prev->set_next(seen->next());
      } else {
        set_threadQ(seen->next(), action);
      }
      if (seen->next()) {
        seen->next()->set_prev(prev);
      }
      delete seen;
      break;
    }
    prev = seen;
    seen = seen->next();
  }
  return (actionToQueue(action) == nullptr);
}


void PlaceholderEntry::set_supername(Symbol* supername) {
  assert_locked_or_safepoint(SystemDictionary_lock);
  assert(_supername == nullptr || _supername->refcount() > 1, "must be referenced also by the loader");
  _supername = supername;
}

// Placeholder objects represent classes currently being loaded.
// All threads examining the placeholder table must hold the
// SystemDictionary_lock, so we don't need special precautions
// on store ordering here.
PlaceholderEntry* add_entry(Symbol* class_name, ClassLoaderData* loader_data,
                            Symbol* supername){
  assert_locked_or_safepoint(SystemDictionary_lock);
  assert(class_name != nullptr, "adding nullptr obj");

  PlaceholderEntry entry;
  entry.set_supername(supername);
  PlaceholderKey key(class_name, loader_data);
  bool created;
  PlaceholderEntry* table_copy = _placeholders.put_if_absent(key, entry, &created);
  assert(created, "better be absent");
  return table_copy;
}

// Remove a placeholder object.
void remove_entry(Symbol* class_name, ClassLoaderData* loader_data) {
  assert_locked_or_safepoint(SystemDictionary_lock);

  PlaceholderKey key(class_name, loader_data);
  _placeholders.remove(key);
}


PlaceholderEntry* PlaceholderTable::get_entry(Symbol* class_name, ClassLoaderData* loader_data) {
  assert_locked_or_safepoint(SystemDictionary_lock);
  PlaceholderKey key(class_name, loader_data);
  return _placeholders.get(key);
}

static const char* action_to_string(PlaceholderTable::classloadAction action) {
  switch (action) {
  case PlaceholderTable::LOAD_INSTANCE: return "LOAD_INSTANCE";
  case PlaceholderTable::LOAD_SUPER:    return "LOAD_SUPER";
  case PlaceholderTable::DEFINE_CLASS:  return "DEFINE_CLASS";
  case PlaceholderTable::PRIMITIVE_OBJECT_FIELD: return "PRIMITIVE_OBJECT_FIELD";
 }
 return "";
}

inline void log(Symbol* name, PlaceholderEntry* entry, const char* function, PlaceholderTable::classloadAction action) {
  if (log_is_enabled(Debug, class, load, placeholders)) {
    LogTarget(Debug, class, load, placeholders) lt;
    ResourceMark rm;
    LogStream ls(lt);
    ls.print("entry %s : %s %s ", name->as_C_string(), function, action_to_string(action));
    entry->print_on(&ls);
  }
}

// find_and_add returns probe pointer - old or new
// If no entry exists, add a placeholder entry
// If entry exists, reuse entry
// For both, push SeenThread for classloadAction
// If LOAD_SUPER, this is used for circularity detection for instanceklass loading.
PlaceholderEntry* PlaceholderTable::find_and_add(Symbol* name,
                                                 ClassLoaderData* loader_data,
                                                 classloadAction action,
                                                 Symbol* supername,
                                                 JavaThread* thread) {
  assert(action != LOAD_SUPER || supername != nullptr, "must have a super class name");
  PlaceholderEntry* probe = get_entry(name, loader_data);
  if (probe == nullptr) {
    // Nothing found, add place holder
    probe = add_entry(name, loader_data, supername);
  } else {
    if (action == LOAD_SUPER) {
      probe->set_supername(supername);
    }
  }
  probe->add_seen_thread(thread, action);
  log(name, probe, "find_and_add", action);
  return probe;
}


// placeholder is used to track class loading internal states
// superthreadQ tracks class circularity, while loading superclass/superinterface
// loadInstanceThreadQ tracks load_instance_class calls
// definer() tracks the single thread that owns define token
// defineThreadQ tracks waiters on defining thread's results
// 1st claimant creates placeholder
// find_and_add adds SeenThread entry for appropriate queue
// All claimants remove SeenThread after completing action
// On removal: if definer and all queues empty, remove entry
// Note: you can be in both placeholders and systemDictionary
// Therefore - must always check SD first
void PlaceholderTable::find_and_remove(Symbol* name, ClassLoaderData* loader_data,
                                       classloadAction action,
                                       JavaThread* thread) {
  assert_locked_or_safepoint(SystemDictionary_lock);
  PlaceholderEntry* probe = get_entry(name, loader_data);
<<<<<<< HEAD
  if (probe != nullptr) {
    log(name, probe, "find_and_remove", action);
    probe->remove_seen_thread(thread, action);
    // If no other threads using this entry, and this thread is not using this entry for other states
    if ((probe->superThreadQ() == nullptr) && (probe->loadInstanceThreadQ() == nullptr)
        && (probe->defineThreadQ() == nullptr) && (probe->definer() == nullptr)
        && (probe->inlineTypeFieldQ() == nullptr)) {
      probe->clear_supername();
      remove_entry(name, loader_data);
    }
=======
  assert(probe != nullptr, "must find an entry");
  log(name, probe, "find_and_remove", action);
  probe->remove_seen_thread(thread, action);
  if (probe->superThreadQ() == nullptr) {
    probe->set_supername(nullptr);
  }
  // If no other threads using this entry, and this thread is not using this entry for other states
  if ((probe->superThreadQ() == nullptr) && (probe->loadInstanceThreadQ() == nullptr)
      && (probe->defineThreadQ() == nullptr) && (probe->definer() == nullptr)) {
    remove_entry(name, loader_data);
>>>>>>> 861e3020
  }
}

void PlaceholderKey::print_on(outputStream* st) const {
  _name->print_value_on(st);
  st->print(", loader ");
  _loader_data->print_value_on(st);
}

void PlaceholderEntry::print_on(outputStream* st) const {
  if (supername() != nullptr) {
    st->print(", supername ");
    supername()->print_value_on(st);
  }
  if (definer() != nullptr) {
    st->print(", definer ");
    definer()->print_value_on(st);
  }
  if (instance_klass() != nullptr) {
    st->print(", InstanceKlass ");
    instance_klass()->print_value_on(st);
  }
  st->cr();
  st->print("loadInstanceThreadQ threads:");
  loadInstanceThreadQ()->print_action_queue(st);
  st->cr();
  st->print("superThreadQ threads:");
  superThreadQ()->print_action_queue(st);
  st->cr();
  st->print("defineThreadQ threads:");
  defineThreadQ()->print_action_queue(st);
  st->cr();
  st->print("inlineTypeFieldQ threads:");
  inlineTypeFieldQ()->print_action_queue(st);
  st->cr();
}

void PlaceholderTable::print_on(outputStream* st) {
  auto printer = [&] (PlaceholderKey& key, PlaceholderEntry& entry) {
      st->print("placeholder ");
      key.print_on(st);
      entry.print_on(st);
      return true;
  };
  st->print_cr("Placeholder table (table_size=%d, placeholders=%d)",
                _placeholders.table_size(), _placeholders.number_of_entries());
  _placeholders.iterate(printer);
}

void PlaceholderTable::print() { return print_on(tty); }<|MERGE_RESOLUTION|>--- conflicted
+++ resolved
@@ -300,18 +300,6 @@
                                        JavaThread* thread) {
   assert_locked_or_safepoint(SystemDictionary_lock);
   PlaceholderEntry* probe = get_entry(name, loader_data);
-<<<<<<< HEAD
-  if (probe != nullptr) {
-    log(name, probe, "find_and_remove", action);
-    probe->remove_seen_thread(thread, action);
-    // If no other threads using this entry, and this thread is not using this entry for other states
-    if ((probe->superThreadQ() == nullptr) && (probe->loadInstanceThreadQ() == nullptr)
-        && (probe->defineThreadQ() == nullptr) && (probe->definer() == nullptr)
-        && (probe->inlineTypeFieldQ() == nullptr)) {
-      probe->clear_supername();
-      remove_entry(name, loader_data);
-    }
-=======
   assert(probe != nullptr, "must find an entry");
   log(name, probe, "find_and_remove", action);
   probe->remove_seen_thread(thread, action);
@@ -320,9 +308,9 @@
   }
   // If no other threads using this entry, and this thread is not using this entry for other states
   if ((probe->superThreadQ() == nullptr) && (probe->loadInstanceThreadQ() == nullptr)
-      && (probe->defineThreadQ() == nullptr) && (probe->definer() == nullptr)) {
+      && (probe->defineThreadQ() == nullptr) && (probe->definer() == nullptr)
+      && (probe->inlineTypeFieldQ() == nullptr)) {
     remove_entry(name, loader_data);
->>>>>>> 861e3020
   }
 }
 
