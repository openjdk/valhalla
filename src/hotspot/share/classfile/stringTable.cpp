--- conflicted
+++ resolved
@@ -1035,13 +1035,8 @@
   assert(HeapShared::is_writing_mapping_mode(), "should not reach here");
   int max;
   for (max = 1; ; max++) {
-<<<<<<< HEAD
     size_t next_size = refArrayOopDesc::object_size(1 << (max + 1));
-    if (ArchiveHeapWriter::is_too_large_to_archive(next_size)) {
-=======
-    size_t next_size = objArrayOopDesc::object_size(1 << (max + 1));
     if (HeapShared::is_too_large_to_archive(next_size)) {
->>>>>>> 676e6fd8
       break;
     }
   }
