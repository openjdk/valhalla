/*
 * Copyright (c) 2020, 2025, Oracle and/or its affiliates. All rights reserved.
 * DO NOT ALTER OR REMOVE COPYRIGHT NOTICES OR THIS FILE HEADER.
 *
 * This code is free software; you can redistribute it and/or modify it
 * under the terms of the GNU General Public License version 2 only, as
 * published by the Free Software Foundation.
 *
 * This code is distributed in the hope that it will be useful, but WITHOUT
 * ANY WARRANTY; without even the implied warranty of MERCHANTABILITY or
 * FITNESS FOR A PARTICULAR PURPOSE.  See the GNU General Public License
 * version 2 for more details (a copy is included in the LICENSE file that
 * accompanied this code).
 *
 * You should have received a copy of the GNU General Public License version
 * 2 along with this work; if not, write to the Free Software Foundation,
 * Inc., 51 Franklin St, Fifth Floor, Boston, MA 02110-1301 USA.
 *
 * Please contact Oracle, 500 Oracle Parkway, Redwood Shores, CA 94065 USA
 * or visit www.oracle.com if you need additional information or have any
 * questions.
 *
 */

#include "classfile/classFileParser.hpp"
#include "classfile/fieldLayoutBuilder.hpp"
#include "classfile/systemDictionary.hpp"
#include "classfile/vmSymbols.hpp"
#include "jvm.h"
#include "memory/resourceArea.hpp"
#include "oops/array.hpp"
#include "oops/fieldStreams.inline.hpp"
#include "oops/inlineKlass.inline.hpp"
#include "oops/instanceKlass.inline.hpp"
#include "oops/instanceMirrorKlass.hpp"
#include "oops/klass.inline.hpp"
#include "runtime/fieldDescriptor.inline.hpp"
#include "utilities/powerOfTwo.hpp"

static LayoutKind field_layout_selection(FieldInfo field_info, Array<InlineLayoutInfo>* inline_layout_info_array,
                                         bool use_atomic_flat) {

  if (!UseFieldFlattening) {
    return LayoutKind::REFERENCE;
  }

  if (field_info.field_flags().is_injected()) {
    // don't flatten injected fields
    return LayoutKind::REFERENCE;
  }

  if (field_info.access_flags().is_volatile()) {
    // volatile is used as a keyword to prevent flattening
    return LayoutKind::REFERENCE;
  }

  if (inline_layout_info_array == nullptr || inline_layout_info_array->adr_at(field_info.index())->klass() == nullptr) {
    // field's type is not a known value class, using a reference
    return LayoutKind::REFERENCE;
  }

  InlineLayoutInfo* inline_field_info = inline_layout_info_array->adr_at(field_info.index());
  InlineKlass* vk = inline_field_info->klass();

  if (field_info.field_flags().is_null_free_inline_type()) {
    assert(field_info.access_flags().is_strict(), "null-free fields must be strict");
    if (vk->must_be_atomic() || AlwaysAtomicAccesses) {
      if (vk->is_naturally_atomic() && vk->has_non_atomic_layout()) return LayoutKind::NON_ATOMIC_FLAT;
      return (vk->has_atomic_layout() && use_atomic_flat) ? LayoutKind::ATOMIC_FLAT : LayoutKind::REFERENCE;
    } else {
      return vk->has_non_atomic_layout() ? LayoutKind::NON_ATOMIC_FLAT : LayoutKind::REFERENCE;
    }
  } else {
    if (UseNullableValueFlattening && vk->has_nullable_atomic_layout()) {
      return use_atomic_flat ? LayoutKind::NULLABLE_ATOMIC_FLAT : LayoutKind::REFERENCE;
    } else {
      return LayoutKind::REFERENCE;
    }
  }
}

static void get_size_and_alignment(InlineKlass* vk, LayoutKind kind, int* size, int* alignment) {
  switch(kind) {
    case LayoutKind::NON_ATOMIC_FLAT:
      *size = vk->non_atomic_size_in_bytes();
      *alignment = vk->non_atomic_alignment();
      break;
    case LayoutKind::ATOMIC_FLAT:
      *size = vk->atomic_size_in_bytes();
      *alignment = *size;
      break;
    case LayoutKind::NULLABLE_ATOMIC_FLAT:
      *size = vk->nullable_atomic_size_in_bytes();
      *alignment = *size;
    break;
    default:
      ShouldNotReachHere();
  }
}

LayoutRawBlock::LayoutRawBlock(Kind kind, int size) :
  _next_block(nullptr),
  _prev_block(nullptr),
  _inline_klass(nullptr),
  _block_kind(kind),
  _layout_kind(LayoutKind::UNKNOWN),
  _offset(-1),
  _alignment(1),
  _size(size),
  _multifield_index(-1),
  _field_index(-1) {
  assert(kind == EMPTY || kind == RESERVED || kind == PADDING || kind == INHERITED || kind == NULL_MARKER,
         "Otherwise, should use the constructor with a field index argument");
  assert(size > 0, "Sanity check");
}


LayoutRawBlock::LayoutRawBlock(int index, Kind kind, int size, int alignment, jbyte multifield_index) :
 _next_block(nullptr),
 _prev_block(nullptr),
 _inline_klass(nullptr),
 _block_kind(kind),
 _layout_kind(LayoutKind::UNKNOWN),
 _offset(-1),
 _alignment(alignment),
 _size(size),
 _multifield_index(multifield_index),
 _field_index(index) {
  assert(kind == REGULAR || kind == FLAT || kind == INHERITED || kind == MULTIFIELD,
         "Other kind do not have a field index");
  assert(size > 0, "Sanity check");
  assert(alignment > 0, "Sanity check");
}

bool LayoutRawBlock::fit(int size, int alignment) {
  int adjustment = 0;
  if ((_offset % alignment) != 0) {
    adjustment = alignment - (_offset % alignment);
  }
  return _size >= size + adjustment;
}

FieldGroup::FieldGroup(int contended_group) :
  _next(nullptr),
  _small_primitive_fields(nullptr),
  _big_primitive_fields(nullptr),
  _oop_fields(nullptr),
  _multifields(nullptr),
  _contended_group(contended_group),  // -1 means no contended group, 0 means default contended group
  _oop_count(0) {}

void FieldGroup::add_primitive_field(int idx, BasicType type) {
  int size = type2aelembytes(type);
  LayoutRawBlock* block = new LayoutRawBlock(idx, LayoutRawBlock::REGULAR, size, size /* alignment == size for primitive types */, -1);
  if (size >= oopSize) {
    add_to_big_primitive_list(block);
  } else {
    add_to_small_primitive_list(block);
  }
}

void FieldGroup::add_oop_field(int idx) {
  int size = type2aelembytes(T_OBJECT);
  LayoutRawBlock* block = new LayoutRawBlock(idx, LayoutRawBlock::REGULAR, size, size /* alignment == size for oops */, -1);
  if (_oop_fields == nullptr) {
    _oop_fields = new GrowableArray<LayoutRawBlock*>(INITIAL_LIST_SIZE);
  }
  _oop_fields->append(block);
  _oop_count++;
}

void FieldGroup::add_flat_field(int idx, InlineKlass* vk, LayoutKind lk, int size, int alignment) {
  LayoutRawBlock* block = new LayoutRawBlock(idx, LayoutRawBlock::FLAT, size, alignment, -1);
  block->set_inline_klass(vk);
  block->set_layout_kind(lk);
  if (block->size() >= oopSize) {
    add_to_big_primitive_list(block);
  } else {
    add_to_small_primitive_list(block);
  }
}

void FieldGroup::add_multifield(ConstantPool* cp, FieldInfo* field, Array<MultiFieldInfo>* multifield_info, InlineKlass* vk) {
  assert(field->is_multifield() || field->is_multifield_base(), "Must be");
  u2 base = field->multifield_base(multifield_info);
  BasicType type = Signature::basic_type(field->signature(cp));
  MultiFieldGroup* mfg = NULL;
  if (_multifields != NULL) {
    for (int i = 0; i < _multifields->length(); i++) {
      if (base == _multifields->at(i)->multifield_base()) {
        mfg = _multifields->at(i);
        break;
      }
    }
  } else {
    _multifields = new GrowableArray<MultiFieldGroup*>(INITIAL_LIST_SIZE);
  }
  if (mfg == NULL) {
    mfg = new MultiFieldGroup(base, field->signature(cp));
    mfg->add_field(cp, field, vk, multifield_info);
    _multifields->append(mfg);
  } else {
    mfg->add_field(cp, field, vk, multifield_info);
  }
}

void FieldGroup::sort_by_size() {
  if (_small_primitive_fields != nullptr) {
    _small_primitive_fields->sort(LayoutRawBlock::compare_size_inverted);
  }
  if (_big_primitive_fields != nullptr) {
    _big_primitive_fields->sort(LayoutRawBlock::compare_size_inverted);
  }
  if (_multifields != NULL) {
    for (int i = 0; i < _multifields->length(); i++) {
      int size = _multifields->at(i)->fields()->at(0)->size();
      int alignment =  _multifields->at(i)->fields()->at(0)->alignment();
      int multialignment = size/alignment;
      if (size % multialignment != 0) multialignment+= alignment;
      // Problem: at this point, multialignment can be a weird number, for instance not a power of two
      int multisize = multialignment * alignment * _multifields->at(i)->fields()->length();  // should be stored
      // True alignment should be adjusted to increase chances to be on a single cache line
      int multifield_group_alignment = MIN2(round_up_power_of_2(multisize), HeapWordSize);
      _multifields->at(i)->set_group_size(multisize);
      _multifields->at(i)->set_group_alignment(multifield_group_alignment);
      _multifields->at(i)->fields()->sort(MultiFieldGroup::compare_multifield_index);
    }
    _multifields->sort(MultiFieldGroup::compare_multifield_groups_inverted);
  }
}

void FieldGroup::add_to_small_primitive_list(LayoutRawBlock* block) {
  if (_small_primitive_fields == nullptr) {
    _small_primitive_fields = new GrowableArray<LayoutRawBlock*>(INITIAL_LIST_SIZE);
  }
  _small_primitive_fields->append(block);
}

void FieldGroup::add_to_big_primitive_list(LayoutRawBlock* block) {
  if (_big_primitive_fields == nullptr) {
    _big_primitive_fields = new GrowableArray<LayoutRawBlock*>(INITIAL_LIST_SIZE);
  }
  _big_primitive_fields->append(block);
}

MultiFieldGroup::MultiFieldGroup(u2 base, Symbol* signature) :  _multifield_base(base), _signature(signature), _fields(NULL) { }

void MultiFieldGroup::add_field(ConstantPool* cp, FieldInfo* field, InlineKlass* vk, Array<MultiFieldInfo>* multifield_info) {
  assert(field->is_multifield() || field->is_multifield_base(), "Must be");
  assert(field->multifield_base(multifield_info) == multifield_base(), "multifield base mismatch");
  if (_fields == NULL) {
    _fields = new GrowableArray<LayoutRawBlock*>(INITIAL_LIST_SIZE);
  } else {
    guarantee(field->signature(cp) == signature(), "multifield signature mismatch");
  }
  BasicType type = Signature::basic_type(field->signature(cp));
  LayoutRawBlock* block = NULL;
  if (type == T_OBJECT) {
    block = new LayoutRawBlock(field->index(), LayoutRawBlock::MULTIFIELD, vk->payload_size_in_bytes(),
                               vk->payload_alignment(), field->multifield_index(multifield_info));
  } else {
    int size = type2aelembytes(type);
    block = new LayoutRawBlock(field->index(), LayoutRawBlock::MULTIFIELD, size, size, field->multifield_index(multifield_info));
  }
  int cursor = 0;
  for (; cursor < _fields->length(); cursor++) {
    assert(_fields->at(cursor)->multifield_index() != field->multifield_index(multifield_info), "multifield index duplicate found");
    if (_fields->at(cursor)->multifield_index() > field->multifield_index(multifield_info)) break;
  }
  _fields->insert_before(cursor, block);
}

FieldLayout::FieldLayout(GrowableArray<FieldInfo>* field_info, Array<InlineLayoutInfo>* inline_layout_info_array, ConstantPool* cp, Array<MultiFieldInfo>* multifields) :
  _field_info(field_info),
  _inline_layout_info_array(inline_layout_info_array),
  _cp(cp),
  _multifield_info(multifields),
  _blocks(nullptr),
  _start(_blocks),
  _last(_blocks),
  _super_first_field_offset(-1),
  _super_alignment(-1),
  _super_min_align_required(-1),
  _null_reset_value_offset(-1),
  _super_has_fields(false),
  _has_inherited_fields(false) {}

void FieldLayout::initialize_static_layout() {
  _blocks = new LayoutRawBlock(LayoutRawBlock::EMPTY, INT_MAX);
  _blocks->set_offset(0);
  _last = _blocks;
  _start = _blocks;
  // Note: at this stage, InstanceMirrorKlass::offset_of_static_fields() could be zero, because
  // during bootstrapping, the size of the java.lang.Class is still not known when layout
  // of static field is computed. Field offsets are fixed later when the size is known
  // (see java_lang_Class::fixup_mirror())
  if (InstanceMirrorKlass::offset_of_static_fields() > 0) {
    insert(first_empty_block(), new LayoutRawBlock(LayoutRawBlock::RESERVED, InstanceMirrorKlass::offset_of_static_fields()));
    _blocks->set_offset(0);
  }
}

void FieldLayout::initialize_instance_layout(const InstanceKlass* super_klass, bool& super_ends_with_oop) {
  if (super_klass == nullptr) {
    super_ends_with_oop = false;
    _blocks = new LayoutRawBlock(LayoutRawBlock::EMPTY, INT_MAX);
    _blocks->set_offset(0);
    _last = _blocks;
    _start = _blocks;
    insert(first_empty_block(), new LayoutRawBlock(LayoutRawBlock::RESERVED, instanceOopDesc::base_offset_in_bytes()));
  } else {
    reconstruct_layout(super_klass, _super_has_fields, super_ends_with_oop);
    fill_holes(super_klass);
    if ((!super_klass->has_contended_annotations()) || !_super_has_fields) {
      _start = _blocks;  // start allocating fields from the first empty block
    } else {
      _start = _last;    // append fields at the end of the reconstructed layout
    }
  }
}

LayoutRawBlock* FieldLayout::first_field_block() {
  LayoutRawBlock* block = _blocks;
  while (block != nullptr
         && block->block_kind() != LayoutRawBlock::INHERITED
         && block->block_kind() != LayoutRawBlock::REGULAR
         && block->block_kind() != LayoutRawBlock::FLAT
         && block->block_kind() != LayoutRawBlock::MULTIFIELD
         && block->block_kind() != LayoutRawBlock::NULL_MARKER) {
    block = block->next_block();
  }
  return block;
}

// Insert a set of fields into a layout.
// For each field, search for an empty slot able to fit the field
// (satisfying both size and alignment requirements), if none is found,
// add the field at the end of the layout.
// Fields cannot be inserted before the block specified in the "start" argument
void FieldLayout::add(GrowableArray<LayoutRawBlock*>* list, LayoutRawBlock* start) {
  if (list == nullptr) return;
  if (start == nullptr) start = this->_start;
  bool last_search_success = false;
  int last_size = 0;
  int last_alignment = 0;
  for (int i = 0; i < list->length(); i ++) {
    LayoutRawBlock* b = list->at(i);
    LayoutRawBlock* cursor = nullptr;
    LayoutRawBlock* candidate = nullptr;
    // if start is the last block, just append the field
    if (start == last_block()) {
      candidate = last_block();
    }
    // Before iterating over the layout to find an empty slot fitting the field's requirements,
    // check if the previous field had the same requirements and if the search for a fitting slot
    // was successful. If the requirements were the same but the search failed, a new search will
    // fail the same way, so just append the field at the of the layout.
    else  if (b->size() == last_size && b->alignment() == last_alignment && !last_search_success) {
      candidate = last_block();
    } else {
      // Iterate over the layout to find an empty slot fitting the field's requirements
      last_size = b->size();
      last_alignment = b->alignment();
      cursor = last_block()->prev_block();
      assert(cursor != nullptr, "Sanity check");
      last_search_success = true;

      while (cursor != start) {
        if (cursor->block_kind() == LayoutRawBlock::EMPTY && cursor->fit(b->size(), b->alignment())) {
          if (candidate == nullptr || cursor->size() < candidate->size()) {
            candidate = cursor;
          }
        }
        cursor = cursor->prev_block();
      }
      if (candidate == nullptr) {
        candidate = last_block();
        last_search_success = false;
      }
      assert(candidate != nullptr, "Candidate must not be null");
      assert(candidate->block_kind() == LayoutRawBlock::EMPTY, "Candidate must be an empty block");
      assert(candidate->fit(b->size(), b->alignment()), "Candidate must be able to store the block");
    }
    insert_field_block(candidate, b);
  }
}

// Used for classes with hard coded field offsets, insert a field at the specified offset */
void FieldLayout::add_field_at_offset(LayoutRawBlock* block, int offset, LayoutRawBlock* start) {
  assert(block != nullptr, "Sanity check");
  block->set_offset(offset);
  if (start == nullptr) {
    start = this->_start;
  }
  LayoutRawBlock* slot = start;
  while (slot != nullptr) {
    if ((slot->offset() <= block->offset() && (slot->offset() + slot->size()) > block->offset()) ||
        slot == _last){
      assert(slot->block_kind() == LayoutRawBlock::EMPTY, "Matching slot must be an empty slot");
      assert(slot->size() >= block->offset() - slot->offset() + block->size() ,"Matching slot must be big enough");
      if (slot->offset() < block->offset()) {
        int adjustment = block->offset() - slot->offset();
        LayoutRawBlock* adj = new LayoutRawBlock(LayoutRawBlock::EMPTY, adjustment);
        insert(slot, adj);
      }
      insert(slot, block);
      if (slot->size() == 0) {
        remove(slot);
      }
      if (block->block_kind() == LayoutRawBlock::REGULAR || block->block_kind() == LayoutRawBlock::FLAT) {
        _field_info->adr_at(block->field_index())->set_offset(block->offset());
      }
      return;
    }
    slot = slot->next_block();
  }
  fatal("Should have found a matching slot above, corrupted layout or invalid offset");
}

// The allocation logic uses a best fit strategy: the set of fields is allocated
// in the first empty slot big enough to contain the whole set ((including padding
// to fit alignment constraints).
void FieldLayout::add_contiguously(GrowableArray<LayoutRawBlock*>* list, LayoutRawBlock* start) {
  if (list == nullptr) return;
  if (start == nullptr) {
    start = _start;
  }
  // This code assumes that if the first block is well aligned, the following
  // blocks would naturally be well aligned (no need for adjustment)
  int size = 0;
  for (int i = 0; i < list->length(); i++) {
    size += list->at(i)->size();
  }

  LayoutRawBlock* candidate = nullptr;
  if (start == last_block()) {
    candidate = last_block();
  } else {
    LayoutRawBlock* first = list->at(0);
    candidate = last_block()->prev_block();
    while (candidate->block_kind() != LayoutRawBlock::EMPTY || !candidate->fit(size, first->alignment())) {
      if (candidate == start) {
        candidate = last_block();
        break;
      }
      candidate = candidate->prev_block();
    }
    assert(candidate != nullptr, "Candidate must not be null");
    assert(candidate->block_kind() == LayoutRawBlock::EMPTY, "Candidate must be an empty block");
    assert(candidate->fit(size, first->alignment()), "Candidate must be able to store the whole contiguous block");
  }

  for (int i = 0; i < list->length(); i++) {
    LayoutRawBlock* b = list->at(i);
    insert_field_block(candidate, b);
    assert((candidate->offset() % b->alignment() == 0), "Contiguous blocks must be naturally well aligned");
  }
}

void FieldLayout::add_multifield(MultiFieldGroup* multifield_group, LayoutRawBlock* start) {
  if (start == NULL) {
    start = _start;
  }
  LayoutRawBlock* candidate = NULL;
  if (start == last_block()) {
    candidate = last_block();
  } else {
    candidate = last_block()->prev_block();
    while (candidate->block_kind() != LayoutRawBlock::EMPTY || !candidate->fit(multifield_group->group_size(), multifield_group->group_alignment())) {
      if (candidate == start) {
        candidate = last_block();
        break;
      }
      candidate = candidate->prev_block();
    }
    assert(candidate != NULL, "Candidate must not be null");
    assert(candidate->block_kind() == LayoutRawBlock::EMPTY, "Candidate must be an empty block");
  }
  if ((candidate->offset() % multifield_group->group_alignment()) != 0) {
    int adjustment = multifield_group->group_alignment() - (candidate->offset() % multifield_group->group_alignment());
    LayoutRawBlock* adj = new LayoutRawBlock(LayoutRawBlock::EMPTY, adjustment);
    insert(candidate, adj);
  }
  assert(candidate->fit(multifield_group->group_size(), multifield_group->group_alignment()), "Candidate must be able to store the whole contiguous block");
  for (int i = 0; i < multifield_group->fields()->length(); i++) {
    LayoutRawBlock* b = multifield_group->fields()->at(i);
    insert_field_block(candidate, b);
  }
}

LayoutRawBlock* FieldLayout::insert_field_block(LayoutRawBlock* slot, LayoutRawBlock* block) {
  assert(slot->block_kind() == LayoutRawBlock::EMPTY, "Blocks can only be inserted in empty blocks");
  if (slot->offset() % block->alignment() != 0) {
    int adjustment = block->alignment() - (slot->offset() % block->alignment());
    LayoutRawBlock* adj = new LayoutRawBlock(LayoutRawBlock::EMPTY, adjustment);
    insert(slot, adj);
  }
  assert(block->size() >= block->size(), "Enough space must remain after adjustment");
  insert(slot, block);
  if (slot->size() == 0) {
    remove(slot);
  }
  // NULL_MARKER blocks are not real fields, so they don't have an entry in the FieldInfo array
  if (block->block_kind() != LayoutRawBlock::NULL_MARKER) {
    _field_info->adr_at(block->field_index())->set_offset(block->offset());
    if (block->block_kind() != LayoutRawBlock::MULTIFIELD) {
      if (_field_info->adr_at(block->field_index())->name(_cp) == vmSymbols::null_reset_value_name()) {
        _null_reset_value_offset = block->offset();
      }
    }
  }
  if (block->block_kind() == LayoutRawBlock::FLAT && block->layout_kind() == LayoutKind::NULLABLE_ATOMIC_FLAT) {
    int nm_offset = block->inline_klass()->null_marker_offset() - block->inline_klass()->payload_offset() + block->offset();
    _field_info->adr_at(block->field_index())->set_null_marker_offset(nm_offset);
    _inline_layout_info_array->adr_at(block->field_index())->set_null_marker_offset(nm_offset);
  }

  return block;
}

void FieldLayout::reconstruct_layout(const InstanceKlass* ik, bool& has_instance_fields, bool& ends_with_oop) {
  has_instance_fields = ends_with_oop = false;
  if (ik->is_abstract() && !ik->is_identity_class()) {
    _super_alignment = type2aelembytes(BasicType::T_LONG);
  }
  GrowableArray<LayoutRawBlock*>* all_fields = new GrowableArray<LayoutRawBlock*>(32);
  BasicType last_type;
  int last_offset = -1;
  while (ik != nullptr) {
<<<<<<< HEAD
    for (AllFieldStream fs(ik->fieldinfo_stream(), ik->constants(), ik->multifield_info()); !fs.done(); fs.next()) {
=======
    for (AllFieldStream fs(ik); !fs.done(); fs.next()) {
>>>>>>> cccb5014
      BasicType type = Signature::basic_type(fs.signature());
      // distinction between static and non-static fields is missing
      if (fs.access_flags().is_static()) continue;
      has_instance_fields = true;
      _has_inherited_fields = true;
      if (_super_first_field_offset == -1 || fs.offset() < _super_first_field_offset) {
        _super_first_field_offset = fs.offset();
      }
      LayoutRawBlock* block;
      if (fs.is_flat()) {
        InlineLayoutInfo layout_info = ik->inline_layout_info(fs.index());
        InlineKlass* vk = layout_info.klass();
        block = new LayoutRawBlock(fs.index(), LayoutRawBlock::INHERITED,
                                   vk->layout_size_in_bytes(layout_info.kind()),
                                   vk->layout_alignment(layout_info.kind()), -1);
        assert(_super_alignment == -1 || _super_alignment >=  vk->payload_alignment(), "Invalid value alignment");
        _super_min_align_required = _super_min_align_required > vk->payload_alignment() ? _super_min_align_required : vk->payload_alignment();
      } else {
        int size = type2aelembytes(type);
        // INHERITED blocks are marked as non-reference because oop_maps are handled by their holder class
        block = new LayoutRawBlock(fs.index(), LayoutRawBlock::INHERITED, size, size, -1);
        // For primitive types, the alignment is equal to the size
        assert(_super_alignment == -1 || _super_alignment >=  size, "Invalid value alignment");
        _super_min_align_required = _super_min_align_required > size ? _super_min_align_required : size;
      }
      if (fs.offset() > last_offset) {
        last_offset = fs.offset();
        last_type = type;
      }
      block->set_offset(fs.offset());
      all_fields->append(block);
    }
    ik = ik->super() == nullptr ? nullptr : ik->super();
  }
  assert(last_offset == -1 || last_offset > 0, "Sanity");
  if (last_offset > 0 &&
      (last_type == BasicType::T_ARRAY || last_type == BasicType::T_OBJECT)) {
    ends_with_oop = true;
  }

  all_fields->sort(LayoutRawBlock::compare_offset);
  _blocks = new LayoutRawBlock(LayoutRawBlock::RESERVED, instanceOopDesc::base_offset_in_bytes());
  _blocks->set_offset(0);
  _last = _blocks;
  for(int i = 0; i < all_fields->length(); i++) {
    LayoutRawBlock* b = all_fields->at(i);
    _last->set_next_block(b);
    b->set_prev_block(_last);
    _last = b;
  }
  _start = _blocks;
}

// Called during the reconstruction of a layout, after fields from super
// classes have been inserted. It fills unused slots between inserted fields
// with EMPTY blocks, so the regular field insertion methods would work.
// This method handles classes with @Contended annotations differently
// by inserting PADDING blocks instead of EMPTY block to prevent subclasses'
// fields to interfere with contended fields/classes.
void FieldLayout::fill_holes(const InstanceKlass* super_klass) {
  assert(_blocks != nullptr, "Sanity check");
  assert(_blocks->offset() == 0, "first block must be at offset zero");
  LayoutRawBlock::Kind filling_type = super_klass->has_contended_annotations() ? LayoutRawBlock::PADDING: LayoutRawBlock::EMPTY;
  LayoutRawBlock* b = _blocks;
  while (b->next_block() != nullptr) {
    if (b->next_block()->offset() > (b->offset() + b->size())) {
      int size = b->next_block()->offset() - (b->offset() + b->size());
      // FIXME it would be better if initial empty block where tagged as PADDING for value classes
      LayoutRawBlock* empty = new LayoutRawBlock(filling_type, size);
      empty->set_offset(b->offset() + b->size());
      empty->set_next_block(b->next_block());
      b->next_block()->set_prev_block(empty);
      b->set_next_block(empty);
      empty->set_prev_block(b);
    }
    b = b->next_block();
  }
  assert(b->next_block() == nullptr, "Invariant at this point");
  assert(b->block_kind() != LayoutRawBlock::EMPTY, "Sanity check");
  // If the super class has @Contended annotation, a padding block is
  // inserted at the end to ensure that fields from the subclasses won't share
  // the cache line of the last field of the contended class
  if (super_klass->has_contended_annotations() && ContendedPaddingWidth > 0) {
    LayoutRawBlock* p = new LayoutRawBlock(LayoutRawBlock::PADDING, ContendedPaddingWidth);
    p->set_offset(b->offset() + b->size());
    b->set_next_block(p);
    p->set_prev_block(b);
    b = p;
  }

  LayoutRawBlock* last = new LayoutRawBlock(LayoutRawBlock::EMPTY, INT_MAX);
  last->set_offset(b->offset() + b->size());
  assert(last->offset() > 0, "Sanity check");
  b->set_next_block(last);
  last->set_prev_block(b);
  _last = last;
}

LayoutRawBlock* FieldLayout::insert(LayoutRawBlock* slot, LayoutRawBlock* block) {
  assert(slot->block_kind() == LayoutRawBlock::EMPTY, "Blocks can only be inserted in empty blocks");
  assert(slot->offset() % block->alignment() == 0, "Incompatible alignment");
  block->set_offset(slot->offset());
  slot->set_offset(slot->offset() + block->size());
  assert((slot->size() - block->size()) < slot->size(), "underflow checking");
  assert(slot->size() - block->size() >= 0, "no negative size allowed");
  slot->set_size(slot->size() - block->size());
  block->set_prev_block(slot->prev_block());
  block->set_next_block(slot);
  slot->set_prev_block(block);
  if (block->prev_block() != nullptr) {
    block->prev_block()->set_next_block(block);
  }
  if (_blocks == slot) {
    _blocks = block;
  }
  if (_start == slot) {
    _start = block;
  }
  return block;
}

void FieldLayout::remove(LayoutRawBlock* block) {
  assert(block != nullptr, "Sanity check");
  assert(block != _last, "Sanity check");
  if (_blocks == block) {
    _blocks = block->next_block();
    if (_blocks != nullptr) {
      _blocks->set_prev_block(nullptr);
    }
  } else {
    assert(block->prev_block() != nullptr, "_prev should be set for non-head blocks");
    block->prev_block()->set_next_block(block->next_block());
    block->next_block()->set_prev_block(block->prev_block());
  }
  if (block == _start) {
    _start = block->prev_block();
  }
}

void FieldLayout::shift_fields(int shift) {
  LayoutRawBlock* b = first_field_block();
  LayoutRawBlock* previous = b->prev_block();
  if (previous->block_kind() == LayoutRawBlock::EMPTY) {
    previous->set_size(previous->size() + shift);
  } else {
    LayoutRawBlock* nb = new LayoutRawBlock(LayoutRawBlock::PADDING, shift);
    nb->set_offset(b->offset());
    previous->set_next_block(nb);
    nb->set_prev_block(previous);
    b->set_prev_block(nb);
    nb->set_next_block(b);
  }
  while (b != nullptr) {
    b->set_offset(b->offset() + shift);
    if (b->block_kind() == LayoutRawBlock::REGULAR || b->block_kind() == LayoutRawBlock::FLAT) {
      _field_info->adr_at(b->field_index())->set_offset(b->offset());
      if (b->layout_kind() == LayoutKind::NULLABLE_ATOMIC_FLAT) {
        int new_nm_offset = _field_info->adr_at(b->field_index())->null_marker_offset() + shift;
        _field_info->adr_at(b->field_index())->set_null_marker_offset(new_nm_offset);
        _inline_layout_info_array->adr_at(b->field_index())->set_null_marker_offset(new_nm_offset);

      }
    }
    assert(b->block_kind() == LayoutRawBlock::EMPTY || b->offset() % b->alignment() == 0, "Must still be correctly aligned");
    b = b->next_block();
  }
}

LayoutRawBlock* FieldLayout::find_null_marker() {
  LayoutRawBlock* b = _blocks;
  while (b != nullptr) {
    if (b->block_kind() == LayoutRawBlock::NULL_MARKER) {
      return b;
    }
    b = b->next_block();
  }
  ShouldNotReachHere();
}

void FieldLayout::remove_null_marker() {
  LayoutRawBlock* b = first_field_block();
  while (b != nullptr) {
    if (b->block_kind() == LayoutRawBlock::NULL_MARKER) {
      if (b->next_block()->block_kind() == LayoutRawBlock::EMPTY) {
        LayoutRawBlock* n = b->next_block();
        remove(b);
        n->set_offset(b->offset());
        n->set_size(n->size() + b->size());
      } else {
        b->set_block_kind(LayoutRawBlock::EMPTY);
      }
      return;
    }
    b = b->next_block();
  }
  ShouldNotReachHere(); // if we reach this point, the null marker was not found!
}

static const char* layout_kind_to_string(LayoutKind lk) {
  switch(lk) {
    case LayoutKind::REFERENCE:
      return "REFERENCE";
    case LayoutKind::NON_ATOMIC_FLAT:
      return "NON_ATOMIC_FLAT";
    case LayoutKind::ATOMIC_FLAT:
      return "ATOMIC_FLAT";
    case LayoutKind::NULLABLE_ATOMIC_FLAT:
      return "NULLABLE_ATOMIC_FLAT";
    case LayoutKind::UNKNOWN:
      return "UNKNOWN";
    default:
      ShouldNotReachHere();
  }
}

void FieldLayout::print(outputStream* output, bool is_static, const InstanceKlass* super, Array<InlineLayoutInfo>* inline_fields) {
  ResourceMark rm;
  LayoutRawBlock* b = _blocks;
  while(b != _last) {
    switch(b->block_kind()) {
      case LayoutRawBlock::REGULAR: {
        FieldInfo* fi = _field_info->adr_at(b->field_index());
        output->print_cr(" @%d %s %d/%d \"%s\" %s",
                         b->offset(),
                         "REGULAR",
                         b->size(),
                         b->alignment(),
                         fi->name(_cp, _multifield_info)->as_C_string(),
                         fi->signature(_cp)->as_C_string());
        break;
      }
      case LayoutRawBlock::FLAT: {
        FieldInfo* fi = _field_info->adr_at(b->field_index());
        InlineKlass* ik = inline_fields->adr_at(fi->index())->klass();
        assert(ik != nullptr, "");
        output->print_cr(" @%d %s %d/%d \"%s\" %s %s@%p %s",
                         b->offset(),
                         "FLAT",
                         b->size(),
                         b->alignment(),
                         fi->name(_cp, _multifield_info)->as_C_string(),
                         fi->signature(_cp)->as_C_string(),
                         ik->name()->as_C_string(),
                         ik->class_loader_data(), layout_kind_to_string(b->layout_kind()));
        break;
      }
      case LayoutRawBlock::RESERVED: {
        output->print_cr(" @%d %s %d/-",
                         b->offset(),
                         "RESERVED",
                         b->size());
        break;
      }
      case LayoutRawBlock::INHERITED: {
        assert(!is_static, "Static fields are not inherited in layouts");
        assert(super != nullptr, "super klass must be provided to retrieve inherited fields info");
        bool found = false;
        const InstanceKlass* ik = super;
        while (!found && ik != nullptr) {
<<<<<<< HEAD
          for (AllFieldStream fs(ik->fieldinfo_stream(), ik->constants(), ik->multifield_info()); !fs.done(); fs.next()) {
=======
          for (AllFieldStream fs(ik); !fs.done(); fs.next()) {
>>>>>>> cccb5014
            if (fs.offset() == b->offset() && fs.access_flags().is_static() == is_static) {
              output->print_cr(" @%d %s %d/%d \"%s\" %s",
                  b->offset(),
                  "INHERITED",
                  b->size(),
                  b->size(), // so far, alignment constraint == size, will change with Valhalla => FIXME
                  fs.name()->as_C_string(),
                  fs.signature()->as_C_string());
              found = true;
              break;
            }
        }
        ik = ik->super();
      }
      break;
    }
    case LayoutRawBlock::EMPTY:
      output->print_cr(" @%d %s %d/1",
                       b->offset(),
                      "EMPTY",
                       b->size());
      break;
    case LayoutRawBlock::PADDING:
      output->print_cr(" @%d %s %d/1",
                      b->offset(),
                      "PADDING",
                      b->size());
      break;
    case LayoutRawBlock::MULTIFIELD:
    {
      FieldInfo* fi = _field_info->adr_at(b->field_index());
      output->print_cr(" @%d \"%s\" %s %d/%d %s",
                       b->offset(),
                       fi->name(_cp, _multifield_info)->as_C_string(),
                       fi->signature(_cp)->as_C_string(),
                       b->size(),
                       b->alignment(),
                       "MULTIFIELD");
      break;
    }
    case LayoutRawBlock::NULL_MARKER:
    {
      output->print_cr(" @%d %s %d/1 ",
                      b->offset(),
                      "NULL_MARKER",
                      b->size());
      break;
    }
    default:
      fatal("Unknown block type");
    }
    b = b->next_block();
  }
}

FieldLayoutBuilder::FieldLayoutBuilder(const Symbol* classname, ClassLoaderData* loader_data, const InstanceKlass* super_klass, ConstantPool* constant_pool,
                                       GrowableArray<FieldInfo>* field_info, bool is_contended, bool is_inline_type,bool is_abstract_value,
                                       bool must_be_atomic, FieldLayoutInfo* info, Array<InlineLayoutInfo>* inline_layout_info_array, Array<MultiFieldInfo>* multifields) :
  _classname(classname),
  _loader_data(loader_data),
  _super_klass(super_klass),
  _constant_pool(constant_pool),
  _field_info(field_info),
  _info(info),
  _inline_layout_info_array(inline_layout_info_array),
  _multifield_info(multifields),
  _root_group(nullptr),
  _contended_groups(GrowableArray<FieldGroup*>(8)),
  _static_fields(nullptr),
  _layout(nullptr),
  _static_layout(nullptr),
  _nonstatic_oopmap_count(0),
  _payload_alignment(-1),
  _payload_offset(-1),
  _null_marker_offset(-1),
  _payload_size_in_bytes(-1),
  _non_atomic_layout_size_in_bytes(-1),
  _non_atomic_layout_alignment(-1),
  _atomic_layout_size_in_bytes(-1),
  _nullable_layout_size_in_bytes(-1),
  _fields_size_sum(0),
  _declared_non_static_fields_count(0),
  _has_non_naturally_atomic_fields(false),
  _is_naturally_atomic(false),
  _must_be_atomic(must_be_atomic),
  _has_nonstatic_fields(false),
  _has_inline_type_fields(false),
  _is_contended(is_contended),
  _is_inline_type(is_inline_type),
  _is_abstract_value(is_abstract_value),
  _has_flattening_information(is_inline_type),
  _is_empty_inline_class(false) {}

FieldGroup* FieldLayoutBuilder::get_or_create_contended_group(int g) {
  assert(g > 0, "must only be called for named contended groups");
  FieldGroup* fg = nullptr;
  for (int i = 0; i < _contended_groups.length(); i++) {
    fg = _contended_groups.at(i);
    if (fg->contended_group() == g) return fg;
  }
  fg = new FieldGroup(g);
  _contended_groups.append(fg);
  return fg;
}

void FieldLayoutBuilder::prologue() {
  _layout = new FieldLayout(_field_info, _inline_layout_info_array, _constant_pool, _multifield_info);
  const InstanceKlass* super_klass = _super_klass;
  _layout->initialize_instance_layout(super_klass, _super_ends_with_oop);
  _nonstatic_oopmap_count = super_klass == nullptr ? 0 : super_klass->nonstatic_oop_map_count();
  if (super_klass != nullptr) {
    _has_nonstatic_fields = super_klass->has_nonstatic_fields();
  }
  _static_layout = new FieldLayout(_field_info, _inline_layout_info_array, _constant_pool, _multifield_info);
  _static_layout->initialize_static_layout();
  _static_fields = new FieldGroup();
  _root_group = new FieldGroup();
}

// Field sorting for regular (non-inline) classes:
//   - fields are sorted in static and non-static fields
//   - non-static fields are also sorted according to their contention group
//     (support of the @Contended annotation)
//   - @Contended annotation is ignored for static fields
//   - field flattening decisions are taken in this method
void FieldLayoutBuilder::regular_field_sorting() {
  int idx = 0;
  for (GrowableArrayIterator<FieldInfo> it = _field_info->begin(); it != _field_info->end(); ++it, ++idx) {
    FieldGroup* group = nullptr;
    FieldInfo fieldinfo = *it;
    if (fieldinfo.access_flags().is_static()) {
      group = _static_fields;
    } else {
      _has_nonstatic_fields = true;
      if (fieldinfo.field_flags().is_contended()) {
        int g = fieldinfo.contended_group();
        if (g == 0) {
          group = new FieldGroup(true);
          _contended_groups.append(group);
        } else {
          group = get_or_create_contended_group(g);
        }
      } else {
        group = _root_group;
      }
    }
    assert(group != nullptr, "invariant");
    bool has_multifield_annotation = false;
    if (fieldinfo.is_multifield() || fieldinfo.is_multifield_base()) {
      group->add_multifield(_constant_pool, &fieldinfo, _multifield_info);
    } else {
      BasicType type = Signature::basic_type(fieldinfo.signature(_constant_pool));
      switch(type) {
      case T_BYTE:
      case T_CHAR:
      case T_DOUBLE:
      case T_FLOAT:
      case T_INT:
      case T_LONG:
      case T_SHORT:
      case T_BOOLEAN:
        group->add_primitive_field(idx, type);
        break;
      case T_OBJECT:
      case T_ARRAY:
      {
        LayoutKind lk = field_layout_selection(fieldinfo, _inline_layout_info_array, true);
        if (fieldinfo.field_flags().is_null_free_inline_type() || lk != LayoutKind::REFERENCE
            || (!fieldinfo.field_flags().is_injected()
                && _inline_layout_info_array != nullptr && _inline_layout_info_array->adr_at(fieldinfo.index())->klass() != nullptr
                && !_inline_layout_info_array->adr_at(fieldinfo.index())->klass()->is_identity_class())) {
          _has_inline_type_fields = true;
          _has_flattening_information = true;
        }
        if (lk == LayoutKind::REFERENCE) {
          if (group != _static_fields) _nonstatic_oopmap_count++;
          group->add_oop_field(idx);
        } else {
          _has_flattening_information = true;
          InlineKlass* vk = _inline_layout_info_array->adr_at(fieldinfo.index())->klass();
          int size, alignment;
          get_size_and_alignment(vk, lk, &size, &alignment);
          group->add_flat_field(idx, vk, lk, size, alignment);
          _inline_layout_info_array->adr_at(fieldinfo.index())->set_kind(lk);
          _nonstatic_oopmap_count += vk->nonstatic_oop_map_count();
          _field_info->adr_at(idx)->field_flags_addr()->update_flat(true);
          _field_info->adr_at(idx)->set_layout_kind(lk);
          // no need to update _must_be_atomic if vk->must_be_atomic() is true because current class is not an inline class
        }
        break;
      }
      default:
        fatal("Something wrong?");
      }
    }
  }
  _root_group->sort_by_size();
  _static_fields->sort_by_size();
  if (!_contended_groups.is_empty()) {
    for (int i = 0; i < _contended_groups.length(); i++) {
      _contended_groups.at(i)->sort_by_size();
    }
  }
}

/* Field sorting for inline classes:
 *   - because inline classes are immutable, the @Contended annotation is ignored
 *     when computing their layout (with only read operation, there's no false
 *     sharing issue)
 *   - this method also records the alignment of the field with the most
 *     constraining alignment, this value is then used as the alignment
 *     constraint when flattening this inline type into another container
 *   - field flattening decisions are taken in this method (those decisions are
 *     currently only based in the size of the fields to be flattened, the size
 *     of the resulting instance is not considered)
 */
void FieldLayoutBuilder::inline_class_field_sorting() {
  assert(_is_inline_type || _is_abstract_value, "Should only be used for inline classes");
  int alignment = -1;
  int idx = 0;
  for (GrowableArrayIterator<FieldInfo> it = _field_info->begin(); it != _field_info->end(); ++it, ++idx) {
    FieldGroup* group = nullptr;
    FieldInfo fieldinfo = *it;
    int field_alignment = 1;
    if (fieldinfo.access_flags().is_static()) {
      group = _static_fields;
    } else {
      _has_nonstatic_fields = true;
      _declared_non_static_fields_count++;
      group = _root_group;
    }
    assert(group != nullptr, "invariant");
    bool has_multifield_annotation = false;
    if (fieldinfo.is_multifield() || fieldinfo.is_multifield_base()) {
      group->add_multifield(_constant_pool, &fieldinfo, _multifield_info);
    } else {
      BasicType type = Signature::basic_type(fieldinfo.signature(_constant_pool));
      switch(type) {
      case T_BYTE:
      case T_CHAR:
      case T_DOUBLE:
      case T_FLOAT:
      case T_INT:
      case T_LONG:
      case T_SHORT:
      case T_BOOLEAN:
        if (group != _static_fields) {
          field_alignment = type2aelembytes(type); // alignment == size for primitive types
        }
        group->add_primitive_field(fieldinfo.index(), type);
        break;
      case T_OBJECT:
      case T_ARRAY:
      {
        bool use_atomic_flat = _must_be_atomic; // flatten atomic fields only if the container is itself atomic
        LayoutKind lk = field_layout_selection(fieldinfo, _inline_layout_info_array, use_atomic_flat);
        if (fieldinfo.field_flags().is_null_free_inline_type() || lk != LayoutKind::REFERENCE
            || (!fieldinfo.field_flags().is_injected()
                && _inline_layout_info_array != nullptr && _inline_layout_info_array->adr_at(fieldinfo.index())->klass() != nullptr
                && !_inline_layout_info_array->adr_at(fieldinfo.index())->klass()->is_identity_class())) {
          _has_inline_type_fields = true;
          _has_flattening_information = true;
        }
        if (lk == LayoutKind::REFERENCE) {
          if (group != _static_fields) {
            _nonstatic_oopmap_count++;
            field_alignment = type2aelembytes(type); // alignment == size for oops
          }
          group->add_oop_field(idx);
        } else {
          _has_flattening_information = true;
          InlineKlass* vk = _inline_layout_info_array->adr_at(fieldinfo.index())->klass();
          if (!vk->is_naturally_atomic()) _has_non_naturally_atomic_fields = true;
          int size, alignment;
          get_size_and_alignment(vk, lk, &size, &alignment);
          group->add_flat_field(idx, vk, lk, size, alignment);
          _inline_layout_info_array->adr_at(fieldinfo.index())->set_kind(lk);
          _nonstatic_oopmap_count += vk->nonstatic_oop_map_count();
          field_alignment = alignment;
          _field_info->adr_at(idx)->field_flags_addr()->update_flat(true);
          _field_info->adr_at(idx)->set_layout_kind(lk);
        }
        break;
      }
      default:
        fatal("Unexpected BasicType");
      }
    }
    if (!fieldinfo.access_flags().is_static() && field_alignment > alignment) alignment = field_alignment;
  }
  _root_group->sort_by_size();
  if (_root_group->multifields() != NULL) {
    for (int i = 0; i < _root_group->multifields()->length(); i++) {
      if (_root_group->multifields()->at(i)->group_alignment() > alignment) {
        alignment = _root_group->multifields()->at(i)->group_alignment();
      }
    }
  }
  _payload_alignment = alignment;
  assert(_has_nonstatic_fields || _is_abstract_value, "Concrete value types do not support zero instance size yet");
}


void FieldLayoutBuilder::insert_contended_padding(LayoutRawBlock* slot) {
  if (ContendedPaddingWidth > 0) {
    LayoutRawBlock* padding = new LayoutRawBlock(LayoutRawBlock::PADDING, ContendedPaddingWidth);
    _layout->insert(slot, padding);
  }
}

// Computation of regular classes layout is an evolution of the previous default layout
// (FieldAllocationStyle 1):
//   - primitive fields (both primitive types and flat inline types) are allocated
//     first (from the biggest to the smallest)
//   - oop fields are allocated, either in existing gaps or at the end of
//     the layout. We allocate oops in a single block to have a single oop map entry.
//   - if the super class ended with an oop, we lead with oops. That will cause the
//     trailing oop map entry of the super class and the oop map entry of this class
//     to be folded into a single entry later. Correspondingly, if the super class
//     ends with a primitive field, we gain nothing by leading with oops; therefore
//     we let oop fields trail, thus giving future derived classes the chance to apply
//     the same trick.
void FieldLayoutBuilder::compute_regular_layout() {
  bool need_tail_padding = false;
  prologue();
  regular_field_sorting();
  if (_is_contended) {
    _layout->set_start(_layout->last_block());
    // insertion is currently easy because the current strategy doesn't try to fill holes
    // in super classes layouts => the _start block is by consequence the _last_block
    insert_contended_padding(_layout->start());
    need_tail_padding = true;
  }
<<<<<<< HEAD
  if (_root_group->multifields() != NULL) {
    for (int i = 0; i < _root_group->multifields()->length(); i++) {
      _layout->add_multifield(_root_group->multifields()->at(i));
    }
  }
  _layout->add(_root_group->big_primitive_fields());
  _layout->add(_root_group->small_primitive_fields());
  _layout->add(_root_group->oop_fields());
=======

  if (_super_ends_with_oop) {
    _layout->add(_root_group->oop_fields());
    _layout->add(_root_group->big_primitive_fields());
    _layout->add(_root_group->small_primitive_fields());
  } else {
    _layout->add(_root_group->big_primitive_fields());
    _layout->add(_root_group->small_primitive_fields());
    _layout->add(_root_group->oop_fields());
  }
>>>>>>> cccb5014

  if (!_contended_groups.is_empty()) {
    for (int i = 0; i < _contended_groups.length(); i++) {
      FieldGroup* cg = _contended_groups.at(i);
      LayoutRawBlock* start = _layout->last_block();
      insert_contended_padding(start);
      if (cg->multifields() != NULL) {
        for (int i = 0; i < cg->multifields()->length(); i++) {
          _layout->add_multifield(cg->multifields()->at(i), start);
        }
      }
      _layout->add(cg->big_primitive_fields(), start);
      _layout->add(cg->small_primitive_fields(), start);
      _layout->add(cg->oop_fields(), start);
      need_tail_padding = true;
    }
  }

  if (need_tail_padding) {
    insert_contended_padding(_layout->last_block());
  }

  // Warning: IntanceMirrorKlass expects static oops to be allocated first
  _static_layout->add_contiguously(_static_fields->oop_fields());
  if (_static_fields->multifields() != NULL) {
    for (int i = 0; i < _static_fields->multifields()->length(); i++) {
      _layout->add_multifield(_static_fields->multifields()->at(i));
    }
  }
  _static_layout->add(_static_fields->big_primitive_fields());
  _static_layout->add(_static_fields->small_primitive_fields());

  epilogue();
}

/* Computation of inline classes has a slightly different strategy than for
 * regular classes. Regular classes have their oop fields allocated at the end
 * of the layout to increase GC performances. Unfortunately, this strategy
 * increases the number of empty slots inside an instance. Because the purpose
 * of inline classes is to be embedded into other containers, it is critical
 * to keep their size as small as possible. For this reason, the allocation
 * strategy is:
 *   - big primitive fields (primitive types and flat inline type smaller
 *     than an oop) are allocated first (from the biggest to the smallest)
 *   - then oop fields
 *   - then small primitive fields (from the biggest to the smallest)
 */
void FieldLayoutBuilder::compute_inline_class_layout() {

  // Test if the concrete inline class is an empty class (no instance fields)
  // and insert a dummy field if needed
  if (!_is_abstract_value) {
    bool declares_non_static_fields = false;
    for (GrowableArrayIterator<FieldInfo> it = _field_info->begin(); it != _field_info->end(); ++it) {
      FieldInfo fieldinfo = *it;
      if (!fieldinfo.access_flags().is_static()) {
        declares_non_static_fields = true;
        break;
      }
    }
    if (!declares_non_static_fields) {
      bool has_inherited_fields = false;
      const InstanceKlass* super = _super_klass;
      while(super != nullptr) {
        if (super->has_nonstatic_fields()) {
          has_inherited_fields = true;
          break;
        }
        super = super->super() == nullptr ? nullptr : InstanceKlass::cast(super->super());
      }

      if (!has_inherited_fields) {
        // Inject ".empty" dummy field
        _is_empty_inline_class = true;
        FieldInfo::FieldFlags fflags(0);
        fflags.update_injected(true);
        AccessFlags aflags;
        FieldInfo fi(aflags,
                    (u2)vmSymbols::as_int(VM_SYMBOL_ENUM_NAME(empty_marker_name)),
                    (u2)vmSymbols::as_int(VM_SYMBOL_ENUM_NAME(byte_signature)),
                    0,
                    fflags);
        int idx = _field_info->append(fi);
        _field_info->adr_at(idx)->set_index(idx);
      }
    }
  }

  prologue();
  inline_class_field_sorting();

  assert(_layout->start()->block_kind() == LayoutRawBlock::RESERVED, "Unexpected");

  if (_layout->super_has_fields() && !_is_abstract_value) {  // non-static field layout
    if (!_has_nonstatic_fields) {
      assert(_is_abstract_value, "Concrete value types have at least one field");
      // Nothing to do
    } else {
      // decide which alignment to use, then set first allowed field offset

      assert(_layout->super_alignment() >= _payload_alignment, "Incompatible alignment");
      assert(_layout->super_alignment() % _payload_alignment == 0, "Incompatible alignment");

      if (_payload_alignment < _layout->super_alignment()) {
        int new_alignment = _payload_alignment > _layout->super_min_align_required() ? _payload_alignment : _layout->super_min_align_required();
        assert(new_alignment % _payload_alignment == 0, "Must be");
        assert(new_alignment % _layout->super_min_align_required() == 0, "Must be");
        _payload_alignment = new_alignment;
      }
      _layout->set_start(_layout->first_field_block());
    }
  } else {
    if (_is_abstract_value && _has_nonstatic_fields) {
      _payload_alignment = type2aelembytes(BasicType::T_LONG);
    }
    assert(_layout->start()->next_block()->block_kind() == LayoutRawBlock::EMPTY || !UseCompressedClassPointers, "Unexpected");
    LayoutRawBlock* first_empty = _layout->start()->next_block();
    if (first_empty->offset() % _payload_alignment != 0) {
      LayoutRawBlock* padding = new LayoutRawBlock(LayoutRawBlock::PADDING, _payload_alignment - (first_empty->offset() % _payload_alignment));
      _layout->insert(first_empty, padding);
      if (first_empty->size() == 0) {
        _layout->remove(first_empty);
      }
      _layout->set_start(padding);
    }
  }

  if (_root_group->multifields() != NULL) {
    for (int i = 0; i < _root_group->multifields()->length(); i++) {
      _layout->add_multifield(_root_group->multifields()->at(i));
    }
  }
  _layout->add(_root_group->big_primitive_fields());
  _layout->add(_root_group->oop_fields());
  _layout->add(_root_group->small_primitive_fields());

  LayoutRawBlock* first_field = _layout->first_field_block();
  if (first_field != nullptr) {
    _payload_offset = _layout->first_field_block()->offset();
    _payload_size_in_bytes = _layout->last_block()->offset() - _layout->first_field_block()->offset();
  } else {
    assert(_is_abstract_value, "Concrete inline types must have at least one field");
    _payload_offset = _layout->blocks()->size();
    _payload_size_in_bytes = 0;
  }

  // Determining if the value class is naturally atomic:
  if ((!_layout->super_has_fields() && _declared_non_static_fields_count <= 1 && !_has_non_naturally_atomic_fields)
      || (_layout->super_has_fields() && _super_klass->is_naturally_atomic() && _declared_non_static_fields_count == 0)) {
        _is_naturally_atomic = true;
  }

  // At this point, the characteristics of the raw layout (used in standalone instances) are known.
  // From this, additional layouts will be computed: atomic and nullable layouts
  // Once those additional layouts are computed, the raw layout might need some adjustments

  bool vm_uses_flattening = UseFieldFlattening || UseArrayFlattening;

  if (!_is_abstract_value && vm_uses_flattening) { // Flat layouts are only for concrete value classes
    // Validation of the non atomic layout
    if (UseNonAtomicValueFlattening && !AlwaysAtomicAccesses && (!_must_be_atomic || _is_naturally_atomic)) {
      _non_atomic_layout_size_in_bytes = _payload_size_in_bytes;
      _non_atomic_layout_alignment = _payload_alignment;
    }

    // Next step is to compute the characteristics for a layout enabling atomic updates
    if (UseAtomicValueFlattening) {
      int atomic_size = _payload_size_in_bytes == 0 ? 0 : round_up_power_of_2(_payload_size_in_bytes);
      if (atomic_size <= (int)MAX_ATOMIC_OP_SIZE) {
        _atomic_layout_size_in_bytes = atomic_size;
      }
    }

    // Next step is the nullable layout: the layout must include a null marker and must also be atomic
    if (UseNullableValueFlattening) {
      // Looking if there's an empty slot inside the layout that could be used to store a null marker
      // FIXME: could it be possible to re-use the .empty field as a null marker for empty values?
      LayoutRawBlock* b = _layout->first_field_block();
      assert(b != nullptr, "A concrete value class must have at least one (possible dummy) field");
      int null_marker_offset = -1;
      if (_is_empty_inline_class) {
        // Reusing the dummy field as a field marker
        assert(_field_info->adr_at(b->field_index())->name(_constant_pool) == vmSymbols::empty_marker_name(), "b must be the dummy field");
        null_marker_offset = b->offset();
      } else {
        while (b != _layout->last_block()) {
          if (b->block_kind() == LayoutRawBlock::EMPTY) {
            break;
          }
          b = b->next_block();
        }
        if (b != _layout->last_block()) {
          // found an empty slot, register its offset from the beginning of the payload
          null_marker_offset = b->offset();
          LayoutRawBlock* marker = new LayoutRawBlock(LayoutRawBlock::NULL_MARKER, 1);
          _layout->add_field_at_offset(marker, b->offset());
        }
        if (null_marker_offset == -1) { // no empty slot available to store the null marker, need to inject one
          int last_offset = _layout->last_block()->offset();
          LayoutRawBlock* marker = new LayoutRawBlock(LayoutRawBlock::NULL_MARKER, 1);
          _layout->insert_field_block(_layout->last_block(), marker);
          assert(marker->offset() == last_offset, "Null marker should have been inserted at the end");
          null_marker_offset = marker->offset();
        }
      }

      // Now that the null marker is there, the size of the nullable layout must computed (remember, must be atomic too)
      int new_raw_size = _layout->last_block()->offset() - _layout->first_field_block()->offset();
      int nullable_size = round_up_power_of_2(new_raw_size);
      if (nullable_size <= (int)MAX_ATOMIC_OP_SIZE) {
        _nullable_layout_size_in_bytes = nullable_size;
        _null_marker_offset = null_marker_offset;
      } else {
        // If the nullable layout is rejected, the NULL_MARKER block should be removed
        // from the layout, otherwise it will appear anyway if the layout is printer
        if (!_is_empty_inline_class) {  // empty values don't have a dedicated NULL_MARKER block
          _layout->remove_null_marker();
        }
        _null_marker_offset = -1;
      }
    }
    // If the inline class has an atomic or nullable (which is also atomic) layout,
    // we want the raw layout to have the same alignment as those atomic layouts so access codes
    // could remain  simple (single instruction without intermediate copy). This might required
    // to shift all fields in the raw layout, but this operation is possible only if the class
    // doesn't have inherited fields (offsets of inherited fields cannot be changed). If a
    // field shift is needed but not possible, all atomic layouts are disabled and only reference
    // and loosely consistent are supported.
    int required_alignment = _payload_alignment;
    if (has_atomic_layout() && _payload_alignment < atomic_layout_size_in_bytes()) {
      required_alignment = atomic_layout_size_in_bytes();
    }
    if (has_nullable_atomic_layout() && _payload_alignment < nullable_layout_size_in_bytes()) {
      required_alignment = nullable_layout_size_in_bytes();
    }
    int shift = first_field->offset() % required_alignment;
    if (shift != 0) {
      if (required_alignment > _payload_alignment && !_layout->has_inherited_fields()) {
        assert(_layout->first_field_block() != nullptr, "A concrete value class must have at least one (possible dummy) field");
        _layout->shift_fields(shift);
        _payload_offset = _layout->first_field_block()->offset();
        if (has_nullable_atomic_layout()) {
          assert(!_is_empty_inline_class, "Should not get here with empty values");
          _null_marker_offset = _layout->find_null_marker()->offset();
        }
        _payload_alignment = required_alignment;
      } else {
        _atomic_layout_size_in_bytes = -1;
        if (has_nullable_atomic_layout() && !_is_empty_inline_class) {  // empty values don't have a dedicated NULL_MARKER block
          _layout->remove_null_marker();
        }
        _nullable_layout_size_in_bytes = -1;
        _null_marker_offset = -1;
      }
    } else {
      _payload_alignment = required_alignment;
    }

    // If the inline class has a nullable layout, the layout used in heap allocated standalone
    // instances must also be the nullable layout, in order to be able to set the null marker to
    // non-null before copying the payload to other containers.
    if (has_nullable_atomic_layout() && payload_layout_size_in_bytes() < nullable_layout_size_in_bytes()) {
      _payload_size_in_bytes = nullable_layout_size_in_bytes();
    }
  }
  // Warning:: InstanceMirrorKlass expects static oops to be allocated first
  _static_layout->add_contiguously(_static_fields->oop_fields());
  _static_layout->add(_static_fields->big_primitive_fields());
  _static_layout->add(_static_fields->small_primitive_fields());

  epilogue();
}

void FieldLayoutBuilder::add_flat_field_oopmap(OopMapBlocksBuilder* nonstatic_oop_maps,
                InlineKlass* vklass, int offset) {
  int diff = offset - vklass->payload_offset();
  const OopMapBlock* map = vklass->start_of_nonstatic_oop_maps();
  const OopMapBlock* last_map = map + vklass->nonstatic_oop_map_count();
  while (map < last_map) {
    nonstatic_oop_maps->add(map->offset() + diff, map->count());
    map++;
  }
}

void FieldLayoutBuilder::register_embedded_oops_from_list(OopMapBlocksBuilder* nonstatic_oop_maps, GrowableArray<LayoutRawBlock*>* list) {
  if (list == nullptr) return;
  for (int i = 0; i < list->length(); i++) {
    LayoutRawBlock* f = list->at(i);
    if (f->block_kind() == LayoutRawBlock::FLAT) {
      InlineKlass* vk = f->inline_klass();
      assert(vk != nullptr, "Should have been initialized");
      if (vk->contains_oops()) {
        add_flat_field_oopmap(nonstatic_oop_maps, vk, f->offset());
      }
    }
  }
}

void FieldLayoutBuilder::register_embedded_oops(OopMapBlocksBuilder* nonstatic_oop_maps, FieldGroup* group) {
  if (group->oop_fields() != nullptr) {
    for (int i = 0; i < group->oop_fields()->length(); i++) {
      LayoutRawBlock* b = group->oop_fields()->at(i);
      nonstatic_oop_maps->add(b->offset(), 1);
    }
  }
  register_embedded_oops_from_list(nonstatic_oop_maps, group->big_primitive_fields());
  register_embedded_oops_from_list(nonstatic_oop_maps, group->small_primitive_fields());
}

void FieldLayoutBuilder::epilogue() {
  // Computing oopmaps
  OopMapBlocksBuilder* nonstatic_oop_maps =
      new OopMapBlocksBuilder(_nonstatic_oopmap_count);
  int super_oop_map_count = (_super_klass == nullptr) ? 0 :_super_klass->nonstatic_oop_map_count();
  if (super_oop_map_count > 0) {
    nonstatic_oop_maps->initialize_inherited_blocks(_super_klass->start_of_nonstatic_oop_maps(),
    _super_klass->nonstatic_oop_map_count());
  }
  register_embedded_oops(nonstatic_oop_maps, _root_group);
  if (!_contended_groups.is_empty()) {
    for (int i = 0; i < _contended_groups.length(); i++) {
      FieldGroup* cg = _contended_groups.at(i);
      if (cg->oop_count() > 0) {
        assert(cg->oop_fields() != nullptr && cg->oop_fields()->at(0) != nullptr, "oop_count > 0 but no oop fields found");
        register_embedded_oops(nonstatic_oop_maps, cg);
      }
    }
  }
  nonstatic_oop_maps->compact();

  int instance_end = align_up(_layout->last_block()->offset(), wordSize);
  int static_fields_end = align_up(_static_layout->last_block()->offset(), wordSize);
  int static_fields_size = (static_fields_end -
      InstanceMirrorKlass::offset_of_static_fields()) / wordSize;
  int nonstatic_field_end = align_up(_layout->last_block()->offset(), heapOopSize);

  // Pass back information needed for InstanceKlass creation

  _info->oop_map_blocks = nonstatic_oop_maps;
  _info->_instance_size = align_object_size(instance_end / wordSize);
  _info->_static_field_size = static_fields_size;
  _info->_nonstatic_field_size = (nonstatic_field_end - instanceOopDesc::base_offset_in_bytes()) / heapOopSize;
  _info->_has_nonstatic_fields = _has_nonstatic_fields;
  _info->_has_inline_fields = _has_inline_type_fields;
  _info->_is_naturally_atomic = _is_naturally_atomic;
  if (_is_inline_type) {
    _info->_must_be_atomic = _must_be_atomic;
    _info->_payload_alignment = _payload_alignment;
    _info->_payload_offset = _payload_offset;
    _info->_payload_size_in_bytes = _payload_size_in_bytes;
    _info->_non_atomic_size_in_bytes = _non_atomic_layout_size_in_bytes;
    _info->_non_atomic_alignment = _non_atomic_layout_alignment;
    _info->_atomic_layout_size_in_bytes = _atomic_layout_size_in_bytes;
    _info->_nullable_layout_size_in_bytes = _nullable_layout_size_in_bytes;
    _info->_null_marker_offset = _null_marker_offset;
    _info->_null_reset_value_offset = _static_layout->null_reset_value_offset();
    _info->_is_empty_inline_klass = _is_empty_inline_class;
  }

  // This may be too restrictive, since if all the fields fit in 64
  // bits we could make the decision to align instances of this class
  // to 64-bit boundaries, and load and store them as single words.
  // And on machines which supported larger atomics we could similarly
  // allow larger values to be atomic, if properly aligned.

#ifdef ASSERT
  // Tests verifying integrity of field layouts are using the output of -XX:+PrintFieldLayout
  // which prints the details of LayoutRawBlocks used to compute the layout.
  // The code below checks that offsets in the _field_info meta-data match offsets
  // in the LayoutRawBlocks
  LayoutRawBlock* b = _layout->blocks();
  while(b != _layout->last_block()) {
    if (b->block_kind() == LayoutRawBlock::REGULAR || b->block_kind() == LayoutRawBlock::FLAT) {
      if (_field_info->adr_at(b->field_index())->offset() != (u4)b->offset()) {
        tty->print_cr("Offset from field info = %d, offset from block = %d", (int)_field_info->adr_at(b->field_index())->offset(), b->offset());
      }
      assert(_field_info->adr_at(b->field_index())->offset() == (u4)b->offset()," Must match");
    }
    b = b->next_block();
  }
  b = _static_layout->blocks();
  while(b != _static_layout->last_block()) {
    if (b->block_kind() == LayoutRawBlock::REGULAR || b->block_kind() == LayoutRawBlock::FLAT) {
      assert(_field_info->adr_at(b->field_index())->offset() == (u4)b->offset()," Must match");
    }
    b = b->next_block();
  }
#endif // ASSERT

  static bool first_layout_print = true;


  if (PrintFieldLayout || (PrintInlineLayout && _has_flattening_information)) {
    ResourceMark rm;
    stringStream st;
    if (first_layout_print) {
      st.print_cr("Field layout log format: @offset size/alignment [name] [signature] [comment]");
      st.print_cr("Heap oop size = %d", heapOopSize);
      first_layout_print = false;
    }
    if (_super_klass != nullptr) {
      st.print_cr("Layout of class %s@%p extends %s@%p", _classname->as_C_string(),
                    _loader_data, _super_klass->name()->as_C_string(), _super_klass->class_loader_data());
    } else {
      st.print_cr("Layout of class %s@%p", _classname->as_C_string(), _loader_data);
    }
    st.print_cr("Instance fields:");
    _layout->print(&st, false, _super_klass, _inline_layout_info_array);
    st.print_cr("Static fields:");
    _static_layout->print(&st, true, nullptr, _inline_layout_info_array);
    st.print_cr("Instance size = %d bytes", _info->_instance_size * wordSize);
    if (_is_inline_type) {
      st.print_cr("First field offset = %d", _payload_offset);
      st.print_cr("Payload layout: %d/%d", _payload_size_in_bytes, _payload_alignment);
      if (has_non_atomic_flat_layout()) {
        st.print_cr("Non atomic flat layout: %d/%d", _non_atomic_layout_size_in_bytes, _non_atomic_layout_alignment);
      } else {
        st.print_cr("Non atomic flat layout: -/-");
      }
      if (has_atomic_layout()) {
        st.print_cr("Atomic flat layout: %d/%d", _atomic_layout_size_in_bytes, _atomic_layout_size_in_bytes);
      } else {
        st.print_cr("Atomic flat layout: -/-");
      }
      if (has_nullable_atomic_layout()) {
        st.print_cr("Nullable flat layout: %d/%d", _nullable_layout_size_in_bytes, _nullable_layout_size_in_bytes);
      } else {
        st.print_cr("Nullable flat layout: -/-");
      }
      if (_null_marker_offset != -1) {
        st.print_cr("Null marker offset = %d", _null_marker_offset);
      }
    }
    st.print_cr("---");
    // Print output all together.
    tty->print_raw(st.as_string());
  }
}

void FieldLayoutBuilder::build_layout() {
  if (_is_inline_type || _is_abstract_value) {
    compute_inline_class_layout();
  } else {
    compute_regular_layout();
  }
}<|MERGE_RESOLUTION|>--- conflicted
+++ resolved
@@ -184,8 +184,8 @@
   assert(field->is_multifield() || field->is_multifield_base(), "Must be");
   u2 base = field->multifield_base(multifield_info);
   BasicType type = Signature::basic_type(field->signature(cp));
-  MultiFieldGroup* mfg = NULL;
-  if (_multifields != NULL) {
+  MultiFieldGroup* mfg = nullptr;
+  if (_multifields != nullptr) {
     for (int i = 0; i < _multifields->length(); i++) {
       if (base == _multifields->at(i)->multifield_base()) {
         mfg = _multifields->at(i);
@@ -195,7 +195,7 @@
   } else {
     _multifields = new GrowableArray<MultiFieldGroup*>(INITIAL_LIST_SIZE);
   }
-  if (mfg == NULL) {
+  if (mfg == nullptr) {
     mfg = new MultiFieldGroup(base, field->signature(cp));
     mfg->add_field(cp, field, vk, multifield_info);
     _multifields->append(mfg);
@@ -211,7 +211,7 @@
   if (_big_primitive_fields != nullptr) {
     _big_primitive_fields->sort(LayoutRawBlock::compare_size_inverted);
   }
-  if (_multifields != NULL) {
+  if (_multifields != nullptr) {
     for (int i = 0; i < _multifields->length(); i++) {
       int size = _multifields->at(i)->fields()->at(0)->size();
       int alignment =  _multifields->at(i)->fields()->at(0)->alignment();
@@ -243,18 +243,18 @@
   _big_primitive_fields->append(block);
 }
 
-MultiFieldGroup::MultiFieldGroup(u2 base, Symbol* signature) :  _multifield_base(base), _signature(signature), _fields(NULL) { }
+MultiFieldGroup::MultiFieldGroup(u2 base, Symbol* signature) :  _multifield_base(base), _signature(signature), _fields(nullptr) { }
 
 void MultiFieldGroup::add_field(ConstantPool* cp, FieldInfo* field, InlineKlass* vk, Array<MultiFieldInfo>* multifield_info) {
   assert(field->is_multifield() || field->is_multifield_base(), "Must be");
   assert(field->multifield_base(multifield_info) == multifield_base(), "multifield base mismatch");
-  if (_fields == NULL) {
+  if (_fields == nullptr) {
     _fields = new GrowableArray<LayoutRawBlock*>(INITIAL_LIST_SIZE);
   } else {
     guarantee(field->signature(cp) == signature(), "multifield signature mismatch");
   }
   BasicType type = Signature::basic_type(field->signature(cp));
-  LayoutRawBlock* block = NULL;
+  LayoutRawBlock* block = nullptr;
   if (type == T_OBJECT) {
     block = new LayoutRawBlock(field->index(), LayoutRawBlock::MULTIFIELD, vk->payload_size_in_bytes(),
                                vk->payload_alignment(), field->multifield_index(multifield_info));
@@ -458,10 +458,10 @@
 }
 
 void FieldLayout::add_multifield(MultiFieldGroup* multifield_group, LayoutRawBlock* start) {
-  if (start == NULL) {
+  if (start == nullptr) {
     start = _start;
   }
-  LayoutRawBlock* candidate = NULL;
+  LayoutRawBlock* candidate = nullptr;
   if (start == last_block()) {
     candidate = last_block();
   } else {
@@ -473,7 +473,7 @@
       }
       candidate = candidate->prev_block();
     }
-    assert(candidate != NULL, "Candidate must not be null");
+    assert(candidate != nullptr, "Candidate must not be null");
     assert(candidate->block_kind() == LayoutRawBlock::EMPTY, "Candidate must be an empty block");
   }
   if ((candidate->offset() % multifield_group->group_alignment()) != 0) {
@@ -527,11 +527,7 @@
   BasicType last_type;
   int last_offset = -1;
   while (ik != nullptr) {
-<<<<<<< HEAD
-    for (AllFieldStream fs(ik->fieldinfo_stream(), ik->constants(), ik->multifield_info()); !fs.done(); fs.next()) {
-=======
     for (AllFieldStream fs(ik); !fs.done(); fs.next()) {
->>>>>>> cccb5014
       BasicType type = Signature::basic_type(fs.signature());
       // distinction between static and non-static fields is missing
       if (fs.access_flags().is_static()) continue;
@@ -686,7 +682,7 @@
   }
   while (b != nullptr) {
     b->set_offset(b->offset() + shift);
-    if (b->block_kind() == LayoutRawBlock::REGULAR || b->block_kind() == LayoutRawBlock::FLAT) {
+    if (b->block_kind() == LayoutRawBlock::REGULAR || b->block_kind() == LayoutRawBlock::FLAT || b->block_kind() == LayoutRawBlock::MULTIFIELD) {
       _field_info->adr_at(b->field_index())->set_offset(b->offset());
       if (b->layout_kind() == LayoutKind::NULLABLE_ATOMIC_FLAT) {
         int new_nm_offset = _field_info->adr_at(b->field_index())->null_marker_offset() + shift;
@@ -791,11 +787,7 @@
         bool found = false;
         const InstanceKlass* ik = super;
         while (!found && ik != nullptr) {
-<<<<<<< HEAD
-          for (AllFieldStream fs(ik->fieldinfo_stream(), ik->constants(), ik->multifield_info()); !fs.done(); fs.next()) {
-=======
           for (AllFieldStream fs(ik); !fs.done(); fs.next()) {
->>>>>>> cccb5014
             if (fs.offset() == b->offset() && fs.access_flags().is_static() == is_static) {
               output->print_cr(" @%d %s %d/%d \"%s\" %s",
                   b->offset(),
@@ -1087,7 +1079,7 @@
     if (!fieldinfo.access_flags().is_static() && field_alignment > alignment) alignment = field_alignment;
   }
   _root_group->sort_by_size();
-  if (_root_group->multifields() != NULL) {
+  if (_root_group->multifields() != nullptr) {
     for (int i = 0; i < _root_group->multifields()->length(); i++) {
       if (_root_group->multifields()->at(i)->group_alignment() > alignment) {
         alignment = _root_group->multifields()->at(i)->group_alignment();
@@ -1129,34 +1121,33 @@
     insert_contended_padding(_layout->start());
     need_tail_padding = true;
   }
-<<<<<<< HEAD
-  if (_root_group->multifields() != NULL) {
-    for (int i = 0; i < _root_group->multifields()->length(); i++) {
-      _layout->add_multifield(_root_group->multifields()->at(i));
-    }
-  }
-  _layout->add(_root_group->big_primitive_fields());
-  _layout->add(_root_group->small_primitive_fields());
-  _layout->add(_root_group->oop_fields());
-=======
 
   if (_super_ends_with_oop) {
     _layout->add(_root_group->oop_fields());
+    if (_root_group->multifields() != nullptr) {
+      for (int i = 0; i < _root_group->multifields()->length(); i++) {
+        _layout->add_multifield(_root_group->multifields()->at(i));
+      }
+    }
     _layout->add(_root_group->big_primitive_fields());
     _layout->add(_root_group->small_primitive_fields());
   } else {
+    if (_root_group->multifields() != nullptr) {
+      for (int i = 0; i < _root_group->multifields()->length(); i++) {
+        _layout->add_multifield(_root_group->multifields()->at(i));
+      }
+    }
     _layout->add(_root_group->big_primitive_fields());
     _layout->add(_root_group->small_primitive_fields());
     _layout->add(_root_group->oop_fields());
   }
->>>>>>> cccb5014
 
   if (!_contended_groups.is_empty()) {
     for (int i = 0; i < _contended_groups.length(); i++) {
       FieldGroup* cg = _contended_groups.at(i);
       LayoutRawBlock* start = _layout->last_block();
       insert_contended_padding(start);
-      if (cg->multifields() != NULL) {
+      if (cg->multifields() != nullptr) {
         for (int i = 0; i < cg->multifields()->length(); i++) {
           _layout->add_multifield(cg->multifields()->at(i), start);
         }
@@ -1174,7 +1165,7 @@
 
   // Warning: IntanceMirrorKlass expects static oops to be allocated first
   _static_layout->add_contiguously(_static_fields->oop_fields());
-  if (_static_fields->multifields() != NULL) {
+  if (_static_fields->multifields() != nullptr) {
     for (int i = 0; i < _static_fields->multifields()->length(); i++) {
       _layout->add_multifield(_static_fields->multifields()->at(i));
     }
@@ -1277,7 +1268,7 @@
     }
   }
 
-  if (_root_group->multifields() != NULL) {
+  if (_root_group->multifields() != nullptr) {
     for (int i = 0; i < _root_group->multifields()->length(); i++) {
       _layout->add_multifield(_root_group->multifields()->at(i));
     }
@@ -1417,6 +1408,11 @@
   }
   // Warning:: InstanceMirrorKlass expects static oops to be allocated first
   _static_layout->add_contiguously(_static_fields->oop_fields());
+  if (_static_fields->multifields() != nullptr) {
+    for (int i = 0; i < _static_fields->multifields()->length(); i++) {
+      _layout->add_multifield(_static_fields->multifields()->at(i));
+    }
+  }
   _static_layout->add(_static_fields->big_primitive_fields());
   _static_layout->add(_static_fields->small_primitive_fields());
 
