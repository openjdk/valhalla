/*
 * Copyright (c) 2020, 2025, Oracle and/or its affiliates. All rights reserved.
 * DO NOT ALTER OR REMOVE COPYRIGHT NOTICES OR THIS FILE HEADER.
 *
 * This code is free software; you can redistribute it and/or modify it
 * under the terms of the GNU General Public License version 2 only, as
 * published by the Free Software Foundation.
 *
 * This code is distributed in the hope that it will be useful, but WITHOUT
 * ANY WARRANTY; without even the implied warranty of MERCHANTABILITY or
 * FITNESS FOR A PARTICULAR PURPOSE.  See the GNU General Public License
 * version 2 for more details (a copy is included in the LICENSE file that
 * accompanied this code).
 *
 * You should have received a copy of the GNU General Public License version
 * 2 along with this work; if not, write to the Free Software Foundation,
 * Inc., 51 Franklin St, Fifth Floor, Boston, MA 02110-1301 USA.
 *
 * Please contact Oracle, 500 Oracle Parkway, Redwood Shores, CA 94065 USA
 * or visit www.oracle.com if you need additional information or have any
 * questions.
 *
 */

#include "classfile/classFileParser.hpp"
#include "classfile/fieldLayoutBuilder.hpp"
#include "classfile/systemDictionary.hpp"
#include "classfile/vmSymbols.hpp"
#include "jvm.h"
#include "memory/resourceArea.hpp"
#include "oops/array.hpp"
#include "oops/fieldStreams.inline.hpp"
#include "oops/instanceMirrorKlass.hpp"
#include "oops/instanceKlass.inline.hpp"
#include "oops/klass.inline.hpp"
#include "oops/inlineKlass.inline.hpp"
#include "runtime/fieldDescriptor.inline.hpp"
#include "utilities/powerOfTwo.hpp"

static LayoutKind field_layout_selection(FieldInfo field_info, Array<InlineLayoutInfo>* inline_layout_info_array,
                                         bool use_atomic_flat) {

  if (!UseFieldFlattening) {
    return LayoutKind::REFERENCE;
  }

  if (field_info.field_flags().is_injected()) {
    // don't flatten injected fields
    return LayoutKind::REFERENCE;
  }

  if (field_info.access_flags().is_volatile()) {
    // volatile is used as a keyword to prevent flattening
    return LayoutKind::REFERENCE;
  }

  if (inline_layout_info_array == nullptr || inline_layout_info_array->adr_at(field_info.index())->klass() == nullptr) {
    // field's type is not a known value class, using a reference
    return LayoutKind::REFERENCE;
  }

  InlineLayoutInfo* inline_field_info = inline_layout_info_array->adr_at(field_info.index());
  InlineKlass* vk = inline_field_info->klass();

  if (field_info.field_flags().is_null_free_inline_type()) {
<<<<<<< HEAD
    assert(field_info.access_flags().is_strict(), "null-free fields must be strict");
    // assert(vk->is_implicitly_constructible(), "null-free fields must be implicitly constructible");
    if (vk->must_be_atomic() || field_info.access_flags().is_volatile() || AlwaysAtomicAccesses) {
=======
    assert(vk->is_implicitly_constructible(), "null-free fields must be implicitly constructible");
    if (vk->must_be_atomic() || AlwaysAtomicAccesses) {
>>>>>>> c394d178
      if (vk->is_naturally_atomic() && vk->has_non_atomic_layout()) return LayoutKind::NON_ATOMIC_FLAT;
      return (vk->has_atomic_layout() && use_atomic_flat) ? LayoutKind::ATOMIC_FLAT : LayoutKind::REFERENCE;
    } else {
      return vk->has_non_atomic_layout() ? LayoutKind::NON_ATOMIC_FLAT : LayoutKind::REFERENCE;
    }
  } else {
    if (UseNullableValueFlattening && vk->has_nullable_atomic_layout()) {
      return use_atomic_flat ? LayoutKind::NULLABLE_ATOMIC_FLAT : LayoutKind::REFERENCE;
    } else {
      return LayoutKind::REFERENCE;
    }
  }
}

static void get_size_and_alignment(InlineKlass* vk, LayoutKind kind, int* size, int* alignment) {
  switch(kind) {
    case LayoutKind::NON_ATOMIC_FLAT:
      *size = vk->non_atomic_size_in_bytes();
      *alignment = vk->non_atomic_alignment();
      break;
    case LayoutKind::ATOMIC_FLAT:
      *size = vk->atomic_size_in_bytes();
      *alignment = *size;
      break;
    case LayoutKind::NULLABLE_ATOMIC_FLAT:
      *size = vk->nullable_atomic_size_in_bytes();
      *alignment = *size;
    break;
    default:
      ShouldNotReachHere();
  }
}

LayoutRawBlock::LayoutRawBlock(Kind kind, int size) :
  _next_block(nullptr),
  _prev_block(nullptr),
  _inline_klass(nullptr),
  _block_kind(kind),
  _offset(-1),
  _alignment(1),
  _size(size),
  _field_index(-1) {
  assert(kind == EMPTY || kind == RESERVED || kind == PADDING || kind == INHERITED || kind == NULL_MARKER,
         "Otherwise, should use the constructor with a field index argument");
  assert(size > 0, "Sanity check");
}


LayoutRawBlock::LayoutRawBlock(int index, Kind kind, int size, int alignment) :
 _next_block(nullptr),
 _prev_block(nullptr),
 _inline_klass(nullptr),
 _block_kind(kind),
 _offset(-1),
 _alignment(alignment),
 _size(size),
 _field_index(index) {
  assert(kind == REGULAR || kind == FLAT || kind == INHERITED,
         "Other kind do not have a field index");
  assert(size > 0, "Sanity check");
  assert(alignment > 0, "Sanity check");
}

bool LayoutRawBlock::fit(int size, int alignment) {
  int adjustment = 0;
  if ((_offset % alignment) != 0) {
    adjustment = alignment - (_offset % alignment);
  }
  return _size >= size + adjustment;
}

FieldGroup::FieldGroup(int contended_group) :
  _next(nullptr),
  _small_primitive_fields(nullptr),
  _big_primitive_fields(nullptr),
  _oop_fields(nullptr),
  _contended_group(contended_group),  // -1 means no contended group, 0 means default contended group
  _oop_count(0) {}

void FieldGroup::add_primitive_field(int idx, BasicType type) {
  int size = type2aelembytes(type);
  LayoutRawBlock* block = new LayoutRawBlock(idx, LayoutRawBlock::REGULAR, size, size /* alignment == size for primitive types */);
  if (size >= oopSize) {
    add_to_big_primitive_list(block);
  } else {
    add_to_small_primitive_list(block);
  }
}

void FieldGroup::add_oop_field(int idx) {
  int size = type2aelembytes(T_OBJECT);
  LayoutRawBlock* block = new LayoutRawBlock(idx, LayoutRawBlock::REGULAR, size, size /* alignment == size for oops */);
  if (_oop_fields == nullptr) {
    _oop_fields = new GrowableArray<LayoutRawBlock*>(INITIAL_LIST_SIZE);
  }
  _oop_fields->append(block);
  _oop_count++;
}

void FieldGroup::add_flat_field(int idx, InlineKlass* vk, LayoutKind lk, int size, int alignment) {
  LayoutRawBlock* block = new LayoutRawBlock(idx, LayoutRawBlock::FLAT, size, alignment);
  block->set_inline_klass(vk);
  block->set_layout_kind(lk);
  if (block->size() >= oopSize) {
    add_to_big_primitive_list(block);
  } else {
    add_to_small_primitive_list(block);
  }
}

void FieldGroup::sort_by_size() {
  if (_small_primitive_fields != nullptr) {
    _small_primitive_fields->sort(LayoutRawBlock::compare_size_inverted);
  }
  if (_big_primitive_fields != nullptr) {
    _big_primitive_fields->sort(LayoutRawBlock::compare_size_inverted);
  }
}

void FieldGroup::add_to_small_primitive_list(LayoutRawBlock* block) {
  if (_small_primitive_fields == nullptr) {
    _small_primitive_fields = new GrowableArray<LayoutRawBlock*>(INITIAL_LIST_SIZE);
  }
  _small_primitive_fields->append(block);
}

void FieldGroup::add_to_big_primitive_list(LayoutRawBlock* block) {
  if (_big_primitive_fields == nullptr) {
    _big_primitive_fields = new GrowableArray<LayoutRawBlock*>(INITIAL_LIST_SIZE);
  }
  _big_primitive_fields->append(block);
}

FieldLayout::FieldLayout(GrowableArray<FieldInfo>* field_info, Array<InlineLayoutInfo>* inline_layout_info_array, ConstantPool* cp) :
  _field_info(field_info),
  _inline_layout_info_array(inline_layout_info_array),
  _cp(cp),
  _blocks(nullptr),
  _start(_blocks),
  _last(_blocks),
  _super_first_field_offset(-1),
  _super_alignment(-1),
  _super_min_align_required(-1),
  _default_value_offset(-1),
  _null_reset_value_offset(-1),
  _super_has_fields(false),
  _has_inherited_fields(false) {}

void FieldLayout::initialize_static_layout() {
  _blocks = new LayoutRawBlock(LayoutRawBlock::EMPTY, INT_MAX);
  _blocks->set_offset(0);
  _last = _blocks;
  _start = _blocks;
  // Note: at this stage, InstanceMirrorKlass::offset_of_static_fields() could be zero, because
  // during bootstrapping, the size of the java.lang.Class is still not known when layout
  // of static field is computed. Field offsets are fixed later when the size is known
  // (see java_lang_Class::fixup_mirror())
  if (InstanceMirrorKlass::offset_of_static_fields() > 0) {
    insert(first_empty_block(), new LayoutRawBlock(LayoutRawBlock::RESERVED, InstanceMirrorKlass::offset_of_static_fields()));
    _blocks->set_offset(0);
  }
}

void FieldLayout::initialize_instance_layout(const InstanceKlass* super_klass) {
  if (super_klass == nullptr) {
    _blocks = new LayoutRawBlock(LayoutRawBlock::EMPTY, INT_MAX);
    _blocks->set_offset(0);
    _last = _blocks;
    _start = _blocks;
    insert(first_empty_block(), new LayoutRawBlock(LayoutRawBlock::RESERVED, instanceOopDesc::base_offset_in_bytes()));
  } else {
    _super_has_fields = reconstruct_layout(super_klass);
    fill_holes(super_klass);
    if ((!super_klass->has_contended_annotations()) || !_super_has_fields) {
      _start = _blocks;  // start allocating fields from the first empty block
    } else {
      _start = _last;    // append fields at the end of the reconstructed layout
    }
  }
}

LayoutRawBlock* FieldLayout::first_field_block() {
  LayoutRawBlock* block = _blocks;
  while (block != nullptr
         && block->block_kind() != LayoutRawBlock::INHERITED
         && block->block_kind() != LayoutRawBlock::REGULAR
         && block->block_kind() != LayoutRawBlock::FLAT
         && block->block_kind() != LayoutRawBlock::NULL_MARKER) {
    block = block->next_block();
  }
  return block;
}

// Insert a set of fields into a layout.
// For each field, search for an empty slot able to fit the field
// (satisfying both size and alignment requirements), if none is found,
// add the field at the end of the layout.
// Fields cannot be inserted before the block specified in the "start" argument
void FieldLayout::add(GrowableArray<LayoutRawBlock*>* list, LayoutRawBlock* start) {
  if (list == nullptr) return;
  if (start == nullptr) start = this->_start;
  bool last_search_success = false;
  int last_size = 0;
  int last_alignment = 0;
  for (int i = 0; i < list->length(); i ++) {
    LayoutRawBlock* b = list->at(i);
    LayoutRawBlock* cursor = nullptr;
    LayoutRawBlock* candidate = nullptr;
    // if start is the last block, just append the field
    if (start == last_block()) {
      candidate = last_block();
    }
    // Before iterating over the layout to find an empty slot fitting the field's requirements,
    // check if the previous field had the same requirements and if the search for a fitting slot
    // was successful. If the requirements were the same but the search failed, a new search will
    // fail the same way, so just append the field at the of the layout.
    else  if (b->size() == last_size && b->alignment() == last_alignment && !last_search_success) {
      candidate = last_block();
    } else {
      // Iterate over the layout to find an empty slot fitting the field's requirements
      last_size = b->size();
      last_alignment = b->alignment();
      cursor = last_block()->prev_block();
      assert(cursor != nullptr, "Sanity check");
      last_search_success = true;

      while (cursor != start) {
        if (cursor->block_kind() == LayoutRawBlock::EMPTY && cursor->fit(b->size(), b->alignment())) {
          if (candidate == nullptr || cursor->size() < candidate->size()) {
            candidate = cursor;
          }
        }
        cursor = cursor->prev_block();
      }
      if (candidate == nullptr) {
        candidate = last_block();
        last_search_success = false;
      }
      assert(candidate != nullptr, "Candidate must not be null");
      assert(candidate->block_kind() == LayoutRawBlock::EMPTY, "Candidate must be an empty block");
      assert(candidate->fit(b->size(), b->alignment()), "Candidate must be able to store the block");
    }
    insert_field_block(candidate, b);
  }
}

// Used for classes with hard coded field offsets, insert a field at the specified offset */
void FieldLayout::add_field_at_offset(LayoutRawBlock* block, int offset, LayoutRawBlock* start) {
  assert(block != nullptr, "Sanity check");
  block->set_offset(offset);
  if (start == nullptr) {
    start = this->_start;
  }
  LayoutRawBlock* slot = start;
  while (slot != nullptr) {
    if ((slot->offset() <= block->offset() && (slot->offset() + slot->size()) > block->offset()) ||
        slot == _last){
      assert(slot->block_kind() == LayoutRawBlock::EMPTY, "Matching slot must be an empty slot");
      assert(slot->size() >= block->offset() - slot->offset() + block->size() ,"Matching slot must be big enough");
      if (slot->offset() < block->offset()) {
        int adjustment = block->offset() - slot->offset();
        LayoutRawBlock* adj = new LayoutRawBlock(LayoutRawBlock::EMPTY, adjustment);
        insert(slot, adj);
      }
      insert(slot, block);
      if (slot->size() == 0) {
        remove(slot);
      }
      if (block->block_kind() == LayoutRawBlock::REGULAR || block->block_kind() == LayoutRawBlock::FLAT) {
        _field_info->adr_at(block->field_index())->set_offset(block->offset());
      }
      return;
    }
    slot = slot->next_block();
  }
  fatal("Should have found a matching slot above, corrupted layout or invalid offset");
}

// The allocation logic uses a best fit strategy: the set of fields is allocated
// in the first empty slot big enough to contain the whole set ((including padding
// to fit alignment constraints).
void FieldLayout::add_contiguously(GrowableArray<LayoutRawBlock*>* list, LayoutRawBlock* start) {
  if (list == nullptr) return;
  if (start == nullptr) {
    start = _start;
  }
  // This code assumes that if the first block is well aligned, the following
  // blocks would naturally be well aligned (no need for adjustment)
  int size = 0;
  for (int i = 0; i < list->length(); i++) {
    size += list->at(i)->size();
  }

  LayoutRawBlock* candidate = nullptr;
  if (start == last_block()) {
    candidate = last_block();
  } else {
    LayoutRawBlock* first = list->at(0);
    candidate = last_block()->prev_block();
    while (candidate->block_kind() != LayoutRawBlock::EMPTY || !candidate->fit(size, first->alignment())) {
      if (candidate == start) {
        candidate = last_block();
        break;
      }
      candidate = candidate->prev_block();
    }
    assert(candidate != nullptr, "Candidate must not be null");
    assert(candidate->block_kind() == LayoutRawBlock::EMPTY, "Candidate must be an empty block");
    assert(candidate->fit(size, first->alignment()), "Candidate must be able to store the whole contiguous block");
  }

  for (int i = 0; i < list->length(); i++) {
    LayoutRawBlock* b = list->at(i);
    insert_field_block(candidate, b);
    assert((candidate->offset() % b->alignment() == 0), "Contiguous blocks must be naturally well aligned");
  }
}

LayoutRawBlock* FieldLayout::insert_field_block(LayoutRawBlock* slot, LayoutRawBlock* block) {
  assert(slot->block_kind() == LayoutRawBlock::EMPTY, "Blocks can only be inserted in empty blocks");
  if (slot->offset() % block->alignment() != 0) {
    int adjustment = block->alignment() - (slot->offset() % block->alignment());
    LayoutRawBlock* adj = new LayoutRawBlock(LayoutRawBlock::EMPTY, adjustment);
    insert(slot, adj);
  }
  assert(block->size() >= block->size(), "Enough space must remain after adjustment");
  insert(slot, block);
  if (slot->size() == 0) {
    remove(slot);
  }
  // NULL_MARKER blocks are not real fields, so they don't have an entry in the FieldInfo array
  if (block->block_kind() != LayoutRawBlock::NULL_MARKER) {
    _field_info->adr_at(block->field_index())->set_offset(block->offset());
    if (_field_info->adr_at(block->field_index())->name(_cp) == vmSymbols::default_value_name()) {
      _default_value_offset = block->offset();
    }
    if (_field_info->adr_at(block->field_index())->name(_cp) == vmSymbols::null_reset_value_name()) {
      _null_reset_value_offset = block->offset();
    }
  }
  if (block->block_kind() == LayoutRawBlock::FLAT && block->layout_kind() == LayoutKind::NULLABLE_ATOMIC_FLAT) {
    int nm_offset = block->inline_klass()->null_marker_offset() - block->inline_klass()->payload_offset() + block->offset();
    _field_info->adr_at(block->field_index())->set_null_marker_offset(nm_offset);
    _inline_layout_info_array->adr_at(block->field_index())->set_null_marker_offset(nm_offset);
  }

  return block;
}

bool FieldLayout::reconstruct_layout(const InstanceKlass* ik) {
  bool has_instance_fields = false;
  if (ik->is_abstract() && !ik->is_identity_class()) {
    _super_alignment = type2aelembytes(BasicType::T_LONG);
  }
  GrowableArray<LayoutRawBlock*>* all_fields = new GrowableArray<LayoutRawBlock*>(32);
  while (ik != nullptr) {
    for (AllFieldStream fs(ik->fieldinfo_stream(), ik->constants()); !fs.done(); fs.next()) {
      BasicType type = Signature::basic_type(fs.signature());
      // distinction between static and non-static fields is missing
      if (fs.access_flags().is_static()) continue;
      has_instance_fields = true;
      _has_inherited_fields = true;
      if (_super_first_field_offset == -1 || fs.offset() < _super_first_field_offset) _super_first_field_offset = fs.offset();
      LayoutRawBlock* block;
      if (fs.is_flat()) {
        InlineLayoutInfo layout_info = ik->inline_layout_info(fs.index());
        InlineKlass* vk = layout_info.klass();
        block = new LayoutRawBlock(fs.index(), LayoutRawBlock::INHERITED,
                                   vk->layout_size_in_bytes(layout_info.kind()),
                                   vk->layout_alignment(layout_info.kind()));
        assert(_super_alignment == -1 || _super_alignment >=  vk->payload_alignment(), "Invalid value alignment");
        _super_min_align_required = _super_min_align_required > vk->payload_alignment() ? _super_min_align_required : vk->payload_alignment();
      } else {
        int size = type2aelembytes(type);
        // INHERITED blocks are marked as non-reference because oop_maps are handled by their holder class
        block = new LayoutRawBlock(fs.index(), LayoutRawBlock::INHERITED, size, size);
        // For primitive types, the alignment is equal to the size
        assert(_super_alignment == -1 || _super_alignment >=  size, "Invalid value alignment");
        _super_min_align_required = _super_min_align_required > size ? _super_min_align_required : size;
      }
      block->set_offset(fs.offset());
      all_fields->append(block);
    }
    ik = ik->super() == nullptr ? nullptr : InstanceKlass::cast(ik->super());
  }
  all_fields->sort(LayoutRawBlock::compare_offset);
  _blocks = new LayoutRawBlock(LayoutRawBlock::RESERVED, instanceOopDesc::base_offset_in_bytes());
  _blocks->set_offset(0);
  _last = _blocks;
  for(int i = 0; i < all_fields->length(); i++) {
    LayoutRawBlock* b = all_fields->at(i);
    _last->set_next_block(b);
    b->set_prev_block(_last);
    _last = b;
  }
  _start = _blocks;
  return has_instance_fields;
}

// Called during the reconstruction of a layout, after fields from super
// classes have been inserted. It fills unused slots between inserted fields
// with EMPTY blocks, so the regular field insertion methods would work.
// This method handles classes with @Contended annotations differently
// by inserting PADDING blocks instead of EMPTY block to prevent subclasses'
// fields to interfere with contended fields/classes.
void FieldLayout::fill_holes(const InstanceKlass* super_klass) {
  assert(_blocks != nullptr, "Sanity check");
  assert(_blocks->offset() == 0, "first block must be at offset zero");
  LayoutRawBlock::Kind filling_type = super_klass->has_contended_annotations() ? LayoutRawBlock::PADDING: LayoutRawBlock::EMPTY;
  LayoutRawBlock* b = _blocks;
  while (b->next_block() != nullptr) {
    if (b->next_block()->offset() > (b->offset() + b->size())) {
      int size = b->next_block()->offset() - (b->offset() + b->size());
      // FIXME it would be better if initial empty block where tagged as PADDING for value classes
      LayoutRawBlock* empty = new LayoutRawBlock(filling_type, size);
      empty->set_offset(b->offset() + b->size());
      empty->set_next_block(b->next_block());
      b->next_block()->set_prev_block(empty);
      b->set_next_block(empty);
      empty->set_prev_block(b);
    }
    b = b->next_block();
  }
  assert(b->next_block() == nullptr, "Invariant at this point");
  assert(b->block_kind() != LayoutRawBlock::EMPTY, "Sanity check");
  // If the super class has @Contended annotation, a padding block is
  // inserted at the end to ensure that fields from the subclasses won't share
  // the cache line of the last field of the contended class
  if (super_klass->has_contended_annotations() && ContendedPaddingWidth > 0) {
    LayoutRawBlock* p = new LayoutRawBlock(LayoutRawBlock::PADDING, ContendedPaddingWidth);
    p->set_offset(b->offset() + b->size());
    b->set_next_block(p);
    p->set_prev_block(b);
    b = p;
  }

  LayoutRawBlock* last = new LayoutRawBlock(LayoutRawBlock::EMPTY, INT_MAX);
  last->set_offset(b->offset() + b->size());
  assert(last->offset() > 0, "Sanity check");
  b->set_next_block(last);
  last->set_prev_block(b);
  _last = last;
}

LayoutRawBlock* FieldLayout::insert(LayoutRawBlock* slot, LayoutRawBlock* block) {
  assert(slot->block_kind() == LayoutRawBlock::EMPTY, "Blocks can only be inserted in empty blocks");
  assert(slot->offset() % block->alignment() == 0, "Incompatible alignment");
  block->set_offset(slot->offset());
  slot->set_offset(slot->offset() + block->size());
  assert((slot->size() - block->size()) < slot->size(), "underflow checking");
  assert(slot->size() - block->size() >= 0, "no negative size allowed");
  slot->set_size(slot->size() - block->size());
  block->set_prev_block(slot->prev_block());
  block->set_next_block(slot);
  slot->set_prev_block(block);
  if (block->prev_block() != nullptr) {
    block->prev_block()->set_next_block(block);
  }
  if (_blocks == slot) {
    _blocks = block;
  }
  if (_start == slot) {
    _start = block;
  }
  return block;
}

void FieldLayout::remove(LayoutRawBlock* block) {
  assert(block != nullptr, "Sanity check");
  assert(block != _last, "Sanity check");
  if (_blocks == block) {
    _blocks = block->next_block();
    if (_blocks != nullptr) {
      _blocks->set_prev_block(nullptr);
    }
  } else {
    assert(block->prev_block() != nullptr, "_prev should be set for non-head blocks");
    block->prev_block()->set_next_block(block->next_block());
    block->next_block()->set_prev_block(block->prev_block());
  }
  if (block == _start) {
    _start = block->prev_block();
  }
}

void FieldLayout::shift_fields(int shift) {
  LayoutRawBlock* b = first_field_block();
  LayoutRawBlock* previous = b->prev_block();
  if (previous->block_kind() == LayoutRawBlock::EMPTY) {
    previous->set_size(previous->size() + shift);
  } else {
    LayoutRawBlock* nb = new LayoutRawBlock(LayoutRawBlock::PADDING, shift);
    nb->set_offset(b->offset());
    previous->set_next_block(nb);
    nb->set_prev_block(previous);
    b->set_prev_block(nb);
    nb->set_next_block(b);
  }
  while (b != nullptr) {
    b->set_offset(b->offset() + shift);
    if (b->block_kind() == LayoutRawBlock::REGULAR || b->block_kind() == LayoutRawBlock::FLAT) {
      _field_info->adr_at(b->field_index())->set_offset(b->offset());
      if (b->layout_kind() == LayoutKind::NULLABLE_ATOMIC_FLAT) {
        int new_nm_offset = _field_info->adr_at(b->field_index())->null_marker_offset() + shift;
        _field_info->adr_at(b->field_index())->set_null_marker_offset(new_nm_offset);
        _inline_layout_info_array->adr_at(b->field_index())->set_null_marker_offset(new_nm_offset);

      }
    }
    assert(b->block_kind() == LayoutRawBlock::EMPTY || b->offset() % b->alignment() == 0, "Must still be correctly aligned");
    b = b->next_block();
  }
}

LayoutRawBlock* FieldLayout::find_null_marker() {
  LayoutRawBlock* b = _blocks;
  while (b != nullptr) {
    if (b->block_kind() == LayoutRawBlock::NULL_MARKER) {
      return b;
    }
    b = b->next_block();
  }
  ShouldNotReachHere();
}

void FieldLayout::remove_null_marker() {
  LayoutRawBlock* b = first_field_block();
  while (b != nullptr) {
    if (b->block_kind() == LayoutRawBlock::NULL_MARKER) {
      if (b->next_block()->block_kind() == LayoutRawBlock::EMPTY) {
        LayoutRawBlock* n = b->next_block();
        remove(b);
        n->set_offset(b->offset());
        n->set_size(n->size() + b->size());
      } else {
        b->set_block_kind(LayoutRawBlock::EMPTY);
      }
      return;
    }
    b = b->next_block();
  }
  ShouldNotReachHere(); // if we reach this point, the null marker was not found!
}

static const char* layout_kind_to_string(LayoutKind lk) {
  switch(lk) {
    case LayoutKind::REFERENCE:
      return "REFERENCE";
    case LayoutKind::NON_ATOMIC_FLAT:
      return "NON_ATOMIC_FLAT";
    case LayoutKind::ATOMIC_FLAT:
      return "ATOMIC_FLAT";
    case LayoutKind::NULLABLE_ATOMIC_FLAT:
      return "NULLABLE_ATOMIC_FLAT";
    case LayoutKind::UNKNOWN:
      return "UNKNOWN";
    default:
      ShouldNotReachHere();
  }
}

void FieldLayout::print(outputStream* output, bool is_static, const InstanceKlass* super, Array<InlineLayoutInfo>* inline_fields) {
  ResourceMark rm;
  LayoutRawBlock* b = _blocks;
  while(b != _last) {
    switch(b->block_kind()) {
      case LayoutRawBlock::REGULAR: {
        FieldInfo* fi = _field_info->adr_at(b->field_index());
        output->print_cr(" @%d %s %d/%d \"%s\" %s",
                         b->offset(),
                         "REGULAR",
                         b->size(),
                         b->alignment(),
                         fi->name(_cp)->as_C_string(),
                         fi->signature(_cp)->as_C_string());
        break;
      }
      case LayoutRawBlock::FLAT: {
        FieldInfo* fi = _field_info->adr_at(b->field_index());
        InlineKlass* ik = inline_fields->adr_at(fi->index())->klass();
        assert(ik != nullptr, "");
        output->print_cr(" @%d %s %d/%d \"%s\" %s %s@%p %s",
                         b->offset(),
                         "FLAT",
                         b->size(),
                         b->alignment(),
                         fi->name(_cp)->as_C_string(),
                         fi->signature(_cp)->as_C_string(),
                         ik->name()->as_C_string(),
                         ik->class_loader_data(), layout_kind_to_string(b->layout_kind()));
        break;
      }
      case LayoutRawBlock::RESERVED: {
        output->print_cr(" @%d %s %d/-",
                         b->offset(),
                         "RESERVED",
                         b->size());
        break;
      }
      case LayoutRawBlock::INHERITED: {
        assert(!is_static, "Static fields are not inherited in layouts");
        assert(super != nullptr, "super klass must be provided to retrieve inherited fields info");
        bool found = false;
        const InstanceKlass* ik = super;
        while (!found && ik != nullptr) {
          for (AllFieldStream fs(ik->fieldinfo_stream(), ik->constants()); !fs.done(); fs.next()) {
            if (fs.offset() == b->offset() && fs.access_flags().is_static() == is_static) {
              output->print_cr(" @%d %s %d/%d \"%s\" %s",
                  b->offset(),
                  "INHERITED",
                  b->size(),
                  b->size(), // so far, alignment constraint == size, will change with Valhalla => FIXME
                  fs.name()->as_C_string(),
                  fs.signature()->as_C_string());
              found = true;
              break;
            }
        }
        ik = ik->java_super();
      }
      break;
    }
    case LayoutRawBlock::EMPTY:
      output->print_cr(" @%d %s %d/1",
                       b->offset(),
                      "EMPTY",
                       b->size());
      break;
    case LayoutRawBlock::PADDING:
      output->print_cr(" @%d %s %d/1",
                      b->offset(),
                      "PADDING",
                      b->size());
      break;
    case LayoutRawBlock::NULL_MARKER:
    {
      output->print_cr(" @%d %s %d/1 ",
                      b->offset(),
                      "NULL_MARKER",
                      b->size());
      break;
    }
    default:
      fatal("Unknown block type");
    }
    b = b->next_block();
  }
}

FieldLayoutBuilder::FieldLayoutBuilder(const Symbol* classname, ClassLoaderData* loader_data, const InstanceKlass* super_klass, ConstantPool* constant_pool,
                                       GrowableArray<FieldInfo>* field_info, bool is_contended, bool is_inline_type,bool is_abstract_value,
                                       bool must_be_atomic, FieldLayoutInfo* info, Array<InlineLayoutInfo>* inline_layout_info_array) :
  _classname(classname),
  _loader_data(loader_data),
  _super_klass(super_klass),
  _constant_pool(constant_pool),
  _field_info(field_info),
  _info(info),
  _inline_layout_info_array(inline_layout_info_array),
  _root_group(nullptr),
  _contended_groups(GrowableArray<FieldGroup*>(8)),
  _static_fields(nullptr),
  _layout(nullptr),
  _static_layout(nullptr),
  _nonstatic_oopmap_count(0),
  _payload_alignment(-1),
  _payload_offset(-1),
  _null_marker_offset(-1),
  _payload_size_in_bytes(-1),
  _non_atomic_layout_size_in_bytes(-1),
  _non_atomic_layout_alignment(-1),
  _atomic_layout_size_in_bytes(-1),
  _nullable_layout_size_in_bytes(-1),
  _fields_size_sum(0),
  _declared_non_static_fields_count(0),
  _has_non_naturally_atomic_fields(false),
  _is_naturally_atomic(false),
  _must_be_atomic(must_be_atomic),
  _has_nonstatic_fields(false),
  _has_inline_type_fields(false),
  _is_contended(is_contended),
  _is_inline_type(is_inline_type),
  _is_abstract_value(is_abstract_value),
  _has_flattening_information(is_inline_type),
  _is_empty_inline_class(false) {}

FieldGroup* FieldLayoutBuilder::get_or_create_contended_group(int g) {
  assert(g > 0, "must only be called for named contended groups");
  FieldGroup* fg = nullptr;
  for (int i = 0; i < _contended_groups.length(); i++) {
    fg = _contended_groups.at(i);
    if (fg->contended_group() == g) return fg;
  }
  fg = new FieldGroup(g);
  _contended_groups.append(fg);
  return fg;
}

void FieldLayoutBuilder::prologue() {
  _layout = new FieldLayout(_field_info, _inline_layout_info_array, _constant_pool);
  const InstanceKlass* super_klass = _super_klass;
  _layout->initialize_instance_layout(super_klass);
  _nonstatic_oopmap_count = super_klass == nullptr ? 0 : super_klass->nonstatic_oop_map_count();
  if (super_klass != nullptr) {
    _has_nonstatic_fields = super_klass->has_nonstatic_fields();
  }
  _static_layout = new FieldLayout(_field_info, _inline_layout_info_array, _constant_pool);
  _static_layout->initialize_static_layout();
  _static_fields = new FieldGroup();
  _root_group = new FieldGroup();
}

// Field sorting for regular (non-inline) classes:
//   - fields are sorted in static and non-static fields
//   - non-static fields are also sorted according to their contention group
//     (support of the @Contended annotation)
//   - @Contended annotation is ignored for static fields
//   - field flattening decisions are taken in this method
void FieldLayoutBuilder::regular_field_sorting() {
  int idx = 0;
  for (GrowableArrayIterator<FieldInfo> it = _field_info->begin(); it != _field_info->end(); ++it, ++idx) {
    FieldGroup* group = nullptr;
    FieldInfo fieldinfo = *it;
    if (fieldinfo.access_flags().is_static()) {
      group = _static_fields;
    } else {
      _has_nonstatic_fields = true;
      if (fieldinfo.field_flags().is_contended()) {
        int g = fieldinfo.contended_group();
        if (g == 0) {
          group = new FieldGroup(true);
          _contended_groups.append(group);
        } else {
          group = get_or_create_contended_group(g);
        }
      } else {
        group = _root_group;
      }
    }
    assert(group != nullptr, "invariant");
    BasicType type = Signature::basic_type(fieldinfo.signature(_constant_pool));
    switch(type) {
    case T_BYTE:
    case T_CHAR:
    case T_DOUBLE:
    case T_FLOAT:
    case T_INT:
    case T_LONG:
    case T_SHORT:
    case T_BOOLEAN:
      group->add_primitive_field(idx, type);
      break;
    case T_OBJECT:
    case T_ARRAY:
    {
      LayoutKind lk = field_layout_selection(fieldinfo, _inline_layout_info_array, true);
      if (fieldinfo.field_flags().is_null_free_inline_type() || lk != LayoutKind::REFERENCE
          || (!fieldinfo.field_flags().is_injected()
              && _inline_layout_info_array != nullptr && _inline_layout_info_array->adr_at(fieldinfo.index())->klass() != nullptr
              && !_inline_layout_info_array->adr_at(fieldinfo.index())->klass()->is_identity_class())) {
        _has_inline_type_fields = true;
        _has_flattening_information = true;
      }
      if (lk == LayoutKind::REFERENCE) {
        if (group != _static_fields) _nonstatic_oopmap_count++;
        group->add_oop_field(idx);
      } else {
        _has_flattening_information = true;
        InlineKlass* vk = _inline_layout_info_array->adr_at(fieldinfo.index())->klass();
        int size, alignment;
        get_size_and_alignment(vk, lk, &size, &alignment);
        group->add_flat_field(idx, vk, lk, size, alignment);
        _inline_layout_info_array->adr_at(fieldinfo.index())->set_kind(lk);
        _nonstatic_oopmap_count += vk->nonstatic_oop_map_count();
        _field_info->adr_at(idx)->field_flags_addr()->update_flat(true);
        _field_info->adr_at(idx)->set_layout_kind(lk);
        // no need to update _must_be_atomic if vk->must_be_atomic() is true because current class is not an inline class
      }
      break;
    }
    default:
      fatal("Something wrong?");
    }
  }
  _root_group->sort_by_size();
  _static_fields->sort_by_size();
  if (!_contended_groups.is_empty()) {
    for (int i = 0; i < _contended_groups.length(); i++) {
      _contended_groups.at(i)->sort_by_size();
    }
  }
}

/* Field sorting for inline classes:
 *   - because inline classes are immutable, the @Contended annotation is ignored
 *     when computing their layout (with only read operation, there's no false
 *     sharing issue)
 *   - this method also records the alignment of the field with the most
 *     constraining alignment, this value is then used as the alignment
 *     constraint when flattening this inline type into another container
 *   - field flattening decisions are taken in this method (those decisions are
 *     currently only based in the size of the fields to be flattened, the size
 *     of the resulting instance is not considered)
 */
void FieldLayoutBuilder::inline_class_field_sorting() {
  assert(_is_inline_type || _is_abstract_value, "Should only be used for inline classes");
  int alignment = -1;
  int idx = 0;
  for (GrowableArrayIterator<FieldInfo> it = _field_info->begin(); it != _field_info->end(); ++it, ++idx) {
    FieldGroup* group = nullptr;
    FieldInfo fieldinfo = *it;
    int field_alignment = 1;
    if (fieldinfo.access_flags().is_static()) {
      group = _static_fields;
    } else {
      _has_nonstatic_fields = true;
      _declared_non_static_fields_count++;
      group = _root_group;
    }
    assert(group != nullptr, "invariant");
    BasicType type = Signature::basic_type(fieldinfo.signature(_constant_pool));
    switch(type) {
    case T_BYTE:
    case T_CHAR:
    case T_DOUBLE:
    case T_FLOAT:
    case T_INT:
    case T_LONG:
    case T_SHORT:
    case T_BOOLEAN:
      if (group != _static_fields) {
        field_alignment = type2aelembytes(type); // alignment == size for primitive types
      }
      group->add_primitive_field(fieldinfo.index(), type);
      break;
    case T_OBJECT:
    case T_ARRAY:
    {
      bool use_atomic_flat = _must_be_atomic; // flatten atomic fields only if the container is itself atomic
      LayoutKind lk = field_layout_selection(fieldinfo, _inline_layout_info_array, use_atomic_flat);
      if (fieldinfo.field_flags().is_null_free_inline_type() || lk != LayoutKind::REFERENCE
          || (!fieldinfo.field_flags().is_injected()
              && _inline_layout_info_array != nullptr && _inline_layout_info_array->adr_at(fieldinfo.index())->klass() != nullptr
              && !_inline_layout_info_array->adr_at(fieldinfo.index())->klass()->is_identity_class())) {
        _has_inline_type_fields = true;
        _has_flattening_information = true;
      }
      if (lk == LayoutKind::REFERENCE) {
        if (group != _static_fields) {
          _nonstatic_oopmap_count++;
          field_alignment = type2aelembytes(type); // alignment == size for oops
        }
        group->add_oop_field(idx);
      } else {
        _has_flattening_information = true;
        InlineKlass* vk = _inline_layout_info_array->adr_at(fieldinfo.index())->klass();
        if (!vk->is_naturally_atomic()) _has_non_naturally_atomic_fields = true;
        int size, alignment;
        get_size_and_alignment(vk, lk, &size, &alignment);
        group->add_flat_field(idx, vk, lk, size, alignment);
        _inline_layout_info_array->adr_at(fieldinfo.index())->set_kind(lk);
        _nonstatic_oopmap_count += vk->nonstatic_oop_map_count();
        field_alignment = alignment;
        _field_info->adr_at(idx)->field_flags_addr()->update_flat(true);
        _field_info->adr_at(idx)->set_layout_kind(lk);
      }
      break;
    }
    default:
      fatal("Unexpected BasicType");
    }
    if (!fieldinfo.access_flags().is_static() && field_alignment > alignment) alignment = field_alignment;
  }
  _payload_alignment = alignment;
  assert(_has_nonstatic_fields || _is_abstract_value, "Concrete value types do not support zero instance size yet");
}

void FieldLayoutBuilder::insert_contended_padding(LayoutRawBlock* slot) {
  if (ContendedPaddingWidth > 0) {
    LayoutRawBlock* padding = new LayoutRawBlock(LayoutRawBlock::PADDING, ContendedPaddingWidth);
    _layout->insert(slot, padding);
  }
}

/* Computation of regular classes layout is an evolution of the previous default layout
 * (FieldAllocationStyle 1):
 *   - primitive fields (both primitive types and flat inline types) are allocated
 *     first, from the biggest to the smallest
 *   - then oop fields are allocated (to increase chances to have contiguous oops and
 *     a simpler oopmap).
 */
void FieldLayoutBuilder::compute_regular_layout() {
  bool need_tail_padding = false;
  prologue();
  regular_field_sorting();
  if (_is_contended) {
    _layout->set_start(_layout->last_block());
    // insertion is currently easy because the current strategy doesn't try to fill holes
    // in super classes layouts => the _start block is by consequence the _last_block
    insert_contended_padding(_layout->start());
    need_tail_padding = true;
  }
  _layout->add(_root_group->big_primitive_fields());
  _layout->add(_root_group->small_primitive_fields());
  _layout->add(_root_group->oop_fields());

  if (!_contended_groups.is_empty()) {
    for (int i = 0; i < _contended_groups.length(); i++) {
      FieldGroup* cg = _contended_groups.at(i);
      LayoutRawBlock* start = _layout->last_block();
      insert_contended_padding(start);
      _layout->add(cg->big_primitive_fields());
      _layout->add(cg->small_primitive_fields(), start);
      _layout->add(cg->oop_fields(), start);
      need_tail_padding = true;
    }
  }

  if (need_tail_padding) {
    insert_contended_padding(_layout->last_block());
  }

  // Warning: IntanceMirrorKlass expects static oops to be allocated first
  _static_layout->add_contiguously(_static_fields->oop_fields());
  _static_layout->add(_static_fields->big_primitive_fields());
  _static_layout->add(_static_fields->small_primitive_fields());

  epilogue();
}

/* Computation of inline classes has a slightly different strategy than for
 * regular classes. Regular classes have their oop fields allocated at the end
 * of the layout to increase GC performances. Unfortunately, this strategy
 * increases the number of empty slots inside an instance. Because the purpose
 * of inline classes is to be embedded into other containers, it is critical
 * to keep their size as small as possible. For this reason, the allocation
 * strategy is:
 *   - big primitive fields (primitive types and flat inline type smaller
 *     than an oop) are allocated first (from the biggest to the smallest)
 *   - then oop fields
 *   - then small primitive fields (from the biggest to the smallest)
 */
void FieldLayoutBuilder::compute_inline_class_layout() {

  // Test if the concrete inline class is an empty class (no instance fields)
  // and insert a dummy field if needed
  if (!_is_abstract_value) {
    bool declares_non_static_fields = false;
    for (GrowableArrayIterator<FieldInfo> it = _field_info->begin(); it != _field_info->end(); ++it) {
      FieldInfo fieldinfo = *it;
      if (!fieldinfo.access_flags().is_static()) {
        declares_non_static_fields = true;
        break;
      }
    }
    if (!declares_non_static_fields) {
      bool has_inherited_fields = false;
      const InstanceKlass* super = _super_klass;
      while(super != nullptr) {
        if (super->has_nonstatic_fields()) {
          has_inherited_fields = true;
          break;
        }
        super = super->super() == nullptr ? nullptr : InstanceKlass::cast(super->super());
      }

      if (!has_inherited_fields) {
        // Inject ".empty" dummy field
        _is_empty_inline_class = true;
        FieldInfo::FieldFlags fflags(0);
        fflags.update_injected(true);
        AccessFlags aflags;
        FieldInfo fi(aflags,
                    (u2)vmSymbols::as_int(VM_SYMBOL_ENUM_NAME(empty_marker_name)),
                    (u2)vmSymbols::as_int(VM_SYMBOL_ENUM_NAME(byte_signature)),
                    0,
                    fflags);
        int idx = _field_info->append(fi);
        _field_info->adr_at(idx)->set_index(idx);
      }
    }
  }

  prologue();
  inline_class_field_sorting();

  assert(_layout->start()->block_kind() == LayoutRawBlock::RESERVED, "Unexpected");

  if (_layout->super_has_fields() && !_is_abstract_value) {  // non-static field layout
    if (!_has_nonstatic_fields) {
      assert(_is_abstract_value, "Concrete value types have at least one field");
      // Nothing to do
    } else {
      // decide which alignment to use, then set first allowed field offset

      assert(_layout->super_alignment() >= _payload_alignment, "Incompatible alignment");
      assert(_layout->super_alignment() % _payload_alignment == 0, "Incompatible alignment");

      if (_payload_alignment < _layout->super_alignment()) {
        int new_alignment = _payload_alignment > _layout->super_min_align_required() ? _payload_alignment : _layout->super_min_align_required();
        assert(new_alignment % _payload_alignment == 0, "Must be");
        assert(new_alignment % _layout->super_min_align_required() == 0, "Must be");
        _payload_alignment = new_alignment;
      }
      _layout->set_start(_layout->first_field_block());
    }
  } else {
    if (_is_abstract_value && _has_nonstatic_fields) {
      _payload_alignment = type2aelembytes(BasicType::T_LONG);
    }
    assert(_layout->start()->next_block()->block_kind() == LayoutRawBlock::EMPTY || !UseCompressedClassPointers, "Unexpected");
    LayoutRawBlock* first_empty = _layout->start()->next_block();
    if (first_empty->offset() % _payload_alignment != 0) {
      LayoutRawBlock* padding = new LayoutRawBlock(LayoutRawBlock::PADDING, _payload_alignment - (first_empty->offset() % _payload_alignment));
      _layout->insert(first_empty, padding);
      if (first_empty->size() == 0) {
        _layout->remove(first_empty);
      }
      _layout->set_start(padding);
    }
  }

  _layout->add(_root_group->big_primitive_fields());
  _layout->add(_root_group->oop_fields());
  _layout->add(_root_group->small_primitive_fields());

  LayoutRawBlock* first_field = _layout->first_field_block();
  if (first_field != nullptr) {
    _payload_offset = _layout->first_field_block()->offset();
    _payload_size_in_bytes = _layout->last_block()->offset() - _layout->first_field_block()->offset();
  } else {
    assert(_is_abstract_value, "Concrete inline types must have at least one field");
    _payload_offset = _layout->blocks()->size();
    _payload_size_in_bytes = 0;
  }

  // Determining if the value class is naturally atomic:
  if ((!_layout->super_has_fields() && _declared_non_static_fields_count <= 1 && !_has_non_naturally_atomic_fields)
      || (_layout->super_has_fields() && _super_klass->is_naturally_atomic() && _declared_non_static_fields_count == 0)) {
        _is_naturally_atomic = true;
  }

  // At this point, the characteristics of the raw layout (used in standalone instances) are known.
  // From this, additional layouts will be computed: atomic and nullable layouts
  // Once those additional layouts are computed, the raw layout might need some adjustments

  bool vm_uses_flattening = UseFieldFlattening || UseArrayFlattening;

  if (!_is_abstract_value && vm_uses_flattening) { // Flat layouts are only for concrete value classes
    // Validation of the non atomic layout
    if (UseNonAtomicValueFlattening && !AlwaysAtomicAccesses && (!_must_be_atomic || _is_naturally_atomic)) {
      _non_atomic_layout_size_in_bytes = _payload_size_in_bytes;
      _non_atomic_layout_alignment = _payload_alignment;
    }

    // Next step is to compute the characteristics for a layout enabling atomic updates
    if (UseAtomicValueFlattening) {
      int atomic_size = _payload_size_in_bytes == 0 ? 0 : round_up_power_of_2(_payload_size_in_bytes);
      if (atomic_size <= (int)MAX_ATOMIC_OP_SIZE) {
        _atomic_layout_size_in_bytes = atomic_size;
      }
    }

    // Next step is the nullable layout: the layout must include a null marker and must also be atomic
    if (UseNullableValueFlattening) {
      // Looking if there's an empty slot inside the layout that could be used to store a null marker
      // FIXME: could it be possible to re-use the .empty field as a null marker for empty values?
      LayoutRawBlock* b = _layout->first_field_block();
      assert(b != nullptr, "A concrete value class must have at least one (possible dummy) field");
      int null_marker_offset = -1;
      if (_is_empty_inline_class) {
        // Reusing the dummy field as a field marker
        assert(_field_info->adr_at(b->field_index())->name(_constant_pool) == vmSymbols::empty_marker_name(), "b must be the dummy field");
        null_marker_offset = b->offset();
      } else {
        while (b != _layout->last_block()) {
          if (b->block_kind() == LayoutRawBlock::EMPTY) {
            break;
          }
          b = b->next_block();
        }
        if (b != _layout->last_block()) {
          // found an empty slot, register its offset from the beginning of the payload
          null_marker_offset = b->offset();
          LayoutRawBlock* marker = new LayoutRawBlock(LayoutRawBlock::NULL_MARKER, 1);
          _layout->add_field_at_offset(marker, b->offset());
        }
        if (null_marker_offset == -1) { // no empty slot available to store the null marker, need to inject one
          int last_offset = _layout->last_block()->offset();
          LayoutRawBlock* marker = new LayoutRawBlock(LayoutRawBlock::NULL_MARKER, 1);
          _layout->insert_field_block(_layout->last_block(), marker);
          assert(marker->offset() == last_offset, "Null marker should have been inserted at the end");
          null_marker_offset = marker->offset();
        }
      }

      // Now that the null marker is there, the size of the nullable layout must computed (remember, must be atomic too)
      int new_raw_size = _layout->last_block()->offset() - _layout->first_field_block()->offset();
      int nullable_size = round_up_power_of_2(new_raw_size);
      if (nullable_size <= (int)MAX_ATOMIC_OP_SIZE) {
        _nullable_layout_size_in_bytes = nullable_size;
        _null_marker_offset = null_marker_offset;
      } else {
        // If the nullable layout is rejected, the NULL_MARKER block should be removed
        // from the layout, otherwise it will appear anyway if the layout is printer
        if (!_is_empty_inline_class) {  // empty values don't have a dedicated NULL_MARKER block
          _layout->remove_null_marker();
        }
        _null_marker_offset = -1;
      }
    }
    // If the inline class has an atomic or nullable (which is also atomic) layout,
    // we want the raw layout to have the same alignment as those atomic layouts so access codes
    // could remain  simple (single instruction without intermediate copy). This might required
    // to shift all fields in the raw layout, but this operation is possible only if the class
    // doesn't have inherited fields (offsets of inherited fields cannot be changed). If a
    // field shift is needed but not possible, all atomic layouts are disabled and only reference
    // and loosely consistent are supported.
    int required_alignment = _payload_alignment;
    if (has_atomic_layout() && _payload_alignment < atomic_layout_size_in_bytes()) {
      required_alignment = atomic_layout_size_in_bytes();
    }
    if (has_nullable_atomic_layout() && _payload_alignment < nullable_layout_size_in_bytes()) {
      required_alignment = nullable_layout_size_in_bytes();
    }
    int shift = first_field->offset() % required_alignment;
    if (shift != 0) {
      if (required_alignment > _payload_alignment && !_layout->has_inherited_fields()) {
        assert(_layout->first_field_block() != nullptr, "A concrete value class must have at least one (possible dummy) field");
        _layout->shift_fields(shift);
        _payload_offset = _layout->first_field_block()->offset();
        if (has_nullable_atomic_layout()) {
          assert(!_is_empty_inline_class, "Should not get here with empty values");
          _null_marker_offset = _layout->find_null_marker()->offset();
        }
        _payload_alignment = required_alignment;
      } else {
        _atomic_layout_size_in_bytes = -1;
        if (has_nullable_atomic_layout() && !_is_empty_inline_class) {  // empty values don't have a dedicated NULL_MARKER block
          _layout->remove_null_marker();
        }
        _nullable_layout_size_in_bytes = -1;
        _null_marker_offset = -1;
      }
    } else {
      _payload_alignment = required_alignment;
    }

    // If the inline class has a nullable layout, the layout used in heap allocated standalone
    // instances must also be the nullable layout, in order to be able to set the null marker to
    // non-null before copying the payload to other containers.
    if (has_nullable_atomic_layout() && payload_layout_size_in_bytes() < nullable_layout_size_in_bytes()) {
      _payload_size_in_bytes = nullable_layout_size_in_bytes();
    }
  }
  // Warning:: InstanceMirrorKlass expects static oops to be allocated first
  _static_layout->add_contiguously(_static_fields->oop_fields());
  _static_layout->add(_static_fields->big_primitive_fields());
  _static_layout->add(_static_fields->small_primitive_fields());

  epilogue();
}

void FieldLayoutBuilder::add_flat_field_oopmap(OopMapBlocksBuilder* nonstatic_oop_maps,
                InlineKlass* vklass, int offset) {
  int diff = offset - vklass->payload_offset();
  const OopMapBlock* map = vklass->start_of_nonstatic_oop_maps();
  const OopMapBlock* last_map = map + vklass->nonstatic_oop_map_count();
  while (map < last_map) {
    nonstatic_oop_maps->add(map->offset() + diff, map->count());
    map++;
  }
}

void FieldLayoutBuilder::register_embedded_oops_from_list(OopMapBlocksBuilder* nonstatic_oop_maps, GrowableArray<LayoutRawBlock*>* list) {
  if (list == nullptr) return;
  for (int i = 0; i < list->length(); i++) {
    LayoutRawBlock* f = list->at(i);
    if (f->block_kind() == LayoutRawBlock::FLAT) {
      InlineKlass* vk = f->inline_klass();
      assert(vk != nullptr, "Should have been initialized");
      if (vk->contains_oops()) {
        add_flat_field_oopmap(nonstatic_oop_maps, vk, f->offset());
      }
    }
  }
}

void FieldLayoutBuilder::register_embedded_oops(OopMapBlocksBuilder* nonstatic_oop_maps, FieldGroup* group) {
  if (group->oop_fields() != nullptr) {
    for (int i = 0; i < group->oop_fields()->length(); i++) {
      LayoutRawBlock* b = group->oop_fields()->at(i);
      nonstatic_oop_maps->add(b->offset(), 1);
    }
  }
  register_embedded_oops_from_list(nonstatic_oop_maps, group->big_primitive_fields());
  register_embedded_oops_from_list(nonstatic_oop_maps, group->small_primitive_fields());
}

void FieldLayoutBuilder::epilogue() {
  // Computing oopmaps
  OopMapBlocksBuilder* nonstatic_oop_maps =
      new OopMapBlocksBuilder(_nonstatic_oopmap_count);
  int super_oop_map_count = (_super_klass == nullptr) ? 0 :_super_klass->nonstatic_oop_map_count();
  if (super_oop_map_count > 0) {
    nonstatic_oop_maps->initialize_inherited_blocks(_super_klass->start_of_nonstatic_oop_maps(),
    _super_klass->nonstatic_oop_map_count());
  }
  register_embedded_oops(nonstatic_oop_maps, _root_group);
  if (!_contended_groups.is_empty()) {
    for (int i = 0; i < _contended_groups.length(); i++) {
      FieldGroup* cg = _contended_groups.at(i);
      if (cg->oop_count() > 0) {
        assert(cg->oop_fields() != nullptr && cg->oop_fields()->at(0) != nullptr, "oop_count > 0 but no oop fields found");
        register_embedded_oops(nonstatic_oop_maps, cg);
      }
    }
  }
  nonstatic_oop_maps->compact();

  int instance_end = align_up(_layout->last_block()->offset(), wordSize);
  int static_fields_end = align_up(_static_layout->last_block()->offset(), wordSize);
  int static_fields_size = (static_fields_end -
      InstanceMirrorKlass::offset_of_static_fields()) / wordSize;
  int nonstatic_field_end = align_up(_layout->last_block()->offset(), heapOopSize);

  // Pass back information needed for InstanceKlass creation

  _info->oop_map_blocks = nonstatic_oop_maps;
  _info->_instance_size = align_object_size(instance_end / wordSize);
  _info->_static_field_size = static_fields_size;
  _info->_nonstatic_field_size = (nonstatic_field_end - instanceOopDesc::base_offset_in_bytes()) / heapOopSize;
  _info->_has_nonstatic_fields = _has_nonstatic_fields;
  _info->_has_inline_fields = _has_inline_type_fields;
  _info->_is_naturally_atomic = _is_naturally_atomic;
  if (_is_inline_type) {
    _info->_must_be_atomic = _must_be_atomic;
    _info->_payload_alignment = _payload_alignment;
    _info->_payload_offset = _payload_offset;
    _info->_payload_size_in_bytes = _payload_size_in_bytes;
    _info->_non_atomic_size_in_bytes = _non_atomic_layout_size_in_bytes;
    _info->_non_atomic_alignment = _non_atomic_layout_alignment;
    _info->_atomic_layout_size_in_bytes = _atomic_layout_size_in_bytes;
    _info->_nullable_layout_size_in_bytes = _nullable_layout_size_in_bytes;
    _info->_null_marker_offset = _null_marker_offset;
    _info->_default_value_offset = _static_layout->default_value_offset();
    _info->_null_reset_value_offset = _static_layout->null_reset_value_offset();
    _info->_is_empty_inline_klass = _is_empty_inline_class;
  }

  // This may be too restrictive, since if all the fields fit in 64
  // bits we could make the decision to align instances of this class
  // to 64-bit boundaries, and load and store them as single words.
  // And on machines which supported larger atomics we could similarly
  // allow larger values to be atomic, if properly aligned.

#ifdef ASSERT
  // Tests verifying integrity of field layouts are using the output of -XX:+PrintFieldLayout
  // which prints the details of LayoutRawBlocks used to compute the layout.
  // The code below checks that offsets in the _field_info meta-data match offsets
  // in the LayoutRawBlocks
  LayoutRawBlock* b = _layout->blocks();
  while(b != _layout->last_block()) {
    if (b->block_kind() == LayoutRawBlock::REGULAR || b->block_kind() == LayoutRawBlock::FLAT) {
      if (_field_info->adr_at(b->field_index())->offset() != (u4)b->offset()) {
        tty->print_cr("Offset from field info = %d, offset from block = %d", (int)_field_info->adr_at(b->field_index())->offset(), b->offset());
      }
      assert(_field_info->adr_at(b->field_index())->offset() == (u4)b->offset()," Must match");
    }
    b = b->next_block();
  }
  b = _static_layout->blocks();
  while(b != _static_layout->last_block()) {
    if (b->block_kind() == LayoutRawBlock::REGULAR || b->block_kind() == LayoutRawBlock::FLAT) {
      assert(_field_info->adr_at(b->field_index())->offset() == (u4)b->offset()," Must match");
    }
    b = b->next_block();
  }
#endif // ASSERT

  static bool first_layout_print = true;


  if (PrintFieldLayout || (PrintInlineLayout && _has_flattening_information)) {
    ResourceMark rm;
    stringStream st;
    if (first_layout_print) {
      st.print_cr("Field layout log format: @offset size/alignment [name] [signature] [comment]");
      st.print_cr("Heap oop size = %d", heapOopSize);
      first_layout_print = false;
    }
    if (_super_klass != nullptr) {
      st.print_cr("Layout of class %s@%p extends %s@%p", _classname->as_C_string(),
                    _loader_data, _super_klass->name()->as_C_string(), _super_klass->class_loader_data());
    } else {
      st.print_cr("Layout of class %s@%p", _classname->as_C_string(), _loader_data);
    }
    st.print_cr("Instance fields:");
    _layout->print(&st, false, _super_klass, _inline_layout_info_array);
    st.print_cr("Static fields:");
    _static_layout->print(&st, true, nullptr, _inline_layout_info_array);
    st.print_cr("Instance size = %d bytes", _info->_instance_size * wordSize);
    if (_is_inline_type) {
      st.print_cr("First field offset = %d", _payload_offset);
      st.print_cr("Payload layout: %d/%d", _payload_size_in_bytes, _payload_alignment);
      if (has_non_atomic_flat_layout()) {
        st.print_cr("Non atomic flat layout: %d/%d", _non_atomic_layout_size_in_bytes, _non_atomic_layout_alignment);
      } else {
        st.print_cr("Non atomic flat layout: -/-");
      }
      if (has_atomic_layout()) {
        st.print_cr("Atomic flat layout: %d/%d", _atomic_layout_size_in_bytes, _atomic_layout_size_in_bytes);
      } else {
        st.print_cr("Atomic flat layout: -/-");
      }
      if (has_nullable_atomic_layout()) {
        st.print_cr("Nullable flat layout: %d/%d", _nullable_layout_size_in_bytes, _nullable_layout_size_in_bytes);
      } else {
        st.print_cr("Nullable flat layout: -/-");
      }
      if (_null_marker_offset != -1) {
        st.print_cr("Null marker offset = %d", _null_marker_offset);
      }
    }
    st.print_cr("---");
    // Print output all together.
    tty->print_raw(st.as_string());
  }
}

void FieldLayoutBuilder::build_layout() {
  if (_is_inline_type || _is_abstract_value) {
    compute_inline_class_layout();
  } else {
    compute_regular_layout();
  }
}<|MERGE_RESOLUTION|>--- conflicted
+++ resolved
@@ -63,14 +63,8 @@
   InlineKlass* vk = inline_field_info->klass();
 
   if (field_info.field_flags().is_null_free_inline_type()) {
-<<<<<<< HEAD
     assert(field_info.access_flags().is_strict(), "null-free fields must be strict");
-    // assert(vk->is_implicitly_constructible(), "null-free fields must be implicitly constructible");
-    if (vk->must_be_atomic() || field_info.access_flags().is_volatile() || AlwaysAtomicAccesses) {
-=======
-    assert(vk->is_implicitly_constructible(), "null-free fields must be implicitly constructible");
     if (vk->must_be_atomic() || AlwaysAtomicAccesses) {
->>>>>>> c394d178
       if (vk->is_naturally_atomic() && vk->has_non_atomic_layout()) return LayoutKind::NON_ATOMIC_FLAT;
       return (vk->has_atomic_layout() && use_atomic_flat) ? LayoutKind::ATOMIC_FLAT : LayoutKind::REFERENCE;
     } else {
