--- conflicted
+++ resolved
@@ -63,13 +63,8 @@
       return vk->has_non_atomic_layout() ? LayoutKind::NON_ATOMIC_FLAT : LayoutKind::REFERENCE;
     }
   } else {
-<<<<<<< HEAD
     if (NullableFieldFlattening && vk->has_nullable_atomic_layout()) {
-      return LayoutKind::NULLABLE_ATOMIC_FLAT;
-=======
-    if (NullableFieldFlattening && vk->has_nullable_layout()) {
       return use_atomic_flat ? LayoutKind::NULLABLE_ATOMIC_FLAT : LayoutKind::REFERENCE;
->>>>>>> 2d3a319f
     } else {
       return LayoutKind::REFERENCE;
     }
