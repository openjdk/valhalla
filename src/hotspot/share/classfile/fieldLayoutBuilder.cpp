--- conflicted
+++ resolved
@@ -660,16 +660,12 @@
       break;
     case T_OBJECT:
     case T_ARRAY:
-<<<<<<< HEAD
-    case T_PRIMITIVE_OBJECT:  // T_PRIMITIVE_OBJECT is going to me removed, inline types are detected below
     {
       bool field_is_known_value_class =  !fieldinfo.field_flags().is_injected() && _inline_type_field_klasses != nullptr && _inline_type_field_klasses->at(idx) != nullptr;
       if (field_is_known_value_class && !fieldinfo.field_flags().is_null_free_inline_type()) {
         ResourceMark rm;
         tty->print_cr("Found a nullable flattenable field!");
       }
-=======
->>>>>>> 509b4ea5
       if (!fieldinfo.field_flags().is_null_free_inline_type()) {
         if (group != _static_fields) _nonstatic_oopmap_count++;
         group->add_oop_field(idx);
@@ -686,11 +682,7 @@
           Klass* klass =  _inline_type_field_klasses->at(idx);
           assert(klass != nullptr, "Sanity check");
           InlineKlass* vk = InlineKlass::cast(klass);
-<<<<<<< HEAD
-          assert(!fieldinfo.field_flags().is_null_free_inline_type() || vk->is_implicitly_constructible(), "Null-free fields must be implicitly constructible");
-=======
           assert(vk->is_implicitly_constructible(), "must be, should have been checked in post_process_parsed_stream()");
->>>>>>> 509b4ea5
           _has_flattening_information = true;
           // Flattening decision to be taken here
           // This code assumes all verification already have been performed
@@ -777,8 +769,6 @@
       break;
     case T_OBJECT:
     case T_ARRAY:
-<<<<<<< HEAD
-    case T_PRIMITIVE_OBJECT: // T_PRIMITIVE_OBJECT is going to be removed, online types are detected below
     {
       bool field_is_known_value_class =  !fieldinfo.field_flags().is_injected() && _inline_type_field_klasses != nullptr && _inline_type_field_klasses->at(fieldinfo.index()) != nullptr;
       bool is_candidate_for_flattening = fieldinfo.field_flags().is_null_free_inline_type() || (EnableNullableFieldFlattening && field_is_known_value_class);
@@ -788,9 +778,6 @@
       }
       // if (!fieldinfo.field_flags().is_null_free_inline_type()) {
       if (!is_candidate_for_flattening) {
-=======
-      if (!fieldinfo.field_flags().is_null_free_inline_type()) {
->>>>>>> 509b4ea5
         if (group != _static_fields) {
           _nonstatic_oopmap_count++;
           field_alignment = type2aelembytes(type); // alignment == size for oops
@@ -809,11 +796,7 @@
           Klass* klass =  _inline_type_field_klasses->at(fieldinfo.index());
           assert(klass != nullptr, "Sanity check");
           InlineKlass* vk = InlineKlass::cast(klass);
-<<<<<<< HEAD
-          assert(!fieldinfo.field_flags().is_null_free_inline_type() || vk->is_implicitly_constructible(), "Null-free fields must be implicitly constructible");
-=======
           assert(vk->is_implicitly_constructible(), "must be, should have been checked in post_process_parsed_stream()");
->>>>>>> 509b4ea5
           // Flattening decision to be taken here
           // This code assumes all verifications have already been performed
           // (field's type has been loaded and it is an inline klass)
