--- conflicted
+++ resolved
@@ -87,17 +87,11 @@
 
 void FieldGroup::add_primitive_field(int idx, BasicType type) {
   int size = type2aelembytes(type);
-<<<<<<< HEAD
-  LayoutRawBlock* block = new LayoutRawBlock(fs.index(), LayoutRawBlock::REGULAR, size, size /* alignment == size for primitive types */, false);
+  LayoutRawBlock* block = new LayoutRawBlock(idx, LayoutRawBlock::REGULAR, size, size /* alignment == size for primitive types */, false);
   if (size >= oopSize) {
     add_to_big_primitive_list(block);
   } else {
     add_to_small_primitive_list(block);
-=======
-  LayoutRawBlock* block = new LayoutRawBlock(idx, LayoutRawBlock::REGULAR, size, size /* alignment == size for primitive types */, false);
-  if (_primitive_fields == nullptr) {
-    _primitive_fields = new GrowableArray<LayoutRawBlock*>(INITIAL_LIST_SIZE);
->>>>>>> 75168eac
   }
 }
 
@@ -111,8 +105,8 @@
   _oop_count++;
 }
 
-void FieldGroup::add_inlined_field(AllFieldStream fs, InlineKlass* vk) {
-  LayoutRawBlock* block = new LayoutRawBlock(fs.index(), LayoutRawBlock::INLINED, vk->get_exact_size_in_bytes(), vk->get_alignment(), false);
+void FieldGroup::add_inlined_field(int idx, InlineKlass* vk) {
+  LayoutRawBlock* block = new LayoutRawBlock(idx, LayoutRawBlock::INLINED, vk->get_exact_size_in_bytes(), vk->get_alignment(), false);
   block->set_inline_klass(vk);
   if (block->size() >= oopSize) {
     add_to_big_primitive_list(block);
@@ -130,7 +124,6 @@
   }
 }
 
-<<<<<<< HEAD
 void FieldGroup::add_to_small_primitive_list(LayoutRawBlock* block) {
   if (_small_primitive_fields == nullptr) {
     _small_primitive_fields = new GrowableArray<LayoutRawBlock*>(INITIAL_LIST_SIZE);
@@ -145,12 +138,8 @@
   _big_primitive_fields->append(block);
 }
 
-FieldLayout::FieldLayout(Array<u2>* fields, ConstantPool* cp) :
-  _fields(fields),
-=======
 FieldLayout::FieldLayout(GrowableArray<FieldInfo>* field_info, ConstantPool* cp) :
   _field_info(field_info),
->>>>>>> 75168eac
   _cp(cp),
   _blocks(nullptr),
   _start(_blocks),
@@ -477,54 +466,6 @@
   LayoutRawBlock* b = _blocks;
   while(b != _last) {
     switch(b->kind()) {
-<<<<<<< HEAD
-    case LayoutRawBlock::REGULAR: {
-      FieldInfo* fi = FieldInfo::from_field_array(_fields, b->field_index());
-      output->print_cr(" @%d \"%s\" %s %d/%d %s",
-                       b->offset(),
-                       fi->name(_cp)->as_C_string(),
-                       fi->signature(_cp)->as_C_string(),
-                       b->size(),
-                       b->alignment(),
-                       "REGULAR");
-      break;
-    }
-    case LayoutRawBlock::INLINED: {
-      FieldInfo* fi = FieldInfo::from_field_array(_fields, b->field_index());
-      output->print_cr(" @%d \"%s\" %s %d/%d %s",
-                       b->offset(),
-                       fi->name(_cp)->as_C_string(),
-                       fi->signature(_cp)->as_C_string(),
-                       b->size(),
-                       b->alignment(),
-                       "INLINED");
-      break;
-    }
-    case LayoutRawBlock::RESERVED: {
-      output->print_cr(" @%d %d/- %s",
-                       b->offset(),
-                       b->size(),
-                       "RESERVED");
-      break;
-    }
-    case LayoutRawBlock::INHERITED: {
-      assert(!is_static, "Static fields are not inherited in layouts");
-      assert(super != nullptr, "super klass must be provided to retrieve inherited fields info");
-      bool found = false;
-      const InstanceKlass* ik = super;
-      while (!found && ik != nullptr) {
-        for (AllFieldStream fs(ik->fields(), ik->constants()); !fs.done(); fs.next()) {
-          if (fs.offset() == b->offset()) {
-            output->print_cr(" @%d \"%s\" %s %d/%d %s",
-                b->offset(),
-                fs.name()->as_C_string(),
-                fs.signature()->as_C_string(),
-                b->size(),
-                b->size(), // so far, alignment constraint == size, will change with Valhalla
-                "INHERITED");
-            found = true;
-            break;
-=======
       case LayoutRawBlock::REGULAR: {
         FieldInfo* fi = _field_info->adr_at(b->field_index());
         output->print_cr(" @%d \"%s\" %s %d/%d %s",
@@ -536,7 +477,7 @@
                          "REGULAR");
         break;
       }
-      case LayoutRawBlock::FLATTENED: {
+      case LayoutRawBlock::INLINED: {
         FieldInfo* fi = _field_info->adr_at(b->field_index());
         output->print_cr(" @%d \"%s\" %s %d/%d %s",
                          b->offset(),
@@ -544,7 +485,7 @@
                          fi->signature(_cp)->as_C_string(),
                          b->size(),
                          b->alignment(),
-                         "FLATTENED");
+                         "INLINED");
         break;
       }
       case LayoutRawBlock::RESERVED: {
@@ -572,7 +513,6 @@
               found = true;
               break;
             }
->>>>>>> 75168eac
           }
         }
         ik = ik->java_super();
@@ -597,12 +537,8 @@
 }
 
 FieldLayoutBuilder::FieldLayoutBuilder(const Symbol* classname, const InstanceKlass* super_klass, ConstantPool* constant_pool,
-<<<<<<< HEAD
-                                       Array<u2>* fields, bool is_contended, bool is_inline_type,
+                                       GrowableArray<FieldInfo>* field_info, bool is_contended, bool is_inline_type,
                                        FieldLayoutInfo* info, Array<InlineKlass*>* inline_type_field_klasses) :
-=======
-      GrowableArray<FieldInfo>* field_info, bool is_contended, FieldLayoutInfo* info) :
->>>>>>> 75168eac
   _classname(classname),
   _super_klass(super_klass),
   _constant_pool(constant_pool),
@@ -668,14 +604,9 @@
       group = _static_fields;
     } else {
       _has_nonstatic_fields = true;
-<<<<<<< HEAD
       _atomic_field_count++;  // we might decrement this
-      if (fs.is_contended()) {
-        int g = fs.contended_group();
-=======
       if (fieldinfo.field_flags().is_contended()) {
         int g = fieldinfo.contended_group();
->>>>>>> 75168eac
         if (g == 0) {
           group = new FieldGroup(true);
           _contended_groups.append(group);
@@ -689,7 +620,6 @@
     assert(group != nullptr, "invariant");
     BasicType type = Signature::basic_type(fieldinfo.signature(_constant_pool));
     switch(type) {
-<<<<<<< HEAD
     case T_BYTE:
     case T_CHAR:
     case T_DOUBLE:
@@ -698,38 +628,38 @@
     case T_LONG:
     case T_SHORT:
     case T_BOOLEAN:
-      group->add_primitive_field(fs, type);
+      group->add_primitive_field(idx, type);
       break;
     case T_OBJECT:
     case T_ARRAY:
       if (group != _static_fields) _nonstatic_oopmap_count++;
-      group->add_oop_field(fs);
+      group->add_oop_field(idx);
       break;
     case T_PRIMITIVE_OBJECT:
       _has_inline_type_fields = true;
       if (group == _static_fields) {
         // static fields are never inlined
-        group->add_oop_field(fs);
+        group->add_oop_field(idx);
       } else {
         _has_flattening_information = true;
         // Flattening decision to be taken here
         // This code assumes all verification already have been performed
         // (field's type has been loaded and it is an inline klass)
         JavaThread* THREAD = JavaThread::current();
-        Klass* klass =  _inline_type_field_klasses->at(fs.index());
+        Klass* klass =  _inline_type_field_klasses->at(idx);
         assert(klass != nullptr, "Sanity check");
         InlineKlass* vk = InlineKlass::cast(klass);
         bool too_big_to_flatten = (InlineFieldMaxFlatSize >= 0 &&
                                    (vk->size_helper() * HeapWordSize) > InlineFieldMaxFlatSize);
         bool too_atomic_to_flatten = vk->is_declared_atomic() || AlwaysAtomicAccesses;
-        bool too_volatile_to_flatten = fs.access_flags().is_volatile();
+        bool too_volatile_to_flatten = field_info.access_flags().is_volatile();
         if (vk->is_naturally_atomic()) {
           too_atomic_to_flatten = false;
           //too_volatile_to_flatten = false; //FIXME
           // volatile fields are currently never inlined, this could change in the future
         }
         if (!(too_big_to_flatten | too_atomic_to_flatten | too_volatile_to_flatten) || fs.access_flags().is_final()) {
-          group->add_inlined_field(fs, vk);
+          group->add_inlined_field(idx, vk);
           _nonstatic_oopmap_count += vk->nonstatic_oop_map_count();
           fs.set_inlined(true);
           if (!vk->is_atomic()) {  // flat and non-atomic: take note
@@ -738,31 +668,12 @@
           }
         } else {
           _nonstatic_oopmap_count++;
-          group->add_oop_field(fs);
+          group->add_oop_field(idx);
         }
       }
       break;
     default:
       fatal("Something wrong?");
-=======
-      case T_BYTE:
-      case T_CHAR:
-      case T_DOUBLE:
-      case T_FLOAT:
-      case T_INT:
-      case T_LONG:
-      case T_SHORT:
-      case T_BOOLEAN:
-        group->add_primitive_field(idx, type);
-        break;
-      case T_OBJECT:
-      case T_ARRAY:
-        if (group != _static_fields) _nonstatic_oopmap_count++;
-        group->add_oop_field(idx);
-        break;
-      default:
-        fatal("Something wrong?");
->>>>>>> 75168eac
     }
   }
   _root_group->sort_by_size();
