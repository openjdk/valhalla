/*
 * Copyright (c) 2020, 2023, Oracle and/or its affiliates. All rights reserved.
 * DO NOT ALTER OR REMOVE COPYRIGHT NOTICES OR THIS FILE HEADER.
 *
 * This code is free software; you can redistribute it and/or modify it
 * under the terms of the GNU General Public License version 2 only, as
 * published by the Free Software Foundation.
 *
 * This code is distributed in the hope that it will be useful, but WITHOUT
 * ANY WARRANTY; without even the implied warranty of MERCHANTABILITY or
 * FITNESS FOR A PARTICULAR PURPOSE.  See the GNU General Public License
 * version 2 for more details (a copy is included in the LICENSE file that
 * accompanied this code).
 *
 * You should have received a copy of the GNU General Public License version
 * 2 along with this work; if not, write to the Free Software Foundation,
 * Inc., 51 Franklin St, Fifth Floor, Boston, MA 02110-1301 USA.
 *
 * Please contact Oracle, 500 Oracle Parkway, Redwood Shores, CA 94065 USA
 * or visit www.oracle.com if you need additional information or have any
 * questions.
 *
 */

#include "precompiled.hpp"
#include "classfile/classFileParser.hpp"
#include "classfile/fieldLayoutBuilder.hpp"
#include "classfile/systemDictionary.hpp"
#include "classfile/vmSymbols.hpp"
#include "jvm.h"
#include "memory/resourceArea.hpp"
#include "oops/array.hpp"
#include "oops/fieldStreams.inline.hpp"
#include "oops/instanceMirrorKlass.hpp"
#include "oops/instanceKlass.inline.hpp"
#include "oops/klass.inline.hpp"
#include "oops/inlineKlass.inline.hpp"
#include "runtime/fieldDescriptor.inline.hpp"

LayoutRawBlock::LayoutRawBlock(Kind kind, int size) :
  _next_block(nullptr),
  _prev_block(nullptr),
  _inline_klass(nullptr),
  _kind(kind),
  _offset(-1),
  _alignment(1),
  _size(size),
  _field_index(-1),
  _is_reference(false),
  _multifield_index(-1) {
  assert(kind == EMPTY || kind == RESERVED || kind == PADDING || kind == INHERITED,
         "Otherwise, should use the constructor with a field index argument");
  assert(size > 0, "Sanity check");
}


LayoutRawBlock::LayoutRawBlock(int index, Kind kind, int size, int alignment, bool is_reference, jbyte multifield_index) :
 _next_block(nullptr),
 _prev_block(nullptr),
 _inline_klass(nullptr),
 _kind(kind),
 _offset(-1),
 _alignment(alignment),
 _size(size),
 _field_index(index),
<<<<<<< HEAD
 _is_reference(is_reference),
 _multifield_index(multifield_index) {
  assert(kind == REGULAR || kind == INLINED || kind == INHERITED || kind == MULTIFIELD,
=======
 _is_reference(is_reference) {
  assert(kind == REGULAR || kind == FLAT || kind == INHERITED,
>>>>>>> 0263bd93
         "Other kind do not have a field index");
  assert(size > 0, "Sanity check");
  assert(alignment > 0, "Sanity check");
}

bool LayoutRawBlock::fit(int size, int alignment) {
  int adjustment = 0;
  if ((_offset % alignment) != 0) {
    adjustment = alignment - (_offset % alignment);
  }
  return _size >= size + adjustment;
}

FieldGroup::FieldGroup(int contended_group) :
  _next(nullptr),
  _small_primitive_fields(nullptr),
  _big_primitive_fields(nullptr),
  _oop_fields(nullptr),
  _multifields(nullptr),
  _contended_group(contended_group),  // -1 means no contended group, 0 means default contended group
  _oop_count(0) {}

void FieldGroup::add_primitive_field(int idx, BasicType type) {
  int size = type2aelembytes(type);
  LayoutRawBlock* block = new LayoutRawBlock(idx, LayoutRawBlock::REGULAR, size, size /* alignment == size for primitive types */, false, -1);
  if (size >= oopSize) {
    add_to_big_primitive_list(block);
  } else {
    add_to_small_primitive_list(block);
  }
}

void FieldGroup::add_oop_field(int idx) {
  int size = type2aelembytes(T_OBJECT);
  LayoutRawBlock* block = new LayoutRawBlock(idx, LayoutRawBlock::REGULAR, size, size /* alignment == size for oops */, true, -1);
  if (_oop_fields == nullptr) {
    _oop_fields = new GrowableArray<LayoutRawBlock*>(INITIAL_LIST_SIZE);
  }
  _oop_fields->append(block);
  _oop_count++;
}

<<<<<<< HEAD
void FieldGroup::add_inlined_field(int idx, InlineKlass* vk) {
  LayoutRawBlock* block = new LayoutRawBlock(idx, LayoutRawBlock::INLINED, vk->get_exact_size_in_bytes(), vk->get_alignment(), false, -1);
=======
void FieldGroup::add_flat_field(int idx, InlineKlass* vk) {
  LayoutRawBlock* block = new LayoutRawBlock(idx, LayoutRawBlock::FLAT, vk->get_exact_size_in_bytes(), vk->get_alignment(), false);
>>>>>>> 0263bd93
  block->set_inline_klass(vk);
  if (block->size() >= oopSize) {
    add_to_big_primitive_list(block);
  } else {
    add_to_small_primitive_list(block);
  }
}

void FieldGroup::add_multifield(ConstantPool* cp, FieldInfo* field, Array<MultiFieldInfo>* multifield_info, InlineKlass* vk) {
  assert(field->is_multifield() || field->is_multifield_base(), "Must be");
  u2 base = field->multifield_base(multifield_info);
  BasicType type = Signature::basic_type(field->signature(cp));
  MultiFieldGroup* mfg = NULL;
  if (_multifields != NULL) {
    for (int i = 0; i < _multifields->length(); i++) {
      if (base == _multifields->at(i)->multifield_base()) {
        mfg = _multifields->at(i);
        break;
      }
    }
  } else {
    _multifields = new GrowableArray<MultiFieldGroup*>(INITIAL_LIST_SIZE);
  }
  if (mfg == NULL) {
    mfg = new MultiFieldGroup(base, field->signature(cp));
    mfg->add_field(cp, field, vk, multifield_info);
    _multifields->append(mfg);
  } else {
    mfg->add_field(cp, field, vk, multifield_info);
  }
}

void FieldGroup::sort_by_size() {
  if (_small_primitive_fields != nullptr) {
    _small_primitive_fields->sort(LayoutRawBlock::compare_size_inverted);
  }
  if (_big_primitive_fields != nullptr) {
    _big_primitive_fields->sort(LayoutRawBlock::compare_size_inverted);
  }
  if (_multifields != NULL) {
    for (int i = 0; i < _multifields->length(); i++) {
      int size = _multifields->at(i)->fields()->at(0)->size();
      int alignment =  _multifields->at(i)->fields()->at(0)->alignment();
      int multialignment = size/alignment;
      if (size % multialignment != 0) multialignment+= alignment;
      // Problem: at this point, multialignment can be a weird number, for instance not a power of two
      int multisize = multialignment * alignment * _multifields->at(i)->fields()->length();  // should be stored
      // True alignment should be adjusted to increase chances to be on a single cache line
      int multifield_group_alignment = MIN2(round_up_power_of_2(multisize), HeapWordSize);
      _multifields->at(i)->set_group_size(multisize);
      _multifields->at(i)->set_group_alignment(multifield_group_alignment);
      _multifields->at(i)->fields()->sort(MultiFieldGroup::compare_multifield_index);
    }
    _multifields->sort(MultiFieldGroup::compare_multifield_groups_inverted);
  }
}

void FieldGroup::add_to_small_primitive_list(LayoutRawBlock* block) {
  if (_small_primitive_fields == nullptr) {
    _small_primitive_fields = new GrowableArray<LayoutRawBlock*>(INITIAL_LIST_SIZE);
  }
  _small_primitive_fields->append(block);
}

void FieldGroup::add_to_big_primitive_list(LayoutRawBlock* block) {
  if (_big_primitive_fields == nullptr) {
    _big_primitive_fields = new GrowableArray<LayoutRawBlock*>(INITIAL_LIST_SIZE);
  }
  _big_primitive_fields->append(block);
}

MultiFieldGroup::MultiFieldGroup(u2 base, Symbol* signature) :  _multifield_base(base), _signature(signature), _fields(NULL) { }

void MultiFieldGroup::add_field(ConstantPool* cp, FieldInfo* field, InlineKlass* vk, Array<MultiFieldInfo>* multifield_info) {
  assert(field->is_multifield() || field->is_multifield_base(), "Must be");
  assert(field->multifield_base(multifield_info) == multifield_base(), "multifield base mismatch");
  if (_fields == NULL) {
    _fields = new GrowableArray<LayoutRawBlock*>(INITIAL_LIST_SIZE);
  } else {
    guarantee(field->signature(cp) == signature(), "multifield signature mismatch");
  }
  BasicType type = Signature::basic_type(field->signature(cp));
  LayoutRawBlock* block = NULL;
  if (type == T_PRIMITIVE_OBJECT) {
    block = new LayoutRawBlock(field->index(), LayoutRawBlock::MULTIFIELD, vk->get_exact_size_in_bytes(),
                               vk->get_alignment(), false, field->multifield_index(multifield_info));
  } else {
    int size = type2aelembytes(type);
    block = new LayoutRawBlock(field->index(), LayoutRawBlock::MULTIFIELD, size, size, false, field->multifield_index(multifield_info));
  }
  int cursor = 0;
  for (; cursor < _fields->length(); cursor++) {
    assert(_fields->at(cursor)->multifield_index() != field->multifield_index(multifield_info), "multifield index duplicate found");
    if (_fields->at(cursor)->multifield_index() > field->multifield_index(multifield_info)) break;
  }
  _fields->insert_before(cursor, block);
}

FieldLayout::FieldLayout(GrowableArray<FieldInfo>* field_info, ConstantPool* cp, Array<MultiFieldInfo>* multifields) :
  _field_info(field_info),
  _cp(cp),
  _multifield_info(multifields),
  _blocks(nullptr),
  _start(_blocks),
  _last(_blocks) {}

void FieldLayout::initialize_static_layout() {
  _blocks = new LayoutRawBlock(LayoutRawBlock::EMPTY, INT_MAX);
  _blocks->set_offset(0);
  _last = _blocks;
  _start = _blocks;
  // Note: at this stage, InstanceMirrorKlass::offset_of_static_fields() could be zero, because
  // during bootstrapping, the size of the java.lang.Class is still not known when layout
  // of static field is computed. Field offsets are fixed later when the size is known
  // (see java_lang_Class::fixup_mirror())
  if (InstanceMirrorKlass::offset_of_static_fields() > 0) {
    insert(first_empty_block(), new LayoutRawBlock(LayoutRawBlock::RESERVED, InstanceMirrorKlass::offset_of_static_fields()));
    _blocks->set_offset(0);
  }
}

void FieldLayout::initialize_instance_layout(const InstanceKlass* super_klass) {
  if (super_klass == nullptr) {
    _blocks = new LayoutRawBlock(LayoutRawBlock::EMPTY, INT_MAX);
    _blocks->set_offset(0);
    _last = _blocks;
    _start = _blocks;
    insert(first_empty_block(), new LayoutRawBlock(LayoutRawBlock::RESERVED, instanceOopDesc::base_offset_in_bytes()));
  } else {
    bool has_fields = reconstruct_layout(super_klass);
    fill_holes(super_klass);
    if ((UseEmptySlotsInSupers && !super_klass->has_contended_annotations()) || !has_fields) {
      _start = _blocks; // Setting _start to _blocks instead of _last would allow subclasses
      // to allocate fields in empty slots of their super classes
    } else {
      _start = _last;    // append fields at the end of the reconstructed layout
    }
  }
}

LayoutRawBlock* FieldLayout::first_field_block() {
  LayoutRawBlock* block = _blocks;
  while (block != nullptr
         && block->kind() != LayoutRawBlock::INHERITED
         && block->kind() != LayoutRawBlock::REGULAR
<<<<<<< HEAD
         && block->kind() != LayoutRawBlock::INLINED
         && block->kind() != LayoutRawBlock::MULTIFIELD) {
=======
         && block->kind() != LayoutRawBlock::FLAT) {
>>>>>>> 0263bd93
    block = block->next_block();
  }
  return block;
}

// Insert a set of fields into a layout.
// For each field, search for an empty slot able to fit the field
// (satisfying both size and alignment requirements), if none is found,
// add the field at the end of the layout.
// Fields cannot be inserted before the block specified in the "start" argument
void FieldLayout::add(GrowableArray<LayoutRawBlock*>* list, LayoutRawBlock* start) {
  if (list == nullptr) return;
  if (start == nullptr) start = this->_start;
  bool last_search_success = false;
  int last_size = 0;
  int last_alignment = 0;
  for (int i = 0; i < list->length(); i ++) {
    LayoutRawBlock* b = list->at(i);
    LayoutRawBlock* cursor = nullptr;
    LayoutRawBlock* candidate = nullptr;
    // if start is the last block, just append the field
    if (start == last_block()) {
      candidate = last_block();
    }
    // Before iterating over the layout to find an empty slot fitting the field's requirements,
    // check if the previous field had the same requirements and if the search for a fitting slot
    // was successful. If the requirements were the same but the search failed, a new search will
    // fail the same way, so just append the field at the of the layout.
    else  if (b->size() == last_size && b->alignment() == last_alignment && !last_search_success) {
      candidate = last_block();
    } else {
      // Iterate over the layout to find an empty slot fitting the field's requirements
      last_size = b->size();
      last_alignment = b->alignment();
      cursor = last_block()->prev_block();
      assert(cursor != nullptr, "Sanity check");
      last_search_success = true;

      while (cursor != start) {
        if (cursor->kind() == LayoutRawBlock::EMPTY && cursor->fit(b->size(), b->alignment())) {
          if (candidate == nullptr || cursor->size() < candidate->size()) {
            candidate = cursor;
          }
        }
        cursor = cursor->prev_block();
      }
      if (candidate == nullptr) {
        candidate = last_block();
        last_search_success = false;
      }
      assert(candidate != nullptr, "Candidate must not be null");
      assert(candidate->kind() == LayoutRawBlock::EMPTY, "Candidate must be an empty block");
      assert(candidate->fit(b->size(), b->alignment()), "Candidate must be able to store the block");
    }
    insert_field_block(candidate, b);
  }
}

// Used for classes with hard coded field offsets, insert a field at the specified offset */
void FieldLayout::add_field_at_offset(LayoutRawBlock* block, int offset, LayoutRawBlock* start) {
  assert(block != nullptr, "Sanity check");
  block->set_offset(offset);
  if (start == nullptr) {
    start = this->_start;
  }
  LayoutRawBlock* slot = start;
  while (slot != nullptr) {
    if ((slot->offset() <= block->offset() && (slot->offset() + slot->size()) > block->offset()) ||
        slot == _last){
      assert(slot->kind() == LayoutRawBlock::EMPTY, "Matching slot must be an empty slot");
      assert(slot->size() >= block->offset() + block->size() ,"Matching slot must be big enough");
      if (slot->offset() < block->offset()) {
        int adjustment = block->offset() - slot->offset();
        LayoutRawBlock* adj = new LayoutRawBlock(LayoutRawBlock::EMPTY, adjustment);
        insert(slot, adj);
      }
      insert(slot, block);
      if (slot->size() == 0) {
        remove(slot);
      }
      _field_info->adr_at(block->field_index())->set_offset(block->offset());
      return;
    }
    slot = slot->next_block();
  }
  fatal("Should have found a matching slot above, corrupted layout or invalid offset");
}

// The allocation logic uses a best fit strategy: the set of fields is allocated
// in the first empty slot big enough to contain the whole set ((including padding
// to fit alignment constraints).
void FieldLayout::add_contiguously(GrowableArray<LayoutRawBlock*>* list, LayoutRawBlock* start) {
  if (list == nullptr) return;
  if (start == nullptr) {
    start = _start;
  }
  // This code assumes that if the first block is well aligned, the following
  // blocks would naturally be well aligned (no need for adjustment)
  int size = 0;
  for (int i = 0; i < list->length(); i++) {
    size += list->at(i)->size();
  }

  LayoutRawBlock* candidate = nullptr;
  if (start == last_block()) {
    candidate = last_block();
  } else {
    LayoutRawBlock* first = list->at(0);
    candidate = last_block()->prev_block();
    while (candidate->kind() != LayoutRawBlock::EMPTY || !candidate->fit(size, first->alignment())) {
      if (candidate == start) {
        candidate = last_block();
        break;
      }
      candidate = candidate->prev_block();
    }
    assert(candidate != nullptr, "Candidate must not be null");
    assert(candidate->kind() == LayoutRawBlock::EMPTY, "Candidate must be an empty block");
    assert(candidate->fit(size, first->alignment()), "Candidate must be able to store the whole contiguous block");
  }

  for (int i = 0; i < list->length(); i++) {
    LayoutRawBlock* b = list->at(i);
    insert_field_block(candidate, b);
    assert((candidate->offset() % b->alignment() == 0), "Contiguous blocks must be naturally well aligned");
  }
}

void FieldLayout::add_multifield(MultiFieldGroup* multifield_group, LayoutRawBlock* start) {
  if (start == NULL) {
    start = _start;
  }
  LayoutRawBlock* candidate = NULL;
  if (start == last_block()) {
    candidate = last_block();
  } else {
    candidate = last_block()->prev_block();
    while (candidate->kind() != LayoutRawBlock::EMPTY || !candidate->fit(multifield_group->group_size(), multifield_group->group_alignment())) {
      if (candidate == start) {
        candidate = last_block();
        break;
      }
      candidate = candidate->prev_block();
    }
    assert(candidate != NULL, "Candidate must not be null");
    assert(candidate->kind() == LayoutRawBlock::EMPTY, "Candidate must be an empty block");
  }
  if ((candidate->offset() % multifield_group->group_alignment()) != 0) {
    int adjustment = multifield_group->group_alignment() - (candidate->offset() % multifield_group->group_alignment());
    LayoutRawBlock* adj = new LayoutRawBlock(LayoutRawBlock::EMPTY, adjustment);
    insert(candidate, adj);
  }
  assert(candidate->fit(multifield_group->group_size(), multifield_group->group_alignment()), "Candidate must be able to store the whole contiguous block");
  for (int i = 0; i < multifield_group->fields()->length(); i++) {
    LayoutRawBlock* b = multifield_group->fields()->at(i);
    insert_field_block(candidate, b);
  }
}

LayoutRawBlock* FieldLayout::insert_field_block(LayoutRawBlock* slot, LayoutRawBlock* block) {
  assert(slot->kind() == LayoutRawBlock::EMPTY, "Blocks can only be inserted in empty blocks");
  if (slot->offset() % block->alignment() != 0) {
    int adjustment = block->alignment() - (slot->offset() % block->alignment());
    LayoutRawBlock* adj = new LayoutRawBlock(LayoutRawBlock::EMPTY, adjustment);
    insert(slot, adj);
  }
  insert(slot, block);
  if (slot->size() == 0) {
    remove(slot);
  }
  _field_info->adr_at(block->field_index())->set_offset(block->offset());
  return block;
}

bool FieldLayout::reconstruct_layout(const InstanceKlass* ik) {
  bool has_instance_fields = false;
  GrowableArray<LayoutRawBlock*>* all_fields = new GrowableArray<LayoutRawBlock*>(32);
  while (ik != nullptr) {
    for (AllFieldStream fs(ik->fieldinfo_stream(), ik->constants(), ik->multifield_info()); !fs.done(); fs.next()) {
      BasicType type = Signature::basic_type(fs.signature());
      // distinction between static and non-static fields is missing
      if (fs.access_flags().is_static()) continue;
      has_instance_fields = true;
      LayoutRawBlock* block;
      if (fs.field_flags().is_null_free_inline_type()) {
        InlineKlass* vk = InlineKlass::cast(ik->get_inline_type_field_klass(fs.index()));
        block = new LayoutRawBlock(fs.index(), LayoutRawBlock::INHERITED, vk->get_exact_size_in_bytes(),
                                   vk->get_alignment(), false, -1);

      } else {
        int size = type2aelembytes(type);
        // INHERITED blocks are marked as non-reference because oop_maps are handled by their holder class
        block = new LayoutRawBlock(fs.index(), LayoutRawBlock::INHERITED, size, size, false, -1);
      }
      block->set_offset(fs.offset());
      all_fields->append(block);
    }
    ik = ik->super() == nullptr ? nullptr : InstanceKlass::cast(ik->super());
  }
  all_fields->sort(LayoutRawBlock::compare_offset);
  _blocks = new LayoutRawBlock(LayoutRawBlock::RESERVED, instanceOopDesc::base_offset_in_bytes());
  _blocks->set_offset(0);
  _last = _blocks;
  for(int i = 0; i < all_fields->length(); i++) {
    LayoutRawBlock* b = all_fields->at(i);
    _last->set_next_block(b);
    b->set_prev_block(_last);
    _last = b;
  }
  _start = _blocks;
  return has_instance_fields;
}

// Called during the reconstruction of a layout, after fields from super
// classes have been inserted. It fills unused slots between inserted fields
// with EMPTY blocks, so the regular field insertion methods would work.
// This method handles classes with @Contended annotations differently
// by inserting PADDING blocks instead of EMPTY block to prevent subclasses'
// fields to interfere with contended fields/classes.
void FieldLayout::fill_holes(const InstanceKlass* super_klass) {
  assert(_blocks != nullptr, "Sanity check");
  assert(_blocks->offset() == 0, "first block must be at offset zero");
  LayoutRawBlock::Kind filling_type = super_klass->has_contended_annotations() ? LayoutRawBlock::PADDING: LayoutRawBlock::EMPTY;
  LayoutRawBlock* b = _blocks;
  while (b->next_block() != nullptr) {
    if (b->next_block()->offset() > (b->offset() + b->size())) {
      int size = b->next_block()->offset() - (b->offset() + b->size());
      LayoutRawBlock* empty = new LayoutRawBlock(filling_type, size);
      empty->set_offset(b->offset() + b->size());
      empty->set_next_block(b->next_block());
      b->next_block()->set_prev_block(empty);
      b->set_next_block(empty);
      empty->set_prev_block(b);
    }
    b = b->next_block();
  }
  assert(b->next_block() == nullptr, "Invariant at this point");
  assert(b->kind() != LayoutRawBlock::EMPTY, "Sanity check");
  // If the super class has @Contended annotation, a padding block is
  // inserted at the end to ensure that fields from the subclasses won't share
  // the cache line of the last field of the contended class
  if (super_klass->has_contended_annotations() && ContendedPaddingWidth > 0) {
    LayoutRawBlock* p = new LayoutRawBlock(LayoutRawBlock::PADDING, ContendedPaddingWidth);
    p->set_offset(b->offset() + b->size());
    b->set_next_block(p);
    p->set_prev_block(b);
    b = p;
  }
  if (!UseEmptySlotsInSupers) {
    // Add an empty slots to align fields of the subclass on a heapOopSize boundary
    // in order to emulate the behavior of the previous algorithm
    int align = (b->offset() + b->size()) % heapOopSize;
    if (align != 0) {
      int sz = heapOopSize - align;
      LayoutRawBlock* p = new LayoutRawBlock(LayoutRawBlock::EMPTY, sz);
      p->set_offset(b->offset() + b->size());
      b->set_next_block(p);
      p->set_prev_block(b);
      b = p;
    }
  }
  LayoutRawBlock* last = new LayoutRawBlock(LayoutRawBlock::EMPTY, INT_MAX);
  last->set_offset(b->offset() + b->size());
  assert(last->offset() > 0, "Sanity check");
  b->set_next_block(last);
  last->set_prev_block(b);
  _last = last;
}

LayoutRawBlock* FieldLayout::insert(LayoutRawBlock* slot, LayoutRawBlock* block) {
  assert(slot->kind() == LayoutRawBlock::EMPTY, "Blocks can only be inserted in empty blocks");
  assert(slot->offset() % block->alignment() == 0, "Incompatible alignment");
  block->set_offset(slot->offset());
  slot->set_offset(slot->offset() + block->size());
  assert((slot->size() - block->size()) < slot->size(), "underflow checking");
  assert(slot->size() - block->size() >= 0, "no negative size allowed");
  slot->set_size(slot->size() - block->size());
  block->set_prev_block(slot->prev_block());
  block->set_next_block(slot);
  slot->set_prev_block(block);
  if (block->prev_block() != nullptr) {
    block->prev_block()->set_next_block(block);
  }
  if (_blocks == slot) {
    _blocks = block;
  }
  return block;
}

void FieldLayout::remove(LayoutRawBlock* block) {
  assert(block != nullptr, "Sanity check");
  assert(block != _last, "Sanity check");
  if (_blocks == block) {
    _blocks = block->next_block();
    if (_blocks != nullptr) {
      _blocks->set_prev_block(nullptr);
    }
  } else {
    assert(block->prev_block() != nullptr, "_prev should be set for non-head blocks");
    block->prev_block()->set_next_block(block->next_block());
    block->next_block()->set_prev_block(block->prev_block());
  }
  if (block == _start) {
    _start = block->prev_block();
  }
}

void FieldLayout::print(outputStream* output, bool is_static, const InstanceKlass* super) {
  ResourceMark rm;
  LayoutRawBlock* b = _blocks;
  while(b != _last) {
    switch(b->kind()) {
      case LayoutRawBlock::REGULAR: {
        FieldInfo* fi = _field_info->adr_at(b->field_index());
        output->print_cr(" @%d \"%s\" %s %d/%d %s",
                         b->offset(),
                         fi->name(_multifield_info, _cp)->as_C_string(),
                         fi->signature(_cp)->as_C_string(),
                         b->size(),
                         b->alignment(),
                         "REGULAR");
        break;
      }
      case LayoutRawBlock::FLAT: {
        FieldInfo* fi = _field_info->adr_at(b->field_index());
        output->print_cr(" @%d \"%s\" %s %d/%d %s",
                         b->offset(),
                         fi->name(_multifield_info, _cp)->as_C_string(),
                         fi->signature(_cp)->as_C_string(),
                         b->size(),
                         b->alignment(),
                         "FLAT");
        break;
      }
      case LayoutRawBlock::RESERVED: {
        output->print_cr(" @%d %d/- %s",
                         b->offset(),
                         b->size(),
                         "RESERVED");
        break;
      }
      case LayoutRawBlock::INHERITED: {
        assert(!is_static, "Static fields are not inherited in layouts");
        assert(super != nullptr, "super klass must be provided to retrieve inherited fields info");
        bool found = false;
        const InstanceKlass* ik = super;
        while (!found && ik != nullptr) {
          for (AllFieldStream fs(ik->fieldinfo_stream(), ik->constants(), ik->multifield_info()); !fs.done(); fs.next()) {
            if (fs.offset() == b->offset()) {
              output->print_cr(" @%d \"%s\" %s %d/%d %s",
                  b->offset(),
                  fs.name()->as_C_string(),
                  fs.signature()->as_C_string(),
                  b->size(),
                  b->size(), // so far, alignment constraint == size, will change with Valhalla
                  "INHERITED");
              found = true;
              break;
            }
          }
        }
        ik = ik->java_super();
        break;
      }
      case LayoutRawBlock::EMPTY:
        output->print_cr(" @%d %d/1 %s",
                         b->offset(),
                         b->size(),
                         "EMPTY");
        break;
      case LayoutRawBlock::PADDING:
        output->print_cr(" @%d %d/1 %s",
                         b->offset(),
                         b->size(),
                         "PADDING");
        break;
      case LayoutRawBlock::MULTIFIELD:
        FieldInfo* fi = _field_info->adr_at(b->field_index());
        output->print_cr(" @%d \"%s\" %s %d/%d %s",
                         b->offset(),
                         fi->name(_multifield_info, _cp)->as_C_string(),
                         fi->signature(_cp)->as_C_string(),
                         b->size(),
                         b->alignment(),
                         "MULTIFIELD");
        break;
    }
    b = b->next_block();
  }
}

FieldLayoutBuilder::FieldLayoutBuilder(const Symbol* classname, const InstanceKlass* super_klass, ConstantPool* constant_pool,
                                       GrowableArray<FieldInfo>* field_info, bool is_contended, bool is_inline_type,
                                       FieldLayoutInfo* info, Array<InlineKlass*>* inline_type_field_klasses,
                                       Array<MultiFieldInfo>* multifields) :
  _classname(classname),
  _super_klass(super_klass),
  _constant_pool(constant_pool),
  _field_info(field_info),
  _info(info),
  _inline_type_field_klasses(inline_type_field_klasses),
  _multifield_info(multifields),
  _root_group(nullptr),
  _contended_groups(GrowableArray<FieldGroup*>(8)),
  _static_fields(nullptr),
  _layout(nullptr),
  _static_layout(nullptr),
  _nonstatic_oopmap_count(0),
  _alignment(-1),
  _first_field_offset(-1),
  _exact_size_in_bytes(-1),
  _has_nonstatic_fields(false),
  _has_inline_type_fields(false),
  _is_contended(is_contended),
  _is_inline_type(is_inline_type),
  _has_flattening_information(is_inline_type),
  _has_nonatomic_values(false),
  _atomic_field_count(0)
 {}

FieldGroup* FieldLayoutBuilder::get_or_create_contended_group(int g) {
  assert(g > 0, "must only be called for named contended groups");
  FieldGroup* fg = nullptr;
  for (int i = 0; i < _contended_groups.length(); i++) {
    fg = _contended_groups.at(i);
    if (fg->contended_group() == g) return fg;
  }
  fg = new FieldGroup(g);
  _contended_groups.append(fg);
  return fg;
}

void FieldLayoutBuilder::prologue() {
  _layout = new FieldLayout(_field_info, _constant_pool, _multifield_info);
  const InstanceKlass* super_klass = _super_klass;
  _layout->initialize_instance_layout(super_klass);
  if (super_klass != nullptr) {
    _has_nonstatic_fields = super_klass->has_nonstatic_fields();
  }
  _static_layout = new FieldLayout(_field_info, _constant_pool, _multifield_info);
  _static_layout->initialize_static_layout();
  _static_fields = new FieldGroup();
  _root_group = new FieldGroup();
}

// Field sorting for regular (non-inline) classes:
//   - fields are sorted in static and non-static fields
//   - non-static fields are also sorted according to their contention group
//     (support of the @Contended annotation)
//   - @Contended annotation is ignored for static fields
//   - field flattening decisions are taken in this method
void FieldLayoutBuilder::regular_field_sorting() {
  int idx = 0;
  for (GrowableArrayIterator<FieldInfo> it = _field_info->begin(); it != _field_info->end(); ++it, ++idx) {
    FieldInfo ctrl = _field_info->at(0);
    FieldGroup* group = nullptr;
    FieldInfo fieldinfo = *it;
    if (fieldinfo.access_flags().is_static()) {
      group = _static_fields;
    } else {
      _has_nonstatic_fields = true;
      _atomic_field_count++;  // we might decrement this
      if (fieldinfo.field_flags().is_contended()) {
        int g = fieldinfo.contended_group();
        if (g == 0) {
          group = new FieldGroup(true);
          _contended_groups.append(group);
        } else {
          group = get_or_create_contended_group(g);
        }
      } else {
        group = _root_group;
      }
    }
    assert(group != nullptr, "invariant");
    BasicType type = Signature::basic_type(fieldinfo.signature(_constant_pool));
<<<<<<< HEAD
    bool has_multifield_annotation = false;
    if (fieldinfo.is_multifield() || fieldinfo.is_multifield_base()) {
      group->add_multifield(_constant_pool, &fieldinfo, _multifield_info);
    } else {
      switch(type) {
      case T_BYTE:
      case T_CHAR:
      case T_DOUBLE:
      case T_FLOAT:
      case T_INT:
      case T_LONG:
      case T_SHORT:
      case T_BOOLEAN:
        group->add_primitive_field(idx, type);
        break;
      case T_OBJECT:
      case T_ARRAY:
        if (group != _static_fields) _nonstatic_oopmap_count++;
        group->add_oop_field(idx);
        break;
      case T_PRIMITIVE_OBJECT:
        _has_inline_type_fields = true;
        if (group == _static_fields) {
          // static fields are never inlined
=======
    switch(type) {
    case T_BYTE:
    case T_CHAR:
    case T_DOUBLE:
    case T_FLOAT:
    case T_INT:
    case T_LONG:
    case T_SHORT:
    case T_BOOLEAN:
      group->add_primitive_field(idx, type);
      break;
    case T_OBJECT:
    case T_ARRAY:
    case T_PRIMITIVE_OBJECT:  // T_PRIMITIVE_OBJECT is going to me removed, inline types are detected below
      if (!fieldinfo.field_flags().is_null_free_inline_type()) {
        if (group != _static_fields) _nonstatic_oopmap_count++;
        group->add_oop_field(idx);
      } else {
        _has_inline_type_fields = true;
        if (group == _static_fields) {
          // static fields are never flat
>>>>>>> 0263bd93
          group->add_oop_field(idx);
        } else {
          _has_flattening_information = true;
          // Flattening decision to be taken here
          // This code assumes all verification already have been performed
          // (field's type has been loaded and it is an inline klass)
          JavaThread* THREAD = JavaThread::current();
          Klass* klass =  _inline_type_field_klasses->at(idx);
          assert(klass != nullptr, "Sanity check");
          InlineKlass* vk = InlineKlass::cast(klass);
          bool too_big_to_flatten = (InlineFieldMaxFlatSize >= 0 &&
<<<<<<< HEAD
                                     (vk->size_helper() * HeapWordSize) > InlineFieldMaxFlatSize);
=======
                                    (vk->size_helper() * HeapWordSize) > InlineFieldMaxFlatSize);
>>>>>>> 0263bd93
          bool too_atomic_to_flatten = vk->is_declared_atomic() || AlwaysAtomicAccesses;
          bool too_volatile_to_flatten = fieldinfo.access_flags().is_volatile();
          if (vk->is_naturally_atomic()) {
            too_atomic_to_flatten = false;
            //too_volatile_to_flatten = false; //FIXME
<<<<<<< HEAD
            // volatile fields are currently never inlined, this could change in the future
          }
          if (!(too_big_to_flatten | too_atomic_to_flatten | too_volatile_to_flatten) || fieldinfo.access_flags().is_final()) {
            group->add_inlined_field(idx, vk);
            _nonstatic_oopmap_count += vk->nonstatic_oop_map_count();
            _field_info->adr_at(idx)->field_flags_addr()->update_inlined(true);
=======
            // Currently, volatile fields are never flat, this could change in the future
          }
          if (!(too_big_to_flatten | too_atomic_to_flatten | too_volatile_to_flatten)) {
            group->add_flat_field(idx, vk);
            _nonstatic_oopmap_count += vk->nonstatic_oop_map_count();
            _field_info->adr_at(idx)->field_flags_addr()->update_flat(true);
>>>>>>> 0263bd93
            if (!vk->is_atomic()) {  // flat and non-atomic: take note
              _has_nonatomic_values = true;
              _atomic_field_count--;  // every other field is atomic but this one
            }
          } else {
            _nonstatic_oopmap_count++;
            group->add_oop_field(idx);
          }
        }
        break;
      default:
        fatal("Something wrong?");
      }
    }
  }
  _root_group->sort_by_size();
  _static_fields->sort_by_size();
  if (!_contended_groups.is_empty()) {
    for (int i = 0; i < _contended_groups.length(); i++) {
      _contended_groups.at(i)->sort_by_size();
    }
  }
}

/* Field sorting for inline classes:
 *   - because inline classes are immutable, the @Contended annotation is ignored
 *     when computing their layout (with only read operation, there's no false
 *     sharing issue)
 *   - this method also records the alignment of the field with the most
 *     constraining alignment, this value is then used as the alignment
 *     constraint when flattening this inline type into another container
 *   - field flattening decisions are taken in this method (those decisions are
 *     currently only based in the size of the fields to be flattened, the size
 *     of the resulting instance is not considered)
 */
void FieldLayoutBuilder::inline_class_field_sorting(TRAPS) {
  assert(_is_inline_type, "Should only be used for inline classes");
  int alignment = 1;
  for (GrowableArrayIterator<FieldInfo> it = _field_info->begin(); it != _field_info->end(); ++it) {
    FieldGroup* group = nullptr;
    FieldInfo fieldinfo = *it;
    int field_alignment = 1;
    if (fieldinfo.access_flags().is_static()) {
      group = _static_fields;
    } else {
      _has_nonstatic_fields = true;
      _atomic_field_count++;  // we might decrement this
      group = _root_group;
    }
<<<<<<< HEAD
    bool has_multifield_annotation = false;
    if (fieldinfo.is_multifield() || fieldinfo.is_multifield_base()) {
      group->add_multifield(_constant_pool, &fieldinfo, _multifield_info);
    } else {
      assert(group != nullptr, "invariant");
      BasicType type = Signature::basic_type(fieldinfo.signature(_constant_pool));
      switch(type) {
      case T_BYTE:
      case T_CHAR:
      case T_DOUBLE:
      case T_FLOAT:
      case T_INT:
      case T_LONG:
      case T_SHORT:
      case T_BOOLEAN:
        if (group != _static_fields) {
          field_alignment = type2aelembytes(type); // alignment == size for primitive types
        }
        group->add_primitive_field(fieldinfo.index(), type);
        break;
      case T_OBJECT:
      case T_ARRAY:
=======
    assert(group != nullptr, "invariant");
    BasicType type = Signature::basic_type(fieldinfo.signature(_constant_pool));
    switch(type) {
    case T_BYTE:
    case T_CHAR:
    case T_DOUBLE:
    case T_FLOAT:
    case T_INT:
    case T_LONG:
    case T_SHORT:
    case T_BOOLEAN:
      if (group != _static_fields) {
        field_alignment = type2aelembytes(type); // alignment == size for primitive types
      }
      group->add_primitive_field(fieldinfo.index(), type);
      break;
    case T_OBJECT:
    case T_ARRAY:
    case T_PRIMITIVE_OBJECT: // T_PRIMITIVE_OBJECT is going to be removed, online types are detected below
      if (!fieldinfo.field_flags().is_null_free_inline_type()) {
>>>>>>> 0263bd93
        if (group != _static_fields) {
          _nonstatic_oopmap_count++;
          field_alignment = type2aelembytes(type); // alignment == size for oops
        }
        group->add_oop_field(fieldinfo.index());
<<<<<<< HEAD
        break;
      case T_PRIMITIVE_OBJECT: {
  //      fs.set_inline(true);
        _has_inline_type_fields = true;
        if (group == _static_fields) {
          // static fields are never inlined
=======
      } else {
        _has_inline_type_fields = true;
        if (group == _static_fields) {
          // static fields are never flat
>>>>>>> 0263bd93
          group->add_oop_field(fieldinfo.index());
        } else {
          // Flattening decision to be taken here
          // This code assumes all verifications have already been performed
          // (field's type has been loaded and it is an inline klass)
          JavaThread* THREAD = JavaThread::current();
          Klass* klass =  _inline_type_field_klasses->at(fieldinfo.index());
          assert(klass != nullptr, "Sanity check");
          InlineKlass* vk = InlineKlass::cast(klass);
          bool too_big_to_flatten = (InlineFieldMaxFlatSize >= 0 &&
<<<<<<< HEAD
                                     (vk->size_helper() * HeapWordSize) > InlineFieldMaxFlatSize);
=======
                                    (vk->size_helper() * HeapWordSize) > InlineFieldMaxFlatSize);
>>>>>>> 0263bd93
          bool too_atomic_to_flatten = vk->is_declared_atomic() || AlwaysAtomicAccesses;
          bool too_volatile_to_flatten = fieldinfo.access_flags().is_volatile();
          if (vk->is_naturally_atomic()) {
            too_atomic_to_flatten = false;
            //too_volatile_to_flatten = false; //FIXME
<<<<<<< HEAD
            // volatile fields are currently never inlined, this could change in the future
          }
          if (!(too_big_to_flatten | too_atomic_to_flatten | too_volatile_to_flatten) || fieldinfo.access_flags().is_final()) {
            group->add_inlined_field(fieldinfo.index(), vk);
            _nonstatic_oopmap_count += vk->nonstatic_oop_map_count();
            field_alignment = vk->get_alignment();
            _field_info->adr_at(fieldinfo.index())->field_flags_addr()->update_inlined(true);
=======
            // Currently, volatile fields are never flat, this could change in the future
          }
          if (!(too_big_to_flatten | too_atomic_to_flatten | too_volatile_to_flatten)) {
            group->add_flat_field(fieldinfo.index(), vk);
            _nonstatic_oopmap_count += vk->nonstatic_oop_map_count();
            field_alignment = vk->get_alignment();
            _field_info->adr_at(fieldinfo.index())->field_flags_addr()->update_flat(true);
>>>>>>> 0263bd93
            if (!vk->is_atomic()) {  // flat and non-atomic: take note
              _has_nonatomic_values = true;
              _atomic_field_count--;  // every other field is atomic but this one
            }
          } else {
            _nonstatic_oopmap_count++;
            field_alignment = type2aelembytes(T_OBJECT);
            group->add_oop_field(fieldinfo.index());
          }
        }
        break;
      }
<<<<<<< HEAD
      default:
        fatal("Unexpected BasicType");
      }
      if (!fieldinfo.access_flags().is_static() && field_alignment > alignment) alignment = field_alignment;
    }
  }
  _root_group->sort_by_size();
  if (_root_group->multifields() != NULL) {
    for (int i = 0; i < _root_group->multifields()->length(); i++) {
      if (_root_group->multifields()->at(i)->group_alignment() > alignment) {
        alignment = _root_group->multifields()->at(i)->group_alignment();
      }
=======
      break;
    default:
      fatal("Unexpected BasicType");
>>>>>>> 0263bd93
    }
  }
  _alignment = alignment;
  if (!_has_nonstatic_fields) {
    // There are a number of fixes required throughout the type system and JIT
    Exceptions::fthrow(THREAD_AND_LOCATION,
                       vmSymbols::java_lang_ClassFormatError(),
                       "Value Types do not support zero instance size yet");
    return;
  }
}

void FieldLayoutBuilder::insert_contended_padding(LayoutRawBlock* slot) {
  if (ContendedPaddingWidth > 0) {
    LayoutRawBlock* padding = new LayoutRawBlock(LayoutRawBlock::PADDING, ContendedPaddingWidth);
    _layout->insert(slot, padding);
  }
}

/* Computation of regular classes layout is an evolution of the previous default layout
 * (FieldAllocationStyle 1):
 *   - primitive fields (both primitive types and flat inline types) are allocated
 *     first, from the biggest to the smallest
 *   - then oop fields are allocated (to increase chances to have contiguous oops and
 *     a simpler oopmap).
 */
void FieldLayoutBuilder::compute_regular_layout() {
  bool need_tail_padding = false;
  prologue();
  regular_field_sorting();
  if (_is_contended) {
    _layout->set_start(_layout->last_block());
    // insertion is currently easy because the current strategy doesn't try to fill holes
    // in super classes layouts => the _start block is by consequence the _last_block
    insert_contended_padding(_layout->start());
    need_tail_padding = true;
  }
  if (_root_group->multifields() != NULL) {
    for (int i = 0; i < _root_group->multifields()->length(); i++) {
      _layout->add_multifield(_root_group->multifields()->at(i));
    }
  }
  _layout->add(_root_group->big_primitive_fields());
  _layout->add(_root_group->small_primitive_fields());
  _layout->add(_root_group->oop_fields());

  if (!_contended_groups.is_empty()) {
    for (int i = 0; i < _contended_groups.length(); i++) {
      FieldGroup* cg = _contended_groups.at(i);
      LayoutRawBlock* start = _layout->last_block();
      insert_contended_padding(start);
      if (cg->multifields() != NULL) {
        for (int i = 0; i < cg->multifields()->length(); i++) {
          _layout->add_multifield(cg->multifields()->at(i), start);
        }
      }
      _layout->add(cg->big_primitive_fields(), start);
      _layout->add(cg->small_primitive_fields(), start);
      _layout->add(cg->oop_fields(), start);
      need_tail_padding = true;
    }
  }

  if (need_tail_padding) {
    insert_contended_padding(_layout->last_block());
  }
  // Warning: IntanceMirrorKlass expects static oops to be allocated first
  _static_layout->add_contiguously(_static_fields->oop_fields());
  if (_static_fields->multifields() != NULL) {
    for (int i = 0; i < _static_fields->multifields()->length(); i++) {
      _layout->add_multifield(_static_fields->multifields()->at(i));
    }
  }
  _static_layout->add(_static_fields->big_primitive_fields());
  _static_layout->add(_static_fields->small_primitive_fields());

  epilogue();
}

/* Computation of inline classes has a slightly different strategy than for
 * regular classes. Regular classes have their oop fields allocated at the end
 * of the layout to increase GC performances. Unfortunately, this strategy
 * increases the number of empty slots inside an instance. Because the purpose
 * of inline classes is to be embedded into other containers, it is critical
 * to keep their size as small as possible. For this reason, the allocation
 * strategy is:
 *   - big primitive fields (primitive types and flat inline type smaller
 *     than an oop) are allocated first (from the biggest to the smallest)
 *   - then oop fields
 *   - then small primitive fields (from the biggest to the smallest)
 */
void FieldLayoutBuilder::compute_inline_class_layout(TRAPS) {
  prologue();
  inline_class_field_sorting(CHECK);
  // Inline types are not polymorphic, so they cannot inherit fields.
  // By consequence, at this stage, the layout must be composed of a RESERVED
  // block, followed by an EMPTY block.
  assert(_layout->start()->kind() == LayoutRawBlock::RESERVED, "Unexpected");
  assert(_layout->start()->next_block()->kind() == LayoutRawBlock::EMPTY, "Unexpected");
  LayoutRawBlock* first_empty = _layout->start()->next_block();
  if (first_empty->offset() % _alignment != 0) {
    LayoutRawBlock* padding = new LayoutRawBlock(LayoutRawBlock::PADDING, _alignment - (first_empty->offset() % _alignment));
    _layout->insert(first_empty, padding);
    _layout->set_start(padding->next_block());
  }

  if (_root_group->multifields() != NULL) {
    for (int i = 0; i < _root_group->multifields()->length(); i++) {
      _layout->add_multifield(_root_group->multifields()->at(i));
    }
  }
  _layout->add(_root_group->big_primitive_fields());
  _layout->add(_root_group->oop_fields());
  _layout->add(_root_group->small_primitive_fields());

  LayoutRawBlock* first_field = _layout->first_field_block();
   if (first_field != nullptr) {
     _first_field_offset = _layout->first_field_block()->offset();
     _exact_size_in_bytes = _layout->last_block()->offset() - _layout->first_field_block()->offset();
   } else {
     // special case for empty value types
     _first_field_offset = _layout->blocks()->size();
     _exact_size_in_bytes = 0;
   }

  // Warning:: InstanceMirrorKlass expects static oops to be allocated first
  _static_layout->add_contiguously(_static_fields->oop_fields());
  _static_layout->add(_static_fields->big_primitive_fields());
  _static_layout->add(_static_fields->small_primitive_fields());

  epilogue();
}

void FieldLayoutBuilder::add_flat_field_oopmap(OopMapBlocksBuilder* nonstatic_oop_maps,
                InlineKlass* vklass, int offset) {
  int diff = offset - vklass->first_field_offset();
  const OopMapBlock* map = vklass->start_of_nonstatic_oop_maps();
  const OopMapBlock* last_map = map + vklass->nonstatic_oop_map_count();
  while (map < last_map) {
    nonstatic_oop_maps->add(map->offset() + diff, map->count());
    map++;
  }
}

void FieldLayoutBuilder::register_embedded_oops_from_list(OopMapBlocksBuilder* nonstatic_oop_maps, GrowableArray<LayoutRawBlock*>* list) {
  if (list != nullptr) {
    for (int i = 0; i < list->length(); i++) {
      LayoutRawBlock* f = list->at(i);
      if (f->kind() == LayoutRawBlock::FLAT) {
        InlineKlass* vk = f->inline_klass();
        assert(vk != nullptr, "Should have been initialized");
        if (vk->contains_oops()) {
          add_flat_field_oopmap(nonstatic_oop_maps, vk, f->offset());
        }
      }
    }
  }
}

void FieldLayoutBuilder::register_embedded_oops(OopMapBlocksBuilder* nonstatic_oop_maps, FieldGroup* group) {
  if (group->oop_fields() != nullptr) {
    for (int i = 0; i < group->oop_fields()->length(); i++) {
      LayoutRawBlock* b = group->oop_fields()->at(i);
      nonstatic_oop_maps->add(b->offset(), 1);
    }
  }
  register_embedded_oops_from_list(nonstatic_oop_maps, group->big_primitive_fields());
  register_embedded_oops_from_list(nonstatic_oop_maps, group->small_primitive_fields());
}

void FieldLayoutBuilder::epilogue() {
  // Computing oopmaps
  int super_oop_map_count = (_super_klass == nullptr) ? 0 :_super_klass->nonstatic_oop_map_count();
  int max_oop_map_count = super_oop_map_count + _nonstatic_oopmap_count;
  OopMapBlocksBuilder* nonstatic_oop_maps =
      new OopMapBlocksBuilder(max_oop_map_count);
  if (super_oop_map_count > 0) {
    nonstatic_oop_maps->initialize_inherited_blocks(_super_klass->start_of_nonstatic_oop_maps(),
    _super_klass->nonstatic_oop_map_count());
  }
  register_embedded_oops(nonstatic_oop_maps, _root_group);
  if (!_contended_groups.is_empty()) {
    for (int i = 0; i < _contended_groups.length(); i++) {
      FieldGroup* cg = _contended_groups.at(i);
      if (cg->oop_count() > 0) {
        assert(cg->oop_fields() != nullptr && cg->oop_fields()->at(0) != nullptr, "oop_count > 0 but no oop fields found");
        register_embedded_oops(nonstatic_oop_maps, cg);
      }
    }
  }
  nonstatic_oop_maps->compact();

  int instance_end = align_up(_layout->last_block()->offset(), wordSize);
  int static_fields_end = align_up(_static_layout->last_block()->offset(), wordSize);
  int static_fields_size = (static_fields_end -
      InstanceMirrorKlass::offset_of_static_fields()) / wordSize;
  int nonstatic_field_end = align_up(_layout->last_block()->offset(), heapOopSize);

  // Pass back information needed for InstanceKlass creation

  _info->oop_map_blocks = nonstatic_oop_maps;
  _info->_instance_size = align_object_size(instance_end / wordSize);
  _info->_static_field_size = static_fields_size;
  _info->_nonstatic_field_size = (nonstatic_field_end - instanceOopDesc::base_offset_in_bytes()) / heapOopSize;
  _info->_has_nonstatic_fields = _has_nonstatic_fields;
  _info->_has_inline_fields = _has_inline_type_fields;

  // An inline type is naturally atomic if it has just one field, and
  // that field is simple enough.
  _info->_is_naturally_atomic = (_is_inline_type &&
                                 (_atomic_field_count <= 1) &&
                                 !_has_nonatomic_values &&
                                 _contended_groups.is_empty());
  // This may be too restrictive, since if all the fields fit in 64
  // bits we could make the decision to align instances of this class
  // to 64-bit boundaries, and load and store them as single words.
  // And on machines which supported larger atomics we could similarly
  // allow larger values to be atomic, if properly aligned.


  if (PrintFieldLayout || (PrintInlineLayout && _has_flattening_information)) {
    ResourceMark rm;
    tty->print_cr("Layout of class %s", _classname->as_C_string());
    tty->print_cr("Instance fields:");
    _layout->print(tty, false, _super_klass);
    tty->print_cr("Static fields:");
    _static_layout->print(tty, true, nullptr);
    tty->print_cr("Instance size = %d bytes", _info->_instance_size * wordSize);
    if (_is_inline_type) {
      tty->print_cr("First field offset = %d", _first_field_offset);
      tty->print_cr("Alignment = %d bytes", _alignment);
      tty->print_cr("Exact size = %d bytes", _exact_size_in_bytes);
    }
    tty->print_cr("---");
  }
}

void FieldLayoutBuilder::build_layout(TRAPS) {
  if (_is_inline_type) {
    compute_inline_class_layout(CHECK);
  } else {
    compute_regular_layout();
  }
}<|MERGE_RESOLUTION|>--- conflicted
+++ resolved
@@ -63,14 +63,9 @@
  _alignment(alignment),
  _size(size),
  _field_index(index),
-<<<<<<< HEAD
- _is_reference(is_reference),
+ _is_reference(is_reference), 
  _multifield_index(multifield_index) {
-  assert(kind == REGULAR || kind == INLINED || kind == INHERITED || kind == MULTIFIELD,
-=======
- _is_reference(is_reference) {
-  assert(kind == REGULAR || kind == FLAT || kind == INHERITED,
->>>>>>> 0263bd93
+  assert(kind == REGULAR || kind == FLAT || kind == INHERITED || kind == MULTIFIELD,
          "Other kind do not have a field index");
   assert(size > 0, "Sanity check");
   assert(alignment > 0, "Sanity check");
@@ -113,13 +108,8 @@
   _oop_count++;
 }
 
-<<<<<<< HEAD
-void FieldGroup::add_inlined_field(int idx, InlineKlass* vk) {
-  LayoutRawBlock* block = new LayoutRawBlock(idx, LayoutRawBlock::INLINED, vk->get_exact_size_in_bytes(), vk->get_alignment(), false, -1);
-=======
 void FieldGroup::add_flat_field(int idx, InlineKlass* vk) {
-  LayoutRawBlock* block = new LayoutRawBlock(idx, LayoutRawBlock::FLAT, vk->get_exact_size_in_bytes(), vk->get_alignment(), false);
->>>>>>> 0263bd93
+  LayoutRawBlock* block = new LayoutRawBlock(idx, LayoutRawBlock::FLAT, vk->get_exact_size_in_bytes(), vk->get_alignment(), false, -1);
   block->set_inline_klass(vk);
   if (block->size() >= oopSize) {
     add_to_big_primitive_list(block);
@@ -265,12 +255,8 @@
   while (block != nullptr
          && block->kind() != LayoutRawBlock::INHERITED
          && block->kind() != LayoutRawBlock::REGULAR
-<<<<<<< HEAD
-         && block->kind() != LayoutRawBlock::INLINED
-         && block->kind() != LayoutRawBlock::MULTIFIELD) {
-=======
+         && block->kind() != LayoutRawBlock::MULTIFIELD
          && block->kind() != LayoutRawBlock::FLAT) {
->>>>>>> 0263bd93
     block = block->next_block();
   }
   return block;
@@ -746,12 +732,11 @@
       }
     }
     assert(group != nullptr, "invariant");
-    BasicType type = Signature::basic_type(fieldinfo.signature(_constant_pool));
-<<<<<<< HEAD
     bool has_multifield_annotation = false;
     if (fieldinfo.is_multifield() || fieldinfo.is_multifield_base()) {
       group->add_multifield(_constant_pool, &fieldinfo, _multifield_info);
     } else {
+      BasicType type = Signature::basic_type(fieldinfo.signature(_constant_pool));
       switch(type) {
       case T_BYTE:
       case T_CHAR:
@@ -765,84 +750,50 @@
         break;
       case T_OBJECT:
       case T_ARRAY:
-        if (group != _static_fields) _nonstatic_oopmap_count++;
-        group->add_oop_field(idx);
-        break;
-      case T_PRIMITIVE_OBJECT:
-        _has_inline_type_fields = true;
-        if (group == _static_fields) {
-          // static fields are never inlined
-=======
-    switch(type) {
-    case T_BYTE:
-    case T_CHAR:
-    case T_DOUBLE:
-    case T_FLOAT:
-    case T_INT:
-    case T_LONG:
-    case T_SHORT:
-    case T_BOOLEAN:
-      group->add_primitive_field(idx, type);
-      break;
-    case T_OBJECT:
-    case T_ARRAY:
-    case T_PRIMITIVE_OBJECT:  // T_PRIMITIVE_OBJECT is going to me removed, inline types are detected below
-      if (!fieldinfo.field_flags().is_null_free_inline_type()) {
-        if (group != _static_fields) _nonstatic_oopmap_count++;
-        group->add_oop_field(idx);
-      } else {
-        _has_inline_type_fields = true;
-        if (group == _static_fields) {
-          // static fields are never flat
->>>>>>> 0263bd93
+      case T_PRIMITIVE_OBJECT:  // T_PRIMITIVE_OBJECT is going to me removed, inline types are detected below
+        if (!fieldinfo.field_flags().is_null_free_inline_type()) {
+          if (group != _static_fields) _nonstatic_oopmap_count++;
           group->add_oop_field(idx);
         } else {
-          _has_flattening_information = true;
-          // Flattening decision to be taken here
-          // This code assumes all verification already have been performed
-          // (field's type has been loaded and it is an inline klass)
-          JavaThread* THREAD = JavaThread::current();
-          Klass* klass =  _inline_type_field_klasses->at(idx);
-          assert(klass != nullptr, "Sanity check");
-          InlineKlass* vk = InlineKlass::cast(klass);
-          bool too_big_to_flatten = (InlineFieldMaxFlatSize >= 0 &&
-<<<<<<< HEAD
-                                     (vk->size_helper() * HeapWordSize) > InlineFieldMaxFlatSize);
-=======
-                                    (vk->size_helper() * HeapWordSize) > InlineFieldMaxFlatSize);
->>>>>>> 0263bd93
-          bool too_atomic_to_flatten = vk->is_declared_atomic() || AlwaysAtomicAccesses;
-          bool too_volatile_to_flatten = fieldinfo.access_flags().is_volatile();
-          if (vk->is_naturally_atomic()) {
-            too_atomic_to_flatten = false;
-            //too_volatile_to_flatten = false; //FIXME
-<<<<<<< HEAD
-            // volatile fields are currently never inlined, this could change in the future
+          _has_inline_type_fields = true;
+          if (group == _static_fields) {
+            // static fields are never flat
+            group->add_oop_field(idx);
+          } else {
+            _has_flattening_information = true;
+            // Flattening decision to be taken here
+            // This code assumes all verification already have been performed
+            // (field's type has been loaded and it is an inline klass)
+            JavaThread* THREAD = JavaThread::current();
+            Klass* klass =  _inline_type_field_klasses->at(idx);
+            assert(klass != nullptr, "Sanity check");
+            InlineKlass* vk = InlineKlass::cast(klass);
+            bool too_big_to_flatten = (InlineFieldMaxFlatSize >= 0 &&
+                                      (vk->size_helper() * HeapWordSize) > InlineFieldMaxFlatSize);
+            bool too_atomic_to_flatten = vk->is_declared_atomic() || AlwaysAtomicAccesses;
+            bool too_volatile_to_flatten = fieldinfo.access_flags().is_volatile();
+            if (vk->is_naturally_atomic()) {
+              too_atomic_to_flatten = false;
+              //too_volatile_to_flatten = false; //FIXME
+              // Currently, volatile fields are never flat, this could change in the future
+            }
+            if (!(too_big_to_flatten | too_atomic_to_flatten | too_volatile_to_flatten)) {
+              group->add_flat_field(idx, vk);
+              _nonstatic_oopmap_count += vk->nonstatic_oop_map_count();
+              _field_info->adr_at(idx)->field_flags_addr()->update_flat(true);
+              if (!vk->is_atomic()) {  // flat and non-atomic: take note
+                _has_nonatomic_values = true;
+                _atomic_field_count--;  // every other field is atomic but this one
+              }
+            } else {
+              _nonstatic_oopmap_count++;
+              group->add_oop_field(idx);
+            }
           }
-          if (!(too_big_to_flatten | too_atomic_to_flatten | too_volatile_to_flatten) || fieldinfo.access_flags().is_final()) {
-            group->add_inlined_field(idx, vk);
-            _nonstatic_oopmap_count += vk->nonstatic_oop_map_count();
-            _field_info->adr_at(idx)->field_flags_addr()->update_inlined(true);
-=======
-            // Currently, volatile fields are never flat, this could change in the future
-          }
-          if (!(too_big_to_flatten | too_atomic_to_flatten | too_volatile_to_flatten)) {
-            group->add_flat_field(idx, vk);
-            _nonstatic_oopmap_count += vk->nonstatic_oop_map_count();
-            _field_info->adr_at(idx)->field_flags_addr()->update_flat(true);
->>>>>>> 0263bd93
-            if (!vk->is_atomic()) {  // flat and non-atomic: take note
-              _has_nonatomic_values = true;
-              _atomic_field_count--;  // every other field is atomic but this one
-            }
-          } else {
-            _nonstatic_oopmap_count++;
-            group->add_oop_field(idx);
-          }
+          break;
+        default:
+          fatal("Something wrong?");
         }
-        break;
-      default:
-        fatal("Something wrong?");
       }
     }
   }
@@ -880,7 +831,6 @@
       _atomic_field_count++;  // we might decrement this
       group = _root_group;
     }
-<<<<<<< HEAD
     bool has_multifield_annotation = false;
     if (fieldinfo.is_multifield() || fieldinfo.is_multifield_base()) {
       group->add_multifield(_constant_pool, &fieldinfo, _multifield_info);
@@ -903,96 +853,52 @@
         break;
       case T_OBJECT:
       case T_ARRAY:
-=======
-    assert(group != nullptr, "invariant");
-    BasicType type = Signature::basic_type(fieldinfo.signature(_constant_pool));
-    switch(type) {
-    case T_BYTE:
-    case T_CHAR:
-    case T_DOUBLE:
-    case T_FLOAT:
-    case T_INT:
-    case T_LONG:
-    case T_SHORT:
-    case T_BOOLEAN:
-      if (group != _static_fields) {
-        field_alignment = type2aelembytes(type); // alignment == size for primitive types
-      }
-      group->add_primitive_field(fieldinfo.index(), type);
-      break;
-    case T_OBJECT:
-    case T_ARRAY:
-    case T_PRIMITIVE_OBJECT: // T_PRIMITIVE_OBJECT is going to be removed, online types are detected below
-      if (!fieldinfo.field_flags().is_null_free_inline_type()) {
->>>>>>> 0263bd93
-        if (group != _static_fields) {
-          _nonstatic_oopmap_count++;
-          field_alignment = type2aelembytes(type); // alignment == size for oops
-        }
-        group->add_oop_field(fieldinfo.index());
-<<<<<<< HEAD
-        break;
-      case T_PRIMITIVE_OBJECT: {
-  //      fs.set_inline(true);
-        _has_inline_type_fields = true;
-        if (group == _static_fields) {
-          // static fields are never inlined
-=======
-      } else {
-        _has_inline_type_fields = true;
-        if (group == _static_fields) {
-          // static fields are never flat
->>>>>>> 0263bd93
+      case T_PRIMITIVE_OBJECT: // T_PRIMITIVE_OBJECT is going to be removed, online types are detected below
+        if (!fieldinfo.field_flags().is_null_free_inline_type()) {
+          if (group != _static_fields) {
+            _nonstatic_oopmap_count++;
+            field_alignment = type2aelembytes(type); // alignment == size for oops
+          }
           group->add_oop_field(fieldinfo.index());
         } else {
-          // Flattening decision to be taken here
-          // This code assumes all verifications have already been performed
-          // (field's type has been loaded and it is an inline klass)
-          JavaThread* THREAD = JavaThread::current();
-          Klass* klass =  _inline_type_field_klasses->at(fieldinfo.index());
-          assert(klass != nullptr, "Sanity check");
-          InlineKlass* vk = InlineKlass::cast(klass);
-          bool too_big_to_flatten = (InlineFieldMaxFlatSize >= 0 &&
-<<<<<<< HEAD
-                                     (vk->size_helper() * HeapWordSize) > InlineFieldMaxFlatSize);
-=======
-                                    (vk->size_helper() * HeapWordSize) > InlineFieldMaxFlatSize);
->>>>>>> 0263bd93
-          bool too_atomic_to_flatten = vk->is_declared_atomic() || AlwaysAtomicAccesses;
-          bool too_volatile_to_flatten = fieldinfo.access_flags().is_volatile();
-          if (vk->is_naturally_atomic()) {
-            too_atomic_to_flatten = false;
-            //too_volatile_to_flatten = false; //FIXME
-<<<<<<< HEAD
-            // volatile fields are currently never inlined, this could change in the future
-          }
-          if (!(too_big_to_flatten | too_atomic_to_flatten | too_volatile_to_flatten) || fieldinfo.access_flags().is_final()) {
-            group->add_inlined_field(fieldinfo.index(), vk);
-            _nonstatic_oopmap_count += vk->nonstatic_oop_map_count();
-            field_alignment = vk->get_alignment();
-            _field_info->adr_at(fieldinfo.index())->field_flags_addr()->update_inlined(true);
-=======
-            // Currently, volatile fields are never flat, this could change in the future
-          }
-          if (!(too_big_to_flatten | too_atomic_to_flatten | too_volatile_to_flatten)) {
-            group->add_flat_field(fieldinfo.index(), vk);
-            _nonstatic_oopmap_count += vk->nonstatic_oop_map_count();
-            field_alignment = vk->get_alignment();
-            _field_info->adr_at(fieldinfo.index())->field_flags_addr()->update_flat(true);
->>>>>>> 0263bd93
-            if (!vk->is_atomic()) {  // flat and non-atomic: take note
-              _has_nonatomic_values = true;
-              _atomic_field_count--;  // every other field is atomic but this one
+          _has_inline_type_fields = true;
+          if (group == _static_fields) {
+            // static fields are never flat
+            group->add_oop_field(fieldinfo.index());
+          } else {
+            // Flattening decision to be taken here
+            // This code assumes all verifications have already been performed
+            // (field's type has been loaded and it is an inline klass)
+            JavaThread* THREAD = JavaThread::current();
+            Klass* klass =  _inline_type_field_klasses->at(fieldinfo.index());
+            assert(klass != nullptr, "Sanity check");
+            InlineKlass* vk = InlineKlass::cast(klass);
+            bool too_big_to_flatten = (InlineFieldMaxFlatSize >= 0 &&
+                                      (vk->size_helper() * HeapWordSize) > InlineFieldMaxFlatSize);
+            bool too_atomic_to_flatten = vk->is_declared_atomic() || AlwaysAtomicAccesses;
+            bool too_volatile_to_flatten = fieldinfo.access_flags().is_volatile();
+            if (vk->is_naturally_atomic()) {
+              too_atomic_to_flatten = false;
+              //too_volatile_to_flatten = false; //FIXME
+              // Currently, volatile fields are never flat, this could change in the future
             }
-          } else {
-            _nonstatic_oopmap_count++;
-            field_alignment = type2aelembytes(T_OBJECT);
-            group->add_oop_field(fieldinfo.index());
+            if (!(too_big_to_flatten | too_atomic_to_flatten | too_volatile_to_flatten)) {
+              group->add_flat_field(fieldinfo.index(), vk);
+              _nonstatic_oopmap_count += vk->nonstatic_oop_map_count();
+              field_alignment = vk->get_alignment();
+              _field_info->adr_at(fieldinfo.index())->field_flags_addr()->update_flat(true);
+              if (!vk->is_atomic()) {  // flat and non-atomic: take note
+                _has_nonatomic_values = true;
+                _atomic_field_count--;  // every other field is atomic but this one
+              }
+            } else {
+              _nonstatic_oopmap_count++;
+              field_alignment = type2aelembytes(T_OBJECT);
+              group->add_oop_field(fieldinfo.index());
+            }
           }
         }
         break;
-      }
-<<<<<<< HEAD
       default:
         fatal("Unexpected BasicType");
       }
@@ -1005,11 +911,6 @@
       if (_root_group->multifields()->at(i)->group_alignment() > alignment) {
         alignment = _root_group->multifields()->at(i)->group_alignment();
       }
-=======
-      break;
-    default:
-      fatal("Unexpected BasicType");
->>>>>>> 0263bd93
     }
   }
   _alignment = alignment;
