--- conflicted
+++ resolved
@@ -682,15 +682,9 @@
         bool found = false;
         const InstanceKlass* ik = super;
         while (!found && ik != nullptr) {
-<<<<<<< HEAD
-          for (AllFieldStream fs(ik->fieldinfo_stream(), ik->constants()); !fs.done(); fs.next()) {
+          for (AllFieldStream fs(ik); !fs.done(); fs.next()) {
             if (fs.offset() == b->offset() && fs.access_flags().is_static() == is_static) {
               output->print_cr(" @%d %s %d/%d \"%s\" %s",
-=======
-          for (AllFieldStream fs(ik); !fs.done(); fs.next()) {
-            if (fs.offset() == b->offset()) {
-              output->print_cr(" @%d \"%s\" %s %d/%d %s",
->>>>>>> 08b1fa4c
                   b->offset(),
                   "INHERITED",
                   b->size(),
