/*
 * Copyright (c) 2020, 2025, Oracle and/or its affiliates. All rights reserved.
 * DO NOT ALTER OR REMOVE COPYRIGHT NOTICES OR THIS FILE HEADER.
 *
 * This code is free software; you can redistribute it and/or modify it
 * under the terms of the GNU General Public License version 2 only, as
 * published by the Free Software Foundation.
 *
 * This code is distributed in the hope that it will be useful, but WITHOUT
 * ANY WARRANTY; without even the implied warranty of MERCHANTABILITY or
 * FITNESS FOR A PARTICULAR PURPOSE.  See the GNU General Public License
 * version 2 for more details (a copy is included in the LICENSE file that
 * accompanied this code).
 *
 * You should have received a copy of the GNU General Public License version
 * 2 along with this work; if not, write to the Free Software Foundation,
 * Inc., 51 Franklin St, Fifth Floor, Boston, MA 02110-1301 USA.
 *
 * Please contact Oracle, 500 Oracle Parkway, Redwood Shores, CA 94065 USA
 * or visit www.oracle.com if you need additional information or have any
 * questions.
 *
 */

#include "classfile/classFileParser.hpp"
#include "classfile/fieldLayoutBuilder.hpp"
#include "classfile/systemDictionary.hpp"
#include "classfile/vmSymbols.hpp"
#include "jvm.h"
#include "memory/resourceArea.hpp"
#include "oops/array.hpp"
#include "oops/fieldStreams.inline.hpp"
#include "oops/instanceMirrorKlass.hpp"
#include "oops/instanceKlass.inline.hpp"
#include "oops/klass.inline.hpp"
#include "oops/inlineKlass.inline.hpp"
#include "runtime/fieldDescriptor.inline.hpp"
#include "utilities/powerOfTwo.hpp"

static LayoutKind field_layout_selection(FieldInfo field_info, Array<InlineLayoutInfo>* inline_layout_info_array,
                                         bool use_atomic_flat) {

  if (!UseFieldFlattening) {
    return LayoutKind::REFERENCE;
  }

  if (field_info.field_flags().is_injected()) {
    // don't flatten injected fields
    return LayoutKind::REFERENCE;
  }

  if (field_info.access_flags().is_volatile()) {
    // volatile is used as a keyword to prevent flattening
    return LayoutKind::REFERENCE;
  }

  if (inline_layout_info_array == nullptr || inline_layout_info_array->adr_at(field_info.index())->klass() == nullptr) {
    // field's type is not a known value class, using a reference
    return LayoutKind::REFERENCE;
  }

  InlineLayoutInfo* inline_field_info = inline_layout_info_array->adr_at(field_info.index());
  InlineKlass* vk = inline_field_info->klass();

  if (field_info.field_flags().is_null_free_inline_type()) {
    assert(field_info.access_flags().is_strict(), "null-free fields must be strict");
    if (vk->must_be_atomic() || AlwaysAtomicAccesses) {
      if (vk->is_naturally_atomic() && vk->has_non_atomic_layout()) return LayoutKind::NON_ATOMIC_FLAT;
      return (vk->has_atomic_layout() && use_atomic_flat) ? LayoutKind::ATOMIC_FLAT : LayoutKind::REFERENCE;
    } else {
      return vk->has_non_atomic_layout() ? LayoutKind::NON_ATOMIC_FLAT : LayoutKind::REFERENCE;
    }
  } else {
    if (UseNullableValueFlattening && vk->has_nullable_atomic_layout()) {
      return use_atomic_flat ? LayoutKind::NULLABLE_ATOMIC_FLAT : LayoutKind::REFERENCE;
    } else {
      return LayoutKind::REFERENCE;
    }
  }
}

static void get_size_and_alignment(InlineKlass* vk, LayoutKind kind, int* size, int* alignment) {
  switch(kind) {
    case LayoutKind::NON_ATOMIC_FLAT:
      *size = vk->non_atomic_size_in_bytes();
      *alignment = vk->non_atomic_alignment();
      break;
    case LayoutKind::ATOMIC_FLAT:
      *size = vk->atomic_size_in_bytes();
      *alignment = *size;
      break;
    case LayoutKind::NULLABLE_ATOMIC_FLAT:
      *size = vk->nullable_atomic_size_in_bytes();
      *alignment = *size;
    break;
    default:
      ShouldNotReachHere();
  }
}

LayoutRawBlock::LayoutRawBlock(Kind kind, int size) :
  _next_block(nullptr),
  _prev_block(nullptr),
  _inline_klass(nullptr),
  _block_kind(kind),
  _offset(-1),
  _alignment(1),
  _size(size),
  _multifield_index(-1),
  _field_index(-1) {
  assert(kind == EMPTY || kind == RESERVED || kind == PADDING || kind == INHERITED || kind == NULL_MARKER,
         "Otherwise, should use the constructor with a field index argument");
  assert(size > 0, "Sanity check");
}


LayoutRawBlock::LayoutRawBlock(int index, Kind kind, int size, int alignment, jbyte multifield_index) :
 _next_block(nullptr),
 _prev_block(nullptr),
 _inline_klass(nullptr),
 _block_kind(kind),
 _offset(-1),
 _alignment(alignment),
 _size(size),
 _multifield_index(multifield_index),
 _field_index(index) {
  assert(kind == REGULAR || kind == FLAT || kind == INHERITED || kind == MULTIFIELD,
         "Other kind do not have a field index");
  assert(size > 0, "Sanity check");
  assert(alignment > 0, "Sanity check");
}

bool LayoutRawBlock::fit(int size, int alignment) {
  int adjustment = 0;
  if ((_offset % alignment) != 0) {
    adjustment = alignment - (_offset % alignment);
  }
  return _size >= size + adjustment;
}

FieldGroup::FieldGroup(int contended_group) :
  _next(nullptr),
  _small_primitive_fields(nullptr),
  _big_primitive_fields(nullptr),
  _oop_fields(nullptr),
  _multifields(nullptr),
  _contended_group(contended_group),  // -1 means no contended group, 0 means default contended group
  _oop_count(0) {}

void FieldGroup::add_primitive_field(int idx, BasicType type) {
  int size = type2aelembytes(type);
  LayoutRawBlock* block = new LayoutRawBlock(idx, LayoutRawBlock::REGULAR, size, size /* alignment == size for primitive types */, -1);
  if (size >= oopSize) {
    add_to_big_primitive_list(block);
  } else {
    add_to_small_primitive_list(block);
  }
}

void FieldGroup::add_oop_field(int idx) {
  int size = type2aelembytes(T_OBJECT);
  LayoutRawBlock* block = new LayoutRawBlock(idx, LayoutRawBlock::REGULAR, size, size /* alignment == size for oops */, -1);
  if (_oop_fields == nullptr) {
    _oop_fields = new GrowableArray<LayoutRawBlock*>(INITIAL_LIST_SIZE);
  }
  _oop_fields->append(block);
  _oop_count++;
}

void FieldGroup::add_flat_field(int idx, InlineKlass* vk, LayoutKind lk, int size, int alignment) {
  LayoutRawBlock* block = new LayoutRawBlock(idx, LayoutRawBlock::FLAT, size, alignment, -1);
  block->set_inline_klass(vk);
  block->set_layout_kind(lk);
  if (block->size() >= oopSize) {
    add_to_big_primitive_list(block);
  } else {
    add_to_small_primitive_list(block);
  }
}

void FieldGroup::add_multifield(ConstantPool* cp, FieldInfo* field, Array<MultiFieldInfo>* multifield_info, InlineKlass* vk) {
  assert(field->is_multifield() || field->is_multifield_base(), "Must be");
  u2 base = field->multifield_base(multifield_info);
  BasicType type = Signature::basic_type(field->signature(cp));
  MultiFieldGroup* mfg = NULL;
  if (_multifields != NULL) {
    for (int i = 0; i < _multifields->length(); i++) {
      if (base == _multifields->at(i)->multifield_base()) {
        mfg = _multifields->at(i);
        break;
      }
    }
  } else {
    _multifields = new GrowableArray<MultiFieldGroup*>(INITIAL_LIST_SIZE);
  }
  if (mfg == NULL) {
    mfg = new MultiFieldGroup(base, field->signature(cp));
    mfg->add_field(cp, field, vk, multifield_info);
    _multifields->append(mfg);
  } else {
    mfg->add_field(cp, field, vk, multifield_info);
  }
}

void FieldGroup::sort_by_size() {
  if (_small_primitive_fields != nullptr) {
    _small_primitive_fields->sort(LayoutRawBlock::compare_size_inverted);
  }
  if (_big_primitive_fields != nullptr) {
    _big_primitive_fields->sort(LayoutRawBlock::compare_size_inverted);
  }
  if (_multifields != NULL) {
    for (int i = 0; i < _multifields->length(); i++) {
      int size = _multifields->at(i)->fields()->at(0)->size();
      int alignment =  _multifields->at(i)->fields()->at(0)->alignment();
      int multialignment = size/alignment;
      if (size % multialignment != 0) multialignment+= alignment;
      // Problem: at this point, multialignment can be a weird number, for instance not a power of two
      int multisize = multialignment * alignment * _multifields->at(i)->fields()->length();  // should be stored
      // True alignment should be adjusted to increase chances to be on a single cache line
      int multifield_group_alignment = MIN2(round_up_power_of_2(multisize), HeapWordSize);
      _multifields->at(i)->set_group_size(multisize);
      _multifields->at(i)->set_group_alignment(multifield_group_alignment);
      _multifields->at(i)->fields()->sort(MultiFieldGroup::compare_multifield_index);
    }
    _multifields->sort(MultiFieldGroup::compare_multifield_groups_inverted);
  }
}

void FieldGroup::add_to_small_primitive_list(LayoutRawBlock* block) {
  if (_small_primitive_fields == nullptr) {
    _small_primitive_fields = new GrowableArray<LayoutRawBlock*>(INITIAL_LIST_SIZE);
  }
  _small_primitive_fields->append(block);
}

void FieldGroup::add_to_big_primitive_list(LayoutRawBlock* block) {
  if (_big_primitive_fields == nullptr) {
    _big_primitive_fields = new GrowableArray<LayoutRawBlock*>(INITIAL_LIST_SIZE);
  }
  _big_primitive_fields->append(block);
}

MultiFieldGroup::MultiFieldGroup(u2 base, Symbol* signature) :  _multifield_base(base), _signature(signature), _fields(NULL) { }

void MultiFieldGroup::add_field(ConstantPool* cp, FieldInfo* field, InlineKlass* vk, Array<MultiFieldInfo>* multifield_info) {
  assert(field->is_multifield() || field->is_multifield_base(), "Must be");
  assert(field->multifield_base(multifield_info) == multifield_base(), "multifield base mismatch");
  if (_fields == NULL) {
    _fields = new GrowableArray<LayoutRawBlock*>(INITIAL_LIST_SIZE);
  } else {
    guarantee(field->signature(cp) == signature(), "multifield signature mismatch");
  }
  BasicType type = Signature::basic_type(field->signature(cp));
  LayoutRawBlock* block = NULL;
  if (type == T_PRIMITIVE_OBJECT) {
    block = new LayoutRawBlock(field->index(), LayoutRawBlock::MULTIFIELD, vk->payload_size_in_bytes(),
                               vk->payload_alignment(), field->multifield_index(multifield_info));
  } else {
    int size = type2aelembytes(type);
    block = new LayoutRawBlock(field->index(), LayoutRawBlock::MULTIFIELD, size, size, field->multifield_index(multifield_info));
  }
  int cursor = 0;
  for (; cursor < _fields->length(); cursor++) {
    assert(_fields->at(cursor)->multifield_index() != field->multifield_index(multifield_info), "multifield index duplicate found");
    if (_fields->at(cursor)->multifield_index() > field->multifield_index(multifield_info)) break;
  }
  _fields->insert_before(cursor, block);
}

FieldLayout::FieldLayout(GrowableArray<FieldInfo>* field_info, Array<InlineLayoutInfo>* inline_layout_info_array, ConstantPool* cp, Array<MultiFieldInfo>* multifields) :
  _field_info(field_info),
  _inline_layout_info_array(inline_layout_info_array),
  _cp(cp),
  _multifield_info(multifields),
  _blocks(nullptr),
  _start(_blocks),
  _last(_blocks),
  _super_first_field_offset(-1),
  _super_alignment(-1),
  _super_min_align_required(-1),
  _null_reset_value_offset(-1),
  _super_has_fields(false),
  _has_inherited_fields(false) {}

void FieldLayout::initialize_static_layout() {
  _blocks = new LayoutRawBlock(LayoutRawBlock::EMPTY, INT_MAX);
  _blocks->set_offset(0);
  _last = _blocks;
  _start = _blocks;
  // Note: at this stage, InstanceMirrorKlass::offset_of_static_fields() could be zero, because
  // during bootstrapping, the size of the java.lang.Class is still not known when layout
  // of static field is computed. Field offsets are fixed later when the size is known
  // (see java_lang_Class::fixup_mirror())
  if (InstanceMirrorKlass::offset_of_static_fields() > 0) {
    insert(first_empty_block(), new LayoutRawBlock(LayoutRawBlock::RESERVED, InstanceMirrorKlass::offset_of_static_fields()));
    _blocks->set_offset(0);
  }
}

void FieldLayout::initialize_instance_layout(const InstanceKlass* super_klass) {
  if (super_klass == nullptr) {
    _blocks = new LayoutRawBlock(LayoutRawBlock::EMPTY, INT_MAX);
    _blocks->set_offset(0);
    _last = _blocks;
    _start = _blocks;
    insert(first_empty_block(), new LayoutRawBlock(LayoutRawBlock::RESERVED, instanceOopDesc::base_offset_in_bytes()));
  } else {
    _super_has_fields = reconstruct_layout(super_klass);
    fill_holes(super_klass);
    if ((!super_klass->has_contended_annotations()) || !_super_has_fields) {
      _start = _blocks;  // start allocating fields from the first empty block
    } else {
      _start = _last;    // append fields at the end of the reconstructed layout
    }
  }
}

LayoutRawBlock* FieldLayout::first_field_block() {
  LayoutRawBlock* block = _blocks;
  while (block != nullptr
         && block->block_kind() != LayoutRawBlock::INHERITED
         && block->block_kind() != LayoutRawBlock::REGULAR
         && block->block_kind() != LayoutRawBlock::FLAT
         && block->block_kind() != LayoutRawBlock::MULTIFIELD
         && block->block_kind() != LayoutRawBlock::NULL_MARKER) {
    block = block->next_block();
  }
  return block;
}

// Insert a set of fields into a layout.
// For each field, search for an empty slot able to fit the field
// (satisfying both size and alignment requirements), if none is found,
// add the field at the end of the layout.
// Fields cannot be inserted before the block specified in the "start" argument
void FieldLayout::add(GrowableArray<LayoutRawBlock*>* list, LayoutRawBlock* start) {
  if (list == nullptr) return;
  if (start == nullptr) start = this->_start;
  bool last_search_success = false;
  int last_size = 0;
  int last_alignment = 0;
  for (int i = 0; i < list->length(); i ++) {
    LayoutRawBlock* b = list->at(i);
    LayoutRawBlock* cursor = nullptr;
    LayoutRawBlock* candidate = nullptr;
    // if start is the last block, just append the field
    if (start == last_block()) {
      candidate = last_block();
    }
    // Before iterating over the layout to find an empty slot fitting the field's requirements,
    // check if the previous field had the same requirements and if the search for a fitting slot
    // was successful. If the requirements were the same but the search failed, a new search will
    // fail the same way, so just append the field at the of the layout.
    else  if (b->size() == last_size && b->alignment() == last_alignment && !last_search_success) {
      candidate = last_block();
    } else {
      // Iterate over the layout to find an empty slot fitting the field's requirements
      last_size = b->size();
      last_alignment = b->alignment();
      cursor = last_block()->prev_block();
      assert(cursor != nullptr, "Sanity check");
      last_search_success = true;

      while (cursor != start) {
        if (cursor->block_kind() == LayoutRawBlock::EMPTY && cursor->fit(b->size(), b->alignment())) {
          if (candidate == nullptr || cursor->size() < candidate->size()) {
            candidate = cursor;
          }
        }
        cursor = cursor->prev_block();
      }
      if (candidate == nullptr) {
        candidate = last_block();
        last_search_success = false;
      }
      assert(candidate != nullptr, "Candidate must not be null");
      assert(candidate->block_kind() == LayoutRawBlock::EMPTY, "Candidate must be an empty block");
      assert(candidate->fit(b->size(), b->alignment()), "Candidate must be able to store the block");
    }
    insert_field_block(candidate, b);
  }
}

// Used for classes with hard coded field offsets, insert a field at the specified offset */
void FieldLayout::add_field_at_offset(LayoutRawBlock* block, int offset, LayoutRawBlock* start) {
  assert(block != nullptr, "Sanity check");
  block->set_offset(offset);
  if (start == nullptr) {
    start = this->_start;
  }
  LayoutRawBlock* slot = start;
  while (slot != nullptr) {
    if ((slot->offset() <= block->offset() && (slot->offset() + slot->size()) > block->offset()) ||
        slot == _last){
      assert(slot->block_kind() == LayoutRawBlock::EMPTY, "Matching slot must be an empty slot");
      assert(slot->size() >= block->offset() - slot->offset() + block->size() ,"Matching slot must be big enough");
      if (slot->offset() < block->offset()) {
        int adjustment = block->offset() - slot->offset();
        LayoutRawBlock* adj = new LayoutRawBlock(LayoutRawBlock::EMPTY, adjustment);
        insert(slot, adj);
      }
      insert(slot, block);
      if (slot->size() == 0) {
        remove(slot);
      }
      if (block->block_kind() == LayoutRawBlock::REGULAR || block->block_kind() == LayoutRawBlock::FLAT) {
        _field_info->adr_at(block->field_index())->set_offset(block->offset());
      }
      return;
    }
    slot = slot->next_block();
  }
  fatal("Should have found a matching slot above, corrupted layout or invalid offset");
}

// The allocation logic uses a best fit strategy: the set of fields is allocated
// in the first empty slot big enough to contain the whole set ((including padding
// to fit alignment constraints).
void FieldLayout::add_contiguously(GrowableArray<LayoutRawBlock*>* list, LayoutRawBlock* start) {
  if (list == nullptr) return;
  if (start == nullptr) {
    start = _start;
  }
  // This code assumes that if the first block is well aligned, the following
  // blocks would naturally be well aligned (no need for adjustment)
  int size = 0;
  for (int i = 0; i < list->length(); i++) {
    size += list->at(i)->size();
  }

  LayoutRawBlock* candidate = nullptr;
  if (start == last_block()) {
    candidate = last_block();
  } else {
    LayoutRawBlock* first = list->at(0);
    candidate = last_block()->prev_block();
    while (candidate->block_kind() != LayoutRawBlock::EMPTY || !candidate->fit(size, first->alignment())) {
      if (candidate == start) {
        candidate = last_block();
        break;
      }
      candidate = candidate->prev_block();
    }
    assert(candidate != nullptr, "Candidate must not be null");
    assert(candidate->block_kind() == LayoutRawBlock::EMPTY, "Candidate must be an empty block");
    assert(candidate->fit(size, first->alignment()), "Candidate must be able to store the whole contiguous block");
  }

  for (int i = 0; i < list->length(); i++) {
    LayoutRawBlock* b = list->at(i);
    insert_field_block(candidate, b);
    assert((candidate->offset() % b->alignment() == 0), "Contiguous blocks must be naturally well aligned");
  }
}

void FieldLayout::add_multifield(MultiFieldGroup* multifield_group, LayoutRawBlock* start) {
  if (start == NULL) {
    start = _start;
  }
  LayoutRawBlock* candidate = NULL;
  if (start == last_block()) {
    candidate = last_block();
  } else {
    candidate = last_block()->prev_block();
    while (candidate->block_kind() != LayoutRawBlock::EMPTY || !candidate->fit(multifield_group->group_size(), multifield_group->group_alignment())) {
      if (candidate == start) {
        candidate = last_block();
        break;
      }
      candidate = candidate->prev_block();
    }
    assert(candidate != NULL, "Candidate must not be null");
    assert(candidate->block_kind() == LayoutRawBlock::EMPTY, "Candidate must be an empty block");
  }
  if ((candidate->offset() % multifield_group->group_alignment()) != 0) {
    int adjustment = multifield_group->group_alignment() - (candidate->offset() % multifield_group->group_alignment());
    LayoutRawBlock* adj = new LayoutRawBlock(LayoutRawBlock::EMPTY, adjustment);
    insert(candidate, adj);
  }
  assert(candidate->fit(multifield_group->group_size(), multifield_group->group_alignment()), "Candidate must be able to store the whole contiguous block");
  for (int i = 0; i < multifield_group->fields()->length(); i++) {
    LayoutRawBlock* b = multifield_group->fields()->at(i);
    insert_field_block(candidate, b);
  }
}

LayoutRawBlock* FieldLayout::insert_field_block(LayoutRawBlock* slot, LayoutRawBlock* block) {
  assert(slot->block_kind() == LayoutRawBlock::EMPTY, "Blocks can only be inserted in empty blocks");
  if (slot->offset() % block->alignment() != 0) {
    int adjustment = block->alignment() - (slot->offset() % block->alignment());
    LayoutRawBlock* adj = new LayoutRawBlock(LayoutRawBlock::EMPTY, adjustment);
    insert(slot, adj);
  }
  assert(block->size() >= block->size(), "Enough space must remain after adjustment");
  insert(slot, block);
  if (slot->size() == 0) {
    remove(slot);
  }
  // NULL_MARKER blocks are not real fields, so they don't have an entry in the FieldInfo array
  if (block->block_kind() != LayoutRawBlock::NULL_MARKER) {
    _field_info->adr_at(block->field_index())->set_offset(block->offset());
<<<<<<< HEAD
    if (block->block_kind() != LayoutRawBlock::MULTIFIELD) {
      if (_field_info->adr_at(block->field_index())->name(_cp) == vmSymbols::default_value_name()) {
        _default_value_offset = block->offset();
      }
      if (_field_info->adr_at(block->field_index())->name(_cp) == vmSymbols::null_reset_value_name()) {
        _null_reset_value_offset = block->offset();
      }
=======
    if (_field_info->adr_at(block->field_index())->name(_cp) == vmSymbols::null_reset_value_name()) {
      _null_reset_value_offset = block->offset();
>>>>>>> 0e899b25
    }
  }
  if (block->block_kind() == LayoutRawBlock::FLAT && block->layout_kind() == LayoutKind::NULLABLE_ATOMIC_FLAT) {
    int nm_offset = block->inline_klass()->null_marker_offset() - block->inline_klass()->payload_offset() + block->offset();
    _field_info->adr_at(block->field_index())->set_null_marker_offset(nm_offset);
    _inline_layout_info_array->adr_at(block->field_index())->set_null_marker_offset(nm_offset);
  }

  return block;
}

bool FieldLayout::reconstruct_layout(const InstanceKlass* ik) {
  bool has_instance_fields = false;
  if (ik->is_abstract() && !ik->is_identity_class()) {
    _super_alignment = type2aelembytes(BasicType::T_LONG);
  }
  GrowableArray<LayoutRawBlock*>* all_fields = new GrowableArray<LayoutRawBlock*>(32);
  while (ik != nullptr) {
    for (AllFieldStream fs(ik->fieldinfo_stream(), ik->constants(), ik->multifield_info()); !fs.done(); fs.next()) {
      BasicType type = Signature::basic_type(fs.signature());
      // distinction between static and non-static fields is missing
      if (fs.access_flags().is_static()) continue;
      has_instance_fields = true;
      _has_inherited_fields = true;
      if (_super_first_field_offset == -1 || fs.offset() < _super_first_field_offset) _super_first_field_offset = fs.offset();
      LayoutRawBlock* block;
      if (fs.is_flat()) {
        InlineLayoutInfo layout_info = ik->inline_layout_info(fs.index());
        InlineKlass* vk = layout_info.klass();
        block = new LayoutRawBlock(fs.index(), LayoutRawBlock::INHERITED,
                                   vk->layout_size_in_bytes(layout_info.kind()),
                                   vk->layout_alignment(layout_info.kind()), -1);
        assert(_super_alignment == -1 || _super_alignment >=  vk->payload_alignment(), "Invalid value alignment");
        _super_min_align_required = _super_min_align_required > vk->payload_alignment() ? _super_min_align_required : vk->payload_alignment();
      } else {
        int size = type2aelembytes(type);
        // INHERITED blocks are marked as non-reference because oop_maps are handled by their holder class
        block = new LayoutRawBlock(fs.index(), LayoutRawBlock::INHERITED, size, size, -1);
        // For primitive types, the alignment is equal to the size
        assert(_super_alignment == -1 || _super_alignment >=  size, "Invalid value alignment");
        _super_min_align_required = _super_min_align_required > size ? _super_min_align_required : size;
      }
      block->set_offset(fs.offset());
      all_fields->append(block);
    }
    ik = ik->super() == nullptr ? nullptr : InstanceKlass::cast(ik->super());
  }
  all_fields->sort(LayoutRawBlock::compare_offset);
  _blocks = new LayoutRawBlock(LayoutRawBlock::RESERVED, instanceOopDesc::base_offset_in_bytes());
  _blocks->set_offset(0);
  _last = _blocks;
  for(int i = 0; i < all_fields->length(); i++) {
    LayoutRawBlock* b = all_fields->at(i);
    _last->set_next_block(b);
    b->set_prev_block(_last);
    _last = b;
  }
  _start = _blocks;
  return has_instance_fields;
}

// Called during the reconstruction of a layout, after fields from super
// classes have been inserted. It fills unused slots between inserted fields
// with EMPTY blocks, so the regular field insertion methods would work.
// This method handles classes with @Contended annotations differently
// by inserting PADDING blocks instead of EMPTY block to prevent subclasses'
// fields to interfere with contended fields/classes.
void FieldLayout::fill_holes(const InstanceKlass* super_klass) {
  assert(_blocks != nullptr, "Sanity check");
  assert(_blocks->offset() == 0, "first block must be at offset zero");
  LayoutRawBlock::Kind filling_type = super_klass->has_contended_annotations() ? LayoutRawBlock::PADDING: LayoutRawBlock::EMPTY;
  LayoutRawBlock* b = _blocks;
  while (b->next_block() != nullptr) {
    if (b->next_block()->offset() > (b->offset() + b->size())) {
      int size = b->next_block()->offset() - (b->offset() + b->size());
      // FIXME it would be better if initial empty block where tagged as PADDING for value classes
      LayoutRawBlock* empty = new LayoutRawBlock(filling_type, size);
      empty->set_offset(b->offset() + b->size());
      empty->set_next_block(b->next_block());
      b->next_block()->set_prev_block(empty);
      b->set_next_block(empty);
      empty->set_prev_block(b);
    }
    b = b->next_block();
  }
  assert(b->next_block() == nullptr, "Invariant at this point");
  assert(b->block_kind() != LayoutRawBlock::EMPTY, "Sanity check");
  // If the super class has @Contended annotation, a padding block is
  // inserted at the end to ensure that fields from the subclasses won't share
  // the cache line of the last field of the contended class
  if (super_klass->has_contended_annotations() && ContendedPaddingWidth > 0) {
    LayoutRawBlock* p = new LayoutRawBlock(LayoutRawBlock::PADDING, ContendedPaddingWidth);
    p->set_offset(b->offset() + b->size());
    b->set_next_block(p);
    p->set_prev_block(b);
    b = p;
  }

  LayoutRawBlock* last = new LayoutRawBlock(LayoutRawBlock::EMPTY, INT_MAX);
  last->set_offset(b->offset() + b->size());
  assert(last->offset() > 0, "Sanity check");
  b->set_next_block(last);
  last->set_prev_block(b);
  _last = last;
}

LayoutRawBlock* FieldLayout::insert(LayoutRawBlock* slot, LayoutRawBlock* block) {
  assert(slot->block_kind() == LayoutRawBlock::EMPTY, "Blocks can only be inserted in empty blocks");
  assert(slot->offset() % block->alignment() == 0, "Incompatible alignment");
  block->set_offset(slot->offset());
  slot->set_offset(slot->offset() + block->size());
  assert((slot->size() - block->size()) < slot->size(), "underflow checking");
  assert(slot->size() - block->size() >= 0, "no negative size allowed");
  slot->set_size(slot->size() - block->size());
  block->set_prev_block(slot->prev_block());
  block->set_next_block(slot);
  slot->set_prev_block(block);
  if (block->prev_block() != nullptr) {
    block->prev_block()->set_next_block(block);
  }
  if (_blocks == slot) {
    _blocks = block;
  }
  if (_start == slot) {
    _start = block;
  }
  return block;
}

void FieldLayout::remove(LayoutRawBlock* block) {
  assert(block != nullptr, "Sanity check");
  assert(block != _last, "Sanity check");
  if (_blocks == block) {
    _blocks = block->next_block();
    if (_blocks != nullptr) {
      _blocks->set_prev_block(nullptr);
    }
  } else {
    assert(block->prev_block() != nullptr, "_prev should be set for non-head blocks");
    block->prev_block()->set_next_block(block->next_block());
    block->next_block()->set_prev_block(block->prev_block());
  }
  if (block == _start) {
    _start = block->prev_block();
  }
}

void FieldLayout::shift_fields(int shift) {
  LayoutRawBlock* b = first_field_block();
  LayoutRawBlock* previous = b->prev_block();
  if (previous->block_kind() == LayoutRawBlock::EMPTY) {
    previous->set_size(previous->size() + shift);
  } else {
    LayoutRawBlock* nb = new LayoutRawBlock(LayoutRawBlock::PADDING, shift);
    nb->set_offset(b->offset());
    previous->set_next_block(nb);
    nb->set_prev_block(previous);
    b->set_prev_block(nb);
    nb->set_next_block(b);
  }
  while (b != nullptr) {
    b->set_offset(b->offset() + shift);
    if (b->block_kind() == LayoutRawBlock::REGULAR || b->block_kind() == LayoutRawBlock::FLAT) {
      _field_info->adr_at(b->field_index())->set_offset(b->offset());
      if (b->layout_kind() == LayoutKind::NULLABLE_ATOMIC_FLAT) {
        int new_nm_offset = _field_info->adr_at(b->field_index())->null_marker_offset() + shift;
        _field_info->adr_at(b->field_index())->set_null_marker_offset(new_nm_offset);
        _inline_layout_info_array->adr_at(b->field_index())->set_null_marker_offset(new_nm_offset);

      }
    }
    assert(b->block_kind() == LayoutRawBlock::EMPTY || b->offset() % b->alignment() == 0, "Must still be correctly aligned");
    b = b->next_block();
  }
}

LayoutRawBlock* FieldLayout::find_null_marker() {
  LayoutRawBlock* b = _blocks;
  while (b != nullptr) {
    if (b->block_kind() == LayoutRawBlock::NULL_MARKER) {
      return b;
    }
    b = b->next_block();
  }
  ShouldNotReachHere();
}

void FieldLayout::remove_null_marker() {
  LayoutRawBlock* b = first_field_block();
  while (b != nullptr) {
    if (b->block_kind() == LayoutRawBlock::NULL_MARKER) {
      if (b->next_block()->block_kind() == LayoutRawBlock::EMPTY) {
        LayoutRawBlock* n = b->next_block();
        remove(b);
        n->set_offset(b->offset());
        n->set_size(n->size() + b->size());
      } else {
        b->set_block_kind(LayoutRawBlock::EMPTY);
      }
      return;
    }
    b = b->next_block();
  }
  ShouldNotReachHere(); // if we reach this point, the null marker was not found!
}

static const char* layout_kind_to_string(LayoutKind lk) {
  switch(lk) {
    case LayoutKind::REFERENCE:
      return "REFERENCE";
    case LayoutKind::NON_ATOMIC_FLAT:
      return "NON_ATOMIC_FLAT";
    case LayoutKind::ATOMIC_FLAT:
      return "ATOMIC_FLAT";
    case LayoutKind::NULLABLE_ATOMIC_FLAT:
      return "NULLABLE_ATOMIC_FLAT";
    case LayoutKind::UNKNOWN:
      return "UNKNOWN";
    default:
      ShouldNotReachHere();
  }
}

void FieldLayout::print(outputStream* output, bool is_static, const InstanceKlass* super, Array<InlineLayoutInfo>* inline_fields) {
  ResourceMark rm;
  LayoutRawBlock* b = _blocks;
  while(b != _last) {
    switch(b->block_kind()) {
      case LayoutRawBlock::REGULAR: {
        FieldInfo* fi = _field_info->adr_at(b->field_index());
        output->print_cr(" @%d %s %d/%d \"%s\" %s",
                         b->offset(),
                         "REGULAR",
                         b->size(),
                         b->alignment(),
                         fi->name(_cp, _multifield_info)->as_C_string(),
                         fi->signature(_cp)->as_C_string());
        break;
      }
      case LayoutRawBlock::FLAT: {
        FieldInfo* fi = _field_info->adr_at(b->field_index());
        InlineKlass* ik = inline_fields->adr_at(fi->index())->klass();
        assert(ik != nullptr, "");
        output->print_cr(" @%d %s %d/%d \"%s\" %s %s@%p %s",
                         b->offset(),
                         "FLAT",
                         b->size(),
                         b->alignment(),
                         fi->name(_cp, _multifield_info)->as_C_string(),
                         fi->signature(_cp)->as_C_string(),
                         ik->name()->as_C_string(),
                         ik->class_loader_data(), layout_kind_to_string(b->layout_kind()));
        break;
      }
      case LayoutRawBlock::RESERVED: {
        output->print_cr(" @%d %s %d/-",
                         b->offset(),
                         "RESERVED",
                         b->size());
        break;
      }
      case LayoutRawBlock::INHERITED: {
        assert(!is_static, "Static fields are not inherited in layouts");
        assert(super != nullptr, "super klass must be provided to retrieve inherited fields info");
        bool found = false;
        const InstanceKlass* ik = super;
        while (!found && ik != nullptr) {
          for (AllFieldStream fs(ik->fieldinfo_stream(), ik->constants(), ik->multifield_info()); !fs.done(); fs.next()) {
            if (fs.offset() == b->offset() && fs.access_flags().is_static() == is_static) {
              output->print_cr(" @%d %s %d/%d \"%s\" %s",
                  b->offset(),
                  "INHERITED",
                  b->size(),
                  b->size(), // so far, alignment constraint == size, will change with Valhalla => FIXME
                  fs.name()->as_C_string(),
                  fs.signature()->as_C_string());
              found = true;
              break;
            }
        }
        ik = ik->java_super();
      }
      break;
    }
    case LayoutRawBlock::EMPTY:
      output->print_cr(" @%d %s %d/1",
                       b->offset(),
                      "EMPTY",
                       b->size());
      break;
    case LayoutRawBlock::PADDING:
      output->print_cr(" @%d %s %d/1",
                      b->offset(),
                      "PADDING",
                      b->size());
      break;
    case LayoutRawBlock::MULTIFIELD:
    {
      FieldInfo* fi = _field_info->adr_at(b->field_index());
      output->print_cr(" @%d \"%s\" %s %d/%d %s",
                       b->offset(),
                       fi->name(_cp, _multifield_info)->as_C_string(),
                       fi->signature(_cp)->as_C_string(),
                       b->size(),
                       b->alignment(),
                       "MULTIFIELD");
      break;
    }
    case LayoutRawBlock::NULL_MARKER:
    {
      output->print_cr(" @%d %s %d/1 ",
                      b->offset(),
                      "NULL_MARKER",
                      b->size());
      break;
    }
    default:
      fatal("Unknown block type");
    }
    b = b->next_block();
  }
}

FieldLayoutBuilder::FieldLayoutBuilder(const Symbol* classname, ClassLoaderData* loader_data, const InstanceKlass* super_klass, ConstantPool* constant_pool,
                                       GrowableArray<FieldInfo>* field_info, bool is_contended, bool is_inline_type,bool is_abstract_value,
                                       bool must_be_atomic, FieldLayoutInfo* info, Array<InlineLayoutInfo>* inline_layout_info_array, Array<MultiFieldInfo>* multifields) :
  _classname(classname),
  _loader_data(loader_data),
  _super_klass(super_klass),
  _constant_pool(constant_pool),
  _field_info(field_info),
  _info(info),
  _inline_layout_info_array(inline_layout_info_array),
  _multifield_info(multifields),
  _root_group(nullptr),
  _contended_groups(GrowableArray<FieldGroup*>(8)),
  _static_fields(nullptr),
  _layout(nullptr),
  _static_layout(nullptr),
  _nonstatic_oopmap_count(0),
  _payload_alignment(-1),
  _payload_offset(-1),
  _null_marker_offset(-1),
  _payload_size_in_bytes(-1),
  _non_atomic_layout_size_in_bytes(-1),
  _non_atomic_layout_alignment(-1),
  _atomic_layout_size_in_bytes(-1),
  _nullable_layout_size_in_bytes(-1),
  _fields_size_sum(0),
  _declared_non_static_fields_count(0),
  _has_non_naturally_atomic_fields(false),
  _is_naturally_atomic(false),
  _must_be_atomic(must_be_atomic),
  _has_nonstatic_fields(false),
  _has_inline_type_fields(false),
  _is_contended(is_contended),
  _is_inline_type(is_inline_type),
  _is_abstract_value(is_abstract_value),
  _has_flattening_information(is_inline_type),
  _is_empty_inline_class(false) {}

FieldGroup* FieldLayoutBuilder::get_or_create_contended_group(int g) {
  assert(g > 0, "must only be called for named contended groups");
  FieldGroup* fg = nullptr;
  for (int i = 0; i < _contended_groups.length(); i++) {
    fg = _contended_groups.at(i);
    if (fg->contended_group() == g) return fg;
  }
  fg = new FieldGroup(g);
  _contended_groups.append(fg);
  return fg;
}

void FieldLayoutBuilder::prologue() {
  _layout = new FieldLayout(_field_info, _inline_layout_info_array, _constant_pool, _multifield_info);
  const InstanceKlass* super_klass = _super_klass;
  _layout->initialize_instance_layout(super_klass);
  _nonstatic_oopmap_count = super_klass == nullptr ? 0 : super_klass->nonstatic_oop_map_count();
  if (super_klass != nullptr) {
    _has_nonstatic_fields = super_klass->has_nonstatic_fields();
  }
  _static_layout = new FieldLayout(_field_info, _inline_layout_info_array, _constant_pool, _multifield_info);
  _static_layout->initialize_static_layout();
  _static_fields = new FieldGroup();
  _root_group = new FieldGroup();
}

// Field sorting for regular (non-inline) classes:
//   - fields are sorted in static and non-static fields
//   - non-static fields are also sorted according to their contention group
//     (support of the @Contended annotation)
//   - @Contended annotation is ignored for static fields
//   - field flattening decisions are taken in this method
void FieldLayoutBuilder::regular_field_sorting() {
  int idx = 0;
  for (GrowableArrayIterator<FieldInfo> it = _field_info->begin(); it != _field_info->end(); ++it, ++idx) {
    FieldGroup* group = nullptr;
    FieldInfo fieldinfo = *it;
    if (fieldinfo.access_flags().is_static()) {
      group = _static_fields;
    } else {
      _has_nonstatic_fields = true;
      if (fieldinfo.field_flags().is_contended()) {
        int g = fieldinfo.contended_group();
        if (g == 0) {
          group = new FieldGroup(true);
          _contended_groups.append(group);
        } else {
          group = get_or_create_contended_group(g);
        }
      } else {
        group = _root_group;
      }
    }
    assert(group != nullptr, "invariant");
<<<<<<< HEAD
    bool has_multifield_annotation = false;
    if (fieldinfo.is_multifield() || fieldinfo.is_multifield_base()) {
      group->add_multifield(_constant_pool, &fieldinfo, _multifield_info);
    } else {
      BasicType type = Signature::basic_type(fieldinfo.signature(_constant_pool));
      switch(type) {
      case T_BYTE:
      case T_CHAR:
      case T_DOUBLE:
      case T_FLOAT:
      case T_INT:
      case T_LONG:
      case T_SHORT:
      case T_BOOLEAN:
        group->add_primitive_field(idx, type);
        break;
      case T_OBJECT:
      case T_ARRAY:
      {
        LayoutKind lk = field_layout_selection(fieldinfo, _inline_layout_info_array);
        if (fieldinfo.field_flags().is_null_free_inline_type() || lk != LayoutKind::REFERENCE
            || (!fieldinfo.field_flags().is_injected()
                && _inline_layout_info_array != nullptr && _inline_layout_info_array->adr_at(fieldinfo.index())->klass() != nullptr
                && !_inline_layout_info_array->adr_at(fieldinfo.index())->klass()->is_identity_class())) {
          _has_inline_type_fields = true;
          _has_flattening_information = true;
        }
        if (lk == LayoutKind::REFERENCE) {
          if (group != _static_fields) _nonstatic_oopmap_count++;
          group->add_oop_field(idx);
        } else {
          _has_flattening_information = true;
          InlineKlass* vk = _inline_layout_info_array->adr_at(fieldinfo.index())->klass();
          int size, alignment;
          get_size_and_alignment(vk, lk, &size, &alignment);
          group->add_flat_field(idx, vk, lk, size, alignment);
          _inline_layout_info_array->adr_at(fieldinfo.index())->set_kind(lk);
          _nonstatic_oopmap_count += vk->nonstatic_oop_map_count();
          _field_info->adr_at(idx)->field_flags_addr()->update_flat(true);
          _field_info->adr_at(idx)->set_layout_kind(lk);
          // no need to update _must_be_atomic if vk->must_be_atomic() is true because current class is not an inline class
        }
        break;
=======
    BasicType type = Signature::basic_type(fieldinfo.signature(_constant_pool));
    switch(type) {
    case T_BYTE:
    case T_CHAR:
    case T_DOUBLE:
    case T_FLOAT:
    case T_INT:
    case T_LONG:
    case T_SHORT:
    case T_BOOLEAN:
      group->add_primitive_field(idx, type);
      break;
    case T_OBJECT:
    case T_ARRAY:
    {
      LayoutKind lk = field_layout_selection(fieldinfo, _inline_layout_info_array, true);
      if (fieldinfo.field_flags().is_null_free_inline_type() || lk != LayoutKind::REFERENCE
          || (!fieldinfo.field_flags().is_injected()
              && _inline_layout_info_array != nullptr && _inline_layout_info_array->adr_at(fieldinfo.index())->klass() != nullptr
              && !_inline_layout_info_array->adr_at(fieldinfo.index())->klass()->is_identity_class())) {
        _has_inline_type_fields = true;
        _has_flattening_information = true;
>>>>>>> 0e899b25
      }
      default:
        fatal("Something wrong?");
      }
    }
  }
  _root_group->sort_by_size();
  _static_fields->sort_by_size();
  if (!_contended_groups.is_empty()) {
    for (int i = 0; i < _contended_groups.length(); i++) {
      _contended_groups.at(i)->sort_by_size();
    }
  }
}

/* Field sorting for inline classes:
 *   - because inline classes are immutable, the @Contended annotation is ignored
 *     when computing their layout (with only read operation, there's no false
 *     sharing issue)
 *   - this method also records the alignment of the field with the most
 *     constraining alignment, this value is then used as the alignment
 *     constraint when flattening this inline type into another container
 *   - field flattening decisions are taken in this method (those decisions are
 *     currently only based in the size of the fields to be flattened, the size
 *     of the resulting instance is not considered)
 */
void FieldLayoutBuilder::inline_class_field_sorting() {
  assert(_is_inline_type || _is_abstract_value, "Should only be used for inline classes");
  int alignment = -1;
  int idx = 0;
  for (GrowableArrayIterator<FieldInfo> it = _field_info->begin(); it != _field_info->end(); ++it, ++idx) {
    FieldGroup* group = nullptr;
    FieldInfo fieldinfo = *it;
    int field_alignment = 1;
    if (fieldinfo.access_flags().is_static()) {
      group = _static_fields;
    } else {
      _has_nonstatic_fields = true;
      _declared_non_static_fields_count++;
      group = _root_group;
    }
    assert(group != nullptr, "invariant");
<<<<<<< HEAD
    bool has_multifield_annotation = false;
    if (fieldinfo.is_multifield() || fieldinfo.is_multifield_base()) {
      group->add_multifield(_constant_pool, &fieldinfo, _multifield_info);
    } else {
      BasicType type = Signature::basic_type(fieldinfo.signature(_constant_pool));
      switch(type) {
      case T_BYTE:
      case T_CHAR:
      case T_DOUBLE:
      case T_FLOAT:
      case T_INT:
      case T_LONG:
      case T_SHORT:
      case T_BOOLEAN:
=======
    BasicType type = Signature::basic_type(fieldinfo.signature(_constant_pool));
    switch(type) {
    case T_BYTE:
    case T_CHAR:
    case T_DOUBLE:
    case T_FLOAT:
    case T_INT:
    case T_LONG:
    case T_SHORT:
    case T_BOOLEAN:
      if (group != _static_fields) {
        field_alignment = type2aelembytes(type); // alignment == size for primitive types
      }
      group->add_primitive_field(fieldinfo.index(), type);
      break;
    case T_OBJECT:
    case T_ARRAY:
    {
      bool use_atomic_flat = _must_be_atomic; // flatten atomic fields only if the container is itself atomic
      LayoutKind lk = field_layout_selection(fieldinfo, _inline_layout_info_array, use_atomic_flat);
      if (fieldinfo.field_flags().is_null_free_inline_type() || lk != LayoutKind::REFERENCE
          || (!fieldinfo.field_flags().is_injected()
              && _inline_layout_info_array != nullptr && _inline_layout_info_array->adr_at(fieldinfo.index())->klass() != nullptr
              && !_inline_layout_info_array->adr_at(fieldinfo.index())->klass()->is_identity_class())) {
        _has_inline_type_fields = true;
        _has_flattening_information = true;
      }
      if (lk == LayoutKind::REFERENCE) {
>>>>>>> 0e899b25
        if (group != _static_fields) {
          field_alignment = type2aelembytes(type); // alignment == size for primitive types
        }
<<<<<<< HEAD
        group->add_primitive_field(fieldinfo.index(), type);
        break;
      case T_OBJECT:
      case T_ARRAY:
      {
        LayoutKind lk = field_layout_selection(fieldinfo, _inline_layout_info_array);
        if (fieldinfo.field_flags().is_null_free_inline_type() || lk != LayoutKind::REFERENCE
            || (!fieldinfo.field_flags().is_injected()
                && _inline_layout_info_array != nullptr && _inline_layout_info_array->adr_at(fieldinfo.index())->klass() != nullptr
                && !_inline_layout_info_array->adr_at(fieldinfo.index())->klass()->is_identity_class())) {
          _has_inline_type_fields = true;
          _has_flattening_information = true;
        }
        if (lk == LayoutKind::REFERENCE) {
          if (group != _static_fields) {
            _nonstatic_oopmap_count++;
            field_alignment = type2aelembytes(type); // alignment == size for oops
          }
          group->add_oop_field(idx);
        } else {
          _has_flattening_information = true;
          InlineKlass* vk = _inline_layout_info_array->adr_at(fieldinfo.index())->klass();
          if (!vk->is_naturally_atomic()) _has_non_naturally_atomic_fields = true;
          int size, alignment;
          get_size_and_alignment(vk, lk, &size, &alignment);
          group->add_flat_field(idx, vk, lk, size, alignment);
          _inline_layout_info_array->adr_at(fieldinfo.index())->set_kind(lk);
          _nonstatic_oopmap_count += vk->nonstatic_oop_map_count();
          field_alignment = alignment;
          _field_info->adr_at(idx)->field_flags_addr()->update_flat(true);
          _field_info->adr_at(idx)->set_layout_kind(lk);
          // default is atomic, but class file parsing could have set _must_be_atomic to false (@LooselyConsistentValue + checks)
          // Presence of a must_be_atomic field must revert the _must_be_atomic flag of the holder to true
          if (vk->must_be_atomic()) {
            _must_be_atomic = true;
          }
        }
        break;
      }
      default:
        fatal("Unexpected BasicType");
=======
        group->add_oop_field(idx);
      } else {
        _has_flattening_information = true;
        InlineKlass* vk = _inline_layout_info_array->adr_at(fieldinfo.index())->klass();
        if (!vk->is_naturally_atomic()) _has_non_naturally_atomic_fields = true;
        int size, alignment;
        get_size_and_alignment(vk, lk, &size, &alignment);
        group->add_flat_field(idx, vk, lk, size, alignment);
        _inline_layout_info_array->adr_at(fieldinfo.index())->set_kind(lk);
        _nonstatic_oopmap_count += vk->nonstatic_oop_map_count();
        field_alignment = alignment;
        _field_info->adr_at(idx)->field_flags_addr()->update_flat(true);
        _field_info->adr_at(idx)->set_layout_kind(lk);
>>>>>>> 0e899b25
      }
    }
    if (!fieldinfo.access_flags().is_static() && field_alignment > alignment) alignment = field_alignment;
  }
  _root_group->sort_by_size();
  if (_root_group->multifields() != NULL) {
    for (int i = 0; i < _root_group->multifields()->length(); i++) {
      if (_root_group->multifields()->at(i)->group_alignment() > alignment) {
        alignment = _root_group->multifields()->at(i)->group_alignment();
      }
    }
  }
  _payload_alignment = alignment;
  assert(_has_nonstatic_fields || _is_abstract_value, "Concrete value types do not support zero instance size yet");
}

void FieldLayoutBuilder::insert_contended_padding(LayoutRawBlock* slot) {
  if (ContendedPaddingWidth > 0) {
    LayoutRawBlock* padding = new LayoutRawBlock(LayoutRawBlock::PADDING, ContendedPaddingWidth);
    _layout->insert(slot, padding);
  }
}

/* Computation of regular classes layout is an evolution of the previous default layout
 * (FieldAllocationStyle 1):
 *   - primitive fields (both primitive types and flat inline types) are allocated
 *     first, from the biggest to the smallest
 *   - then oop fields are allocated (to increase chances to have contiguous oops and
 *     a simpler oopmap).
 */
void FieldLayoutBuilder::compute_regular_layout() {
  bool need_tail_padding = false;
  prologue();
  regular_field_sorting();
  if (_is_contended) {
    _layout->set_start(_layout->last_block());
    // insertion is currently easy because the current strategy doesn't try to fill holes
    // in super classes layouts => the _start block is by consequence the _last_block
    insert_contended_padding(_layout->start());
    need_tail_padding = true;
  }
  if (_root_group->multifields() != NULL) {
    for (int i = 0; i < _root_group->multifields()->length(); i++) {
      _layout->add_multifield(_root_group->multifields()->at(i));
    }
  }
  _layout->add(_root_group->big_primitive_fields());
  _layout->add(_root_group->small_primitive_fields());
  _layout->add(_root_group->oop_fields());

  if (!_contended_groups.is_empty()) {
    for (int i = 0; i < _contended_groups.length(); i++) {
      FieldGroup* cg = _contended_groups.at(i);
      LayoutRawBlock* start = _layout->last_block();
      insert_contended_padding(start);
      if (cg->multifields() != NULL) {
        for (int i = 0; i < cg->multifields()->length(); i++) {
          _layout->add_multifield(cg->multifields()->at(i), start);
        }
      }
      _layout->add(cg->big_primitive_fields(), start);
      _layout->add(cg->small_primitive_fields(), start);
      _layout->add(cg->oop_fields(), start);
      need_tail_padding = true;
    }
  }

  if (need_tail_padding) {
    insert_contended_padding(_layout->last_block());
  }

  // Warning: IntanceMirrorKlass expects static oops to be allocated first
  _static_layout->add_contiguously(_static_fields->oop_fields());
  if (_static_fields->multifields() != NULL) {
    for (int i = 0; i < _static_fields->multifields()->length(); i++) {
      _layout->add_multifield(_static_fields->multifields()->at(i));
    }
  }
  _static_layout->add(_static_fields->big_primitive_fields());
  _static_layout->add(_static_fields->small_primitive_fields());

  epilogue();
}

/* Computation of inline classes has a slightly different strategy than for
 * regular classes. Regular classes have their oop fields allocated at the end
 * of the layout to increase GC performances. Unfortunately, this strategy
 * increases the number of empty slots inside an instance. Because the purpose
 * of inline classes is to be embedded into other containers, it is critical
 * to keep their size as small as possible. For this reason, the allocation
 * strategy is:
 *   - big primitive fields (primitive types and flat inline type smaller
 *     than an oop) are allocated first (from the biggest to the smallest)
 *   - then oop fields
 *   - then small primitive fields (from the biggest to the smallest)
 */
void FieldLayoutBuilder::compute_inline_class_layout() {

  // Test if the concrete inline class is an empty class (no instance fields)
  // and insert a dummy field if needed
  if (!_is_abstract_value) {
    bool declares_non_static_fields = false;
    for (GrowableArrayIterator<FieldInfo> it = _field_info->begin(); it != _field_info->end(); ++it) {
      FieldInfo fieldinfo = *it;
      if (!fieldinfo.access_flags().is_static()) {
        declares_non_static_fields = true;
        break;
      }
    }
    if (!declares_non_static_fields) {
      bool has_inherited_fields = false;
      const InstanceKlass* super = _super_klass;
      while(super != nullptr) {
        if (super->has_nonstatic_fields()) {
          has_inherited_fields = true;
          break;
        }
        super = super->super() == nullptr ? nullptr : InstanceKlass::cast(super->super());
      }

      if (!has_inherited_fields) {
        // Inject ".empty" dummy field
        _is_empty_inline_class = true;
        FieldInfo::FieldFlags fflags(0);
        fflags.update_injected(true);
        AccessFlags aflags;
        FieldInfo fi(aflags,
                    (u2)vmSymbols::as_int(VM_SYMBOL_ENUM_NAME(empty_marker_name)),
                    (u2)vmSymbols::as_int(VM_SYMBOL_ENUM_NAME(byte_signature)),
                    0,
                    fflags);
        int idx = _field_info->append(fi);
        _field_info->adr_at(idx)->set_index(idx);
      }
    }
  }

  prologue();
  inline_class_field_sorting();

  assert(_layout->start()->block_kind() == LayoutRawBlock::RESERVED, "Unexpected");

  if (_layout->super_has_fields() && !_is_abstract_value) {  // non-static field layout
    if (!_has_nonstatic_fields) {
      assert(_is_abstract_value, "Concrete value types have at least one field");
      // Nothing to do
    } else {
      // decide which alignment to use, then set first allowed field offset

      assert(_layout->super_alignment() >= _payload_alignment, "Incompatible alignment");
      assert(_layout->super_alignment() % _payload_alignment == 0, "Incompatible alignment");

      if (_payload_alignment < _layout->super_alignment()) {
        int new_alignment = _payload_alignment > _layout->super_min_align_required() ? _payload_alignment : _layout->super_min_align_required();
        assert(new_alignment % _payload_alignment == 0, "Must be");
        assert(new_alignment % _layout->super_min_align_required() == 0, "Must be");
        _payload_alignment = new_alignment;
      }
      _layout->set_start(_layout->first_field_block());
    }
  } else {
    if (_is_abstract_value && _has_nonstatic_fields) {
      _payload_alignment = type2aelembytes(BasicType::T_LONG);
    }
    assert(_layout->start()->next_block()->block_kind() == LayoutRawBlock::EMPTY || !UseCompressedClassPointers, "Unexpected");
    LayoutRawBlock* first_empty = _layout->start()->next_block();
    if (first_empty->offset() % _payload_alignment != 0) {
      LayoutRawBlock* padding = new LayoutRawBlock(LayoutRawBlock::PADDING, _payload_alignment - (first_empty->offset() % _payload_alignment));
      _layout->insert(first_empty, padding);
      if (first_empty->size() == 0) {
        _layout->remove(first_empty);
      }
      _layout->set_start(padding);
    }
  }

  if (_root_group->multifields() != NULL) {
    for (int i = 0; i < _root_group->multifields()->length(); i++) {
      _layout->add_multifield(_root_group->multifields()->at(i));
    }
  }
  _layout->add(_root_group->big_primitive_fields());
  _layout->add(_root_group->oop_fields());
  _layout->add(_root_group->small_primitive_fields());

  LayoutRawBlock* first_field = _layout->first_field_block();
  if (first_field != nullptr) {
    _payload_offset = _layout->first_field_block()->offset();
    _payload_size_in_bytes = _layout->last_block()->offset() - _layout->first_field_block()->offset();
  } else {
    assert(_is_abstract_value, "Concrete inline types must have at least one field");
    _payload_offset = _layout->blocks()->size();
    _payload_size_in_bytes = 0;
  }

  // Determining if the value class is naturally atomic:
  if ((!_layout->super_has_fields() && _declared_non_static_fields_count <= 1 && !_has_non_naturally_atomic_fields)
      || (_layout->super_has_fields() && _super_klass->is_naturally_atomic() && _declared_non_static_fields_count == 0)) {
        _is_naturally_atomic = true;
  }

  // At this point, the characteristics of the raw layout (used in standalone instances) are known.
  // From this, additional layouts will be computed: atomic and nullable layouts
  // Once those additional layouts are computed, the raw layout might need some adjustments

  bool vm_uses_flattening = UseFieldFlattening || UseArrayFlattening;

  if (!_is_abstract_value && vm_uses_flattening) { // Flat layouts are only for concrete value classes
    // Validation of the non atomic layout
    if (UseNonAtomicValueFlattening && !AlwaysAtomicAccesses && (!_must_be_atomic || _is_naturally_atomic)) {
      _non_atomic_layout_size_in_bytes = _payload_size_in_bytes;
      _non_atomic_layout_alignment = _payload_alignment;
    }

    // Next step is to compute the characteristics for a layout enabling atomic updates
    if (UseAtomicValueFlattening) {
      int atomic_size = _payload_size_in_bytes == 0 ? 0 : round_up_power_of_2(_payload_size_in_bytes);
      if (atomic_size <= (int)MAX_ATOMIC_OP_SIZE) {
        _atomic_layout_size_in_bytes = atomic_size;
      }
    }

    // Next step is the nullable layout: the layout must include a null marker and must also be atomic
    if (UseNullableValueFlattening) {
      // Looking if there's an empty slot inside the layout that could be used to store a null marker
      // FIXME: could it be possible to re-use the .empty field as a null marker for empty values?
      LayoutRawBlock* b = _layout->first_field_block();
      assert(b != nullptr, "A concrete value class must have at least one (possible dummy) field");
      int null_marker_offset = -1;
      if (_is_empty_inline_class) {
        // Reusing the dummy field as a field marker
        assert(_field_info->adr_at(b->field_index())->name(_constant_pool) == vmSymbols::empty_marker_name(), "b must be the dummy field");
        null_marker_offset = b->offset();
      } else {
        while (b != _layout->last_block()) {
          if (b->block_kind() == LayoutRawBlock::EMPTY) {
            break;
          }
          b = b->next_block();
        }
        if (b != _layout->last_block()) {
          // found an empty slot, register its offset from the beginning of the payload
          null_marker_offset = b->offset();
          LayoutRawBlock* marker = new LayoutRawBlock(LayoutRawBlock::NULL_MARKER, 1);
          _layout->add_field_at_offset(marker, b->offset());
        }
        if (null_marker_offset == -1) { // no empty slot available to store the null marker, need to inject one
          int last_offset = _layout->last_block()->offset();
          LayoutRawBlock* marker = new LayoutRawBlock(LayoutRawBlock::NULL_MARKER, 1);
          _layout->insert_field_block(_layout->last_block(), marker);
          assert(marker->offset() == last_offset, "Null marker should have been inserted at the end");
          null_marker_offset = marker->offset();
        }
      }

      // Now that the null marker is there, the size of the nullable layout must computed (remember, must be atomic too)
      int new_raw_size = _layout->last_block()->offset() - _layout->first_field_block()->offset();
      int nullable_size = round_up_power_of_2(new_raw_size);
      if (nullable_size <= (int)MAX_ATOMIC_OP_SIZE) {
        _nullable_layout_size_in_bytes = nullable_size;
        _null_marker_offset = null_marker_offset;
      } else {
        // If the nullable layout is rejected, the NULL_MARKER block should be removed
        // from the layout, otherwise it will appear anyway if the layout is printer
        if (!_is_empty_inline_class) {  // empty values don't have a dedicated NULL_MARKER block
          _layout->remove_null_marker();
        }
        _null_marker_offset = -1;
      }
    }
    // If the inline class has an atomic or nullable (which is also atomic) layout,
    // we want the raw layout to have the same alignment as those atomic layouts so access codes
    // could remain  simple (single instruction without intermediate copy). This might required
    // to shift all fields in the raw layout, but this operation is possible only if the class
    // doesn't have inherited fields (offsets of inherited fields cannot be changed). If a
    // field shift is needed but not possible, all atomic layouts are disabled and only reference
    // and loosely consistent are supported.
    int required_alignment = _payload_alignment;
    if (has_atomic_layout() && _payload_alignment < atomic_layout_size_in_bytes()) {
      required_alignment = atomic_layout_size_in_bytes();
    }
    if (has_nullable_atomic_layout() && _payload_alignment < nullable_layout_size_in_bytes()) {
      required_alignment = nullable_layout_size_in_bytes();
    }
    int shift = first_field->offset() % required_alignment;
    if (shift != 0) {
      if (required_alignment > _payload_alignment && !_layout->has_inherited_fields()) {
        assert(_layout->first_field_block() != nullptr, "A concrete value class must have at least one (possible dummy) field");
        _layout->shift_fields(shift);
        _payload_offset = _layout->first_field_block()->offset();
        if (has_nullable_atomic_layout()) {
          assert(!_is_empty_inline_class, "Should not get here with empty values");
          _null_marker_offset = _layout->find_null_marker()->offset();
        }
        _payload_alignment = required_alignment;
      } else {
        _atomic_layout_size_in_bytes = -1;
        if (has_nullable_atomic_layout() && !_is_empty_inline_class) {  // empty values don't have a dedicated NULL_MARKER block
          _layout->remove_null_marker();
        }
        _nullable_layout_size_in_bytes = -1;
        _null_marker_offset = -1;
      }
    } else {
      _payload_alignment = required_alignment;
    }

    // If the inline class has a nullable layout, the layout used in heap allocated standalone
    // instances must also be the nullable layout, in order to be able to set the null marker to
    // non-null before copying the payload to other containers.
    if (has_nullable_atomic_layout() && payload_layout_size_in_bytes() < nullable_layout_size_in_bytes()) {
      _payload_size_in_bytes = nullable_layout_size_in_bytes();
    }
  }
  // Warning:: InstanceMirrorKlass expects static oops to be allocated first
  _static_layout->add_contiguously(_static_fields->oop_fields());
  _static_layout->add(_static_fields->big_primitive_fields());
  _static_layout->add(_static_fields->small_primitive_fields());

  epilogue();
}

void FieldLayoutBuilder::add_flat_field_oopmap(OopMapBlocksBuilder* nonstatic_oop_maps,
                InlineKlass* vklass, int offset) {
  int diff = offset - vklass->payload_offset();
  const OopMapBlock* map = vklass->start_of_nonstatic_oop_maps();
  const OopMapBlock* last_map = map + vklass->nonstatic_oop_map_count();
  while (map < last_map) {
    nonstatic_oop_maps->add(map->offset() + diff, map->count());
    map++;
  }
}

void FieldLayoutBuilder::register_embedded_oops_from_list(OopMapBlocksBuilder* nonstatic_oop_maps, GrowableArray<LayoutRawBlock*>* list) {
  if (list == nullptr) return;
  for (int i = 0; i < list->length(); i++) {
    LayoutRawBlock* f = list->at(i);
    if (f->block_kind() == LayoutRawBlock::FLAT) {
      InlineKlass* vk = f->inline_klass();
      assert(vk != nullptr, "Should have been initialized");
      if (vk->contains_oops()) {
        add_flat_field_oopmap(nonstatic_oop_maps, vk, f->offset());
      }
    }
  }
}

void FieldLayoutBuilder::register_embedded_oops(OopMapBlocksBuilder* nonstatic_oop_maps, FieldGroup* group) {
  if (group->oop_fields() != nullptr) {
    for (int i = 0; i < group->oop_fields()->length(); i++) {
      LayoutRawBlock* b = group->oop_fields()->at(i);
      nonstatic_oop_maps->add(b->offset(), 1);
    }
  }
  register_embedded_oops_from_list(nonstatic_oop_maps, group->big_primitive_fields());
  register_embedded_oops_from_list(nonstatic_oop_maps, group->small_primitive_fields());
}

void FieldLayoutBuilder::epilogue() {
  // Computing oopmaps
  OopMapBlocksBuilder* nonstatic_oop_maps =
      new OopMapBlocksBuilder(_nonstatic_oopmap_count);
  int super_oop_map_count = (_super_klass == nullptr) ? 0 :_super_klass->nonstatic_oop_map_count();
  if (super_oop_map_count > 0) {
    nonstatic_oop_maps->initialize_inherited_blocks(_super_klass->start_of_nonstatic_oop_maps(),
    _super_klass->nonstatic_oop_map_count());
  }
  register_embedded_oops(nonstatic_oop_maps, _root_group);
  if (!_contended_groups.is_empty()) {
    for (int i = 0; i < _contended_groups.length(); i++) {
      FieldGroup* cg = _contended_groups.at(i);
      if (cg->oop_count() > 0) {
        assert(cg->oop_fields() != nullptr && cg->oop_fields()->at(0) != nullptr, "oop_count > 0 but no oop fields found");
        register_embedded_oops(nonstatic_oop_maps, cg);
      }
    }
  }
  nonstatic_oop_maps->compact();

  int instance_end = align_up(_layout->last_block()->offset(), wordSize);
  int static_fields_end = align_up(_static_layout->last_block()->offset(), wordSize);
  int static_fields_size = (static_fields_end -
      InstanceMirrorKlass::offset_of_static_fields()) / wordSize;
  int nonstatic_field_end = align_up(_layout->last_block()->offset(), heapOopSize);

  // Pass back information needed for InstanceKlass creation

  _info->oop_map_blocks = nonstatic_oop_maps;
  _info->_instance_size = align_object_size(instance_end / wordSize);
  _info->_static_field_size = static_fields_size;
  _info->_nonstatic_field_size = (nonstatic_field_end - instanceOopDesc::base_offset_in_bytes()) / heapOopSize;
  _info->_has_nonstatic_fields = _has_nonstatic_fields;
  _info->_has_inline_fields = _has_inline_type_fields;
  _info->_is_naturally_atomic = _is_naturally_atomic;
  if (_is_inline_type) {
    _info->_must_be_atomic = _must_be_atomic;
    _info->_payload_alignment = _payload_alignment;
    _info->_payload_offset = _payload_offset;
    _info->_payload_size_in_bytes = _payload_size_in_bytes;
    _info->_non_atomic_size_in_bytes = _non_atomic_layout_size_in_bytes;
    _info->_non_atomic_alignment = _non_atomic_layout_alignment;
    _info->_atomic_layout_size_in_bytes = _atomic_layout_size_in_bytes;
    _info->_nullable_layout_size_in_bytes = _nullable_layout_size_in_bytes;
    _info->_null_marker_offset = _null_marker_offset;
    _info->_null_reset_value_offset = _static_layout->null_reset_value_offset();
    _info->_is_empty_inline_klass = _is_empty_inline_class;
  }

  // This may be too restrictive, since if all the fields fit in 64
  // bits we could make the decision to align instances of this class
  // to 64-bit boundaries, and load and store them as single words.
  // And on machines which supported larger atomics we could similarly
  // allow larger values to be atomic, if properly aligned.

#ifdef ASSERT
  // Tests verifying integrity of field layouts are using the output of -XX:+PrintFieldLayout
  // which prints the details of LayoutRawBlocks used to compute the layout.
  // The code below checks that offsets in the _field_info meta-data match offsets
  // in the LayoutRawBlocks
  LayoutRawBlock* b = _layout->blocks();
  while(b != _layout->last_block()) {
    if (b->block_kind() == LayoutRawBlock::REGULAR || b->block_kind() == LayoutRawBlock::FLAT) {
      if (_field_info->adr_at(b->field_index())->offset() != (u4)b->offset()) {
        tty->print_cr("Offset from field info = %d, offset from block = %d", (int)_field_info->adr_at(b->field_index())->offset(), b->offset());
      }
      assert(_field_info->adr_at(b->field_index())->offset() == (u4)b->offset()," Must match");
    }
    b = b->next_block();
  }
  b = _static_layout->blocks();
  while(b != _static_layout->last_block()) {
    if (b->block_kind() == LayoutRawBlock::REGULAR || b->block_kind() == LayoutRawBlock::FLAT) {
      assert(_field_info->adr_at(b->field_index())->offset() == (u4)b->offset()," Must match");
    }
    b = b->next_block();
  }
#endif // ASSERT

  static bool first_layout_print = true;


  if (PrintFieldLayout || (PrintInlineLayout && _has_flattening_information)) {
    ResourceMark rm;
    stringStream st;
    if (first_layout_print) {
      st.print_cr("Field layout log format: @offset size/alignment [name] [signature] [comment]");
      st.print_cr("Heap oop size = %d", heapOopSize);
      first_layout_print = false;
    }
    if (_super_klass != nullptr) {
      st.print_cr("Layout of class %s@%p extends %s@%p", _classname->as_C_string(),
                    _loader_data, _super_klass->name()->as_C_string(), _super_klass->class_loader_data());
    } else {
      st.print_cr("Layout of class %s@%p", _classname->as_C_string(), _loader_data);
    }
    st.print_cr("Instance fields:");
    _layout->print(&st, false, _super_klass, _inline_layout_info_array);
    st.print_cr("Static fields:");
    _static_layout->print(&st, true, nullptr, _inline_layout_info_array);
    st.print_cr("Instance size = %d bytes", _info->_instance_size * wordSize);
    if (_is_inline_type) {
      st.print_cr("First field offset = %d", _payload_offset);
      st.print_cr("Payload layout: %d/%d", _payload_size_in_bytes, _payload_alignment);
      if (has_non_atomic_flat_layout()) {
        st.print_cr("Non atomic flat layout: %d/%d", _non_atomic_layout_size_in_bytes, _non_atomic_layout_alignment);
      } else {
        st.print_cr("Non atomic flat layout: -/-");
      }
      if (has_atomic_layout()) {
        st.print_cr("Atomic flat layout: %d/%d", _atomic_layout_size_in_bytes, _atomic_layout_size_in_bytes);
      } else {
        st.print_cr("Atomic flat layout: -/-");
      }
      if (has_nullable_atomic_layout()) {
        st.print_cr("Nullable flat layout: %d/%d", _nullable_layout_size_in_bytes, _nullable_layout_size_in_bytes);
      } else {
        st.print_cr("Nullable flat layout: -/-");
      }
      if (_null_marker_offset != -1) {
        st.print_cr("Null marker offset = %d", _null_marker_offset);
      }
    }
    st.print_cr("---");
    // Print output all together.
    tty->print_raw(st.as_string());
  }
}

void FieldLayoutBuilder::build_layout() {
  if (_is_inline_type || _is_abstract_value) {
    compute_inline_class_layout();
  } else {
    compute_regular_layout();
  }
}<|MERGE_RESOLUTION|>--- conflicted
+++ resolved
@@ -253,7 +253,7 @@
   }
   BasicType type = Signature::basic_type(field->signature(cp));
   LayoutRawBlock* block = NULL;
-  if (type == T_PRIMITIVE_OBJECT) {
+  if (type == T_OBJECT) {
     block = new LayoutRawBlock(field->index(), LayoutRawBlock::MULTIFIELD, vk->payload_size_in_bytes(),
                                vk->payload_alignment(), field->multifield_index(multifield_info));
   } else {
@@ -500,18 +500,10 @@
   // NULL_MARKER blocks are not real fields, so they don't have an entry in the FieldInfo array
   if (block->block_kind() != LayoutRawBlock::NULL_MARKER) {
     _field_info->adr_at(block->field_index())->set_offset(block->offset());
-<<<<<<< HEAD
     if (block->block_kind() != LayoutRawBlock::MULTIFIELD) {
-      if (_field_info->adr_at(block->field_index())->name(_cp) == vmSymbols::default_value_name()) {
-        _default_value_offset = block->offset();
-      }
       if (_field_info->adr_at(block->field_index())->name(_cp) == vmSymbols::null_reset_value_name()) {
         _null_reset_value_offset = block->offset();
       }
-=======
-    if (_field_info->adr_at(block->field_index())->name(_cp) == vmSymbols::null_reset_value_name()) {
-      _null_reset_value_offset = block->offset();
->>>>>>> 0e899b25
     }
   }
   if (block->block_kind() == LayoutRawBlock::FLAT && block->layout_kind() == LayoutKind::NULLABLE_ATOMIC_FLAT) {
@@ -927,7 +919,6 @@
       }
     }
     assert(group != nullptr, "invariant");
-<<<<<<< HEAD
     bool has_multifield_annotation = false;
     if (fieldinfo.is_multifield() || fieldinfo.is_multifield_base()) {
       group->add_multifield(_constant_pool, &fieldinfo, _multifield_info);
@@ -947,7 +938,7 @@
       case T_OBJECT:
       case T_ARRAY:
       {
-        LayoutKind lk = field_layout_selection(fieldinfo, _inline_layout_info_array);
+        LayoutKind lk = field_layout_selection(fieldinfo, _inline_layout_info_array, true);
         if (fieldinfo.field_flags().is_null_free_inline_type() || lk != LayoutKind::REFERENCE
             || (!fieldinfo.field_flags().is_injected()
                 && _inline_layout_info_array != nullptr && _inline_layout_info_array->adr_at(fieldinfo.index())->klass() != nullptr
@@ -971,30 +962,6 @@
           // no need to update _must_be_atomic if vk->must_be_atomic() is true because current class is not an inline class
         }
         break;
-=======
-    BasicType type = Signature::basic_type(fieldinfo.signature(_constant_pool));
-    switch(type) {
-    case T_BYTE:
-    case T_CHAR:
-    case T_DOUBLE:
-    case T_FLOAT:
-    case T_INT:
-    case T_LONG:
-    case T_SHORT:
-    case T_BOOLEAN:
-      group->add_primitive_field(idx, type);
-      break;
-    case T_OBJECT:
-    case T_ARRAY:
-    {
-      LayoutKind lk = field_layout_selection(fieldinfo, _inline_layout_info_array, true);
-      if (fieldinfo.field_flags().is_null_free_inline_type() || lk != LayoutKind::REFERENCE
-          || (!fieldinfo.field_flags().is_injected()
-              && _inline_layout_info_array != nullptr && _inline_layout_info_array->adr_at(fieldinfo.index())->klass() != nullptr
-              && !_inline_layout_info_array->adr_at(fieldinfo.index())->klass()->is_identity_class())) {
-        _has_inline_type_fields = true;
-        _has_flattening_information = true;
->>>>>>> 0e899b25
       }
       default:
         fatal("Something wrong?");
@@ -1037,7 +1004,6 @@
       group = _root_group;
     }
     assert(group != nullptr, "invariant");
-<<<<<<< HEAD
     bool has_multifield_annotation = false;
     if (fieldinfo.is_multifield() || fieldinfo.is_multifield_base()) {
       group->add_multifield(_constant_pool, &fieldinfo, _multifield_info);
@@ -1052,46 +1018,16 @@
       case T_LONG:
       case T_SHORT:
       case T_BOOLEAN:
-=======
-    BasicType type = Signature::basic_type(fieldinfo.signature(_constant_pool));
-    switch(type) {
-    case T_BYTE:
-    case T_CHAR:
-    case T_DOUBLE:
-    case T_FLOAT:
-    case T_INT:
-    case T_LONG:
-    case T_SHORT:
-    case T_BOOLEAN:
-      if (group != _static_fields) {
-        field_alignment = type2aelembytes(type); // alignment == size for primitive types
-      }
-      group->add_primitive_field(fieldinfo.index(), type);
-      break;
-    case T_OBJECT:
-    case T_ARRAY:
-    {
-      bool use_atomic_flat = _must_be_atomic; // flatten atomic fields only if the container is itself atomic
-      LayoutKind lk = field_layout_selection(fieldinfo, _inline_layout_info_array, use_atomic_flat);
-      if (fieldinfo.field_flags().is_null_free_inline_type() || lk != LayoutKind::REFERENCE
-          || (!fieldinfo.field_flags().is_injected()
-              && _inline_layout_info_array != nullptr && _inline_layout_info_array->adr_at(fieldinfo.index())->klass() != nullptr
-              && !_inline_layout_info_array->adr_at(fieldinfo.index())->klass()->is_identity_class())) {
-        _has_inline_type_fields = true;
-        _has_flattening_information = true;
-      }
-      if (lk == LayoutKind::REFERENCE) {
->>>>>>> 0e899b25
         if (group != _static_fields) {
           field_alignment = type2aelembytes(type); // alignment == size for primitive types
         }
-<<<<<<< HEAD
         group->add_primitive_field(fieldinfo.index(), type);
         break;
       case T_OBJECT:
       case T_ARRAY:
       {
-        LayoutKind lk = field_layout_selection(fieldinfo, _inline_layout_info_array);
+        bool use_atomic_flat = _must_be_atomic; // flatten atomic fields only if the container is itself atomic
+        LayoutKind lk = field_layout_selection(fieldinfo, _inline_layout_info_array, use_atomic_flat);
         if (fieldinfo.field_flags().is_null_free_inline_type() || lk != LayoutKind::REFERENCE
             || (!fieldinfo.field_flags().is_injected()
                 && _inline_layout_info_array != nullptr && _inline_layout_info_array->adr_at(fieldinfo.index())->klass() != nullptr
@@ -1117,31 +1053,11 @@
           field_alignment = alignment;
           _field_info->adr_at(idx)->field_flags_addr()->update_flat(true);
           _field_info->adr_at(idx)->set_layout_kind(lk);
-          // default is atomic, but class file parsing could have set _must_be_atomic to false (@LooselyConsistentValue + checks)
-          // Presence of a must_be_atomic field must revert the _must_be_atomic flag of the holder to true
-          if (vk->must_be_atomic()) {
-            _must_be_atomic = true;
-          }
         }
         break;
       }
       default:
         fatal("Unexpected BasicType");
-=======
-        group->add_oop_field(idx);
-      } else {
-        _has_flattening_information = true;
-        InlineKlass* vk = _inline_layout_info_array->adr_at(fieldinfo.index())->klass();
-        if (!vk->is_naturally_atomic()) _has_non_naturally_atomic_fields = true;
-        int size, alignment;
-        get_size_and_alignment(vk, lk, &size, &alignment);
-        group->add_flat_field(idx, vk, lk, size, alignment);
-        _inline_layout_info_array->adr_at(fieldinfo.index())->set_kind(lk);
-        _nonstatic_oopmap_count += vk->nonstatic_oop_map_count();
-        field_alignment = alignment;
-        _field_info->adr_at(idx)->field_flags_addr()->update_flat(true);
-        _field_info->adr_at(idx)->set_layout_kind(lk);
->>>>>>> 0e899b25
       }
     }
     if (!fieldinfo.access_flags().is_static() && field_alignment > alignment) alignment = field_alignment;
@@ -1157,6 +1073,7 @@
   _payload_alignment = alignment;
   assert(_has_nonstatic_fields || _is_abstract_value, "Concrete value types do not support zero instance size yet");
 }
+
 
 void FieldLayoutBuilder::insert_contended_padding(LayoutRawBlock* slot) {
   if (ContendedPaddingWidth > 0) {
