--- conflicted
+++ resolved
@@ -636,39 +636,9 @@
         if (group != _static_fields) _nonstatic_oopmap_count++;
         group->add_oop_field(idx);
       } else {
-<<<<<<< HEAD
-        _has_flattening_information = true;
-        // Flattening decision to be taken here
-        // This code assumes all verification already have been performed
-        // (field's type has been loaded and it is an inline klass)
-        JavaThread* THREAD = JavaThread::current();
-        Klass* klass =  _inline_type_field_klasses->at(idx);
-        assert(klass != nullptr, "Sanity check");
-        InlineKlass* vk = InlineKlass::cast(klass);
-        bool too_big_to_flatten = (InlineFieldMaxFlatSize >= 0 &&
-                                   (vk->size_helper() * HeapWordSize) > InlineFieldMaxFlatSize);
-        bool too_atomic_to_flatten = vk->is_declared_atomic() || AlwaysAtomicAccesses;
-        bool too_volatile_to_flatten = fieldinfo.access_flags().is_volatile();
-        if (vk->is_naturally_atomic()) {
-          too_atomic_to_flatten = false;
-          //too_volatile_to_flatten = false; //FIXME
-          // volatile fields are currently never inlined, this could change in the future
-        }
-        if (!(too_big_to_flatten | too_atomic_to_flatten | too_volatile_to_flatten)) {
-          group->add_inlined_field(idx, vk);
-          _nonstatic_oopmap_count += vk->nonstatic_oop_map_count();
-          _field_info->adr_at(idx)->field_flags_addr()->update_inlined(true);
-          if (!vk->is_atomic()) {  // flat and non-atomic: take note
-            _has_nonatomic_values = true;
-            _atomic_field_count--;  // every other field is atomic but this one
-          }
-        } else {
-          _nonstatic_oopmap_count++;
-=======
         _has_inline_type_fields = true;
         if (group == _static_fields) {
           // static fields are never flatten
->>>>>>> 261a0457
           group->add_oop_field(idx);
         } else {
           _has_flattening_information = true;
@@ -688,7 +658,7 @@
             //too_volatile_to_flatten = false; //FIXME
             // volatile fields are currently never flatten, this could change in the future
           }
-          if (!(too_big_to_flatten | too_atomic_to_flatten | too_volatile_to_flatten) || fieldinfo.access_flags().is_final()) {
+          if (!(too_big_to_flatten | too_atomic_to_flatten | too_volatile_to_flatten)) {
             group->add_flat_field(idx, vk);
             _nonstatic_oopmap_count += vk->nonstatic_oop_map_count();
             _field_info->adr_at(idx)->field_flags_addr()->update_flat(true);
@@ -767,40 +737,9 @@
         }
         group->add_oop_field(fieldinfo.index());
       } else {
-<<<<<<< HEAD
-        // Flattening decision to be taken here
-        // This code assumes all verifications have already been performed
-        // (field's type has been loaded and it is an inline klass)
-        JavaThread* THREAD = JavaThread::current();
-        Klass* klass =  _inline_type_field_klasses->at(fieldinfo.index());
-        assert(klass != nullptr, "Sanity check");
-        InlineKlass* vk = InlineKlass::cast(klass);
-        bool too_big_to_flatten = (InlineFieldMaxFlatSize >= 0 &&
-                                   (vk->size_helper() * HeapWordSize) > InlineFieldMaxFlatSize);
-        bool too_atomic_to_flatten = vk->is_declared_atomic() || AlwaysAtomicAccesses;
-        bool too_volatile_to_flatten = fieldinfo.access_flags().is_volatile();
-        if (vk->is_naturally_atomic()) {
-          too_atomic_to_flatten = false;
-          //too_volatile_to_flatten = false; //FIXME
-          // volatile fields are currently never inlined, this could change in the future
-        }
-        if (!(too_big_to_flatten | too_atomic_to_flatten | too_volatile_to_flatten)) {
-          group->add_inlined_field(fieldinfo.index(), vk);
-          _nonstatic_oopmap_count += vk->nonstatic_oop_map_count();
-          field_alignment = vk->get_alignment();
-          _field_info->adr_at(fieldinfo.index())->field_flags_addr()->update_inlined(true);
-          if (!vk->is_atomic()) {  // flat and non-atomic: take note
-            _has_nonatomic_values = true;
-            _atomic_field_count--;  // every other field is atomic but this one
-          }
-        } else {
-          _nonstatic_oopmap_count++;
-          field_alignment = type2aelembytes(T_OBJECT);
-=======
         _has_inline_type_fields = true;
         if (group == _static_fields) {
           // static fields are never flatten
->>>>>>> 261a0457
           group->add_oop_field(fieldinfo.index());
         } else {
           // Flattening decision to be taken here
@@ -819,7 +758,7 @@
             //too_volatile_to_flatten = false; //FIXME
             // volatile fields are currently never flatten, this could change in the future
           }
-          if (!(too_big_to_flatten | too_atomic_to_flatten | too_volatile_to_flatten) || fieldinfo.access_flags().is_final()) {
+          if (!(too_big_to_flatten | too_atomic_to_flatten | too_volatile_to_flatten)) {
             group->add_flat_field(fieldinfo.index(), vk);
             _nonstatic_oopmap_count += vk->nonstatic_oop_map_count();
             field_alignment = vk->get_alignment();
