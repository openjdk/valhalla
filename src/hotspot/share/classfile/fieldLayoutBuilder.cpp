--- conflicted
+++ resolved
@@ -236,16 +236,9 @@
     _start = _blocks;
     insert(first_empty_block(), new LayoutRawBlock(LayoutRawBlock::RESERVED, instanceOopDesc::base_offset_in_bytes()));
   } else {
-<<<<<<< HEAD
-    _super_has_fields = reconstruct_layout(super_klass);
+    reconstruct_layout(super_klass, _super_has_fields, super_ends_with_oop);
     fill_holes(super_klass);
     if ((!super_klass->has_contended_annotations()) || !_super_has_fields) {
-=======
-    bool super_has_instance_fields = false;
-    reconstruct_layout(super_klass, super_has_instance_fields, super_ends_with_oop);
-    fill_holes(super_klass);
-    if (!super_klass->has_contended_annotations() || !super_has_instance_fields) {
->>>>>>> 743d1c64
       _start = _blocks;  // start allocating fields from the first empty block
     } else {
       _start = _last;    // append fields at the end of the reconstructed layout
@@ -418,16 +411,11 @@
   return block;
 }
 
-<<<<<<< HEAD
-bool FieldLayout::reconstruct_layout(const InstanceKlass* ik) {
-  bool has_instance_fields = false;
+void FieldLayout::reconstruct_layout(const InstanceKlass* ik, bool& has_instance_fields, bool& ends_with_oop) {
+  has_instance_fields = ends_with_oop = false;
   if (ik->is_abstract() && !ik->is_identity_class()) {
     _super_alignment = type2aelembytes(BasicType::T_LONG);
   }
-=======
-void FieldLayout::reconstruct_layout(const InstanceKlass* ik, bool& has_instance_fields, bool& ends_with_oop) {
-  has_instance_fields = ends_with_oop = false;
->>>>>>> 743d1c64
   GrowableArray<LayoutRawBlock*>* all_fields = new GrowableArray<LayoutRawBlock*>(32);
   BasicType last_type;
   int last_offset = -1;
@@ -437,9 +425,10 @@
       // distinction between static and non-static fields is missing
       if (fs.access_flags().is_static()) continue;
       has_instance_fields = true;
-<<<<<<< HEAD
       _has_inherited_fields = true;
-      if (_super_first_field_offset == -1 || fs.offset() < _super_first_field_offset) _super_first_field_offset = fs.offset();
+      if (_super_first_field_offset == -1 || fs.offset() < _super_first_field_offset) {
+        _super_first_field_offset = fs.offset();
+      }
       LayoutRawBlock* block;
       if (fs.is_flat()) {
         InlineLayoutInfo layout_info = ik->inline_layout_info(fs.index());
@@ -457,29 +446,21 @@
         assert(_super_alignment == -1 || _super_alignment >=  size, "Invalid value alignment");
         _super_min_align_required = _super_min_align_required > size ? _super_min_align_required : size;
       }
-=======
       if (fs.offset() > last_offset) {
         last_offset = fs.offset();
         last_type = type;
       }
-      int size = type2aelembytes(type);
-      // INHERITED blocks are marked as non-reference because oop_maps are handled by their holder class
-      LayoutRawBlock* block = new LayoutRawBlock(fs.index(), LayoutRawBlock::INHERITED, size, size, false);
->>>>>>> 743d1c64
       block->set_offset(fs.offset());
       all_fields->append(block);
     }
     ik = ik->super() == nullptr ? nullptr : InstanceKlass::cast(ik->super());
   }
-<<<<<<< HEAD
-=======
   assert(last_offset == -1 || last_offset > 0, "Sanity");
   if (last_offset > 0 &&
       (last_type == BasicType::T_ARRAY || last_type == BasicType::T_OBJECT)) {
     ends_with_oop = true;
   }
 
->>>>>>> 743d1c64
   all_fields->sort(LayoutRawBlock::compare_offset);
   _blocks = new LayoutRawBlock(LayoutRawBlock::RESERVED, instanceOopDesc::base_offset_in_bytes());
   _blocks->set_offset(0);
@@ -795,12 +776,8 @@
 void FieldLayoutBuilder::prologue() {
   _layout = new FieldLayout(_field_info, _inline_layout_info_array, _constant_pool);
   const InstanceKlass* super_klass = _super_klass;
-<<<<<<< HEAD
-  _layout->initialize_instance_layout(super_klass);
+  _layout->initialize_instance_layout(super_klass, _super_ends_with_oop);
   _nonstatic_oopmap_count = super_klass == nullptr ? 0 : super_klass->nonstatic_oop_map_count();
-=======
-  _layout->initialize_instance_layout(super_klass, _super_ends_with_oop);
->>>>>>> 743d1c64
   if (super_klass != nullptr) {
     _has_nonstatic_fields = super_klass->has_nonstatic_fields();
   }
@@ -982,18 +959,10 @@
   }
 }
 
-<<<<<<< HEAD
-/* Computation of regular classes layout is an evolution of the previous default layout
- * (FieldAllocationStyle 1):
- *   - primitive fields (both primitive types and flat inline types) are allocated
- *     first, from the biggest to the smallest
- *   - then oop fields are allocated (to increase chances to have contiguous oops and
- *     a simpler oopmap).
- */
-=======
 // Computation of regular classes layout is an evolution of the previous default layout
 // (FieldAllocationStyle 1):
-//   - primitive fields are allocated first (from the biggest to the smallest)
+//   - primitive fields (both primitive types and flat inline types) are allocated
+//     first (from the biggest to the smallest)
 //   - oop fields are allocated, either in existing gaps or at the end of
 //     the layout. We allocate oops in a single block to have a single oop map entry.
 //   - if the super class ended with an oop, we lead with oops. That will cause the
@@ -1002,7 +971,6 @@
 //     ends with a primitive field, we gain nothing by leading with oops; therefore
 //     we let oop fields trail, thus giving future derived classes the chance to apply
 //     the same trick.
->>>>>>> 743d1c64
 void FieldLayoutBuilder::compute_regular_layout() {
   bool need_tail_padding = false;
   prologue();
@@ -1014,20 +982,16 @@
     insert_contended_padding(_layout->start());
     need_tail_padding = true;
   }
-<<<<<<< HEAD
-  _layout->add(_root_group->big_primitive_fields());
-  _layout->add(_root_group->small_primitive_fields());
-  _layout->add(_root_group->oop_fields());
-=======
 
   if (_super_ends_with_oop) {
     _layout->add(_root_group->oop_fields());
-    _layout->add(_root_group->primitive_fields());
+    _layout->add(_root_group->big_primitive_fields());
+    _layout->add(_root_group->small_primitive_fields());
   } else {
-    _layout->add(_root_group->primitive_fields());
+    _layout->add(_root_group->big_primitive_fields());
+    _layout->add(_root_group->small_primitive_fields());
     _layout->add(_root_group->oop_fields());
   }
->>>>>>> 743d1c64
 
   if (!_contended_groups.is_empty()) {
     for (int i = 0; i < _contended_groups.length(); i++) {
