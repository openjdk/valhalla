--- conflicted
+++ resolved
@@ -609,15 +609,9 @@
 }
 
 ClassVerifier::ClassVerifier(JavaThread* current, InstanceKlass* klass)
-<<<<<<< HEAD
-    : _thread(current), _previous_symbol(NULL), _symbols(NULL), _exception_type(NULL),
-      _message(NULL), _klass(klass) {
-  _this_type = reference_or_inline_type(klass);
-=======
     : _thread(current), _previous_symbol(nullptr), _symbols(nullptr), _exception_type(nullptr),
       _message(nullptr), _klass(klass) {
-  _this_type = VerificationType::reference_type(klass->name());
->>>>>>> 861e3020
+  _this_type = reference_or_inline_type(klass);
 }
 
 ClassVerifier::~ClassVerifier() {
