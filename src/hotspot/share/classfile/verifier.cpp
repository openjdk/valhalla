/*
 * Copyright (c) 1998, 2024, Oracle and/or its affiliates. All rights reserved.
 * DO NOT ALTER OR REMOVE COPYRIGHT NOTICES OR THIS FILE HEADER.
 *
 * This code is free software; you can redistribute it and/or modify it
 * under the terms of the GNU General Public License version 2 only, as
 * published by the Free Software Foundation.
 *
 * This code is distributed in the hope that it will be useful, but WITHOUT
 * ANY WARRANTY; without even the implied warranty of MERCHANTABILITY or
 * FITNESS FOR A PARTICULAR PURPOSE.  See the GNU General Public License
 * version 2 for more details (a copy is included in the LICENSE file that
 * accompanied this code).
 *
 * You should have received a copy of the GNU General Public License version
 * 2 along with this work; if not, write to the Free Software Foundation,
 * Inc., 51 Franklin St, Fifth Floor, Boston, MA 02110-1301 USA.
 *
 * Please contact Oracle, 500 Oracle Parkway, Redwood Shores, CA 94065 USA
 * or visit www.oracle.com if you need additional information or have any
 * questions.
 *
 */

#include "precompiled.hpp"
#include "cds/cdsConfig.hpp"
#include "classfile/classFileStream.hpp"
#include "classfile/classLoader.hpp"
#include "classfile/javaClasses.hpp"
#include "classfile/stackMapTable.hpp"
#include "classfile/stackMapFrame.hpp"
#include "classfile/stackMapTableFormat.hpp"
#include "classfile/symbolTable.hpp"
#include "classfile/systemDictionary.hpp"
#include "classfile/systemDictionaryShared.hpp"
#include "classfile/verifier.hpp"
#include "classfile/vmClasses.hpp"
#include "classfile/vmSymbols.hpp"
#include "interpreter/bytecodes.hpp"
#include "interpreter/bytecodeStream.hpp"
#include "jvm.h"
#include "logging/log.hpp"
#include "logging/logStream.hpp"
#include "memory/oopFactory.hpp"
#include "memory/resourceArea.hpp"
#include "memory/universe.hpp"
#include "oops/constantPool.inline.hpp"
#include "oops/instanceKlass.inline.hpp"
#include "oops/klass.inline.hpp"
#include "oops/oop.inline.hpp"
#include "oops/typeArrayOop.hpp"
#include "runtime/arguments.hpp"
#include "runtime/fieldDescriptor.hpp"
#include "runtime/handles.inline.hpp"
#include "runtime/interfaceSupport.inline.hpp"
#include "runtime/javaCalls.hpp"
#include "runtime/javaThread.hpp"
#include "runtime/jniHandles.inline.hpp"
#include "runtime/os.hpp"
#include "runtime/safepointVerifiers.hpp"
#include "services/threadService.hpp"
#include "utilities/align.hpp"
#include "utilities/bytes.hpp"

#define NOFAILOVER_MAJOR_VERSION                       51
#define NONZERO_PADDING_BYTES_IN_SWITCH_MAJOR_VERSION  51
#define STATIC_METHOD_IN_INTERFACE_MAJOR_VERSION       52
#define INLINE_TYPE_MAJOR_VERSION                       56
#define MAX_ARRAY_DIMENSIONS 255

// Access to external entry for VerifyClassForMajorVersion - old byte code verifier

extern "C" {
  typedef jboolean (*verify_byte_codes_fn_t)(JNIEnv *, jclass, char *, jint, jint);
}

static verify_byte_codes_fn_t volatile _verify_byte_codes_fn = nullptr;

static verify_byte_codes_fn_t verify_byte_codes_fn() {

  if (_verify_byte_codes_fn != nullptr)
    return _verify_byte_codes_fn;

  MutexLocker locker(Verify_lock);

  if (_verify_byte_codes_fn != nullptr)
    return _verify_byte_codes_fn;

  void *lib_handle = nullptr;
  // Load verify dll
  if (is_vm_statically_linked()) {
    lib_handle = os::get_default_process_handle();
  } else {
    char buffer[JVM_MAXPATHLEN];
    char ebuf[1024];
    if (!os::dll_locate_lib(buffer, sizeof(buffer), Arguments::get_dll_dir(), "verify"))
      return nullptr; // Caller will throw VerifyError

    lib_handle = os::dll_load(buffer, ebuf, sizeof(ebuf));
    if (lib_handle == nullptr)
      return nullptr; // Caller will throw VerifyError
  }

  void *fn = os::dll_lookup(lib_handle, "VerifyClassForMajorVersion");
  if (fn == nullptr)
    return nullptr; // Caller will throw VerifyError

  return _verify_byte_codes_fn = CAST_TO_FN_PTR(verify_byte_codes_fn_t, fn);
}


// Methods in Verifier

// This method determines whether we run the verifier and class file format checking code.
bool Verifier::should_verify_for(oop class_loader) {
  return class_loader == nullptr ?
    BytecodeVerificationLocal : BytecodeVerificationRemote;
}

// This method determines whether we allow package access in access checks in reflection.
bool Verifier::relax_access_for(oop loader) {
  bool trusted = java_lang_ClassLoader::is_trusted_loader(loader);
  bool need_verify =
    // verifyAll
    (BytecodeVerificationLocal && BytecodeVerificationRemote) ||
    // verifyRemote
    (!BytecodeVerificationLocal && BytecodeVerificationRemote && !trusted);
  return !need_verify;
}

// Callers will pass should_verify_class as true, depending on the results of should_verify_for() above,
// or pass true for redefinition of any class.
static bool is_eligible_for_verification(InstanceKlass* klass, bool should_verify_class) {
  Symbol* name = klass->name();

  return (should_verify_class &&
    // Can not verify the bytecodes for shared classes because they have
    // already been rewritten to contain constant pool cache indices,
    // which the verifier can't understand.
    // Shared classes shouldn't have stackmaps either.
    // However, bytecodes for shared old classes can be verified because
    // they have not been rewritten.
    !(klass->is_shared() && klass->is_rewritten()));
}

void Verifier::trace_class_resolution(Klass* resolve_class, InstanceKlass* verify_class) {
  assert(verify_class != nullptr, "Unexpected null verify_class");
  ResourceMark rm;
  Symbol* s = verify_class->source_file_name();
  const char* source_file = (s != nullptr ? s->as_C_string() : nullptr);
  const char* verify = verify_class->external_name();
  const char* resolve = resolve_class->external_name();
  // print in a single call to reduce interleaving between threads
  if (source_file != nullptr) {
    log_debug(class, resolve)("%s %s %s (verification)", verify, resolve, source_file);
  } else {
    log_debug(class, resolve)("%s %s (verification)", verify, resolve);
  }
}

// Prints the end-verification message to the appropriate output.
void Verifier::log_end_verification(outputStream* st, const char* klassName, Symbol* exception_name, oop pending_exception) {
  if (pending_exception != nullptr) {
    st->print("Verification for %s has", klassName);
    oop message = java_lang_Throwable::message(pending_exception);
    if (message != nullptr) {
      char* ex_msg = java_lang_String::as_utf8_string(message);
      st->print_cr(" exception pending '%s %s'",
                   pending_exception->klass()->external_name(), ex_msg);
    } else {
      st->print_cr(" exception pending %s ",
                   pending_exception->klass()->external_name());
    }
  } else if (exception_name != nullptr) {
    st->print_cr("Verification for %s failed", klassName);
  }
  st->print_cr("End class verification for: %s", klassName);
}

bool Verifier::verify(InstanceKlass* klass, bool should_verify_class, TRAPS) {
  HandleMark hm(THREAD);
  ResourceMark rm(THREAD);

  // Eagerly allocate the identity hash code for a klass. This is a fallout
  // from 6320749 and 8059924: hash code generator is not supposed to be called
  // during the safepoint, but it allows to sneak the hashcode in during
  // verification. Without this eager hashcode generation, we may end up
  // installing the hashcode during some other operation, which may be at
  // safepoint -- blowing up the checks. It was previously done as the side
  // effect (sic!) for external_name(), but instead of doing that, we opt to
  // explicitly push the hashcode in here. This is signify the following block
  // is IMPORTANT:
  if (klass->java_mirror() != nullptr) {
    klass->java_mirror()->identity_hash();
  }

  if (!is_eligible_for_verification(klass, should_verify_class)) {
    return true;
  }

  // Timer includes any side effects of class verification (resolution,
  // etc), but not recursive calls to Verifier::verify().
  JavaThread* jt = THREAD;
  PerfClassTraceTime timer(ClassLoader::perf_class_verify_time(),
                           ClassLoader::perf_class_verify_selftime(),
                           ClassLoader::perf_classes_verified(),
                           jt->get_thread_stat()->perf_recursion_counts_addr(),
                           jt->get_thread_stat()->perf_timers_addr(),
                           PerfClassTraceTime::CLASS_VERIFY);

  // If the class should be verified, first see if we can use the split
  // verifier.  If not, or if verification fails and can failover, then
  // call the inference verifier.
  Symbol* exception_name = nullptr;
  const size_t message_buffer_len = klass->name()->utf8_length() + 1024;
  char* message_buffer = nullptr;
  char* exception_message = nullptr;

  log_info(class, init)("Start class verification for: %s", klass->external_name());
  if (klass->major_version() >= STACKMAP_ATTRIBUTE_MAJOR_VERSION) {
    ClassVerifier split_verifier(jt, klass);
    // We don't use CHECK here, or on inference_verify below, so that we can log any exception.
    split_verifier.verify_class(THREAD);
    exception_name = split_verifier.result();

    // If dumping static archive then don't fall back to the old verifier on
    // verification failure. If a class fails verification with the split verifier,
    // it might fail the CDS runtime verifier constraint check. In that case, we
    // don't want to share the class. We only archive classes that pass the split
    // verifier.
    bool can_failover = !CDSConfig::is_dumping_static_archive() &&
      klass->major_version() < NOFAILOVER_MAJOR_VERSION;

    if (can_failover && !HAS_PENDING_EXCEPTION &&  // Split verifier doesn't set PENDING_EXCEPTION for failure
        (exception_name == vmSymbols::java_lang_VerifyError() ||
         exception_name == vmSymbols::java_lang_ClassFormatError())) {
      log_info(verification)("Fail over class verification to old verifier for: %s", klass->external_name());
      log_info(class, init)("Fail over class verification to old verifier for: %s", klass->external_name());
      // Exclude any classes that fail over during dynamic dumping
      if (CDSConfig::is_dumping_dynamic_archive()) {
        SystemDictionaryShared::warn_excluded(klass, "Failed over class verification while dynamic dumping");
        SystemDictionaryShared::set_excluded(klass);
      }
      message_buffer = NEW_RESOURCE_ARRAY(char, message_buffer_len);
      exception_message = message_buffer;
      exception_name = inference_verify(
        klass, message_buffer, message_buffer_len, THREAD);
    }
    if (exception_name != nullptr) {
      exception_message = split_verifier.exception_message();
    }
  } else {
    message_buffer = NEW_RESOURCE_ARRAY(char, message_buffer_len);
    exception_message = message_buffer;
    exception_name = inference_verify(
        klass, message_buffer, message_buffer_len, THREAD);
  }

  LogTarget(Info, class, init) lt1;
  if (lt1.is_enabled()) {
    LogStream ls(lt1);
    log_end_verification(&ls, klass->external_name(), exception_name, PENDING_EXCEPTION);
  }
  LogTarget(Info, verification) lt2;
  if (lt2.is_enabled()) {
    LogStream ls(lt2);
    log_end_verification(&ls, klass->external_name(), exception_name, PENDING_EXCEPTION);
  }

  if (HAS_PENDING_EXCEPTION) {
    return false; // use the existing exception
  } else if (exception_name == nullptr) {
    return true; // verification succeeded
  } else { // VerifyError or ClassFormatError to be created and thrown
    Klass* kls =
      SystemDictionary::resolve_or_fail(exception_name, true, CHECK_false);
    if (log_is_enabled(Debug, class, resolve)) {
      Verifier::trace_class_resolution(kls, klass);
    }

    while (kls != nullptr) {
      if (kls == klass) {
        // If the class being verified is the exception we're creating
        // or one of it's superclasses, we're in trouble and are going
        // to infinitely recurse when we try to initialize the exception.
        // So bail out here by throwing the preallocated VM error.
        THROW_OOP_(Universe::internal_error_instance(), false);
      }
      kls = kls->super();
    }
    if (message_buffer != nullptr) {
      message_buffer[message_buffer_len - 1] = '\0'; // just to be sure
    }
    assert(exception_message != nullptr, "");
    THROW_MSG_(exception_name, exception_message, false);
  }
}

<<<<<<< HEAD
bool Verifier::is_eligible_for_verification(InstanceKlass* klass, bool should_verify_class) {
  Symbol* name = klass->name();

  return (should_verify_class &&
    // return if the class is a bootstrapping class
    // or defineClass specified not to verify by default (flags override passed arg)
    // We need to skip the following four for bootstrapping
    name != vmSymbols::java_lang_Object() &&
    name != vmSymbols::java_lang_Class() &&
    name != vmSymbols::java_lang_String() &&
    name != vmSymbols::java_lang_Throwable() &&

    // Can not verify the bytecodes for shared classes because they have
    // already been rewritten to contain constant pool cache indices,
    // which the verifier can't understand.
    // Shared classes shouldn't have stackmaps either.
    // However, bytecodes for shared old classes can be verified because
    // they have not been rewritten.
    !(klass->is_shared() && klass->is_rewritten()));
}

=======
>>>>>>> 85fedbf6
Symbol* Verifier::inference_verify(
    InstanceKlass* klass, char* message, size_t message_len, TRAPS) {
  JavaThread* thread = THREAD;

  verify_byte_codes_fn_t verify_func = verify_byte_codes_fn();

  if (verify_func == nullptr) {
    jio_snprintf(message, message_len, "Could not link verifier");
    return vmSymbols::java_lang_VerifyError();
  }

  ResourceMark rm(thread);
  log_info(verification)("Verifying class %s with old format", klass->external_name());

  jclass cls = (jclass) JNIHandles::make_local(thread, klass->java_mirror());
  jint result;

  {
    HandleMark hm(thread);
    ThreadToNativeFromVM ttn(thread);
    // ThreadToNativeFromVM takes care of changing thread_state, so safepoint
    // code knows that we have left the VM
    JNIEnv *env = thread->jni_environment();
    result = (*verify_func)(env, cls, message, (int)message_len, klass->major_version());
  }

  JNIHandles::destroy_local(cls);

  // These numbers are chosen so that VerifyClassCodes interface doesn't need
  // to be changed (still return jboolean (unsigned char)), and result is
  // 1 when verification is passed.
  if (result == 0) {
    return vmSymbols::java_lang_VerifyError();
  } else if (result == 1) {
    return nullptr; // verified.
  } else if (result == 2) {
    THROW_MSG_(vmSymbols::java_lang_OutOfMemoryError(), message, nullptr);
  } else if (result == 3) {
    return vmSymbols::java_lang_ClassFormatError();
  } else {
    ShouldNotReachHere();
    return nullptr;
  }
}

TypeOrigin TypeOrigin::null() {
  return TypeOrigin();
}
TypeOrigin TypeOrigin::local(int index, StackMapFrame* frame) {
  assert(frame != nullptr, "Must have a frame");
  return TypeOrigin(CF_LOCALS, index, StackMapFrame::copy(frame),
     frame->local_at(index));
}
TypeOrigin TypeOrigin::stack(int index, StackMapFrame* frame) {
  assert(frame != nullptr, "Must have a frame");
  return TypeOrigin(CF_STACK, index, StackMapFrame::copy(frame),
      frame->stack_at(index));
}
TypeOrigin TypeOrigin::sm_local(int index, StackMapFrame* frame) {
  assert(frame != nullptr, "Must have a frame");
  return TypeOrigin(SM_LOCALS, index, StackMapFrame::copy(frame),
      frame->local_at(index));
}
TypeOrigin TypeOrigin::sm_stack(int index, StackMapFrame* frame) {
  assert(frame != nullptr, "Must have a frame");
  return TypeOrigin(SM_STACK, index, StackMapFrame::copy(frame),
      frame->stack_at(index));
}
TypeOrigin TypeOrigin::bad_index(int index) {
  return TypeOrigin(BAD_INDEX, index, nullptr, VerificationType::bogus_type());
}
TypeOrigin TypeOrigin::cp(int index, VerificationType vt) {
  return TypeOrigin(CONST_POOL, index, nullptr, vt);
}
TypeOrigin TypeOrigin::signature(VerificationType vt) {
  return TypeOrigin(SIG, 0, nullptr, vt);
}
TypeOrigin TypeOrigin::implicit(VerificationType t) {
  return TypeOrigin(IMPLICIT, 0, nullptr, t);
}
TypeOrigin TypeOrigin::frame(StackMapFrame* frame) {
  return TypeOrigin(FRAME_ONLY, 0, StackMapFrame::copy(frame),
                    VerificationType::bogus_type());
}

void TypeOrigin::reset_frame() {
  if (_frame != nullptr) {
    _frame->restore();
  }
}

void TypeOrigin::details(outputStream* ss) const {
  _type.print_on(ss);
  switch (_origin) {
    case CF_LOCALS:
      ss->print(" (current frame, locals[%d])", _index);
      break;
    case CF_STACK:
      ss->print(" (current frame, stack[%d])", _index);
      break;
    case SM_LOCALS:
      ss->print(" (stack map, locals[%d])", _index);
      break;
    case SM_STACK:
      ss->print(" (stack map, stack[%d])", _index);
      break;
    case CONST_POOL:
      ss->print(" (constant pool %d)", _index);
      break;
    case SIG:
      ss->print(" (from method signature)");
      break;
    case IMPLICIT:
    case FRAME_ONLY:
    case NONE:
    default:
      ;
  }
}

#ifdef ASSERT
void TypeOrigin::print_on(outputStream* str) const {
  str->print("{%d,%d,%p:", _origin, _index, _frame);
  if (_frame != nullptr) {
    _frame->print_on(str);
  } else {
    str->print("null");
  }
  str->print(",");
  _type.print_on(str);
  str->print("}");
}
#endif

void ErrorContext::details(outputStream* ss, const Method* method) const {
  if (is_valid()) {
    ss->cr();
    ss->print_cr("Exception Details:");
    location_details(ss, method);
    reason_details(ss);
    frame_details(ss);
    bytecode_details(ss, method);
    handler_details(ss, method);
    stackmap_details(ss, method);
  }
}

void ErrorContext::reason_details(outputStream* ss) const {
  streamIndentor si(ss);
  ss->indent().print_cr("Reason:");
  streamIndentor si2(ss);
  ss->indent().print("%s", "");
  switch (_fault) {
    case INVALID_BYTECODE:
      ss->print("Error exists in the bytecode");
      break;
    case WRONG_TYPE:
      if (_expected.is_valid()) {
        ss->print("Type ");
        _type.details(ss);
        ss->print(" is not assignable to ");
        _expected.details(ss);
      } else {
        ss->print("Invalid type: ");
        _type.details(ss);
      }
      break;
    case FLAGS_MISMATCH:
      if (_expected.is_valid()) {
        ss->print("Current frame's flags are not assignable "
                  "to stack map frame's.");
      } else {
        ss->print("Current frame's flags are invalid in this context.");
      }
      break;
    case BAD_CP_INDEX:
      ss->print("Constant pool index %d is invalid", _type.index());
      break;
    case BAD_LOCAL_INDEX:
      ss->print("Local index %d is invalid", _type.index());
      break;
    case LOCALS_SIZE_MISMATCH:
      ss->print("Current frame's local size doesn't match stackmap.");
      break;
    case STACK_SIZE_MISMATCH:
      ss->print("Current frame's stack size doesn't match stackmap.");
      break;
    case STACK_OVERFLOW:
      ss->print("Exceeded max stack size.");
      break;
    case STACK_UNDERFLOW:
      ss->print("Attempt to pop empty stack.");
      break;
    case MISSING_STACKMAP:
      ss->print("Expected stackmap frame at this location.");
      break;
    case BAD_STACKMAP:
      ss->print("Invalid stackmap specification.");
      break;
    case WRONG_INLINE_TYPE:
      ss->print("Type ");
      _type.details(ss);
      ss->print(" and type ");
      _expected.details(ss);
      ss->print(" must be identical inline types.");
      break;
    case UNKNOWN:
    default:
      ShouldNotReachHere();
      ss->print_cr("Unknown");
  }
  ss->cr();
}

void ErrorContext::location_details(outputStream* ss, const Method* method) const {
  if (_bci != -1 && method != nullptr) {
    streamIndentor si(ss);
    const char* bytecode_name = "<invalid>";
    if (method->validate_bci(_bci) != -1) {
      Bytecodes::Code code = Bytecodes::code_or_bp_at(method->bcp_from(_bci));
      if (Bytecodes::is_defined(code)) {
          bytecode_name = Bytecodes::name(code);
      } else {
          bytecode_name = "<illegal>";
      }
    }
    InstanceKlass* ik = method->method_holder();
    ss->indent().print_cr("Location:");
    streamIndentor si2(ss);
    ss->indent().print_cr("%s.%s%s @%d: %s",
        ik->name()->as_C_string(), method->name()->as_C_string(),
        method->signature()->as_C_string(), _bci, bytecode_name);
  }
}

void ErrorContext::frame_details(outputStream* ss) const {
  streamIndentor si(ss);
  if (_type.is_valid() && _type.frame() != nullptr) {
    ss->indent().print_cr("Current Frame:");
    streamIndentor si2(ss);
    _type.frame()->print_on(ss);
  }
  if (_expected.is_valid() && _expected.frame() != nullptr) {
    ss->indent().print_cr("Stackmap Frame:");
    streamIndentor si2(ss);
    _expected.frame()->print_on(ss);
  }
}

void ErrorContext::bytecode_details(outputStream* ss, const Method* method) const {
  if (method != nullptr) {
    streamIndentor si(ss);
    ss->indent().print_cr("Bytecode:");
    streamIndentor si2(ss);
    ss->print_data(method->code_base(), method->code_size(), false);
  }
}

void ErrorContext::handler_details(outputStream* ss, const Method* method) const {
  if (method != nullptr) {
    streamIndentor si(ss);
    ExceptionTable table(method);
    if (table.length() > 0) {
      ss->indent().print_cr("Exception Handler Table:");
      streamIndentor si2(ss);
      for (int i = 0; i < table.length(); ++i) {
        ss->indent().print_cr("bci [%d, %d] => handler: %d", table.start_pc(i),
            table.end_pc(i), table.handler_pc(i));
      }
    }
  }
}

void ErrorContext::stackmap_details(outputStream* ss, const Method* method) const {
  if (method != nullptr && method->has_stackmap_table()) {
    streamIndentor si(ss);
    ss->indent().print_cr("Stackmap Table:");
    Array<u1>* data = method->stackmap_data();
    stack_map_table* sm_table =
        stack_map_table::at((address)data->adr_at(0));
    stack_map_frame* sm_frame = sm_table->entries();
    streamIndentor si2(ss);
    int current_offset = -1;
    address end_of_sm_table = (address)sm_table + method->stackmap_data()->length();
    for (u2 i = 0; i < sm_table->number_of_entries(); ++i) {
      ss->indent();
      if (!sm_frame->verify((address)sm_frame, end_of_sm_table)) {
        sm_frame->print_truncated(ss, current_offset);
        return;
      }
      sm_frame->print_on(ss, current_offset);
      ss->cr();
      current_offset += sm_frame->offset_delta();
      sm_frame = sm_frame->next();
    }
  }
}

// Methods in ClassVerifier

ClassVerifier::ClassVerifier(JavaThread* current, InstanceKlass* klass)
    : _thread(current), _previous_symbol(nullptr), _symbols(nullptr), _exception_type(nullptr),
      _message(nullptr), _klass(klass) {
  _this_type = VerificationType::reference_type(klass->name());
}

ClassVerifier::~ClassVerifier() {
  // Decrement the reference count for any symbols created.
  if (_symbols != nullptr) {
    for (int i = 0; i < _symbols->length(); i++) {
      Symbol* s = _symbols->at(i);
      s->decrement_refcount();
    }
  }
}

VerificationType ClassVerifier::object_type() const {
  return VerificationType::reference_type(vmSymbols::java_lang_Object());
}

TypeOrigin ClassVerifier::ref_ctx(const char* sig) {
  VerificationType vt = VerificationType::reference_type(
                         create_temporary_symbol(sig, (int)strlen(sig)));
  return TypeOrigin::implicit(vt);
}

static bool supports_strict_fields(InstanceKlass* klass) {
  int ver = klass->major_version();
  return ver > Verifier::VALUE_TYPES_MAJOR_VERSION ||
         (ver == Verifier::VALUE_TYPES_MAJOR_VERSION && klass->minor_version() == Verifier::JAVA_PREVIEW_MINOR_VERSION);
}

void ClassVerifier::verify_class(TRAPS) {
  log_info(verification)("Verifying class %s with new format", _klass->external_name());

  // Either verifying both local and remote classes or just remote classes.
  assert(BytecodeVerificationRemote, "Should not be here");

  Array<Method*>* methods = _klass->methods();
  int num_methods = methods->length();

  for (int index = 0; index < num_methods; index++) {
    // Check for recursive re-verification before each method.
    if (was_recursively_verified()) return;

    Method* m = methods->at(index);
    if (m->is_native() || m->is_abstract() || m->is_overpass()) {
      // If m is native or abstract, skip it.  It is checked in class file
      // parser that methods do not override a final method.  Overpass methods
      // are trusted since the VM generates them.
      continue;
    }
    verify_method(methodHandle(THREAD, m), CHECK_VERIFY(this));
  }

  if (was_recursively_verified()){
    log_info(verification)("Recursive verification detected for: %s", _klass->external_name());
    log_info(class, init)("Recursive verification detected for: %s",
                        _klass->external_name());
  }
}

// Translate the signature entries into verification types and save them in
// the growable array.  Also, save the count of arguments.
void ClassVerifier::translate_signature(Symbol* const method_sig,
                                        sig_as_verification_types* sig_verif_types) {
  SignatureStream sig_stream(method_sig);
  VerificationType sig_type[2];
  int sig_i = 0;
  GrowableArray<VerificationType>* verif_types = sig_verif_types->sig_verif_types();

  // Translate the signature arguments into verification types.
  while (!sig_stream.at_return_type()) {
    int n = change_sig_to_verificationType(&sig_stream, sig_type);
    assert(n <= 2, "Unexpected signature type");

    // Store verification type(s).  Longs and Doubles each have two verificationTypes.
    for (int x = 0; x < n; x++) {
      verif_types->push(sig_type[x]);
    }
    sig_i += n;
    sig_stream.next();
  }

  // Set final arg count, not including the return type.  The final arg count will
  // be compared with sig_verify_types' length to see if there is a return type.
  sig_verif_types->set_num_args(sig_i);

  // Store verification type(s) for the return type, if there is one.
  if (sig_stream.type() != T_VOID) {
    int n = change_sig_to_verificationType(&sig_stream, sig_type);
    assert(n <= 2, "Unexpected signature return type");
    for (int y = 0; y < n; y++) {
      verif_types->push(sig_type[y]);
    }
  }
}

void ClassVerifier::create_method_sig_entry(sig_as_verification_types* sig_verif_types,
                                            int sig_index) {
  // Translate the signature into verification types.
  ConstantPool* cp = _klass->constants();
  Symbol* const method_sig = cp->symbol_at(sig_index);
  translate_signature(method_sig, sig_verif_types);

  // Add the list of this signature's verification types to the table.
  bool is_unique = method_signatures_table()->put(sig_index, sig_verif_types);
  assert(is_unique, "Duplicate entries in method_signature_table");
}

void ClassVerifier::verify_method(const methodHandle& m, TRAPS) {
  HandleMark hm(THREAD);
  _method = m;   // initialize _method
  log_info(verification)("Verifying method %s", m->name_and_sig_as_C_string());

// For clang, the only good constant format string is a literal constant format string.
#define bad_type_msg "Bad type on operand stack in %s"

  u2 max_stack = m->verifier_max_stack();
  u2 max_locals = m->max_locals();
  constantPoolHandle cp(THREAD, m->constants());

  // Method signature was checked in ClassFileParser.
  assert(SignatureVerifier::is_valid_method_signature(m->signature()),
         "Invalid method signature");

  // Initial stack map frame: offset is 0, stack is initially empty.
  StackMapFrame current_frame(max_locals, max_stack, this);
  // Set initial locals
  VerificationType return_type = current_frame.set_locals_from_arg( m, current_type());

  u2 stackmap_index = 0; // index to the stackmap array

  u4 code_length = m->code_size();

  // Scan the bytecode and map each instruction's start offset to a number.
  char* code_data = generate_code_data(m, code_length, CHECK_VERIFY(this));

  int ex_min = code_length;
  int ex_max = -1;
  // Look through each item on the exception table. Each of the fields must refer
  // to a legal instruction.
  if (was_recursively_verified()) return;
  verify_exception_handler_table(
    code_length, code_data, ex_min, ex_max, CHECK_VERIFY(this));

  // Look through each entry on the local variable table and make sure
  // its range of code array offsets is valid. (4169817)
  if (m->has_localvariable_table()) {
    verify_local_variable_table(code_length, code_data, CHECK_VERIFY(this));
  }

  Array<u1>* stackmap_data = m->stackmap_data();
  StackMapStream stream(stackmap_data);
  StackMapReader reader(this, &stream, code_data, code_length, THREAD);
  StackMapTable stackmap_table(&reader, &current_frame, max_locals, max_stack,
                               code_data, code_length, CHECK_VERIFY(this));

  LogTarget(Debug, verification) lt;
  if (lt.is_enabled()) {
    ResourceMark rm(THREAD);
    LogStream ls(lt);
    stackmap_table.print_on(&ls);
  }

  RawBytecodeStream bcs(m);

  // Scan the byte code linearly from the start to the end
  bool no_control_flow = false; // Set to true when there is no direct control
                                // flow from current instruction to the next
                                // instruction in sequence

  Bytecodes::Code opcode;
  while (!bcs.is_last_bytecode()) {
    // Check for recursive re-verification before each bytecode.
    if (was_recursively_verified())  return;

    opcode = bcs.raw_next();
    int bci = bcs.bci();

    // Set current frame's offset to bci
    current_frame.set_offset(bci);
    current_frame.set_mark();

    // Make sure every offset in stackmap table point to the beginning to
    // an instruction. Match current_frame to stackmap_table entry with
    // the same offset if exists.
    stackmap_index = verify_stackmap_table(
      stackmap_index, bci, &current_frame, &stackmap_table,
      no_control_flow, CHECK_VERIFY(this));


    bool this_uninit = false;  // Set to true when invokespecial <init> initialized 'this'
    bool verified_exc_handlers = false;

    // Merge with the next instruction
    {
      int target;
      VerificationType type, type2;
      VerificationType atype;

      LogTarget(Debug, verification) lt;
      if (lt.is_enabled()) {
        ResourceMark rm(THREAD);
        LogStream ls(lt);
        current_frame.print_on(&ls);
        lt.print("offset = %d,  opcode = %s", bci,
                 opcode == Bytecodes::_illegal ? "illegal" : Bytecodes::name(opcode));
      }

      // Make sure wide instruction is in correct format
      if (bcs.is_wide()) {
        if (opcode != Bytecodes::_iinc   && opcode != Bytecodes::_iload  &&
            opcode != Bytecodes::_aload  && opcode != Bytecodes::_lload  &&
            opcode != Bytecodes::_istore && opcode != Bytecodes::_astore &&
            opcode != Bytecodes::_lstore && opcode != Bytecodes::_fload  &&
            opcode != Bytecodes::_dload  && opcode != Bytecodes::_fstore &&
            opcode != Bytecodes::_dstore) {
          /* Unreachable?  RawBytecodeStream's raw_next() returns 'illegal'
           * if we encounter a wide instruction that modifies an invalid
           * opcode (not one of the ones listed above) */
          verify_error(ErrorContext::bad_code(bci), "Bad wide instruction");
          return;
        }
      }

      // Look for possible jump target in exception handlers and see if it
      // matches current_frame.  Do this check here for astore*, dstore*,
      // fstore*, istore*, and lstore* opcodes because they can change the type
      // state by adding a local.  JVM Spec says that the incoming type state
      // should be used for this check.  So, do the check here before a possible
      // local is added to the type state.
      if (Bytecodes::is_store_into_local(opcode) && bci >= ex_min && bci < ex_max) {
        if (was_recursively_verified()) return;
        verify_exception_handler_targets(
          bci, this_uninit, &current_frame, &stackmap_table, CHECK_VERIFY(this));
        verified_exc_handlers = true;
      }

      if (was_recursively_verified()) return;

      switch (opcode) {
        case Bytecodes::_nop :
          no_control_flow = false; break;
        case Bytecodes::_aconst_null :
          current_frame.push_stack(
            VerificationType::null_type(), CHECK_VERIFY(this));
          no_control_flow = false; break;
        case Bytecodes::_iconst_m1 :
        case Bytecodes::_iconst_0 :
        case Bytecodes::_iconst_1 :
        case Bytecodes::_iconst_2 :
        case Bytecodes::_iconst_3 :
        case Bytecodes::_iconst_4 :
        case Bytecodes::_iconst_5 :
          current_frame.push_stack(
            VerificationType::integer_type(), CHECK_VERIFY(this));
          no_control_flow = false; break;
        case Bytecodes::_lconst_0 :
        case Bytecodes::_lconst_1 :
          current_frame.push_stack_2(
            VerificationType::long_type(),
            VerificationType::long2_type(), CHECK_VERIFY(this));
          no_control_flow = false; break;
        case Bytecodes::_fconst_0 :
        case Bytecodes::_fconst_1 :
        case Bytecodes::_fconst_2 :
          current_frame.push_stack(
            VerificationType::float_type(), CHECK_VERIFY(this));
          no_control_flow = false; break;
        case Bytecodes::_dconst_0 :
        case Bytecodes::_dconst_1 :
          current_frame.push_stack_2(
            VerificationType::double_type(),
            VerificationType::double2_type(), CHECK_VERIFY(this));
          no_control_flow = false; break;
        case Bytecodes::_sipush :
        case Bytecodes::_bipush :
          current_frame.push_stack(
            VerificationType::integer_type(), CHECK_VERIFY(this));
          no_control_flow = false; break;
        case Bytecodes::_ldc :
          verify_ldc(
            opcode, bcs.get_index_u1(), &current_frame,
            cp, bci, CHECK_VERIFY(this));
          no_control_flow = false; break;
        case Bytecodes::_ldc_w :
        case Bytecodes::_ldc2_w :
          verify_ldc(
            opcode, bcs.get_index_u2(), &current_frame,
            cp, bci, CHECK_VERIFY(this));
          no_control_flow = false; break;
        case Bytecodes::_iload :
          verify_iload(bcs.get_index(), &current_frame, CHECK_VERIFY(this));
          no_control_flow = false; break;
        case Bytecodes::_iload_0 :
        case Bytecodes::_iload_1 :
        case Bytecodes::_iload_2 :
        case Bytecodes::_iload_3 : {
          int index = opcode - Bytecodes::_iload_0;
          verify_iload(index, &current_frame, CHECK_VERIFY(this));
          no_control_flow = false; break;
          }
        case Bytecodes::_lload :
          verify_lload(bcs.get_index(), &current_frame, CHECK_VERIFY(this));
          no_control_flow = false; break;
        case Bytecodes::_lload_0 :
        case Bytecodes::_lload_1 :
        case Bytecodes::_lload_2 :
        case Bytecodes::_lload_3 : {
          int index = opcode - Bytecodes::_lload_0;
          verify_lload(index, &current_frame, CHECK_VERIFY(this));
          no_control_flow = false; break;
          }
        case Bytecodes::_fload :
          verify_fload(bcs.get_index(), &current_frame, CHECK_VERIFY(this));
          no_control_flow = false; break;
        case Bytecodes::_fload_0 :
        case Bytecodes::_fload_1 :
        case Bytecodes::_fload_2 :
        case Bytecodes::_fload_3 : {
          int index = opcode - Bytecodes::_fload_0;
          verify_fload(index, &current_frame, CHECK_VERIFY(this));
          no_control_flow = false; break;
          }
        case Bytecodes::_dload :
          verify_dload(bcs.get_index(), &current_frame, CHECK_VERIFY(this));
          no_control_flow = false; break;
        case Bytecodes::_dload_0 :
        case Bytecodes::_dload_1 :
        case Bytecodes::_dload_2 :
        case Bytecodes::_dload_3 : {
          int index = opcode - Bytecodes::_dload_0;
          verify_dload(index, &current_frame, CHECK_VERIFY(this));
          no_control_flow = false; break;
          }
        case Bytecodes::_aload :
          verify_aload(bcs.get_index(), &current_frame, CHECK_VERIFY(this));
          no_control_flow = false; break;
        case Bytecodes::_aload_0 :
        case Bytecodes::_aload_1 :
        case Bytecodes::_aload_2 :
        case Bytecodes::_aload_3 : {
          int index = opcode - Bytecodes::_aload_0;
          verify_aload(index, &current_frame, CHECK_VERIFY(this));
          no_control_flow = false; break;
          }
        case Bytecodes::_iaload :
          type = current_frame.pop_stack(
            VerificationType::integer_type(), CHECK_VERIFY(this));
          atype = current_frame.pop_stack(
            VerificationType::reference_check(), CHECK_VERIFY(this));
          if (!atype.is_int_array()) {
            verify_error(ErrorContext::bad_type(bci,
                current_frame.stack_top_ctx(), ref_ctx("[I")),
                bad_type_msg, "iaload");
            return;
          }
          current_frame.push_stack(
            VerificationType::integer_type(), CHECK_VERIFY(this));
          no_control_flow = false; break;
        case Bytecodes::_baload :
          type = current_frame.pop_stack(
            VerificationType::integer_type(), CHECK_VERIFY(this));
          atype = current_frame.pop_stack(
            VerificationType::reference_check(), CHECK_VERIFY(this));
          if (!atype.is_bool_array() && !atype.is_byte_array()) {
            verify_error(
                ErrorContext::bad_type(bci, current_frame.stack_top_ctx()),
                bad_type_msg, "baload");
            return;
          }
          current_frame.push_stack(
            VerificationType::integer_type(), CHECK_VERIFY(this));
          no_control_flow = false; break;
        case Bytecodes::_caload :
          type = current_frame.pop_stack(
            VerificationType::integer_type(), CHECK_VERIFY(this));
          atype = current_frame.pop_stack(
            VerificationType::reference_check(), CHECK_VERIFY(this));
          if (!atype.is_char_array()) {
            verify_error(ErrorContext::bad_type(bci,
                current_frame.stack_top_ctx(), ref_ctx("[C")),
                bad_type_msg, "caload");
            return;
          }
          current_frame.push_stack(
            VerificationType::integer_type(), CHECK_VERIFY(this));
          no_control_flow = false; break;
        case Bytecodes::_saload :
          type = current_frame.pop_stack(
            VerificationType::integer_type(), CHECK_VERIFY(this));
          atype = current_frame.pop_stack(
            VerificationType::reference_check(), CHECK_VERIFY(this));
          if (!atype.is_short_array()) {
            verify_error(ErrorContext::bad_type(bci,
                current_frame.stack_top_ctx(), ref_ctx("[S")),
                bad_type_msg, "saload");
            return;
          }
          current_frame.push_stack(
            VerificationType::integer_type(), CHECK_VERIFY(this));
          no_control_flow = false; break;
        case Bytecodes::_laload :
          type = current_frame.pop_stack(
            VerificationType::integer_type(), CHECK_VERIFY(this));
          atype = current_frame.pop_stack(
            VerificationType::reference_check(), CHECK_VERIFY(this));
          if (!atype.is_long_array()) {
            verify_error(ErrorContext::bad_type(bci,
                current_frame.stack_top_ctx(), ref_ctx("[J")),
                bad_type_msg, "laload");
            return;
          }
          current_frame.push_stack_2(
            VerificationType::long_type(),
            VerificationType::long2_type(), CHECK_VERIFY(this));
          no_control_flow = false; break;
        case Bytecodes::_faload :
          type = current_frame.pop_stack(
            VerificationType::integer_type(), CHECK_VERIFY(this));
          atype = current_frame.pop_stack(
            VerificationType::reference_check(), CHECK_VERIFY(this));
          if (!atype.is_float_array()) {
            verify_error(ErrorContext::bad_type(bci,
                current_frame.stack_top_ctx(), ref_ctx("[F")),
                bad_type_msg, "faload");
            return;
          }
          current_frame.push_stack(
            VerificationType::float_type(), CHECK_VERIFY(this));
          no_control_flow = false; break;
        case Bytecodes::_daload :
          type = current_frame.pop_stack(
            VerificationType::integer_type(), CHECK_VERIFY(this));
          atype = current_frame.pop_stack(
            VerificationType::reference_check(), CHECK_VERIFY(this));
          if (!atype.is_double_array()) {
            verify_error(ErrorContext::bad_type(bci,
                current_frame.stack_top_ctx(), ref_ctx("[D")),
                bad_type_msg, "daload");
            return;
          }
          current_frame.push_stack_2(
            VerificationType::double_type(),
            VerificationType::double2_type(), CHECK_VERIFY(this));
          no_control_flow = false; break;
        case Bytecodes::_aaload : {
          type = current_frame.pop_stack(
            VerificationType::integer_type(), CHECK_VERIFY(this));
          atype = current_frame.pop_stack(
            VerificationType::reference_check(), CHECK_VERIFY(this));
          if (!atype.is_reference_array()) {
            verify_error(ErrorContext::bad_type(bci,
                current_frame.stack_top_ctx(),
                TypeOrigin::implicit(VerificationType::reference_check())),
                bad_type_msg, "aaload");
            return;
          }
          if (atype.is_null()) {
            current_frame.push_stack(
              VerificationType::null_type(), CHECK_VERIFY(this));
          } else {
            VerificationType component = atype.get_component(this);
            current_frame.push_stack(component, CHECK_VERIFY(this));
          }
          no_control_flow = false; break;
        }
        case Bytecodes::_istore :
          verify_istore(bcs.get_index(), &current_frame, CHECK_VERIFY(this));
          no_control_flow = false; break;
        case Bytecodes::_istore_0 :
        case Bytecodes::_istore_1 :
        case Bytecodes::_istore_2 :
        case Bytecodes::_istore_3 : {
          int index = opcode - Bytecodes::_istore_0;
          verify_istore(index, &current_frame, CHECK_VERIFY(this));
          no_control_flow = false; break;
          }
        case Bytecodes::_lstore :
          verify_lstore(bcs.get_index(), &current_frame, CHECK_VERIFY(this));
          no_control_flow = false; break;
        case Bytecodes::_lstore_0 :
        case Bytecodes::_lstore_1 :
        case Bytecodes::_lstore_2 :
        case Bytecodes::_lstore_3 : {
          int index = opcode - Bytecodes::_lstore_0;
          verify_lstore(index, &current_frame, CHECK_VERIFY(this));
          no_control_flow = false; break;
          }
        case Bytecodes::_fstore :
          verify_fstore(bcs.get_index(), &current_frame, CHECK_VERIFY(this));
          no_control_flow = false; break;
        case Bytecodes::_fstore_0 :
        case Bytecodes::_fstore_1 :
        case Bytecodes::_fstore_2 :
        case Bytecodes::_fstore_3 : {
          int index = opcode - Bytecodes::_fstore_0;
          verify_fstore(index, &current_frame, CHECK_VERIFY(this));
          no_control_flow = false; break;
          }
        case Bytecodes::_dstore :
          verify_dstore(bcs.get_index(), &current_frame, CHECK_VERIFY(this));
          no_control_flow = false; break;
        case Bytecodes::_dstore_0 :
        case Bytecodes::_dstore_1 :
        case Bytecodes::_dstore_2 :
        case Bytecodes::_dstore_3 : {
          int index = opcode - Bytecodes::_dstore_0;
          verify_dstore(index, &current_frame, CHECK_VERIFY(this));
          no_control_flow = false; break;
          }
        case Bytecodes::_astore :
          verify_astore(bcs.get_index(), &current_frame, CHECK_VERIFY(this));
          no_control_flow = false; break;
        case Bytecodes::_astore_0 :
        case Bytecodes::_astore_1 :
        case Bytecodes::_astore_2 :
        case Bytecodes::_astore_3 : {
          int index = opcode - Bytecodes::_astore_0;
          verify_astore(index, &current_frame, CHECK_VERIFY(this));
          no_control_flow = false; break;
          }
        case Bytecodes::_iastore :
          type = current_frame.pop_stack(
            VerificationType::integer_type(), CHECK_VERIFY(this));
          type2 = current_frame.pop_stack(
            VerificationType::integer_type(), CHECK_VERIFY(this));
          atype = current_frame.pop_stack(
            VerificationType::reference_check(), CHECK_VERIFY(this));
          if (!atype.is_int_array()) {
            verify_error(ErrorContext::bad_type(bci,
                current_frame.stack_top_ctx(), ref_ctx("[I")),
                bad_type_msg, "iastore");
            return;
          }
          no_control_flow = false; break;
        case Bytecodes::_bastore :
          type = current_frame.pop_stack(
            VerificationType::integer_type(), CHECK_VERIFY(this));
          type2 = current_frame.pop_stack(
            VerificationType::integer_type(), CHECK_VERIFY(this));
          atype = current_frame.pop_stack(
            VerificationType::reference_check(), CHECK_VERIFY(this));
          if (!atype.is_bool_array() && !atype.is_byte_array()) {
            verify_error(
                ErrorContext::bad_type(bci, current_frame.stack_top_ctx()),
                bad_type_msg, "bastore");
            return;
          }
          no_control_flow = false; break;
        case Bytecodes::_castore :
          current_frame.pop_stack(
            VerificationType::integer_type(), CHECK_VERIFY(this));
          current_frame.pop_stack(
            VerificationType::integer_type(), CHECK_VERIFY(this));
          atype = current_frame.pop_stack(
            VerificationType::reference_check(), CHECK_VERIFY(this));
          if (!atype.is_char_array()) {
            verify_error(ErrorContext::bad_type(bci,
                current_frame.stack_top_ctx(), ref_ctx("[C")),
                bad_type_msg, "castore");
            return;
          }
          no_control_flow = false; break;
        case Bytecodes::_sastore :
          current_frame.pop_stack(
            VerificationType::integer_type(), CHECK_VERIFY(this));
          current_frame.pop_stack(
            VerificationType::integer_type(), CHECK_VERIFY(this));
          atype = current_frame.pop_stack(
            VerificationType::reference_check(), CHECK_VERIFY(this));
          if (!atype.is_short_array()) {
            verify_error(ErrorContext::bad_type(bci,
                current_frame.stack_top_ctx(), ref_ctx("[S")),
                bad_type_msg, "sastore");
            return;
          }
          no_control_flow = false; break;
        case Bytecodes::_lastore :
          current_frame.pop_stack_2(
            VerificationType::long2_type(),
            VerificationType::long_type(), CHECK_VERIFY(this));
          current_frame.pop_stack(
            VerificationType::integer_type(), CHECK_VERIFY(this));
          atype = current_frame.pop_stack(
            VerificationType::reference_check(), CHECK_VERIFY(this));
          if (!atype.is_long_array()) {
            verify_error(ErrorContext::bad_type(bci,
                current_frame.stack_top_ctx(), ref_ctx("[J")),
                bad_type_msg, "lastore");
            return;
          }
          no_control_flow = false; break;
        case Bytecodes::_fastore :
          current_frame.pop_stack(
            VerificationType::float_type(), CHECK_VERIFY(this));
          current_frame.pop_stack
            (VerificationType::integer_type(), CHECK_VERIFY(this));
          atype = current_frame.pop_stack(
            VerificationType::reference_check(), CHECK_VERIFY(this));
          if (!atype.is_float_array()) {
            verify_error(ErrorContext::bad_type(bci,
                current_frame.stack_top_ctx(), ref_ctx("[F")),
                bad_type_msg, "fastore");
            return;
          }
          no_control_flow = false; break;
        case Bytecodes::_dastore :
          current_frame.pop_stack_2(
            VerificationType::double2_type(),
            VerificationType::double_type(), CHECK_VERIFY(this));
          current_frame.pop_stack(
            VerificationType::integer_type(), CHECK_VERIFY(this));
          atype = current_frame.pop_stack(
            VerificationType::reference_check(), CHECK_VERIFY(this));
          if (!atype.is_double_array()) {
            verify_error(ErrorContext::bad_type(bci,
                current_frame.stack_top_ctx(), ref_ctx("[D")),
                bad_type_msg, "dastore");
            return;
          }
          no_control_flow = false; break;
        case Bytecodes::_aastore :
          type = current_frame.pop_stack(object_type(), CHECK_VERIFY(this));
          type2 = current_frame.pop_stack(
            VerificationType::integer_type(), CHECK_VERIFY(this));
          atype = current_frame.pop_stack(
            VerificationType::reference_check(), CHECK_VERIFY(this));
          // more type-checking is done at runtime
          if (!atype.is_reference_array()) {
            verify_error(ErrorContext::bad_type(bci,
                current_frame.stack_top_ctx(),
                TypeOrigin::implicit(VerificationType::reference_check())),
                bad_type_msg, "aastore");
            return;
          }
          // 4938384: relaxed constraint in JVMS 3rd edition.
          no_control_flow = false; break;
        case Bytecodes::_pop :
          current_frame.pop_stack(
            VerificationType::category1_check(), CHECK_VERIFY(this));
          no_control_flow = false; break;
        case Bytecodes::_pop2 :
          type = current_frame.pop_stack(CHECK_VERIFY(this));
          if (type.is_category1()) {
            current_frame.pop_stack(
              VerificationType::category1_check(), CHECK_VERIFY(this));
          } else if (type.is_category2_2nd()) {
            current_frame.pop_stack(
              VerificationType::category2_check(), CHECK_VERIFY(this));
          } else {
            /* Unreachable? Would need a category2_1st on TOS
             * which does not appear possible. */
            verify_error(
                ErrorContext::bad_type(bci, current_frame.stack_top_ctx()),
                bad_type_msg, "pop2");
            return;
          }
          no_control_flow = false; break;
        case Bytecodes::_dup :
          type = current_frame.pop_stack(
            VerificationType::category1_check(), CHECK_VERIFY(this));
          current_frame.push_stack(type, CHECK_VERIFY(this));
          current_frame.push_stack(type, CHECK_VERIFY(this));
          no_control_flow = false; break;
        case Bytecodes::_dup_x1 :
          type = current_frame.pop_stack(
            VerificationType::category1_check(), CHECK_VERIFY(this));
          type2 = current_frame.pop_stack(
            VerificationType::category1_check(), CHECK_VERIFY(this));
          current_frame.push_stack(type, CHECK_VERIFY(this));
          current_frame.push_stack(type2, CHECK_VERIFY(this));
          current_frame.push_stack(type, CHECK_VERIFY(this));
          no_control_flow = false; break;
        case Bytecodes::_dup_x2 :
        {
          VerificationType type3;
          type = current_frame.pop_stack(
            VerificationType::category1_check(), CHECK_VERIFY(this));
          type2 = current_frame.pop_stack(CHECK_VERIFY(this));
          if (type2.is_category1()) {
            type3 = current_frame.pop_stack(
              VerificationType::category1_check(), CHECK_VERIFY(this));
          } else if (type2.is_category2_2nd()) {
            type3 = current_frame.pop_stack(
              VerificationType::category2_check(), CHECK_VERIFY(this));
          } else {
            /* Unreachable? Would need a category2_1st at stack depth 2 with
             * a category1 on TOS which does not appear possible. */
            verify_error(ErrorContext::bad_type(
                bci, current_frame.stack_top_ctx()), bad_type_msg, "dup_x2");
            return;
          }
          current_frame.push_stack(type, CHECK_VERIFY(this));
          current_frame.push_stack(type3, CHECK_VERIFY(this));
          current_frame.push_stack(type2, CHECK_VERIFY(this));
          current_frame.push_stack(type, CHECK_VERIFY(this));
          no_control_flow = false; break;
        }
        case Bytecodes::_dup2 :
          type = current_frame.pop_stack(CHECK_VERIFY(this));
          if (type.is_category1()) {
            type2 = current_frame.pop_stack(
              VerificationType::category1_check(), CHECK_VERIFY(this));
          } else if (type.is_category2_2nd()) {
            type2 = current_frame.pop_stack(
              VerificationType::category2_check(), CHECK_VERIFY(this));
          } else {
            /* Unreachable?  Would need a category2_1st on TOS which does not
             * appear possible. */
            verify_error(
                ErrorContext::bad_type(bci, current_frame.stack_top_ctx()),
                bad_type_msg, "dup2");
            return;
          }
          current_frame.push_stack(type2, CHECK_VERIFY(this));
          current_frame.push_stack(type, CHECK_VERIFY(this));
          current_frame.push_stack(type2, CHECK_VERIFY(this));
          current_frame.push_stack(type, CHECK_VERIFY(this));
          no_control_flow = false; break;
        case Bytecodes::_dup2_x1 :
        {
          VerificationType type3;
          type = current_frame.pop_stack(CHECK_VERIFY(this));
          if (type.is_category1()) {
            type2 = current_frame.pop_stack(
              VerificationType::category1_check(), CHECK_VERIFY(this));
          } else if (type.is_category2_2nd()) {
            type2 = current_frame.pop_stack(
              VerificationType::category2_check(), CHECK_VERIFY(this));
          } else {
            /* Unreachable?  Would need a category2_1st on TOS which does
             * not appear possible. */
            verify_error(
                ErrorContext::bad_type(bci, current_frame.stack_top_ctx()),
                bad_type_msg, "dup2_x1");
            return;
          }
          type3 = current_frame.pop_stack(
            VerificationType::category1_check(), CHECK_VERIFY(this));
          current_frame.push_stack(type2, CHECK_VERIFY(this));
          current_frame.push_stack(type, CHECK_VERIFY(this));
          current_frame.push_stack(type3, CHECK_VERIFY(this));
          current_frame.push_stack(type2, CHECK_VERIFY(this));
          current_frame.push_stack(type, CHECK_VERIFY(this));
          no_control_flow = false; break;
        }
        case Bytecodes::_dup2_x2 :
        {
          VerificationType type3, type4;
          type = current_frame.pop_stack(CHECK_VERIFY(this));
          if (type.is_category1()) {
            type2 = current_frame.pop_stack(
              VerificationType::category1_check(), CHECK_VERIFY(this));
          } else if (type.is_category2_2nd()) {
            type2 = current_frame.pop_stack(
              VerificationType::category2_check(), CHECK_VERIFY(this));
          } else {
            /* Unreachable?  Would need a category2_1st on TOS which does
             * not appear possible. */
            verify_error(
                ErrorContext::bad_type(bci, current_frame.stack_top_ctx()),
                bad_type_msg, "dup2_x2");
            return;
          }
          type3 = current_frame.pop_stack(CHECK_VERIFY(this));
          if (type3.is_category1()) {
            type4 = current_frame.pop_stack(
              VerificationType::category1_check(), CHECK_VERIFY(this));
          } else if (type3.is_category2_2nd()) {
            type4 = current_frame.pop_stack(
              VerificationType::category2_check(), CHECK_VERIFY(this));
          } else {
            /* Unreachable?  Would need a category2_1st on TOS after popping
             * a long/double or two category 1's, which does not
             * appear possible. */
            verify_error(
                ErrorContext::bad_type(bci, current_frame.stack_top_ctx()),
                bad_type_msg, "dup2_x2");
            return;
          }
          current_frame.push_stack(type2, CHECK_VERIFY(this));
          current_frame.push_stack(type, CHECK_VERIFY(this));
          current_frame.push_stack(type4, CHECK_VERIFY(this));
          current_frame.push_stack(type3, CHECK_VERIFY(this));
          current_frame.push_stack(type2, CHECK_VERIFY(this));
          current_frame.push_stack(type, CHECK_VERIFY(this));
          no_control_flow = false; break;
        }
        case Bytecodes::_swap :
          type = current_frame.pop_stack(
            VerificationType::category1_check(), CHECK_VERIFY(this));
          type2 = current_frame.pop_stack(
            VerificationType::category1_check(), CHECK_VERIFY(this));
          current_frame.push_stack(type, CHECK_VERIFY(this));
          current_frame.push_stack(type2, CHECK_VERIFY(this));
          no_control_flow = false; break;
        case Bytecodes::_iadd :
        case Bytecodes::_isub :
        case Bytecodes::_imul :
        case Bytecodes::_idiv :
        case Bytecodes::_irem :
        case Bytecodes::_ishl :
        case Bytecodes::_ishr :
        case Bytecodes::_iushr :
        case Bytecodes::_ior :
        case Bytecodes::_ixor :
        case Bytecodes::_iand :
          current_frame.pop_stack(
            VerificationType::integer_type(), CHECK_VERIFY(this));
          // fall through
        case Bytecodes::_ineg :
          current_frame.pop_stack(
            VerificationType::integer_type(), CHECK_VERIFY(this));
          current_frame.push_stack(
            VerificationType::integer_type(), CHECK_VERIFY(this));
          no_control_flow = false; break;
        case Bytecodes::_ladd :
        case Bytecodes::_lsub :
        case Bytecodes::_lmul :
        case Bytecodes::_ldiv :
        case Bytecodes::_lrem :
        case Bytecodes::_land :
        case Bytecodes::_lor :
        case Bytecodes::_lxor :
          current_frame.pop_stack_2(
            VerificationType::long2_type(),
            VerificationType::long_type(), CHECK_VERIFY(this));
          // fall through
        case Bytecodes::_lneg :
          current_frame.pop_stack_2(
            VerificationType::long2_type(),
            VerificationType::long_type(), CHECK_VERIFY(this));
          current_frame.push_stack_2(
            VerificationType::long_type(),
            VerificationType::long2_type(), CHECK_VERIFY(this));
          no_control_flow = false; break;
        case Bytecodes::_lshl :
        case Bytecodes::_lshr :
        case Bytecodes::_lushr :
          current_frame.pop_stack(
            VerificationType::integer_type(), CHECK_VERIFY(this));
          current_frame.pop_stack_2(
            VerificationType::long2_type(),
            VerificationType::long_type(), CHECK_VERIFY(this));
          current_frame.push_stack_2(
            VerificationType::long_type(),
            VerificationType::long2_type(), CHECK_VERIFY(this));
          no_control_flow = false; break;
        case Bytecodes::_fadd :
        case Bytecodes::_fsub :
        case Bytecodes::_fmul :
        case Bytecodes::_fdiv :
        case Bytecodes::_frem :
          current_frame.pop_stack(
            VerificationType::float_type(), CHECK_VERIFY(this));
          // fall through
        case Bytecodes::_fneg :
          current_frame.pop_stack(
            VerificationType::float_type(), CHECK_VERIFY(this));
          current_frame.push_stack(
            VerificationType::float_type(), CHECK_VERIFY(this));
          no_control_flow = false; break;
        case Bytecodes::_dadd :
        case Bytecodes::_dsub :
        case Bytecodes::_dmul :
        case Bytecodes::_ddiv :
        case Bytecodes::_drem :
          current_frame.pop_stack_2(
            VerificationType::double2_type(),
            VerificationType::double_type(), CHECK_VERIFY(this));
          // fall through
        case Bytecodes::_dneg :
          current_frame.pop_stack_2(
            VerificationType::double2_type(),
            VerificationType::double_type(), CHECK_VERIFY(this));
          current_frame.push_stack_2(
            VerificationType::double_type(),
            VerificationType::double2_type(), CHECK_VERIFY(this));
          no_control_flow = false; break;
        case Bytecodes::_iinc :
          verify_iinc(bcs.get_index(), &current_frame, CHECK_VERIFY(this));
          no_control_flow = false; break;
        case Bytecodes::_i2l :
          type = current_frame.pop_stack(
            VerificationType::integer_type(), CHECK_VERIFY(this));
          current_frame.push_stack_2(
            VerificationType::long_type(),
            VerificationType::long2_type(), CHECK_VERIFY(this));
          no_control_flow = false; break;
       case Bytecodes::_l2i :
          current_frame.pop_stack_2(
            VerificationType::long2_type(),
            VerificationType::long_type(), CHECK_VERIFY(this));
          current_frame.push_stack(
            VerificationType::integer_type(), CHECK_VERIFY(this));
          no_control_flow = false; break;
        case Bytecodes::_i2f :
          current_frame.pop_stack(
            VerificationType::integer_type(), CHECK_VERIFY(this));
          current_frame.push_stack(
            VerificationType::float_type(), CHECK_VERIFY(this));
          no_control_flow = false; break;
        case Bytecodes::_i2d :
          current_frame.pop_stack(
            VerificationType::integer_type(), CHECK_VERIFY(this));
          current_frame.push_stack_2(
            VerificationType::double_type(),
            VerificationType::double2_type(), CHECK_VERIFY(this));
          no_control_flow = false; break;
        case Bytecodes::_l2f :
          current_frame.pop_stack_2(
            VerificationType::long2_type(),
            VerificationType::long_type(), CHECK_VERIFY(this));
          current_frame.push_stack(
            VerificationType::float_type(), CHECK_VERIFY(this));
          no_control_flow = false; break;
        case Bytecodes::_l2d :
          current_frame.pop_stack_2(
            VerificationType::long2_type(),
            VerificationType::long_type(), CHECK_VERIFY(this));
          current_frame.push_stack_2(
            VerificationType::double_type(),
            VerificationType::double2_type(), CHECK_VERIFY(this));
          no_control_flow = false; break;
        case Bytecodes::_f2i :
          current_frame.pop_stack(
            VerificationType::float_type(), CHECK_VERIFY(this));
          current_frame.push_stack(
            VerificationType::integer_type(), CHECK_VERIFY(this));
          no_control_flow = false; break;
        case Bytecodes::_f2l :
          current_frame.pop_stack(
            VerificationType::float_type(), CHECK_VERIFY(this));
          current_frame.push_stack_2(
            VerificationType::long_type(),
            VerificationType::long2_type(), CHECK_VERIFY(this));
          no_control_flow = false; break;
        case Bytecodes::_f2d :
          current_frame.pop_stack(
            VerificationType::float_type(), CHECK_VERIFY(this));
          current_frame.push_stack_2(
            VerificationType::double_type(),
            VerificationType::double2_type(), CHECK_VERIFY(this));
          no_control_flow = false; break;
        case Bytecodes::_d2i :
          current_frame.pop_stack_2(
            VerificationType::double2_type(),
            VerificationType::double_type(), CHECK_VERIFY(this));
          current_frame.push_stack(
            VerificationType::integer_type(), CHECK_VERIFY(this));
          no_control_flow = false; break;
        case Bytecodes::_d2l :
          current_frame.pop_stack_2(
            VerificationType::double2_type(),
            VerificationType::double_type(), CHECK_VERIFY(this));
          current_frame.push_stack_2(
            VerificationType::long_type(),
            VerificationType::long2_type(), CHECK_VERIFY(this));
          no_control_flow = false; break;
        case Bytecodes::_d2f :
          current_frame.pop_stack_2(
            VerificationType::double2_type(),
            VerificationType::double_type(), CHECK_VERIFY(this));
          current_frame.push_stack(
            VerificationType::float_type(), CHECK_VERIFY(this));
          no_control_flow = false; break;
        case Bytecodes::_i2b :
        case Bytecodes::_i2c :
        case Bytecodes::_i2s :
          current_frame.pop_stack(
            VerificationType::integer_type(), CHECK_VERIFY(this));
          current_frame.push_stack(
            VerificationType::integer_type(), CHECK_VERIFY(this));
          no_control_flow = false; break;
        case Bytecodes::_lcmp :
          current_frame.pop_stack_2(
            VerificationType::long2_type(),
            VerificationType::long_type(), CHECK_VERIFY(this));
          current_frame.pop_stack_2(
            VerificationType::long2_type(),
            VerificationType::long_type(), CHECK_VERIFY(this));
          current_frame.push_stack(
            VerificationType::integer_type(), CHECK_VERIFY(this));
          no_control_flow = false; break;
        case Bytecodes::_fcmpl :
        case Bytecodes::_fcmpg :
          current_frame.pop_stack(
            VerificationType::float_type(), CHECK_VERIFY(this));
          current_frame.pop_stack(
            VerificationType::float_type(), CHECK_VERIFY(this));
          current_frame.push_stack(
            VerificationType::integer_type(), CHECK_VERIFY(this));
          no_control_flow = false; break;
        case Bytecodes::_dcmpl :
        case Bytecodes::_dcmpg :
          current_frame.pop_stack_2(
            VerificationType::double2_type(),
            VerificationType::double_type(), CHECK_VERIFY(this));
          current_frame.pop_stack_2(
            VerificationType::double2_type(),
            VerificationType::double_type(), CHECK_VERIFY(this));
          current_frame.push_stack(
            VerificationType::integer_type(), CHECK_VERIFY(this));
          no_control_flow = false; break;
        case Bytecodes::_if_icmpeq:
        case Bytecodes::_if_icmpne:
        case Bytecodes::_if_icmplt:
        case Bytecodes::_if_icmpge:
        case Bytecodes::_if_icmpgt:
        case Bytecodes::_if_icmple:
          current_frame.pop_stack(
            VerificationType::integer_type(), CHECK_VERIFY(this));
          // fall through
        case Bytecodes::_ifeq:
        case Bytecodes::_ifne:
        case Bytecodes::_iflt:
        case Bytecodes::_ifge:
        case Bytecodes::_ifgt:
        case Bytecodes::_ifle:
          current_frame.pop_stack(
            VerificationType::integer_type(), CHECK_VERIFY(this));
          target = bcs.dest();
          stackmap_table.check_jump_target(
            &current_frame, target, CHECK_VERIFY(this));
          no_control_flow = false; break;
        case Bytecodes::_if_acmpeq :
        case Bytecodes::_if_acmpne :
          current_frame.pop_stack(
            VerificationType::reference_check(), CHECK_VERIFY(this));
          // fall through
        case Bytecodes::_ifnull :
        case Bytecodes::_ifnonnull :
          current_frame.pop_stack(
            VerificationType::reference_check(), CHECK_VERIFY(this));
          target = bcs.dest();
          stackmap_table.check_jump_target
            (&current_frame, target, CHECK_VERIFY(this));
          no_control_flow = false; break;
        case Bytecodes::_goto :
          target = bcs.dest();
          stackmap_table.check_jump_target(
            &current_frame, target, CHECK_VERIFY(this));
          no_control_flow = true; break;
        case Bytecodes::_goto_w :
          target = bcs.dest_w();
          stackmap_table.check_jump_target(
            &current_frame, target, CHECK_VERIFY(this));
          no_control_flow = true; break;
        case Bytecodes::_tableswitch :
        case Bytecodes::_lookupswitch :
          verify_switch(
            &bcs, code_length, code_data, &current_frame,
            &stackmap_table, CHECK_VERIFY(this));
          no_control_flow = true; break;
        case Bytecodes::_ireturn :
          type = current_frame.pop_stack(
            VerificationType::integer_type(), CHECK_VERIFY(this));
          verify_return_value(return_type, type, bci,
                              &current_frame, CHECK_VERIFY(this));
          no_control_flow = true; break;
        case Bytecodes::_lreturn :
          type2 = current_frame.pop_stack(
            VerificationType::long2_type(), CHECK_VERIFY(this));
          type = current_frame.pop_stack(
            VerificationType::long_type(), CHECK_VERIFY(this));
          verify_return_value(return_type, type, bci,
                              &current_frame, CHECK_VERIFY(this));
          no_control_flow = true; break;
        case Bytecodes::_freturn :
          type = current_frame.pop_stack(
            VerificationType::float_type(), CHECK_VERIFY(this));
          verify_return_value(return_type, type, bci,
                              &current_frame, CHECK_VERIFY(this));
          no_control_flow = true; break;
        case Bytecodes::_dreturn :
          type2 = current_frame.pop_stack(
            VerificationType::double2_type(),  CHECK_VERIFY(this));
          type = current_frame.pop_stack(
            VerificationType::double_type(), CHECK_VERIFY(this));
          verify_return_value(return_type, type, bci,
                              &current_frame, CHECK_VERIFY(this));
          no_control_flow = true; break;
        case Bytecodes::_areturn :
          type = current_frame.pop_stack(
            VerificationType::reference_check(), CHECK_VERIFY(this));
          verify_return_value(return_type, type, bci,
                              &current_frame, CHECK_VERIFY(this));
          no_control_flow = true; break;
        case Bytecodes::_return :
          if (return_type != VerificationType::bogus_type()) {
            verify_error(ErrorContext::bad_code(bci),
                         "Method expects a return value");
            return;
          }
          // Make sure "this" has been initialized if current method is an
          // <init>.
          if (_method->is_object_constructor() &&
              current_frame.flag_this_uninit()) {
            verify_error(ErrorContext::bad_code(bci),
                         "Constructor must call super() or this() "
                         "before return");
            return;
          }
          no_control_flow = true; break;
        case Bytecodes::_getstatic :
        case Bytecodes::_putstatic :
          // pass TRUE, operand can be an array type for getstatic/putstatic.
          verify_field_instructions(
            &bcs, &current_frame, cp, true, CHECK_VERIFY(this));
          no_control_flow = false; break;
        case Bytecodes::_getfield :
        case Bytecodes::_putfield :
          // pass FALSE, operand can't be an array type for getfield/putfield.
          verify_field_instructions(
            &bcs, &current_frame, cp, false, CHECK_VERIFY(this));
          no_control_flow = false; break;
        case Bytecodes::_invokevirtual :
        case Bytecodes::_invokespecial :
        case Bytecodes::_invokestatic :
        case Bytecodes::_invokeinterface :
        case Bytecodes::_invokedynamic :
          verify_invoke_instructions(
            &bcs, code_length, &current_frame, (bci >= ex_min && bci < ex_max),
            &this_uninit, cp, &stackmap_table, CHECK_VERIFY(this));
          no_control_flow = false; break;
        case Bytecodes::_new :
        {
          u2 index = bcs.get_index_u2();
          verify_cp_class_type(bci, index, cp, CHECK_VERIFY(this));
          VerificationType new_class_type =
            cp_index_to_type(index, cp, CHECK_VERIFY(this));
          if (!new_class_type.is_object()) {
            verify_error(ErrorContext::bad_type(bci,
                TypeOrigin::cp(index, new_class_type)),
                "Illegal new instruction");
            return;
          }
          type = VerificationType::uninitialized_type(checked_cast<u2>(bci));
          current_frame.push_stack(type, CHECK_VERIFY(this));
          no_control_flow = false; break;
        }
        case Bytecodes::_newarray :
          type = get_newarray_type(bcs.get_index(), bci, CHECK_VERIFY(this));
          current_frame.pop_stack(
            VerificationType::integer_type(),  CHECK_VERIFY(this));
          current_frame.push_stack(type, CHECK_VERIFY(this));
          no_control_flow = false; break;
        case Bytecodes::_anewarray :
          verify_anewarray(
            bci, bcs.get_index_u2(), cp, &current_frame, CHECK_VERIFY(this));
          no_control_flow = false; break;
        case Bytecodes::_arraylength :
          type = current_frame.pop_stack(
            VerificationType::reference_check(), CHECK_VERIFY(this));
          if (!(type.is_null() || type.is_array())) {
            verify_error(ErrorContext::bad_type(
                bci, current_frame.stack_top_ctx()),
                bad_type_msg, "arraylength");
          }
          current_frame.push_stack(
            VerificationType::integer_type(), CHECK_VERIFY(this));
          no_control_flow = false; break;
        case Bytecodes::_checkcast :
        {
          u2 index = bcs.get_index_u2();
          verify_cp_class_type(bci, index, cp, CHECK_VERIFY(this));
          current_frame.pop_stack(object_type(), CHECK_VERIFY(this));
          VerificationType klass_type = cp_index_to_type(
            index, cp, CHECK_VERIFY(this));
          current_frame.push_stack(klass_type, CHECK_VERIFY(this));
          no_control_flow = false; break;
        }
        case Bytecodes::_instanceof : {
          u2 index = bcs.get_index_u2();
          verify_cp_class_type(bci, index, cp, CHECK_VERIFY(this));
          current_frame.pop_stack(object_type(), CHECK_VERIFY(this));
          current_frame.push_stack(
            VerificationType::integer_type(), CHECK_VERIFY(this));
          no_control_flow = false; break;
        }
        case Bytecodes::_monitorenter :
        case Bytecodes::_monitorexit : {
          VerificationType ref = current_frame.pop_stack(
            VerificationType::reference_check(), CHECK_VERIFY(this));
          no_control_flow = false; break;
        }
        case Bytecodes::_multianewarray :
        {
          u2 index = bcs.get_index_u2();
          u2 dim = *(bcs.bcp()+3);
          verify_cp_class_type(bci, index, cp, CHECK_VERIFY(this));
          VerificationType new_array_type =
            cp_index_to_type(index, cp, CHECK_VERIFY(this));
          if (!new_array_type.is_array()) {
            verify_error(ErrorContext::bad_type(bci,
                TypeOrigin::cp(index, new_array_type)),
                "Illegal constant pool index in multianewarray instruction");
            return;
          }
          if (dim < 1 || new_array_type.dimensions() < dim) {
            verify_error(ErrorContext::bad_code(bci),
                "Illegal dimension in multianewarray instruction: %d", dim);
            return;
          }
          for (int i = 0; i < dim; i++) {
            current_frame.pop_stack(
              VerificationType::integer_type(), CHECK_VERIFY(this));
          }
          current_frame.push_stack(new_array_type, CHECK_VERIFY(this));
          no_control_flow = false; break;
        }
        case Bytecodes::_athrow :
          type = VerificationType::reference_type(
            vmSymbols::java_lang_Throwable());
          current_frame.pop_stack(type, CHECK_VERIFY(this));
          no_control_flow = true; break;
        default:
          // We only need to check the valid bytecodes in class file.
          // And jsr and ret are not in the new class file format in JDK1.6.
          verify_error(ErrorContext::bad_code(bci),
              "Bad instruction: %02x", opcode);
          no_control_flow = false;
          return;
      }  // end switch
    }  // end Merge with the next instruction

    // Look for possible jump target in exception handlers and see if it matches
    // current_frame.  Don't do this check if it has already been done (for
    // ([a,d,f,i,l]store* opcodes).  This check cannot be done earlier because
    // opcodes, such as invokespecial, may set the this_uninit flag.
    assert(!(verified_exc_handlers && this_uninit),
      "Exception handler targets got verified before this_uninit got set");
    if (!verified_exc_handlers && bci >= ex_min && bci < ex_max) {
      if (was_recursively_verified()) return;
      verify_exception_handler_targets(
        bci, this_uninit, &current_frame, &stackmap_table, CHECK_VERIFY(this));
    }
  } // end while

  // Make sure that control flow does not fall through end of the method
  if (!no_control_flow) {
    verify_error(ErrorContext::bad_code(code_length),
        "Control flow falls through code end");
    return;
  }
}

#undef bad_type_message

char* ClassVerifier::generate_code_data(const methodHandle& m, u4 code_length, TRAPS) {
  char* code_data = NEW_RESOURCE_ARRAY(char, code_length);
  memset(code_data, 0, sizeof(char) * code_length);
  RawBytecodeStream bcs(m);

  while (!bcs.is_last_bytecode()) {
    if (bcs.raw_next() != Bytecodes::_illegal) {
      int bci = bcs.bci();
      if (bcs.raw_code() == Bytecodes::_new) {
        code_data[bci] = NEW_OFFSET;
      } else {
        code_data[bci] = BYTECODE_OFFSET;
      }
    } else {
      verify_error(ErrorContext::bad_code(bcs.bci()), "Bad instruction");
      return nullptr;
    }
  }

  return code_data;
}

// Since this method references the constant pool, call was_recursively_verified()
// before calling this method to make sure a prior class load did not cause the
// current class to get verified.
void ClassVerifier::verify_exception_handler_table(u4 code_length, char* code_data, int& min, int& max, TRAPS) {
  ExceptionTable exhandlers(_method());
  int exlength = exhandlers.length();
  constantPoolHandle cp (THREAD, _method->constants());

  for(int i = 0; i < exlength; i++) {
    u2 start_pc = exhandlers.start_pc(i);
    u2 end_pc = exhandlers.end_pc(i);
    u2 handler_pc = exhandlers.handler_pc(i);
    if (start_pc >= code_length || code_data[start_pc] == 0) {
      class_format_error("Illegal exception table start_pc %d", start_pc);
      return;
    }
    if (end_pc != code_length) {   // special case: end_pc == code_length
      if (end_pc > code_length || code_data[end_pc] == 0) {
        class_format_error("Illegal exception table end_pc %d", end_pc);
        return;
      }
    }
    if (handler_pc >= code_length || code_data[handler_pc] == 0) {
      class_format_error("Illegal exception table handler_pc %d", handler_pc);
      return;
    }
    u2 catch_type_index = exhandlers.catch_type_index(i);
    if (catch_type_index != 0) {
      VerificationType catch_type = cp_index_to_type(
        catch_type_index, cp, CHECK_VERIFY(this));
      VerificationType throwable =
        VerificationType::reference_type(vmSymbols::java_lang_Throwable());
      // If the catch type is Throwable pre-resolve it now as the assignable check won't
      // do that, and we need to avoid a runtime resolution in case we are trying to
      // catch OutOfMemoryError.
      if (cp->klass_name_at(catch_type_index) == vmSymbols::java_lang_Throwable()) {
        cp->klass_at(catch_type_index, CHECK);
      }
      bool is_subclass = throwable.is_assignable_from(
        catch_type, this, false, CHECK_VERIFY(this));
      if (!is_subclass) {
        // 4286534: should throw VerifyError according to recent spec change
        verify_error(ErrorContext::bad_type(handler_pc,
            TypeOrigin::cp(catch_type_index, catch_type),
            TypeOrigin::implicit(throwable)),
            "Catch type is not a subclass "
            "of Throwable in exception handler %d", handler_pc);
        return;
      }
    }
    if (start_pc < min) min = start_pc;
    if (end_pc > max) max = end_pc;
  }
}

void ClassVerifier::verify_local_variable_table(u4 code_length, char* code_data, TRAPS) {
  int localvariable_table_length = _method->localvariable_table_length();
  if (localvariable_table_length > 0) {
    LocalVariableTableElement* table = _method->localvariable_table_start();
    for (int i = 0; i < localvariable_table_length; i++) {
      u2 start_bci = table[i].start_bci;
      u2 length = table[i].length;

      if (start_bci >= code_length || code_data[start_bci] == 0) {
        class_format_error(
          "Illegal local variable table start_pc %d", start_bci);
        return;
      }
      u4 end_bci = (u4)(start_bci + length);
      if (end_bci != code_length) {
        if (end_bci >= code_length || code_data[end_bci] == 0) {
          class_format_error( "Illegal local variable table length %d", length);
          return;
        }
      }
    }
  }
}

u2 ClassVerifier::verify_stackmap_table(u2 stackmap_index, int bci,
                                        StackMapFrame* current_frame,
                                        StackMapTable* stackmap_table,
                                        bool no_control_flow, TRAPS) {
  if (stackmap_index < stackmap_table->get_frame_count()) {
    int this_offset = stackmap_table->get_offset(stackmap_index);
    if (no_control_flow && this_offset > bci) {
      verify_error(ErrorContext::missing_stackmap(bci),
                   "Expecting a stack map frame");
      return 0;
    }
    if (this_offset == bci) {
      ErrorContext ctx;
      // See if current stack map can be assigned to the frame in table.
      // current_frame is the stackmap frame got from the last instruction.
      // If matched, current_frame will be updated by this method.
      bool matches = stackmap_table->match_stackmap(
        current_frame, this_offset, stackmap_index,
        !no_control_flow, true, &ctx, CHECK_VERIFY_(this, 0));
      if (!matches) {
        // report type error
        verify_error(ctx, "Instruction type does not match stack map");
        return 0;
      }
      stackmap_index++;
    } else if (this_offset < bci) {
      // current_offset should have met this_offset.
      class_format_error("Bad stack map offset %d", this_offset);
      return 0;
    }
  } else if (no_control_flow) {
    verify_error(ErrorContext::bad_code(bci), "Expecting a stack map frame");
    return 0;
  }
  return stackmap_index;
}

// Since this method references the constant pool, call was_recursively_verified()
// before calling this method to make sure a prior class load did not cause the
// current class to get verified.
void ClassVerifier::verify_exception_handler_targets(int bci, bool this_uninit,
                                                     StackMapFrame* current_frame,
                                                     StackMapTable* stackmap_table, TRAPS) {
  constantPoolHandle cp (THREAD, _method->constants());
  ExceptionTable exhandlers(_method());
  int exlength = exhandlers.length();
  for(int i = 0; i < exlength; i++) {
    u2 start_pc = exhandlers.start_pc(i);
    u2 end_pc = exhandlers.end_pc(i);
    u2 handler_pc = exhandlers.handler_pc(i);
    int catch_type_index = exhandlers.catch_type_index(i);
    if(bci >= start_pc && bci < end_pc) {
      u1 flags = current_frame->flags();
      if (this_uninit) {  flags |= FLAG_THIS_UNINIT; }
      StackMapFrame* new_frame = current_frame->frame_in_exception_handler(flags);
      if (catch_type_index != 0) {
        if (was_recursively_verified()) return;
        // We know that this index refers to a subclass of Throwable
        VerificationType catch_type = cp_index_to_type(
          catch_type_index, cp, CHECK_VERIFY(this));
        new_frame->push_stack(catch_type, CHECK_VERIFY(this));
      } else {
        VerificationType throwable =
          VerificationType::reference_type(vmSymbols::java_lang_Throwable());
        new_frame->push_stack(throwable, CHECK_VERIFY(this));
      }
      ErrorContext ctx;
      bool matches = stackmap_table->match_stackmap(
        new_frame, handler_pc, true, false, &ctx, CHECK_VERIFY(this));
      if (!matches) {
        verify_error(ctx, "Stack map does not match the one at "
            "exception handler %d", handler_pc);
        return;
      }
    }
  }
}

void ClassVerifier::verify_cp_index(
    int bci, const constantPoolHandle& cp, u2 index, TRAPS) {
  int nconstants = cp->length();
  if ((index <= 0) || (index >= nconstants)) {
    verify_error(ErrorContext::bad_cp_index(bci, index),
        "Illegal constant pool index %d in class %s",
        index, cp->pool_holder()->external_name());
    return;
  }
}

void ClassVerifier::verify_cp_type(
    int bci, u2 index, const constantPoolHandle& cp, unsigned int types, TRAPS) {

  // In some situations, bytecode rewriting may occur while we're verifying.
  // In this case, a constant pool cache exists and some indices refer to that
  // instead.  Be sure we don't pick up such indices by accident.
  // We must check was_recursively_verified() before we get here.
  guarantee(cp->cache() == nullptr, "not rewritten yet");

  verify_cp_index(bci, cp, index, CHECK_VERIFY(this));
  unsigned int tag = cp->tag_at(index).value();

  if ((types & (1 << tag)) == 0) {
    verify_error(ErrorContext::bad_cp_index(bci, index),
      "Illegal type at constant pool entry %d in class %s",
      index, cp->pool_holder()->external_name());
    return;
  }
}

void ClassVerifier::verify_cp_class_type(
    int bci, u2 index, const constantPoolHandle& cp, TRAPS) {
  verify_cp_index(bci, cp, index, CHECK_VERIFY(this));
  constantTag tag = cp->tag_at(index);
  if (!tag.is_klass() && !tag.is_unresolved_klass()) {
    verify_error(ErrorContext::bad_cp_index(bci, index),
        "Illegal type at constant pool entry %d in class %s",
        index, cp->pool_holder()->external_name());
    return;
  }
}

void ClassVerifier::verify_error(ErrorContext ctx, const char* msg, ...) {
  stringStream ss;

  ctx.reset_frames();
  _exception_type = vmSymbols::java_lang_VerifyError();
  _error_context = ctx;
  va_list va;
  va_start(va, msg);
  ss.vprint(msg, va);
  va_end(va);
  _message = ss.as_string();
#ifdef ASSERT
  ResourceMark rm;
  const char* exception_name = _exception_type->as_C_string();
  Exceptions::debug_check_abort(exception_name, nullptr);
#endif // ndef ASSERT
}

void ClassVerifier::class_format_error(const char* msg, ...) {
  stringStream ss;
  _exception_type = vmSymbols::java_lang_ClassFormatError();
  va_list va;
  va_start(va, msg);
  ss.vprint(msg, va);
  va_end(va);
  if (!_method.is_null()) {
    ss.print(" in method '");
    _method->print_external_name(&ss);
    ss.print("'");
  }
  _message = ss.as_string();
}

Klass* ClassVerifier::load_class(Symbol* name, TRAPS) {
  HandleMark hm(THREAD);
  // Get current loader first.
  oop loader = current_class()->class_loader();

  assert(name_in_supers(name, current_class()), "name should be a super class");

  Klass* kls = SystemDictionary::resolve_or_fail(
    name, Handle(THREAD, loader), true, THREAD);

  if (kls != nullptr) {
    if (log_is_enabled(Debug, class, resolve)) {
      Verifier::trace_class_resolution(kls, current_class());
    }
  }
  return kls;
}

bool ClassVerifier::is_protected_access(InstanceKlass* this_class,
                                        Klass* target_class,
                                        Symbol* field_name,
                                        Symbol* field_sig,
                                        bool is_method) {
  NoSafepointVerifier nosafepoint;

  // If target class isn't a super class of this class, we don't worry about this case
  if (!this_class->is_subclass_of(target_class)) {
    return false;
  }
  // Check if the specified method or field is protected
  InstanceKlass* target_instance = InstanceKlass::cast(target_class);
  fieldDescriptor fd;
  if (is_method) {
    Method* m = target_instance->uncached_lookup_method(field_name, field_sig, Klass::OverpassLookupMode::find);
    if (m != nullptr && m->is_protected()) {
      if (!this_class->is_same_class_package(m->method_holder())) {
        return true;
      }
    }
  } else {
    Klass* member_klass = target_instance->find_field(field_name, field_sig, &fd);
    if (member_klass != nullptr && fd.is_protected()) {
      if (!this_class->is_same_class_package(member_klass)) {
        return true;
      }
    }
  }
  return false;
}

void ClassVerifier::verify_ldc(
    int opcode, u2 index, StackMapFrame* current_frame,
    const constantPoolHandle& cp, int bci, TRAPS) {
  verify_cp_index(bci, cp, index, CHECK_VERIFY(this));
  constantTag tag = cp->tag_at(index);
  unsigned int types = 0;
  if (opcode == Bytecodes::_ldc || opcode == Bytecodes::_ldc_w) {
    if (!tag.is_unresolved_klass()) {
      types = (1 << JVM_CONSTANT_Integer) | (1 << JVM_CONSTANT_Float)
            | (1 << JVM_CONSTANT_String) | (1 << JVM_CONSTANT_Class)
            | (1 << JVM_CONSTANT_MethodHandle) | (1 << JVM_CONSTANT_MethodType)
            | (1 << JVM_CONSTANT_Dynamic);
      // Note:  The class file parser already verified the legality of
      // MethodHandle and MethodType constants.
      verify_cp_type(bci, index, cp, types, CHECK_VERIFY(this));
    }
  } else {
    assert(opcode == Bytecodes::_ldc2_w, "must be ldc2_w");
    types = (1 << JVM_CONSTANT_Double) | (1 << JVM_CONSTANT_Long)
          | (1 << JVM_CONSTANT_Dynamic);
    verify_cp_type(bci, index, cp, types, CHECK_VERIFY(this));
  }
  if (tag.is_string()) {
    current_frame->push_stack(
      VerificationType::reference_type(
        vmSymbols::java_lang_String()), CHECK_VERIFY(this));
  } else if (tag.is_klass() || tag.is_unresolved_klass()) {
    current_frame->push_stack(
      VerificationType::reference_type(
        vmSymbols::java_lang_Class()), CHECK_VERIFY(this));
  } else if (tag.is_int()) {
    current_frame->push_stack(
      VerificationType::integer_type(), CHECK_VERIFY(this));
  } else if (tag.is_float()) {
    current_frame->push_stack(
      VerificationType::float_type(), CHECK_VERIFY(this));
  } else if (tag.is_double()) {
    current_frame->push_stack_2(
      VerificationType::double_type(),
      VerificationType::double2_type(), CHECK_VERIFY(this));
  } else if (tag.is_long()) {
    current_frame->push_stack_2(
      VerificationType::long_type(),
      VerificationType::long2_type(), CHECK_VERIFY(this));
  } else if (tag.is_method_handle()) {
    current_frame->push_stack(
      VerificationType::reference_type(
        vmSymbols::java_lang_invoke_MethodHandle()), CHECK_VERIFY(this));
  } else if (tag.is_method_type()) {
    current_frame->push_stack(
      VerificationType::reference_type(
        vmSymbols::java_lang_invoke_MethodType()), CHECK_VERIFY(this));
  } else if (tag.is_dynamic_constant()) {
    Symbol* constant_type = cp->uncached_signature_ref_at(index);
    // Field signature was checked in ClassFileParser.
    assert(SignatureVerifier::is_valid_type_signature(constant_type),
           "Invalid type for dynamic constant");
    assert(sizeof(VerificationType) == sizeof(uintptr_t),
          "buffer type must match VerificationType size");
    uintptr_t constant_type_buffer[2];
    VerificationType* v_constant_type = (VerificationType*)constant_type_buffer;
    SignatureStream sig_stream(constant_type, false);
    int n = change_sig_to_verificationType(&sig_stream, v_constant_type);
    int opcode_n = (opcode == Bytecodes::_ldc2_w ? 2 : 1);
    if (n != opcode_n) {
      // wrong kind of ldc; reverify against updated type mask
      types &= ~(1 << JVM_CONSTANT_Dynamic);
      verify_cp_type(bci, index, cp, types, CHECK_VERIFY(this));
    }
    for (int i = 0; i < n; i++) {
      current_frame->push_stack(v_constant_type[i], CHECK_VERIFY(this));
    }
  } else {
    /* Unreachable? verify_cp_type has already validated the cp type. */
    verify_error(
        ErrorContext::bad_cp_index(bci, index), "Invalid index in ldc");
    return;
  }
}

void ClassVerifier::verify_switch(
    RawBytecodeStream* bcs, u4 code_length, char* code_data,
    StackMapFrame* current_frame, StackMapTable* stackmap_table, TRAPS) {
  int bci = bcs->bci();
  address bcp = bcs->bcp();
  address aligned_bcp = align_up(bcp + 1, jintSize);

  if (_klass->major_version() < NONZERO_PADDING_BYTES_IN_SWITCH_MAJOR_VERSION) {
    // 4639449 & 4647081: padding bytes must be 0
    u2 padding_offset = 1;
    while ((bcp + padding_offset) < aligned_bcp) {
      if(*(bcp + padding_offset) != 0) {
        verify_error(ErrorContext::bad_code(bci),
                     "Nonzero padding byte in lookupswitch or tableswitch");
        return;
      }
      padding_offset++;
    }
  }

  int default_offset = (int) Bytes::get_Java_u4(aligned_bcp);
  int keys, delta;
  current_frame->pop_stack(
    VerificationType::integer_type(), CHECK_VERIFY(this));
  if (bcs->raw_code() == Bytecodes::_tableswitch) {
    jint low = (jint)Bytes::get_Java_u4(aligned_bcp + jintSize);
    jint high = (jint)Bytes::get_Java_u4(aligned_bcp + 2*jintSize);
    if (low > high) {
      verify_error(ErrorContext::bad_code(bci),
          "low must be less than or equal to high in tableswitch");
      return;
    }
    int64_t keys64 = ((int64_t)high - low) + 1;
    if (keys64 > 65535) {  // Max code length
      verify_error(ErrorContext::bad_code(bci), "too many keys in tableswitch");
      return;
    }
    keys = (int)keys64;
    delta = 1;
  } else {
    keys = (int)Bytes::get_Java_u4(aligned_bcp + jintSize);
    if (keys < 0) {
      verify_error(ErrorContext::bad_code(bci),
                   "number of keys in lookupswitch less than 0");
      return;
    }
    delta = 2;
    // Make sure that the lookupswitch items are sorted
    for (int i = 0; i < (keys - 1); i++) {
      jint this_key = Bytes::get_Java_u4(aligned_bcp + (2+2*i)*jintSize);
      jint next_key = Bytes::get_Java_u4(aligned_bcp + (2+2*i+2)*jintSize);
      if (this_key >= next_key) {
        verify_error(ErrorContext::bad_code(bci),
                     "Bad lookupswitch instruction");
        return;
      }
    }
  }
  int target = bci + default_offset;
  stackmap_table->check_jump_target(current_frame, target, CHECK_VERIFY(this));
  for (int i = 0; i < keys; i++) {
    // Because check_jump_target() may safepoint, the bytecode could have
    // moved, which means 'aligned_bcp' is no good and needs to be recalculated.
    aligned_bcp = align_up(bcs->bcp() + 1, jintSize);
    target = bci + (jint)Bytes::get_Java_u4(aligned_bcp+(3+i*delta)*jintSize);
    stackmap_table->check_jump_target(
      current_frame, target, CHECK_VERIFY(this));
  }
  NOT_PRODUCT(aligned_bcp = nullptr);  // no longer valid at this point
}

bool ClassVerifier::name_in_supers(
    Symbol* ref_name, InstanceKlass* current) {
  Klass* super = current->super();
  while (super != nullptr) {
    if (super->name() == ref_name) {
      return true;
    }
    super = super->super();
  }
  return false;
}

void ClassVerifier::verify_field_instructions(RawBytecodeStream* bcs,
                                              StackMapFrame* current_frame,
                                              const constantPoolHandle& cp,
                                              bool allow_arrays,
                                              TRAPS) {
  u2 index = bcs->get_index_u2();
  verify_cp_type(bcs->bci(), index, cp,
      1 << JVM_CONSTANT_Fieldref, CHECK_VERIFY(this));

  // Get field name and signature
  Symbol* field_name = cp->uncached_name_ref_at(index);
  Symbol* field_sig = cp->uncached_signature_ref_at(index);
  bool is_getfield = false;

  // Field signature was checked in ClassFileParser.
  assert(SignatureVerifier::is_valid_type_signature(field_sig),
         "Invalid field signature");

  // Get referenced class type
  VerificationType ref_class_type = cp_ref_index_to_type(
    index, cp, CHECK_VERIFY(this));
  if (!ref_class_type.is_object() &&
      (!allow_arrays || !ref_class_type.is_array())) {
    verify_error(ErrorContext::bad_type(bcs->bci(),
        TypeOrigin::cp(index, ref_class_type)),
        "Expecting reference to class in class %s at constant pool index %d",
        _klass->external_name(), index);
    return;
  }

  VerificationType target_class_type = ref_class_type;

  assert(sizeof(VerificationType) == sizeof(uintptr_t),
        "buffer type must match VerificationType size");
  uintptr_t field_type_buffer[2];
  VerificationType* field_type = (VerificationType*)field_type_buffer;
  // If we make a VerificationType[2] array directly, the compiler calls
  // to the c-runtime library to do the allocation instead of just
  // stack allocating it.  Plus it would run constructors.  This shows up
  // in performance profiles.

  SignatureStream sig_stream(field_sig, false);
  VerificationType stack_object_type;
  int n = change_sig_to_verificationType(&sig_stream, field_type);
  int bci = bcs->bci();
  bool is_assignable;
  switch (bcs->raw_code()) {
    case Bytecodes::_getstatic: {
      for (int i = 0; i < n; i++) {
        current_frame->push_stack(field_type[i], CHECK_VERIFY(this));
      }
      break;
    }
    case Bytecodes::_putstatic: {
      for (int i = n - 1; i >= 0; i--) {
        current_frame->pop_stack(field_type[i], CHECK_VERIFY(this));
      }
      break;
    }
    case Bytecodes::_getfield: {
      is_getfield = true;
      stack_object_type = current_frame->pop_stack(
        target_class_type, CHECK_VERIFY(this));
      goto check_protected;
    }
    case Bytecodes::_putfield: {
      for (int i = n - 1; i >= 0; i--) {
        current_frame->pop_stack(field_type[i], CHECK_VERIFY(this));
      }
      stack_object_type = current_frame->pop_stack(CHECK_VERIFY(this));

      // Field initialization is allowed before the superclass
      // initializer, if the field is defined within the current class.
      fieldDescriptor fd;
      bool is_local_field = _klass->find_local_field(field_name, field_sig, &fd) &&
                            target_class_type.equals(current_type());
      if (stack_object_type == VerificationType::uninitialized_this_type()) {
        if (is_local_field) {
          // Set the type to the current type so the is_assignable check passes.
          stack_object_type = current_type();
        }
      } else if (supports_strict_fields(_klass)) {
        // `strict` fields are not writable, but only local fields produce verification errors
        if (is_local_field && fd.access_flags().is_strict()) {
          verify_error(ErrorContext::bad_code(bci),
                       "Illegal use of putfield on a strict field");
          return;
        }
      }
      is_assignable = target_class_type.is_assignable_from(
        stack_object_type, this, false, CHECK_VERIFY(this));
      if (!is_assignable) {
        verify_error(ErrorContext::bad_type(bci,
            current_frame->stack_top_ctx(),
            TypeOrigin::cp(index, target_class_type)),
            "Bad type on operand stack in putfield");
        return;
      }
    }
    check_protected: {
      if (_this_type == stack_object_type)
        break; // stack_object_type must be assignable to _current_class_type
      if (was_recursively_verified()) {
        if (is_getfield) {
          // Push field type for getfield.
          for (int i = 0; i < n; i++) {
            current_frame->push_stack(field_type[i], CHECK_VERIFY(this));
          }
        }
        return;
      }
      Symbol* ref_class_name =
        cp->klass_name_at(cp->uncached_klass_ref_index_at(index));
      if (!name_in_supers(ref_class_name, current_class()))
        // stack_object_type must be assignable to _current_class_type since:
        // 1. stack_object_type must be assignable to ref_class.
        // 2. ref_class must be _current_class or a subclass of it. It can't
        //    be a superclass of it. See revised JVMS 5.4.4.
        break;

      Klass* ref_class_oop = load_class(ref_class_name, CHECK);
      if (is_protected_access(current_class(), ref_class_oop, field_name,
                              field_sig, false)) {
        // It's protected access, check if stack object is assignable to
        // current class.
        is_assignable = current_type().is_assignable_from(
          stack_object_type, this, true, CHECK_VERIFY(this));
        if (!is_assignable) {
          verify_error(ErrorContext::bad_type(bci,
              current_frame->stack_top_ctx(),
              TypeOrigin::implicit(current_type())),
              "Bad access to protected data in %s",
              is_getfield ? "getfield" : "putfield");
          return;
        }
      }
      break;
    }
    default: ShouldNotReachHere();
  }
  if (is_getfield) {
    // Push field type for getfield after doing protection check.
    for (int i = 0; i < n; i++) {
      current_frame->push_stack(field_type[i], CHECK_VERIFY(this));
    }
  }
}

// Look at the method's handlers.  If the bci is in the handler's try block
// then check if the handler_pc is already on the stack.  If not, push it
// unless the handler has already been scanned.
void ClassVerifier::push_handlers(ExceptionTable* exhandlers,
                                  GrowableArray<u4>* handler_list,
                                  GrowableArray<u4>* handler_stack,
                                  u4 bci) {
  int exlength = exhandlers->length();
  for(int x = 0; x < exlength; x++) {
    if (bci >= exhandlers->start_pc(x) && bci < exhandlers->end_pc(x)) {
      u4 exhandler_pc = exhandlers->handler_pc(x);
      if (!handler_list->contains(exhandler_pc)) {
        handler_stack->append_if_missing(exhandler_pc);
        handler_list->append(exhandler_pc);
      }
    }
  }
}

// Return TRUE if all code paths starting with start_bc_offset end in
// bytecode athrow or loop.
bool ClassVerifier::ends_in_athrow(u4 start_bc_offset) {
  ResourceMark rm;
  // Create bytecode stream.
  RawBytecodeStream bcs(method());
  int code_length = method()->code_size();
  bcs.set_start(start_bc_offset);

  // Create stack for storing bytecode start offsets for if* and *switch.
  GrowableArray<u4>* bci_stack = new GrowableArray<u4>(30);
  // Create stack for handlers for try blocks containing this handler.
  GrowableArray<u4>* handler_stack = new GrowableArray<u4>(30);
  // Create list of handlers that have been pushed onto the handler_stack
  // so that handlers embedded inside of their own TRY blocks only get
  // scanned once.
  GrowableArray<u4>* handler_list = new GrowableArray<u4>(30);
  // Create list of visited branch opcodes (goto* and if*).
  GrowableArray<u4>* visited_branches = new GrowableArray<u4>(30);
  ExceptionTable exhandlers(_method());

  while (true) {
    if (bcs.is_last_bytecode()) {
      // if no more starting offsets to parse or if at the end of the
      // method then return false.
      if ((bci_stack->is_empty()) || (bcs.end_bci() == code_length))
        return false;
      // Pop a bytecode starting offset and scan from there.
      bcs.set_start(bci_stack->pop());
    }
    Bytecodes::Code opcode = bcs.raw_next();
    int bci = bcs.bci();

    // If the bytecode is in a TRY block, push its handlers so they
    // will get parsed.
    push_handlers(&exhandlers, handler_list, handler_stack, bci);

    switch (opcode) {
      case Bytecodes::_if_icmpeq:
      case Bytecodes::_if_icmpne:
      case Bytecodes::_if_icmplt:
      case Bytecodes::_if_icmpge:
      case Bytecodes::_if_icmpgt:
      case Bytecodes::_if_icmple:
      case Bytecodes::_ifeq:
      case Bytecodes::_ifne:
      case Bytecodes::_iflt:
      case Bytecodes::_ifge:
      case Bytecodes::_ifgt:
      case Bytecodes::_ifle:
      case Bytecodes::_if_acmpeq:
      case Bytecodes::_if_acmpne:
      case Bytecodes::_ifnull:
      case Bytecodes::_ifnonnull: {
        int target = bcs.dest();
        if (visited_branches->contains(bci)) {
          if (bci_stack->is_empty()) {
            if (handler_stack->is_empty()) {
              return true;
            } else {
              // Parse the catch handlers for try blocks containing athrow.
              bcs.set_start(handler_stack->pop());
            }
          } else {
            // Pop a bytecode starting offset and scan from there.
            bcs.set_start(bci_stack->pop());
          }
        } else {
          if (target > bci) { // forward branch
            if (target >= code_length) return false;
            // Push the branch target onto the stack.
            bci_stack->push(target);
            // then, scan bytecodes starting with next.
            bcs.set_start(bcs.next_bci());
          } else { // backward branch
            // Push bytecode offset following backward branch onto the stack.
            bci_stack->push(bcs.next_bci());
            // Check bytecodes starting with branch target.
            bcs.set_start(target);
          }
          // Record target so we don't branch here again.
          visited_branches->append(bci);
        }
        break;
        }

      case Bytecodes::_goto:
      case Bytecodes::_goto_w: {
        int target = (opcode == Bytecodes::_goto ? bcs.dest() : bcs.dest_w());
        if (visited_branches->contains(bci)) {
          if (bci_stack->is_empty()) {
            if (handler_stack->is_empty()) {
              return true;
            } else {
              // Parse the catch handlers for try blocks containing athrow.
              bcs.set_start(handler_stack->pop());
            }
          } else {
            // Been here before, pop new starting offset from stack.
            bcs.set_start(bci_stack->pop());
          }
        } else {
          if (target >= code_length) return false;
          // Continue scanning from the target onward.
          bcs.set_start(target);
          // Record target so we don't branch here again.
          visited_branches->append(bci);
        }
        break;
        }

      // Check that all switch alternatives end in 'athrow' bytecodes. Since it
      // is  difficult to determine where each switch alternative ends, parse
      // each switch alternative until either hit a 'return', 'athrow', or reach
      // the end of the method's bytecodes.  This is gross but should be okay
      // because:
      // 1. tableswitch and lookupswitch byte codes in handlers for ctor explicit
      //    constructor invocations should be rare.
      // 2. if each switch alternative ends in an athrow then the parsing should be
      //    short.  If there is no athrow then it is bogus code, anyway.
      case Bytecodes::_lookupswitch:
      case Bytecodes::_tableswitch:
        {
          address aligned_bcp = align_up(bcs.bcp() + 1, jintSize);
          int default_offset = Bytes::get_Java_u4(aligned_bcp) + bci;
          int keys, delta;
          if (opcode == Bytecodes::_tableswitch) {
            jint low = (jint)Bytes::get_Java_u4(aligned_bcp + jintSize);
            jint high = (jint)Bytes::get_Java_u4(aligned_bcp + 2*jintSize);
            // This is invalid, but let the regular bytecode verifier
            // report this because the user will get a better error message.
            if (low > high) return true;
            keys = high - low + 1;
            delta = 1;
          } else {
            keys = (int)Bytes::get_Java_u4(aligned_bcp + jintSize);
            delta = 2;
          }
          // Invalid, let the regular bytecode verifier deal with it.
          if (keys < 0) return true;

          // Push the offset of the next bytecode onto the stack.
          bci_stack->push(bcs.next_bci());

          // Push the switch alternatives onto the stack.
          for (int i = 0; i < keys; i++) {
            int target = bci + (jint)Bytes::get_Java_u4(aligned_bcp+(3+i*delta)*jintSize);
            if (target > code_length) return false;
            bci_stack->push(target);
          }

          // Start bytecode parsing for the switch at the default alternative.
          if (default_offset > code_length) return false;
          bcs.set_start(default_offset);
          break;
        }

      case Bytecodes::_return:
        return false;

      case Bytecodes::_athrow:
        {
          if (bci_stack->is_empty()) {
            if (handler_stack->is_empty()) {
              return true;
            } else {
              // Parse the catch handlers for try blocks containing athrow.
              bcs.set_start(handler_stack->pop());
            }
          } else {
            // Pop a bytecode offset and starting scanning from there.
            bcs.set_start(bci_stack->pop());
          }
        }
        break;

      default:
        ;
    } // end switch
  } // end while loop

  return false;
}

void ClassVerifier::verify_invoke_init(
    RawBytecodeStream* bcs, u2 ref_class_index, VerificationType ref_class_type,
    StackMapFrame* current_frame, u4 code_length, bool in_try_block,
    bool *this_uninit, const constantPoolHandle& cp, StackMapTable* stackmap_table,
    TRAPS) {
  int bci = bcs->bci();
  VerificationType type = current_frame->pop_stack(
    VerificationType::reference_check(), CHECK_VERIFY(this));
  if (type == VerificationType::uninitialized_this_type()) {
    // The method must be an <init> method of this class or its superclass
    Klass* superk = current_class()->super();
    if (ref_class_type.name() != current_class()->name() &&
        ref_class_type.name() != superk->name()) {
      verify_error(ErrorContext::bad_type(bci,
          TypeOrigin::implicit(ref_class_type),
          TypeOrigin::implicit(current_type())),
          "Bad <init> method call");
      return;
    }

    // If this invokespecial call is done from inside of a TRY block then make
    // sure that all catch clause paths end in a throw.  Otherwise, this can
    // result in returning an incomplete object.
    if (in_try_block) {
      ExceptionTable exhandlers(_method());
      int exlength = exhandlers.length();
      for(int i = 0; i < exlength; i++) {
        u2 start_pc = exhandlers.start_pc(i);
        u2 end_pc = exhandlers.end_pc(i);

        if (bci >= start_pc && bci < end_pc) {
          if (!ends_in_athrow(exhandlers.handler_pc(i))) {
            verify_error(ErrorContext::bad_code(bci),
              "Bad <init> method call from after the start of a try block");
            return;
          } else if (log_is_enabled(Debug, verification)) {
            ResourceMark rm(THREAD);
            log_debug(verification)("Survived call to ends_in_athrow(): %s",
                                          current_class()->name()->as_C_string());
          }
        }
      }

      // Check the exception handler target stackmaps with the locals from the
      // incoming stackmap (before initialize_object() changes them to outgoing
      // state).
      if (was_recursively_verified()) return;
      verify_exception_handler_targets(bci, true, current_frame,
                                       stackmap_table, CHECK_VERIFY(this));
    } // in_try_block

    current_frame->initialize_object(type, current_type());
    *this_uninit = true;
  } else if (type.is_uninitialized()) {
    u2 new_offset = type.bci();
    address new_bcp = bcs->bcp() - bci + new_offset;
    if (new_offset > (code_length - 3) || (*new_bcp) != Bytecodes::_new) {
      /* Unreachable?  Stack map parsing ensures valid type and new
       * instructions have a valid BCI. */
      verify_error(ErrorContext::bad_code(new_offset),
                   "Expecting new instruction");
      return;
    }
    u2 new_class_index = Bytes::get_Java_u2(new_bcp + 1);
    if (was_recursively_verified()) return;
    verify_cp_class_type(bci, new_class_index, cp, CHECK_VERIFY(this));

    // The method must be an <init> method of the indicated class
    VerificationType new_class_type = cp_index_to_type(
      new_class_index, cp, CHECK_VERIFY(this));
    if (!new_class_type.equals(ref_class_type)) {
      verify_error(ErrorContext::bad_type(bci,
          TypeOrigin::cp(new_class_index, new_class_type),
          TypeOrigin::cp(ref_class_index, ref_class_type)),
          "Call to wrong <init> method");
      return;
    }
    // According to the VM spec, if the referent class is a superclass of the
    // current class, and is in a different runtime package, and the method is
    // protected, then the objectref must be the current class or a subclass
    // of the current class.
    VerificationType objectref_type = new_class_type;
    if (name_in_supers(ref_class_type.name(), current_class())) {
      Klass* ref_klass = load_class(ref_class_type.name(), CHECK);
      if (was_recursively_verified()) return;
      Method* m = InstanceKlass::cast(ref_klass)->uncached_lookup_method(
        vmSymbols::object_initializer_name(),
        cp->uncached_signature_ref_at(bcs->get_index_u2()),
        Klass::OverpassLookupMode::find);
      // Do nothing if method is not found.  Let resolution detect the error.
      if (m != nullptr) {
        InstanceKlass* mh = m->method_holder();
        if (m->is_protected() && !mh->is_same_class_package(_klass)) {
          bool assignable = current_type().is_assignable_from(
            objectref_type, this, true, CHECK_VERIFY(this));
          if (!assignable) {
            verify_error(ErrorContext::bad_type(bci,
                TypeOrigin::cp(new_class_index, objectref_type),
                TypeOrigin::implicit(current_type())),
                "Bad access to protected <init> method");
            return;
          }
        }
      }
    }
    // Check the exception handler target stackmaps with the locals from the
    // incoming stackmap (before initialize_object() changes them to outgoing
    // state).
    if (in_try_block) {
      if (was_recursively_verified()) return;
      verify_exception_handler_targets(bci, *this_uninit, current_frame,
                                       stackmap_table, CHECK_VERIFY(this));
    }
    current_frame->initialize_object(type, new_class_type);
  } else {
    verify_error(ErrorContext::bad_type(bci, current_frame->stack_top_ctx()),
        "Bad operand type when invoking <init>");
    return;
  }
}

bool ClassVerifier::is_same_or_direct_interface(
    InstanceKlass* klass,
    VerificationType klass_type,
    VerificationType ref_class_type) {
  if (ref_class_type.equals(klass_type)) return true;
  Array<InstanceKlass*>* local_interfaces = klass->local_interfaces();
  if (local_interfaces != nullptr) {
    for (int x = 0; x < local_interfaces->length(); x++) {
      InstanceKlass* k = local_interfaces->at(x);
      assert (k != nullptr && k->is_interface(), "invalid interface");
      if (ref_class_type.equals(VerificationType::reference_type(k->name()))) {
        return true;
      }
    }
  }
  return false;
}

void ClassVerifier::verify_invoke_instructions(
    RawBytecodeStream* bcs, u4 code_length, StackMapFrame* current_frame,
    bool in_try_block, bool *this_uninit,
    const constantPoolHandle& cp, StackMapTable* stackmap_table, TRAPS) {
  // Make sure the constant pool item is the right type
  u2 index = bcs->get_index_u2();
  Bytecodes::Code opcode = bcs->raw_code();
  unsigned int types = 0;
  switch (opcode) {
    case Bytecodes::_invokeinterface:
      types = 1 << JVM_CONSTANT_InterfaceMethodref;
      break;
    case Bytecodes::_invokedynamic:
      types = 1 << JVM_CONSTANT_InvokeDynamic;
      break;
    case Bytecodes::_invokespecial:
    case Bytecodes::_invokestatic:
      types = (_klass->major_version() < STATIC_METHOD_IN_INTERFACE_MAJOR_VERSION) ?
        (1 << JVM_CONSTANT_Methodref) :
        ((1 << JVM_CONSTANT_InterfaceMethodref) | (1 << JVM_CONSTANT_Methodref));
      break;
    default:
      types = 1 << JVM_CONSTANT_Methodref;
  }
  verify_cp_type(bcs->bci(), index, cp, types, CHECK_VERIFY(this));

  // Get method name and signature
  Symbol* method_name = cp->uncached_name_ref_at(index);
  Symbol* method_sig = cp->uncached_signature_ref_at(index);

  // Method signature was checked in ClassFileParser.
  assert(SignatureVerifier::is_valid_method_signature(method_sig),
         "Invalid method signature");

  // Get referenced class
  VerificationType ref_class_type;
  if (opcode == Bytecodes::_invokedynamic) {
    if (_klass->major_version() < Verifier::INVOKEDYNAMIC_MAJOR_VERSION) {
      class_format_error(
        "invokedynamic instructions not supported by this class file version (%d), class %s",
        _klass->major_version(), _klass->external_name());
      return;
    }
  } else {
    ref_class_type = cp_ref_index_to_type(index, cp, CHECK_VERIFY(this));
  }

  assert(sizeof(VerificationType) == sizeof(uintptr_t),
        "buffer type must match VerificationType size");

  // Get the UTF8 index for this signature.
  int sig_index = cp->signature_ref_index_at(cp->uncached_name_and_type_ref_index_at(index));

  // Get the signature's verification types.
  sig_as_verification_types* mth_sig_verif_types;
  sig_as_verification_types** mth_sig_verif_types_ptr = method_signatures_table()->get(sig_index);
  if (mth_sig_verif_types_ptr != nullptr) {
    // Found the entry for the signature's verification types in the hash table.
    mth_sig_verif_types = *mth_sig_verif_types_ptr;
    assert(mth_sig_verif_types != nullptr, "Unexpected null sig_as_verification_types value");
  } else {
    // Not found, add the entry to the table.
    GrowableArray<VerificationType>* verif_types = new GrowableArray<VerificationType>(10);
    mth_sig_verif_types = new sig_as_verification_types(verif_types);
    create_method_sig_entry(mth_sig_verif_types, sig_index);
  }

  // Get the number of arguments for this signature.
  int nargs = mth_sig_verif_types->num_args();

  // Check instruction operands
  int bci = bcs->bci();
  if (opcode == Bytecodes::_invokeinterface) {
    address bcp = bcs->bcp();
    // 4905268: count operand in invokeinterface should be nargs+1, not nargs.
    // JSR202 spec: The count operand of an invokeinterface instruction is valid if it is
    // the difference between the size of the operand stack before and after the instruction
    // executes.
    if (*(bcp+3) != (nargs+1)) {
      verify_error(ErrorContext::bad_code(bci),
          "Inconsistent args count operand in invokeinterface");
      return;
    }
    if (*(bcp+4) != 0) {
      verify_error(ErrorContext::bad_code(bci),
          "Fourth operand byte of invokeinterface must be zero");
      return;
    }
  }

  if (opcode == Bytecodes::_invokedynamic) {
    address bcp = bcs->bcp();
    if (*(bcp+3) != 0 || *(bcp+4) != 0) {
      verify_error(ErrorContext::bad_code(bci),
          "Third and fourth operand bytes of invokedynamic must be zero");
      return;
    }
  }

  if (method_name->char_at(0) == JVM_SIGNATURE_SPECIAL) {
    // Make sure:
    //   <init> can only be invoked by invokespecial.
    if (opcode != Bytecodes::_invokespecial ||
          method_name != vmSymbols::object_initializer_name()) {
      verify_error(ErrorContext::bad_code(bci),
          "Illegal call to internal method");
      return;
    }
  } else if (opcode == Bytecodes::_invokespecial
             && !is_same_or_direct_interface(current_class(), current_type(), ref_class_type)
             && !ref_class_type.equals(VerificationType::reference_type(
                  current_class()->super()->name()))) { // super() can never be an inline_type.
    bool subtype = false;
    bool have_imr_indirect = cp->tag_at(index).value() == JVM_CONSTANT_InterfaceMethodref;
    subtype = ref_class_type.is_assignable_from(
               current_type(), this, false, CHECK_VERIFY(this));
    if (!subtype) {
      verify_error(ErrorContext::bad_code(bci),
          "Bad invokespecial instruction: "
          "current class isn't assignable to reference class.");
       return;
    } else if (have_imr_indirect) {
      verify_error(ErrorContext::bad_code(bci),
          "Bad invokespecial instruction: "
          "interface method reference is in an indirect superinterface.");
      return;
    }

  }

  // Get the verification types for the method's arguments.
  GrowableArray<VerificationType>* sig_verif_types = mth_sig_verif_types->sig_verif_types();
  assert(sig_verif_types != nullptr, "Missing signature's array of verification types");
  // Match method descriptor with operand stack
  // The arguments are on the stack in descending order.
  for (int i = nargs - 1; i >= 0; i--) { // Run backwards
    current_frame->pop_stack(sig_verif_types->at(i), CHECK_VERIFY(this));
  }

  // Check objectref on operand stack
  if (opcode != Bytecodes::_invokestatic &&
      opcode != Bytecodes::_invokedynamic) {
    if (method_name == vmSymbols::object_initializer_name()) {  // <init> method
      verify_invoke_init(bcs, index, ref_class_type, current_frame,
        code_length, in_try_block, this_uninit, cp, stackmap_table,
        CHECK_VERIFY(this));
      if (was_recursively_verified()) return;
    } else {   // other methods
      // Ensures that target class is assignable to method class.
      if (opcode == Bytecodes::_invokespecial) {
        current_frame->pop_stack(current_type(), CHECK_VERIFY(this));
      } else if (opcode == Bytecodes::_invokevirtual) {
        VerificationType stack_object_type =
          current_frame->pop_stack(ref_class_type, CHECK_VERIFY(this));
        if (current_type() != stack_object_type) {
          if (was_recursively_verified()) return;
          assert(cp->cache() == nullptr, "not rewritten yet");
          Symbol* ref_class_name =
            cp->klass_name_at(cp->uncached_klass_ref_index_at(index));
          // See the comments in verify_field_instructions() for
          // the rationale behind this.
          if (name_in_supers(ref_class_name, current_class())) {
            Klass* ref_class = load_class(ref_class_name, CHECK);
            if (is_protected_access(
                  _klass, ref_class, method_name, method_sig, true)) {
              // It's protected access, check if stack object is
              // assignable to current class.
              if (ref_class_type.name() == vmSymbols::java_lang_Object()
                  && stack_object_type.is_array()
                  && method_name == vmSymbols::clone_name()) {
                // Special case: arrays pretend to implement public Object
                // clone().
              } else {
                bool is_assignable = current_type().is_assignable_from(
                  stack_object_type, this, true, CHECK_VERIFY(this));
                if (!is_assignable) {
                  verify_error(ErrorContext::bad_type(bci,
                      current_frame->stack_top_ctx(),
                      TypeOrigin::implicit(current_type())),
                      "Bad access to protected data in invokevirtual");
                  return;
                }
              }
            }
          }
        }
      } else {
        assert(opcode == Bytecodes::_invokeinterface, "Unexpected opcode encountered");
        current_frame->pop_stack(ref_class_type, CHECK_VERIFY(this));
      }
    }
  }
  // Push the result type.
  int sig_verif_types_len = sig_verif_types->length();
  if (sig_verif_types_len > nargs) {  // There's a return type
    if (method_name == vmSymbols::object_initializer_name()) {
      // an <init> method must have a void return type
      verify_error(ErrorContext::bad_code(bci),
          "Return type must be void in <init> method");
      return;
    }

    assert(sig_verif_types_len <= nargs + 2,
           "Signature verification types array return type is bogus");
    for (int i = nargs; i < sig_verif_types_len; i++) {
      assert(i == nargs || sig_verif_types->at(i).is_long2() ||
             sig_verif_types->at(i).is_double2(), "Unexpected return verificationType");
      current_frame->push_stack(sig_verif_types->at(i), CHECK_VERIFY(this));
    }
  }
}

VerificationType ClassVerifier::get_newarray_type(
    u2 index, int bci, TRAPS) {
  const char* from_bt[] = {
    nullptr, nullptr, nullptr, nullptr, "[Z", "[C", "[F", "[D", "[B", "[S", "[I", "[J",
  };
  if (index < T_BOOLEAN || index > T_LONG) {
    verify_error(ErrorContext::bad_code(bci), "Illegal newarray instruction");
    return VerificationType::bogus_type();
  }

  // from_bt[index] contains the array signature which has a length of 2
  Symbol* sig = create_temporary_symbol(from_bt[index], 2);
  return VerificationType::reference_type(sig);
}

void ClassVerifier::verify_anewarray(
    int bci, u2 index, const constantPoolHandle& cp,
    StackMapFrame* current_frame, TRAPS) {
  verify_cp_class_type(bci, index, cp, CHECK_VERIFY(this));
  current_frame->pop_stack(
    VerificationType::integer_type(), CHECK_VERIFY(this));

  if (was_recursively_verified()) return;
  VerificationType component_type =
    cp_index_to_type(index, cp, CHECK_VERIFY(this));
  int length;
  char* arr_sig_str;
  if (component_type.is_array()) {     // it's an array
    const char* component_name = component_type.name()->as_utf8();
    // Check for more than MAX_ARRAY_DIMENSIONS
    length = (int)strlen(component_name);
    if (length > MAX_ARRAY_DIMENSIONS &&
        component_name[MAX_ARRAY_DIMENSIONS - 1] == JVM_SIGNATURE_ARRAY) {
      verify_error(ErrorContext::bad_code(bci),
        "Illegal anewarray instruction, array has more than 255 dimensions");
    }
    // add one dimension to component
    length++;
    arr_sig_str = NEW_RESOURCE_ARRAY_IN_THREAD(THREAD, char, length + 1);
    int n = os::snprintf(arr_sig_str, length + 1, "%c%s",
                         JVM_SIGNATURE_ARRAY, component_name);
    assert(n == length, "Unexpected number of characters in string");
  } else {         // it's an object or interface
    const char* component_name = component_type.name()->as_utf8();
    // add one dimension to component with 'L' prepended and ';' postpended.
    length = (int)strlen(component_name) + 3;
    arr_sig_str = NEW_RESOURCE_ARRAY_IN_THREAD(THREAD, char, length + 1);
    int n = os::snprintf(arr_sig_str, length + 1, "%c%c%s;",
                         JVM_SIGNATURE_ARRAY, JVM_SIGNATURE_CLASS, component_name);
    assert(n == length, "Unexpected number of characters in string");
  }
  Symbol* arr_sig = create_temporary_symbol(arr_sig_str, length);
  VerificationType new_array_type = VerificationType::reference_type(arr_sig);
  current_frame->push_stack(new_array_type, CHECK_VERIFY(this));
}

void ClassVerifier::verify_iload(int index, StackMapFrame* current_frame, TRAPS) {
  current_frame->get_local(
    index, VerificationType::integer_type(), CHECK_VERIFY(this));
  current_frame->push_stack(
    VerificationType::integer_type(), CHECK_VERIFY(this));
}

void ClassVerifier::verify_lload(int index, StackMapFrame* current_frame, TRAPS) {
  current_frame->get_local_2(
    index, VerificationType::long_type(),
    VerificationType::long2_type(), CHECK_VERIFY(this));
  current_frame->push_stack_2(
    VerificationType::long_type(),
    VerificationType::long2_type(), CHECK_VERIFY(this));
}

void ClassVerifier::verify_fload(int index, StackMapFrame* current_frame, TRAPS) {
  current_frame->get_local(
    index, VerificationType::float_type(), CHECK_VERIFY(this));
  current_frame->push_stack(
    VerificationType::float_type(), CHECK_VERIFY(this));
}

void ClassVerifier::verify_dload(int index, StackMapFrame* current_frame, TRAPS) {
  current_frame->get_local_2(
    index, VerificationType::double_type(),
    VerificationType::double2_type(), CHECK_VERIFY(this));
  current_frame->push_stack_2(
    VerificationType::double_type(),
    VerificationType::double2_type(), CHECK_VERIFY(this));
}

void ClassVerifier::verify_aload(int index, StackMapFrame* current_frame, TRAPS) {
  VerificationType type = current_frame->get_local(
    index, VerificationType::reference_check(), CHECK_VERIFY(this));
  current_frame->push_stack(type, CHECK_VERIFY(this));
}

void ClassVerifier::verify_istore(int index, StackMapFrame* current_frame, TRAPS) {
  current_frame->pop_stack(
    VerificationType::integer_type(), CHECK_VERIFY(this));
  current_frame->set_local(
    index, VerificationType::integer_type(), CHECK_VERIFY(this));
}

void ClassVerifier::verify_lstore(int index, StackMapFrame* current_frame, TRAPS) {
  current_frame->pop_stack_2(
    VerificationType::long2_type(),
    VerificationType::long_type(), CHECK_VERIFY(this));
  current_frame->set_local_2(
    index, VerificationType::long_type(),
    VerificationType::long2_type(), CHECK_VERIFY(this));
}

void ClassVerifier::verify_fstore(int index, StackMapFrame* current_frame, TRAPS) {
  current_frame->pop_stack(VerificationType::float_type(), CHECK_VERIFY(this));
  current_frame->set_local(
    index, VerificationType::float_type(), CHECK_VERIFY(this));
}

void ClassVerifier::verify_dstore(int index, StackMapFrame* current_frame, TRAPS) {
  current_frame->pop_stack_2(
    VerificationType::double2_type(),
    VerificationType::double_type(), CHECK_VERIFY(this));
  current_frame->set_local_2(
    index, VerificationType::double_type(),
    VerificationType::double2_type(), CHECK_VERIFY(this));
}

void ClassVerifier::verify_astore(int index, StackMapFrame* current_frame, TRAPS) {
  VerificationType type = current_frame->pop_stack(
    VerificationType::reference_check(), CHECK_VERIFY(this));
  current_frame->set_local(index, type, CHECK_VERIFY(this));
}

void ClassVerifier::verify_iinc(int index, StackMapFrame* current_frame, TRAPS) {
  VerificationType type = current_frame->get_local(
    index, VerificationType::integer_type(), CHECK_VERIFY(this));
  current_frame->set_local(index, type, CHECK_VERIFY(this));
}

void ClassVerifier::verify_return_value(
    VerificationType return_type, VerificationType type, int bci,
    StackMapFrame* current_frame, TRAPS) {
  if (return_type == VerificationType::bogus_type()) {
    verify_error(ErrorContext::bad_type(bci,
        current_frame->stack_top_ctx(), TypeOrigin::signature(return_type)),
        "Method does not expect a return value");
    return;
  }
  bool match = return_type.is_assignable_from(type, this, false, CHECK_VERIFY(this));
  if (!match) {
    verify_error(ErrorContext::bad_type(bci,
        current_frame->stack_top_ctx(), TypeOrigin::signature(return_type)),
        "Bad return type");
    return;
  }
}

// The verifier creates symbols which are substrings of Symbols.
// These are stored in the verifier until the end of verification so that
// they can be reference counted.
Symbol* ClassVerifier::create_temporary_symbol(const char *name, int length) {
  // Quick deduplication check
  if (_previous_symbol != nullptr && _previous_symbol->equals(name, length)) {
    return _previous_symbol;
  }
  Symbol* sym = SymbolTable::new_symbol(name, length);
  if (!sym->is_permanent()) {
    if (_symbols == nullptr) {
      _symbols = new GrowableArray<Symbol*>(50, 0, nullptr);
    }
    _symbols->push(sym);
  }
  _previous_symbol = sym;
  return sym;
}<|MERGE_RESOLUTION|>--- conflicted
+++ resolved
@@ -296,30 +296,6 @@
   }
 }
 
-<<<<<<< HEAD
-bool Verifier::is_eligible_for_verification(InstanceKlass* klass, bool should_verify_class) {
-  Symbol* name = klass->name();
-
-  return (should_verify_class &&
-    // return if the class is a bootstrapping class
-    // or defineClass specified not to verify by default (flags override passed arg)
-    // We need to skip the following four for bootstrapping
-    name != vmSymbols::java_lang_Object() &&
-    name != vmSymbols::java_lang_Class() &&
-    name != vmSymbols::java_lang_String() &&
-    name != vmSymbols::java_lang_Throwable() &&
-
-    // Can not verify the bytecodes for shared classes because they have
-    // already been rewritten to contain constant pool cache indices,
-    // which the verifier can't understand.
-    // Shared classes shouldn't have stackmaps either.
-    // However, bytecodes for shared old classes can be verified because
-    // they have not been rewritten.
-    !(klass->is_shared() && klass->is_rewritten()));
-}
-
-=======
->>>>>>> 85fedbf6
 Symbol* Verifier::inference_verify(
     InstanceKlass* klass, char* message, size_t message_len, TRAPS) {
   JavaThread* thread = THREAD;
