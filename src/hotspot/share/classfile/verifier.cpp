/*
 * Copyright (c) 1998, 2021, Oracle and/or its affiliates. All rights reserved.
 * DO NOT ALTER OR REMOVE COPYRIGHT NOTICES OR THIS FILE HEADER.
 *
 * This code is free software; you can redistribute it and/or modify it
 * under the terms of the GNU General Public License version 2 only, as
 * published by the Free Software Foundation.
 *
 * This code is distributed in the hope that it will be useful, but WITHOUT
 * ANY WARRANTY; without even the implied warranty of MERCHANTABILITY or
 * FITNESS FOR A PARTICULAR PURPOSE.  See the GNU General Public License
 * version 2 for more details (a copy is included in the LICENSE file that
 * accompanied this code).
 *
 * You should have received a copy of the GNU General Public License version
 * 2 along with this work; if not, write to the Free Software Foundation,
 * Inc., 51 Franklin St, Fifth Floor, Boston, MA 02110-1301 USA.
 *
 * Please contact Oracle, 500 Oracle Parkway, Redwood Shores, CA 94065 USA
 * or visit www.oracle.com if you need additional information or have any
 * questions.
 *
 */

#include "precompiled.hpp"
#include "jvm.h"
#include "classfile/classFileStream.hpp"
#include "classfile/classLoader.hpp"
#include "classfile/javaClasses.hpp"
#include "classfile/stackMapTable.hpp"
#include "classfile/stackMapFrame.hpp"
#include "classfile/stackMapTableFormat.hpp"
#include "classfile/symbolTable.hpp"
#include "classfile/systemDictionary.hpp"
#include "classfile/verifier.hpp"
#include "classfile/vmClasses.hpp"
#include "classfile/vmSymbols.hpp"
#include "interpreter/bytecodes.hpp"
#include "interpreter/bytecodeStream.hpp"
#include "logging/log.hpp"
#include "logging/logStream.hpp"
#include "memory/oopFactory.hpp"
#include "memory/resourceArea.hpp"
#include "memory/universe.hpp"
#include "oops/constantPool.inline.hpp"
#include "oops/instanceKlass.inline.hpp"
#include "oops/klass.inline.hpp"
#include "oops/oop.inline.hpp"
#include "oops/typeArrayOop.hpp"
#include "runtime/arguments.hpp"
#include "runtime/fieldDescriptor.hpp"
#include "runtime/handles.inline.hpp"
#include "runtime/interfaceSupport.inline.hpp"
#include "runtime/javaCalls.hpp"
#include "runtime/jniHandles.inline.hpp"
#include "runtime/os.hpp"
#include "runtime/safepointVerifiers.hpp"
#include "runtime/thread.hpp"
#include "services/threadService.hpp"
#include "utilities/align.hpp"
#include "utilities/bytes.hpp"

#define NOFAILOVER_MAJOR_VERSION                       51
#define NONZERO_PADDING_BYTES_IN_SWITCH_MAJOR_VERSION  51
#define STATIC_METHOD_IN_INTERFACE_MAJOR_VERSION       52
#define INLINE_TYPE_MAJOR_VERSION                       56
#define MAX_ARRAY_DIMENSIONS 255

// Access to external entry for VerifyClassForMajorVersion - old byte code verifier

extern "C" {
  typedef jboolean (*verify_byte_codes_fn_t)(JNIEnv *, jclass, char *, jint, jint);
}

static verify_byte_codes_fn_t volatile _verify_byte_codes_fn = NULL;

static verify_byte_codes_fn_t verify_byte_codes_fn() {

  if (_verify_byte_codes_fn != NULL)
    return _verify_byte_codes_fn;

  MutexLocker locker(Verify_lock);

  if (_verify_byte_codes_fn != NULL)
    return _verify_byte_codes_fn;

  // Load verify dll
  char buffer[JVM_MAXPATHLEN];
  char ebuf[1024];
  if (!os::dll_locate_lib(buffer, sizeof(buffer), Arguments::get_dll_dir(), "verify"))
    return NULL; // Caller will throw VerifyError

  void *lib_handle = os::dll_load(buffer, ebuf, sizeof(ebuf));
  if (lib_handle == NULL)
    return NULL; // Caller will throw VerifyError

  void *fn = os::dll_lookup(lib_handle, "VerifyClassForMajorVersion");
  if (fn == NULL)
    return NULL; // Caller will throw VerifyError

  return _verify_byte_codes_fn = CAST_TO_FN_PTR(verify_byte_codes_fn_t, fn);
}


// Methods in Verifier

bool Verifier::should_verify_for(oop class_loader, bool should_verify_class) {
  return (class_loader == NULL || !should_verify_class) ?
    BytecodeVerificationLocal : BytecodeVerificationRemote;
}

bool Verifier::relax_access_for(oop loader) {
  bool trusted = java_lang_ClassLoader::is_trusted_loader(loader);
  bool need_verify =
    // verifyAll
    (BytecodeVerificationLocal && BytecodeVerificationRemote) ||
    // verifyRemote
    (!BytecodeVerificationLocal && BytecodeVerificationRemote && !trusted);
  return !need_verify;
}

void Verifier::trace_class_resolution(Klass* resolve_class, InstanceKlass* verify_class) {
  assert(verify_class != NULL, "Unexpected null verify_class");
  ResourceMark rm;
  Symbol* s = verify_class->source_file_name();
  const char* source_file = (s != NULL ? s->as_C_string() : NULL);
  const char* verify = verify_class->external_name();
  const char* resolve = resolve_class->external_name();
  // print in a single call to reduce interleaving between threads
  if (source_file != NULL) {
    log_debug(class, resolve)("%s %s %s (verification)", verify, resolve, source_file);
  } else {
    log_debug(class, resolve)("%s %s (verification)", verify, resolve);
  }
}

// Prints the end-verification message to the appropriate output.
void Verifier::log_end_verification(outputStream* st, const char* klassName, Symbol* exception_name, oop pending_exception) {
  if (pending_exception != NULL) {
    st->print("Verification for %s has", klassName);
    oop message = java_lang_Throwable::message(pending_exception);
    if (message != NULL) {
      char* ex_msg = java_lang_String::as_utf8_string(message);
      st->print_cr(" exception pending '%s %s'",
                   pending_exception->klass()->external_name(), ex_msg);
    } else {
      st->print_cr(" exception pending %s ",
                   pending_exception->klass()->external_name());
    }
  } else if (exception_name != NULL) {
    st->print_cr("Verification for %s failed", klassName);
  }
  st->print_cr("End class verification for: %s", klassName);
}

bool Verifier::verify(InstanceKlass* klass, bool should_verify_class, TRAPS) {
  HandleMark hm(THREAD);
  ResourceMark rm(THREAD);

  // Eagerly allocate the identity hash code for a klass. This is a fallout
  // from 6320749 and 8059924: hash code generator is not supposed to be called
  // during the safepoint, but it allows to sneak the hashcode in during
  // verification. Without this eager hashcode generation, we may end up
  // installing the hashcode during some other operation, which may be at
  // safepoint -- blowing up the checks. It was previously done as the side
  // effect (sic!) for external_name(), but instead of doing that, we opt to
  // explicitly push the hashcode in here. This is signify the following block
  // is IMPORTANT:
  if (klass->java_mirror() != NULL) {
    klass->java_mirror()->identity_hash();
  }

  if (!is_eligible_for_verification(klass, should_verify_class)) {
    return true;
  }

  // Timer includes any side effects of class verification (resolution,
  // etc), but not recursive calls to Verifier::verify().
  JavaThread* jt = THREAD->as_Java_thread();
  PerfClassTraceTime timer(ClassLoader::perf_class_verify_time(),
                           ClassLoader::perf_class_verify_selftime(),
                           ClassLoader::perf_classes_verified(),
                           jt->get_thread_stat()->perf_recursion_counts_addr(),
                           jt->get_thread_stat()->perf_timers_addr(),
                           PerfClassTraceTime::CLASS_VERIFY);

  // If the class should be verified, first see if we can use the split
  // verifier.  If not, or if verification fails and can failover, then
  // call the inference verifier.
  Symbol* exception_name = NULL;
  const size_t message_buffer_len = klass->name()->utf8_length() + 1024;
  char* message_buffer = NULL;
  char* exception_message = NULL;

  log_info(class, init)("Start class verification for: %s", klass->external_name());
  if (klass->major_version() >= STACKMAP_ATTRIBUTE_MAJOR_VERSION) {
    ClassVerifier split_verifier(jt, klass);
    // We don't use CHECK here, or on inference_verify below, so that we can log any exception.
    split_verifier.verify_class(THREAD);
    exception_name = split_verifier.result();

    // If DumpSharedSpaces is set then don't fall back to the old verifier on
    // verification failure. If a class fails verification with the split verifier,
    // it might fail the CDS runtime verifier constraint check. In that case, we
    // don't want to share the class. We only archive classes that pass the split
    // verifier.
    bool can_failover = !DumpSharedSpaces &&
      klass->major_version() < NOFAILOVER_MAJOR_VERSION;

    if (can_failover && !HAS_PENDING_EXCEPTION &&  // Split verifier doesn't set PENDING_EXCEPTION for failure
        (exception_name == vmSymbols::java_lang_VerifyError() ||
         exception_name == vmSymbols::java_lang_ClassFormatError())) {
      log_info(verification)("Fail over class verification to old verifier for: %s", klass->external_name());
      log_info(class, init)("Fail over class verification to old verifier for: %s", klass->external_name());
      message_buffer = NEW_RESOURCE_ARRAY(char, message_buffer_len);
      exception_message = message_buffer;
      exception_name = inference_verify(
        klass, message_buffer, message_buffer_len, THREAD);
    }
    if (exception_name != NULL) {
      exception_message = split_verifier.exception_message();
    }
  } else {
    message_buffer = NEW_RESOURCE_ARRAY(char, message_buffer_len);
    exception_message = message_buffer;
    exception_name = inference_verify(
        klass, message_buffer, message_buffer_len, THREAD);
  }

  LogTarget(Info, class, init) lt1;
  if (lt1.is_enabled()) {
    LogStream ls(lt1);
    log_end_verification(&ls, klass->external_name(), exception_name, PENDING_EXCEPTION);
  }
  LogTarget(Info, verification) lt2;
  if (lt2.is_enabled()) {
    LogStream ls(lt2);
    log_end_verification(&ls, klass->external_name(), exception_name, PENDING_EXCEPTION);
  }

  if (HAS_PENDING_EXCEPTION) {
    return false; // use the existing exception
  } else if (exception_name == NULL) {
    return true; // verification succeeded
  } else { // VerifyError or ClassFormatError to be created and thrown
    Klass* kls =
      SystemDictionary::resolve_or_fail(exception_name, true, CHECK_false);
    if (log_is_enabled(Debug, class, resolve)) {
      Verifier::trace_class_resolution(kls, klass);
    }

    while (kls != NULL) {
      if (kls == klass) {
        // If the class being verified is the exception we're creating
        // or one of it's superclasses, we're in trouble and are going
        // to infinitely recurse when we try to initialize the exception.
        // So bail out here by throwing the preallocated VM error.
        THROW_OOP_(Universe::virtual_machine_error_instance(), false);
      }
      kls = kls->super();
    }
    if (message_buffer != NULL) {
      message_buffer[message_buffer_len - 1] = '\0'; // just to be sure
    }
    assert(exception_message != NULL, "");
    THROW_MSG_(exception_name, exception_message, false);
  }
}

bool Verifier::is_eligible_for_verification(InstanceKlass* klass, bool should_verify_class) {
  Symbol* name = klass->name();
  Klass* refl_magic_klass = vmClasses::reflect_MagicAccessorImpl_klass();

  bool is_reflect = refl_magic_klass != NULL && klass->is_subtype_of(refl_magic_klass);

  return (should_verify_for(klass->class_loader(), should_verify_class) &&
    // return if the class is a bootstrapping class
    // or defineClass specified not to verify by default (flags override passed arg)
    // We need to skip the following four for bootstrapping
    name != vmSymbols::java_lang_Object() &&
    name != vmSymbols::java_lang_Class() &&
    name != vmSymbols::java_lang_String() &&
    name != vmSymbols::java_lang_Throwable() &&

    // Can not verify the bytecodes for shared classes because they have
    // already been rewritten to contain constant pool cache indices,
    // which the verifier can't understand.
    // Shared classes shouldn't have stackmaps either.
    !klass->is_shared() &&

    // As of the fix for 4486457 we disable verification for all of the
    // dynamically-generated bytecodes associated with the 1.4
    // reflection implementation, not just those associated with
    // jdk/internal/reflect/SerializationConstructorAccessor.
    // NOTE: this is called too early in the bootstrapping process to be
    // guarded by Universe::is_gte_jdk14x_version().
    // Also for lambda generated code, gte jdk8
    (!is_reflect));
}

Symbol* Verifier::inference_verify(
    InstanceKlass* klass, char* message, size_t message_len, TRAPS) {
  JavaThread* thread = THREAD->as_Java_thread();

  verify_byte_codes_fn_t verify_func = verify_byte_codes_fn();

  if (verify_func == NULL) {
    jio_snprintf(message, message_len, "Could not link verifier");
    return vmSymbols::java_lang_VerifyError();
  }

  ResourceMark rm(thread);
  log_info(verification)("Verifying class %s with old format", klass->external_name());

  jclass cls = (jclass) JNIHandles::make_local(thread, klass->java_mirror());
  jint result;

  {
    HandleMark hm(thread);
    ThreadToNativeFromVM ttn(thread);
    // ThreadToNativeFromVM takes care of changing thread_state, so safepoint
    // code knows that we have left the VM
    JNIEnv *env = thread->jni_environment();
    result = (*verify_func)(env, cls, message, (int)message_len, klass->major_version());
  }

  JNIHandles::destroy_local(cls);

  // These numbers are chosen so that VerifyClassCodes interface doesn't need
  // to be changed (still return jboolean (unsigned char)), and result is
  // 1 when verification is passed.
  if (result == 0) {
    return vmSymbols::java_lang_VerifyError();
  } else if (result == 1) {
    return NULL; // verified.
  } else if (result == 2) {
    THROW_MSG_(vmSymbols::java_lang_OutOfMemoryError(), message, NULL);
  } else if (result == 3) {
    return vmSymbols::java_lang_ClassFormatError();
  } else {
    ShouldNotReachHere();
    return NULL;
  }
}

TypeOrigin TypeOrigin::null() {
  return TypeOrigin();
}
TypeOrigin TypeOrigin::local(u2 index, StackMapFrame* frame) {
  assert(frame != NULL, "Must have a frame");
  return TypeOrigin(CF_LOCALS, index, StackMapFrame::copy(frame),
     frame->local_at(index));
}
TypeOrigin TypeOrigin::stack(u2 index, StackMapFrame* frame) {
  assert(frame != NULL, "Must have a frame");
  return TypeOrigin(CF_STACK, index, StackMapFrame::copy(frame),
      frame->stack_at(index));
}
TypeOrigin TypeOrigin::sm_local(u2 index, StackMapFrame* frame) {
  assert(frame != NULL, "Must have a frame");
  return TypeOrigin(SM_LOCALS, index, StackMapFrame::copy(frame),
      frame->local_at(index));
}
TypeOrigin TypeOrigin::sm_stack(u2 index, StackMapFrame* frame) {
  assert(frame != NULL, "Must have a frame");
  return TypeOrigin(SM_STACK, index, StackMapFrame::copy(frame),
      frame->stack_at(index));
}
TypeOrigin TypeOrigin::bad_index(u2 index) {
  return TypeOrigin(BAD_INDEX, index, NULL, VerificationType::bogus_type());
}
TypeOrigin TypeOrigin::cp(u2 index, VerificationType vt) {
  return TypeOrigin(CONST_POOL, index, NULL, vt);
}
TypeOrigin TypeOrigin::signature(VerificationType vt) {
  return TypeOrigin(SIG, 0, NULL, vt);
}
TypeOrigin TypeOrigin::implicit(VerificationType t) {
  return TypeOrigin(IMPLICIT, 0, NULL, t);
}
TypeOrigin TypeOrigin::frame(StackMapFrame* frame) {
  return TypeOrigin(FRAME_ONLY, 0, StackMapFrame::copy(frame),
                    VerificationType::bogus_type());
}

void TypeOrigin::reset_frame() {
  if (_frame != NULL) {
    _frame->restore();
  }
}

void TypeOrigin::details(outputStream* ss) const {
  _type.print_on(ss);
  switch (_origin) {
    case CF_LOCALS:
      ss->print(" (current frame, locals[%d])", _index);
      break;
    case CF_STACK:
      ss->print(" (current frame, stack[%d])", _index);
      break;
    case SM_LOCALS:
      ss->print(" (stack map, locals[%d])", _index);
      break;
    case SM_STACK:
      ss->print(" (stack map, stack[%d])", _index);
      break;
    case CONST_POOL:
      ss->print(" (constant pool %d)", _index);
      break;
    case SIG:
      ss->print(" (from method signature)");
      break;
    case IMPLICIT:
    case FRAME_ONLY:
    case NONE:
    default:
      ;
  }
}

#ifdef ASSERT
void TypeOrigin::print_on(outputStream* str) const {
  str->print("{%d,%d,%p:", _origin, _index, _frame);
  if (_frame != NULL) {
    _frame->print_on(str);
  } else {
    str->print("null");
  }
  str->print(",");
  _type.print_on(str);
  str->print("}");
}
#endif

void ErrorContext::details(outputStream* ss, const Method* method) const {
  if (is_valid()) {
    ss->cr();
    ss->print_cr("Exception Details:");
    location_details(ss, method);
    reason_details(ss);
    frame_details(ss);
    bytecode_details(ss, method);
    handler_details(ss, method);
    stackmap_details(ss, method);
  }
}

void ErrorContext::reason_details(outputStream* ss) const {
  streamIndentor si(ss);
  ss->indent().print_cr("Reason:");
  streamIndentor si2(ss);
  ss->indent().print("%s", "");
  switch (_fault) {
    case INVALID_BYTECODE:
      ss->print("Error exists in the bytecode");
      break;
    case WRONG_TYPE:
      if (_expected.is_valid()) {
        ss->print("Type ");
        _type.details(ss);
        ss->print(" is not assignable to ");
        _expected.details(ss);
      } else {
        ss->print("Invalid type: ");
        _type.details(ss);
      }
      break;
    case FLAGS_MISMATCH:
      if (_expected.is_valid()) {
        ss->print("Current frame's flags are not assignable "
                  "to stack map frame's.");
      } else {
        ss->print("Current frame's flags are invalid in this context.");
      }
      break;
    case BAD_CP_INDEX:
      ss->print("Constant pool index %d is invalid", _type.index());
      break;
    case BAD_LOCAL_INDEX:
      ss->print("Local index %d is invalid", _type.index());
      break;
    case LOCALS_SIZE_MISMATCH:
      ss->print("Current frame's local size doesn't match stackmap.");
      break;
    case STACK_SIZE_MISMATCH:
      ss->print("Current frame's stack size doesn't match stackmap.");
      break;
    case STACK_OVERFLOW:
      ss->print("Exceeded max stack size.");
      break;
    case STACK_UNDERFLOW:
      ss->print("Attempt to pop empty stack.");
      break;
    case MISSING_STACKMAP:
      ss->print("Expected stackmap frame at this location.");
      break;
    case BAD_STACKMAP:
      ss->print("Invalid stackmap specification.");
      break;
    case WRONG_INLINE_TYPE:
      ss->print("Type ");
      _type.details(ss);
      ss->print(" and type ");
      _expected.details(ss);
      ss->print(" must be identical inline types.");
      break;
    case UNKNOWN:
    default:
      ShouldNotReachHere();
      ss->print_cr("Unknown");
  }
  ss->cr();
}

void ErrorContext::location_details(outputStream* ss, const Method* method) const {
  if (_bci != -1 && method != NULL) {
    streamIndentor si(ss);
    const char* bytecode_name = "<invalid>";
    if (method->validate_bci(_bci) != -1) {
      Bytecodes::Code code = Bytecodes::code_or_bp_at(method->bcp_from(_bci));
      if (Bytecodes::is_defined(code)) {
          bytecode_name = Bytecodes::name(code);
      } else {
          bytecode_name = "<illegal>";
      }
    }
    InstanceKlass* ik = method->method_holder();
    ss->indent().print_cr("Location:");
    streamIndentor si2(ss);
    ss->indent().print_cr("%s.%s%s @%d: %s",
        ik->name()->as_C_string(), method->name()->as_C_string(),
        method->signature()->as_C_string(), _bci, bytecode_name);
  }
}

void ErrorContext::frame_details(outputStream* ss) const {
  streamIndentor si(ss);
  if (_type.is_valid() && _type.frame() != NULL) {
    ss->indent().print_cr("Current Frame:");
    streamIndentor si2(ss);
    _type.frame()->print_on(ss);
  }
  if (_expected.is_valid() && _expected.frame() != NULL) {
    ss->indent().print_cr("Stackmap Frame:");
    streamIndentor si2(ss);
    _expected.frame()->print_on(ss);
  }
}

void ErrorContext::bytecode_details(outputStream* ss, const Method* method) const {
  if (method != NULL) {
    streamIndentor si(ss);
    ss->indent().print_cr("Bytecode:");
    streamIndentor si2(ss);
    ss->print_data(method->code_base(), method->code_size(), false);
  }
}

void ErrorContext::handler_details(outputStream* ss, const Method* method) const {
  if (method != NULL) {
    streamIndentor si(ss);
    ExceptionTable table(method);
    if (table.length() > 0) {
      ss->indent().print_cr("Exception Handler Table:");
      streamIndentor si2(ss);
      for (int i = 0; i < table.length(); ++i) {
        ss->indent().print_cr("bci [%d, %d] => handler: %d", table.start_pc(i),
            table.end_pc(i), table.handler_pc(i));
      }
    }
  }
}

void ErrorContext::stackmap_details(outputStream* ss, const Method* method) const {
  if (method != NULL && method->has_stackmap_table()) {
    streamIndentor si(ss);
    ss->indent().print_cr("Stackmap Table:");
    Array<u1>* data = method->stackmap_data();
    stack_map_table* sm_table =
        stack_map_table::at((address)data->adr_at(0));
    stack_map_frame* sm_frame = sm_table->entries();
    streamIndentor si2(ss);
    int current_offset = -1;
    address end_of_sm_table = (address)sm_table + method->stackmap_data()->length();
    for (u2 i = 0; i < sm_table->number_of_entries(); ++i) {
      ss->indent();
      if (!sm_frame->verify((address)sm_frame, end_of_sm_table)) {
        sm_frame->print_truncated(ss, current_offset);
        return;
      }
      sm_frame->print_on(ss, current_offset);
      ss->cr();
      current_offset += sm_frame->offset_delta();
      sm_frame = sm_frame->next();
    }
  }
}

// Methods in ClassVerifier

<<<<<<< HEAD
VerificationType reference_or_inline_type(InstanceKlass* klass) {
  if (klass->is_inline_klass()) {
    return VerificationType::inline_type(klass->name());
  } else {
    return VerificationType::reference_type(klass->name());
  }
}

ClassVerifier::ClassVerifier(
    InstanceKlass* klass, TRAPS)
    : _thread(THREAD), _previous_symbol(NULL), _symbols(NULL), _exception_type(NULL),
=======
ClassVerifier::ClassVerifier(JavaThread* current, InstanceKlass* klass)
    : _thread(current), _previous_symbol(NULL), _symbols(NULL), _exception_type(NULL),
>>>>>>> 7146104f
      _message(NULL), _method_signatures_table(NULL), _klass(klass) {
  _this_type = reference_or_inline_type(klass);
}

ClassVerifier::~ClassVerifier() {
  // Decrement the reference count for any symbols created.
  if (_symbols != NULL) {
    for (int i = 0; i < _symbols->length(); i++) {
      Symbol* s = _symbols->at(i);
      s->decrement_refcount();
    }
  }
}

VerificationType ClassVerifier::object_type() const {
  return VerificationType::reference_type(vmSymbols::java_lang_Object());
}

TypeOrigin ClassVerifier::ref_ctx(const char* sig) {
  VerificationType vt = VerificationType::reference_type(
                         create_temporary_symbol(sig, (int)strlen(sig)));
  return TypeOrigin::implicit(vt);
}


void ClassVerifier::verify_class(TRAPS) {
  log_info(verification)("Verifying class %s with new format", _klass->external_name());

  // Either verifying both local and remote classes or just remote classes.
  assert(BytecodeVerificationRemote, "Should not be here");

  // Create hash table containing method signatures.
  method_signatures_table_type method_signatures_table;
  set_method_signatures_table(&method_signatures_table);

  Array<Method*>* methods = _klass->methods();
  int num_methods = methods->length();

  for (int index = 0; index < num_methods; index++) {
    // Check for recursive re-verification before each method.
    if (was_recursively_verified())  return;

    Method* m = methods->at(index);
    if (m->is_native() || m->is_abstract() || m->is_overpass()) {
      // If m is native or abstract, skip it.  It is checked in class file
      // parser that methods do not override a final method.  Overpass methods
      // are trusted since the VM generates them.
      continue;
    }
    verify_method(methodHandle(THREAD, m), CHECK_VERIFY(this));
  }

  if (was_recursively_verified()){
    log_info(verification)("Recursive verification detected for: %s", _klass->external_name());
    log_info(class, init)("Recursive verification detected for: %s",
                        _klass->external_name());
  }
}

// Translate the signature entries into verification types and save them in
// the growable array.  Also, save the count of arguments.
void ClassVerifier::translate_signature(Symbol* const method_sig,
                                        sig_as_verification_types* sig_verif_types) {
  SignatureStream sig_stream(method_sig);
  VerificationType sig_type[2];
  int sig_i = 0;
  GrowableArray<VerificationType>* verif_types = sig_verif_types->sig_verif_types();

  // Translate the signature arguments into verification types.
  while (!sig_stream.at_return_type()) {
    int n = change_sig_to_verificationType(&sig_stream, sig_type);
    assert(n <= 2, "Unexpected signature type");

    // Store verification type(s).  Longs and Doubles each have two verificationTypes.
    for (int x = 0; x < n; x++) {
      verif_types->push(sig_type[x]);
    }
    sig_i += n;
    sig_stream.next();
  }

  // Set final arg count, not including the return type.  The final arg count will
  // be compared with sig_verify_types' length to see if there is a return type.
  sig_verif_types->set_num_args(sig_i);

  // Store verification type(s) for the return type, if there is one.
  if (sig_stream.type() != T_VOID) {
    int n = change_sig_to_verificationType(&sig_stream, sig_type);
    assert(n <= 2, "Unexpected signature return type");
    for (int y = 0; y < n; y++) {
      verif_types->push(sig_type[y]);
    }
  }
}

void ClassVerifier::create_method_sig_entry(sig_as_verification_types* sig_verif_types,
                                            int sig_index) {
  // Translate the signature into verification types.
  ConstantPool* cp = _klass->constants();
  Symbol* const method_sig = cp->symbol_at(sig_index);
  translate_signature(method_sig, sig_verif_types);

  // Add the list of this signature's verification types to the table.
  bool is_unique = method_signatures_table()->put(sig_index, sig_verif_types);
  assert(is_unique, "Duplicate entries in method_signature_table");
}

void ClassVerifier::verify_method(const methodHandle& m, TRAPS) {
  HandleMark hm(THREAD);
  _method = m;   // initialize _method
  log_info(verification)("Verifying method %s", m->name_and_sig_as_C_string());

// For clang, the only good constant format string is a literal constant format string.
#define bad_type_msg "Bad type on operand stack in %s"

  int32_t max_stack = m->verifier_max_stack();
  int32_t max_locals = m->max_locals();
  constantPoolHandle cp(THREAD, m->constants());

  // Method signature was checked in ClassFileParser.
  assert(SignatureVerifier::is_valid_method_signature(m->signature()),
         "Invalid method signature");

  // Initial stack map frame: offset is 0, stack is initially empty.
  StackMapFrame current_frame(max_locals, max_stack, this);
  // Set initial locals
  VerificationType return_type = current_frame.set_locals_from_arg( m, current_type());

  int32_t stackmap_index = 0; // index to the stackmap array

  u4 code_length = m->code_size();

  // Scan the bytecode and map each instruction's start offset to a number.
  char* code_data = generate_code_data(m, code_length, CHECK_VERIFY(this));

  int ex_min = code_length;
  int ex_max = -1;
  // Look through each item on the exception table. Each of the fields must refer
  // to a legal instruction.
  if (was_recursively_verified()) return;
  verify_exception_handler_table(
    code_length, code_data, ex_min, ex_max, CHECK_VERIFY(this));

  // Look through each entry on the local variable table and make sure
  // its range of code array offsets is valid. (4169817)
  if (m->has_localvariable_table()) {
    verify_local_variable_table(code_length, code_data, CHECK_VERIFY(this));
  }

  Array<u1>* stackmap_data = m->stackmap_data();
  StackMapStream stream(stackmap_data);
  StackMapReader reader(this, &stream, code_data, code_length, THREAD);
  StackMapTable stackmap_table(&reader, &current_frame, max_locals, max_stack,
                               code_data, code_length, CHECK_VERIFY(this));

  LogTarget(Debug, verification) lt;
  if (lt.is_enabled()) {
    ResourceMark rm(THREAD);
    LogStream ls(lt);
    stackmap_table.print_on(&ls);
  }

  RawBytecodeStream bcs(m);

  // Scan the byte code linearly from the start to the end
  bool no_control_flow = false; // Set to true when there is no direct control
                                // flow from current instruction to the next
                                // instruction in sequence

  Bytecodes::Code opcode;
  while (!bcs.is_last_bytecode()) {
    // Check for recursive re-verification before each bytecode.
    if (was_recursively_verified())  return;

    opcode = bcs.raw_next();
    u2 bci = bcs.bci();

    // Set current frame's offset to bci
    current_frame.set_offset(bci);
    current_frame.set_mark();

    // Make sure every offset in stackmap table point to the beginning to
    // an instruction. Match current_frame to stackmap_table entry with
    // the same offset if exists.
    stackmap_index = verify_stackmap_table(
      stackmap_index, bci, &current_frame, &stackmap_table,
      no_control_flow, CHECK_VERIFY(this));


    bool this_uninit = false;  // Set to true when invokespecial <init> initialized 'this'
    bool verified_exc_handlers = false;

    // Merge with the next instruction
    {
      u2 index;
      int target;
      VerificationType type, type2;
      VerificationType atype;

      LogTarget(Debug, verification) lt;
      if (lt.is_enabled()) {
        ResourceMark rm(THREAD);
        LogStream ls(lt);
        current_frame.print_on(&ls);
        lt.print("offset = %d,  opcode = %s", bci,
                 opcode == Bytecodes::_illegal ? "illegal" : Bytecodes::name(opcode));
      }

      // Make sure wide instruction is in correct format
      if (bcs.is_wide()) {
        if (opcode != Bytecodes::_iinc   && opcode != Bytecodes::_iload  &&
            opcode != Bytecodes::_aload  && opcode != Bytecodes::_lload  &&
            opcode != Bytecodes::_istore && opcode != Bytecodes::_astore &&
            opcode != Bytecodes::_lstore && opcode != Bytecodes::_fload  &&
            opcode != Bytecodes::_dload  && opcode != Bytecodes::_fstore &&
            opcode != Bytecodes::_dstore) {
          /* Unreachable?  RawBytecodeStream's raw_next() returns 'illegal'
           * if we encounter a wide instruction that modifies an invalid
           * opcode (not one of the ones listed above) */
          verify_error(ErrorContext::bad_code(bci), "Bad wide instruction");
          return;
        }
      }

      // Look for possible jump target in exception handlers and see if it
      // matches current_frame.  Do this check here for astore*, dstore*,
      // fstore*, istore*, and lstore* opcodes because they can change the type
      // state by adding a local.  JVM Spec says that the incoming type state
      // should be used for this check.  So, do the check here before a possible
      // local is added to the type state.
      if (Bytecodes::is_store_into_local(opcode) && bci >= ex_min && bci < ex_max) {
        if (was_recursively_verified()) return;
        verify_exception_handler_targets(
          bci, this_uninit, &current_frame, &stackmap_table, CHECK_VERIFY(this));
        verified_exc_handlers = true;
      }

      if (was_recursively_verified()) return;

      switch (opcode) {
        case Bytecodes::_nop :
          no_control_flow = false; break;
        case Bytecodes::_aconst_null :
          current_frame.push_stack(
            VerificationType::null_type(), CHECK_VERIFY(this));
          no_control_flow = false; break;
        case Bytecodes::_iconst_m1 :
        case Bytecodes::_iconst_0 :
        case Bytecodes::_iconst_1 :
        case Bytecodes::_iconst_2 :
        case Bytecodes::_iconst_3 :
        case Bytecodes::_iconst_4 :
        case Bytecodes::_iconst_5 :
          current_frame.push_stack(
            VerificationType::integer_type(), CHECK_VERIFY(this));
          no_control_flow = false; break;
        case Bytecodes::_lconst_0 :
        case Bytecodes::_lconst_1 :
          current_frame.push_stack_2(
            VerificationType::long_type(),
            VerificationType::long2_type(), CHECK_VERIFY(this));
          no_control_flow = false; break;
        case Bytecodes::_fconst_0 :
        case Bytecodes::_fconst_1 :
        case Bytecodes::_fconst_2 :
          current_frame.push_stack(
            VerificationType::float_type(), CHECK_VERIFY(this));
          no_control_flow = false; break;
        case Bytecodes::_dconst_0 :
        case Bytecodes::_dconst_1 :
          current_frame.push_stack_2(
            VerificationType::double_type(),
            VerificationType::double2_type(), CHECK_VERIFY(this));
          no_control_flow = false; break;
        case Bytecodes::_sipush :
        case Bytecodes::_bipush :
          current_frame.push_stack(
            VerificationType::integer_type(), CHECK_VERIFY(this));
          no_control_flow = false; break;
        case Bytecodes::_ldc :
          verify_ldc(
            opcode, bcs.get_index_u1(), &current_frame,
            cp, bci, CHECK_VERIFY(this));
          no_control_flow = false; break;
        case Bytecodes::_ldc_w :
        case Bytecodes::_ldc2_w :
          verify_ldc(
            opcode, bcs.get_index_u2(), &current_frame,
            cp, bci, CHECK_VERIFY(this));
          no_control_flow = false; break;
        case Bytecodes::_iload :
          verify_iload(bcs.get_index(), &current_frame, CHECK_VERIFY(this));
          no_control_flow = false; break;
        case Bytecodes::_iload_0 :
        case Bytecodes::_iload_1 :
        case Bytecodes::_iload_2 :
        case Bytecodes::_iload_3 :
          index = opcode - Bytecodes::_iload_0;
          verify_iload(index, &current_frame, CHECK_VERIFY(this));
          no_control_flow = false; break;
        case Bytecodes::_lload :
          verify_lload(bcs.get_index(), &current_frame, CHECK_VERIFY(this));
          no_control_flow = false; break;
        case Bytecodes::_lload_0 :
        case Bytecodes::_lload_1 :
        case Bytecodes::_lload_2 :
        case Bytecodes::_lload_3 :
          index = opcode - Bytecodes::_lload_0;
          verify_lload(index, &current_frame, CHECK_VERIFY(this));
          no_control_flow = false; break;
        case Bytecodes::_fload :
          verify_fload(bcs.get_index(), &current_frame, CHECK_VERIFY(this));
          no_control_flow = false; break;
        case Bytecodes::_fload_0 :
        case Bytecodes::_fload_1 :
        case Bytecodes::_fload_2 :
        case Bytecodes::_fload_3 :
          index = opcode - Bytecodes::_fload_0;
          verify_fload(index, &current_frame, CHECK_VERIFY(this));
          no_control_flow = false; break;
        case Bytecodes::_dload :
          verify_dload(bcs.get_index(), &current_frame, CHECK_VERIFY(this));
          no_control_flow = false; break;
        case Bytecodes::_dload_0 :
        case Bytecodes::_dload_1 :
        case Bytecodes::_dload_2 :
        case Bytecodes::_dload_3 :
          index = opcode - Bytecodes::_dload_0;
          verify_dload(index, &current_frame, CHECK_VERIFY(this));
          no_control_flow = false; break;
        case Bytecodes::_aload :
          verify_aload(bcs.get_index(), &current_frame, CHECK_VERIFY(this));
          no_control_flow = false; break;
        case Bytecodes::_aload_0 :
        case Bytecodes::_aload_1 :
        case Bytecodes::_aload_2 :
        case Bytecodes::_aload_3 :
          index = opcode - Bytecodes::_aload_0;
          verify_aload(index, &current_frame, CHECK_VERIFY(this));
          no_control_flow = false; break;
        case Bytecodes::_iaload :
          type = current_frame.pop_stack(
            VerificationType::integer_type(), CHECK_VERIFY(this));
          atype = current_frame.pop_stack(
            VerificationType::reference_check(), CHECK_VERIFY(this));
          if (!atype.is_int_array()) {
            verify_error(ErrorContext::bad_type(bci,
                current_frame.stack_top_ctx(), ref_ctx("[I")),
                bad_type_msg, "iaload");
            return;
          }
          current_frame.push_stack(
            VerificationType::integer_type(), CHECK_VERIFY(this));
          no_control_flow = false; break;
        case Bytecodes::_baload :
          type = current_frame.pop_stack(
            VerificationType::integer_type(), CHECK_VERIFY(this));
          atype = current_frame.pop_stack(
            VerificationType::reference_check(), CHECK_VERIFY(this));
          if (!atype.is_bool_array() && !atype.is_byte_array()) {
            verify_error(
                ErrorContext::bad_type(bci, current_frame.stack_top_ctx()),
                bad_type_msg, "baload");
            return;
          }
          current_frame.push_stack(
            VerificationType::integer_type(), CHECK_VERIFY(this));
          no_control_flow = false; break;
        case Bytecodes::_caload :
          type = current_frame.pop_stack(
            VerificationType::integer_type(), CHECK_VERIFY(this));
          atype = current_frame.pop_stack(
            VerificationType::reference_check(), CHECK_VERIFY(this));
          if (!atype.is_char_array()) {
            verify_error(ErrorContext::bad_type(bci,
                current_frame.stack_top_ctx(), ref_ctx("[C")),
                bad_type_msg, "caload");
            return;
          }
          current_frame.push_stack(
            VerificationType::integer_type(), CHECK_VERIFY(this));
          no_control_flow = false; break;
        case Bytecodes::_saload :
          type = current_frame.pop_stack(
            VerificationType::integer_type(), CHECK_VERIFY(this));
          atype = current_frame.pop_stack(
            VerificationType::reference_check(), CHECK_VERIFY(this));
          if (!atype.is_short_array()) {
            verify_error(ErrorContext::bad_type(bci,
                current_frame.stack_top_ctx(), ref_ctx("[S")),
                bad_type_msg, "saload");
            return;
          }
          current_frame.push_stack(
            VerificationType::integer_type(), CHECK_VERIFY(this));
          no_control_flow = false; break;
        case Bytecodes::_laload :
          type = current_frame.pop_stack(
            VerificationType::integer_type(), CHECK_VERIFY(this));
          atype = current_frame.pop_stack(
            VerificationType::reference_check(), CHECK_VERIFY(this));
          if (!atype.is_long_array()) {
            verify_error(ErrorContext::bad_type(bci,
                current_frame.stack_top_ctx(), ref_ctx("[J")),
                bad_type_msg, "laload");
            return;
          }
          current_frame.push_stack_2(
            VerificationType::long_type(),
            VerificationType::long2_type(), CHECK_VERIFY(this));
          no_control_flow = false; break;
        case Bytecodes::_faload :
          type = current_frame.pop_stack(
            VerificationType::integer_type(), CHECK_VERIFY(this));
          atype = current_frame.pop_stack(
            VerificationType::reference_check(), CHECK_VERIFY(this));
          if (!atype.is_float_array()) {
            verify_error(ErrorContext::bad_type(bci,
                current_frame.stack_top_ctx(), ref_ctx("[F")),
                bad_type_msg, "faload");
            return;
          }
          current_frame.push_stack(
            VerificationType::float_type(), CHECK_VERIFY(this));
          no_control_flow = false; break;
        case Bytecodes::_daload :
          type = current_frame.pop_stack(
            VerificationType::integer_type(), CHECK_VERIFY(this));
          atype = current_frame.pop_stack(
            VerificationType::reference_check(), CHECK_VERIFY(this));
          if (!atype.is_double_array()) {
            verify_error(ErrorContext::bad_type(bci,
                current_frame.stack_top_ctx(), ref_ctx("[D")),
                bad_type_msg, "daload");
            return;
          }
          current_frame.push_stack_2(
            VerificationType::double_type(),
            VerificationType::double2_type(), CHECK_VERIFY(this));
          no_control_flow = false; break;
        case Bytecodes::_aaload : {
          type = current_frame.pop_stack(
            VerificationType::integer_type(), CHECK_VERIFY(this));
          atype = current_frame.pop_stack(
            VerificationType::reference_check(), CHECK_VERIFY(this));
          if (!atype.is_nonscalar_array()) {
            verify_error(ErrorContext::bad_type(bci,
                current_frame.stack_top_ctx(),
                TypeOrigin::implicit(VerificationType::reference_check())),
                bad_type_msg, "aaload");
            return;
          }
          if (atype.is_null()) {
            current_frame.push_stack(
              VerificationType::null_type(), CHECK_VERIFY(this));
          } else {
            VerificationType component = atype.get_component(this);
            current_frame.push_stack(component, CHECK_VERIFY(this));
          }
          no_control_flow = false; break;
        }
        case Bytecodes::_istore :
          verify_istore(bcs.get_index(), &current_frame, CHECK_VERIFY(this));
          no_control_flow = false; break;
        case Bytecodes::_istore_0 :
        case Bytecodes::_istore_1 :
        case Bytecodes::_istore_2 :
        case Bytecodes::_istore_3 :
          index = opcode - Bytecodes::_istore_0;
          verify_istore(index, &current_frame, CHECK_VERIFY(this));
          no_control_flow = false; break;
        case Bytecodes::_lstore :
          verify_lstore(bcs.get_index(), &current_frame, CHECK_VERIFY(this));
          no_control_flow = false; break;
        case Bytecodes::_lstore_0 :
        case Bytecodes::_lstore_1 :
        case Bytecodes::_lstore_2 :
        case Bytecodes::_lstore_3 :
          index = opcode - Bytecodes::_lstore_0;
          verify_lstore(index, &current_frame, CHECK_VERIFY(this));
          no_control_flow = false; break;
        case Bytecodes::_fstore :
          verify_fstore(bcs.get_index(), &current_frame, CHECK_VERIFY(this));
          no_control_flow = false; break;
        case Bytecodes::_fstore_0 :
        case Bytecodes::_fstore_1 :
        case Bytecodes::_fstore_2 :
        case Bytecodes::_fstore_3 :
          index = opcode - Bytecodes::_fstore_0;
          verify_fstore(index, &current_frame, CHECK_VERIFY(this));
          no_control_flow = false; break;
        case Bytecodes::_dstore :
          verify_dstore(bcs.get_index(), &current_frame, CHECK_VERIFY(this));
          no_control_flow = false; break;
        case Bytecodes::_dstore_0 :
        case Bytecodes::_dstore_1 :
        case Bytecodes::_dstore_2 :
        case Bytecodes::_dstore_3 :
          index = opcode - Bytecodes::_dstore_0;
          verify_dstore(index, &current_frame, CHECK_VERIFY(this));
          no_control_flow = false; break;
        case Bytecodes::_astore :
          verify_astore(bcs.get_index(), &current_frame, CHECK_VERIFY(this));
          no_control_flow = false; break;
        case Bytecodes::_astore_0 :
        case Bytecodes::_astore_1 :
        case Bytecodes::_astore_2 :
        case Bytecodes::_astore_3 :
          index = opcode - Bytecodes::_astore_0;
          verify_astore(index, &current_frame, CHECK_VERIFY(this));
          no_control_flow = false; break;
        case Bytecodes::_iastore :
          type = current_frame.pop_stack(
            VerificationType::integer_type(), CHECK_VERIFY(this));
          type2 = current_frame.pop_stack(
            VerificationType::integer_type(), CHECK_VERIFY(this));
          atype = current_frame.pop_stack(
            VerificationType::reference_check(), CHECK_VERIFY(this));
          if (!atype.is_int_array()) {
            verify_error(ErrorContext::bad_type(bci,
                current_frame.stack_top_ctx(), ref_ctx("[I")),
                bad_type_msg, "iastore");
            return;
          }
          no_control_flow = false; break;
        case Bytecodes::_bastore :
          type = current_frame.pop_stack(
            VerificationType::integer_type(), CHECK_VERIFY(this));
          type2 = current_frame.pop_stack(
            VerificationType::integer_type(), CHECK_VERIFY(this));
          atype = current_frame.pop_stack(
            VerificationType::reference_check(), CHECK_VERIFY(this));
          if (!atype.is_bool_array() && !atype.is_byte_array()) {
            verify_error(
                ErrorContext::bad_type(bci, current_frame.stack_top_ctx()),
                bad_type_msg, "bastore");
            return;
          }
          no_control_flow = false; break;
        case Bytecodes::_castore :
          current_frame.pop_stack(
            VerificationType::integer_type(), CHECK_VERIFY(this));
          current_frame.pop_stack(
            VerificationType::integer_type(), CHECK_VERIFY(this));
          atype = current_frame.pop_stack(
            VerificationType::reference_check(), CHECK_VERIFY(this));
          if (!atype.is_char_array()) {
            verify_error(ErrorContext::bad_type(bci,
                current_frame.stack_top_ctx(), ref_ctx("[C")),
                bad_type_msg, "castore");
            return;
          }
          no_control_flow = false; break;
        case Bytecodes::_sastore :
          current_frame.pop_stack(
            VerificationType::integer_type(), CHECK_VERIFY(this));
          current_frame.pop_stack(
            VerificationType::integer_type(), CHECK_VERIFY(this));
          atype = current_frame.pop_stack(
            VerificationType::reference_check(), CHECK_VERIFY(this));
          if (!atype.is_short_array()) {
            verify_error(ErrorContext::bad_type(bci,
                current_frame.stack_top_ctx(), ref_ctx("[S")),
                bad_type_msg, "sastore");
            return;
          }
          no_control_flow = false; break;
        case Bytecodes::_lastore :
          current_frame.pop_stack_2(
            VerificationType::long2_type(),
            VerificationType::long_type(), CHECK_VERIFY(this));
          current_frame.pop_stack(
            VerificationType::integer_type(), CHECK_VERIFY(this));
          atype = current_frame.pop_stack(
            VerificationType::reference_check(), CHECK_VERIFY(this));
          if (!atype.is_long_array()) {
            verify_error(ErrorContext::bad_type(bci,
                current_frame.stack_top_ctx(), ref_ctx("[J")),
                bad_type_msg, "lastore");
            return;
          }
          no_control_flow = false; break;
        case Bytecodes::_fastore :
          current_frame.pop_stack(
            VerificationType::float_type(), CHECK_VERIFY(this));
          current_frame.pop_stack
            (VerificationType::integer_type(), CHECK_VERIFY(this));
          atype = current_frame.pop_stack(
            VerificationType::reference_check(), CHECK_VERIFY(this));
          if (!atype.is_float_array()) {
            verify_error(ErrorContext::bad_type(bci,
                current_frame.stack_top_ctx(), ref_ctx("[F")),
                bad_type_msg, "fastore");
            return;
          }
          no_control_flow = false; break;
        case Bytecodes::_dastore :
          current_frame.pop_stack_2(
            VerificationType::double2_type(),
            VerificationType::double_type(), CHECK_VERIFY(this));
          current_frame.pop_stack(
            VerificationType::integer_type(), CHECK_VERIFY(this));
          atype = current_frame.pop_stack(
            VerificationType::reference_check(), CHECK_VERIFY(this));
          if (!atype.is_double_array()) {
            verify_error(ErrorContext::bad_type(bci,
                current_frame.stack_top_ctx(), ref_ctx("[D")),
                bad_type_msg, "dastore");
            return;
          }
          no_control_flow = false; break;
        case Bytecodes::_aastore :
          type = current_frame.pop_stack(object_type(), CHECK_VERIFY(this));
          type2 = current_frame.pop_stack(
            VerificationType::integer_type(), CHECK_VERIFY(this));
          atype = current_frame.pop_stack(
            VerificationType::reference_check(), CHECK_VERIFY(this));
          // more type-checking is done at runtime
          if (!atype.is_nonscalar_array()) {
            verify_error(ErrorContext::bad_type(bci,
                current_frame.stack_top_ctx(),
                TypeOrigin::implicit(VerificationType::reference_check())),
                bad_type_msg, "aastore");
            return;
          }
          // 4938384: relaxed constraint in JVMS 3nd edition.
          no_control_flow = false; break;
        case Bytecodes::_pop :
          current_frame.pop_stack(
            VerificationType::category1_check(), CHECK_VERIFY(this));
          no_control_flow = false; break;
        case Bytecodes::_pop2 :
          type = current_frame.pop_stack(CHECK_VERIFY(this));
          if (type.is_category1()) {
            current_frame.pop_stack(
              VerificationType::category1_check(), CHECK_VERIFY(this));
          } else if (type.is_category2_2nd()) {
            current_frame.pop_stack(
              VerificationType::category2_check(), CHECK_VERIFY(this));
          } else {
            /* Unreachable? Would need a category2_1st on TOS
             * which does not appear possible. */
            verify_error(
                ErrorContext::bad_type(bci, current_frame.stack_top_ctx()),
                bad_type_msg, "pop2");
            return;
          }
          no_control_flow = false; break;
        case Bytecodes::_dup :
          type = current_frame.pop_stack(
            VerificationType::category1_check(), CHECK_VERIFY(this));
          current_frame.push_stack(type, CHECK_VERIFY(this));
          current_frame.push_stack(type, CHECK_VERIFY(this));
          no_control_flow = false; break;
        case Bytecodes::_dup_x1 :
          type = current_frame.pop_stack(
            VerificationType::category1_check(), CHECK_VERIFY(this));
          type2 = current_frame.pop_stack(
            VerificationType::category1_check(), CHECK_VERIFY(this));
          current_frame.push_stack(type, CHECK_VERIFY(this));
          current_frame.push_stack(type2, CHECK_VERIFY(this));
          current_frame.push_stack(type, CHECK_VERIFY(this));
          no_control_flow = false; break;
        case Bytecodes::_dup_x2 :
        {
          VerificationType type3;
          type = current_frame.pop_stack(
            VerificationType::category1_check(), CHECK_VERIFY(this));
          type2 = current_frame.pop_stack(CHECK_VERIFY(this));
          if (type2.is_category1()) {
            type3 = current_frame.pop_stack(
              VerificationType::category1_check(), CHECK_VERIFY(this));
          } else if (type2.is_category2_2nd()) {
            type3 = current_frame.pop_stack(
              VerificationType::category2_check(), CHECK_VERIFY(this));
          } else {
            /* Unreachable? Would need a category2_1st at stack depth 2 with
             * a category1 on TOS which does not appear possible. */
            verify_error(ErrorContext::bad_type(
                bci, current_frame.stack_top_ctx()), bad_type_msg, "dup_x2");
            return;
          }
          current_frame.push_stack(type, CHECK_VERIFY(this));
          current_frame.push_stack(type3, CHECK_VERIFY(this));
          current_frame.push_stack(type2, CHECK_VERIFY(this));
          current_frame.push_stack(type, CHECK_VERIFY(this));
          no_control_flow = false; break;
        }
        case Bytecodes::_dup2 :
          type = current_frame.pop_stack(CHECK_VERIFY(this));
          if (type.is_category1()) {
            type2 = current_frame.pop_stack(
              VerificationType::category1_check(), CHECK_VERIFY(this));
          } else if (type.is_category2_2nd()) {
            type2 = current_frame.pop_stack(
              VerificationType::category2_check(), CHECK_VERIFY(this));
          } else {
            /* Unreachable?  Would need a category2_1st on TOS which does not
             * appear possible. */
            verify_error(
                ErrorContext::bad_type(bci, current_frame.stack_top_ctx()),
                bad_type_msg, "dup2");
            return;
          }
          current_frame.push_stack(type2, CHECK_VERIFY(this));
          current_frame.push_stack(type, CHECK_VERIFY(this));
          current_frame.push_stack(type2, CHECK_VERIFY(this));
          current_frame.push_stack(type, CHECK_VERIFY(this));
          no_control_flow = false; break;
        case Bytecodes::_dup2_x1 :
        {
          VerificationType type3;
          type = current_frame.pop_stack(CHECK_VERIFY(this));
          if (type.is_category1()) {
            type2 = current_frame.pop_stack(
              VerificationType::category1_check(), CHECK_VERIFY(this));
          } else if (type.is_category2_2nd()) {
            type2 = current_frame.pop_stack(
              VerificationType::category2_check(), CHECK_VERIFY(this));
          } else {
            /* Unreachable?  Would need a category2_1st on TOS which does
             * not appear possible. */
            verify_error(
                ErrorContext::bad_type(bci, current_frame.stack_top_ctx()),
                bad_type_msg, "dup2_x1");
            return;
          }
          type3 = current_frame.pop_stack(
            VerificationType::category1_check(), CHECK_VERIFY(this));
          current_frame.push_stack(type2, CHECK_VERIFY(this));
          current_frame.push_stack(type, CHECK_VERIFY(this));
          current_frame.push_stack(type3, CHECK_VERIFY(this));
          current_frame.push_stack(type2, CHECK_VERIFY(this));
          current_frame.push_stack(type, CHECK_VERIFY(this));
          no_control_flow = false; break;
        }
        case Bytecodes::_dup2_x2 :
        {
          VerificationType type3, type4;
          type = current_frame.pop_stack(CHECK_VERIFY(this));
          if (type.is_category1()) {
            type2 = current_frame.pop_stack(
              VerificationType::category1_check(), CHECK_VERIFY(this));
          } else if (type.is_category2_2nd()) {
            type2 = current_frame.pop_stack(
              VerificationType::category2_check(), CHECK_VERIFY(this));
          } else {
            /* Unreachable?  Would need a category2_1st on TOS which does
             * not appear possible. */
            verify_error(
                ErrorContext::bad_type(bci, current_frame.stack_top_ctx()),
                bad_type_msg, "dup2_x2");
            return;
          }
          type3 = current_frame.pop_stack(CHECK_VERIFY(this));
          if (type3.is_category1()) {
            type4 = current_frame.pop_stack(
              VerificationType::category1_check(), CHECK_VERIFY(this));
          } else if (type3.is_category2_2nd()) {
            type4 = current_frame.pop_stack(
              VerificationType::category2_check(), CHECK_VERIFY(this));
          } else {
            /* Unreachable?  Would need a category2_1st on TOS after popping
             * a long/double or two category 1's, which does not
             * appear possible. */
            verify_error(
                ErrorContext::bad_type(bci, current_frame.stack_top_ctx()),
                bad_type_msg, "dup2_x2");
            return;
          }
          current_frame.push_stack(type2, CHECK_VERIFY(this));
          current_frame.push_stack(type, CHECK_VERIFY(this));
          current_frame.push_stack(type4, CHECK_VERIFY(this));
          current_frame.push_stack(type3, CHECK_VERIFY(this));
          current_frame.push_stack(type2, CHECK_VERIFY(this));
          current_frame.push_stack(type, CHECK_VERIFY(this));
          no_control_flow = false; break;
        }
        case Bytecodes::_swap :
          type = current_frame.pop_stack(
            VerificationType::category1_check(), CHECK_VERIFY(this));
          type2 = current_frame.pop_stack(
            VerificationType::category1_check(), CHECK_VERIFY(this));
          current_frame.push_stack(type, CHECK_VERIFY(this));
          current_frame.push_stack(type2, CHECK_VERIFY(this));
          no_control_flow = false; break;
        case Bytecodes::_iadd :
        case Bytecodes::_isub :
        case Bytecodes::_imul :
        case Bytecodes::_idiv :
        case Bytecodes::_irem :
        case Bytecodes::_ishl :
        case Bytecodes::_ishr :
        case Bytecodes::_iushr :
        case Bytecodes::_ior :
        case Bytecodes::_ixor :
        case Bytecodes::_iand :
          current_frame.pop_stack(
            VerificationType::integer_type(), CHECK_VERIFY(this));
          // fall through
        case Bytecodes::_ineg :
          current_frame.pop_stack(
            VerificationType::integer_type(), CHECK_VERIFY(this));
          current_frame.push_stack(
            VerificationType::integer_type(), CHECK_VERIFY(this));
          no_control_flow = false; break;
        case Bytecodes::_ladd :
        case Bytecodes::_lsub :
        case Bytecodes::_lmul :
        case Bytecodes::_ldiv :
        case Bytecodes::_lrem :
        case Bytecodes::_land :
        case Bytecodes::_lor :
        case Bytecodes::_lxor :
          current_frame.pop_stack_2(
            VerificationType::long2_type(),
            VerificationType::long_type(), CHECK_VERIFY(this));
          // fall through
        case Bytecodes::_lneg :
          current_frame.pop_stack_2(
            VerificationType::long2_type(),
            VerificationType::long_type(), CHECK_VERIFY(this));
          current_frame.push_stack_2(
            VerificationType::long_type(),
            VerificationType::long2_type(), CHECK_VERIFY(this));
          no_control_flow = false; break;
        case Bytecodes::_lshl :
        case Bytecodes::_lshr :
        case Bytecodes::_lushr :
          current_frame.pop_stack(
            VerificationType::integer_type(), CHECK_VERIFY(this));
          current_frame.pop_stack_2(
            VerificationType::long2_type(),
            VerificationType::long_type(), CHECK_VERIFY(this));
          current_frame.push_stack_2(
            VerificationType::long_type(),
            VerificationType::long2_type(), CHECK_VERIFY(this));
          no_control_flow = false; break;
        case Bytecodes::_fadd :
        case Bytecodes::_fsub :
        case Bytecodes::_fmul :
        case Bytecodes::_fdiv :
        case Bytecodes::_frem :
          current_frame.pop_stack(
            VerificationType::float_type(), CHECK_VERIFY(this));
          // fall through
        case Bytecodes::_fneg :
          current_frame.pop_stack(
            VerificationType::float_type(), CHECK_VERIFY(this));
          current_frame.push_stack(
            VerificationType::float_type(), CHECK_VERIFY(this));
          no_control_flow = false; break;
        case Bytecodes::_dadd :
        case Bytecodes::_dsub :
        case Bytecodes::_dmul :
        case Bytecodes::_ddiv :
        case Bytecodes::_drem :
          current_frame.pop_stack_2(
            VerificationType::double2_type(),
            VerificationType::double_type(), CHECK_VERIFY(this));
          // fall through
        case Bytecodes::_dneg :
          current_frame.pop_stack_2(
            VerificationType::double2_type(),
            VerificationType::double_type(), CHECK_VERIFY(this));
          current_frame.push_stack_2(
            VerificationType::double_type(),
            VerificationType::double2_type(), CHECK_VERIFY(this));
          no_control_flow = false; break;
        case Bytecodes::_iinc :
          verify_iinc(bcs.get_index(), &current_frame, CHECK_VERIFY(this));
          no_control_flow = false; break;
        case Bytecodes::_i2l :
          type = current_frame.pop_stack(
            VerificationType::integer_type(), CHECK_VERIFY(this));
          current_frame.push_stack_2(
            VerificationType::long_type(),
            VerificationType::long2_type(), CHECK_VERIFY(this));
          no_control_flow = false; break;
       case Bytecodes::_l2i :
          current_frame.pop_stack_2(
            VerificationType::long2_type(),
            VerificationType::long_type(), CHECK_VERIFY(this));
          current_frame.push_stack(
            VerificationType::integer_type(), CHECK_VERIFY(this));
          no_control_flow = false; break;
        case Bytecodes::_i2f :
          current_frame.pop_stack(
            VerificationType::integer_type(), CHECK_VERIFY(this));
          current_frame.push_stack(
            VerificationType::float_type(), CHECK_VERIFY(this));
          no_control_flow = false; break;
        case Bytecodes::_i2d :
          current_frame.pop_stack(
            VerificationType::integer_type(), CHECK_VERIFY(this));
          current_frame.push_stack_2(
            VerificationType::double_type(),
            VerificationType::double2_type(), CHECK_VERIFY(this));
          no_control_flow = false; break;
        case Bytecodes::_l2f :
          current_frame.pop_stack_2(
            VerificationType::long2_type(),
            VerificationType::long_type(), CHECK_VERIFY(this));
          current_frame.push_stack(
            VerificationType::float_type(), CHECK_VERIFY(this));
          no_control_flow = false; break;
        case Bytecodes::_l2d :
          current_frame.pop_stack_2(
            VerificationType::long2_type(),
            VerificationType::long_type(), CHECK_VERIFY(this));
          current_frame.push_stack_2(
            VerificationType::double_type(),
            VerificationType::double2_type(), CHECK_VERIFY(this));
          no_control_flow = false; break;
        case Bytecodes::_f2i :
          current_frame.pop_stack(
            VerificationType::float_type(), CHECK_VERIFY(this));
          current_frame.push_stack(
            VerificationType::integer_type(), CHECK_VERIFY(this));
          no_control_flow = false; break;
        case Bytecodes::_f2l :
          current_frame.pop_stack(
            VerificationType::float_type(), CHECK_VERIFY(this));
          current_frame.push_stack_2(
            VerificationType::long_type(),
            VerificationType::long2_type(), CHECK_VERIFY(this));
          no_control_flow = false; break;
        case Bytecodes::_f2d :
          current_frame.pop_stack(
            VerificationType::float_type(), CHECK_VERIFY(this));
          current_frame.push_stack_2(
            VerificationType::double_type(),
            VerificationType::double2_type(), CHECK_VERIFY(this));
          no_control_flow = false; break;
        case Bytecodes::_d2i :
          current_frame.pop_stack_2(
            VerificationType::double2_type(),
            VerificationType::double_type(), CHECK_VERIFY(this));
          current_frame.push_stack(
            VerificationType::integer_type(), CHECK_VERIFY(this));
          no_control_flow = false; break;
        case Bytecodes::_d2l :
          current_frame.pop_stack_2(
            VerificationType::double2_type(),
            VerificationType::double_type(), CHECK_VERIFY(this));
          current_frame.push_stack_2(
            VerificationType::long_type(),
            VerificationType::long2_type(), CHECK_VERIFY(this));
          no_control_flow = false; break;
        case Bytecodes::_d2f :
          current_frame.pop_stack_2(
            VerificationType::double2_type(),
            VerificationType::double_type(), CHECK_VERIFY(this));
          current_frame.push_stack(
            VerificationType::float_type(), CHECK_VERIFY(this));
          no_control_flow = false; break;
        case Bytecodes::_i2b :
        case Bytecodes::_i2c :
        case Bytecodes::_i2s :
          current_frame.pop_stack(
            VerificationType::integer_type(), CHECK_VERIFY(this));
          current_frame.push_stack(
            VerificationType::integer_type(), CHECK_VERIFY(this));
          no_control_flow = false; break;
        case Bytecodes::_lcmp :
          current_frame.pop_stack_2(
            VerificationType::long2_type(),
            VerificationType::long_type(), CHECK_VERIFY(this));
          current_frame.pop_stack_2(
            VerificationType::long2_type(),
            VerificationType::long_type(), CHECK_VERIFY(this));
          current_frame.push_stack(
            VerificationType::integer_type(), CHECK_VERIFY(this));
          no_control_flow = false; break;
        case Bytecodes::_fcmpl :
        case Bytecodes::_fcmpg :
          current_frame.pop_stack(
            VerificationType::float_type(), CHECK_VERIFY(this));
          current_frame.pop_stack(
            VerificationType::float_type(), CHECK_VERIFY(this));
          current_frame.push_stack(
            VerificationType::integer_type(), CHECK_VERIFY(this));
          no_control_flow = false; break;
        case Bytecodes::_dcmpl :
        case Bytecodes::_dcmpg :
          current_frame.pop_stack_2(
            VerificationType::double2_type(),
            VerificationType::double_type(), CHECK_VERIFY(this));
          current_frame.pop_stack_2(
            VerificationType::double2_type(),
            VerificationType::double_type(), CHECK_VERIFY(this));
          current_frame.push_stack(
            VerificationType::integer_type(), CHECK_VERIFY(this));
          no_control_flow = false; break;
        case Bytecodes::_if_icmpeq:
        case Bytecodes::_if_icmpne:
        case Bytecodes::_if_icmplt:
        case Bytecodes::_if_icmpge:
        case Bytecodes::_if_icmpgt:
        case Bytecodes::_if_icmple:
          current_frame.pop_stack(
            VerificationType::integer_type(), CHECK_VERIFY(this));
          // fall through
        case Bytecodes::_ifeq:
        case Bytecodes::_ifne:
        case Bytecodes::_iflt:
        case Bytecodes::_ifge:
        case Bytecodes::_ifgt:
        case Bytecodes::_ifle:
          current_frame.pop_stack(
            VerificationType::integer_type(), CHECK_VERIFY(this));
          target = bcs.dest();
          stackmap_table.check_jump_target(
            &current_frame, target, CHECK_VERIFY(this));
          no_control_flow = false; break;
        case Bytecodes::_if_acmpeq :
        case Bytecodes::_if_acmpne :
          current_frame.pop_stack(
            VerificationType::nonscalar_check(), CHECK_VERIFY(this));
          // fall through
        case Bytecodes::_ifnull :
        case Bytecodes::_ifnonnull :
          current_frame.pop_stack(
            VerificationType::nonscalar_check(), CHECK_VERIFY(this));
          target = bcs.dest();
          stackmap_table.check_jump_target
            (&current_frame, target, CHECK_VERIFY(this));
          no_control_flow = false; break;
        case Bytecodes::_goto :
          target = bcs.dest();
          stackmap_table.check_jump_target(
            &current_frame, target, CHECK_VERIFY(this));
          no_control_flow = true; break;
        case Bytecodes::_goto_w :
          target = bcs.dest_w();
          stackmap_table.check_jump_target(
            &current_frame, target, CHECK_VERIFY(this));
          no_control_flow = true; break;
        case Bytecodes::_tableswitch :
        case Bytecodes::_lookupswitch :
          verify_switch(
            &bcs, code_length, code_data, &current_frame,
            &stackmap_table, CHECK_VERIFY(this));
          no_control_flow = true; break;
        case Bytecodes::_ireturn :
          type = current_frame.pop_stack(
            VerificationType::integer_type(), CHECK_VERIFY(this));
          verify_return_value(return_type, type, bci,
                              &current_frame, CHECK_VERIFY(this));
          no_control_flow = true; break;
        case Bytecodes::_lreturn :
          type2 = current_frame.pop_stack(
            VerificationType::long2_type(), CHECK_VERIFY(this));
          type = current_frame.pop_stack(
            VerificationType::long_type(), CHECK_VERIFY(this));
          verify_return_value(return_type, type, bci,
                              &current_frame, CHECK_VERIFY(this));
          no_control_flow = true; break;
        case Bytecodes::_freturn :
          type = current_frame.pop_stack(
            VerificationType::float_type(), CHECK_VERIFY(this));
          verify_return_value(return_type, type, bci,
                              &current_frame, CHECK_VERIFY(this));
          no_control_flow = true; break;
        case Bytecodes::_dreturn :
          type2 = current_frame.pop_stack(
            VerificationType::double2_type(),  CHECK_VERIFY(this));
          type = current_frame.pop_stack(
            VerificationType::double_type(), CHECK_VERIFY(this));
          verify_return_value(return_type, type, bci,
                              &current_frame, CHECK_VERIFY(this));
          no_control_flow = true; break;
        case Bytecodes::_areturn :
          type = current_frame.pop_stack(
            VerificationType::nonscalar_check(), CHECK_VERIFY(this));
          verify_return_value(return_type, type, bci,
                              &current_frame, CHECK_VERIFY(this));
          no_control_flow = true; break;
        case Bytecodes::_return :
          if (return_type != VerificationType::bogus_type()) {
            verify_error(ErrorContext::bad_code(bci),
                         "Method expects a return value");
            return;
          }
          // Make sure "this" has been initialized if current method is an
          // <init>.
          if (_method->is_object_constructor() &&
              current_frame.flag_this_uninit()) {
            verify_error(ErrorContext::bad_code(bci),
                         "Constructor must call super() or this() "
                         "before return");
            return;
          }
          no_control_flow = true; break;
        case Bytecodes::_getstatic :
        case Bytecodes::_putstatic :
          // pass TRUE, operand can be an array type for getstatic/putstatic.
          verify_field_instructions(
            &bcs, &current_frame, cp, true, CHECK_VERIFY(this));
          no_control_flow = false; break;
        case Bytecodes::_getfield :
        case Bytecodes::_putfield :
          // pass FALSE, operand can't be an array type for getfield/putfield.
          verify_field_instructions(
            &bcs, &current_frame, cp, false, CHECK_VERIFY(this));
          no_control_flow = false; break;
        case Bytecodes::_withfield :
          if (_klass->major_version() < INLINE_TYPE_MAJOR_VERSION) {
            class_format_error(
              "withfield not supported by this class file version (%d.%d), class %s",
              _klass->major_version(), _klass->minor_version(), _klass->external_name());
            return;
          }
          // pass FALSE, operand can't be an array type for withfield.
          verify_field_instructions(
            &bcs, &current_frame, cp, false, CHECK_VERIFY(this));
          no_control_flow = false; break;
        case Bytecodes::_invokevirtual :
        case Bytecodes::_invokespecial :
        case Bytecodes::_invokestatic :
        case Bytecodes::_invokeinterface :
        case Bytecodes::_invokedynamic :
          verify_invoke_instructions(
            &bcs, code_length, &current_frame, (bci >= ex_min && bci < ex_max),
            &this_uninit, cp, &stackmap_table, CHECK_VERIFY(this));
          no_control_flow = false; break;
        case Bytecodes::_new :
        {
          index = bcs.get_index_u2();
          verify_cp_class_type(bci, index, cp, CHECK_VERIFY(this));
          VerificationType new_class_type =
            cp_index_to_type(index, cp, CHECK_VERIFY(this));
          if (!new_class_type.is_object()) {
            verify_error(ErrorContext::bad_type(bci,
                TypeOrigin::cp(index, new_class_type)),
                "Illegal new instruction");
            return;
          }
          type = VerificationType::uninitialized_type(bci);
          current_frame.push_stack(type, CHECK_VERIFY(this));
          no_control_flow = false; break;
        }
        case Bytecodes::_defaultvalue :
        {
          if (_klass->major_version() < INLINE_TYPE_MAJOR_VERSION) {
            class_format_error(
              "defaultvalue not supported by this class file version (%d.%d), class %s",
              _klass->major_version(), _klass->minor_version(), _klass->external_name());
            return;
          }
          index = bcs.get_index_u2();
          verify_cp_class_type(bci, index, cp, CHECK_VERIFY(this));
          VerificationType ref_type = cp_index_to_type(index, cp, CHECK_VERIFY(this));
          if (!ref_type.is_object()) {
            verify_error(ErrorContext::bad_type(bci,
                TypeOrigin::cp(index, ref_type)),
                "Illegal defaultvalue instruction");
            return;
          }
          VerificationType inline_type =
            VerificationType::change_ref_to_inline_type(ref_type);
          current_frame.push_stack(inline_type, CHECK_VERIFY(this));
          no_control_flow = false; break;
        }
        case Bytecodes::_newarray :
          type = get_newarray_type(bcs.get_index(), bci, CHECK_VERIFY(this));
          current_frame.pop_stack(
            VerificationType::integer_type(),  CHECK_VERIFY(this));
          current_frame.push_stack(type, CHECK_VERIFY(this));
          no_control_flow = false; break;
        case Bytecodes::_anewarray :
          verify_anewarray(
            bci, bcs.get_index_u2(), cp, &current_frame, CHECK_VERIFY(this));
          no_control_flow = false; break;
        case Bytecodes::_arraylength :
          type = current_frame.pop_stack(
            VerificationType::reference_check(), CHECK_VERIFY(this));
          if (!(type.is_null() || type.is_array())) {
            verify_error(ErrorContext::bad_type(
                bci, current_frame.stack_top_ctx()),
                bad_type_msg, "arraylength");
          }
          current_frame.push_stack(
            VerificationType::integer_type(), CHECK_VERIFY(this));
          no_control_flow = false; break;
        case Bytecodes::_checkcast :
        {
          index = bcs.get_index_u2();
          verify_cp_class_type(bci, index, cp, CHECK_VERIFY(this));
          current_frame.pop_stack(object_type(), CHECK_VERIFY(this));
          VerificationType klass_type = cp_index_to_type(
            index, cp, CHECK_VERIFY(this));
          current_frame.push_stack(klass_type, CHECK_VERIFY(this));
          no_control_flow = false; break;
        }
        case Bytecodes::_instanceof : {
          index = bcs.get_index_u2();
          verify_cp_class_type(bci, index, cp, CHECK_VERIFY(this));
          current_frame.pop_stack(object_type(), CHECK_VERIFY(this));
          current_frame.push_stack(
            VerificationType::integer_type(), CHECK_VERIFY(this));
          no_control_flow = false; break;
        }
        case Bytecodes::_monitorenter :
        case Bytecodes::_monitorexit : {
          VerificationType ref = current_frame.pop_stack(
            VerificationType::nonscalar_check(), CHECK_VERIFY(this));
          no_control_flow = false; break;
        }
        case Bytecodes::_multianewarray :
        {
          index = bcs.get_index_u2();
          u2 dim = *(bcs.bcp()+3);
          verify_cp_class_type(bci, index, cp, CHECK_VERIFY(this));
          VerificationType new_array_type =
            cp_index_to_type(index, cp, CHECK_VERIFY(this));
          if (!new_array_type.is_array()) {
            verify_error(ErrorContext::bad_type(bci,
                TypeOrigin::cp(index, new_array_type)),
                "Illegal constant pool index in multianewarray instruction");
            return;
          }
          if (dim < 1 || new_array_type.dimensions() < dim) {
            verify_error(ErrorContext::bad_code(bci),
                "Illegal dimension in multianewarray instruction: %d", dim);
            return;
          }
          for (int i = 0; i < dim; i++) {
            current_frame.pop_stack(
              VerificationType::integer_type(), CHECK_VERIFY(this));
          }
          current_frame.push_stack(new_array_type, CHECK_VERIFY(this));
          no_control_flow = false; break;
        }
        case Bytecodes::_athrow :
          type = VerificationType::reference_type(
            vmSymbols::java_lang_Throwable());
          current_frame.pop_stack(type, CHECK_VERIFY(this));
          no_control_flow = true; break;
        default:
          // We only need to check the valid bytecodes in class file.
          // And jsr and ret are not in the new class file format in JDK1.5.
          verify_error(ErrorContext::bad_code(bci),
              "Bad instruction: %02x", opcode);
          no_control_flow = false;
          return;
      }  // end switch
    }  // end Merge with the next instruction

    // Look for possible jump target in exception handlers and see if it matches
    // current_frame.  Don't do this check if it has already been done (for
    // ([a,d,f,i,l]store* opcodes).  This check cannot be done earlier because
    // opcodes, such as invokespecial, may set the this_uninit flag.
    assert(!(verified_exc_handlers && this_uninit),
      "Exception handler targets got verified before this_uninit got set");
    if (!verified_exc_handlers && bci >= ex_min && bci < ex_max) {
      if (was_recursively_verified()) return;
      verify_exception_handler_targets(
        bci, this_uninit, &current_frame, &stackmap_table, CHECK_VERIFY(this));
    }
  } // end while

  // Make sure that control flow does not fall through end of the method
  if (!no_control_flow) {
    verify_error(ErrorContext::bad_code(code_length),
        "Control flow falls through code end");
    return;
  }
}

#undef bad_type_message

char* ClassVerifier::generate_code_data(const methodHandle& m, u4 code_length, TRAPS) {
  char* code_data = NEW_RESOURCE_ARRAY(char, code_length);
  memset(code_data, 0, sizeof(char) * code_length);
  RawBytecodeStream bcs(m);

  while (!bcs.is_last_bytecode()) {
    if (bcs.raw_next() != Bytecodes::_illegal) {
      int bci = bcs.bci();
      if (bcs.raw_code() == Bytecodes::_new) {
        code_data[bci] = NEW_OFFSET;
      } else {
        code_data[bci] = BYTECODE_OFFSET;
      }
    } else {
      verify_error(ErrorContext::bad_code(bcs.bci()), "Bad instruction");
      return NULL;
    }
  }

  return code_data;
}

// Since this method references the constant pool, call was_recursively_verified()
// before calling this method to make sure a prior class load did not cause the
// current class to get verified.
void ClassVerifier::verify_exception_handler_table(u4 code_length, char* code_data, int& min, int& max, TRAPS) {
  ExceptionTable exhandlers(_method());
  int exlength = exhandlers.length();
  constantPoolHandle cp (THREAD, _method->constants());

  for(int i = 0; i < exlength; i++) {
    u2 start_pc = exhandlers.start_pc(i);
    u2 end_pc = exhandlers.end_pc(i);
    u2 handler_pc = exhandlers.handler_pc(i);
    if (start_pc >= code_length || code_data[start_pc] == 0) {
      class_format_error("Illegal exception table start_pc %d", start_pc);
      return;
    }
    if (end_pc != code_length) {   // special case: end_pc == code_length
      if (end_pc > code_length || code_data[end_pc] == 0) {
        class_format_error("Illegal exception table end_pc %d", end_pc);
        return;
      }
    }
    if (handler_pc >= code_length || code_data[handler_pc] == 0) {
      class_format_error("Illegal exception table handler_pc %d", handler_pc);
      return;
    }
    int catch_type_index = exhandlers.catch_type_index(i);
    if (catch_type_index != 0) {
      VerificationType catch_type = cp_index_to_type(
        catch_type_index, cp, CHECK_VERIFY(this));
      VerificationType throwable =
        VerificationType::reference_type(vmSymbols::java_lang_Throwable());
      bool is_subclass = throwable.is_assignable_from(
        catch_type, this, false, CHECK_VERIFY(this));
      if (!is_subclass) {
        // 4286534: should throw VerifyError according to recent spec change
        verify_error(ErrorContext::bad_type(handler_pc,
            TypeOrigin::cp(catch_type_index, catch_type),
            TypeOrigin::implicit(throwable)),
            "Catch type is not a subclass "
            "of Throwable in exception handler %d", handler_pc);
        return;
      }
    }
    if (start_pc < min) min = start_pc;
    if (end_pc > max) max = end_pc;
  }
}

void ClassVerifier::verify_local_variable_table(u4 code_length, char* code_data, TRAPS) {
  int localvariable_table_length = _method->localvariable_table_length();
  if (localvariable_table_length > 0) {
    LocalVariableTableElement* table = _method->localvariable_table_start();
    for (int i = 0; i < localvariable_table_length; i++) {
      u2 start_bci = table[i].start_bci;
      u2 length = table[i].length;

      if (start_bci >= code_length || code_data[start_bci] == 0) {
        class_format_error(
          "Illegal local variable table start_pc %d", start_bci);
        return;
      }
      u4 end_bci = (u4)(start_bci + length);
      if (end_bci != code_length) {
        if (end_bci >= code_length || code_data[end_bci] == 0) {
          class_format_error( "Illegal local variable table length %d", length);
          return;
        }
      }
    }
  }
}

u2 ClassVerifier::verify_stackmap_table(u2 stackmap_index, u2 bci,
                                        StackMapFrame* current_frame,
                                        StackMapTable* stackmap_table,
                                        bool no_control_flow, TRAPS) {
  if (stackmap_index < stackmap_table->get_frame_count()) {
    u2 this_offset = stackmap_table->get_offset(stackmap_index);
    if (no_control_flow && this_offset > bci) {
      verify_error(ErrorContext::missing_stackmap(bci),
                   "Expecting a stack map frame");
      return 0;
    }
    if (this_offset == bci) {
      ErrorContext ctx;
      // See if current stack map can be assigned to the frame in table.
      // current_frame is the stackmap frame got from the last instruction.
      // If matched, current_frame will be updated by this method.
      bool matches = stackmap_table->match_stackmap(
        current_frame, this_offset, stackmap_index,
        !no_control_flow, true, &ctx, CHECK_VERIFY_(this, 0));
      if (!matches) {
        // report type error
        verify_error(ctx, "Instruction type does not match stack map");
        return 0;
      }
      stackmap_index++;
    } else if (this_offset < bci) {
      // current_offset should have met this_offset.
      class_format_error("Bad stack map offset %d", this_offset);
      return 0;
    }
  } else if (no_control_flow) {
    verify_error(ErrorContext::bad_code(bci), "Expecting a stack map frame");
    return 0;
  }
  return stackmap_index;
}

// Since this method references the constant pool, call was_recursively_verified()
// before calling this method to make sure a prior class load did not cause the
// current class to get verified.
void ClassVerifier::verify_exception_handler_targets(u2 bci, bool this_uninit,
                                                     StackMapFrame* current_frame,
                                                     StackMapTable* stackmap_table, TRAPS) {
  constantPoolHandle cp (THREAD, _method->constants());
  ExceptionTable exhandlers(_method());
  int exlength = exhandlers.length();
  for(int i = 0; i < exlength; i++) {
    u2 start_pc = exhandlers.start_pc(i);
    u2 end_pc = exhandlers.end_pc(i);
    u2 handler_pc = exhandlers.handler_pc(i);
    int catch_type_index = exhandlers.catch_type_index(i);
    if(bci >= start_pc && bci < end_pc) {
      u1 flags = current_frame->flags();
      if (this_uninit) {  flags |= FLAG_THIS_UNINIT; }
      StackMapFrame* new_frame = current_frame->frame_in_exception_handler(flags);
      if (catch_type_index != 0) {
        if (was_recursively_verified()) return;
        // We know that this index refers to a subclass of Throwable
        VerificationType catch_type = cp_index_to_type(
          catch_type_index, cp, CHECK_VERIFY(this));
        new_frame->push_stack(catch_type, CHECK_VERIFY(this));
      } else {
        VerificationType throwable =
          VerificationType::reference_type(vmSymbols::java_lang_Throwable());
        new_frame->push_stack(throwable, CHECK_VERIFY(this));
      }
      ErrorContext ctx;
      bool matches = stackmap_table->match_stackmap(
        new_frame, handler_pc, true, false, &ctx, CHECK_VERIFY(this));
      if (!matches) {
        verify_error(ctx, "Stack map does not match the one at "
            "exception handler %d", handler_pc);
        return;
      }
    }
  }
}

void ClassVerifier::verify_cp_index(
    u2 bci, const constantPoolHandle& cp, int index, TRAPS) {
  int nconstants = cp->length();
  if ((index <= 0) || (index >= nconstants)) {
    verify_error(ErrorContext::bad_cp_index(bci, index),
        "Illegal constant pool index %d in class %s",
        index, cp->pool_holder()->external_name());
    return;
  }
}

void ClassVerifier::verify_cp_type(
    u2 bci, int index, const constantPoolHandle& cp, unsigned int types, TRAPS) {

  // In some situations, bytecode rewriting may occur while we're verifying.
  // In this case, a constant pool cache exists and some indices refer to that
  // instead.  Be sure we don't pick up such indices by accident.
  // We must check was_recursively_verified() before we get here.
  guarantee(cp->cache() == NULL, "not rewritten yet");

  verify_cp_index(bci, cp, index, CHECK_VERIFY(this));
  unsigned int tag = cp->tag_at(index).value();

  if ((types & (1 << tag)) == 0) {
    verify_error(ErrorContext::bad_cp_index(bci, index),
      "Illegal type at constant pool entry %d in class %s",
      index, cp->pool_holder()->external_name());
    return;
  }
}

void ClassVerifier::verify_cp_class_type(
    u2 bci, int index, const constantPoolHandle& cp, TRAPS) {
  verify_cp_index(bci, cp, index, CHECK_VERIFY(this));
  constantTag tag = cp->tag_at(index);
  if (!tag.is_klass() && !tag.is_unresolved_klass()) {
    verify_error(ErrorContext::bad_cp_index(bci, index),
        "Illegal type at constant pool entry %d in class %s",
        index, cp->pool_holder()->external_name());
    return;
  }
}

void ClassVerifier::verify_error(ErrorContext ctx, const char* msg, ...) {
  stringStream ss;

  ctx.reset_frames();
  _exception_type = vmSymbols::java_lang_VerifyError();
  _error_context = ctx;
  va_list va;
  va_start(va, msg);
  ss.vprint(msg, va);
  va_end(va);
  _message = ss.as_string();
#ifdef ASSERT
  ResourceMark rm;
  const char* exception_name = _exception_type->as_C_string();
  Exceptions::debug_check_abort(exception_name, NULL);
#endif // ndef ASSERT
}

void ClassVerifier::class_format_error(const char* msg, ...) {
  stringStream ss;
  _exception_type = vmSymbols::java_lang_ClassFormatError();
  va_list va;
  va_start(va, msg);
  ss.vprint(msg, va);
  va_end(va);
  if (!_method.is_null()) {
    ss.print(" in method '");
    _method->print_external_name(&ss);
    ss.print("'");
  }
  _message = ss.as_string();
}

Klass* ClassVerifier::load_class(Symbol* name, TRAPS) {
  HandleMark hm(THREAD);
  // Get current loader and protection domain first.
  oop loader = current_class()->class_loader();
  oop protection_domain = current_class()->protection_domain();

  assert(name_in_supers(name, current_class()), "name should be a super class");

  Klass* kls = SystemDictionary::resolve_or_fail(
    name, Handle(THREAD, loader), Handle(THREAD, protection_domain),
    true, THREAD);

  if (kls != NULL) {
    if (log_is_enabled(Debug, class, resolve)) {
      Verifier::trace_class_resolution(kls, current_class());
    }
  }
  return kls;
}

bool ClassVerifier::is_protected_access(InstanceKlass* this_class,
                                        Klass* target_class,
                                        Symbol* field_name,
                                        Symbol* field_sig,
                                        bool is_method) {
  NoSafepointVerifier nosafepoint;

  // If target class isn't a super class of this class, we don't worry about this case
  if (!this_class->is_subclass_of(target_class)) {
    return false;
  }
  // Check if the specified method or field is protected
  InstanceKlass* target_instance = InstanceKlass::cast(target_class);
  fieldDescriptor fd;
  if (is_method) {
    Method* m = target_instance->uncached_lookup_method(field_name, field_sig, Klass::OverpassLookupMode::find);
    if (m != NULL && m->is_protected()) {
      if (!this_class->is_same_class_package(m->method_holder())) {
        return true;
      }
    }
  } else {
    Klass* member_klass = target_instance->find_field(field_name, field_sig, &fd);
    if (member_klass != NULL && fd.is_protected()) {
      if (!this_class->is_same_class_package(member_klass)) {
        return true;
      }
    }
  }
  return false;
}

void ClassVerifier::verify_ldc(
    int opcode, u2 index, StackMapFrame* current_frame,
    const constantPoolHandle& cp, u2 bci, TRAPS) {
  verify_cp_index(bci, cp, index, CHECK_VERIFY(this));
  constantTag tag = cp->tag_at(index);
  unsigned int types = 0;
  if (opcode == Bytecodes::_ldc || opcode == Bytecodes::_ldc_w) {
    if (!tag.is_unresolved_klass()) {
      types = (1 << JVM_CONSTANT_Integer) | (1 << JVM_CONSTANT_Float)
            | (1 << JVM_CONSTANT_String) | (1 << JVM_CONSTANT_Class)
            | (1 << JVM_CONSTANT_MethodHandle) | (1 << JVM_CONSTANT_MethodType)
            | (1 << JVM_CONSTANT_Dynamic);
      // Note:  The class file parser already verified the legality of
      // MethodHandle and MethodType constants.
      verify_cp_type(bci, index, cp, types, CHECK_VERIFY(this));
    }
  } else {
    assert(opcode == Bytecodes::_ldc2_w, "must be ldc2_w");
    types = (1 << JVM_CONSTANT_Double) | (1 << JVM_CONSTANT_Long)
          | (1 << JVM_CONSTANT_Dynamic);
    verify_cp_type(bci, index, cp, types, CHECK_VERIFY(this));
  }
  if (tag.is_string() && cp->is_pseudo_string_at(index)) {
    current_frame->push_stack(object_type(), CHECK_VERIFY(this));
  } else if (tag.is_string()) {
    current_frame->push_stack(
      VerificationType::reference_type(
        vmSymbols::java_lang_String()), CHECK_VERIFY(this));
  } else if (tag.is_klass() || tag.is_unresolved_klass()) {
    current_frame->push_stack(
      VerificationType::reference_type(
        vmSymbols::java_lang_Class()), CHECK_VERIFY(this));
  } else if (tag.is_int()) {
    current_frame->push_stack(
      VerificationType::integer_type(), CHECK_VERIFY(this));
  } else if (tag.is_float()) {
    current_frame->push_stack(
      VerificationType::float_type(), CHECK_VERIFY(this));
  } else if (tag.is_double()) {
    current_frame->push_stack_2(
      VerificationType::double_type(),
      VerificationType::double2_type(), CHECK_VERIFY(this));
  } else if (tag.is_long()) {
    current_frame->push_stack_2(
      VerificationType::long_type(),
      VerificationType::long2_type(), CHECK_VERIFY(this));
  } else if (tag.is_method_handle()) {
    current_frame->push_stack(
      VerificationType::reference_type(
        vmSymbols::java_lang_invoke_MethodHandle()), CHECK_VERIFY(this));
  } else if (tag.is_method_type()) {
    current_frame->push_stack(
      VerificationType::reference_type(
        vmSymbols::java_lang_invoke_MethodType()), CHECK_VERIFY(this));
  } else if (tag.is_dynamic_constant()) {
    Symbol* constant_type = cp->uncached_signature_ref_at(index);
    // Field signature was checked in ClassFileParser.
    assert(SignatureVerifier::is_valid_type_signature(constant_type),
           "Invalid type for dynamic constant");
    assert(sizeof(VerificationType) == sizeof(uintptr_t),
          "buffer type must match VerificationType size");
    uintptr_t constant_type_buffer[2];
    VerificationType* v_constant_type = (VerificationType*)constant_type_buffer;
    SignatureStream sig_stream(constant_type, false);
    int n = change_sig_to_verificationType(&sig_stream, v_constant_type);
    int opcode_n = (opcode == Bytecodes::_ldc2_w ? 2 : 1);
    if (n != opcode_n) {
      // wrong kind of ldc; reverify against updated type mask
      types &= ~(1 << JVM_CONSTANT_Dynamic);
      verify_cp_type(bci, index, cp, types, CHECK_VERIFY(this));
    }
    for (int i = 0; i < n; i++) {
      current_frame->push_stack(v_constant_type[i], CHECK_VERIFY(this));
    }
  } else {
    /* Unreachable? verify_cp_type has already validated the cp type. */
    verify_error(
        ErrorContext::bad_cp_index(bci, index), "Invalid index in ldc");
    return;
  }
}

void ClassVerifier::verify_switch(
    RawBytecodeStream* bcs, u4 code_length, char* code_data,
    StackMapFrame* current_frame, StackMapTable* stackmap_table, TRAPS) {
  int bci = bcs->bci();
  address bcp = bcs->bcp();
  address aligned_bcp = align_up(bcp + 1, jintSize);

  if (_klass->major_version() < NONZERO_PADDING_BYTES_IN_SWITCH_MAJOR_VERSION) {
    // 4639449 & 4647081: padding bytes must be 0
    u2 padding_offset = 1;
    while ((bcp + padding_offset) < aligned_bcp) {
      if(*(bcp + padding_offset) != 0) {
        verify_error(ErrorContext::bad_code(bci),
                     "Nonzero padding byte in lookupswitch or tableswitch");
        return;
      }
      padding_offset++;
    }
  }

  int default_offset = (int) Bytes::get_Java_u4(aligned_bcp);
  int keys, delta;
  current_frame->pop_stack(
    VerificationType::integer_type(), CHECK_VERIFY(this));
  if (bcs->raw_code() == Bytecodes::_tableswitch) {
    jint low = (jint)Bytes::get_Java_u4(aligned_bcp + jintSize);
    jint high = (jint)Bytes::get_Java_u4(aligned_bcp + 2*jintSize);
    if (low > high) {
      verify_error(ErrorContext::bad_code(bci),
          "low must be less than or equal to high in tableswitch");
      return;
    }
    keys = high - low + 1;
    if (keys < 0) {
      verify_error(ErrorContext::bad_code(bci), "too many keys in tableswitch");
      return;
    }
    delta = 1;
  } else {
    keys = (int)Bytes::get_Java_u4(aligned_bcp + jintSize);
    if (keys < 0) {
      verify_error(ErrorContext::bad_code(bci),
                   "number of keys in lookupswitch less than 0");
      return;
    }
    delta = 2;
    // Make sure that the lookupswitch items are sorted
    for (int i = 0; i < (keys - 1); i++) {
      jint this_key = Bytes::get_Java_u4(aligned_bcp + (2+2*i)*jintSize);
      jint next_key = Bytes::get_Java_u4(aligned_bcp + (2+2*i+2)*jintSize);
      if (this_key >= next_key) {
        verify_error(ErrorContext::bad_code(bci),
                     "Bad lookupswitch instruction");
        return;
      }
    }
  }
  int target = bci + default_offset;
  stackmap_table->check_jump_target(current_frame, target, CHECK_VERIFY(this));
  for (int i = 0; i < keys; i++) {
    // Because check_jump_target() may safepoint, the bytecode could have
    // moved, which means 'aligned_bcp' is no good and needs to be recalculated.
    aligned_bcp = align_up(bcs->bcp() + 1, jintSize);
    target = bci + (jint)Bytes::get_Java_u4(aligned_bcp+(3+i*delta)*jintSize);
    stackmap_table->check_jump_target(
      current_frame, target, CHECK_VERIFY(this));
  }
  NOT_PRODUCT(aligned_bcp = NULL);  // no longer valid at this point
}

bool ClassVerifier::name_in_supers(
    Symbol* ref_name, InstanceKlass* current) {
  Klass* super = current->super();
  while (super != NULL) {
    if (super->name() == ref_name) {
      return true;
    }
    super = super->super();
  }
  return false;
}

void ClassVerifier::verify_field_instructions(RawBytecodeStream* bcs,
                                              StackMapFrame* current_frame,
                                              const constantPoolHandle& cp,
                                              bool allow_arrays,
                                              TRAPS) {
  u2 index = bcs->get_index_u2();
  verify_cp_type(bcs->bci(), index, cp,
      1 << JVM_CONSTANT_Fieldref, CHECK_VERIFY(this));

  // Get field name and signature
  Symbol* field_name = cp->name_ref_at(index);
  Symbol* field_sig = cp->signature_ref_at(index);

  // Field signature was checked in ClassFileParser.
  assert(SignatureVerifier::is_valid_type_signature(field_sig),
         "Invalid field signature");

  // Get referenced class type
  VerificationType ref_class_type = cp_ref_index_to_type(
    index, cp, CHECK_VERIFY(this));
  if (!ref_class_type.is_object() &&
      (!allow_arrays || !ref_class_type.is_array())) {
    verify_error(ErrorContext::bad_type(bcs->bci(),
        TypeOrigin::cp(index, ref_class_type)),
        "Expecting reference to class in class %s at constant pool index %d",
        _klass->external_name(), index);
    return;
  }

  VerificationType target_class_type = ref_class_type;

  assert(sizeof(VerificationType) == sizeof(uintptr_t),
        "buffer type must match VerificationType size");
  uintptr_t field_type_buffer[2];
  VerificationType* field_type = (VerificationType*)field_type_buffer;
  // If we make a VerificationType[2] array directly, the compiler calls
  // to the c-runtime library to do the allocation instead of just
  // stack allocating it.  Plus it would run constructors.  This shows up
  // in performance profiles.

  SignatureStream sig_stream(field_sig, false);
  VerificationType stack_object_type;
  int n = change_sig_to_verificationType(&sig_stream, field_type);
  u2 bci = bcs->bci();
  bool is_assignable;
  switch (bcs->raw_code()) {
    case Bytecodes::_getstatic: {
      for (int i = 0; i < n; i++) {
        current_frame->push_stack(field_type[i], CHECK_VERIFY(this));
      }
      break;
    }
    case Bytecodes::_putstatic: {
      for (int i = n - 1; i >= 0; i--) {
        current_frame->pop_stack(field_type[i], CHECK_VERIFY(this));
      }
      break;
    }
    case Bytecodes::_withfield: {
      for (int i = n - 1; i >= 0; i--) {
        current_frame->pop_stack(field_type[i], CHECK_VERIFY(this));
      }
      // stack_object_type and target_class_type must be the same inline type.
      stack_object_type =
        current_frame->pop_stack(VerificationType::inline_type_check(), CHECK_VERIFY(this));
      VerificationType target_inline_type =
        VerificationType::change_ref_to_inline_type(target_class_type);
      if (!stack_object_type.equals(target_inline_type)) {
        verify_error(ErrorContext::bad_inline_type(bci,
            current_frame->stack_top_ctx(),
            TypeOrigin::cp(index, target_class_type)),
            "Invalid type on operand stack in withfield instruction");
        return;
      }
      current_frame->push_stack(target_inline_type, CHECK_VERIFY(this));
      break;
    }
    case Bytecodes::_getfield: {
      stack_object_type = current_frame->pop_stack(
        target_class_type, CHECK_VERIFY(this));
      for (int i = 0; i < n; i++) {
        current_frame->push_stack(field_type[i], CHECK_VERIFY(this));
      }
      goto check_protected;
    }
    case Bytecodes::_putfield: {
      for (int i = n - 1; i >= 0; i--) {
        current_frame->pop_stack(field_type[i], CHECK_VERIFY(this));
      }
      stack_object_type = current_frame->pop_stack(CHECK_VERIFY(this));

      // The JVMS 2nd edition allows field initialization before the superclass
      // initializer, if the field is defined within the current class.
      fieldDescriptor fd;
      if (stack_object_type == VerificationType::uninitialized_this_type() &&
          target_class_type.equals(current_type()) &&
          _klass->find_local_field(field_name, field_sig, &fd)) {
        stack_object_type = current_type();
      }
      is_assignable = target_class_type.is_assignable_from(
        stack_object_type, this, false, CHECK_VERIFY(this));
      if (!is_assignable) {
        verify_error(ErrorContext::bad_type(bci,
            current_frame->stack_top_ctx(),
            TypeOrigin::cp(index, target_class_type)),
            "Bad type on operand stack in putfield");
        return;
      }
    }
    check_protected: {
      if (_this_type == stack_object_type)
        break; // stack_object_type must be assignable to _current_class_type
      if (was_recursively_verified()) return;
      Symbol* ref_class_name =
        cp->klass_name_at(cp->klass_ref_index_at(index));
      if (!name_in_supers(ref_class_name, current_class()))
        // stack_object_type must be assignable to _current_class_type since:
        // 1. stack_object_type must be assignable to ref_class.
        // 2. ref_class must be _current_class or a subclass of it. It can't
        //    be a superclass of it. See revised JVMS 5.4.4.
        break;

      Klass* ref_class_oop = load_class(ref_class_name, CHECK);
      if (is_protected_access(current_class(), ref_class_oop, field_name,
                              field_sig, false)) {
        // It's protected access, check if stack object is assignable to
        // current class.
        is_assignable = current_type().is_assignable_from(
          stack_object_type, this, true, CHECK_VERIFY(this));
        if (!is_assignable) {
          verify_error(ErrorContext::bad_type(bci,
              current_frame->stack_top_ctx(),
              TypeOrigin::implicit(current_type())),
              "Bad access to protected data in getfield");
          return;
        }
      }
      break;
    }
    default: ShouldNotReachHere();
  }
}

// Look at the method's handlers.  If the bci is in the handler's try block
// then check if the handler_pc is already on the stack.  If not, push it
// unless the handler has already been scanned.
void ClassVerifier::push_handlers(ExceptionTable* exhandlers,
                                  GrowableArray<u4>* handler_list,
                                  GrowableArray<u4>* handler_stack,
                                  u4 bci) {
  int exlength = exhandlers->length();
  for(int x = 0; x < exlength; x++) {
    if (bci >= exhandlers->start_pc(x) && bci < exhandlers->end_pc(x)) {
      u4 exhandler_pc = exhandlers->handler_pc(x);
      if (!handler_list->contains(exhandler_pc)) {
        handler_stack->append_if_missing(exhandler_pc);
        handler_list->append(exhandler_pc);
      }
    }
  }
}

// Return TRUE if all code paths starting with start_bc_offset end in
// bytecode athrow or loop.
bool ClassVerifier::ends_in_athrow(u4 start_bc_offset) {
  ResourceMark rm;
  // Create bytecode stream.
  RawBytecodeStream bcs(method());
  u4 code_length = method()->code_size();
  bcs.set_start(start_bc_offset);
  u4 target;
  // Create stack for storing bytecode start offsets for if* and *switch.
  GrowableArray<u4>* bci_stack = new GrowableArray<u4>(30);
  // Create stack for handlers for try blocks containing this handler.
  GrowableArray<u4>* handler_stack = new GrowableArray<u4>(30);
  // Create list of handlers that have been pushed onto the handler_stack
  // so that handlers embedded inside of their own TRY blocks only get
  // scanned once.
  GrowableArray<u4>* handler_list = new GrowableArray<u4>(30);
  // Create list of visited branch opcodes (goto* and if*).
  GrowableArray<u4>* visited_branches = new GrowableArray<u4>(30);
  ExceptionTable exhandlers(_method());

  while (true) {
    if (bcs.is_last_bytecode()) {
      // if no more starting offsets to parse or if at the end of the
      // method then return false.
      if ((bci_stack->is_empty()) || ((u4)bcs.end_bci() == code_length))
        return false;
      // Pop a bytecode starting offset and scan from there.
      bcs.set_start(bci_stack->pop());
    }
    Bytecodes::Code opcode = bcs.raw_next();
    u4 bci = bcs.bci();

    // If the bytecode is in a TRY block, push its handlers so they
    // will get parsed.
    push_handlers(&exhandlers, handler_list, handler_stack, bci);

    switch (opcode) {
      case Bytecodes::_if_icmpeq:
      case Bytecodes::_if_icmpne:
      case Bytecodes::_if_icmplt:
      case Bytecodes::_if_icmpge:
      case Bytecodes::_if_icmpgt:
      case Bytecodes::_if_icmple:
      case Bytecodes::_ifeq:
      case Bytecodes::_ifne:
      case Bytecodes::_iflt:
      case Bytecodes::_ifge:
      case Bytecodes::_ifgt:
      case Bytecodes::_ifle:
      case Bytecodes::_if_acmpeq:
      case Bytecodes::_if_acmpne:
      case Bytecodes::_ifnull:
      case Bytecodes::_ifnonnull:
        target = bcs.dest();
        if (visited_branches->contains(bci)) {
          if (bci_stack->is_empty()) {
            if (handler_stack->is_empty()) {
              return true;
            } else {
              // Parse the catch handlers for try blocks containing athrow.
              bcs.set_start(handler_stack->pop());
            }
          } else {
            // Pop a bytecode starting offset and scan from there.
            bcs.set_start(bci_stack->pop());
          }
        } else {
          if (target > bci) { // forward branch
            if (target >= code_length) return false;
            // Push the branch target onto the stack.
            bci_stack->push(target);
            // then, scan bytecodes starting with next.
            bcs.set_start(bcs.next_bci());
          } else { // backward branch
            // Push bytecode offset following backward branch onto the stack.
            bci_stack->push(bcs.next_bci());
            // Check bytecodes starting with branch target.
            bcs.set_start(target);
          }
          // Record target so we don't branch here again.
          visited_branches->append(bci);
        }
        break;

      case Bytecodes::_goto:
      case Bytecodes::_goto_w:
        target = (opcode == Bytecodes::_goto ? bcs.dest() : bcs.dest_w());
        if (visited_branches->contains(bci)) {
          if (bci_stack->is_empty()) {
            if (handler_stack->is_empty()) {
              return true;
            } else {
              // Parse the catch handlers for try blocks containing athrow.
              bcs.set_start(handler_stack->pop());
            }
          } else {
            // Been here before, pop new starting offset from stack.
            bcs.set_start(bci_stack->pop());
          }
        } else {
          if (target >= code_length) return false;
          // Continue scanning from the target onward.
          bcs.set_start(target);
          // Record target so we don't branch here again.
          visited_branches->append(bci);
        }
        break;

      // Check that all switch alternatives end in 'athrow' bytecodes. Since it
      // is  difficult to determine where each switch alternative ends, parse
      // each switch alternative until either hit a 'return', 'athrow', or reach
      // the end of the method's bytecodes.  This is gross but should be okay
      // because:
      // 1. tableswitch and lookupswitch byte codes in handlers for ctor explicit
      //    constructor invocations should be rare.
      // 2. if each switch alternative ends in an athrow then the parsing should be
      //    short.  If there is no athrow then it is bogus code, anyway.
      case Bytecodes::_lookupswitch:
      case Bytecodes::_tableswitch:
        {
          address aligned_bcp = align_up(bcs.bcp() + 1, jintSize);
          u4 default_offset = Bytes::get_Java_u4(aligned_bcp) + bci;
          int keys, delta;
          if (opcode == Bytecodes::_tableswitch) {
            jint low = (jint)Bytes::get_Java_u4(aligned_bcp + jintSize);
            jint high = (jint)Bytes::get_Java_u4(aligned_bcp + 2*jintSize);
            // This is invalid, but let the regular bytecode verifier
            // report this because the user will get a better error message.
            if (low > high) return true;
            keys = high - low + 1;
            delta = 1;
          } else {
            keys = (int)Bytes::get_Java_u4(aligned_bcp + jintSize);
            delta = 2;
          }
          // Invalid, let the regular bytecode verifier deal with it.
          if (keys < 0) return true;

          // Push the offset of the next bytecode onto the stack.
          bci_stack->push(bcs.next_bci());

          // Push the switch alternatives onto the stack.
          for (int i = 0; i < keys; i++) {
            u4 target = bci + (jint)Bytes::get_Java_u4(aligned_bcp+(3+i*delta)*jintSize);
            if (target > code_length) return false;
            bci_stack->push(target);
          }

          // Start bytecode parsing for the switch at the default alternative.
          if (default_offset > code_length) return false;
          bcs.set_start(default_offset);
          break;
        }

      case Bytecodes::_return:
        return false;

      case Bytecodes::_athrow:
        {
          if (bci_stack->is_empty()) {
            if (handler_stack->is_empty()) {
              return true;
            } else {
              // Parse the catch handlers for try blocks containing athrow.
              bcs.set_start(handler_stack->pop());
            }
          } else {
            // Pop a bytecode offset and starting scanning from there.
            bcs.set_start(bci_stack->pop());
          }
        }
        break;

      default:
        ;
    } // end switch
  } // end while loop

  return false;
}

void ClassVerifier::verify_invoke_init(
    RawBytecodeStream* bcs, u2 ref_class_index, VerificationType ref_class_type,
    StackMapFrame* current_frame, u4 code_length, bool in_try_block,
    bool *this_uninit, const constantPoolHandle& cp, StackMapTable* stackmap_table,
    TRAPS) {
  u2 bci = bcs->bci();
  VerificationType type = current_frame->pop_stack(
    VerificationType::reference_check(), CHECK_VERIFY(this));
  if (type == VerificationType::uninitialized_this_type()) {
    // The method must be an <init> method of this class or its superclass
    Klass* superk = current_class()->super();
    if (ref_class_type.name() != current_class()->name() &&
        ref_class_type.name() != superk->name()) {
      verify_error(ErrorContext::bad_type(bci,
          TypeOrigin::implicit(ref_class_type),
          TypeOrigin::implicit(current_type())),
          "Bad <init> method call");
      return;
    }

    // If this invokespecial call is done from inside of a TRY block then make
    // sure that all catch clause paths end in a throw.  Otherwise, this can
    // result in returning an incomplete object.
    if (in_try_block) {
      ExceptionTable exhandlers(_method());
      int exlength = exhandlers.length();
      for(int i = 0; i < exlength; i++) {
        u2 start_pc = exhandlers.start_pc(i);
        u2 end_pc = exhandlers.end_pc(i);

        if (bci >= start_pc && bci < end_pc) {
          if (!ends_in_athrow(exhandlers.handler_pc(i))) {
            verify_error(ErrorContext::bad_code(bci),
              "Bad <init> method call from after the start of a try block");
            return;
          } else if (log_is_enabled(Debug, verification)) {
            ResourceMark rm(THREAD);
            log_debug(verification)("Survived call to ends_in_athrow(): %s",
                                          current_class()->name()->as_C_string());
          }
        }
      }

      // Check the exception handler target stackmaps with the locals from the
      // incoming stackmap (before initialize_object() changes them to outgoing
      // state).
      if (was_recursively_verified()) return;
      verify_exception_handler_targets(bci, true, current_frame,
                                       stackmap_table, CHECK_VERIFY(this));
    } // in_try_block

    current_frame->initialize_object(type, current_type());
    *this_uninit = true;
  } else if (type.is_uninitialized()) {
    u2 new_offset = type.bci();
    address new_bcp = bcs->bcp() - bci + new_offset;
    if (new_offset > (code_length - 3) || (*new_bcp) != Bytecodes::_new) {
      /* Unreachable?  Stack map parsing ensures valid type and new
       * instructions have a valid BCI. */
      verify_error(ErrorContext::bad_code(new_offset),
                   "Expecting new instruction");
      return;
    }
    u2 new_class_index = Bytes::get_Java_u2(new_bcp + 1);
    if (was_recursively_verified()) return;
    verify_cp_class_type(bci, new_class_index, cp, CHECK_VERIFY(this));

    // The method must be an <init> method of the indicated class
    VerificationType new_class_type = cp_index_to_type(
      new_class_index, cp, CHECK_VERIFY(this));
    if (!new_class_type.equals(ref_class_type)) {
      verify_error(ErrorContext::bad_type(bci,
          TypeOrigin::cp(new_class_index, new_class_type),
          TypeOrigin::cp(ref_class_index, ref_class_type)),
          "Call to wrong <init> method");
      return;
    }
    // According to the VM spec, if the referent class is a superclass of the
    // current class, and is in a different runtime package, and the method is
    // protected, then the objectref must be the current class or a subclass
    // of the current class.
    VerificationType objectref_type = new_class_type;
    if (name_in_supers(ref_class_type.name(), current_class())) {
      Klass* ref_klass = load_class(ref_class_type.name(), CHECK);
      if (was_recursively_verified()) return;
      Method* m = InstanceKlass::cast(ref_klass)->uncached_lookup_method(
        vmSymbols::object_initializer_name(),
        cp->signature_ref_at(bcs->get_index_u2()),
        Klass::OverpassLookupMode::find);
      // Do nothing if method is not found.  Let resolution detect the error.
      if (m != NULL) {
        InstanceKlass* mh = m->method_holder();
        if (m->is_protected() && !mh->is_same_class_package(_klass)) {
          bool assignable = current_type().is_assignable_from(
            objectref_type, this, true, CHECK_VERIFY(this));
          if (!assignable) {
            verify_error(ErrorContext::bad_type(bci,
                TypeOrigin::cp(new_class_index, objectref_type),
                TypeOrigin::implicit(current_type())),
                "Bad access to protected <init> method");
            return;
          }
        }
      }
    }
    // Check the exception handler target stackmaps with the locals from the
    // incoming stackmap (before initialize_object() changes them to outgoing
    // state).
    if (in_try_block) {
      if (was_recursively_verified()) return;
      verify_exception_handler_targets(bci, *this_uninit, current_frame,
                                       stackmap_table, CHECK_VERIFY(this));
    }
    current_frame->initialize_object(type, new_class_type);
  } else {
    verify_error(ErrorContext::bad_type(bci, current_frame->stack_top_ctx()),
        "Bad operand type when invoking <init>");
    return;
  }
}

bool ClassVerifier::is_same_or_direct_interface(
    InstanceKlass* klass,
    VerificationType klass_type,
    VerificationType ref_class_type) {
  if (ref_class_type.equals(klass_type)) return true;
  Array<InstanceKlass*>* local_interfaces = klass->local_interfaces();
  if (local_interfaces != NULL) {
    for (int x = 0; x < local_interfaces->length(); x++) {
      InstanceKlass* k = local_interfaces->at(x);
      assert (k != NULL && k->is_interface(), "invalid interface");
      if (ref_class_type.equals(VerificationType::reference_type(k->name()))) {
        return true;
      }
    }
  }
  return false;
}

void ClassVerifier::verify_invoke_instructions(
    RawBytecodeStream* bcs, u4 code_length, StackMapFrame* current_frame,
    bool in_try_block, bool *this_uninit,
    const constantPoolHandle& cp, StackMapTable* stackmap_table, TRAPS) {
  // Make sure the constant pool item is the right type
  u2 index = bcs->get_index_u2();
  Bytecodes::Code opcode = bcs->raw_code();
  unsigned int types = 0;
  switch (opcode) {
    case Bytecodes::_invokeinterface:
      types = 1 << JVM_CONSTANT_InterfaceMethodref;
      break;
    case Bytecodes::_invokedynamic:
      types = 1 << JVM_CONSTANT_InvokeDynamic;
      break;
    case Bytecodes::_invokespecial:
    case Bytecodes::_invokestatic:
      types = (_klass->major_version() < STATIC_METHOD_IN_INTERFACE_MAJOR_VERSION) ?
        (1 << JVM_CONSTANT_Methodref) :
        ((1 << JVM_CONSTANT_InterfaceMethodref) | (1 << JVM_CONSTANT_Methodref));
      break;
    default:
      types = 1 << JVM_CONSTANT_Methodref;
  }
  verify_cp_type(bcs->bci(), index, cp, types, CHECK_VERIFY(this));

  // Get method name and signature
  Symbol* method_name = cp->name_ref_at(index);
  Symbol* method_sig = cp->signature_ref_at(index);

  // Method signature was checked in ClassFileParser.
  assert(SignatureVerifier::is_valid_method_signature(method_sig),
         "Invalid method signature");

  // Get referenced class
  VerificationType ref_class_type;
  if (opcode == Bytecodes::_invokedynamic) {
    if (_klass->major_version() < Verifier::INVOKEDYNAMIC_MAJOR_VERSION) {
      class_format_error(
        "invokedynamic instructions not supported by this class file version (%d), class %s",
        _klass->major_version(), _klass->external_name());
      return;
    }
  } else {
    ref_class_type = cp_ref_index_to_type(index, cp, CHECK_VERIFY(this));
  }

  assert(sizeof(VerificationType) == sizeof(uintptr_t),
        "buffer type must match VerificationType size");

  // Get the UTF8 index for this signature.
  int sig_index = cp->signature_ref_index_at(cp->name_and_type_ref_index_at(index));

  // Get the signature's verification types.
  sig_as_verification_types* mth_sig_verif_types;
  sig_as_verification_types** mth_sig_verif_types_ptr = method_signatures_table()->get(sig_index);
  if (mth_sig_verif_types_ptr != NULL) {
    // Found the entry for the signature's verification types in the hash table.
    mth_sig_verif_types = *mth_sig_verif_types_ptr;
    assert(mth_sig_verif_types != NULL, "Unexpected NULL sig_as_verification_types value");
  } else {
    // Not found, add the entry to the table.
    GrowableArray<VerificationType>* verif_types = new GrowableArray<VerificationType>(10);
    mth_sig_verif_types = new sig_as_verification_types(verif_types);
    create_method_sig_entry(mth_sig_verif_types, sig_index);
  }

  // Get the number of arguments for this signature.
  int nargs = mth_sig_verif_types->num_args();

  // Check instruction operands
  u2 bci = bcs->bci();
  if (opcode == Bytecodes::_invokeinterface) {
    address bcp = bcs->bcp();
    // 4905268: count operand in invokeinterface should be nargs+1, not nargs.
    // JSR202 spec: The count operand of an invokeinterface instruction is valid if it is
    // the difference between the size of the operand stack before and after the instruction
    // executes.
    if (*(bcp+3) != (nargs+1)) {
      verify_error(ErrorContext::bad_code(bci),
          "Inconsistent args count operand in invokeinterface");
      return;
    }
    if (*(bcp+4) != 0) {
      verify_error(ErrorContext::bad_code(bci),
          "Fourth operand byte of invokeinterface must be zero");
      return;
    }
  }

  if (opcode == Bytecodes::_invokedynamic) {
    address bcp = bcs->bcp();
    if (*(bcp+3) != 0 || *(bcp+4) != 0) {
      verify_error(ErrorContext::bad_code(bci),
          "Third and fourth operand bytes of invokedynamic must be zero");
      return;
    }
  }

  if (method_name->char_at(0) == JVM_SIGNATURE_SPECIAL) {
    // Make sure <init> can only be invoked by invokespecial or invokestatic.
    // The allowed invocation mode of <init> depends on its signature.
    if ((opcode != Bytecodes::_invokespecial &&
         opcode != Bytecodes::_invokestatic) ||
        method_name != vmSymbols::object_initializer_name()) {
      verify_error(ErrorContext::bad_code(bci),
          "Illegal call to internal method");
      return;
    }
  } else if (opcode == Bytecodes::_invokespecial
             && !is_same_or_direct_interface(current_class(), current_type(), ref_class_type)
             && !ref_class_type.equals(VerificationType::reference_type(
                  current_class()->super()->name()))) { // super() can never be an inline_type.
    bool subtype = false;
    bool have_imr_indirect = cp->tag_at(index).value() == JVM_CONSTANT_InterfaceMethodref;
    if (!current_class()->is_unsafe_anonymous()) {
      subtype = ref_class_type.is_assignable_from(
                 current_type(), this, false, CHECK_VERIFY(this));
    } else {
      InstanceKlass* unsafe_host = current_class()->unsafe_anonymous_host();
      VerificationType unsafe_anonymous_host_type = reference_or_inline_type(unsafe_host);
      subtype = ref_class_type.is_assignable_from(unsafe_anonymous_host_type, this, false, CHECK_VERIFY(this));

      // If invokespecial of IMR, need to recheck for same or
      // direct interface relative to the host class
      have_imr_indirect = (have_imr_indirect &&
                           !is_same_or_direct_interface(
                             unsafe_host,
                             unsafe_anonymous_host_type, ref_class_type));
    }
    if (!subtype) {
      verify_error(ErrorContext::bad_code(bci),
          "Bad invokespecial instruction: "
          "current class isn't assignable to reference class.");
       return;
    } else if (have_imr_indirect) {
      verify_error(ErrorContext::bad_code(bci),
          "Bad invokespecial instruction: "
          "interface method reference is in an indirect superinterface.");
      return;
    }

  }

  // Get the verification types for the method's arguments.
  GrowableArray<VerificationType>* sig_verif_types = mth_sig_verif_types->sig_verif_types();
  assert(sig_verif_types != NULL, "Missing signature's array of verification types");
  // Match method descriptor with operand stack
  // The arguments are on the stack in descending order.
  for (int i = nargs - 1; i >= 0; i--) { // Run backwards
    current_frame->pop_stack(sig_verif_types->at(i), CHECK_VERIFY(this));
  }

  // Check objectref on operand stack
  if (opcode != Bytecodes::_invokestatic &&
      opcode != Bytecodes::_invokedynamic) {
    if (method_name == vmSymbols::object_initializer_name()) {  // <init> method
      // (use of <init> as a static factory is handled under invokestatic)
      verify_invoke_init(bcs, index, ref_class_type, current_frame,
        code_length, in_try_block, this_uninit, cp, stackmap_table,
        CHECK_VERIFY(this));
      if (was_recursively_verified()) return;
    } else {   // other methods
      // Ensures that target class is assignable to method class.
      if (opcode == Bytecodes::_invokespecial) {
        if (!current_class()->is_unsafe_anonymous()) {
          current_frame->pop_stack(current_type(), CHECK_VERIFY(this));
        } else {
          // anonymous class invokespecial calls: check if the
          // objectref is a subtype of the unsafe_anonymous_host of the current class
          // to allow an anonymous class to reference methods in the unsafe_anonymous_host
          VerificationType top = current_frame->pop_stack(CHECK_VERIFY(this));

          InstanceKlass* unsafe_host = current_class()->unsafe_anonymous_host();
          VerificationType host_type = reference_or_inline_type(unsafe_host);
          bool subtype = host_type.is_assignable_from(top, this, false, CHECK_VERIFY(this));
          if (!subtype) {
            verify_error( ErrorContext::bad_type(current_frame->offset(),
              current_frame->stack_top_ctx(),
              TypeOrigin::implicit(top)),
              "Bad type on operand stack");
            return;
          }
        }
      } else if (opcode == Bytecodes::_invokevirtual) {
        VerificationType stack_object_type =
          current_frame->pop_stack(ref_class_type, CHECK_VERIFY(this));
        if (current_type() != stack_object_type) {
          if (was_recursively_verified()) return;
          assert(cp->cache() == NULL, "not rewritten yet");
          Symbol* ref_class_name =
            cp->klass_name_at(cp->klass_ref_index_at(index));
          // See the comments in verify_field_instructions() for
          // the rationale behind this.
          if (name_in_supers(ref_class_name, current_class())) {
            Klass* ref_class = load_class(ref_class_name, CHECK);
            if (is_protected_access(
                  _klass, ref_class, method_name, method_sig, true)) {
              // It's protected access, check if stack object is
              // assignable to current class.
              bool is_assignable = current_type().is_assignable_from(
                stack_object_type, this, true, CHECK_VERIFY(this));
              if (!is_assignable) {
                if (ref_class_type.name() == vmSymbols::java_lang_Object()
                    && stack_object_type.is_array()
                    && method_name == vmSymbols::clone_name()) {
                  // Special case: arrays pretend to implement public Object
                  // clone().
                } else {
                  verify_error(ErrorContext::bad_type(bci,
                      current_frame->stack_top_ctx(),
                      TypeOrigin::implicit(current_type())),
                      "Bad access to protected data in invokevirtual");
                  return;
                }
              }
            }
          }
        }
      } else {
        assert(opcode == Bytecodes::_invokeinterface, "Unexpected opcode encountered");
        current_frame->pop_stack(ref_class_type, CHECK_VERIFY(this));
      }
    }
  }
  // Push the result type.
  int sig_verif_types_len = sig_verif_types->length();
  if (sig_verif_types_len > nargs) {  // There's a return type
    if (method_name == vmSymbols::object_initializer_name() &&
        opcode != Bytecodes::_invokestatic) {
      // an <init> method must have a void return type, unless it's a static factory
      verify_error(ErrorContext::bad_code(bci),
          "Return type must be void in <init> method");
      return;
    }

    assert(sig_verif_types_len <= nargs + 2,
           "Signature verification types array return type is bogus");
    for (int i = nargs; i < sig_verif_types_len; i++) {
      assert(i == nargs || sig_verif_types->at(i).is_long2() ||
             sig_verif_types->at(i).is_double2(), "Unexpected return verificationType");
      current_frame->push_stack(sig_verif_types->at(i), CHECK_VERIFY(this));
    }
  } else {
    // an <init> method may not have a void return type, if it's a static factory
    if (method_name == vmSymbols::object_initializer_name() &&
        opcode != Bytecodes::_invokespecial) {
      verify_error(ErrorContext::bad_code(bci),
          "Return type must be non-void in <init> static factory method");
      return;
    }
  }
}

VerificationType ClassVerifier::get_newarray_type(
    u2 index, u2 bci, TRAPS) {
  const char* from_bt[] = {
    NULL, NULL, NULL, NULL, "[Z", "[C", "[F", "[D", "[B", "[S", "[I", "[J",
  };
  if (index < T_BOOLEAN || index > T_LONG) {
    verify_error(ErrorContext::bad_code(bci), "Illegal newarray instruction");
    return VerificationType::bogus_type();
  }

  // from_bt[index] contains the array signature which has a length of 2
  Symbol* sig = create_temporary_symbol(from_bt[index], 2);
  return VerificationType::reference_type(sig);
}

void ClassVerifier::verify_anewarray(
    u2 bci, u2 index, const constantPoolHandle& cp,
    StackMapFrame* current_frame, TRAPS) {
  verify_cp_class_type(bci, index, cp, CHECK_VERIFY(this));
  current_frame->pop_stack(
    VerificationType::integer_type(), CHECK_VERIFY(this));

  if (was_recursively_verified()) return;
  VerificationType component_type =
    cp_index_to_type(index, cp, CHECK_VERIFY(this));
  int length;
  char* arr_sig_str;
  if (component_type.is_array()) {     // it's an array
    const char* component_name = component_type.name()->as_utf8();
    // Check for more than MAX_ARRAY_DIMENSIONS
    length = (int)strlen(component_name);
    if (length > MAX_ARRAY_DIMENSIONS &&
        component_name[MAX_ARRAY_DIMENSIONS - 1] == JVM_SIGNATURE_ARRAY) {
      verify_error(ErrorContext::bad_code(bci),
        "Illegal anewarray instruction, array has more than 255 dimensions");
    }
    // add one dimension to component
    length++;
    arr_sig_str = NEW_RESOURCE_ARRAY_IN_THREAD(THREAD, char, length + 1);
    int n = os::snprintf(arr_sig_str, length + 1, "%c%s",
                         JVM_SIGNATURE_ARRAY, component_name);
    assert(n == length, "Unexpected number of characters in string");
  } else {         // it's an object or interface
    const char* component_name = component_type.name()->as_utf8();
    char Q_or_L = component_type.is_inline_type() ? JVM_SIGNATURE_INLINE_TYPE : JVM_SIGNATURE_CLASS;
    // add one dimension to component with 'L' or 'Q' prepended and ';' appended.
    length = (int)strlen(component_name) + 3;
    arr_sig_str = NEW_RESOURCE_ARRAY_IN_THREAD(THREAD, char, length + 1);
    int n = os::snprintf(arr_sig_str, length + 1, "%c%c%s;",
                         JVM_SIGNATURE_ARRAY, Q_or_L, component_name);
    assert(n == length, "Unexpected number of characters in string");
  }
  Symbol* arr_sig = create_temporary_symbol(arr_sig_str, length);
  VerificationType new_array_type = VerificationType::reference_type(arr_sig);
  current_frame->push_stack(new_array_type, CHECK_VERIFY(this));
}

void ClassVerifier::verify_iload(u2 index, StackMapFrame* current_frame, TRAPS) {
  current_frame->get_local(
    index, VerificationType::integer_type(), CHECK_VERIFY(this));
  current_frame->push_stack(
    VerificationType::integer_type(), CHECK_VERIFY(this));
}

void ClassVerifier::verify_lload(u2 index, StackMapFrame* current_frame, TRAPS) {
  current_frame->get_local_2(
    index, VerificationType::long_type(),
    VerificationType::long2_type(), CHECK_VERIFY(this));
  current_frame->push_stack_2(
    VerificationType::long_type(),
    VerificationType::long2_type(), CHECK_VERIFY(this));
}

void ClassVerifier::verify_fload(u2 index, StackMapFrame* current_frame, TRAPS) {
  current_frame->get_local(
    index, VerificationType::float_type(), CHECK_VERIFY(this));
  current_frame->push_stack(
    VerificationType::float_type(), CHECK_VERIFY(this));
}

void ClassVerifier::verify_dload(u2 index, StackMapFrame* current_frame, TRAPS) {
  current_frame->get_local_2(
    index, VerificationType::double_type(),
    VerificationType::double2_type(), CHECK_VERIFY(this));
  current_frame->push_stack_2(
    VerificationType::double_type(),
    VerificationType::double2_type(), CHECK_VERIFY(this));
}

void ClassVerifier::verify_aload(u2 index, StackMapFrame* current_frame, TRAPS) {
  VerificationType type = current_frame->get_local(
    index, VerificationType::nonscalar_check(), CHECK_VERIFY(this));
  current_frame->push_stack(type, CHECK_VERIFY(this));
}

void ClassVerifier::verify_istore(u2 index, StackMapFrame* current_frame, TRAPS) {
  current_frame->pop_stack(
    VerificationType::integer_type(), CHECK_VERIFY(this));
  current_frame->set_local(
    index, VerificationType::integer_type(), CHECK_VERIFY(this));
}

void ClassVerifier::verify_lstore(u2 index, StackMapFrame* current_frame, TRAPS) {
  current_frame->pop_stack_2(
    VerificationType::long2_type(),
    VerificationType::long_type(), CHECK_VERIFY(this));
  current_frame->set_local_2(
    index, VerificationType::long_type(),
    VerificationType::long2_type(), CHECK_VERIFY(this));
}

void ClassVerifier::verify_fstore(u2 index, StackMapFrame* current_frame, TRAPS) {
  current_frame->pop_stack(VerificationType::float_type(), CHECK_VERIFY(this));
  current_frame->set_local(
    index, VerificationType::float_type(), CHECK_VERIFY(this));
}

void ClassVerifier::verify_dstore(u2 index, StackMapFrame* current_frame, TRAPS) {
  current_frame->pop_stack_2(
    VerificationType::double2_type(),
    VerificationType::double_type(), CHECK_VERIFY(this));
  current_frame->set_local_2(
    index, VerificationType::double_type(),
    VerificationType::double2_type(), CHECK_VERIFY(this));
}

void ClassVerifier::verify_astore(u2 index, StackMapFrame* current_frame, TRAPS) {
  VerificationType type = current_frame->pop_stack(
    VerificationType::nonscalar_check(), CHECK_VERIFY(this));
  current_frame->set_local(index, type, CHECK_VERIFY(this));
}

void ClassVerifier::verify_iinc(u2 index, StackMapFrame* current_frame, TRAPS) {
  VerificationType type = current_frame->get_local(
    index, VerificationType::integer_type(), CHECK_VERIFY(this));
  current_frame->set_local(index, type, CHECK_VERIFY(this));
}

void ClassVerifier::verify_return_value(
    VerificationType return_type, VerificationType type, u2 bci,
    StackMapFrame* current_frame, TRAPS) {
  if (return_type == VerificationType::bogus_type()) {
    verify_error(ErrorContext::bad_type(bci,
        current_frame->stack_top_ctx(), TypeOrigin::signature(return_type)),
        "Method does not expect a return value");
    return;
  }
  bool match = return_type.is_assignable_from(type, this, false, CHECK_VERIFY(this));
  if (!match) {
    verify_error(ErrorContext::bad_type(bci,
        current_frame->stack_top_ctx(), TypeOrigin::signature(return_type)),
        "Bad return type");
    return;
  }
}

// The verifier creates symbols which are substrings of Symbols.
// These are stored in the verifier until the end of verification so that
// they can be reference counted.
Symbol* ClassVerifier::create_temporary_symbol(const char *name, int length) {
  // Quick deduplication check
  if (_previous_symbol != NULL && _previous_symbol->equals(name, length)) {
    return _previous_symbol;
  }
  Symbol* sym = SymbolTable::new_symbol(name, length);
  if (!sym->is_permanent()) {
    if (_symbols == NULL) {
      _symbols = new GrowableArray<Symbol*>(50, 0, NULL);
    }
    _symbols->push(sym);
  }
  _previous_symbol = sym;
  return sym;
}<|MERGE_RESOLUTION|>--- conflicted
+++ resolved
@@ -598,7 +598,6 @@
 
 // Methods in ClassVerifier
 
-<<<<<<< HEAD
 VerificationType reference_or_inline_type(InstanceKlass* klass) {
   if (klass->is_inline_klass()) {
     return VerificationType::inline_type(klass->name());
@@ -607,13 +606,8 @@
   }
 }
 
-ClassVerifier::ClassVerifier(
-    InstanceKlass* klass, TRAPS)
-    : _thread(THREAD), _previous_symbol(NULL), _symbols(NULL), _exception_type(NULL),
-=======
 ClassVerifier::ClassVerifier(JavaThread* current, InstanceKlass* klass)
     : _thread(current), _previous_symbol(NULL), _symbols(NULL), _exception_type(NULL),
->>>>>>> 7146104f
       _message(NULL), _method_signatures_table(NULL), _klass(klass) {
   _this_type = reference_or_inline_type(klass);
 }
