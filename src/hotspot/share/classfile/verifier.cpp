/*
 * Copyright (c) 1998, 2025, Oracle and/or its affiliates. All rights reserved.
 * DO NOT ALTER OR REMOVE COPYRIGHT NOTICES OR THIS FILE HEADER.
 *
 * This code is free software; you can redistribute it and/or modify it
 * under the terms of the GNU General Public License version 2 only, as
 * published by the Free Software Foundation.
 *
 * This code is distributed in the hope that it will be useful, but WITHOUT
 * ANY WARRANTY; without even the implied warranty of MERCHANTABILITY or
 * FITNESS FOR A PARTICULAR PURPOSE.  See the GNU General Public License
 * version 2 for more details (a copy is included in the LICENSE file that
 * accompanied this code).
 *
 * You should have received a copy of the GNU General Public License version
 * 2 along with this work; if not, write to the Free Software Foundation,
 * Inc., 51 Franklin St, Fifth Floor, Boston, MA 02110-1301 USA.
 *
 * Please contact Oracle, 500 Oracle Parkway, Redwood Shores, CA 94065 USA
 * or visit www.oracle.com if you need additional information or have any
 * questions.
 *
 */

#include "cds/cdsConfig.hpp"
#include "classfile/classFileStream.hpp"
#include "classfile/classLoader.hpp"
#include "classfile/javaClasses.hpp"
#include "classfile/stackMapFrame.hpp"
#include "classfile/stackMapTable.hpp"
#include "classfile/stackMapTableFormat.hpp"
#include "classfile/symbolTable.hpp"
#include "classfile/systemDictionary.hpp"
#include "classfile/verifier.hpp"
#include "classfile/vmClasses.hpp"
#include "classfile/vmSymbols.hpp"
#include "interpreter/bytecodes.hpp"
#include "interpreter/bytecodeStream.hpp"
#include "jvm.h"
#include "logging/log.hpp"
#include "logging/logStream.hpp"
#include "memory/oopFactory.hpp"
#include "memory/resourceArea.hpp"
#include "memory/universe.hpp"
#include "oops/constantPool.inline.hpp"
#include "oops/fieldStreams.inline.hpp"
#include "oops/instanceKlass.inline.hpp"
#include "oops/klass.inline.hpp"
#include "oops/oop.inline.hpp"
#include "oops/typeArrayOop.hpp"
#include "runtime/arguments.hpp"
#include "runtime/fieldDescriptor.inline.hpp"
#include "runtime/handles.inline.hpp"
#include "runtime/interfaceSupport.inline.hpp"
#include "runtime/javaCalls.hpp"
#include "runtime/javaThread.hpp"
#include "runtime/jniHandles.inline.hpp"
#include "runtime/os.hpp"
#include "runtime/safepointVerifiers.hpp"
#include "services/threadService.hpp"
#include "utilities/align.hpp"
#include "utilities/bytes.hpp"
#if INCLUDE_CDS
#include "classfile/systemDictionaryShared.hpp"
#endif

#define NOFAILOVER_MAJOR_VERSION                       51
#define NONZERO_PADDING_BYTES_IN_SWITCH_MAJOR_VERSION  51
#define STATIC_METHOD_IN_INTERFACE_MAJOR_VERSION       52
#define INLINE_TYPE_MAJOR_VERSION                       56
#define MAX_ARRAY_DIMENSIONS 255

// Access to external entry for VerifyClassForMajorVersion - old byte code verifier

extern "C" {
  typedef jboolean (*verify_byte_codes_fn_t)(JNIEnv *, jclass, char *, jint, jint);
}

static verify_byte_codes_fn_t volatile _verify_byte_codes_fn = nullptr;

static verify_byte_codes_fn_t verify_byte_codes_fn() {

  if (_verify_byte_codes_fn != nullptr)
    return _verify_byte_codes_fn;

  MutexLocker locker(Verify_lock);

  if (_verify_byte_codes_fn != nullptr)
    return _verify_byte_codes_fn;

  void *lib_handle = nullptr;
  // Load verify dll
  if (is_vm_statically_linked()) {
    lib_handle = os::get_default_process_handle();
  } else {
    char buffer[JVM_MAXPATHLEN];
    char ebuf[1024];
    if (!os::dll_locate_lib(buffer, sizeof(buffer), Arguments::get_dll_dir(), "verify"))
      return nullptr; // Caller will throw VerifyError

    lib_handle = os::dll_load(buffer, ebuf, sizeof(ebuf));
    if (lib_handle == nullptr)
      return nullptr; // Caller will throw VerifyError
  }

  void *fn = os::dll_lookup(lib_handle, "VerifyClassForMajorVersion");
  if (fn == nullptr)
    return nullptr; // Caller will throw VerifyError

  return _verify_byte_codes_fn = CAST_TO_FN_PTR(verify_byte_codes_fn_t, fn);
}


// Methods in Verifier

// This method determines whether we run the verifier and class file format checking code.
bool Verifier::should_verify_for(oop class_loader) {
  return class_loader == nullptr ?
    BytecodeVerificationLocal : BytecodeVerificationRemote;
}

// This method determines whether we allow package access in access checks in reflection.
bool Verifier::relax_access_for(oop loader) {
  bool trusted = java_lang_ClassLoader::is_trusted_loader(loader);
  bool need_verify =
    // verifyAll
    (BytecodeVerificationLocal && BytecodeVerificationRemote) ||
    // verifyRemote
    (!BytecodeVerificationLocal && BytecodeVerificationRemote && !trusted);
  return !need_verify;
}

// Callers will pass should_verify_class as true, depending on the results of should_verify_for() above,
// or pass true for redefinition of any class.
static bool is_eligible_for_verification(InstanceKlass* klass, bool should_verify_class) {
  Symbol* name = klass->name();

  return (should_verify_class &&
    // Can not verify the bytecodes for shared classes because they have
    // already been rewritten to contain constant pool cache indices,
    // which the verifier can't understand.
    // Shared classes shouldn't have stackmaps either.
    // However, bytecodes for shared old classes can be verified because
    // they have not been rewritten.
    !(klass->in_aot_cache() && klass->is_rewritten()));
}

void Verifier::trace_class_resolution(Klass* resolve_class, InstanceKlass* verify_class) {
  assert(verify_class != nullptr, "Unexpected null verify_class");
  ResourceMark rm;
  Symbol* s = verify_class->source_file_name();
  const char* source_file = (s != nullptr ? s->as_C_string() : nullptr);
  const char* verify = verify_class->external_name();
  const char* resolve = resolve_class->external_name();
  // print in a single call to reduce interleaving between threads
  if (source_file != nullptr) {
    log_debug(class, resolve)("%s %s %s (verification)", verify, resolve, source_file);
  } else {
    log_debug(class, resolve)("%s %s (verification)", verify, resolve);
  }
}

// Prints the end-verification message to the appropriate output.
void Verifier::log_end_verification(outputStream* st, const char* klassName, Symbol* exception_name, oop pending_exception) {
  if (pending_exception != nullptr) {
    st->print("Verification for %s has", klassName);
    oop message = java_lang_Throwable::message(pending_exception);
    if (message != nullptr) {
      char* ex_msg = java_lang_String::as_utf8_string(message);
      st->print_cr(" exception pending '%s %s'",
                   pending_exception->klass()->external_name(), ex_msg);
    } else {
      st->print_cr(" exception pending %s ",
                   pending_exception->klass()->external_name());
    }
  } else if (exception_name != nullptr) {
    st->print_cr("Verification for %s failed", klassName);
  }
  st->print_cr("End class verification for: %s", klassName);
}

bool Verifier::verify(InstanceKlass* klass, bool should_verify_class, TRAPS) {
  HandleMark hm(THREAD);
  ResourceMark rm(THREAD);

  // Eagerly allocate the identity hash code for a klass. This is a fallout
  // from 6320749 and 8059924: hash code generator is not supposed to be called
  // during the safepoint, but it allows to sneak the hashcode in during
  // verification. Without this eager hashcode generation, we may end up
  // installing the hashcode during some other operation, which may be at
  // safepoint -- blowing up the checks. It was previously done as the side
  // effect (sic!) for external_name(), but instead of doing that, we opt to
  // explicitly push the hashcode in here. This is signify the following block
  // is IMPORTANT:
  if (klass->java_mirror() != nullptr) {
    klass->java_mirror()->identity_hash();
  }

  if (!is_eligible_for_verification(klass, should_verify_class)) {
    return true;
  }

  // Timer includes any side effects of class verification (resolution,
  // etc), but not recursive calls to Verifier::verify().
  JavaThread* jt = THREAD;
  PerfClassTraceTime timer(ClassLoader::perf_class_verify_time(),
                           ClassLoader::perf_class_verify_selftime(),
                           ClassLoader::perf_classes_verified(),
                           jt->get_thread_stat()->perf_recursion_counts_addr(),
                           jt->get_thread_stat()->perf_timers_addr(),
                           PerfClassTraceTime::CLASS_VERIFY);

  // If the class should be verified, first see if we can use the split
  // verifier.  If not, or if verification fails and can failover, then
  // call the inference verifier.
  Symbol* exception_name = nullptr;
  const size_t message_buffer_len = klass->name()->utf8_length() + 1024;
  char* message_buffer = nullptr;
  char* exception_message = nullptr;

  log_info(class, init)("Start class verification for: %s", klass->external_name());
  if (klass->major_version() >= STACKMAP_ATTRIBUTE_MAJOR_VERSION) {
    ClassVerifier split_verifier(jt, klass);
    // We don't use CHECK here, or on inference_verify below, so that we can log any exception.
    split_verifier.verify_class(THREAD);
    exception_name = split_verifier.result();

    // If dumping {classic, final} static archive, don't bother to run the old verifier, as
    // the class will be excluded from the archive anyway.
    bool can_failover = !(CDSConfig::is_dumping_classic_static_archive() || CDSConfig::is_dumping_final_static_archive()) &&
      klass->major_version() < NOFAILOVER_MAJOR_VERSION;

    if (can_failover && !HAS_PENDING_EXCEPTION &&  // Split verifier doesn't set PENDING_EXCEPTION for failure
        (exception_name == vmSymbols::java_lang_VerifyError() ||
         exception_name == vmSymbols::java_lang_ClassFormatError())) {
      log_info(verification)("Fail over class verification to old verifier for: %s", klass->external_name());
      log_info(class, init)("Fail over class verification to old verifier for: %s", klass->external_name());
#if INCLUDE_CDS
      // Exclude any classes that are verified with the old verifier, as the old verifier
      // doesn't call SystemDictionaryShared::add_verification_constraint()
      if (CDSConfig::is_dumping_archive()) {
        SystemDictionaryShared::log_exclusion(klass, "Verified with old verifier");
        SystemDictionaryShared::set_excluded(klass);
      }
#endif
      message_buffer = NEW_RESOURCE_ARRAY(char, message_buffer_len);
      exception_message = message_buffer;
      exception_name = inference_verify(
        klass, message_buffer, message_buffer_len, THREAD);
    }
    if (exception_name != nullptr) {
      exception_message = split_verifier.exception_message();
    }
  } else {
    message_buffer = NEW_RESOURCE_ARRAY(char, message_buffer_len);
    exception_message = message_buffer;
    exception_name = inference_verify(
        klass, message_buffer, message_buffer_len, THREAD);
  }

  LogTarget(Info, class, init) lt1;
  if (lt1.is_enabled()) {
    LogStream ls(lt1);
    log_end_verification(&ls, klass->external_name(), exception_name, PENDING_EXCEPTION);
  }
  LogTarget(Info, verification) lt2;
  if (lt2.is_enabled()) {
    LogStream ls(lt2);
    log_end_verification(&ls, klass->external_name(), exception_name, PENDING_EXCEPTION);
  }

  if (HAS_PENDING_EXCEPTION) {
    return false; // use the existing exception
  } else if (exception_name == nullptr) {
    return true; // verification succeeded
  } else { // VerifyError or ClassFormatError to be created and thrown
    Klass* kls =
      SystemDictionary::resolve_or_fail(exception_name, true, CHECK_false);
    if (log_is_enabled(Debug, class, resolve)) {
      Verifier::trace_class_resolution(kls, klass);
    }

    while (kls != nullptr) {
      if (kls == klass) {
        // If the class being verified is the exception we're creating
        // or one of it's superclasses, we're in trouble and are going
        // to infinitely recurse when we try to initialize the exception.
        // So bail out here by throwing the preallocated VM error.
        THROW_OOP_(Universe::internal_error_instance(), false);
      }
      kls = kls->super();
    }
    if (message_buffer != nullptr) {
      message_buffer[message_buffer_len - 1] = '\0'; // just to be sure
    }
    assert(exception_message != nullptr, "");
    THROW_MSG_(exception_name, exception_message, false);
  }
}

Symbol* Verifier::inference_verify(
    InstanceKlass* klass, char* message, size_t message_len, TRAPS) {
  JavaThread* thread = THREAD;

  verify_byte_codes_fn_t verify_func = verify_byte_codes_fn();

  if (verify_func == nullptr) {
    jio_snprintf(message, message_len, "Could not link verifier");
    return vmSymbols::java_lang_VerifyError();
  }

  ResourceMark rm(thread);
  log_info(verification)("Verifying class %s with old format", klass->external_name());

  jclass cls = (jclass) JNIHandles::make_local(thread, klass->java_mirror());
  jint result;

  {
    HandleMark hm(thread);
    ThreadToNativeFromVM ttn(thread);
    // ThreadToNativeFromVM takes care of changing thread_state, so safepoint
    // code knows that we have left the VM
    JNIEnv *env = thread->jni_environment();
    result = (*verify_func)(env, cls, message, (int)message_len, klass->major_version());
  }

  JNIHandles::destroy_local(cls);

  // These numbers are chosen so that VerifyClassCodes interface doesn't need
  // to be changed (still return jboolean (unsigned char)), and result is
  // 1 when verification is passed.
  if (result == 0) {
    return vmSymbols::java_lang_VerifyError();
  } else if (result == 1) {
    return nullptr; // verified.
  } else if (result == 2) {
    THROW_MSG_(vmSymbols::java_lang_OutOfMemoryError(), message, nullptr);
  } else if (result == 3) {
    return vmSymbols::java_lang_ClassFormatError();
  } else {
    ShouldNotReachHere();
    return nullptr;
  }
}

TypeOrigin TypeOrigin::null() {
  return TypeOrigin();
}
TypeOrigin TypeOrigin::local(int index, StackMapFrame* frame) {
  assert(frame != nullptr, "Must have a frame");
  return TypeOrigin(CF_LOCALS, index, StackMapFrame::copy(frame),
     frame->local_at(index));
}
TypeOrigin TypeOrigin::stack(int index, StackMapFrame* frame) {
  assert(frame != nullptr, "Must have a frame");
  return TypeOrigin(CF_STACK, index, StackMapFrame::copy(frame),
      frame->stack_at(index));
}
TypeOrigin TypeOrigin::sm_local(int index, StackMapFrame* frame) {
  assert(frame != nullptr, "Must have a frame");
  return TypeOrigin(SM_LOCALS, index, StackMapFrame::copy(frame),
      frame->local_at(index));
}
TypeOrigin TypeOrigin::sm_stack(int index, StackMapFrame* frame) {
  assert(frame != nullptr, "Must have a frame");
  return TypeOrigin(SM_STACK, index, StackMapFrame::copy(frame),
      frame->stack_at(index));
}
TypeOrigin TypeOrigin::bad_index(int index) {
  return TypeOrigin(BAD_INDEX, index, nullptr, VerificationType::bogus_type());
}
TypeOrigin TypeOrigin::cp(int index, VerificationType vt) {
  return TypeOrigin(CONST_POOL, index, nullptr, vt);
}
TypeOrigin TypeOrigin::signature(VerificationType vt) {
  return TypeOrigin(SIG, 0, nullptr, vt);
}
TypeOrigin TypeOrigin::implicit(VerificationType t) {
  return TypeOrigin(IMPLICIT, 0, nullptr, t);
}
TypeOrigin TypeOrigin::frame(StackMapFrame* frame) {
  return TypeOrigin(FRAME_ONLY, 0, StackMapFrame::copy(frame),
                    VerificationType::bogus_type());
}

void TypeOrigin::reset_frame() {
  if (_frame != nullptr) {
    _frame->restore();
  }
}

void TypeOrigin::details(outputStream* ss) const {
  _type.print_on(ss);
  switch (_origin) {
    case CF_LOCALS:
      ss->print(" (current frame, locals[%d])", _index);
      break;
    case CF_STACK:
      ss->print(" (current frame, stack[%d])", _index);
      break;
    case SM_LOCALS:
      ss->print(" (stack map, locals[%d])", _index);
      break;
    case SM_STACK:
      ss->print(" (stack map, stack[%d])", _index);
      break;
    case CONST_POOL:
      ss->print(" (constant pool %d)", _index);
      break;
    case SIG:
      ss->print(" (from method signature)");
      break;
    case IMPLICIT:
    case FRAME_ONLY:
    case NONE:
    default:
      ;
  }
}

#ifdef ASSERT
void TypeOrigin::print_on(outputStream* str) const {
  str->print("{%d,%d,%p:", _origin, _index, _frame);
  if (_frame != nullptr) {
    _frame->print_on(str);
  } else {
    str->print("null");
  }
  str->print(",");
  _type.print_on(str);
  str->print("}");
}
#endif

void ErrorContext::details(outputStream* ss, const Method* method) const {
  if (is_valid()) {
    ss->cr();
    ss->print_cr("Exception Details:");
    location_details(ss, method);
    reason_details(ss);
    frame_details(ss);
    bytecode_details(ss, method);
    handler_details(ss, method);
    stackmap_details(ss, method);
  }
}

void ErrorContext::reason_details(outputStream* ss) const {
  StreamIndentor si(ss, 2);
  ss->print_cr("Reason:");

  StreamIndentor si2(ss, 2);
  switch (_fault) {
    case INVALID_BYTECODE:
      ss->print("Error exists in the bytecode");
      break;
    case WRONG_TYPE:
      if (_expected.is_valid()) {
        ss->print("Type ");
        _type.details(ss);
        ss->print(" is not assignable to ");
        _expected.details(ss);
      } else {
        ss->print("Invalid type: ");
        _type.details(ss);
      }
      break;
    case FLAGS_MISMATCH:
      if (_expected.is_valid()) {
        ss->print("Current frame's flags are not assignable "
                  "to stack map frame's.");
      } else {
        ss->print("Current frame's flags are invalid in this context.");
      }
      break;
    case BAD_CP_INDEX:
      ss->print("Constant pool index %d is invalid", _type.index());
      break;
    case BAD_LOCAL_INDEX:
      ss->print("Local index %d is invalid", _type.index());
      break;
    case BAD_STRICT_FIELDS:
      ss->print("Invalid use of strict instance fields");
      break;
    case LOCALS_SIZE_MISMATCH:
      ss->print("Current frame's local size doesn't match stackmap.");
      break;
    case STACK_SIZE_MISMATCH:
      ss->print("Current frame's stack size doesn't match stackmap.");
      break;
    case STRICT_FIELDS_MISMATCH:
      ss->print("Current frame's strict instance fields not compatible with stackmap.");
      break;
    case STACK_OVERFLOW:
      ss->print("Exceeded max stack size.");
      break;
    case STACK_UNDERFLOW:
      ss->print("Attempt to pop empty stack.");
      break;
    case MISSING_STACKMAP:
      ss->print("Expected stackmap frame at this location.");
      break;
    case BAD_STACKMAP:
      ss->print("Invalid stackmap specification.");
      break;
    case WRONG_INLINE_TYPE:
      ss->print("Type ");
      _type.details(ss);
      ss->print(" and type ");
      _expected.details(ss);
      ss->print(" must be identical inline types.");
      break;
    case UNKNOWN:
    default:
      ShouldNotReachHere();
      ss->print_cr("Unknown");
  }
  ss->cr();
}

void ErrorContext::location_details(outputStream* ss, const Method* method) const {
  if (_bci != -1 && method != nullptr) {
    const char* bytecode_name = "<invalid>";
    if (method->validate_bci(_bci) != -1) {
      Bytecodes::Code code = Bytecodes::code_or_bp_at(method->bcp_from(_bci));
      if (Bytecodes::is_defined(code)) {
          bytecode_name = Bytecodes::name(code);
      } else {
          bytecode_name = "<illegal>";
      }
    }
    InstanceKlass* ik = method->method_holder();

    StreamIndentor si(ss, 2);
    ss->print_cr("Location:");

    StreamIndentor si2(ss, 2);
    ss->print_cr("%s.%s%s @%d: %s",
        ik->name()->as_C_string(), method->name()->as_C_string(),
        method->signature()->as_C_string(), _bci, bytecode_name);
  }
}

void ErrorContext::frame_details(outputStream* ss) const {
  StreamIndentor si(ss, 2);
  if (_type.is_valid() && _type.frame() != nullptr) {
    ss->print_cr("Current Frame:");
    StreamIndentor si2(ss, 2);
    _type.frame()->print_on(ss);
  }
  if (_expected.is_valid() && _expected.frame() != nullptr) {
    ss->print_cr("Stackmap Frame:");
    StreamIndentor si2(ss, 2);
    _expected.frame()->print_on(ss);
  }
}

void ErrorContext::bytecode_details(outputStream* ss, const Method* method) const {
  if (method != nullptr) {
    StreamIndentor si(ss, 2);
    ss->print_cr("Bytecode:");
    StreamIndentor si2(ss, 2);
    ss->print_data(method->code_base(), method->code_size(), false);
  }
}

void ErrorContext::handler_details(outputStream* ss, const Method* method) const {
  if (method != nullptr) {
    StreamIndentor si(ss, 2);

    ExceptionTable table(method);
    if (table.length() > 0) {
      ss->print_cr("Exception Handler Table:");
      StreamIndentor si2(ss, 2);
      for (int i = 0; i < table.length(); ++i) {
        ss->print_cr("bci [%d, %d] => handler: %d", table.start_pc(i),
            table.end_pc(i), table.handler_pc(i));
      }
    }
  }
}

void ErrorContext::stackmap_details(outputStream* ss, const Method* method) const {
  if (method != nullptr && method->has_stackmap_table()) {
    StreamIndentor si(ss, 2);
    ss->print_cr("Stackmap Table:");
    Array<u1>* data = method->stackmap_data();
    stack_map_table* sm_table =
        stack_map_table::at((address)data->adr_at(0));
    stack_map_frame* sm_frame = sm_table->entries();
    StreamIndentor si2(ss, 2);
    int current_offset = -1;
    address end_of_sm_table = (address)sm_table + method->stackmap_data()->length();
    for (u2 i = 0; i < sm_table->number_of_entries(); ++i) {
      if (!sm_frame->verify((address)sm_frame, end_of_sm_table)) {
        sm_frame->print_truncated(ss, current_offset);
        return;
      }
      sm_frame->print_on(ss, current_offset);
      ss->cr();
      current_offset += sm_frame->offset_delta();
      sm_frame = sm_frame->next();
    }
  }
}

// Methods in ClassVerifier

ClassVerifier::ClassVerifier(JavaThread* current, InstanceKlass* klass)
    : _thread(current), _previous_symbol(nullptr), _symbols(nullptr), _exception_type(nullptr),
      _message(nullptr), _klass(klass) {
  _this_type = VerificationType::reference_type(klass->name());
}

ClassVerifier::~ClassVerifier() {
  // Decrement the reference count for any symbols created.
  if (_symbols != nullptr) {
    for (int i = 0; i < _symbols->length(); i++) {
      Symbol* s = _symbols->at(i);
      s->decrement_refcount();
    }
  }
}

VerificationType ClassVerifier::object_type() const {
  return VerificationType::reference_type(vmSymbols::java_lang_Object());
}

TypeOrigin ClassVerifier::ref_ctx(const char* sig) {
  VerificationType vt = VerificationType::reference_type(
                         create_temporary_symbol(sig, (int)strlen(sig)));
  return TypeOrigin::implicit(vt);
}

static bool supports_strict_fields(InstanceKlass* klass) {
  int ver = klass->major_version();
  return ver > Verifier::VALUE_TYPES_MAJOR_VERSION ||
         (ver == Verifier::VALUE_TYPES_MAJOR_VERSION && klass->minor_version() == Verifier::JAVA_PREVIEW_MINOR_VERSION);
}

void ClassVerifier::verify_class(TRAPS) {
  log_info(verification)("Verifying class %s with new format", _klass->external_name());

  // Either verifying both local and remote classes or just remote classes.
  assert(BytecodeVerificationRemote, "Should not be here");

  Array<Method*>* methods = _klass->methods();
  int num_methods = methods->length();

  for (int index = 0; index < num_methods; index++) {
    // Check for recursive re-verification before each method.
    if (was_recursively_verified()) return;

    Method* m = methods->at(index);
    if (m->is_native() || m->is_abstract() || m->is_overpass()) {
      // If m is native or abstract, skip it.  It is checked in class file
      // parser that methods do not override a final method.  Overpass methods
      // are trusted since the VM generates them.
      continue;
    }
    verify_method(methodHandle(THREAD, m), CHECK_VERIFY(this));
  }

  if (was_recursively_verified()){
    log_info(verification)("Recursive verification detected for: %s", _klass->external_name());
    log_info(class, init)("Recursive verification detected for: %s",
                        _klass->external_name());
  }
}

// Translate the signature entries into verification types and save them in
// the growable array.  Also, save the count of arguments.
void ClassVerifier::translate_signature(Symbol* const method_sig,
                                        sig_as_verification_types* sig_verif_types) {
  SignatureStream sig_stream(method_sig);
  VerificationType sig_type[2];
  int sig_i = 0;
  GrowableArray<VerificationType>* verif_types = sig_verif_types->sig_verif_types();

  // Translate the signature arguments into verification types.
  while (!sig_stream.at_return_type()) {
    int n = change_sig_to_verificationType(&sig_stream, sig_type);
    assert(n <= 2, "Unexpected signature type");

    // Store verification type(s).  Longs and Doubles each have two verificationTypes.
    for (int x = 0; x < n; x++) {
      verif_types->push(sig_type[x]);
    }
    sig_i += n;
    sig_stream.next();
  }

  // Set final arg count, not including the return type.  The final arg count will
  // be compared with sig_verify_types' length to see if there is a return type.
  sig_verif_types->set_num_args(sig_i);

  // Store verification type(s) for the return type, if there is one.
  if (sig_stream.type() != T_VOID) {
    int n = change_sig_to_verificationType(&sig_stream, sig_type);
    assert(n <= 2, "Unexpected signature return type");
    for (int y = 0; y < n; y++) {
      verif_types->push(sig_type[y]);
    }
  }
}

void ClassVerifier::create_method_sig_entry(sig_as_verification_types* sig_verif_types,
                                            int sig_index) {
  // Translate the signature into verification types.
  ConstantPool* cp = _klass->constants();
  Symbol* const method_sig = cp->symbol_at(sig_index);
  translate_signature(method_sig, sig_verif_types);

  // Add the list of this signature's verification types to the table.
  bool is_unique = method_signatures_table()->put(sig_index, sig_verif_types);
  assert(is_unique, "Duplicate entries in method_signature_table");
}

void ClassVerifier::verify_method(const methodHandle& m, TRAPS) {
  HandleMark hm(THREAD);
  _method = m;   // initialize _method
  log_info(verification)("Verifying method %s", m->name_and_sig_as_C_string());

// For clang, the only good constant format string is a literal constant format string.
#define bad_type_msg "Bad type on operand stack in %s"

  u2 max_stack = m->verifier_max_stack();
  u2 max_locals = m->max_locals();
  constantPoolHandle cp(THREAD, m->constants());

  // Method signature was checked in ClassFileParser.
  assert(SignatureVerifier::is_valid_method_signature(m->signature()),
         "Invalid method signature");

  // Collect the initial strict instance fields
  StackMapFrame::AssertUnsetFieldTable* strict_fields = new StackMapFrame::AssertUnsetFieldTable();
  if (m->is_object_constructor()) {
    for (AllFieldStream fs(m->method_holder()); !fs.done(); fs.next()) {
      if (fs.access_flags().is_strict() && !fs.access_flags().is_static()) {
        NameAndSig new_field(fs.name(), fs.signature());
        if (IgnoreAssertUnsetFields) {
          strict_fields->put(new_field, true);
        } else {
          strict_fields->put(new_field, false);
        }
      }
    }
  }

  // Initial stack map frame: offset is 0, stack is initially empty.
  StackMapFrame current_frame(max_locals, max_stack, strict_fields, this);
  // Set initial locals
  VerificationType return_type = current_frame.set_locals_from_arg( m, current_type());

  u2 stackmap_index = 0; // index to the stackmap array

  u4 code_length = m->code_size();

  // Scan the bytecode and map each instruction's start offset to a number.
  char* code_data = generate_code_data(m, code_length, CHECK_VERIFY(this));

  int ex_min = code_length;
  int ex_max = -1;
  // Look through each item on the exception table. Each of the fields must refer
  // to a legal instruction.
  if (was_recursively_verified()) return;
  verify_exception_handler_table(
    code_length, code_data, ex_min, ex_max, CHECK_VERIFY(this));

  // Look through each entry on the local variable table and make sure
  // its range of code array offsets is valid. (4169817)
  if (m->has_localvariable_table()) {
    verify_local_variable_table(code_length, code_data, CHECK_VERIFY(this));
  }

  Array<u1>* stackmap_data = m->stackmap_data();
  StackMapStream stream(stackmap_data);
  StackMapReader reader(this, &stream, code_data, code_length, &current_frame, max_locals, max_stack, strict_fields, THREAD);
  StackMapTable stackmap_table(&reader, CHECK_VERIFY(this));

  LogTarget(Debug, verification) lt;
  if (lt.is_enabled()) {
    LogStream ls(lt);
    stackmap_table.print_on(&ls);
  }

  RawBytecodeStream bcs(m);

  // Scan the byte code linearly from the start to the end
  bool no_control_flow = false; // Set to true when there is no direct control
                                // flow from current instruction to the next
                                // instruction in sequence

  Bytecodes::Code opcode;
  while (!bcs.is_last_bytecode()) {
    // Check for recursive re-verification before each bytecode.
    if (was_recursively_verified())  return;

    opcode = bcs.raw_next();
    int bci = bcs.bci();

    // Set current frame's offset to bci
    current_frame.set_offset(bci);
    current_frame.set_mark();

    // Make sure every offset in stackmap table point to the beginning to
    // an instruction. Match current_frame to stackmap_table entry with
    // the same offset if exists.
    stackmap_index = verify_stackmap_table(
      stackmap_index, bci, &current_frame, &stackmap_table,
      no_control_flow, CHECK_VERIFY(this));


    bool this_uninit = false;  // Set to true when invokespecial <init> initialized 'this'
    bool verified_exc_handlers = false;

    // Merge with the next instruction
    {
      VerificationType type, type2;
      VerificationType atype;

      LogTarget(Debug, verification) lt;
      if (lt.is_enabled()) {
        LogStream ls(lt);
        current_frame.print_on(&ls);
        lt.print("offset = %d,  opcode = %s", bci,
                 opcode == Bytecodes::_illegal ? "illegal" : Bytecodes::name(opcode));
      }

      // Make sure wide instruction is in correct format
      if (bcs.is_wide()) {
        if (opcode != Bytecodes::_iinc   && opcode != Bytecodes::_iload  &&
            opcode != Bytecodes::_aload  && opcode != Bytecodes::_lload  &&
            opcode != Bytecodes::_istore && opcode != Bytecodes::_astore &&
            opcode != Bytecodes::_lstore && opcode != Bytecodes::_fload  &&
            opcode != Bytecodes::_dload  && opcode != Bytecodes::_fstore &&
            opcode != Bytecodes::_dstore) {
          /* Unreachable?  RawBytecodeStream's raw_next() returns 'illegal'
           * if we encounter a wide instruction that modifies an invalid
           * opcode (not one of the ones listed above) */
          verify_error(ErrorContext::bad_code(bci), "Bad wide instruction");
          return;
        }
      }

      // Look for possible jump target in exception handlers and see if it
      // matches current_frame.  Do this check here for astore*, dstore*,
      // fstore*, istore*, and lstore* opcodes because they can change the type
      // state by adding a local.  JVM Spec says that the incoming type state
      // should be used for this check.  So, do the check here before a possible
      // local is added to the type state.
      if (Bytecodes::is_store_into_local(opcode) && bci >= ex_min && bci < ex_max) {
        if (was_recursively_verified()) return;
        verify_exception_handler_targets(
          bci, this_uninit, &current_frame, &stackmap_table, CHECK_VERIFY(this));
        verified_exc_handlers = true;
      }

      if (was_recursively_verified()) return;

      switch (opcode) {
        case Bytecodes::_nop :
          no_control_flow = false; break;
        case Bytecodes::_aconst_null :
          current_frame.push_stack(
            VerificationType::null_type(), CHECK_VERIFY(this));
          no_control_flow = false; break;
        case Bytecodes::_iconst_m1 :
        case Bytecodes::_iconst_0 :
        case Bytecodes::_iconst_1 :
        case Bytecodes::_iconst_2 :
        case Bytecodes::_iconst_3 :
        case Bytecodes::_iconst_4 :
        case Bytecodes::_iconst_5 :
          current_frame.push_stack(
            VerificationType::integer_type(), CHECK_VERIFY(this));
          no_control_flow = false; break;
        case Bytecodes::_lconst_0 :
        case Bytecodes::_lconst_1 :
          current_frame.push_stack_2(
            VerificationType::long_type(),
            VerificationType::long2_type(), CHECK_VERIFY(this));
          no_control_flow = false; break;
        case Bytecodes::_fconst_0 :
        case Bytecodes::_fconst_1 :
        case Bytecodes::_fconst_2 :
          current_frame.push_stack(
            VerificationType::float_type(), CHECK_VERIFY(this));
          no_control_flow = false; break;
        case Bytecodes::_dconst_0 :
        case Bytecodes::_dconst_1 :
          current_frame.push_stack_2(
            VerificationType::double_type(),
            VerificationType::double2_type(), CHECK_VERIFY(this));
          no_control_flow = false; break;
        case Bytecodes::_sipush :
        case Bytecodes::_bipush :
          current_frame.push_stack(
            VerificationType::integer_type(), CHECK_VERIFY(this));
          no_control_flow = false; break;
        case Bytecodes::_ldc :
          verify_ldc(
            opcode, bcs.get_index_u1(), &current_frame,
            cp, bci, CHECK_VERIFY(this));
          no_control_flow = false; break;
        case Bytecodes::_ldc_w :
        case Bytecodes::_ldc2_w :
          verify_ldc(
            opcode, bcs.get_index_u2(), &current_frame,
            cp, bci, CHECK_VERIFY(this));
          no_control_flow = false; break;
        case Bytecodes::_iload :
          verify_iload(bcs.get_index(), &current_frame, CHECK_VERIFY(this));
          no_control_flow = false; break;
        case Bytecodes::_iload_0 :
        case Bytecodes::_iload_1 :
        case Bytecodes::_iload_2 :
        case Bytecodes::_iload_3 : {
          int index = opcode - Bytecodes::_iload_0;
          verify_iload(index, &current_frame, CHECK_VERIFY(this));
          no_control_flow = false; break;
          }
        case Bytecodes::_lload :
          verify_lload(bcs.get_index(), &current_frame, CHECK_VERIFY(this));
          no_control_flow = false; break;
        case Bytecodes::_lload_0 :
        case Bytecodes::_lload_1 :
        case Bytecodes::_lload_2 :
        case Bytecodes::_lload_3 : {
          int index = opcode - Bytecodes::_lload_0;
          verify_lload(index, &current_frame, CHECK_VERIFY(this));
          no_control_flow = false; break;
          }
        case Bytecodes::_fload :
          verify_fload(bcs.get_index(), &current_frame, CHECK_VERIFY(this));
          no_control_flow = false; break;
        case Bytecodes::_fload_0 :
        case Bytecodes::_fload_1 :
        case Bytecodes::_fload_2 :
        case Bytecodes::_fload_3 : {
          int index = opcode - Bytecodes::_fload_0;
          verify_fload(index, &current_frame, CHECK_VERIFY(this));
          no_control_flow = false; break;
          }
        case Bytecodes::_dload :
          verify_dload(bcs.get_index(), &current_frame, CHECK_VERIFY(this));
          no_control_flow = false; break;
        case Bytecodes::_dload_0 :
        case Bytecodes::_dload_1 :
        case Bytecodes::_dload_2 :
        case Bytecodes::_dload_3 : {
          int index = opcode - Bytecodes::_dload_0;
          verify_dload(index, &current_frame, CHECK_VERIFY(this));
          no_control_flow = false; break;
          }
        case Bytecodes::_aload :
          verify_aload(bcs.get_index(), &current_frame, CHECK_VERIFY(this));
          no_control_flow = false; break;
        case Bytecodes::_aload_0 :
        case Bytecodes::_aload_1 :
        case Bytecodes::_aload_2 :
        case Bytecodes::_aload_3 : {
          int index = opcode - Bytecodes::_aload_0;
          verify_aload(index, &current_frame, CHECK_VERIFY(this));
          no_control_flow = false; break;
          }
        case Bytecodes::_iaload :
          type = current_frame.pop_stack(
            VerificationType::integer_type(), CHECK_VERIFY(this));
          atype = current_frame.pop_stack(
            VerificationType::reference_check(), CHECK_VERIFY(this));
          if (!atype.is_int_array()) {
            verify_error(ErrorContext::bad_type(bci,
                current_frame.stack_top_ctx(), ref_ctx("[I")),
                bad_type_msg, "iaload");
            return;
          }
          current_frame.push_stack(
            VerificationType::integer_type(), CHECK_VERIFY(this));
          no_control_flow = false; break;
        case Bytecodes::_baload :
          type = current_frame.pop_stack(
            VerificationType::integer_type(), CHECK_VERIFY(this));
          atype = current_frame.pop_stack(
            VerificationType::reference_check(), CHECK_VERIFY(this));
          if (!atype.is_bool_array() && !atype.is_byte_array()) {
            verify_error(
                ErrorContext::bad_type(bci, current_frame.stack_top_ctx()),
                bad_type_msg, "baload");
            return;
          }
          current_frame.push_stack(
            VerificationType::integer_type(), CHECK_VERIFY(this));
          no_control_flow = false; break;
        case Bytecodes::_caload :
          type = current_frame.pop_stack(
            VerificationType::integer_type(), CHECK_VERIFY(this));
          atype = current_frame.pop_stack(
            VerificationType::reference_check(), CHECK_VERIFY(this));
          if (!atype.is_char_array()) {
            verify_error(ErrorContext::bad_type(bci,
                current_frame.stack_top_ctx(), ref_ctx("[C")),
                bad_type_msg, "caload");
            return;
          }
          current_frame.push_stack(
            VerificationType::integer_type(), CHECK_VERIFY(this));
          no_control_flow = false; break;
        case Bytecodes::_saload :
          type = current_frame.pop_stack(
            VerificationType::integer_type(), CHECK_VERIFY(this));
          atype = current_frame.pop_stack(
            VerificationType::reference_check(), CHECK_VERIFY(this));
          if (!atype.is_short_array()) {
            verify_error(ErrorContext::bad_type(bci,
                current_frame.stack_top_ctx(), ref_ctx("[S")),
                bad_type_msg, "saload");
            return;
          }
          current_frame.push_stack(
            VerificationType::integer_type(), CHECK_VERIFY(this));
          no_control_flow = false; break;
        case Bytecodes::_laload :
          type = current_frame.pop_stack(
            VerificationType::integer_type(), CHECK_VERIFY(this));
          atype = current_frame.pop_stack(
            VerificationType::reference_check(), CHECK_VERIFY(this));
          if (!atype.is_long_array()) {
            verify_error(ErrorContext::bad_type(bci,
                current_frame.stack_top_ctx(), ref_ctx("[J")),
                bad_type_msg, "laload");
            return;
          }
          current_frame.push_stack_2(
            VerificationType::long_type(),
            VerificationType::long2_type(), CHECK_VERIFY(this));
          no_control_flow = false; break;
        case Bytecodes::_faload :
          type = current_frame.pop_stack(
            VerificationType::integer_type(), CHECK_VERIFY(this));
          atype = current_frame.pop_stack(
            VerificationType::reference_check(), CHECK_VERIFY(this));
          if (!atype.is_float_array()) {
            verify_error(ErrorContext::bad_type(bci,
                current_frame.stack_top_ctx(), ref_ctx("[F")),
                bad_type_msg, "faload");
            return;
          }
          current_frame.push_stack(
            VerificationType::float_type(), CHECK_VERIFY(this));
          no_control_flow = false; break;
        case Bytecodes::_daload :
          type = current_frame.pop_stack(
            VerificationType::integer_type(), CHECK_VERIFY(this));
          atype = current_frame.pop_stack(
            VerificationType::reference_check(), CHECK_VERIFY(this));
          if (!atype.is_double_array()) {
            verify_error(ErrorContext::bad_type(bci,
                current_frame.stack_top_ctx(), ref_ctx("[D")),
                bad_type_msg, "daload");
            return;
          }
          current_frame.push_stack_2(
            VerificationType::double_type(),
            VerificationType::double2_type(), CHECK_VERIFY(this));
          no_control_flow = false; break;
        case Bytecodes::_aaload : {
          type = current_frame.pop_stack(
            VerificationType::integer_type(), CHECK_VERIFY(this));
          atype = current_frame.pop_stack(
            VerificationType::reference_check(), CHECK_VERIFY(this));
          if (!atype.is_reference_array()) {
            verify_error(ErrorContext::bad_type(bci,
                current_frame.stack_top_ctx(),
                TypeOrigin::implicit(VerificationType::reference_check())),
                bad_type_msg, "aaload");
            return;
          }
          if (atype.is_null()) {
            current_frame.push_stack(
              VerificationType::null_type(), CHECK_VERIFY(this));
          } else {
            VerificationType component = atype.get_component(this);
            current_frame.push_stack(component, CHECK_VERIFY(this));
          }
          no_control_flow = false; break;
        }
        case Bytecodes::_istore :
          verify_istore(bcs.get_index(), &current_frame, CHECK_VERIFY(this));
          no_control_flow = false; break;
        case Bytecodes::_istore_0 :
        case Bytecodes::_istore_1 :
        case Bytecodes::_istore_2 :
        case Bytecodes::_istore_3 : {
          int index = opcode - Bytecodes::_istore_0;
          verify_istore(index, &current_frame, CHECK_VERIFY(this));
          no_control_flow = false; break;
          }
        case Bytecodes::_lstore :
          verify_lstore(bcs.get_index(), &current_frame, CHECK_VERIFY(this));
          no_control_flow = false; break;
        case Bytecodes::_lstore_0 :
        case Bytecodes::_lstore_1 :
        case Bytecodes::_lstore_2 :
        case Bytecodes::_lstore_3 : {
          int index = opcode - Bytecodes::_lstore_0;
          verify_lstore(index, &current_frame, CHECK_VERIFY(this));
          no_control_flow = false; break;
          }
        case Bytecodes::_fstore :
          verify_fstore(bcs.get_index(), &current_frame, CHECK_VERIFY(this));
          no_control_flow = false; break;
        case Bytecodes::_fstore_0 :
        case Bytecodes::_fstore_1 :
        case Bytecodes::_fstore_2 :
        case Bytecodes::_fstore_3 : {
          int index = opcode - Bytecodes::_fstore_0;
          verify_fstore(index, &current_frame, CHECK_VERIFY(this));
          no_control_flow = false; break;
          }
        case Bytecodes::_dstore :
          verify_dstore(bcs.get_index(), &current_frame, CHECK_VERIFY(this));
          no_control_flow = false; break;
        case Bytecodes::_dstore_0 :
        case Bytecodes::_dstore_1 :
        case Bytecodes::_dstore_2 :
        case Bytecodes::_dstore_3 : {
          int index = opcode - Bytecodes::_dstore_0;
          verify_dstore(index, &current_frame, CHECK_VERIFY(this));
          no_control_flow = false; break;
          }
        case Bytecodes::_astore :
          verify_astore(bcs.get_index(), &current_frame, CHECK_VERIFY(this));
          no_control_flow = false; break;
        case Bytecodes::_astore_0 :
        case Bytecodes::_astore_1 :
        case Bytecodes::_astore_2 :
        case Bytecodes::_astore_3 : {
          int index = opcode - Bytecodes::_astore_0;
          verify_astore(index, &current_frame, CHECK_VERIFY(this));
          no_control_flow = false; break;
          }
        case Bytecodes::_iastore :
          type = current_frame.pop_stack(
            VerificationType::integer_type(), CHECK_VERIFY(this));
          type2 = current_frame.pop_stack(
            VerificationType::integer_type(), CHECK_VERIFY(this));
          atype = current_frame.pop_stack(
            VerificationType::reference_check(), CHECK_VERIFY(this));
          if (!atype.is_int_array()) {
            verify_error(ErrorContext::bad_type(bci,
                current_frame.stack_top_ctx(), ref_ctx("[I")),
                bad_type_msg, "iastore");
            return;
          }
          no_control_flow = false; break;
        case Bytecodes::_bastore :
          type = current_frame.pop_stack(
            VerificationType::integer_type(), CHECK_VERIFY(this));
          type2 = current_frame.pop_stack(
            VerificationType::integer_type(), CHECK_VERIFY(this));
          atype = current_frame.pop_stack(
            VerificationType::reference_check(), CHECK_VERIFY(this));
          if (!atype.is_bool_array() && !atype.is_byte_array()) {
            verify_error(
                ErrorContext::bad_type(bci, current_frame.stack_top_ctx()),
                bad_type_msg, "bastore");
            return;
          }
          no_control_flow = false; break;
        case Bytecodes::_castore :
          current_frame.pop_stack(
            VerificationType::integer_type(), CHECK_VERIFY(this));
          current_frame.pop_stack(
            VerificationType::integer_type(), CHECK_VERIFY(this));
          atype = current_frame.pop_stack(
            VerificationType::reference_check(), CHECK_VERIFY(this));
          if (!atype.is_char_array()) {
            verify_error(ErrorContext::bad_type(bci,
                current_frame.stack_top_ctx(), ref_ctx("[C")),
                bad_type_msg, "castore");
            return;
          }
          no_control_flow = false; break;
        case Bytecodes::_sastore :
          current_frame.pop_stack(
            VerificationType::integer_type(), CHECK_VERIFY(this));
          current_frame.pop_stack(
            VerificationType::integer_type(), CHECK_VERIFY(this));
          atype = current_frame.pop_stack(
            VerificationType::reference_check(), CHECK_VERIFY(this));
          if (!atype.is_short_array()) {
            verify_error(ErrorContext::bad_type(bci,
                current_frame.stack_top_ctx(), ref_ctx("[S")),
                bad_type_msg, "sastore");
            return;
          }
          no_control_flow = false; break;
        case Bytecodes::_lastore :
          current_frame.pop_stack_2(
            VerificationType::long2_type(),
            VerificationType::long_type(), CHECK_VERIFY(this));
          current_frame.pop_stack(
            VerificationType::integer_type(), CHECK_VERIFY(this));
          atype = current_frame.pop_stack(
            VerificationType::reference_check(), CHECK_VERIFY(this));
          if (!atype.is_long_array()) {
            verify_error(ErrorContext::bad_type(bci,
                current_frame.stack_top_ctx(), ref_ctx("[J")),
                bad_type_msg, "lastore");
            return;
          }
          no_control_flow = false; break;
        case Bytecodes::_fastore :
          current_frame.pop_stack(
            VerificationType::float_type(), CHECK_VERIFY(this));
          current_frame.pop_stack
            (VerificationType::integer_type(), CHECK_VERIFY(this));
          atype = current_frame.pop_stack(
            VerificationType::reference_check(), CHECK_VERIFY(this));
          if (!atype.is_float_array()) {
            verify_error(ErrorContext::bad_type(bci,
                current_frame.stack_top_ctx(), ref_ctx("[F")),
                bad_type_msg, "fastore");
            return;
          }
          no_control_flow = false; break;
        case Bytecodes::_dastore :
          current_frame.pop_stack_2(
            VerificationType::double2_type(),
            VerificationType::double_type(), CHECK_VERIFY(this));
          current_frame.pop_stack(
            VerificationType::integer_type(), CHECK_VERIFY(this));
          atype = current_frame.pop_stack(
            VerificationType::reference_check(), CHECK_VERIFY(this));
          if (!atype.is_double_array()) {
            verify_error(ErrorContext::bad_type(bci,
                current_frame.stack_top_ctx(), ref_ctx("[D")),
                bad_type_msg, "dastore");
            return;
          }
          no_control_flow = false; break;
        case Bytecodes::_aastore :
          type = current_frame.pop_stack(object_type(), CHECK_VERIFY(this));
          type2 = current_frame.pop_stack(
            VerificationType::integer_type(), CHECK_VERIFY(this));
          atype = current_frame.pop_stack(
            VerificationType::reference_check(), CHECK_VERIFY(this));
          // more type-checking is done at runtime
          if (!atype.is_reference_array()) {
            verify_error(ErrorContext::bad_type(bci,
                current_frame.stack_top_ctx(),
                TypeOrigin::implicit(VerificationType::reference_check())),
                bad_type_msg, "aastore");
            return;
          }
          // 4938384: relaxed constraint in JVMS 3rd edition.
          no_control_flow = false; break;
        case Bytecodes::_pop :
          current_frame.pop_stack(
            VerificationType::category1_check(), CHECK_VERIFY(this));
          no_control_flow = false; break;
        case Bytecodes::_pop2 :
          type = current_frame.pop_stack(CHECK_VERIFY(this));
          if (type.is_category1()) {
            current_frame.pop_stack(
              VerificationType::category1_check(), CHECK_VERIFY(this));
          } else if (type.is_category2_2nd()) {
            current_frame.pop_stack(
              VerificationType::category2_check(), CHECK_VERIFY(this));
          } else {
            /* Unreachable? Would need a category2_1st on TOS
             * which does not appear possible. */
            verify_error(
                ErrorContext::bad_type(bci, current_frame.stack_top_ctx()),
                bad_type_msg, "pop2");
            return;
          }
          no_control_flow = false; break;
        case Bytecodes::_dup :
          type = current_frame.pop_stack(
            VerificationType::category1_check(), CHECK_VERIFY(this));
          current_frame.push_stack(type, CHECK_VERIFY(this));
          current_frame.push_stack(type, CHECK_VERIFY(this));
          no_control_flow = false; break;
        case Bytecodes::_dup_x1 :
          type = current_frame.pop_stack(
            VerificationType::category1_check(), CHECK_VERIFY(this));
          type2 = current_frame.pop_stack(
            VerificationType::category1_check(), CHECK_VERIFY(this));
          current_frame.push_stack(type, CHECK_VERIFY(this));
          current_frame.push_stack(type2, CHECK_VERIFY(this));
          current_frame.push_stack(type, CHECK_VERIFY(this));
          no_control_flow = false; break;
        case Bytecodes::_dup_x2 :
        {
          VerificationType type3;
          type = current_frame.pop_stack(
            VerificationType::category1_check(), CHECK_VERIFY(this));
          type2 = current_frame.pop_stack(CHECK_VERIFY(this));
          if (type2.is_category1()) {
            type3 = current_frame.pop_stack(
              VerificationType::category1_check(), CHECK_VERIFY(this));
          } else if (type2.is_category2_2nd()) {
            type3 = current_frame.pop_stack(
              VerificationType::category2_check(), CHECK_VERIFY(this));
          } else {
            /* Unreachable? Would need a category2_1st at stack depth 2 with
             * a category1 on TOS which does not appear possible. */
            verify_error(ErrorContext::bad_type(
                bci, current_frame.stack_top_ctx()), bad_type_msg, "dup_x2");
            return;
          }
          current_frame.push_stack(type, CHECK_VERIFY(this));
          current_frame.push_stack(type3, CHECK_VERIFY(this));
          current_frame.push_stack(type2, CHECK_VERIFY(this));
          current_frame.push_stack(type, CHECK_VERIFY(this));
          no_control_flow = false; break;
        }
        case Bytecodes::_dup2 :
          type = current_frame.pop_stack(CHECK_VERIFY(this));
          if (type.is_category1()) {
            type2 = current_frame.pop_stack(
              VerificationType::category1_check(), CHECK_VERIFY(this));
          } else if (type.is_category2_2nd()) {
            type2 = current_frame.pop_stack(
              VerificationType::category2_check(), CHECK_VERIFY(this));
          } else {
            /* Unreachable?  Would need a category2_1st on TOS which does not
             * appear possible. */
            verify_error(
                ErrorContext::bad_type(bci, current_frame.stack_top_ctx()),
                bad_type_msg, "dup2");
            return;
          }
          current_frame.push_stack(type2, CHECK_VERIFY(this));
          current_frame.push_stack(type, CHECK_VERIFY(this));
          current_frame.push_stack(type2, CHECK_VERIFY(this));
          current_frame.push_stack(type, CHECK_VERIFY(this));
          no_control_flow = false; break;
        case Bytecodes::_dup2_x1 :
        {
          VerificationType type3;
          type = current_frame.pop_stack(CHECK_VERIFY(this));
          if (type.is_category1()) {
            type2 = current_frame.pop_stack(
              VerificationType::category1_check(), CHECK_VERIFY(this));
          } else if (type.is_category2_2nd()) {
            type2 = current_frame.pop_stack(
              VerificationType::category2_check(), CHECK_VERIFY(this));
          } else {
            /* Unreachable?  Would need a category2_1st on TOS which does
             * not appear possible. */
            verify_error(
                ErrorContext::bad_type(bci, current_frame.stack_top_ctx()),
                bad_type_msg, "dup2_x1");
            return;
          }
          type3 = current_frame.pop_stack(
            VerificationType::category1_check(), CHECK_VERIFY(this));
          current_frame.push_stack(type2, CHECK_VERIFY(this));
          current_frame.push_stack(type, CHECK_VERIFY(this));
          current_frame.push_stack(type3, CHECK_VERIFY(this));
          current_frame.push_stack(type2, CHECK_VERIFY(this));
          current_frame.push_stack(type, CHECK_VERIFY(this));
          no_control_flow = false; break;
        }
        case Bytecodes::_dup2_x2 :
        {
          VerificationType type3, type4;
          type = current_frame.pop_stack(CHECK_VERIFY(this));
          if (type.is_category1()) {
            type2 = current_frame.pop_stack(
              VerificationType::category1_check(), CHECK_VERIFY(this));
          } else if (type.is_category2_2nd()) {
            type2 = current_frame.pop_stack(
              VerificationType::category2_check(), CHECK_VERIFY(this));
          } else {
            /* Unreachable?  Would need a category2_1st on TOS which does
             * not appear possible. */
            verify_error(
                ErrorContext::bad_type(bci, current_frame.stack_top_ctx()),
                bad_type_msg, "dup2_x2");
            return;
          }
          type3 = current_frame.pop_stack(CHECK_VERIFY(this));
          if (type3.is_category1()) {
            type4 = current_frame.pop_stack(
              VerificationType::category1_check(), CHECK_VERIFY(this));
          } else if (type3.is_category2_2nd()) {
            type4 = current_frame.pop_stack(
              VerificationType::category2_check(), CHECK_VERIFY(this));
          } else {
            /* Unreachable?  Would need a category2_1st on TOS after popping
             * a long/double or two category 1's, which does not
             * appear possible. */
            verify_error(
                ErrorContext::bad_type(bci, current_frame.stack_top_ctx()),
                bad_type_msg, "dup2_x2");
            return;
          }
          current_frame.push_stack(type2, CHECK_VERIFY(this));
          current_frame.push_stack(type, CHECK_VERIFY(this));
          current_frame.push_stack(type4, CHECK_VERIFY(this));
          current_frame.push_stack(type3, CHECK_VERIFY(this));
          current_frame.push_stack(type2, CHECK_VERIFY(this));
          current_frame.push_stack(type, CHECK_VERIFY(this));
          no_control_flow = false; break;
        }
        case Bytecodes::_swap :
          type = current_frame.pop_stack(
            VerificationType::category1_check(), CHECK_VERIFY(this));
          type2 = current_frame.pop_stack(
            VerificationType::category1_check(), CHECK_VERIFY(this));
          current_frame.push_stack(type, CHECK_VERIFY(this));
          current_frame.push_stack(type2, CHECK_VERIFY(this));
          no_control_flow = false; break;
        case Bytecodes::_iadd :
        case Bytecodes::_isub :
        case Bytecodes::_imul :
        case Bytecodes::_idiv :
        case Bytecodes::_irem :
        case Bytecodes::_ishl :
        case Bytecodes::_ishr :
        case Bytecodes::_iushr :
        case Bytecodes::_ior :
        case Bytecodes::_ixor :
        case Bytecodes::_iand :
          current_frame.pop_stack(
            VerificationType::integer_type(), CHECK_VERIFY(this));
          // fall through
        case Bytecodes::_ineg :
          current_frame.pop_stack(
            VerificationType::integer_type(), CHECK_VERIFY(this));
          current_frame.push_stack(
            VerificationType::integer_type(), CHECK_VERIFY(this));
          no_control_flow = false; break;
        case Bytecodes::_ladd :
        case Bytecodes::_lsub :
        case Bytecodes::_lmul :
        case Bytecodes::_ldiv :
        case Bytecodes::_lrem :
        case Bytecodes::_land :
        case Bytecodes::_lor :
        case Bytecodes::_lxor :
          current_frame.pop_stack_2(
            VerificationType::long2_type(),
            VerificationType::long_type(), CHECK_VERIFY(this));
          // fall through
        case Bytecodes::_lneg :
          current_frame.pop_stack_2(
            VerificationType::long2_type(),
            VerificationType::long_type(), CHECK_VERIFY(this));
          current_frame.push_stack_2(
            VerificationType::long_type(),
            VerificationType::long2_type(), CHECK_VERIFY(this));
          no_control_flow = false; break;
        case Bytecodes::_lshl :
        case Bytecodes::_lshr :
        case Bytecodes::_lushr :
          current_frame.pop_stack(
            VerificationType::integer_type(), CHECK_VERIFY(this));
          current_frame.pop_stack_2(
            VerificationType::long2_type(),
            VerificationType::long_type(), CHECK_VERIFY(this));
          current_frame.push_stack_2(
            VerificationType::long_type(),
            VerificationType::long2_type(), CHECK_VERIFY(this));
          no_control_flow = false; break;
        case Bytecodes::_fadd :
        case Bytecodes::_fsub :
        case Bytecodes::_fmul :
        case Bytecodes::_fdiv :
        case Bytecodes::_frem :
          current_frame.pop_stack(
            VerificationType::float_type(), CHECK_VERIFY(this));
          // fall through
        case Bytecodes::_fneg :
          current_frame.pop_stack(
            VerificationType::float_type(), CHECK_VERIFY(this));
          current_frame.push_stack(
            VerificationType::float_type(), CHECK_VERIFY(this));
          no_control_flow = false; break;
        case Bytecodes::_dadd :
        case Bytecodes::_dsub :
        case Bytecodes::_dmul :
        case Bytecodes::_ddiv :
        case Bytecodes::_drem :
          current_frame.pop_stack_2(
            VerificationType::double2_type(),
            VerificationType::double_type(), CHECK_VERIFY(this));
          // fall through
        case Bytecodes::_dneg :
          current_frame.pop_stack_2(
            VerificationType::double2_type(),
            VerificationType::double_type(), CHECK_VERIFY(this));
          current_frame.push_stack_2(
            VerificationType::double_type(),
            VerificationType::double2_type(), CHECK_VERIFY(this));
          no_control_flow = false; break;
        case Bytecodes::_iinc :
          verify_iinc(bcs.get_index(), &current_frame, CHECK_VERIFY(this));
          no_control_flow = false; break;
        case Bytecodes::_i2l :
          type = current_frame.pop_stack(
            VerificationType::integer_type(), CHECK_VERIFY(this));
          current_frame.push_stack_2(
            VerificationType::long_type(),
            VerificationType::long2_type(), CHECK_VERIFY(this));
          no_control_flow = false; break;
       case Bytecodes::_l2i :
          current_frame.pop_stack_2(
            VerificationType::long2_type(),
            VerificationType::long_type(), CHECK_VERIFY(this));
          current_frame.push_stack(
            VerificationType::integer_type(), CHECK_VERIFY(this));
          no_control_flow = false; break;
        case Bytecodes::_i2f :
          current_frame.pop_stack(
            VerificationType::integer_type(), CHECK_VERIFY(this));
          current_frame.push_stack(
            VerificationType::float_type(), CHECK_VERIFY(this));
          no_control_flow = false; break;
        case Bytecodes::_i2d :
          current_frame.pop_stack(
            VerificationType::integer_type(), CHECK_VERIFY(this));
          current_frame.push_stack_2(
            VerificationType::double_type(),
            VerificationType::double2_type(), CHECK_VERIFY(this));
          no_control_flow = false; break;
        case Bytecodes::_l2f :
          current_frame.pop_stack_2(
            VerificationType::long2_type(),
            VerificationType::long_type(), CHECK_VERIFY(this));
          current_frame.push_stack(
            VerificationType::float_type(), CHECK_VERIFY(this));
          no_control_flow = false; break;
        case Bytecodes::_l2d :
          current_frame.pop_stack_2(
            VerificationType::long2_type(),
            VerificationType::long_type(), CHECK_VERIFY(this));
          current_frame.push_stack_2(
            VerificationType::double_type(),
            VerificationType::double2_type(), CHECK_VERIFY(this));
          no_control_flow = false; break;
        case Bytecodes::_f2i :
          current_frame.pop_stack(
            VerificationType::float_type(), CHECK_VERIFY(this));
          current_frame.push_stack(
            VerificationType::integer_type(), CHECK_VERIFY(this));
          no_control_flow = false; break;
        case Bytecodes::_f2l :
          current_frame.pop_stack(
            VerificationType::float_type(), CHECK_VERIFY(this));
          current_frame.push_stack_2(
            VerificationType::long_type(),
            VerificationType::long2_type(), CHECK_VERIFY(this));
          no_control_flow = false; break;
        case Bytecodes::_f2d :
          current_frame.pop_stack(
            VerificationType::float_type(), CHECK_VERIFY(this));
          current_frame.push_stack_2(
            VerificationType::double_type(),
            VerificationType::double2_type(), CHECK_VERIFY(this));
          no_control_flow = false; break;
        case Bytecodes::_d2i :
          current_frame.pop_stack_2(
            VerificationType::double2_type(),
            VerificationType::double_type(), CHECK_VERIFY(this));
          current_frame.push_stack(
            VerificationType::integer_type(), CHECK_VERIFY(this));
          no_control_flow = false; break;
        case Bytecodes::_d2l :
          current_frame.pop_stack_2(
            VerificationType::double2_type(),
            VerificationType::double_type(), CHECK_VERIFY(this));
          current_frame.push_stack_2(
            VerificationType::long_type(),
            VerificationType::long2_type(), CHECK_VERIFY(this));
          no_control_flow = false; break;
        case Bytecodes::_d2f :
          current_frame.pop_stack_2(
            VerificationType::double2_type(),
            VerificationType::double_type(), CHECK_VERIFY(this));
          current_frame.push_stack(
            VerificationType::float_type(), CHECK_VERIFY(this));
          no_control_flow = false; break;
        case Bytecodes::_i2b :
        case Bytecodes::_i2c :
        case Bytecodes::_i2s :
          current_frame.pop_stack(
            VerificationType::integer_type(), CHECK_VERIFY(this));
          current_frame.push_stack(
            VerificationType::integer_type(), CHECK_VERIFY(this));
          no_control_flow = false; break;
        case Bytecodes::_lcmp :
          current_frame.pop_stack_2(
            VerificationType::long2_type(),
            VerificationType::long_type(), CHECK_VERIFY(this));
          current_frame.pop_stack_2(
            VerificationType::long2_type(),
            VerificationType::long_type(), CHECK_VERIFY(this));
          current_frame.push_stack(
            VerificationType::integer_type(), CHECK_VERIFY(this));
          no_control_flow = false; break;
        case Bytecodes::_fcmpl :
        case Bytecodes::_fcmpg :
          current_frame.pop_stack(
            VerificationType::float_type(), CHECK_VERIFY(this));
          current_frame.pop_stack(
            VerificationType::float_type(), CHECK_VERIFY(this));
          current_frame.push_stack(
            VerificationType::integer_type(), CHECK_VERIFY(this));
          no_control_flow = false; break;
        case Bytecodes::_dcmpl :
        case Bytecodes::_dcmpg :
          current_frame.pop_stack_2(
            VerificationType::double2_type(),
            VerificationType::double_type(), CHECK_VERIFY(this));
          current_frame.pop_stack_2(
            VerificationType::double2_type(),
            VerificationType::double_type(), CHECK_VERIFY(this));
          current_frame.push_stack(
            VerificationType::integer_type(), CHECK_VERIFY(this));
          no_control_flow = false; break;
        case Bytecodes::_if_icmpeq:
        case Bytecodes::_if_icmpne:
        case Bytecodes::_if_icmplt:
        case Bytecodes::_if_icmpge:
        case Bytecodes::_if_icmpgt:
        case Bytecodes::_if_icmple:
          current_frame.pop_stack(
            VerificationType::integer_type(), CHECK_VERIFY(this));
          // fall through
        case Bytecodes::_ifeq:
        case Bytecodes::_ifne:
        case Bytecodes::_iflt:
        case Bytecodes::_ifge:
        case Bytecodes::_ifgt:
        case Bytecodes::_ifle:
          current_frame.pop_stack(
            VerificationType::integer_type(), CHECK_VERIFY(this));
          stackmap_table.check_jump_target(
            &current_frame, bcs.bci(), bcs.get_offset_s2(), CHECK_VERIFY(this));
          no_control_flow = false; break;
        case Bytecodes::_if_acmpeq :
        case Bytecodes::_if_acmpne :
          current_frame.pop_stack(
            object_type(), CHECK_VERIFY(this));
          // fall through
        case Bytecodes::_ifnull :
        case Bytecodes::_ifnonnull :
          current_frame.pop_stack(
<<<<<<< HEAD
            object_type(), CHECK_VERIFY(this));
          target = bcs.dest();
=======
            VerificationType::reference_check(), CHECK_VERIFY(this));
>>>>>>> 3e20a939
          stackmap_table.check_jump_target
            (&current_frame, bcs.bci(), bcs.get_offset_s2(), CHECK_VERIFY(this));
          no_control_flow = false; break;
        case Bytecodes::_goto :
          stackmap_table.check_jump_target(
            &current_frame, bcs.bci(), bcs.get_offset_s2(), CHECK_VERIFY(this));
          no_control_flow = true; break;
        case Bytecodes::_goto_w :
          stackmap_table.check_jump_target(
            &current_frame, bcs.bci(), bcs.get_offset_s4(), CHECK_VERIFY(this));
          no_control_flow = true; break;
        case Bytecodes::_tableswitch :
        case Bytecodes::_lookupswitch :
          verify_switch(
            &bcs, code_length, code_data, &current_frame,
            &stackmap_table, CHECK_VERIFY(this));
          no_control_flow = true; break;
        case Bytecodes::_ireturn :
          type = current_frame.pop_stack(
            VerificationType::integer_type(), CHECK_VERIFY(this));
          verify_return_value(return_type, type, bci,
                              &current_frame, CHECK_VERIFY(this));
          no_control_flow = true; break;
        case Bytecodes::_lreturn :
          type2 = current_frame.pop_stack(
            VerificationType::long2_type(), CHECK_VERIFY(this));
          type = current_frame.pop_stack(
            VerificationType::long_type(), CHECK_VERIFY(this));
          verify_return_value(return_type, type, bci,
                              &current_frame, CHECK_VERIFY(this));
          no_control_flow = true; break;
        case Bytecodes::_freturn :
          type = current_frame.pop_stack(
            VerificationType::float_type(), CHECK_VERIFY(this));
          verify_return_value(return_type, type, bci,
                              &current_frame, CHECK_VERIFY(this));
          no_control_flow = true; break;
        case Bytecodes::_dreturn :
          type2 = current_frame.pop_stack(
            VerificationType::double2_type(),  CHECK_VERIFY(this));
          type = current_frame.pop_stack(
            VerificationType::double_type(), CHECK_VERIFY(this));
          verify_return_value(return_type, type, bci,
                              &current_frame, CHECK_VERIFY(this));
          no_control_flow = true; break;
        case Bytecodes::_areturn :
          type = current_frame.pop_stack(
            VerificationType::reference_check(), CHECK_VERIFY(this));
          verify_return_value(return_type, type, bci,
                              &current_frame, CHECK_VERIFY(this));
          no_control_flow = true; break;
        case Bytecodes::_return :
          if (return_type != VerificationType::bogus_type()) {
            verify_error(ErrorContext::bad_code(bci),
                         "Method expects a return value");
            return;
          }
          // Make sure "this" has been initialized if current method is an
          // <init>.
          if (_method->is_object_constructor() &&
              current_frame.flag_this_uninit()) {
            verify_error(ErrorContext::bad_code(bci),
                         "Constructor must call super() or this() "
                         "before return");
            return;
          }
          no_control_flow = true; break;
        case Bytecodes::_getstatic :
        case Bytecodes::_putstatic :
          // pass TRUE, operand can be an array type for getstatic/putstatic.
          verify_field_instructions(
            &bcs, &current_frame, cp, true, CHECK_VERIFY(this));
          no_control_flow = false; break;
        case Bytecodes::_getfield :
        case Bytecodes::_putfield :
          // pass FALSE, operand can't be an array type for getfield/putfield.
          verify_field_instructions(
            &bcs, &current_frame, cp, false, CHECK_VERIFY(this));
          no_control_flow = false; break;
        case Bytecodes::_invokevirtual :
        case Bytecodes::_invokespecial :
        case Bytecodes::_invokestatic :
        case Bytecodes::_invokeinterface :
        case Bytecodes::_invokedynamic :
          verify_invoke_instructions(
            &bcs, code_length, &current_frame, (bci >= ex_min && bci < ex_max),
            &this_uninit, cp, &stackmap_table, CHECK_VERIFY(this));
          no_control_flow = false; break;
        case Bytecodes::_new :
        {
          u2 index = bcs.get_index_u2();
          verify_cp_class_type(bci, index, cp, CHECK_VERIFY(this));
          VerificationType new_class_type =
            cp_index_to_type(index, cp, CHECK_VERIFY(this));
          if (!new_class_type.is_object()) {
            verify_error(ErrorContext::bad_type(bci,
                TypeOrigin::cp(index, new_class_type)),
                "Illegal new instruction");
            return;
          }
          type = VerificationType::uninitialized_type(checked_cast<u2>(bci));
          current_frame.push_stack(type, CHECK_VERIFY(this));
          no_control_flow = false; break;
        }
        case Bytecodes::_newarray :
          type = get_newarray_type(bcs.get_index(), bci, CHECK_VERIFY(this));
          current_frame.pop_stack(
            VerificationType::integer_type(),  CHECK_VERIFY(this));
          current_frame.push_stack(type, CHECK_VERIFY(this));
          no_control_flow = false; break;
        case Bytecodes::_anewarray :
          verify_anewarray(
            bci, bcs.get_index_u2(), cp, &current_frame, CHECK_VERIFY(this));
          no_control_flow = false; break;
        case Bytecodes::_arraylength :
          type = current_frame.pop_stack(
            VerificationType::reference_check(), CHECK_VERIFY(this));
          if (!(type.is_null() || type.is_array())) {
            verify_error(ErrorContext::bad_type(
                bci, current_frame.stack_top_ctx()),
                bad_type_msg, "arraylength");
          }
          current_frame.push_stack(
            VerificationType::integer_type(), CHECK_VERIFY(this));
          no_control_flow = false; break;
        case Bytecodes::_checkcast :
        {
          u2 index = bcs.get_index_u2();
          verify_cp_class_type(bci, index, cp, CHECK_VERIFY(this));
          current_frame.pop_stack(object_type(), CHECK_VERIFY(this));
          VerificationType klass_type = cp_index_to_type(
            index, cp, CHECK_VERIFY(this));
          current_frame.push_stack(klass_type, CHECK_VERIFY(this));
          no_control_flow = false; break;
        }
        case Bytecodes::_instanceof : {
          u2 index = bcs.get_index_u2();
          verify_cp_class_type(bci, index, cp, CHECK_VERIFY(this));
          current_frame.pop_stack(object_type(), CHECK_VERIFY(this));
          current_frame.push_stack(
            VerificationType::integer_type(), CHECK_VERIFY(this));
          no_control_flow = false; break;
        }
        case Bytecodes::_monitorenter :
        case Bytecodes::_monitorexit : {
          VerificationType ref = current_frame.pop_stack(
            VerificationType::reference_check(), CHECK_VERIFY(this));
          no_control_flow = false; break;
        }
        case Bytecodes::_multianewarray :
        {
          u2 index = bcs.get_index_u2();
          u2 dim = *(bcs.bcp()+3);
          verify_cp_class_type(bci, index, cp, CHECK_VERIFY(this));
          VerificationType new_array_type =
            cp_index_to_type(index, cp, CHECK_VERIFY(this));
          if (!new_array_type.is_array()) {
            verify_error(ErrorContext::bad_type(bci,
                TypeOrigin::cp(index, new_array_type)),
                "Illegal constant pool index in multianewarray instruction");
            return;
          }
          if (dim < 1 || new_array_type.dimensions() < dim) {
            verify_error(ErrorContext::bad_code(bci),
                "Illegal dimension in multianewarray instruction: %d", dim);
            return;
          }
          for (int i = 0; i < dim; i++) {
            current_frame.pop_stack(
              VerificationType::integer_type(), CHECK_VERIFY(this));
          }
          current_frame.push_stack(new_array_type, CHECK_VERIFY(this));
          no_control_flow = false; break;
        }
        case Bytecodes::_athrow :
          type = VerificationType::reference_type(
            vmSymbols::java_lang_Throwable());
          current_frame.pop_stack(type, CHECK_VERIFY(this));
          no_control_flow = true; break;
        default:
          // We only need to check the valid bytecodes in class file.
          // And jsr and ret are not in the new class file format in JDK1.6.
          verify_error(ErrorContext::bad_code(bci),
              "Bad instruction: %02x", opcode);
          no_control_flow = false;
          return;
      }  // end switch
    }  // end Merge with the next instruction

    // Look for possible jump target in exception handlers and see if it matches
    // current_frame.  Don't do this check if it has already been done (for
    // ([a,d,f,i,l]store* opcodes).  This check cannot be done earlier because
    // opcodes, such as invokespecial, may set the this_uninit flag.
    assert(!(verified_exc_handlers && this_uninit),
      "Exception handler targets got verified before this_uninit got set");
    if (!verified_exc_handlers && bci >= ex_min && bci < ex_max) {
      if (was_recursively_verified()) return;
      verify_exception_handler_targets(
        bci, this_uninit, &current_frame, &stackmap_table, CHECK_VERIFY(this));
    }
  } // end while

  // Make sure that control flow does not fall through end of the method
  if (!no_control_flow) {
    verify_error(ErrorContext::bad_code(code_length),
        "Control flow falls through code end");
    return;
  }
}

#undef bad_type_message

char* ClassVerifier::generate_code_data(const methodHandle& m, u4 code_length, TRAPS) {
  char* code_data = NEW_RESOURCE_ARRAY(char, code_length);
  memset(code_data, 0, sizeof(char) * code_length);
  RawBytecodeStream bcs(m);

  while (!bcs.is_last_bytecode()) {
    if (bcs.raw_next() != Bytecodes::_illegal) {
      int bci = bcs.bci();
      if (bcs.raw_code() == Bytecodes::_new) {
        code_data[bci] = NEW_OFFSET;
      } else {
        code_data[bci] = BYTECODE_OFFSET;
      }
    } else {
      verify_error(ErrorContext::bad_code(bcs.bci()), "Bad instruction");
      return nullptr;
    }
  }

  return code_data;
}

// Since this method references the constant pool, call was_recursively_verified()
// before calling this method to make sure a prior class load did not cause the
// current class to get verified.
void ClassVerifier::verify_exception_handler_table(u4 code_length, char* code_data, int& min, int& max, TRAPS) {
  ExceptionTable exhandlers(_method());
  int exlength = exhandlers.length();
  constantPoolHandle cp (THREAD, _method->constants());

  for(int i = 0; i < exlength; i++) {
    u2 start_pc = exhandlers.start_pc(i);
    u2 end_pc = exhandlers.end_pc(i);
    u2 handler_pc = exhandlers.handler_pc(i);
    if (start_pc >= code_length || code_data[start_pc] == 0) {
      class_format_error("Illegal exception table start_pc %d", start_pc);
      return;
    }
    if (end_pc != code_length) {   // special case: end_pc == code_length
      if (end_pc > code_length || code_data[end_pc] == 0) {
        class_format_error("Illegal exception table end_pc %d", end_pc);
        return;
      }
    }
    if (handler_pc >= code_length || code_data[handler_pc] == 0) {
      class_format_error("Illegal exception table handler_pc %d", handler_pc);
      return;
    }
    u2 catch_type_index = exhandlers.catch_type_index(i);
    if (catch_type_index != 0) {
      VerificationType catch_type = cp_index_to_type(
        catch_type_index, cp, CHECK_VERIFY(this));
      VerificationType throwable =
        VerificationType::reference_type(vmSymbols::java_lang_Throwable());
      // If the catch type is Throwable pre-resolve it now as the assignable check won't
      // do that, and we need to avoid a runtime resolution in case we are trying to
      // catch OutOfMemoryError.
      if (cp->klass_name_at(catch_type_index) == vmSymbols::java_lang_Throwable()) {
        cp->klass_at(catch_type_index, CHECK);
      }
      bool is_subclass = throwable.is_assignable_from(
        catch_type, this, false, CHECK_VERIFY(this));
      if (!is_subclass) {
        // 4286534: should throw VerifyError according to recent spec change
        verify_error(ErrorContext::bad_type(handler_pc,
            TypeOrigin::cp(catch_type_index, catch_type),
            TypeOrigin::implicit(throwable)),
            "Catch type is not a subclass "
            "of Throwable in exception handler %d", handler_pc);
        return;
      }
    }
    if (start_pc < min) min = start_pc;
    if (end_pc > max) max = end_pc;
  }
}

void ClassVerifier::verify_local_variable_table(u4 code_length, char* code_data, TRAPS) {
  int localvariable_table_length = _method->localvariable_table_length();
  if (localvariable_table_length > 0) {
    LocalVariableTableElement* table = _method->localvariable_table_start();
    for (int i = 0; i < localvariable_table_length; i++) {
      u2 start_bci = table[i].start_bci;
      u2 length = table[i].length;

      if (start_bci >= code_length || code_data[start_bci] == 0) {
        class_format_error(
          "Illegal local variable table start_pc %d", start_bci);
        return;
      }
      u4 end_bci = (u4)(start_bci + length);
      if (end_bci != code_length) {
        if (end_bci >= code_length || code_data[end_bci] == 0) {
          class_format_error( "Illegal local variable table length %d", length);
          return;
        }
      }
    }
  }
}

u2 ClassVerifier::verify_stackmap_table(u2 stackmap_index, int bci,
                                        StackMapFrame* current_frame,
                                        StackMapTable* stackmap_table,
                                        bool no_control_flow, TRAPS) {
  if (stackmap_index < stackmap_table->get_frame_count()) {
    int this_offset = stackmap_table->get_offset(stackmap_index);
    if (no_control_flow && this_offset > bci) {
      verify_error(ErrorContext::missing_stackmap(bci),
                   "Expecting a stack map frame");
      return 0;
    }
    if (this_offset == bci) {
      ErrorContext ctx;
      // See if current stack map can be assigned to the frame in table.
      // current_frame is the stackmap frame got from the last instruction.
      // If matched, current_frame will be updated by this method.
      bool matches = stackmap_table->match_stackmap(
        current_frame, this_offset, stackmap_index,
        !no_control_flow, true, &ctx, CHECK_VERIFY_(this, 0));
      if (!matches) {
        // report type error
        verify_error(ctx, "Instruction type does not match stack map");
        return 0;
      }
      stackmap_index++;
    } else if (this_offset < bci) {
      // current_offset should have met this_offset.
      class_format_error("Bad stack map offset %d", this_offset);
      return 0;
    }
  } else if (no_control_flow) {
    verify_error(ErrorContext::bad_code(bci), "Expecting a stack map frame");
    return 0;
  }
  return stackmap_index;
}

// Since this method references the constant pool, call was_recursively_verified()
// before calling this method to make sure a prior class load did not cause the
// current class to get verified.
void ClassVerifier::verify_exception_handler_targets(int bci, bool this_uninit,
                                                     StackMapFrame* current_frame,
                                                     StackMapTable* stackmap_table, TRAPS) {
  constantPoolHandle cp (THREAD, _method->constants());
  ExceptionTable exhandlers(_method());
  int exlength = exhandlers.length();
  for(int i = 0; i < exlength; i++) {
    u2 start_pc = exhandlers.start_pc(i);
    u2 end_pc = exhandlers.end_pc(i);
    u2 handler_pc = exhandlers.handler_pc(i);
    int catch_type_index = exhandlers.catch_type_index(i);
    if(bci >= start_pc && bci < end_pc) {
      u1 flags = current_frame->flags();
      if (this_uninit) {  flags |= FLAG_THIS_UNINIT; }
      StackMapFrame* new_frame = current_frame->frame_in_exception_handler(flags);
      if (catch_type_index != 0) {
        if (was_recursively_verified()) return;
        // We know that this index refers to a subclass of Throwable
        VerificationType catch_type = cp_index_to_type(
          catch_type_index, cp, CHECK_VERIFY(this));
        new_frame->push_stack(catch_type, CHECK_VERIFY(this));
      } else {
        VerificationType throwable =
          VerificationType::reference_type(vmSymbols::java_lang_Throwable());
        new_frame->push_stack(throwable, CHECK_VERIFY(this));
      }
      ErrorContext ctx;
      bool matches = stackmap_table->match_stackmap(
        new_frame, handler_pc, true, false, &ctx, CHECK_VERIFY(this));
      if (!matches) {
        verify_error(ctx, "Stack map does not match the one at "
            "exception handler %d", handler_pc);
        return;
      }
    }
  }
}

void ClassVerifier::verify_cp_index(
    int bci, const constantPoolHandle& cp, u2 index, TRAPS) {
  int nconstants = cp->length();
  if ((index <= 0) || (index >= nconstants)) {
    verify_error(ErrorContext::bad_cp_index(bci, index),
        "Illegal constant pool index %d in class %s",
        index, cp->pool_holder()->external_name());
    return;
  }
}

void ClassVerifier::verify_cp_type(
    int bci, u2 index, const constantPoolHandle& cp, unsigned int types, TRAPS) {

  // In some situations, bytecode rewriting may occur while we're verifying.
  // In this case, a constant pool cache exists and some indices refer to that
  // instead.  Be sure we don't pick up such indices by accident.
  // We must check was_recursively_verified() before we get here.
  guarantee(cp->cache() == nullptr, "not rewritten yet");

  verify_cp_index(bci, cp, index, CHECK_VERIFY(this));
  unsigned int tag = cp->tag_at(index).value();
  // tags up to JVM_CONSTANT_ExternalMax are verifiable and valid for shift op
  if (tag > JVM_CONSTANT_ExternalMax || (types & (1 << tag)) == 0) {
    verify_error(ErrorContext::bad_cp_index(bci, index),
      "Illegal type at constant pool entry %d in class %s",
      index, cp->pool_holder()->external_name());
    return;
  }
}

void ClassVerifier::verify_cp_class_type(
    int bci, u2 index, const constantPoolHandle& cp, TRAPS) {
  verify_cp_index(bci, cp, index, CHECK_VERIFY(this));
  constantTag tag = cp->tag_at(index);
  if (!tag.is_klass() && !tag.is_unresolved_klass()) {
    verify_error(ErrorContext::bad_cp_index(bci, index),
        "Illegal type at constant pool entry %d in class %s",
        index, cp->pool_holder()->external_name());
    return;
  }
}

void ClassVerifier::verify_error(ErrorContext ctx, const char* msg, ...) {
  stringStream ss;

  ctx.reset_frames();
  _exception_type = vmSymbols::java_lang_VerifyError();
  _error_context = ctx;
  va_list va;
  va_start(va, msg);
  ss.vprint(msg, va);
  va_end(va);
  _message = ss.as_string();
#ifdef ASSERT
  ResourceMark rm;
  const char* exception_name = _exception_type->as_C_string();
  Exceptions::debug_check_abort(exception_name, nullptr);
#endif // ndef ASSERT
}

void ClassVerifier::class_format_error(const char* msg, ...) {
  stringStream ss;
  _exception_type = vmSymbols::java_lang_ClassFormatError();
  va_list va;
  va_start(va, msg);
  ss.vprint(msg, va);
  va_end(va);
  if (!_method.is_null()) {
    ss.print(" in method '");
    _method->print_external_name(&ss);
    ss.print("'");
  }
  _message = ss.as_string();
}

Klass* ClassVerifier::load_class(Symbol* name, TRAPS) {
  HandleMark hm(THREAD);
  // Get current loader first.
  oop loader = current_class()->class_loader();

  assert(name_in_supers(name, current_class()), "name should be a super class");

  Klass* kls = SystemDictionary::resolve_or_fail(
    name, Handle(THREAD, loader), true, THREAD);

  if (kls != nullptr) {
    if (log_is_enabled(Debug, class, resolve)) {
      Verifier::trace_class_resolution(kls, current_class());
    }
  }
  return kls;
}

bool ClassVerifier::is_protected_access(InstanceKlass* this_class,
                                        Klass* target_class,
                                        Symbol* field_name,
                                        Symbol* field_sig,
                                        bool is_method) {
  NoSafepointVerifier nosafepoint;

  // If target class isn't a super class of this class, we don't worry about this case
  if (!this_class->is_subclass_of(target_class)) {
    return false;
  }
  // Check if the specified method or field is protected
  InstanceKlass* target_instance = InstanceKlass::cast(target_class);
  fieldDescriptor fd;
  if (is_method) {
    Method* m = target_instance->uncached_lookup_method(field_name, field_sig, Klass::OverpassLookupMode::find);
    if (m != nullptr && m->is_protected()) {
      if (!this_class->is_same_class_package(m->method_holder())) {
        return true;
      }
    }
  } else {
    Klass* member_klass = target_instance->find_field(field_name, field_sig, &fd);
    if (member_klass != nullptr && fd.is_protected()) {
      if (!this_class->is_same_class_package(member_klass)) {
        return true;
      }
    }
  }
  return false;
}

void ClassVerifier::verify_ldc(
    int opcode, u2 index, StackMapFrame* current_frame,
    const constantPoolHandle& cp, int bci, TRAPS) {
  verify_cp_index(bci, cp, index, CHECK_VERIFY(this));
  constantTag tag = cp->tag_at(index);
  unsigned int types = 0;
  if (opcode == Bytecodes::_ldc || opcode == Bytecodes::_ldc_w) {
    if (!tag.is_unresolved_klass()) {
      types = (1 << JVM_CONSTANT_Integer) | (1 << JVM_CONSTANT_Float)
            | (1 << JVM_CONSTANT_String) | (1 << JVM_CONSTANT_Class)
            | (1 << JVM_CONSTANT_MethodHandle) | (1 << JVM_CONSTANT_MethodType)
            | (1 << JVM_CONSTANT_Dynamic);
      // Note:  The class file parser already verified the legality of
      // MethodHandle and MethodType constants.
      verify_cp_type(bci, index, cp, types, CHECK_VERIFY(this));
    }
  } else {
    assert(opcode == Bytecodes::_ldc2_w, "must be ldc2_w");
    types = (1 << JVM_CONSTANT_Double) | (1 << JVM_CONSTANT_Long)
          | (1 << JVM_CONSTANT_Dynamic);
    verify_cp_type(bci, index, cp, types, CHECK_VERIFY(this));
  }
  if (tag.is_string()) {
    current_frame->push_stack(
      VerificationType::reference_type(
        vmSymbols::java_lang_String()), CHECK_VERIFY(this));
  } else if (tag.is_klass() || tag.is_unresolved_klass()) {
    current_frame->push_stack(
      VerificationType::reference_type(
        vmSymbols::java_lang_Class()), CHECK_VERIFY(this));
  } else if (tag.is_int()) {
    current_frame->push_stack(
      VerificationType::integer_type(), CHECK_VERIFY(this));
  } else if (tag.is_float()) {
    current_frame->push_stack(
      VerificationType::float_type(), CHECK_VERIFY(this));
  } else if (tag.is_double()) {
    current_frame->push_stack_2(
      VerificationType::double_type(),
      VerificationType::double2_type(), CHECK_VERIFY(this));
  } else if (tag.is_long()) {
    current_frame->push_stack_2(
      VerificationType::long_type(),
      VerificationType::long2_type(), CHECK_VERIFY(this));
  } else if (tag.is_method_handle()) {
    current_frame->push_stack(
      VerificationType::reference_type(
        vmSymbols::java_lang_invoke_MethodHandle()), CHECK_VERIFY(this));
  } else if (tag.is_method_type()) {
    current_frame->push_stack(
      VerificationType::reference_type(
        vmSymbols::java_lang_invoke_MethodType()), CHECK_VERIFY(this));
  } else if (tag.is_dynamic_constant()) {
    Symbol* constant_type = cp->uncached_signature_ref_at(index);
    // Field signature was checked in ClassFileParser.
    assert(SignatureVerifier::is_valid_type_signature(constant_type),
           "Invalid type for dynamic constant");
    assert(sizeof(VerificationType) == sizeof(uintptr_t),
          "buffer type must match VerificationType size");
    uintptr_t constant_type_buffer[2];
    VerificationType* v_constant_type = (VerificationType*)constant_type_buffer;
    SignatureStream sig_stream(constant_type, false);
    int n = change_sig_to_verificationType(&sig_stream, v_constant_type);
    int opcode_n = (opcode == Bytecodes::_ldc2_w ? 2 : 1);
    if (n != opcode_n) {
      // wrong kind of ldc; reverify against updated type mask
      types &= ~(1 << JVM_CONSTANT_Dynamic);
      verify_cp_type(bci, index, cp, types, CHECK_VERIFY(this));
    }
    for (int i = 0; i < n; i++) {
      current_frame->push_stack(v_constant_type[i], CHECK_VERIFY(this));
    }
  } else {
    /* Unreachable? verify_cp_type has already validated the cp type. */
    verify_error(
        ErrorContext::bad_cp_index(bci, index), "Invalid index in ldc");
    return;
  }
}

void ClassVerifier::verify_switch(
    RawBytecodeStream* bcs, u4 code_length, char* code_data,
    StackMapFrame* current_frame, StackMapTable* stackmap_table, TRAPS) {
  int bci = bcs->bci();
  address bcp = bcs->bcp();
  address aligned_bcp = align_up(bcp + 1, jintSize);

  if (_klass->major_version() < NONZERO_PADDING_BYTES_IN_SWITCH_MAJOR_VERSION) {
    // 4639449 & 4647081: padding bytes must be 0
    u2 padding_offset = 1;
    while ((bcp + padding_offset) < aligned_bcp) {
      if(*(bcp + padding_offset) != 0) {
        verify_error(ErrorContext::bad_code(bci),
                     "Nonzero padding byte in lookupswitch or tableswitch");
        return;
      }
      padding_offset++;
    }
  }

  int default_offset = (int) Bytes::get_Java_u4(aligned_bcp);
  int keys, delta;
  current_frame->pop_stack(
    VerificationType::integer_type(), CHECK_VERIFY(this));
  if (bcs->raw_code() == Bytecodes::_tableswitch) {
    jint low = (jint)Bytes::get_Java_u4(aligned_bcp + jintSize);
    jint high = (jint)Bytes::get_Java_u4(aligned_bcp + 2*jintSize);
    if (low > high) {
      verify_error(ErrorContext::bad_code(bci),
          "low must be less than or equal to high in tableswitch");
      return;
    }
    int64_t keys64 = ((int64_t)high - low) + 1;
    if (keys64 > 65535) {  // Max code length
      verify_error(ErrorContext::bad_code(bci), "too many keys in tableswitch");
      return;
    }
    keys = (int)keys64;
    delta = 1;
  } else {
    keys = (int)Bytes::get_Java_u4(aligned_bcp + jintSize);
    if (keys < 0) {
      verify_error(ErrorContext::bad_code(bci),
                   "number of keys in lookupswitch less than 0");
      return;
    }
    delta = 2;
    // Make sure that the lookupswitch items are sorted
    for (int i = 0; i < (keys - 1); i++) {
      jint this_key = Bytes::get_Java_u4(aligned_bcp + (2+2*i)*jintSize);
      jint next_key = Bytes::get_Java_u4(aligned_bcp + (2+2*i+2)*jintSize);
      if (this_key >= next_key) {
        verify_error(ErrorContext::bad_code(bci),
                     "Bad lookupswitch instruction");
        return;
      }
    }
  }
  stackmap_table->check_jump_target(current_frame, bci, default_offset, CHECK_VERIFY(this));
  for (int i = 0; i < keys; i++) {
    // Because check_jump_target() may safepoint, the bytecode could have
    // moved, which means 'aligned_bcp' is no good and needs to be recalculated.
    aligned_bcp = align_up(bcs->bcp() + 1, jintSize);
    int offset = (jint)Bytes::get_Java_u4(aligned_bcp+(3+i*delta)*jintSize);
    stackmap_table->check_jump_target(
      current_frame, bci, offset, CHECK_VERIFY(this));
  }
  NOT_PRODUCT(aligned_bcp = nullptr);  // no longer valid at this point
}

bool ClassVerifier::name_in_supers(
    Symbol* ref_name, InstanceKlass* current) {
  Klass* super = current->super();
  while (super != nullptr) {
    if (super->name() == ref_name) {
      return true;
    }
    super = super->super();
  }
  return false;
}

void ClassVerifier::verify_field_instructions(RawBytecodeStream* bcs,
                                              StackMapFrame* current_frame,
                                              const constantPoolHandle& cp,
                                              bool allow_arrays,
                                              TRAPS) {
  u2 index = bcs->get_index_u2();
  verify_cp_type(bcs->bci(), index, cp,
      1 << JVM_CONSTANT_Fieldref, CHECK_VERIFY(this));

  // Get field name and signature
  Symbol* field_name = cp->uncached_name_ref_at(index);
  Symbol* field_sig = cp->uncached_signature_ref_at(index);
  bool is_getfield = false;

  // Field signature was checked in ClassFileParser.
  assert(SignatureVerifier::is_valid_type_signature(field_sig),
         "Invalid field signature");

  // Get referenced class type
  VerificationType ref_class_type = cp_ref_index_to_type(
    index, cp, CHECK_VERIFY(this));
  if (!ref_class_type.is_object() &&
      (!allow_arrays || !ref_class_type.is_array())) {
    verify_error(ErrorContext::bad_type(bcs->bci(),
        TypeOrigin::cp(index, ref_class_type)),
        "Expecting reference to class in class %s at constant pool index %d",
        _klass->external_name(), index);
    return;
  }

  VerificationType target_class_type = ref_class_type;

  assert(sizeof(VerificationType) == sizeof(uintptr_t),
        "buffer type must match VerificationType size");
  uintptr_t field_type_buffer[2];
  VerificationType* field_type = (VerificationType*)field_type_buffer;
  // If we make a VerificationType[2] array directly, the compiler calls
  // to the c-runtime library to do the allocation instead of just
  // stack allocating it.  Plus it would run constructors.  This shows up
  // in performance profiles.

  SignatureStream sig_stream(field_sig, false);
  VerificationType stack_object_type;
  int n = change_sig_to_verificationType(&sig_stream, field_type);
  int bci = bcs->bci();
  bool is_assignable;
  switch (bcs->raw_code()) {
    case Bytecodes::_getstatic: {
      for (int i = 0; i < n; i++) {
        current_frame->push_stack(field_type[i], CHECK_VERIFY(this));
      }
      break;
    }
    case Bytecodes::_putstatic: {
      for (int i = n - 1; i >= 0; i--) {
        current_frame->pop_stack(field_type[i], CHECK_VERIFY(this));
      }
      break;
    }
    case Bytecodes::_getfield: {
      is_getfield = true;
      stack_object_type = current_frame->pop_stack(
        target_class_type, CHECK_VERIFY(this));
      goto check_protected;
    }
    case Bytecodes::_putfield: {
      for (int i = n - 1; i >= 0; i--) {
        current_frame->pop_stack(field_type[i], CHECK_VERIFY(this));
      }
      stack_object_type = current_frame->pop_stack(CHECK_VERIFY(this));

      // Field initialization is allowed before the superclass
      // initializer, if the field is defined within the current class.
      fieldDescriptor fd;
      bool is_local_field = _klass->find_local_field(field_name, field_sig, &fd) &&
                            target_class_type.equals(current_type());
      if (stack_object_type == VerificationType::uninitialized_this_type()) {
        if (is_local_field) {
          // Set the type to the current type so the is_assignable check passes.
          stack_object_type = current_type();

          if (fd.access_flags().is_strict()) {
            ResourceMark rm(THREAD);
            if (!current_frame->satisfy_unset_field(fd.name(), fd.signature())) {
              log_info(verification)("Attempting to initialize field not found in initial strict instance fields: %s%s",
                                     fd.name()->as_C_string(), fd.signature()->as_C_string());
              verify_error(ErrorContext::bad_strict_fields(bci, current_frame),
                           "Initializing unknown strict field: %s:%s", fd.name()->as_C_string(), fd.signature()->as_C_string());
            }
          }
        }
      } else if (supports_strict_fields(_klass)) {
        // `strict` fields are not writable, but only local fields produce verification errors
        if (is_local_field && fd.access_flags().is_strict() && fd.access_flags().is_final()) {
          verify_error(ErrorContext::bad_code(bci),
                       "Illegal use of putfield on a strict field");
          return;
        }
      }
      is_assignable = target_class_type.is_assignable_from(
        stack_object_type, this, false, CHECK_VERIFY(this));
      if (!is_assignable) {
        verify_error(ErrorContext::bad_type(bci,
            current_frame->stack_top_ctx(),
            TypeOrigin::cp(index, target_class_type)),
            "Bad type on operand stack in putfield");
        return;
      }
    }
    check_protected: {
      if (_this_type == stack_object_type)
        break; // stack_object_type must be assignable to _current_class_type
      if (was_recursively_verified()) {
        if (is_getfield) {
          // Push field type for getfield.
          for (int i = 0; i < n; i++) {
            current_frame->push_stack(field_type[i], CHECK_VERIFY(this));
          }
        }
        return;
      }
      Symbol* ref_class_name =
        cp->klass_name_at(cp->uncached_klass_ref_index_at(index));
      if (!name_in_supers(ref_class_name, current_class()))
        // stack_object_type must be assignable to _current_class_type since:
        // 1. stack_object_type must be assignable to ref_class.
        // 2. ref_class must be _current_class or a subclass of it. It can't
        //    be a superclass of it. See revised JVMS 5.4.4.
        break;

      Klass* ref_class_oop = load_class(ref_class_name, CHECK);
      if (is_protected_access(current_class(), ref_class_oop, field_name,
                              field_sig, false)) {
        // It's protected access, check if stack object is assignable to
        // current class.
        is_assignable = current_type().is_assignable_from(
          stack_object_type, this, true, CHECK_VERIFY(this));
        if (!is_assignable) {
          verify_error(ErrorContext::bad_type(bci,
              current_frame->stack_top_ctx(),
              TypeOrigin::implicit(current_type())),
              "Bad access to protected data in %s",
              is_getfield ? "getfield" : "putfield");
          return;
        }
      }
      break;
    }
    default: ShouldNotReachHere();
  }
  if (is_getfield) {
    // Push field type for getfield after doing protection check.
    for (int i = 0; i < n; i++) {
      current_frame->push_stack(field_type[i], CHECK_VERIFY(this));
    }
  }
}

void ClassVerifier::verify_invoke_init(
    RawBytecodeStream* bcs, u2 ref_class_index, VerificationType ref_class_type,
    StackMapFrame* current_frame, u4 code_length, bool in_try_block,
    bool *this_uninit, const constantPoolHandle& cp, StackMapTable* stackmap_table,
    TRAPS) {
  int bci = bcs->bci();
  VerificationType type = current_frame->pop_stack(
    VerificationType::reference_check(), CHECK_VERIFY(this));
  if (type == VerificationType::uninitialized_this_type()) {
    // The method must be an <init> method of this class or its superclass
    Klass* superk = current_class()->super();
    if (ref_class_type.name() != current_class()->name() &&
        ref_class_type.name() != superk->name()) {
      verify_error(ErrorContext::bad_type(bci,
          TypeOrigin::implicit(ref_class_type),
          TypeOrigin::implicit(current_type())),
          "Bad <init> method call");
      return;
    } else if (ref_class_type.name() == superk->name()) {
      // Strict final fields must be satisfied by this point
      if (!current_frame->verify_unset_fields_satisfied()) {
        log_info(verification)("Strict instance fields not initialized");
        StackMapFrame::print_strict_fields(current_frame->assert_unset_fields());
        current_frame->unsatisfied_strict_fields_error(current_class(), bci);
      }
    }

    // If this invokespecial call is done from inside of a TRY block then make
    // sure that all catch clause paths end in a throw.  Otherwise, this can
    // result in returning an incomplete object.
    if (in_try_block) {
      // Check the exception handler target stackmaps with the locals from the
      // incoming stackmap (before initialize_object() changes them to outgoing
      // state).
      if (was_recursively_verified()) return;
      verify_exception_handler_targets(bci, true, current_frame,
                                       stackmap_table, CHECK_VERIFY(this));
    } // in_try_block

    current_frame->initialize_object(type, current_type());
    *this_uninit = true;
  } else if (type.is_uninitialized()) {
    u2 new_offset = type.bci();
    address new_bcp = bcs->bcp() - bci + new_offset;
    if (new_offset > (code_length - 3) || (*new_bcp) != Bytecodes::_new) {
      /* Unreachable?  Stack map parsing ensures valid type and new
       * instructions have a valid BCI. */
      verify_error(ErrorContext::bad_code(new_offset),
                   "Expecting new instruction");
      return;
    }
    u2 new_class_index = Bytes::get_Java_u2(new_bcp + 1);
    if (was_recursively_verified()) return;
    verify_cp_class_type(bci, new_class_index, cp, CHECK_VERIFY(this));

    // The method must be an <init> method of the indicated class
    VerificationType new_class_type = cp_index_to_type(
      new_class_index, cp, CHECK_VERIFY(this));
    if (!new_class_type.equals(ref_class_type)) {
      verify_error(ErrorContext::bad_type(bci,
          TypeOrigin::cp(new_class_index, new_class_type),
          TypeOrigin::cp(ref_class_index, ref_class_type)),
          "Call to wrong <init> method");
      return;
    }
    // According to the VM spec, if the referent class is a superclass of the
    // current class, and is in a different runtime package, and the method is
    // protected, then the objectref must be the current class or a subclass
    // of the current class.
    VerificationType objectref_type = new_class_type;
    if (name_in_supers(ref_class_type.name(), current_class())) {
      Klass* ref_klass = load_class(ref_class_type.name(), CHECK);
      if (was_recursively_verified()) return;
      Method* m = InstanceKlass::cast(ref_klass)->uncached_lookup_method(
        vmSymbols::object_initializer_name(),
        cp->uncached_signature_ref_at(bcs->get_index_u2()),
        Klass::OverpassLookupMode::find);
      // Do nothing if method is not found.  Let resolution detect the error.
      if (m != nullptr) {
        InstanceKlass* mh = m->method_holder();
        if (m->is_protected() && !mh->is_same_class_package(_klass)) {
          bool assignable = current_type().is_assignable_from(
            objectref_type, this, true, CHECK_VERIFY(this));
          if (!assignable) {
            verify_error(ErrorContext::bad_type(bci,
                TypeOrigin::cp(new_class_index, objectref_type),
                TypeOrigin::implicit(current_type())),
                "Bad access to protected <init> method");
            return;
          }
        }
      }
    }
    // Check the exception handler target stackmaps with the locals from the
    // incoming stackmap (before initialize_object() changes them to outgoing
    // state).
    if (in_try_block) {
      if (was_recursively_verified()) return;
      verify_exception_handler_targets(bci, *this_uninit, current_frame,
                                       stackmap_table, CHECK_VERIFY(this));
    }
    current_frame->initialize_object(type, new_class_type);
  } else {
    verify_error(ErrorContext::bad_type(bci, current_frame->stack_top_ctx()),
        "Bad operand type when invoking <init>");
    return;
  }
}

bool ClassVerifier::is_same_or_direct_interface(
    InstanceKlass* klass,
    VerificationType klass_type,
    VerificationType ref_class_type) {
  if (ref_class_type.equals(klass_type)) return true;
  Array<InstanceKlass*>* local_interfaces = klass->local_interfaces();
  if (local_interfaces != nullptr) {
    for (int x = 0; x < local_interfaces->length(); x++) {
      InstanceKlass* k = local_interfaces->at(x);
      assert (k != nullptr && k->is_interface(), "invalid interface");
      if (ref_class_type.equals(VerificationType::reference_type(k->name()))) {
        return true;
      }
    }
  }
  return false;
}

void ClassVerifier::verify_invoke_instructions(
    RawBytecodeStream* bcs, u4 code_length, StackMapFrame* current_frame,
    bool in_try_block, bool *this_uninit,
    const constantPoolHandle& cp, StackMapTable* stackmap_table, TRAPS) {
  // Make sure the constant pool item is the right type
  u2 index = bcs->get_index_u2();
  Bytecodes::Code opcode = bcs->raw_code();
  unsigned int types = 0;
  switch (opcode) {
    case Bytecodes::_invokeinterface:
      types = 1 << JVM_CONSTANT_InterfaceMethodref;
      break;
    case Bytecodes::_invokedynamic:
      types = 1 << JVM_CONSTANT_InvokeDynamic;
      break;
    case Bytecodes::_invokespecial:
    case Bytecodes::_invokestatic:
      types = (_klass->major_version() < STATIC_METHOD_IN_INTERFACE_MAJOR_VERSION) ?
        (1 << JVM_CONSTANT_Methodref) :
        ((1 << JVM_CONSTANT_InterfaceMethodref) | (1 << JVM_CONSTANT_Methodref));
      break;
    default:
      types = 1 << JVM_CONSTANT_Methodref;
  }
  verify_cp_type(bcs->bci(), index, cp, types, CHECK_VERIFY(this));

  // Get method name and signature
  Symbol* method_name = cp->uncached_name_ref_at(index);
  Symbol* method_sig = cp->uncached_signature_ref_at(index);

  // Method signature was checked in ClassFileParser.
  assert(SignatureVerifier::is_valid_method_signature(method_sig),
         "Invalid method signature");

  // Get referenced class
  VerificationType ref_class_type;
  if (opcode == Bytecodes::_invokedynamic) {
    if (_klass->major_version() < Verifier::INVOKEDYNAMIC_MAJOR_VERSION) {
      class_format_error(
        "invokedynamic instructions not supported by this class file version (%d), class %s",
        _klass->major_version(), _klass->external_name());
      return;
    }
  } else {
    ref_class_type = cp_ref_index_to_type(index, cp, CHECK_VERIFY(this));
  }

  assert(sizeof(VerificationType) == sizeof(uintptr_t),
        "buffer type must match VerificationType size");

  // Get the UTF8 index for this signature.
  int sig_index = cp->signature_ref_index_at(cp->uncached_name_and_type_ref_index_at(index));

  // Get the signature's verification types.
  sig_as_verification_types* mth_sig_verif_types;
  sig_as_verification_types** mth_sig_verif_types_ptr = method_signatures_table()->get(sig_index);
  if (mth_sig_verif_types_ptr != nullptr) {
    // Found the entry for the signature's verification types in the hash table.
    mth_sig_verif_types = *mth_sig_verif_types_ptr;
    assert(mth_sig_verif_types != nullptr, "Unexpected null sig_as_verification_types value");
  } else {
    // Not found, add the entry to the table.
    GrowableArray<VerificationType>* verif_types = new GrowableArray<VerificationType>(10);
    mth_sig_verif_types = new sig_as_verification_types(verif_types);
    create_method_sig_entry(mth_sig_verif_types, sig_index);
  }

  // Get the number of arguments for this signature.
  int nargs = mth_sig_verif_types->num_args();

  // Check instruction operands
  int bci = bcs->bci();
  if (opcode == Bytecodes::_invokeinterface) {
    address bcp = bcs->bcp();
    // 4905268: count operand in invokeinterface should be nargs+1, not nargs.
    // JSR202 spec: The count operand of an invokeinterface instruction is valid if it is
    // the difference between the size of the operand stack before and after the instruction
    // executes.
    if (*(bcp+3) != (nargs+1)) {
      verify_error(ErrorContext::bad_code(bci),
          "Inconsistent args count operand in invokeinterface");
      return;
    }
    if (*(bcp+4) != 0) {
      verify_error(ErrorContext::bad_code(bci),
          "Fourth operand byte of invokeinterface must be zero");
      return;
    }
  }

  if (opcode == Bytecodes::_invokedynamic) {
    address bcp = bcs->bcp();
    if (*(bcp+3) != 0 || *(bcp+4) != 0) {
      verify_error(ErrorContext::bad_code(bci),
          "Third and fourth operand bytes of invokedynamic must be zero");
      return;
    }
  }

  if (method_name->char_at(0) == JVM_SIGNATURE_SPECIAL) {
    // Make sure:
    //   <init> can only be invoked by invokespecial.
    if (opcode != Bytecodes::_invokespecial ||
          method_name != vmSymbols::object_initializer_name()) {
      verify_error(ErrorContext::bad_code(bci),
          "Illegal call to internal method");
      return;
    }
  }
  // invokespecial, when not <init>, must be to a method in the current class, a direct superinterface,
  // or any superclass (including Object).
  else if (opcode == Bytecodes::_invokespecial
           && !is_same_or_direct_interface(current_class(), current_type(), ref_class_type)
           && !ref_class_type.equals(VerificationType::reference_type(current_class()->super()->name()))) { // super() can never be an inline_type.

    // We know it is not current class, direct superinterface or immediate superclass. That means it
    // could be:
    // - a totally unrelated class or interface
    // - an indirect superinterface
    // - an indirect superclass (including Object)
    // We use the assignability test to see if it is a superclass, or else an interface, and keep track
    // of the latter. Note that subtype can be true if we are dealing with an interface that is not actually
    // implemented as assignability treats all interfaces as Object.

    bool is_interface = false; // This can only be set true if the assignability check will return true
                               // and we loaded the class. For any other "true" returns (e.g. same class
                               // or Object) we either can't get here (same class already excluded above)
                               // or we know it is not an interface (i.e. Object).
    bool subtype = ref_class_type.is_reference_assignable_from(current_type(), this, false,
                                                               &is_interface, CHECK_VERIFY(this));
    if (!subtype) {  // Totally unrelated class
      verify_error(ErrorContext::bad_code(bci),
                   "Bad invokespecial instruction: "
                   "current class isn't assignable to reference class.");
      return;
    } else {
      // Indirect superclass (including Object), indirect interface, or unrelated interface.
      // Any interface use is an error.
      if (is_interface) {
        verify_error(ErrorContext::bad_code(bci),
                     "Bad invokespecial instruction: "
                     "interface method to invoke is not in a direct superinterface.");
        return;
      }
    }
  }

  // Get the verification types for the method's arguments.
  GrowableArray<VerificationType>* sig_verif_types = mth_sig_verif_types->sig_verif_types();
  assert(sig_verif_types != nullptr, "Missing signature's array of verification types");
  // Match method descriptor with operand stack
  // The arguments are on the stack in descending order.
  for (int i = nargs - 1; i >= 0; i--) { // Run backwards
    current_frame->pop_stack(sig_verif_types->at(i), CHECK_VERIFY(this));
  }

  // Check objectref on operand stack
  if (opcode != Bytecodes::_invokestatic &&
      opcode != Bytecodes::_invokedynamic) {
    if (method_name == vmSymbols::object_initializer_name()) {  // <init> method
      verify_invoke_init(bcs, index, ref_class_type, current_frame,
        code_length, in_try_block, this_uninit, cp, stackmap_table,
        CHECK_VERIFY(this));
      if (was_recursively_verified()) return;
    } else {   // other methods
      // Ensures that target class is assignable to method class.
      if (opcode == Bytecodes::_invokespecial) {
        current_frame->pop_stack(current_type(), CHECK_VERIFY(this));
      } else if (opcode == Bytecodes::_invokevirtual) {
        VerificationType stack_object_type =
          current_frame->pop_stack(ref_class_type, CHECK_VERIFY(this));
        if (current_type() != stack_object_type) {
          if (was_recursively_verified()) return;
          assert(cp->cache() == nullptr, "not rewritten yet");
          Symbol* ref_class_name =
            cp->klass_name_at(cp->uncached_klass_ref_index_at(index));
          // See the comments in verify_field_instructions() for
          // the rationale behind this.
          if (name_in_supers(ref_class_name, current_class())) {
            Klass* ref_class = load_class(ref_class_name, CHECK);
            if (is_protected_access(
                  _klass, ref_class, method_name, method_sig, true)) {
              // It's protected access, check if stack object is
              // assignable to current class.
              if (ref_class_type.name() == vmSymbols::java_lang_Object()
                  && stack_object_type.is_array()
                  && method_name == vmSymbols::clone_name()) {
                // Special case: arrays pretend to implement public Object
                // clone().
              } else {
                bool is_assignable = current_type().is_assignable_from(
                  stack_object_type, this, true, CHECK_VERIFY(this));
                if (!is_assignable) {
                  verify_error(ErrorContext::bad_type(bci,
                      current_frame->stack_top_ctx(),
                      TypeOrigin::implicit(current_type())),
                      "Bad access to protected data in invokevirtual");
                  return;
                }
              }
            }
          }
        }
      } else {
        assert(opcode == Bytecodes::_invokeinterface, "Unexpected opcode encountered");
        current_frame->pop_stack(ref_class_type, CHECK_VERIFY(this));
      }
    }
  }
  // Push the result type.
  int sig_verif_types_len = sig_verif_types->length();
  if (sig_verif_types_len > nargs) {  // There's a return type
    if (method_name == vmSymbols::object_initializer_name()) {
      // an <init> method must have a void return type
      verify_error(ErrorContext::bad_code(bci),
          "Return type must be void in <init> method");
      return;
    }

    assert(sig_verif_types_len <= nargs + 2,
           "Signature verification types array return type is bogus");
    for (int i = nargs; i < sig_verif_types_len; i++) {
      assert(i == nargs || sig_verif_types->at(i).is_long2() ||
             sig_verif_types->at(i).is_double2(), "Unexpected return verificationType");
      current_frame->push_stack(sig_verif_types->at(i), CHECK_VERIFY(this));
    }
  }
}

VerificationType ClassVerifier::get_newarray_type(
    u2 index, int bci, TRAPS) {
  const char* from_bt[] = {
    nullptr, nullptr, nullptr, nullptr, "[Z", "[C", "[F", "[D", "[B", "[S", "[I", "[J",
  };
  if (index < T_BOOLEAN || index > T_LONG) {
    verify_error(ErrorContext::bad_code(bci), "Illegal newarray instruction");
    return VerificationType::bogus_type();
  }

  // from_bt[index] contains the array signature which has a length of 2
  Symbol* sig = create_temporary_symbol(from_bt[index], 2);
  return VerificationType::reference_type(sig);
}

void ClassVerifier::verify_anewarray(
    int bci, u2 index, const constantPoolHandle& cp,
    StackMapFrame* current_frame, TRAPS) {
  verify_cp_class_type(bci, index, cp, CHECK_VERIFY(this));
  current_frame->pop_stack(
    VerificationType::integer_type(), CHECK_VERIFY(this));

  if (was_recursively_verified()) return;
  VerificationType component_type =
    cp_index_to_type(index, cp, CHECK_VERIFY(this));
  int length;
  char* arr_sig_str;
  if (component_type.is_array()) {     // it's an array
    const char* component_name = component_type.name()->as_utf8();
    // Check for more than MAX_ARRAY_DIMENSIONS
    length = (int)strlen(component_name);
    if (length > MAX_ARRAY_DIMENSIONS &&
        component_name[MAX_ARRAY_DIMENSIONS - 1] == JVM_SIGNATURE_ARRAY) {
      verify_error(ErrorContext::bad_code(bci),
        "Illegal anewarray instruction, array has more than 255 dimensions");
    }
    // add one dimension to component
    length++;
    arr_sig_str = NEW_RESOURCE_ARRAY_IN_THREAD(THREAD, char, length + 1);
    int n = os::snprintf(arr_sig_str, length + 1, "%c%s",
                         JVM_SIGNATURE_ARRAY, component_name);
    assert(n == length, "Unexpected number of characters in string");
  } else {         // it's an object or interface
    const char* component_name = component_type.name()->as_utf8();
    // add one dimension to component with 'L' prepended and ';' postpended.
    length = (int)strlen(component_name) + 3;
    arr_sig_str = NEW_RESOURCE_ARRAY_IN_THREAD(THREAD, char, length + 1);
    int n = os::snprintf(arr_sig_str, length + 1, "%c%c%s;",
                         JVM_SIGNATURE_ARRAY, JVM_SIGNATURE_CLASS, component_name);
    assert(n == length, "Unexpected number of characters in string");
  }
  Symbol* arr_sig = create_temporary_symbol(arr_sig_str, length);
  VerificationType new_array_type = VerificationType::reference_type(arr_sig);
  current_frame->push_stack(new_array_type, CHECK_VERIFY(this));
}

void ClassVerifier::verify_iload(int index, StackMapFrame* current_frame, TRAPS) {
  current_frame->get_local(
    index, VerificationType::integer_type(), CHECK_VERIFY(this));
  current_frame->push_stack(
    VerificationType::integer_type(), CHECK_VERIFY(this));
}

void ClassVerifier::verify_lload(int index, StackMapFrame* current_frame, TRAPS) {
  current_frame->get_local_2(
    index, VerificationType::long_type(),
    VerificationType::long2_type(), CHECK_VERIFY(this));
  current_frame->push_stack_2(
    VerificationType::long_type(),
    VerificationType::long2_type(), CHECK_VERIFY(this));
}

void ClassVerifier::verify_fload(int index, StackMapFrame* current_frame, TRAPS) {
  current_frame->get_local(
    index, VerificationType::float_type(), CHECK_VERIFY(this));
  current_frame->push_stack(
    VerificationType::float_type(), CHECK_VERIFY(this));
}

void ClassVerifier::verify_dload(int index, StackMapFrame* current_frame, TRAPS) {
  current_frame->get_local_2(
    index, VerificationType::double_type(),
    VerificationType::double2_type(), CHECK_VERIFY(this));
  current_frame->push_stack_2(
    VerificationType::double_type(),
    VerificationType::double2_type(), CHECK_VERIFY(this));
}

void ClassVerifier::verify_aload(int index, StackMapFrame* current_frame, TRAPS) {
  VerificationType type = current_frame->get_local(
    index, VerificationType::reference_check(), CHECK_VERIFY(this));
  current_frame->push_stack(type, CHECK_VERIFY(this));
}

void ClassVerifier::verify_istore(int index, StackMapFrame* current_frame, TRAPS) {
  current_frame->pop_stack(
    VerificationType::integer_type(), CHECK_VERIFY(this));
  current_frame->set_local(
    index, VerificationType::integer_type(), CHECK_VERIFY(this));
}

void ClassVerifier::verify_lstore(int index, StackMapFrame* current_frame, TRAPS) {
  current_frame->pop_stack_2(
    VerificationType::long2_type(),
    VerificationType::long_type(), CHECK_VERIFY(this));
  current_frame->set_local_2(
    index, VerificationType::long_type(),
    VerificationType::long2_type(), CHECK_VERIFY(this));
}

void ClassVerifier::verify_fstore(int index, StackMapFrame* current_frame, TRAPS) {
  current_frame->pop_stack(VerificationType::float_type(), CHECK_VERIFY(this));
  current_frame->set_local(
    index, VerificationType::float_type(), CHECK_VERIFY(this));
}

void ClassVerifier::verify_dstore(int index, StackMapFrame* current_frame, TRAPS) {
  current_frame->pop_stack_2(
    VerificationType::double2_type(),
    VerificationType::double_type(), CHECK_VERIFY(this));
  current_frame->set_local_2(
    index, VerificationType::double_type(),
    VerificationType::double2_type(), CHECK_VERIFY(this));
}

void ClassVerifier::verify_astore(int index, StackMapFrame* current_frame, TRAPS) {
  VerificationType type = current_frame->pop_stack(
    VerificationType::reference_check(), CHECK_VERIFY(this));
  current_frame->set_local(index, type, CHECK_VERIFY(this));
}

void ClassVerifier::verify_iinc(int index, StackMapFrame* current_frame, TRAPS) {
  VerificationType type = current_frame->get_local(
    index, VerificationType::integer_type(), CHECK_VERIFY(this));
  current_frame->set_local(index, type, CHECK_VERIFY(this));
}

void ClassVerifier::verify_return_value(
    VerificationType return_type, VerificationType type, int bci,
    StackMapFrame* current_frame, TRAPS) {
  if (return_type == VerificationType::bogus_type()) {
    verify_error(ErrorContext::bad_type(bci,
        current_frame->stack_top_ctx(), TypeOrigin::signature(return_type)),
        "Method does not expect a return value");
    return;
  }
  bool match = return_type.is_assignable_from(type, this, false, CHECK_VERIFY(this));
  if (!match) {
    verify_error(ErrorContext::bad_type(bci,
        current_frame->stack_top_ctx(), TypeOrigin::signature(return_type)),
        "Bad return type");
    return;
  }
}

// The verifier creates symbols which are substrings of Symbols.
// These are stored in the verifier until the end of verification so that
// they can be reference counted.
Symbol* ClassVerifier::create_temporary_symbol(const char *name, int length) {
  // Quick deduplication check
  if (_previous_symbol != nullptr && _previous_symbol->equals(name, length)) {
    return _previous_symbol;
  }
  Symbol* sym = SymbolTable::new_symbol(name, length);
  if (!sym->is_permanent()) {
    if (_symbols == nullptr) {
      _symbols = new GrowableArray<Symbol*>(50, 0, nullptr);
    }
    _symbols->push(sym);
  }
  _previous_symbol = sym;
  return sym;
}<|MERGE_RESOLUTION|>--- conflicted
+++ resolved
@@ -1651,12 +1651,7 @@
         case Bytecodes::_ifnull :
         case Bytecodes::_ifnonnull :
           current_frame.pop_stack(
-<<<<<<< HEAD
             object_type(), CHECK_VERIFY(this));
-          target = bcs.dest();
-=======
-            VerificationType::reference_check(), CHECK_VERIFY(this));
->>>>>>> 3e20a939
           stackmap_table.check_jump_target
             (&current_frame, bcs.bci(), bcs.get_offset_s2(), CHECK_VERIFY(this));
           no_control_flow = false; break;
