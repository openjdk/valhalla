/*
 * Copyright (c) 1998, 2025, Oracle and/or its affiliates. All rights reserved.
 * DO NOT ALTER OR REMOVE COPYRIGHT NOTICES OR THIS FILE HEADER.
 *
 * This code is free software; you can redistribute it and/or modify it
 * under the terms of the GNU General Public License version 2 only, as
 * published by the Free Software Foundation.
 *
 * This code is distributed in the hope that it will be useful, but WITHOUT
 * ANY WARRANTY; without even the implied warranty of MERCHANTABILITY or
 * FITNESS FOR A PARTICULAR PURPOSE.  See the GNU General Public License
 * version 2 for more details (a copy is included in the LICENSE file that
 * accompanied this code).
 *
 * You should have received a copy of the GNU General Public License version
 * 2 along with this work; if not, write to the Free Software Foundation,
 * Inc., 51 Franklin St, Fifth Floor, Boston, MA 02110-1301 USA.
 *
 * Please contact Oracle, 500 Oracle Parkway, Redwood Shores, CA 94065 USA
 * or visit www.oracle.com if you need additional information or have any
 * questions.
 *
 */

#include "cds/cdsConfig.hpp"
#include "classfile/classFileStream.hpp"
#include "classfile/classLoader.hpp"
#include "classfile/javaClasses.hpp"
#include "classfile/stackMapTable.hpp"
#include "classfile/stackMapFrame.hpp"
#include "classfile/stackMapTableFormat.hpp"
#include "classfile/symbolTable.hpp"
#include "classfile/systemDictionary.hpp"
#include "classfile/verifier.hpp"
#include "classfile/vmClasses.hpp"
#include "classfile/vmSymbols.hpp"
#include "interpreter/bytecodes.hpp"
#include "interpreter/bytecodeStream.hpp"
#include "jvm.h"
#include "logging/log.hpp"
#include "logging/logStream.hpp"
#include "memory/oopFactory.hpp"
#include "memory/resourceArea.hpp"
#include "memory/universe.hpp"
#include "oops/constantPool.inline.hpp"
#include "oops/fieldStreams.inline.hpp"
#include "oops/instanceKlass.inline.hpp"
#include "oops/klass.inline.hpp"
#include "oops/oop.inline.hpp"
#include "oops/typeArrayOop.hpp"
#include "runtime/arguments.hpp"
#include "runtime/fieldDescriptor.inline.hpp"
#include "runtime/handles.inline.hpp"
#include "runtime/interfaceSupport.inline.hpp"
#include "runtime/javaCalls.hpp"
#include "runtime/javaThread.hpp"
#include "runtime/jniHandles.inline.hpp"
#include "runtime/os.hpp"
#include "runtime/safepointVerifiers.hpp"
#include "services/threadService.hpp"
#include "utilities/align.hpp"
#include "utilities/bytes.hpp"
#if INCLUDE_CDS
#include "classfile/systemDictionaryShared.hpp"
#endif

#define NOFAILOVER_MAJOR_VERSION                       51
#define NONZERO_PADDING_BYTES_IN_SWITCH_MAJOR_VERSION  51
#define STATIC_METHOD_IN_INTERFACE_MAJOR_VERSION       52
#define INLINE_TYPE_MAJOR_VERSION                       56
#define MAX_ARRAY_DIMENSIONS 255

// Access to external entry for VerifyClassForMajorVersion - old byte code verifier

extern "C" {
  typedef jboolean (*verify_byte_codes_fn_t)(JNIEnv *, jclass, char *, jint, jint);
}

static verify_byte_codes_fn_t volatile _verify_byte_codes_fn = nullptr;

static verify_byte_codes_fn_t verify_byte_codes_fn() {

  if (_verify_byte_codes_fn != nullptr)
    return _verify_byte_codes_fn;

  MutexLocker locker(Verify_lock);

  if (_verify_byte_codes_fn != nullptr)
    return _verify_byte_codes_fn;

  void *lib_handle = nullptr;
  // Load verify dll
  if (is_vm_statically_linked()) {
    lib_handle = os::get_default_process_handle();
  } else {
    char buffer[JVM_MAXPATHLEN];
    char ebuf[1024];
    if (!os::dll_locate_lib(buffer, sizeof(buffer), Arguments::get_dll_dir(), "verify"))
      return nullptr; // Caller will throw VerifyError

    lib_handle = os::dll_load(buffer, ebuf, sizeof(ebuf));
    if (lib_handle == nullptr)
      return nullptr; // Caller will throw VerifyError
  }

  void *fn = os::dll_lookup(lib_handle, "VerifyClassForMajorVersion");
  if (fn == nullptr)
    return nullptr; // Caller will throw VerifyError

  return _verify_byte_codes_fn = CAST_TO_FN_PTR(verify_byte_codes_fn_t, fn);
}


// Methods in Verifier

// This method determines whether we run the verifier and class file format checking code.
bool Verifier::should_verify_for(oop class_loader) {
  return class_loader == nullptr ?
    BytecodeVerificationLocal : BytecodeVerificationRemote;
}

// This method determines whether we allow package access in access checks in reflection.
bool Verifier::relax_access_for(oop loader) {
  bool trusted = java_lang_ClassLoader::is_trusted_loader(loader);
  bool need_verify =
    // verifyAll
    (BytecodeVerificationLocal && BytecodeVerificationRemote) ||
    // verifyRemote
    (!BytecodeVerificationLocal && BytecodeVerificationRemote && !trusted);
  return !need_verify;
}

// Callers will pass should_verify_class as true, depending on the results of should_verify_for() above,
// or pass true for redefinition of any class.
static bool is_eligible_for_verification(InstanceKlass* klass, bool should_verify_class) {
  Symbol* name = klass->name();

  return (should_verify_class &&
    // Can not verify the bytecodes for shared classes because they have
    // already been rewritten to contain constant pool cache indices,
    // which the verifier can't understand.
    // Shared classes shouldn't have stackmaps either.
    // However, bytecodes for shared old classes can be verified because
    // they have not been rewritten.
    !(klass->is_shared() && klass->is_rewritten()));
}

void Verifier::trace_class_resolution(Klass* resolve_class, InstanceKlass* verify_class) {
  assert(verify_class != nullptr, "Unexpected null verify_class");
  ResourceMark rm;
  Symbol* s = verify_class->source_file_name();
  const char* source_file = (s != nullptr ? s->as_C_string() : nullptr);
  const char* verify = verify_class->external_name();
  const char* resolve = resolve_class->external_name();
  // print in a single call to reduce interleaving between threads
  if (source_file != nullptr) {
    log_debug(class, resolve)("%s %s %s (verification)", verify, resolve, source_file);
  } else {
    log_debug(class, resolve)("%s %s (verification)", verify, resolve);
  }
}

// Prints the end-verification message to the appropriate output.
void Verifier::log_end_verification(outputStream* st, const char* klassName, Symbol* exception_name, oop pending_exception) {
  if (pending_exception != nullptr) {
    st->print("Verification for %s has", klassName);
    oop message = java_lang_Throwable::message(pending_exception);
    if (message != nullptr) {
      char* ex_msg = java_lang_String::as_utf8_string(message);
      st->print_cr(" exception pending '%s %s'",
                   pending_exception->klass()->external_name(), ex_msg);
    } else {
      st->print_cr(" exception pending %s ",
                   pending_exception->klass()->external_name());
    }
  } else if (exception_name != nullptr) {
    st->print_cr("Verification for %s failed", klassName);
  }
  st->print_cr("End class verification for: %s", klassName);
}

bool Verifier::verify(InstanceKlass* klass, bool should_verify_class, TRAPS) {
  HandleMark hm(THREAD);
  ResourceMark rm(THREAD);

  // Eagerly allocate the identity hash code for a klass. This is a fallout
  // from 6320749 and 8059924: hash code generator is not supposed to be called
  // during the safepoint, but it allows to sneak the hashcode in during
  // verification. Without this eager hashcode generation, we may end up
  // installing the hashcode during some other operation, which may be at
  // safepoint -- blowing up the checks. It was previously done as the side
  // effect (sic!) for external_name(), but instead of doing that, we opt to
  // explicitly push the hashcode in here. This is signify the following block
  // is IMPORTANT:
  if (klass->java_mirror() != nullptr) {
    klass->java_mirror()->identity_hash();
  }

  if (!is_eligible_for_verification(klass, should_verify_class)) {
    return true;
  }

  // Timer includes any side effects of class verification (resolution,
  // etc), but not recursive calls to Verifier::verify().
  JavaThread* jt = THREAD;
  PerfClassTraceTime timer(ClassLoader::perf_class_verify_time(),
                           ClassLoader::perf_class_verify_selftime(),
                           ClassLoader::perf_classes_verified(),
                           jt->get_thread_stat()->perf_recursion_counts_addr(),
                           jt->get_thread_stat()->perf_timers_addr(),
                           PerfClassTraceTime::CLASS_VERIFY);

  // If the class should be verified, first see if we can use the split
  // verifier.  If not, or if verification fails and can failover, then
  // call the inference verifier.
  Symbol* exception_name = nullptr;
  const size_t message_buffer_len = klass->name()->utf8_length() + 1024;
  char* message_buffer = nullptr;
  char* exception_message = nullptr;

  log_info(class, init)("Start class verification for: %s", klass->external_name());
  if (klass->major_version() >= STACKMAP_ATTRIBUTE_MAJOR_VERSION) {
    ClassVerifier split_verifier(jt, klass);
    // We don't use CHECK here, or on inference_verify below, so that we can log any exception.
    split_verifier.verify_class(THREAD);
    exception_name = split_verifier.result();

    // If dumping {classic, final} static archive, don't bother to run the old verifier, as
    // the class will be excluded from the archive anyway.
    bool can_failover = !(CDSConfig::is_dumping_classic_static_archive() || CDSConfig::is_dumping_final_static_archive()) &&
      klass->major_version() < NOFAILOVER_MAJOR_VERSION;

    if (can_failover && !HAS_PENDING_EXCEPTION &&  // Split verifier doesn't set PENDING_EXCEPTION for failure
        (exception_name == vmSymbols::java_lang_VerifyError() ||
         exception_name == vmSymbols::java_lang_ClassFormatError())) {
      log_info(verification)("Fail over class verification to old verifier for: %s", klass->external_name());
      log_info(class, init)("Fail over class verification to old verifier for: %s", klass->external_name());
#if INCLUDE_CDS
      // Exclude any classes that are verified with the old verifier, as the old verifier
      // doesn't call SystemDictionaryShared::add_verification_constraint()
      if (CDSConfig::is_dumping_archive()) {
        SystemDictionaryShared::warn_excluded(klass, "Verified with old verifier");
        SystemDictionaryShared::set_excluded(klass);
      }
#endif
      message_buffer = NEW_RESOURCE_ARRAY(char, message_buffer_len);
      exception_message = message_buffer;
      exception_name = inference_verify(
        klass, message_buffer, message_buffer_len, THREAD);
    }
    if (exception_name != nullptr) {
      exception_message = split_verifier.exception_message();
    }
  } else {
    message_buffer = NEW_RESOURCE_ARRAY(char, message_buffer_len);
    exception_message = message_buffer;
    exception_name = inference_verify(
        klass, message_buffer, message_buffer_len, THREAD);
  }

  LogTarget(Info, class, init) lt1;
  if (lt1.is_enabled()) {
    LogStream ls(lt1);
    log_end_verification(&ls, klass->external_name(), exception_name, PENDING_EXCEPTION);
  }
  LogTarget(Info, verification) lt2;
  if (lt2.is_enabled()) {
    LogStream ls(lt2);
    log_end_verification(&ls, klass->external_name(), exception_name, PENDING_EXCEPTION);
  }

  if (HAS_PENDING_EXCEPTION) {
    return false; // use the existing exception
  } else if (exception_name == nullptr) {
    return true; // verification succeeded
  } else { // VerifyError or ClassFormatError to be created and thrown
    Klass* kls =
      SystemDictionary::resolve_or_fail(exception_name, true, CHECK_false);
    if (log_is_enabled(Debug, class, resolve)) {
      Verifier::trace_class_resolution(kls, klass);
    }

    while (kls != nullptr) {
      if (kls == klass) {
        // If the class being verified is the exception we're creating
        // or one of it's superclasses, we're in trouble and are going
        // to infinitely recurse when we try to initialize the exception.
        // So bail out here by throwing the preallocated VM error.
        THROW_OOP_(Universe::internal_error_instance(), false);
      }
      kls = kls->super();
    }
    if (message_buffer != nullptr) {
      message_buffer[message_buffer_len - 1] = '\0'; // just to be sure
    }
    assert(exception_message != nullptr, "");
    THROW_MSG_(exception_name, exception_message, false);
  }
}

Symbol* Verifier::inference_verify(
    InstanceKlass* klass, char* message, size_t message_len, TRAPS) {
  JavaThread* thread = THREAD;

  verify_byte_codes_fn_t verify_func = verify_byte_codes_fn();

  if (verify_func == nullptr) {
    jio_snprintf(message, message_len, "Could not link verifier");
    return vmSymbols::java_lang_VerifyError();
  }

  ResourceMark rm(thread);
  log_info(verification)("Verifying class %s with old format", klass->external_name());

  jclass cls = (jclass) JNIHandles::make_local(thread, klass->java_mirror());
  jint result;

  {
    HandleMark hm(thread);
    ThreadToNativeFromVM ttn(thread);
    // ThreadToNativeFromVM takes care of changing thread_state, so safepoint
    // code knows that we have left the VM
    JNIEnv *env = thread->jni_environment();
    result = (*verify_func)(env, cls, message, (int)message_len, klass->major_version());
  }

  JNIHandles::destroy_local(cls);

  // These numbers are chosen so that VerifyClassCodes interface doesn't need
  // to be changed (still return jboolean (unsigned char)), and result is
  // 1 when verification is passed.
  if (result == 0) {
    return vmSymbols::java_lang_VerifyError();
  } else if (result == 1) {
    return nullptr; // verified.
  } else if (result == 2) {
    THROW_MSG_(vmSymbols::java_lang_OutOfMemoryError(), message, nullptr);
  } else if (result == 3) {
    return vmSymbols::java_lang_ClassFormatError();
  } else {
    ShouldNotReachHere();
    return nullptr;
  }
}

TypeOrigin TypeOrigin::null() {
  return TypeOrigin();
}
TypeOrigin TypeOrigin::local(int index, StackMapFrame* frame) {
  assert(frame != nullptr, "Must have a frame");
  return TypeOrigin(CF_LOCALS, index, StackMapFrame::copy(frame),
     frame->local_at(index));
}
TypeOrigin TypeOrigin::stack(int index, StackMapFrame* frame) {
  assert(frame != nullptr, "Must have a frame");
  return TypeOrigin(CF_STACK, index, StackMapFrame::copy(frame),
      frame->stack_at(index));
}
TypeOrigin TypeOrigin::sm_local(int index, StackMapFrame* frame) {
  assert(frame != nullptr, "Must have a frame");
  return TypeOrigin(SM_LOCALS, index, StackMapFrame::copy(frame),
      frame->local_at(index));
}
TypeOrigin TypeOrigin::sm_stack(int index, StackMapFrame* frame) {
  assert(frame != nullptr, "Must have a frame");
  return TypeOrigin(SM_STACK, index, StackMapFrame::copy(frame),
      frame->stack_at(index));
}
TypeOrigin TypeOrigin::bad_index(int index) {
  return TypeOrigin(BAD_INDEX, index, nullptr, VerificationType::bogus_type());
}
TypeOrigin TypeOrigin::cp(int index, VerificationType vt) {
  return TypeOrigin(CONST_POOL, index, nullptr, vt);
}
TypeOrigin TypeOrigin::signature(VerificationType vt) {
  return TypeOrigin(SIG, 0, nullptr, vt);
}
TypeOrigin TypeOrigin::implicit(VerificationType t) {
  return TypeOrigin(IMPLICIT, 0, nullptr, t);
}
TypeOrigin TypeOrigin::frame(StackMapFrame* frame) {
  return TypeOrigin(FRAME_ONLY, 0, StackMapFrame::copy(frame),
                    VerificationType::bogus_type());
}

void TypeOrigin::reset_frame() {
  if (_frame != nullptr) {
    _frame->restore();
  }
}

void TypeOrigin::details(outputStream* ss) const {
  _type.print_on(ss);
  switch (_origin) {
    case CF_LOCALS:
      ss->print(" (current frame, locals[%d])", _index);
      break;
    case CF_STACK:
      ss->print(" (current frame, stack[%d])", _index);
      break;
    case SM_LOCALS:
      ss->print(" (stack map, locals[%d])", _index);
      break;
    case SM_STACK:
      ss->print(" (stack map, stack[%d])", _index);
      break;
    case CONST_POOL:
      ss->print(" (constant pool %d)", _index);
      break;
    case SIG:
      ss->print(" (from method signature)");
      break;
    case IMPLICIT:
    case FRAME_ONLY:
    case NONE:
    default:
      ;
  }
}

#ifdef ASSERT
void TypeOrigin::print_on(outputStream* str) const {
  str->print("{%d,%d,%p:", _origin, _index, _frame);
  if (_frame != nullptr) {
    _frame->print_on(str);
  } else {
    str->print("null");
  }
  str->print(",");
  _type.print_on(str);
  str->print("}");
}
#endif

void ErrorContext::details(outputStream* ss, const Method* method) const {
  if (is_valid()) {
    ss->cr();
    ss->print_cr("Exception Details:");
    location_details(ss, method);
    reason_details(ss);
    frame_details(ss);
    bytecode_details(ss, method);
    handler_details(ss, method);
    stackmap_details(ss, method);
  }
}

void ErrorContext::reason_details(outputStream* ss) const {
  StreamIndentor si(ss, 2);
  ss->print_cr("Reason:");

  StreamIndentor si2(ss, 2);
  switch (_fault) {
    case INVALID_BYTECODE:
      ss->print("Error exists in the bytecode");
      break;
    case WRONG_TYPE:
      if (_expected.is_valid()) {
        ss->print("Type ");
        _type.details(ss);
        ss->print(" is not assignable to ");
        _expected.details(ss);
      } else {
        ss->print("Invalid type: ");
        _type.details(ss);
      }
      break;
    case FLAGS_MISMATCH:
      if (_expected.is_valid()) {
        ss->print("Current frame's flags are not assignable "
                  "to stack map frame's.");
      } else {
        ss->print("Current frame's flags are invalid in this context.");
      }
      break;
    case BAD_CP_INDEX:
      ss->print("Constant pool index %d is invalid", _type.index());
      break;
    case BAD_LOCAL_INDEX:
      ss->print("Local index %d is invalid", _type.index());
      break;
    case BAD_STRICT_FIELDS:
      ss->print("Invalid use of strict instance fields");
      break;
    case LOCALS_SIZE_MISMATCH:
      ss->print("Current frame's local size doesn't match stackmap.");
      break;
    case STACK_SIZE_MISMATCH:
      ss->print("Current frame's stack size doesn't match stackmap.");
      break;
    case STRICT_FIELDS_MISMATCH:
      ss->print("Current frame's strict instance fields not compatible with stackmap.");
      break;
    case STACK_OVERFLOW:
      ss->print("Exceeded max stack size.");
      break;
    case STACK_UNDERFLOW:
      ss->print("Attempt to pop empty stack.");
      break;
    case MISSING_STACKMAP:
      ss->print("Expected stackmap frame at this location.");
      break;
    case BAD_STACKMAP:
      ss->print("Invalid stackmap specification.");
      break;
    case WRONG_INLINE_TYPE:
      ss->print("Type ");
      _type.details(ss);
      ss->print(" and type ");
      _expected.details(ss);
      ss->print(" must be identical inline types.");
      break;
    case UNKNOWN:
    default:
      ShouldNotReachHere();
      ss->print_cr("Unknown");
  }
  ss->cr();
}

void ErrorContext::location_details(outputStream* ss, const Method* method) const {
  if (_bci != -1 && method != nullptr) {
    const char* bytecode_name = "<invalid>";
    if (method->validate_bci(_bci) != -1) {
      Bytecodes::Code code = Bytecodes::code_or_bp_at(method->bcp_from(_bci));
      if (Bytecodes::is_defined(code)) {
          bytecode_name = Bytecodes::name(code);
      } else {
          bytecode_name = "<illegal>";
      }
    }
    InstanceKlass* ik = method->method_holder();

    StreamIndentor si(ss, 2);
    ss->print_cr("Location:");

    StreamIndentor si2(ss, 2);
    ss->print_cr("%s.%s%s @%d: %s",
        ik->name()->as_C_string(), method->name()->as_C_string(),
        method->signature()->as_C_string(), _bci, bytecode_name);
  }
}

void ErrorContext::frame_details(outputStream* ss) const {
  StreamIndentor si(ss, 2);
  if (_type.is_valid() && _type.frame() != nullptr) {
    ss->print_cr("Current Frame:");
    StreamIndentor si2(ss, 2);
    _type.frame()->print_on(ss);
  }
  if (_expected.is_valid() && _expected.frame() != nullptr) {
    ss->print_cr("Stackmap Frame:");
    StreamIndentor si2(ss, 2);
    _expected.frame()->print_on(ss);
  }
}

void ErrorContext::bytecode_details(outputStream* ss, const Method* method) const {
  if (method != nullptr) {
    StreamIndentor si(ss, 2);
    ss->print_cr("Bytecode:");
    StreamIndentor si2(ss, 2);
    ss->print_data(method->code_base(), method->code_size(), false);
  }
}

void ErrorContext::handler_details(outputStream* ss, const Method* method) const {
  if (method != nullptr) {
    StreamIndentor si(ss, 2);

    ExceptionTable table(method);
    if (table.length() > 0) {
      ss->print_cr("Exception Handler Table:");
      StreamIndentor si2(ss, 2);
      for (int i = 0; i < table.length(); ++i) {
        ss->print_cr("bci [%d, %d] => handler: %d", table.start_pc(i),
            table.end_pc(i), table.handler_pc(i));
      }
    }
  }
}

void ErrorContext::stackmap_details(outputStream* ss, const Method* method) const {
  if (method != nullptr && method->has_stackmap_table()) {
    StreamIndentor si(ss, 2);
    ss->print_cr("Stackmap Table:");
    Array<u1>* data = method->stackmap_data();
    stack_map_table* sm_table =
        stack_map_table::at((address)data->adr_at(0));
    stack_map_frame* sm_frame = sm_table->entries();
    StreamIndentor si2(ss, 2);
    int current_offset = -1;
    address end_of_sm_table = (address)sm_table + method->stackmap_data()->length();
    for (u2 i = 0; i < sm_table->number_of_entries(); ++i) {
      if (!sm_frame->verify((address)sm_frame, end_of_sm_table)) {
        sm_frame->print_truncated(ss, current_offset);
        return;
      }
      sm_frame->print_on(ss, current_offset);
      ss->cr();
      current_offset += sm_frame->offset_delta();
      sm_frame = sm_frame->next();
    }
  }
}

// Methods in ClassVerifier

ClassVerifier::ClassVerifier(JavaThread* current, InstanceKlass* klass)
    : _thread(current), _previous_symbol(nullptr), _symbols(nullptr), _exception_type(nullptr),
      _message(nullptr), _klass(klass) {
  _this_type = VerificationType::reference_type(klass->name());
}

ClassVerifier::~ClassVerifier() {
  // Decrement the reference count for any symbols created.
  if (_symbols != nullptr) {
    for (int i = 0; i < _symbols->length(); i++) {
      Symbol* s = _symbols->at(i);
      s->decrement_refcount();
    }
  }
}

VerificationType ClassVerifier::object_type() const {
  return VerificationType::reference_type(vmSymbols::java_lang_Object());
}

TypeOrigin ClassVerifier::ref_ctx(const char* sig) {
  VerificationType vt = VerificationType::reference_type(
                         create_temporary_symbol(sig, (int)strlen(sig)));
  return TypeOrigin::implicit(vt);
}

static bool supports_strict_fields(InstanceKlass* klass) {
  int ver = klass->major_version();
  return ver > Verifier::VALUE_TYPES_MAJOR_VERSION ||
         (ver == Verifier::VALUE_TYPES_MAJOR_VERSION && klass->minor_version() == Verifier::JAVA_PREVIEW_MINOR_VERSION);
}

void ClassVerifier::verify_class(TRAPS) {
  log_info(verification)("Verifying class %s with new format", _klass->external_name());

  // Either verifying both local and remote classes or just remote classes.
  assert(BytecodeVerificationRemote, "Should not be here");

  Array<Method*>* methods = _klass->methods();
  int num_methods = methods->length();

  for (int index = 0; index < num_methods; index++) {
    // Check for recursive re-verification before each method.
    if (was_recursively_verified()) return;

    Method* m = methods->at(index);
    if (m->is_native() || m->is_abstract() || m->is_overpass()) {
      // If m is native or abstract, skip it.  It is checked in class file
      // parser that methods do not override a final method.  Overpass methods
      // are trusted since the VM generates them.
      continue;
    }
    verify_method(methodHandle(THREAD, m), CHECK_VERIFY(this));
  }

  if (was_recursively_verified()){
    log_info(verification)("Recursive verification detected for: %s", _klass->external_name());
    log_info(class, init)("Recursive verification detected for: %s",
                        _klass->external_name());
  }
}

// Translate the signature entries into verification types and save them in
// the growable array.  Also, save the count of arguments.
void ClassVerifier::translate_signature(Symbol* const method_sig,
                                        sig_as_verification_types* sig_verif_types) {
  SignatureStream sig_stream(method_sig);
  VerificationType sig_type[2];
  int sig_i = 0;
  GrowableArray<VerificationType>* verif_types = sig_verif_types->sig_verif_types();

  // Translate the signature arguments into verification types.
  while (!sig_stream.at_return_type()) {
    int n = change_sig_to_verificationType(&sig_stream, sig_type);
    assert(n <= 2, "Unexpected signature type");

    // Store verification type(s).  Longs and Doubles each have two verificationTypes.
    for (int x = 0; x < n; x++) {
      verif_types->push(sig_type[x]);
    }
    sig_i += n;
    sig_stream.next();
  }

  // Set final arg count, not including the return type.  The final arg count will
  // be compared with sig_verify_types' length to see if there is a return type.
  sig_verif_types->set_num_args(sig_i);

  // Store verification type(s) for the return type, if there is one.
  if (sig_stream.type() != T_VOID) {
    int n = change_sig_to_verificationType(&sig_stream, sig_type);
    assert(n <= 2, "Unexpected signature return type");
    for (int y = 0; y < n; y++) {
      verif_types->push(sig_type[y]);
    }
  }
}

void ClassVerifier::create_method_sig_entry(sig_as_verification_types* sig_verif_types,
                                            int sig_index) {
  // Translate the signature into verification types.
  ConstantPool* cp = _klass->constants();
  Symbol* const method_sig = cp->symbol_at(sig_index);
  translate_signature(method_sig, sig_verif_types);

  // Add the list of this signature's verification types to the table.
  bool is_unique = method_signatures_table()->put(sig_index, sig_verif_types);
  assert(is_unique, "Duplicate entries in method_signature_table");
}

void ClassVerifier::verify_method(const methodHandle& m, TRAPS) {
  HandleMark hm(THREAD);
  _method = m;   // initialize _method
  log_info(verification)("Verifying method %s", m->name_and_sig_as_C_string());

// For clang, the only good constant format string is a literal constant format string.
#define bad_type_msg "Bad type on operand stack in %s"

  u2 max_stack = m->verifier_max_stack();
  u2 max_locals = m->max_locals();
  constantPoolHandle cp(THREAD, m->constants());

  // Method signature was checked in ClassFileParser.
  assert(SignatureVerifier::is_valid_method_signature(m->signature()),
         "Invalid method signature");

  // Collect the initial strict instance fields
  StackMapFrame::AssertUnsetFieldTable* strict_fields = new StackMapFrame::AssertUnsetFieldTable();
  if (m->is_object_constructor()) {
    for (AllFieldStream fs(m->method_holder()); !fs.done(); fs.next()) {
      if (fs.access_flags().is_strict() && !fs.access_flags().is_static()) {
        NameAndSig new_field(fs.name(), fs.signature());
        if (IgnoreAssertUnsetFields) {
          strict_fields->put(new_field, true);
        } else {
          strict_fields->put(new_field, false);
        }
      }
    }
  }

  // Initial stack map frame: offset is 0, stack is initially empty.
  StackMapFrame current_frame(max_locals, max_stack, strict_fields, this);
  // Set initial locals
  VerificationType return_type = current_frame.set_locals_from_arg( m, current_type());

  u2 stackmap_index = 0; // index to the stackmap array

  u4 code_length = m->code_size();

  // Scan the bytecode and map each instruction's start offset to a number.
  char* code_data = generate_code_data(m, code_length, CHECK_VERIFY(this));

  int ex_min = code_length;
  int ex_max = -1;
  // Look through each item on the exception table. Each of the fields must refer
  // to a legal instruction.
  if (was_recursively_verified()) return;
  verify_exception_handler_table(
    code_length, code_data, ex_min, ex_max, CHECK_VERIFY(this));

  // Look through each entry on the local variable table and make sure
  // its range of code array offsets is valid. (4169817)
  if (m->has_localvariable_table()) {
    verify_local_variable_table(code_length, code_data, CHECK_VERIFY(this));
  }

  Array<u1>* stackmap_data = m->stackmap_data();
  StackMapStream stream(stackmap_data);
  StackMapReader reader(this, &stream, code_data, code_length, &current_frame, max_locals, max_stack, strict_fields, THREAD);
  StackMapTable stackmap_table(&reader, CHECK_VERIFY(this));

  LogTarget(Debug, verification) lt;
  if (lt.is_enabled()) {
    LogStream ls(lt);
    stackmap_table.print_on(&ls);
  }

  RawBytecodeStream bcs(m);

  // Scan the byte code linearly from the start to the end
  bool no_control_flow = false; // Set to true when there is no direct control
                                // flow from current instruction to the next
                                // instruction in sequence

  Bytecodes::Code opcode;
  while (!bcs.is_last_bytecode()) {
    // Check for recursive re-verification before each bytecode.
    if (was_recursively_verified())  return;

    opcode = bcs.raw_next();
    int bci = bcs.bci();

    // Set current frame's offset to bci
    current_frame.set_offset(bci);
    current_frame.set_mark();

    // Make sure every offset in stackmap table point to the beginning to
    // an instruction. Match current_frame to stackmap_table entry with
    // the same offset if exists.
    stackmap_index = verify_stackmap_table(
      stackmap_index, bci, &current_frame, &stackmap_table,
      no_control_flow, CHECK_VERIFY(this));


    bool this_uninit = false;  // Set to true when invokespecial <init> initialized 'this'
    bool verified_exc_handlers = false;

    // Merge with the next instruction
    {
      int target;
      VerificationType type, type2;
      VerificationType atype;

      LogTarget(Debug, verification) lt;
      if (lt.is_enabled()) {
        LogStream ls(lt);
        current_frame.print_on(&ls);
        lt.print("offset = %d,  opcode = %s", bci,
                 opcode == Bytecodes::_illegal ? "illegal" : Bytecodes::name(opcode));
      }

      // Make sure wide instruction is in correct format
      if (bcs.is_wide()) {
        if (opcode != Bytecodes::_iinc   && opcode != Bytecodes::_iload  &&
            opcode != Bytecodes::_aload  && opcode != Bytecodes::_lload  &&
            opcode != Bytecodes::_istore && opcode != Bytecodes::_astore &&
            opcode != Bytecodes::_lstore && opcode != Bytecodes::_fload  &&
            opcode != Bytecodes::_dload  && opcode != Bytecodes::_fstore &&
            opcode != Bytecodes::_dstore) {
          /* Unreachable?  RawBytecodeStream's raw_next() returns 'illegal'
           * if we encounter a wide instruction that modifies an invalid
           * opcode (not one of the ones listed above) */
          verify_error(ErrorContext::bad_code(bci), "Bad wide instruction");
          return;
        }
      }

      // Look for possible jump target in exception handlers and see if it
      // matches current_frame.  Do this check here for astore*, dstore*,
      // fstore*, istore*, and lstore* opcodes because they can change the type
      // state by adding a local.  JVM Spec says that the incoming type state
      // should be used for this check.  So, do the check here before a possible
      // local is added to the type state.
      if (Bytecodes::is_store_into_local(opcode) && bci >= ex_min && bci < ex_max) {
        if (was_recursively_verified()) return;
        verify_exception_handler_targets(
          bci, this_uninit, &current_frame, &stackmap_table, CHECK_VERIFY(this));
        verified_exc_handlers = true;
      }

      if (was_recursively_verified()) return;

      switch (opcode) {
        case Bytecodes::_nop :
          no_control_flow = false; break;
        case Bytecodes::_aconst_null :
          current_frame.push_stack(
            VerificationType::null_type(), CHECK_VERIFY(this));
          no_control_flow = false; break;
        case Bytecodes::_iconst_m1 :
        case Bytecodes::_iconst_0 :
        case Bytecodes::_iconst_1 :
        case Bytecodes::_iconst_2 :
        case Bytecodes::_iconst_3 :
        case Bytecodes::_iconst_4 :
        case Bytecodes::_iconst_5 :
          current_frame.push_stack(
            VerificationType::integer_type(), CHECK_VERIFY(this));
          no_control_flow = false; break;
        case Bytecodes::_lconst_0 :
        case Bytecodes::_lconst_1 :
          current_frame.push_stack_2(
            VerificationType::long_type(),
            VerificationType::long2_type(), CHECK_VERIFY(this));
          no_control_flow = false; break;
        case Bytecodes::_fconst_0 :
        case Bytecodes::_fconst_1 :
        case Bytecodes::_fconst_2 :
          current_frame.push_stack(
            VerificationType::float_type(), CHECK_VERIFY(this));
          no_control_flow = false; break;
        case Bytecodes::_dconst_0 :
        case Bytecodes::_dconst_1 :
          current_frame.push_stack_2(
            VerificationType::double_type(),
            VerificationType::double2_type(), CHECK_VERIFY(this));
          no_control_flow = false; break;
        case Bytecodes::_sipush :
        case Bytecodes::_bipush :
          current_frame.push_stack(
            VerificationType::integer_type(), CHECK_VERIFY(this));
          no_control_flow = false; break;
        case Bytecodes::_ldc :
          verify_ldc(
            opcode, bcs.get_index_u1(), &current_frame,
            cp, bci, CHECK_VERIFY(this));
          no_control_flow = false; break;
        case Bytecodes::_ldc_w :
        case Bytecodes::_ldc2_w :
          verify_ldc(
            opcode, bcs.get_index_u2(), &current_frame,
            cp, bci, CHECK_VERIFY(this));
          no_control_flow = false; break;
        case Bytecodes::_iload :
          verify_iload(bcs.get_index(), &current_frame, CHECK_VERIFY(this));
          no_control_flow = false; break;
        case Bytecodes::_iload_0 :
        case Bytecodes::_iload_1 :
        case Bytecodes::_iload_2 :
        case Bytecodes::_iload_3 : {
          int index = opcode - Bytecodes::_iload_0;
          verify_iload(index, &current_frame, CHECK_VERIFY(this));
          no_control_flow = false; break;
          }
        case Bytecodes::_lload :
          verify_lload(bcs.get_index(), &current_frame, CHECK_VERIFY(this));
          no_control_flow = false; break;
        case Bytecodes::_lload_0 :
        case Bytecodes::_lload_1 :
        case Bytecodes::_lload_2 :
        case Bytecodes::_lload_3 : {
          int index = opcode - Bytecodes::_lload_0;
          verify_lload(index, &current_frame, CHECK_VERIFY(this));
          no_control_flow = false; break;
          }
        case Bytecodes::_fload :
          verify_fload(bcs.get_index(), &current_frame, CHECK_VERIFY(this));
          no_control_flow = false; break;
        case Bytecodes::_fload_0 :
        case Bytecodes::_fload_1 :
        case Bytecodes::_fload_2 :
        case Bytecodes::_fload_3 : {
          int index = opcode - Bytecodes::_fload_0;
          verify_fload(index, &current_frame, CHECK_VERIFY(this));
          no_control_flow = false; break;
          }
        case Bytecodes::_dload :
          verify_dload(bcs.get_index(), &current_frame, CHECK_VERIFY(this));
          no_control_flow = false; break;
        case Bytecodes::_dload_0 :
        case Bytecodes::_dload_1 :
        case Bytecodes::_dload_2 :
        case Bytecodes::_dload_3 : {
          int index = opcode - Bytecodes::_dload_0;
          verify_dload(index, &current_frame, CHECK_VERIFY(this));
          no_control_flow = false; break;
          }
        case Bytecodes::_aload :
          verify_aload(bcs.get_index(), &current_frame, CHECK_VERIFY(this));
          no_control_flow = false; break;
        case Bytecodes::_aload_0 :
        case Bytecodes::_aload_1 :
        case Bytecodes::_aload_2 :
        case Bytecodes::_aload_3 : {
          int index = opcode - Bytecodes::_aload_0;
          verify_aload(index, &current_frame, CHECK_VERIFY(this));
          no_control_flow = false; break;
          }
        case Bytecodes::_iaload :
          type = current_frame.pop_stack(
            VerificationType::integer_type(), CHECK_VERIFY(this));
          atype = current_frame.pop_stack(
            VerificationType::reference_check(), CHECK_VERIFY(this));
          if (!atype.is_int_array()) {
            verify_error(ErrorContext::bad_type(bci,
                current_frame.stack_top_ctx(), ref_ctx("[I")),
                bad_type_msg, "iaload");
            return;
          }
          current_frame.push_stack(
            VerificationType::integer_type(), CHECK_VERIFY(this));
          no_control_flow = false; break;
        case Bytecodes::_baload :
          type = current_frame.pop_stack(
            VerificationType::integer_type(), CHECK_VERIFY(this));
          atype = current_frame.pop_stack(
            VerificationType::reference_check(), CHECK_VERIFY(this));
          if (!atype.is_bool_array() && !atype.is_byte_array()) {
            verify_error(
                ErrorContext::bad_type(bci, current_frame.stack_top_ctx()),
                bad_type_msg, "baload");
            return;
          }
          current_frame.push_stack(
            VerificationType::integer_type(), CHECK_VERIFY(this));
          no_control_flow = false; break;
        case Bytecodes::_caload :
          type = current_frame.pop_stack(
            VerificationType::integer_type(), CHECK_VERIFY(this));
          atype = current_frame.pop_stack(
            VerificationType::reference_check(), CHECK_VERIFY(this));
          if (!atype.is_char_array()) {
            verify_error(ErrorContext::bad_type(bci,
                current_frame.stack_top_ctx(), ref_ctx("[C")),
                bad_type_msg, "caload");
            return;
          }
          current_frame.push_stack(
            VerificationType::integer_type(), CHECK_VERIFY(this));
          no_control_flow = false; break;
        case Bytecodes::_saload :
          type = current_frame.pop_stack(
            VerificationType::integer_type(), CHECK_VERIFY(this));
          atype = current_frame.pop_stack(
            VerificationType::reference_check(), CHECK_VERIFY(this));
          if (!atype.is_short_array()) {
            verify_error(ErrorContext::bad_type(bci,
                current_frame.stack_top_ctx(), ref_ctx("[S")),
                bad_type_msg, "saload");
            return;
          }
          current_frame.push_stack(
            VerificationType::integer_type(), CHECK_VERIFY(this));
          no_control_flow = false; break;
        case Bytecodes::_laload :
          type = current_frame.pop_stack(
            VerificationType::integer_type(), CHECK_VERIFY(this));
          atype = current_frame.pop_stack(
            VerificationType::reference_check(), CHECK_VERIFY(this));
          if (!atype.is_long_array()) {
            verify_error(ErrorContext::bad_type(bci,
                current_frame.stack_top_ctx(), ref_ctx("[J")),
                bad_type_msg, "laload");
            return;
          }
          current_frame.push_stack_2(
            VerificationType::long_type(),
            VerificationType::long2_type(), CHECK_VERIFY(this));
          no_control_flow = false; break;
        case Bytecodes::_faload :
          type = current_frame.pop_stack(
            VerificationType::integer_type(), CHECK_VERIFY(this));
          atype = current_frame.pop_stack(
            VerificationType::reference_check(), CHECK_VERIFY(this));
          if (!atype.is_float_array()) {
            verify_error(ErrorContext::bad_type(bci,
                current_frame.stack_top_ctx(), ref_ctx("[F")),
                bad_type_msg, "faload");
            return;
          }
          current_frame.push_stack(
            VerificationType::float_type(), CHECK_VERIFY(this));
          no_control_flow = false; break;
        case Bytecodes::_daload :
          type = current_frame.pop_stack(
            VerificationType::integer_type(), CHECK_VERIFY(this));
          atype = current_frame.pop_stack(
            VerificationType::reference_check(), CHECK_VERIFY(this));
          if (!atype.is_double_array()) {
            verify_error(ErrorContext::bad_type(bci,
                current_frame.stack_top_ctx(), ref_ctx("[D")),
                bad_type_msg, "daload");
            return;
          }
          current_frame.push_stack_2(
            VerificationType::double_type(),
            VerificationType::double2_type(), CHECK_VERIFY(this));
          no_control_flow = false; break;
        case Bytecodes::_aaload : {
          type = current_frame.pop_stack(
            VerificationType::integer_type(), CHECK_VERIFY(this));
          atype = current_frame.pop_stack(
            VerificationType::reference_check(), CHECK_VERIFY(this));
          if (!atype.is_reference_array()) {
            verify_error(ErrorContext::bad_type(bci,
                current_frame.stack_top_ctx(),
                TypeOrigin::implicit(VerificationType::reference_check())),
                bad_type_msg, "aaload");
            return;
          }
          if (atype.is_null()) {
            current_frame.push_stack(
              VerificationType::null_type(), CHECK_VERIFY(this));
          } else {
            VerificationType component = atype.get_component(this);
            current_frame.push_stack(component, CHECK_VERIFY(this));
          }
          no_control_flow = false; break;
        }
        case Bytecodes::_istore :
          verify_istore(bcs.get_index(), &current_frame, CHECK_VERIFY(this));
          no_control_flow = false; break;
        case Bytecodes::_istore_0 :
        case Bytecodes::_istore_1 :
        case Bytecodes::_istore_2 :
        case Bytecodes::_istore_3 : {
          int index = opcode - Bytecodes::_istore_0;
          verify_istore(index, &current_frame, CHECK_VERIFY(this));
          no_control_flow = false; break;
          }
        case Bytecodes::_lstore :
          verify_lstore(bcs.get_index(), &current_frame, CHECK_VERIFY(this));
          no_control_flow = false; break;
        case Bytecodes::_lstore_0 :
        case Bytecodes::_lstore_1 :
        case Bytecodes::_lstore_2 :
        case Bytecodes::_lstore_3 : {
          int index = opcode - Bytecodes::_lstore_0;
          verify_lstore(index, &current_frame, CHECK_VERIFY(this));
          no_control_flow = false; break;
          }
        case Bytecodes::_fstore :
          verify_fstore(bcs.get_index(), &current_frame, CHECK_VERIFY(this));
          no_control_flow = false; break;
        case Bytecodes::_fstore_0 :
        case Bytecodes::_fstore_1 :
        case Bytecodes::_fstore_2 :
        case Bytecodes::_fstore_3 : {
          int index = opcode - Bytecodes::_fstore_0;
          verify_fstore(index, &current_frame, CHECK_VERIFY(this));
          no_control_flow = false; break;
          }
        case Bytecodes::_dstore :
          verify_dstore(bcs.get_index(), &current_frame, CHECK_VERIFY(this));
          no_control_flow = false; break;
        case Bytecodes::_dstore_0 :
        case Bytecodes::_dstore_1 :
        case Bytecodes::_dstore_2 :
        case Bytecodes::_dstore_3 : {
          int index = opcode - Bytecodes::_dstore_0;
          verify_dstore(index, &current_frame, CHECK_VERIFY(this));
          no_control_flow = false; break;
          }
        case Bytecodes::_astore :
          verify_astore(bcs.get_index(), &current_frame, CHECK_VERIFY(this));
          no_control_flow = false; break;
        case Bytecodes::_astore_0 :
        case Bytecodes::_astore_1 :
        case Bytecodes::_astore_2 :
        case Bytecodes::_astore_3 : {
          int index = opcode - Bytecodes::_astore_0;
          verify_astore(index, &current_frame, CHECK_VERIFY(this));
          no_control_flow = false; break;
          }
        case Bytecodes::_iastore :
          type = current_frame.pop_stack(
            VerificationType::integer_type(), CHECK_VERIFY(this));
          type2 = current_frame.pop_stack(
            VerificationType::integer_type(), CHECK_VERIFY(this));
          atype = current_frame.pop_stack(
            VerificationType::reference_check(), CHECK_VERIFY(this));
          if (!atype.is_int_array()) {
            verify_error(ErrorContext::bad_type(bci,
                current_frame.stack_top_ctx(), ref_ctx("[I")),
                bad_type_msg, "iastore");
            return;
          }
          no_control_flow = false; break;
        case Bytecodes::_bastore :
          type = current_frame.pop_stack(
            VerificationType::integer_type(), CHECK_VERIFY(this));
          type2 = current_frame.pop_stack(
            VerificationType::integer_type(), CHECK_VERIFY(this));
          atype = current_frame.pop_stack(
            VerificationType::reference_check(), CHECK_VERIFY(this));
          if (!atype.is_bool_array() && !atype.is_byte_array()) {
            verify_error(
                ErrorContext::bad_type(bci, current_frame.stack_top_ctx()),
                bad_type_msg, "bastore");
            return;
          }
          no_control_flow = false; break;
        case Bytecodes::_castore :
          current_frame.pop_stack(
            VerificationType::integer_type(), CHECK_VERIFY(this));
          current_frame.pop_stack(
            VerificationType::integer_type(), CHECK_VERIFY(this));
          atype = current_frame.pop_stack(
            VerificationType::reference_check(), CHECK_VERIFY(this));
          if (!atype.is_char_array()) {
            verify_error(ErrorContext::bad_type(bci,
                current_frame.stack_top_ctx(), ref_ctx("[C")),
                bad_type_msg, "castore");
            return;
          }
          no_control_flow = false; break;
        case Bytecodes::_sastore :
          current_frame.pop_stack(
            VerificationType::integer_type(), CHECK_VERIFY(this));
          current_frame.pop_stack(
            VerificationType::integer_type(), CHECK_VERIFY(this));
          atype = current_frame.pop_stack(
            VerificationType::reference_check(), CHECK_VERIFY(this));
          if (!atype.is_short_array()) {
            verify_error(ErrorContext::bad_type(bci,
                current_frame.stack_top_ctx(), ref_ctx("[S")),
                bad_type_msg, "sastore");
            return;
          }
          no_control_flow = false; break;
        case Bytecodes::_lastore :
          current_frame.pop_stack_2(
            VerificationType::long2_type(),
            VerificationType::long_type(), CHECK_VERIFY(this));
          current_frame.pop_stack(
            VerificationType::integer_type(), CHECK_VERIFY(this));
          atype = current_frame.pop_stack(
            VerificationType::reference_check(), CHECK_VERIFY(this));
          if (!atype.is_long_array()) {
            verify_error(ErrorContext::bad_type(bci,
                current_frame.stack_top_ctx(), ref_ctx("[J")),
                bad_type_msg, "lastore");
            return;
          }
          no_control_flow = false; break;
        case Bytecodes::_fastore :
          current_frame.pop_stack(
            VerificationType::float_type(), CHECK_VERIFY(this));
          current_frame.pop_stack
            (VerificationType::integer_type(), CHECK_VERIFY(this));
          atype = current_frame.pop_stack(
            VerificationType::reference_check(), CHECK_VERIFY(this));
          if (!atype.is_float_array()) {
            verify_error(ErrorContext::bad_type(bci,
                current_frame.stack_top_ctx(), ref_ctx("[F")),
                bad_type_msg, "fastore");
            return;
          }
          no_control_flow = false; break;
        case Bytecodes::_dastore :
          current_frame.pop_stack_2(
            VerificationType::double2_type(),
            VerificationType::double_type(), CHECK_VERIFY(this));
          current_frame.pop_stack(
            VerificationType::integer_type(), CHECK_VERIFY(this));
          atype = current_frame.pop_stack(
            VerificationType::reference_check(), CHECK_VERIFY(this));
          if (!atype.is_double_array()) {
            verify_error(ErrorContext::bad_type(bci,
                current_frame.stack_top_ctx(), ref_ctx("[D")),
                bad_type_msg, "dastore");
            return;
          }
          no_control_flow = false; break;
        case Bytecodes::_aastore :
          type = current_frame.pop_stack(object_type(), CHECK_VERIFY(this));
          type2 = current_frame.pop_stack(
            VerificationType::integer_type(), CHECK_VERIFY(this));
          atype = current_frame.pop_stack(
            VerificationType::reference_check(), CHECK_VERIFY(this));
          // more type-checking is done at runtime
          if (!atype.is_reference_array()) {
            verify_error(ErrorContext::bad_type(bci,
                current_frame.stack_top_ctx(),
                TypeOrigin::implicit(VerificationType::reference_check())),
                bad_type_msg, "aastore");
            return;
          }
          // 4938384: relaxed constraint in JVMS 3rd edition.
          no_control_flow = false; break;
        case Bytecodes::_pop :
          current_frame.pop_stack(
            VerificationType::category1_check(), CHECK_VERIFY(this));
          no_control_flow = false; break;
        case Bytecodes::_pop2 :
          type = current_frame.pop_stack(CHECK_VERIFY(this));
          if (type.is_category1()) {
            current_frame.pop_stack(
              VerificationType::category1_check(), CHECK_VERIFY(this));
          } else if (type.is_category2_2nd()) {
            current_frame.pop_stack(
              VerificationType::category2_check(), CHECK_VERIFY(this));
          } else {
            /* Unreachable? Would need a category2_1st on TOS
             * which does not appear possible. */
            verify_error(
                ErrorContext::bad_type(bci, current_frame.stack_top_ctx()),
                bad_type_msg, "pop2");
            return;
          }
          no_control_flow = false; break;
        case Bytecodes::_dup :
          type = current_frame.pop_stack(
            VerificationType::category1_check(), CHECK_VERIFY(this));
          current_frame.push_stack(type, CHECK_VERIFY(this));
          current_frame.push_stack(type, CHECK_VERIFY(this));
          no_control_flow = false; break;
        case Bytecodes::_dup_x1 :
          type = current_frame.pop_stack(
            VerificationType::category1_check(), CHECK_VERIFY(this));
          type2 = current_frame.pop_stack(
            VerificationType::category1_check(), CHECK_VERIFY(this));
          current_frame.push_stack(type, CHECK_VERIFY(this));
          current_frame.push_stack(type2, CHECK_VERIFY(this));
          current_frame.push_stack(type, CHECK_VERIFY(this));
          no_control_flow = false; break;
        case Bytecodes::_dup_x2 :
        {
          VerificationType type3;
          type = current_frame.pop_stack(
            VerificationType::category1_check(), CHECK_VERIFY(this));
          type2 = current_frame.pop_stack(CHECK_VERIFY(this));
          if (type2.is_category1()) {
            type3 = current_frame.pop_stack(
              VerificationType::category1_check(), CHECK_VERIFY(this));
          } else if (type2.is_category2_2nd()) {
            type3 = current_frame.pop_stack(
              VerificationType::category2_check(), CHECK_VERIFY(this));
          } else {
            /* Unreachable? Would need a category2_1st at stack depth 2 with
             * a category1 on TOS which does not appear possible. */
            verify_error(ErrorContext::bad_type(
                bci, current_frame.stack_top_ctx()), bad_type_msg, "dup_x2");
            return;
          }
          current_frame.push_stack(type, CHECK_VERIFY(this));
          current_frame.push_stack(type3, CHECK_VERIFY(this));
          current_frame.push_stack(type2, CHECK_VERIFY(this));
          current_frame.push_stack(type, CHECK_VERIFY(this));
          no_control_flow = false; break;
        }
        case Bytecodes::_dup2 :
          type = current_frame.pop_stack(CHECK_VERIFY(this));
          if (type.is_category1()) {
            type2 = current_frame.pop_stack(
              VerificationType::category1_check(), CHECK_VERIFY(this));
          } else if (type.is_category2_2nd()) {
            type2 = current_frame.pop_stack(
              VerificationType::category2_check(), CHECK_VERIFY(this));
          } else {
            /* Unreachable?  Would need a category2_1st on TOS which does not
             * appear possible. */
            verify_error(
                ErrorContext::bad_type(bci, current_frame.stack_top_ctx()),
                bad_type_msg, "dup2");
            return;
          }
          current_frame.push_stack(type2, CHECK_VERIFY(this));
          current_frame.push_stack(type, CHECK_VERIFY(this));
          current_frame.push_stack(type2, CHECK_VERIFY(this));
          current_frame.push_stack(type, CHECK_VERIFY(this));
          no_control_flow = false; break;
        case Bytecodes::_dup2_x1 :
        {
          VerificationType type3;
          type = current_frame.pop_stack(CHECK_VERIFY(this));
          if (type.is_category1()) {
            type2 = current_frame.pop_stack(
              VerificationType::category1_check(), CHECK_VERIFY(this));
          } else if (type.is_category2_2nd()) {
            type2 = current_frame.pop_stack(
              VerificationType::category2_check(), CHECK_VERIFY(this));
          } else {
            /* Unreachable?  Would need a category2_1st on TOS which does
             * not appear possible. */
            verify_error(
                ErrorContext::bad_type(bci, current_frame.stack_top_ctx()),
                bad_type_msg, "dup2_x1");
            return;
          }
          type3 = current_frame.pop_stack(
            VerificationType::category1_check(), CHECK_VERIFY(this));
          current_frame.push_stack(type2, CHECK_VERIFY(this));
          current_frame.push_stack(type, CHECK_VERIFY(this));
          current_frame.push_stack(type3, CHECK_VERIFY(this));
          current_frame.push_stack(type2, CHECK_VERIFY(this));
          current_frame.push_stack(type, CHECK_VERIFY(this));
          no_control_flow = false; break;
        }
        case Bytecodes::_dup2_x2 :
        {
          VerificationType type3, type4;
          type = current_frame.pop_stack(CHECK_VERIFY(this));
          if (type.is_category1()) {
            type2 = current_frame.pop_stack(
              VerificationType::category1_check(), CHECK_VERIFY(this));
          } else if (type.is_category2_2nd()) {
            type2 = current_frame.pop_stack(
              VerificationType::category2_check(), CHECK_VERIFY(this));
          } else {
            /* Unreachable?  Would need a category2_1st on TOS which does
             * not appear possible. */
            verify_error(
                ErrorContext::bad_type(bci, current_frame.stack_top_ctx()),
                bad_type_msg, "dup2_x2");
            return;
          }
          type3 = current_frame.pop_stack(CHECK_VERIFY(this));
          if (type3.is_category1()) {
            type4 = current_frame.pop_stack(
              VerificationType::category1_check(), CHECK_VERIFY(this));
          } else if (type3.is_category2_2nd()) {
            type4 = current_frame.pop_stack(
              VerificationType::category2_check(), CHECK_VERIFY(this));
          } else {
            /* Unreachable?  Would need a category2_1st on TOS after popping
             * a long/double or two category 1's, which does not
             * appear possible. */
            verify_error(
                ErrorContext::bad_type(bci, current_frame.stack_top_ctx()),
                bad_type_msg, "dup2_x2");
            return;
          }
          current_frame.push_stack(type2, CHECK_VERIFY(this));
          current_frame.push_stack(type, CHECK_VERIFY(this));
          current_frame.push_stack(type4, CHECK_VERIFY(this));
          current_frame.push_stack(type3, CHECK_VERIFY(this));
          current_frame.push_stack(type2, CHECK_VERIFY(this));
          current_frame.push_stack(type, CHECK_VERIFY(this));
          no_control_flow = false; break;
        }
        case Bytecodes::_swap :
          type = current_frame.pop_stack(
            VerificationType::category1_check(), CHECK_VERIFY(this));
          type2 = current_frame.pop_stack(
            VerificationType::category1_check(), CHECK_VERIFY(this));
          current_frame.push_stack(type, CHECK_VERIFY(this));
          current_frame.push_stack(type2, CHECK_VERIFY(this));
          no_control_flow = false; break;
        case Bytecodes::_iadd :
        case Bytecodes::_isub :
        case Bytecodes::_imul :
        case Bytecodes::_idiv :
        case Bytecodes::_irem :
        case Bytecodes::_ishl :
        case Bytecodes::_ishr :
        case Bytecodes::_iushr :
        case Bytecodes::_ior :
        case Bytecodes::_ixor :
        case Bytecodes::_iand :
          current_frame.pop_stack(
            VerificationType::integer_type(), CHECK_VERIFY(this));
          // fall through
        case Bytecodes::_ineg :
          current_frame.pop_stack(
            VerificationType::integer_type(), CHECK_VERIFY(this));
          current_frame.push_stack(
            VerificationType::integer_type(), CHECK_VERIFY(this));
          no_control_flow = false; break;
        case Bytecodes::_ladd :
        case Bytecodes::_lsub :
        case Bytecodes::_lmul :
        case Bytecodes::_ldiv :
        case Bytecodes::_lrem :
        case Bytecodes::_land :
        case Bytecodes::_lor :
        case Bytecodes::_lxor :
          current_frame.pop_stack_2(
            VerificationType::long2_type(),
            VerificationType::long_type(), CHECK_VERIFY(this));
          // fall through
        case Bytecodes::_lneg :
          current_frame.pop_stack_2(
            VerificationType::long2_type(),
            VerificationType::long_type(), CHECK_VERIFY(this));
          current_frame.push_stack_2(
            VerificationType::long_type(),
            VerificationType::long2_type(), CHECK_VERIFY(this));
          no_control_flow = false; break;
        case Bytecodes::_lshl :
        case Bytecodes::_lshr :
        case Bytecodes::_lushr :
          current_frame.pop_stack(
            VerificationType::integer_type(), CHECK_VERIFY(this));
          current_frame.pop_stack_2(
            VerificationType::long2_type(),
            VerificationType::long_type(), CHECK_VERIFY(this));
          current_frame.push_stack_2(
            VerificationType::long_type(),
            VerificationType::long2_type(), CHECK_VERIFY(this));
          no_control_flow = false; break;
        case Bytecodes::_fadd :
        case Bytecodes::_fsub :
        case Bytecodes::_fmul :
        case Bytecodes::_fdiv :
        case Bytecodes::_frem :
          current_frame.pop_stack(
            VerificationType::float_type(), CHECK_VERIFY(this));
          // fall through
        case Bytecodes::_fneg :
          current_frame.pop_stack(
            VerificationType::float_type(), CHECK_VERIFY(this));
          current_frame.push_stack(
            VerificationType::float_type(), CHECK_VERIFY(this));
          no_control_flow = false; break;
        case Bytecodes::_dadd :
        case Bytecodes::_dsub :
        case Bytecodes::_dmul :
        case Bytecodes::_ddiv :
        case Bytecodes::_drem :
          current_frame.pop_stack_2(
            VerificationType::double2_type(),
            VerificationType::double_type(), CHECK_VERIFY(this));
          // fall through
        case Bytecodes::_dneg :
          current_frame.pop_stack_2(
            VerificationType::double2_type(),
            VerificationType::double_type(), CHECK_VERIFY(this));
          current_frame.push_stack_2(
            VerificationType::double_type(),
            VerificationType::double2_type(), CHECK_VERIFY(this));
          no_control_flow = false; break;
        case Bytecodes::_iinc :
          verify_iinc(bcs.get_index(), &current_frame, CHECK_VERIFY(this));
          no_control_flow = false; break;
        case Bytecodes::_i2l :
          type = current_frame.pop_stack(
            VerificationType::integer_type(), CHECK_VERIFY(this));
          current_frame.push_stack_2(
            VerificationType::long_type(),
            VerificationType::long2_type(), CHECK_VERIFY(this));
          no_control_flow = false; break;
       case Bytecodes::_l2i :
          current_frame.pop_stack_2(
            VerificationType::long2_type(),
            VerificationType::long_type(), CHECK_VERIFY(this));
          current_frame.push_stack(
            VerificationType::integer_type(), CHECK_VERIFY(this));
          no_control_flow = false; break;
        case Bytecodes::_i2f :
          current_frame.pop_stack(
            VerificationType::integer_type(), CHECK_VERIFY(this));
          current_frame.push_stack(
            VerificationType::float_type(), CHECK_VERIFY(this));
          no_control_flow = false; break;
        case Bytecodes::_i2d :
          current_frame.pop_stack(
            VerificationType::integer_type(), CHECK_VERIFY(this));
          current_frame.push_stack_2(
            VerificationType::double_type(),
            VerificationType::double2_type(), CHECK_VERIFY(this));
          no_control_flow = false; break;
        case Bytecodes::_l2f :
          current_frame.pop_stack_2(
            VerificationType::long2_type(),
            VerificationType::long_type(), CHECK_VERIFY(this));
          current_frame.push_stack(
            VerificationType::float_type(), CHECK_VERIFY(this));
          no_control_flow = false; break;
        case Bytecodes::_l2d :
          current_frame.pop_stack_2(
            VerificationType::long2_type(),
            VerificationType::long_type(), CHECK_VERIFY(this));
          current_frame.push_stack_2(
            VerificationType::double_type(),
            VerificationType::double2_type(), CHECK_VERIFY(this));
          no_control_flow = false; break;
        case Bytecodes::_f2i :
          current_frame.pop_stack(
            VerificationType::float_type(), CHECK_VERIFY(this));
          current_frame.push_stack(
            VerificationType::integer_type(), CHECK_VERIFY(this));
          no_control_flow = false; break;
        case Bytecodes::_f2l :
          current_frame.pop_stack(
            VerificationType::float_type(), CHECK_VERIFY(this));
          current_frame.push_stack_2(
            VerificationType::long_type(),
            VerificationType::long2_type(), CHECK_VERIFY(this));
          no_control_flow = false; break;
        case Bytecodes::_f2d :
          current_frame.pop_stack(
            VerificationType::float_type(), CHECK_VERIFY(this));
          current_frame.push_stack_2(
            VerificationType::double_type(),
            VerificationType::double2_type(), CHECK_VERIFY(this));
          no_control_flow = false; break;
        case Bytecodes::_d2i :
          current_frame.pop_stack_2(
            VerificationType::double2_type(),
            VerificationType::double_type(), CHECK_VERIFY(this));
          current_frame.push_stack(
            VerificationType::integer_type(), CHECK_VERIFY(this));
          no_control_flow = false; break;
        case Bytecodes::_d2l :
          current_frame.pop_stack_2(
            VerificationType::double2_type(),
            VerificationType::double_type(), CHECK_VERIFY(this));
          current_frame.push_stack_2(
            VerificationType::long_type(),
            VerificationType::long2_type(), CHECK_VERIFY(this));
          no_control_flow = false; break;
        case Bytecodes::_d2f :
          current_frame.pop_stack_2(
            VerificationType::double2_type(),
            VerificationType::double_type(), CHECK_VERIFY(this));
          current_frame.push_stack(
            VerificationType::float_type(), CHECK_VERIFY(this));
          no_control_flow = false; break;
        case Bytecodes::_i2b :
        case Bytecodes::_i2c :
        case Bytecodes::_i2s :
          current_frame.pop_stack(
            VerificationType::integer_type(), CHECK_VERIFY(this));
          current_frame.push_stack(
            VerificationType::integer_type(), CHECK_VERIFY(this));
          no_control_flow = false; break;
        case Bytecodes::_lcmp :
          current_frame.pop_stack_2(
            VerificationType::long2_type(),
            VerificationType::long_type(), CHECK_VERIFY(this));
          current_frame.pop_stack_2(
            VerificationType::long2_type(),
            VerificationType::long_type(), CHECK_VERIFY(this));
          current_frame.push_stack(
            VerificationType::integer_type(), CHECK_VERIFY(this));
          no_control_flow = false; break;
        case Bytecodes::_fcmpl :
        case Bytecodes::_fcmpg :
          current_frame.pop_stack(
            VerificationType::float_type(), CHECK_VERIFY(this));
          current_frame.pop_stack(
            VerificationType::float_type(), CHECK_VERIFY(this));
          current_frame.push_stack(
            VerificationType::integer_type(), CHECK_VERIFY(this));
          no_control_flow = false; break;
        case Bytecodes::_dcmpl :
        case Bytecodes::_dcmpg :
          current_frame.pop_stack_2(
            VerificationType::double2_type(),
            VerificationType::double_type(), CHECK_VERIFY(this));
          current_frame.pop_stack_2(
            VerificationType::double2_type(),
            VerificationType::double_type(), CHECK_VERIFY(this));
          current_frame.push_stack(
            VerificationType::integer_type(), CHECK_VERIFY(this));
          no_control_flow = false; break;
        case Bytecodes::_if_icmpeq:
        case Bytecodes::_if_icmpne:
        case Bytecodes::_if_icmplt:
        case Bytecodes::_if_icmpge:
        case Bytecodes::_if_icmpgt:
        case Bytecodes::_if_icmple:
          current_frame.pop_stack(
            VerificationType::integer_type(), CHECK_VERIFY(this));
          // fall through
        case Bytecodes::_ifeq:
        case Bytecodes::_ifne:
        case Bytecodes::_iflt:
        case Bytecodes::_ifge:
        case Bytecodes::_ifgt:
        case Bytecodes::_ifle:
          current_frame.pop_stack(
            VerificationType::integer_type(), CHECK_VERIFY(this));
          target = bcs.dest();
          stackmap_table.check_jump_target(
            &current_frame, target, CHECK_VERIFY(this));
          no_control_flow = false; break;
        case Bytecodes::_if_acmpeq :
        case Bytecodes::_if_acmpne :
          current_frame.pop_stack(
            VerificationType::reference_check(), CHECK_VERIFY(this));
          // fall through
        case Bytecodes::_ifnull :
        case Bytecodes::_ifnonnull :
          current_frame.pop_stack(
            VerificationType::reference_check(), CHECK_VERIFY(this));
          target = bcs.dest();
          stackmap_table.check_jump_target
            (&current_frame, target, CHECK_VERIFY(this));
          no_control_flow = false; break;
        case Bytecodes::_goto :
          target = bcs.dest();
          stackmap_table.check_jump_target(
            &current_frame, target, CHECK_VERIFY(this));
          no_control_flow = true; break;
        case Bytecodes::_goto_w :
          target = bcs.dest_w();
          stackmap_table.check_jump_target(
            &current_frame, target, CHECK_VERIFY(this));
          no_control_flow = true; break;
        case Bytecodes::_tableswitch :
        case Bytecodes::_lookupswitch :
          verify_switch(
            &bcs, code_length, code_data, &current_frame,
            &stackmap_table, CHECK_VERIFY(this));
          no_control_flow = true; break;
        case Bytecodes::_ireturn :
          type = current_frame.pop_stack(
            VerificationType::integer_type(), CHECK_VERIFY(this));
          verify_return_value(return_type, type, bci,
                              &current_frame, CHECK_VERIFY(this));
          no_control_flow = true; break;
        case Bytecodes::_lreturn :
          type2 = current_frame.pop_stack(
            VerificationType::long2_type(), CHECK_VERIFY(this));
          type = current_frame.pop_stack(
            VerificationType::long_type(), CHECK_VERIFY(this));
          verify_return_value(return_type, type, bci,
                              &current_frame, CHECK_VERIFY(this));
          no_control_flow = true; break;
        case Bytecodes::_freturn :
          type = current_frame.pop_stack(
            VerificationType::float_type(), CHECK_VERIFY(this));
          verify_return_value(return_type, type, bci,
                              &current_frame, CHECK_VERIFY(this));
          no_control_flow = true; break;
        case Bytecodes::_dreturn :
          type2 = current_frame.pop_stack(
            VerificationType::double2_type(),  CHECK_VERIFY(this));
          type = current_frame.pop_stack(
            VerificationType::double_type(), CHECK_VERIFY(this));
          verify_return_value(return_type, type, bci,
                              &current_frame, CHECK_VERIFY(this));
          no_control_flow = true; break;
        case Bytecodes::_areturn :
          type = current_frame.pop_stack(
            VerificationType::reference_check(), CHECK_VERIFY(this));
          verify_return_value(return_type, type, bci,
                              &current_frame, CHECK_VERIFY(this));
          no_control_flow = true; break;
        case Bytecodes::_return :
          if (return_type != VerificationType::bogus_type()) {
            verify_error(ErrorContext::bad_code(bci),
                         "Method expects a return value");
            return;
          }
          // Make sure "this" has been initialized if current method is an
          // <init>.
          if (_method->is_object_constructor() &&
              current_frame.flag_this_uninit()) {
            verify_error(ErrorContext::bad_code(bci),
                         "Constructor must call super() or this() "
                         "before return");
            return;
          }
          no_control_flow = true; break;
        case Bytecodes::_getstatic :
        case Bytecodes::_putstatic :
          // pass TRUE, operand can be an array type for getstatic/putstatic.
          verify_field_instructions(
            &bcs, &current_frame, cp, true, CHECK_VERIFY(this));
          no_control_flow = false; break;
        case Bytecodes::_getfield :
        case Bytecodes::_putfield :
          // pass FALSE, operand can't be an array type for getfield/putfield.
          verify_field_instructions(
            &bcs, &current_frame, cp, false, CHECK_VERIFY(this));
          no_control_flow = false; break;
        case Bytecodes::_invokevirtual :
        case Bytecodes::_invokespecial :
        case Bytecodes::_invokestatic :
        case Bytecodes::_invokeinterface :
        case Bytecodes::_invokedynamic :
          verify_invoke_instructions(
            &bcs, code_length, &current_frame, (bci >= ex_min && bci < ex_max),
            &this_uninit, cp, &stackmap_table, CHECK_VERIFY(this));
          no_control_flow = false; break;
        case Bytecodes::_new :
        {
          u2 index = bcs.get_index_u2();
          verify_cp_class_type(bci, index, cp, CHECK_VERIFY(this));
          VerificationType new_class_type =
            cp_index_to_type(index, cp, CHECK_VERIFY(this));
          if (!new_class_type.is_object()) {
            verify_error(ErrorContext::bad_type(bci,
                TypeOrigin::cp(index, new_class_type)),
                "Illegal new instruction");
            return;
          }
          type = VerificationType::uninitialized_type(checked_cast<u2>(bci));
          current_frame.push_stack(type, CHECK_VERIFY(this));
          no_control_flow = false; break;
        }
        case Bytecodes::_newarray :
          type = get_newarray_type(bcs.get_index(), bci, CHECK_VERIFY(this));
          current_frame.pop_stack(
            VerificationType::integer_type(),  CHECK_VERIFY(this));
          current_frame.push_stack(type, CHECK_VERIFY(this));
          no_control_flow = false; break;
        case Bytecodes::_anewarray :
          verify_anewarray(
            bci, bcs.get_index_u2(), cp, &current_frame, CHECK_VERIFY(this));
          no_control_flow = false; break;
        case Bytecodes::_arraylength :
          type = current_frame.pop_stack(
            VerificationType::reference_check(), CHECK_VERIFY(this));
          if (!(type.is_null() || type.is_array())) {
            verify_error(ErrorContext::bad_type(
                bci, current_frame.stack_top_ctx()),
                bad_type_msg, "arraylength");
          }
          current_frame.push_stack(
            VerificationType::integer_type(), CHECK_VERIFY(this));
          no_control_flow = false; break;
        case Bytecodes::_checkcast :
        {
          u2 index = bcs.get_index_u2();
          verify_cp_class_type(bci, index, cp, CHECK_VERIFY(this));
          current_frame.pop_stack(object_type(), CHECK_VERIFY(this));
          VerificationType klass_type = cp_index_to_type(
            index, cp, CHECK_VERIFY(this));
          current_frame.push_stack(klass_type, CHECK_VERIFY(this));
          no_control_flow = false; break;
        }
        case Bytecodes::_instanceof : {
          u2 index = bcs.get_index_u2();
          verify_cp_class_type(bci, index, cp, CHECK_VERIFY(this));
          current_frame.pop_stack(object_type(), CHECK_VERIFY(this));
          current_frame.push_stack(
            VerificationType::integer_type(), CHECK_VERIFY(this));
          no_control_flow = false; break;
        }
        case Bytecodes::_monitorenter :
        case Bytecodes::_monitorexit : {
          VerificationType ref = current_frame.pop_stack(
            VerificationType::reference_check(), CHECK_VERIFY(this));
          no_control_flow = false; break;
        }
        case Bytecodes::_multianewarray :
        {
          u2 index = bcs.get_index_u2();
          u2 dim = *(bcs.bcp()+3);
          verify_cp_class_type(bci, index, cp, CHECK_VERIFY(this));
          VerificationType new_array_type =
            cp_index_to_type(index, cp, CHECK_VERIFY(this));
          if (!new_array_type.is_array()) {
            verify_error(ErrorContext::bad_type(bci,
                TypeOrigin::cp(index, new_array_type)),
                "Illegal constant pool index in multianewarray instruction");
            return;
          }
          if (dim < 1 || new_array_type.dimensions() < dim) {
            verify_error(ErrorContext::bad_code(bci),
                "Illegal dimension in multianewarray instruction: %d", dim);
            return;
          }
          for (int i = 0; i < dim; i++) {
            current_frame.pop_stack(
              VerificationType::integer_type(), CHECK_VERIFY(this));
          }
          current_frame.push_stack(new_array_type, CHECK_VERIFY(this));
          no_control_flow = false; break;
        }
        case Bytecodes::_athrow :
          type = VerificationType::reference_type(
            vmSymbols::java_lang_Throwable());
          current_frame.pop_stack(type, CHECK_VERIFY(this));
          no_control_flow = true; break;
        default:
          // We only need to check the valid bytecodes in class file.
          // And jsr and ret are not in the new class file format in JDK1.6.
          verify_error(ErrorContext::bad_code(bci),
              "Bad instruction: %02x", opcode);
          no_control_flow = false;
          return;
      }  // end switch
    }  // end Merge with the next instruction

    // Look for possible jump target in exception handlers and see if it matches
    // current_frame.  Don't do this check if it has already been done (for
    // ([a,d,f,i,l]store* opcodes).  This check cannot be done earlier because
    // opcodes, such as invokespecial, may set the this_uninit flag.
    assert(!(verified_exc_handlers && this_uninit),
      "Exception handler targets got verified before this_uninit got set");
    if (!verified_exc_handlers && bci >= ex_min && bci < ex_max) {
      if (was_recursively_verified()) return;
      verify_exception_handler_targets(
        bci, this_uninit, &current_frame, &stackmap_table, CHECK_VERIFY(this));
    }
  } // end while

  // Make sure that control flow does not fall through end of the method
  if (!no_control_flow) {
    verify_error(ErrorContext::bad_code(code_length),
        "Control flow falls through code end");
    return;
  }
}

#undef bad_type_message

char* ClassVerifier::generate_code_data(const methodHandle& m, u4 code_length, TRAPS) {
  char* code_data = NEW_RESOURCE_ARRAY(char, code_length);
  memset(code_data, 0, sizeof(char) * code_length);
  RawBytecodeStream bcs(m);

  while (!bcs.is_last_bytecode()) {
    if (bcs.raw_next() != Bytecodes::_illegal) {
      int bci = bcs.bci();
      if (bcs.raw_code() == Bytecodes::_new) {
        code_data[bci] = NEW_OFFSET;
      } else {
        code_data[bci] = BYTECODE_OFFSET;
      }
    } else {
      verify_error(ErrorContext::bad_code(bcs.bci()), "Bad instruction");
      return nullptr;
    }
  }

  return code_data;
}

// Since this method references the constant pool, call was_recursively_verified()
// before calling this method to make sure a prior class load did not cause the
// current class to get verified.
void ClassVerifier::verify_exception_handler_table(u4 code_length, char* code_data, int& min, int& max, TRAPS) {
  ExceptionTable exhandlers(_method());
  int exlength = exhandlers.length();
  constantPoolHandle cp (THREAD, _method->constants());

  for(int i = 0; i < exlength; i++) {
    u2 start_pc = exhandlers.start_pc(i);
    u2 end_pc = exhandlers.end_pc(i);
    u2 handler_pc = exhandlers.handler_pc(i);
    if (start_pc >= code_length || code_data[start_pc] == 0) {
      class_format_error("Illegal exception table start_pc %d", start_pc);
      return;
    }
    if (end_pc != code_length) {   // special case: end_pc == code_length
      if (end_pc > code_length || code_data[end_pc] == 0) {
        class_format_error("Illegal exception table end_pc %d", end_pc);
        return;
      }
    }
    if (handler_pc >= code_length || code_data[handler_pc] == 0) {
      class_format_error("Illegal exception table handler_pc %d", handler_pc);
      return;
    }
    u2 catch_type_index = exhandlers.catch_type_index(i);
    if (catch_type_index != 0) {
      VerificationType catch_type = cp_index_to_type(
        catch_type_index, cp, CHECK_VERIFY(this));
      VerificationType throwable =
        VerificationType::reference_type(vmSymbols::java_lang_Throwable());
      // If the catch type is Throwable pre-resolve it now as the assignable check won't
      // do that, and we need to avoid a runtime resolution in case we are trying to
      // catch OutOfMemoryError.
      if (cp->klass_name_at(catch_type_index) == vmSymbols::java_lang_Throwable()) {
        cp->klass_at(catch_type_index, CHECK);
      }
      bool is_subclass = throwable.is_assignable_from(
        catch_type, this, false, CHECK_VERIFY(this));
      if (!is_subclass) {
        // 4286534: should throw VerifyError according to recent spec change
        verify_error(ErrorContext::bad_type(handler_pc,
            TypeOrigin::cp(catch_type_index, catch_type),
            TypeOrigin::implicit(throwable)),
            "Catch type is not a subclass "
            "of Throwable in exception handler %d", handler_pc);
        return;
      }
    }
    if (start_pc < min) min = start_pc;
    if (end_pc > max) max = end_pc;
  }
}

void ClassVerifier::verify_local_variable_table(u4 code_length, char* code_data, TRAPS) {
  int localvariable_table_length = _method->localvariable_table_length();
  if (localvariable_table_length > 0) {
    LocalVariableTableElement* table = _method->localvariable_table_start();
    for (int i = 0; i < localvariable_table_length; i++) {
      u2 start_bci = table[i].start_bci;
      u2 length = table[i].length;

      if (start_bci >= code_length || code_data[start_bci] == 0) {
        class_format_error(
          "Illegal local variable table start_pc %d", start_bci);
        return;
      }
      u4 end_bci = (u4)(start_bci + length);
      if (end_bci != code_length) {
        if (end_bci >= code_length || code_data[end_bci] == 0) {
          class_format_error( "Illegal local variable table length %d", length);
          return;
        }
      }
    }
  }
}

u2 ClassVerifier::verify_stackmap_table(u2 stackmap_index, int bci,
                                        StackMapFrame* current_frame,
                                        StackMapTable* stackmap_table,
                                        bool no_control_flow, TRAPS) {
  if (stackmap_index < stackmap_table->get_frame_count()) {
    int this_offset = stackmap_table->get_offset(stackmap_index);
    if (no_control_flow && this_offset > bci) {
      verify_error(ErrorContext::missing_stackmap(bci),
                   "Expecting a stack map frame");
      return 0;
    }
    if (this_offset == bci) {
      ErrorContext ctx;
      // See if current stack map can be assigned to the frame in table.
      // current_frame is the stackmap frame got from the last instruction.
      // If matched, current_frame will be updated by this method.
      bool matches = stackmap_table->match_stackmap(
        current_frame, this_offset, stackmap_index,
        !no_control_flow, true, &ctx, CHECK_VERIFY_(this, 0));
      if (!matches) {
        // report type error
        verify_error(ctx, "Instruction type does not match stack map");
        return 0;
      }
      stackmap_index++;
    } else if (this_offset < bci) {
      // current_offset should have met this_offset.
      class_format_error("Bad stack map offset %d", this_offset);
      return 0;
    }
  } else if (no_control_flow) {
    verify_error(ErrorContext::bad_code(bci), "Expecting a stack map frame");
    return 0;
  }
  return stackmap_index;
}

// Since this method references the constant pool, call was_recursively_verified()
// before calling this method to make sure a prior class load did not cause the
// current class to get verified.
void ClassVerifier::verify_exception_handler_targets(int bci, bool this_uninit,
                                                     StackMapFrame* current_frame,
                                                     StackMapTable* stackmap_table, TRAPS) {
  constantPoolHandle cp (THREAD, _method->constants());
  ExceptionTable exhandlers(_method());
  int exlength = exhandlers.length();
  for(int i = 0; i < exlength; i++) {
    u2 start_pc = exhandlers.start_pc(i);
    u2 end_pc = exhandlers.end_pc(i);
    u2 handler_pc = exhandlers.handler_pc(i);
    int catch_type_index = exhandlers.catch_type_index(i);
    if(bci >= start_pc && bci < end_pc) {
      u1 flags = current_frame->flags();
      if (this_uninit) {  flags |= FLAG_THIS_UNINIT; }
      StackMapFrame* new_frame = current_frame->frame_in_exception_handler(flags);
      if (catch_type_index != 0) {
        if (was_recursively_verified()) return;
        // We know that this index refers to a subclass of Throwable
        VerificationType catch_type = cp_index_to_type(
          catch_type_index, cp, CHECK_VERIFY(this));
        new_frame->push_stack(catch_type, CHECK_VERIFY(this));
      } else {
        VerificationType throwable =
          VerificationType::reference_type(vmSymbols::java_lang_Throwable());
        new_frame->push_stack(throwable, CHECK_VERIFY(this));
      }
      ErrorContext ctx;
      bool matches = stackmap_table->match_stackmap(
        new_frame, handler_pc, true, false, &ctx, CHECK_VERIFY(this));
      if (!matches) {
        verify_error(ctx, "Stack map does not match the one at "
            "exception handler %d", handler_pc);
        return;
      }
    }
  }
}

void ClassVerifier::verify_cp_index(
    int bci, const constantPoolHandle& cp, u2 index, TRAPS) {
  int nconstants = cp->length();
  if ((index <= 0) || (index >= nconstants)) {
    verify_error(ErrorContext::bad_cp_index(bci, index),
        "Illegal constant pool index %d in class %s",
        index, cp->pool_holder()->external_name());
    return;
  }
}

void ClassVerifier::verify_cp_type(
    int bci, u2 index, const constantPoolHandle& cp, unsigned int types, TRAPS) {

  // In some situations, bytecode rewriting may occur while we're verifying.
  // In this case, a constant pool cache exists and some indices refer to that
  // instead.  Be sure we don't pick up such indices by accident.
  // We must check was_recursively_verified() before we get here.
  guarantee(cp->cache() == nullptr, "not rewritten yet");

  verify_cp_index(bci, cp, index, CHECK_VERIFY(this));
  unsigned int tag = cp->tag_at(index).value();
  // tags up to JVM_CONSTANT_ExternalMax are verifiable and valid for shift op
  if (tag > JVM_CONSTANT_ExternalMax || (types & (1 << tag)) == 0) {
    verify_error(ErrorContext::bad_cp_index(bci, index),
      "Illegal type at constant pool entry %d in class %s",
      index, cp->pool_holder()->external_name());
    return;
  }
}

void ClassVerifier::verify_cp_class_type(
    int bci, u2 index, const constantPoolHandle& cp, TRAPS) {
  verify_cp_index(bci, cp, index, CHECK_VERIFY(this));
  constantTag tag = cp->tag_at(index);
  if (!tag.is_klass() && !tag.is_unresolved_klass()) {
    verify_error(ErrorContext::bad_cp_index(bci, index),
        "Illegal type at constant pool entry %d in class %s",
        index, cp->pool_holder()->external_name());
    return;
  }
}

void ClassVerifier::verify_error(ErrorContext ctx, const char* msg, ...) {
  stringStream ss;

  ctx.reset_frames();
  _exception_type = vmSymbols::java_lang_VerifyError();
  _error_context = ctx;
  va_list va;
  va_start(va, msg);
  ss.vprint(msg, va);
  va_end(va);
  _message = ss.as_string();
#ifdef ASSERT
  ResourceMark rm;
  const char* exception_name = _exception_type->as_C_string();
  Exceptions::debug_check_abort(exception_name, nullptr);
#endif // ndef ASSERT
}

void ClassVerifier::class_format_error(const char* msg, ...) {
  stringStream ss;
  _exception_type = vmSymbols::java_lang_ClassFormatError();
  va_list va;
  va_start(va, msg);
  ss.vprint(msg, va);
  va_end(va);
  if (!_method.is_null()) {
    ss.print(" in method '");
    _method->print_external_name(&ss);
    ss.print("'");
  }
  _message = ss.as_string();
}

Klass* ClassVerifier::load_class(Symbol* name, TRAPS) {
  HandleMark hm(THREAD);
  // Get current loader first.
  oop loader = current_class()->class_loader();

  assert(name_in_supers(name, current_class()), "name should be a super class");

  Klass* kls = SystemDictionary::resolve_or_fail(
    name, Handle(THREAD, loader), true, THREAD);

  if (kls != nullptr) {
    if (log_is_enabled(Debug, class, resolve)) {
      Verifier::trace_class_resolution(kls, current_class());
    }
  }
  return kls;
}

bool ClassVerifier::is_protected_access(InstanceKlass* this_class,
                                        Klass* target_class,
                                        Symbol* field_name,
                                        Symbol* field_sig,
                                        bool is_method) {
  NoSafepointVerifier nosafepoint;

  // If target class isn't a super class of this class, we don't worry about this case
  if (!this_class->is_subclass_of(target_class)) {
    return false;
  }
  // Check if the specified method or field is protected
  InstanceKlass* target_instance = InstanceKlass::cast(target_class);
  fieldDescriptor fd;
  if (is_method) {
    Method* m = target_instance->uncached_lookup_method(field_name, field_sig, Klass::OverpassLookupMode::find);
    if (m != nullptr && m->is_protected()) {
      if (!this_class->is_same_class_package(m->method_holder())) {
        return true;
      }
    }
  } else {
    Klass* member_klass = target_instance->find_field(field_name, field_sig, &fd);
    if (member_klass != nullptr && fd.is_protected()) {
      if (!this_class->is_same_class_package(member_klass)) {
        return true;
      }
    }
  }
  return false;
}

void ClassVerifier::verify_ldc(
    int opcode, u2 index, StackMapFrame* current_frame,
    const constantPoolHandle& cp, int bci, TRAPS) {
  verify_cp_index(bci, cp, index, CHECK_VERIFY(this));
  constantTag tag = cp->tag_at(index);
  unsigned int types = 0;
  if (opcode == Bytecodes::_ldc || opcode == Bytecodes::_ldc_w) {
    if (!tag.is_unresolved_klass()) {
      types = (1 << JVM_CONSTANT_Integer) | (1 << JVM_CONSTANT_Float)
            | (1 << JVM_CONSTANT_String) | (1 << JVM_CONSTANT_Class)
            | (1 << JVM_CONSTANT_MethodHandle) | (1 << JVM_CONSTANT_MethodType)
            | (1 << JVM_CONSTANT_Dynamic);
      // Note:  The class file parser already verified the legality of
      // MethodHandle and MethodType constants.
      verify_cp_type(bci, index, cp, types, CHECK_VERIFY(this));
    }
  } else {
    assert(opcode == Bytecodes::_ldc2_w, "must be ldc2_w");
    types = (1 << JVM_CONSTANT_Double) | (1 << JVM_CONSTANT_Long)
          | (1 << JVM_CONSTANT_Dynamic);
    verify_cp_type(bci, index, cp, types, CHECK_VERIFY(this));
  }
  if (tag.is_string()) {
    current_frame->push_stack(
      VerificationType::reference_type(
        vmSymbols::java_lang_String()), CHECK_VERIFY(this));
  } else if (tag.is_klass() || tag.is_unresolved_klass()) {
    current_frame->push_stack(
      VerificationType::reference_type(
        vmSymbols::java_lang_Class()), CHECK_VERIFY(this));
  } else if (tag.is_int()) {
    current_frame->push_stack(
      VerificationType::integer_type(), CHECK_VERIFY(this));
  } else if (tag.is_float()) {
    current_frame->push_stack(
      VerificationType::float_type(), CHECK_VERIFY(this));
  } else if (tag.is_double()) {
    current_frame->push_stack_2(
      VerificationType::double_type(),
      VerificationType::double2_type(), CHECK_VERIFY(this));
  } else if (tag.is_long()) {
    current_frame->push_stack_2(
      VerificationType::long_type(),
      VerificationType::long2_type(), CHECK_VERIFY(this));
  } else if (tag.is_method_handle()) {
    current_frame->push_stack(
      VerificationType::reference_type(
        vmSymbols::java_lang_invoke_MethodHandle()), CHECK_VERIFY(this));
  } else if (tag.is_method_type()) {
    current_frame->push_stack(
      VerificationType::reference_type(
        vmSymbols::java_lang_invoke_MethodType()), CHECK_VERIFY(this));
  } else if (tag.is_dynamic_constant()) {
    Symbol* constant_type = cp->uncached_signature_ref_at(index);
    // Field signature was checked in ClassFileParser.
    assert(SignatureVerifier::is_valid_type_signature(constant_type),
           "Invalid type for dynamic constant");
    assert(sizeof(VerificationType) == sizeof(uintptr_t),
          "buffer type must match VerificationType size");
    uintptr_t constant_type_buffer[2];
    VerificationType* v_constant_type = (VerificationType*)constant_type_buffer;
    SignatureStream sig_stream(constant_type, false);
    int n = change_sig_to_verificationType(&sig_stream, v_constant_type);
    int opcode_n = (opcode == Bytecodes::_ldc2_w ? 2 : 1);
    if (n != opcode_n) {
      // wrong kind of ldc; reverify against updated type mask
      types &= ~(1 << JVM_CONSTANT_Dynamic);
      verify_cp_type(bci, index, cp, types, CHECK_VERIFY(this));
    }
    for (int i = 0; i < n; i++) {
      current_frame->push_stack(v_constant_type[i], CHECK_VERIFY(this));
    }
  } else {
    /* Unreachable? verify_cp_type has already validated the cp type. */
    verify_error(
        ErrorContext::bad_cp_index(bci, index), "Invalid index in ldc");
    return;
  }
}

void ClassVerifier::verify_switch(
    RawBytecodeStream* bcs, u4 code_length, char* code_data,
    StackMapFrame* current_frame, StackMapTable* stackmap_table, TRAPS) {
  int bci = bcs->bci();
  address bcp = bcs->bcp();
  address aligned_bcp = align_up(bcp + 1, jintSize);

  if (_klass->major_version() < NONZERO_PADDING_BYTES_IN_SWITCH_MAJOR_VERSION) {
    // 4639449 & 4647081: padding bytes must be 0
    u2 padding_offset = 1;
    while ((bcp + padding_offset) < aligned_bcp) {
      if(*(bcp + padding_offset) != 0) {
        verify_error(ErrorContext::bad_code(bci),
                     "Nonzero padding byte in lookupswitch or tableswitch");
        return;
      }
      padding_offset++;
    }
  }

  int default_offset = (int) Bytes::get_Java_u4(aligned_bcp);
  int keys, delta;
  current_frame->pop_stack(
    VerificationType::integer_type(), CHECK_VERIFY(this));
  if (bcs->raw_code() == Bytecodes::_tableswitch) {
    jint low = (jint)Bytes::get_Java_u4(aligned_bcp + jintSize);
    jint high = (jint)Bytes::get_Java_u4(aligned_bcp + 2*jintSize);
    if (low > high) {
      verify_error(ErrorContext::bad_code(bci),
          "low must be less than or equal to high in tableswitch");
      return;
    }
    int64_t keys64 = ((int64_t)high - low) + 1;
    if (keys64 > 65535) {  // Max code length
      verify_error(ErrorContext::bad_code(bci), "too many keys in tableswitch");
      return;
    }
    keys = (int)keys64;
    delta = 1;
  } else {
    keys = (int)Bytes::get_Java_u4(aligned_bcp + jintSize);
    if (keys < 0) {
      verify_error(ErrorContext::bad_code(bci),
                   "number of keys in lookupswitch less than 0");
      return;
    }
    delta = 2;
    // Make sure that the lookupswitch items are sorted
    for (int i = 0; i < (keys - 1); i++) {
      jint this_key = Bytes::get_Java_u4(aligned_bcp + (2+2*i)*jintSize);
      jint next_key = Bytes::get_Java_u4(aligned_bcp + (2+2*i+2)*jintSize);
      if (this_key >= next_key) {
        verify_error(ErrorContext::bad_code(bci),
                     "Bad lookupswitch instruction");
        return;
      }
    }
  }
  int target = bci + default_offset;
  stackmap_table->check_jump_target(current_frame, target, CHECK_VERIFY(this));
  for (int i = 0; i < keys; i++) {
    // Because check_jump_target() may safepoint, the bytecode could have
    // moved, which means 'aligned_bcp' is no good and needs to be recalculated.
    aligned_bcp = align_up(bcs->bcp() + 1, jintSize);
    target = bci + (jint)Bytes::get_Java_u4(aligned_bcp+(3+i*delta)*jintSize);
    stackmap_table->check_jump_target(
      current_frame, target, CHECK_VERIFY(this));
  }
  NOT_PRODUCT(aligned_bcp = nullptr);  // no longer valid at this point
}

bool ClassVerifier::name_in_supers(
    Symbol* ref_name, InstanceKlass* current) {
  Klass* super = current->super();
  while (super != nullptr) {
    if (super->name() == ref_name) {
      return true;
    }
    super = super->super();
  }
  return false;
}

void ClassVerifier::verify_field_instructions(RawBytecodeStream* bcs,
                                              StackMapFrame* current_frame,
                                              const constantPoolHandle& cp,
                                              bool allow_arrays,
                                              TRAPS) {
  u2 index = bcs->get_index_u2();
  verify_cp_type(bcs->bci(), index, cp,
      1 << JVM_CONSTANT_Fieldref, CHECK_VERIFY(this));

  // Get field name and signature
  Symbol* field_name = cp->uncached_name_ref_at(index);
  Symbol* field_sig = cp->uncached_signature_ref_at(index);
  bool is_getfield = false;

  // Field signature was checked in ClassFileParser.
  assert(SignatureVerifier::is_valid_type_signature(field_sig),
         "Invalid field signature");

  // Get referenced class type
  VerificationType ref_class_type = cp_ref_index_to_type(
    index, cp, CHECK_VERIFY(this));
  if (!ref_class_type.is_object() &&
      (!allow_arrays || !ref_class_type.is_array())) {
    verify_error(ErrorContext::bad_type(bcs->bci(),
        TypeOrigin::cp(index, ref_class_type)),
        "Expecting reference to class in class %s at constant pool index %d",
        _klass->external_name(), index);
    return;
  }

  VerificationType target_class_type = ref_class_type;

  assert(sizeof(VerificationType) == sizeof(uintptr_t),
        "buffer type must match VerificationType size");
  uintptr_t field_type_buffer[2];
  VerificationType* field_type = (VerificationType*)field_type_buffer;
  // If we make a VerificationType[2] array directly, the compiler calls
  // to the c-runtime library to do the allocation instead of just
  // stack allocating it.  Plus it would run constructors.  This shows up
  // in performance profiles.

  SignatureStream sig_stream(field_sig, false);
  VerificationType stack_object_type;
  int n = change_sig_to_verificationType(&sig_stream, field_type);
  int bci = bcs->bci();
  bool is_assignable;
  switch (bcs->raw_code()) {
    case Bytecodes::_getstatic: {
      for (int i = 0; i < n; i++) {
        current_frame->push_stack(field_type[i], CHECK_VERIFY(this));
      }
      break;
    }
    case Bytecodes::_putstatic: {
      for (int i = n - 1; i >= 0; i--) {
        current_frame->pop_stack(field_type[i], CHECK_VERIFY(this));
      }
      break;
    }
    case Bytecodes::_getfield: {
      is_getfield = true;
      stack_object_type = current_frame->pop_stack(
        target_class_type, CHECK_VERIFY(this));
      goto check_protected;
    }
    case Bytecodes::_putfield: {
      for (int i = n - 1; i >= 0; i--) {
        current_frame->pop_stack(field_type[i], CHECK_VERIFY(this));
      }
      stack_object_type = current_frame->pop_stack(CHECK_VERIFY(this));

      // Field initialization is allowed before the superclass
      // initializer, if the field is defined within the current class.
      fieldDescriptor fd;
      bool is_local_field = _klass->find_local_field(field_name, field_sig, &fd) &&
                            target_class_type.equals(current_type());
      if (stack_object_type == VerificationType::uninitialized_this_type()) {
        if (is_local_field) {
          // Set the type to the current type so the is_assignable check passes.
          stack_object_type = current_type();

          if (fd.access_flags().is_strict()) {
            ResourceMark rm(THREAD);
            if (!current_frame->satisfy_unset_field(fd.name(), fd.signature())) {
              log_info(verification)("Attempting to initialize field not found in initial strict instance fields: %s%s",
                                     fd.name()->as_C_string(), fd.signature()->as_C_string());
              verify_error(ErrorContext::bad_strict_fields(bci, current_frame),
                           "Initializing unknown strict field: %s:%s", fd.name()->as_C_string(), fd.signature()->as_C_string());
            }
          }
        }
      } else if (supports_strict_fields(_klass)) {
        // `strict` fields are not writable, but only local fields produce verification errors
        if (is_local_field && fd.access_flags().is_strict() && fd.access_flags().is_final()) {
          verify_error(ErrorContext::bad_code(bci),
                       "Illegal use of putfield on a strict field");
          return;
        }
      }
      is_assignable = target_class_type.is_assignable_from(
        stack_object_type, this, false, CHECK_VERIFY(this));
      if (!is_assignable) {
        verify_error(ErrorContext::bad_type(bci,
            current_frame->stack_top_ctx(),
            TypeOrigin::cp(index, target_class_type)),
            "Bad type on operand stack in putfield");
        return;
      }
    }
    check_protected: {
      if (_this_type == stack_object_type)
        break; // stack_object_type must be assignable to _current_class_type
      if (was_recursively_verified()) {
        if (is_getfield) {
          // Push field type for getfield.
          for (int i = 0; i < n; i++) {
            current_frame->push_stack(field_type[i], CHECK_VERIFY(this));
          }
        }
        return;
      }
      Symbol* ref_class_name =
        cp->klass_name_at(cp->uncached_klass_ref_index_at(index));
      if (!name_in_supers(ref_class_name, current_class()))
        // stack_object_type must be assignable to _current_class_type since:
        // 1. stack_object_type must be assignable to ref_class.
        // 2. ref_class must be _current_class or a subclass of it. It can't
        //    be a superclass of it. See revised JVMS 5.4.4.
        break;

      Klass* ref_class_oop = load_class(ref_class_name, CHECK);
      if (is_protected_access(current_class(), ref_class_oop, field_name,
                              field_sig, false)) {
        // It's protected access, check if stack object is assignable to
        // current class.
        is_assignable = current_type().is_assignable_from(
          stack_object_type, this, true, CHECK_VERIFY(this));
        if (!is_assignable) {
          verify_error(ErrorContext::bad_type(bci,
              current_frame->stack_top_ctx(),
              TypeOrigin::implicit(current_type())),
              "Bad access to protected data in %s",
              is_getfield ? "getfield" : "putfield");
          return;
        }
      }
      break;
    }
    default: ShouldNotReachHere();
  }
  if (is_getfield) {
    // Push field type for getfield after doing protection check.
    for (int i = 0; i < n; i++) {
      current_frame->push_stack(field_type[i], CHECK_VERIFY(this));
    }
  }
}

// Look at the method's handlers.  If the bci is in the handler's try block
// then check if the handler_pc is already on the stack.  If not, push it
// unless the handler has already been scanned.
void ClassVerifier::push_handlers(ExceptionTable* exhandlers,
                                  GrowableArray<u4>* handler_list,
                                  GrowableArray<u4>* handler_stack,
                                  u4 bci) {
  int exlength = exhandlers->length();
  for(int x = 0; x < exlength; x++) {
    if (bci >= exhandlers->start_pc(x) && bci < exhandlers->end_pc(x)) {
      u4 exhandler_pc = exhandlers->handler_pc(x);
      if (!handler_list->contains(exhandler_pc)) {
        handler_stack->append_if_missing(exhandler_pc);
        handler_list->append(exhandler_pc);
      }
    }
  }
}

// Return TRUE if all code paths starting with start_bc_offset end in
// bytecode athrow or loop.
bool ClassVerifier::ends_in_athrow(u4 start_bc_offset) {
  ResourceMark rm;
  // Create bytecode stream.
  RawBytecodeStream bcs(method());
  int code_length = method()->code_size();
  bcs.set_start(start_bc_offset);

  // Create stack for storing bytecode start offsets for if* and *switch.
  GrowableArray<u4>* bci_stack = new GrowableArray<u4>(30);
  // Create stack for handlers for try blocks containing this handler.
  GrowableArray<u4>* handler_stack = new GrowableArray<u4>(30);
  // Create list of handlers that have been pushed onto the handler_stack
  // so that handlers embedded inside of their own TRY blocks only get
  // scanned once.
  GrowableArray<u4>* handler_list = new GrowableArray<u4>(30);
  // Create list of visited branch opcodes (goto* and if*).
  GrowableArray<u4>* visited_branches = new GrowableArray<u4>(30);
  ExceptionTable exhandlers(_method());

  while (true) {
    if (bcs.is_last_bytecode()) {
      // if no more starting offsets to parse or if at the end of the
      // method then return false.
      if ((bci_stack->is_empty()) || (bcs.end_bci() == code_length))
        return false;
      // Pop a bytecode starting offset and scan from there.
      bcs.set_start(bci_stack->pop());
    }
    Bytecodes::Code opcode = bcs.raw_next();
    int bci = bcs.bci();

    // If the bytecode is in a TRY block, push its handlers so they
    // will get parsed.
    push_handlers(&exhandlers, handler_list, handler_stack, bci);

    switch (opcode) {
      case Bytecodes::_if_icmpeq:
      case Bytecodes::_if_icmpne:
      case Bytecodes::_if_icmplt:
      case Bytecodes::_if_icmpge:
      case Bytecodes::_if_icmpgt:
      case Bytecodes::_if_icmple:
      case Bytecodes::_ifeq:
      case Bytecodes::_ifne:
      case Bytecodes::_iflt:
      case Bytecodes::_ifge:
      case Bytecodes::_ifgt:
      case Bytecodes::_ifle:
      case Bytecodes::_if_acmpeq:
      case Bytecodes::_if_acmpne:
      case Bytecodes::_ifnull:
      case Bytecodes::_ifnonnull: {
        int target = bcs.dest();
        if (visited_branches->contains(bci)) {
          if (bci_stack->is_empty()) {
            if (handler_stack->is_empty()) {
              return true;
            } else {
              // Parse the catch handlers for try blocks containing athrow.
              bcs.set_start(handler_stack->pop());
            }
          } else {
            // Pop a bytecode starting offset and scan from there.
            bcs.set_start(bci_stack->pop());
          }
        } else {
          if (target > bci) { // forward branch
            if (target >= code_length) return false;
            // Push the branch target onto the stack.
            bci_stack->push(target);
            // then, scan bytecodes starting with next.
            bcs.set_start(bcs.next_bci());
          } else { // backward branch
            // Push bytecode offset following backward branch onto the stack.
            bci_stack->push(bcs.next_bci());
            // Check bytecodes starting with branch target.
            bcs.set_start(target);
          }
          // Record target so we don't branch here again.
          visited_branches->append(bci);
        }
        break;
        }

      case Bytecodes::_goto:
      case Bytecodes::_goto_w: {
        int target = (opcode == Bytecodes::_goto ? bcs.dest() : bcs.dest_w());
        if (visited_branches->contains(bci)) {
          if (bci_stack->is_empty()) {
            if (handler_stack->is_empty()) {
              return true;
            } else {
              // Parse the catch handlers for try blocks containing athrow.
              bcs.set_start(handler_stack->pop());
            }
          } else {
            // Been here before, pop new starting offset from stack.
            bcs.set_start(bci_stack->pop());
          }
        } else {
          if (target >= code_length) return false;
          // Continue scanning from the target onward.
          bcs.set_start(target);
          // Record target so we don't branch here again.
          visited_branches->append(bci);
        }
        break;
        }

      // Check that all switch alternatives end in 'athrow' bytecodes. Since it
      // is  difficult to determine where each switch alternative ends, parse
      // each switch alternative until either hit a 'return', 'athrow', or reach
      // the end of the method's bytecodes.  This is gross but should be okay
      // because:
      // 1. tableswitch and lookupswitch byte codes in handlers for ctor explicit
      //    constructor invocations should be rare.
      // 2. if each switch alternative ends in an athrow then the parsing should be
      //    short.  If there is no athrow then it is bogus code, anyway.
      case Bytecodes::_lookupswitch:
      case Bytecodes::_tableswitch:
        {
          address aligned_bcp = align_up(bcs.bcp() + 1, jintSize);
          int default_offset = Bytes::get_Java_u4(aligned_bcp) + bci;
          int keys, delta;
          if (opcode == Bytecodes::_tableswitch) {
            jint low = (jint)Bytes::get_Java_u4(aligned_bcp + jintSize);
            jint high = (jint)Bytes::get_Java_u4(aligned_bcp + 2*jintSize);
            // This is invalid, but let the regular bytecode verifier
            // report this because the user will get a better error message.
            if (low > high) return true;
            keys = high - low + 1;
            delta = 1;
          } else {
            keys = (int)Bytes::get_Java_u4(aligned_bcp + jintSize);
            delta = 2;
          }
          // Invalid, let the regular bytecode verifier deal with it.
          if (keys < 0) return true;

          // Push the offset of the next bytecode onto the stack.
          bci_stack->push(bcs.next_bci());

          // Push the switch alternatives onto the stack.
          for (int i = 0; i < keys; i++) {
            int target = bci + (jint)Bytes::get_Java_u4(aligned_bcp+(3+i*delta)*jintSize);
            if (target > code_length) return false;
            bci_stack->push(target);
          }

          // Start bytecode parsing for the switch at the default alternative.
          if (default_offset > code_length) return false;
          bcs.set_start(default_offset);
          break;
        }

      case Bytecodes::_return:
        return false;

      case Bytecodes::_athrow:
        {
          if (bci_stack->is_empty()) {
            if (handler_stack->is_empty()) {
              return true;
            } else {
              // Parse the catch handlers for try blocks containing athrow.
              bcs.set_start(handler_stack->pop());
            }
          } else {
            // Pop a bytecode offset and starting scanning from there.
            bcs.set_start(bci_stack->pop());
          }
        }
        break;

      default:
        ;
    } // end switch
  } // end while loop

  return false;
}

void ClassVerifier::verify_invoke_init(
    RawBytecodeStream* bcs, u2 ref_class_index, VerificationType ref_class_type,
    StackMapFrame* current_frame, u4 code_length, bool in_try_block,
    bool *this_uninit, const constantPoolHandle& cp, StackMapTable* stackmap_table,
    TRAPS) {
  int bci = bcs->bci();
  VerificationType type = current_frame->pop_stack(
    VerificationType::reference_check(), CHECK_VERIFY(this));
  if (type == VerificationType::uninitialized_this_type()) {
    // The method must be an <init> method of this class or its superclass
    Klass* superk = current_class()->super();
    if (ref_class_type.name() != current_class()->name() &&
        ref_class_type.name() != superk->name()) {
      verify_error(ErrorContext::bad_type(bci,
          TypeOrigin::implicit(ref_class_type),
          TypeOrigin::implicit(current_type())),
          "Bad <init> method call");
      return;
    } else if (ref_class_type.name() == superk->name()) {
      // Strict final fields must be satisfied by this point
      if (!current_frame->verify_unset_fields_satisfied()) {
        log_info(verification)("Strict instance fields not initialized");
        StackMapFrame::print_strict_fields(current_frame->assert_unset_fields());
        current_frame->unsatisfied_strict_fields_error(current_class(), bci);
      }
    }

    // If this invokespecial call is done from inside of a TRY block then make
    // sure that all catch clause paths end in a throw.  Otherwise, this can
    // result in returning an incomplete object.
    if (in_try_block) {
      ExceptionTable exhandlers(_method());
      int exlength = exhandlers.length();
      for(int i = 0; i < exlength; i++) {
        u2 start_pc = exhandlers.start_pc(i);
        u2 end_pc = exhandlers.end_pc(i);

        if (bci >= start_pc && bci < end_pc) {
          if (!ends_in_athrow(exhandlers.handler_pc(i))) {
            verify_error(ErrorContext::bad_code(bci),
              "Bad <init> method call from after the start of a try block");
            return;
          } else if (log_is_enabled(Debug, verification)) {
            ResourceMark rm(THREAD);
            log_debug(verification)("Survived call to ends_in_athrow(): %s",
                                          current_class()->name()->as_C_string());
          }
        }
      }

      // Check the exception handler target stackmaps with the locals from the
      // incoming stackmap (before initialize_object() changes them to outgoing
      // state).
      if (was_recursively_verified()) return;
      verify_exception_handler_targets(bci, true, current_frame,
                                       stackmap_table, CHECK_VERIFY(this));
    } // in_try_block

    current_frame->initialize_object(type, current_type());
    *this_uninit = true;
  } else if (type.is_uninitialized()) {
    u2 new_offset = type.bci();
    address new_bcp = bcs->bcp() - bci + new_offset;
    if (new_offset > (code_length - 3) || (*new_bcp) != Bytecodes::_new) {
      /* Unreachable?  Stack map parsing ensures valid type and new
       * instructions have a valid BCI. */
      verify_error(ErrorContext::bad_code(new_offset),
                   "Expecting new instruction");
      return;
    }
    u2 new_class_index = Bytes::get_Java_u2(new_bcp + 1);
    if (was_recursively_verified()) return;
    verify_cp_class_type(bci, new_class_index, cp, CHECK_VERIFY(this));

    // The method must be an <init> method of the indicated class
    VerificationType new_class_type = cp_index_to_type(
      new_class_index, cp, CHECK_VERIFY(this));
    if (!new_class_type.equals(ref_class_type)) {
      verify_error(ErrorContext::bad_type(bci,
          TypeOrigin::cp(new_class_index, new_class_type),
          TypeOrigin::cp(ref_class_index, ref_class_type)),
          "Call to wrong <init> method");
      return;
    }
    // According to the VM spec, if the referent class is a superclass of the
    // current class, and is in a different runtime package, and the method is
    // protected, then the objectref must be the current class or a subclass
    // of the current class.
    VerificationType objectref_type = new_class_type;
    if (name_in_supers(ref_class_type.name(), current_class())) {
      Klass* ref_klass = load_class(ref_class_type.name(), CHECK);
      if (was_recursively_verified()) return;
      Method* m = InstanceKlass::cast(ref_klass)->uncached_lookup_method(
        vmSymbols::object_initializer_name(),
        cp->uncached_signature_ref_at(bcs->get_index_u2()),
        Klass::OverpassLookupMode::find);
      // Do nothing if method is not found.  Let resolution detect the error.
      if (m != nullptr) {
        InstanceKlass* mh = m->method_holder();
        if (m->is_protected() && !mh->is_same_class_package(_klass)) {
          bool assignable = current_type().is_assignable_from(
            objectref_type, this, true, CHECK_VERIFY(this));
          if (!assignable) {
            verify_error(ErrorContext::bad_type(bci,
                TypeOrigin::cp(new_class_index, objectref_type),
                TypeOrigin::implicit(current_type())),
                "Bad access to protected <init> method");
            return;
          }
        }
      }
    }
    // Check the exception handler target stackmaps with the locals from the
    // incoming stackmap (before initialize_object() changes them to outgoing
    // state).
    if (in_try_block) {
      if (was_recursively_verified()) return;
      verify_exception_handler_targets(bci, *this_uninit, current_frame,
                                       stackmap_table, CHECK_VERIFY(this));
    }
    current_frame->initialize_object(type, new_class_type);
  } else {
    verify_error(ErrorContext::bad_type(bci, current_frame->stack_top_ctx()),
        "Bad operand type when invoking <init>");
    return;
  }
}

bool ClassVerifier::is_same_or_direct_interface(
    InstanceKlass* klass,
    VerificationType klass_type,
    VerificationType ref_class_type) {
  if (ref_class_type.equals(klass_type)) return true;
  Array<InstanceKlass*>* local_interfaces = klass->local_interfaces();
  if (local_interfaces != nullptr) {
    for (int x = 0; x < local_interfaces->length(); x++) {
      InstanceKlass* k = local_interfaces->at(x);
      assert (k != nullptr && k->is_interface(), "invalid interface");
      if (ref_class_type.equals(VerificationType::reference_type(k->name()))) {
        return true;
      }
    }
  }
  return false;
}

void ClassVerifier::verify_invoke_instructions(
    RawBytecodeStream* bcs, u4 code_length, StackMapFrame* current_frame,
    bool in_try_block, bool *this_uninit,
    const constantPoolHandle& cp, StackMapTable* stackmap_table, TRAPS) {
  // Make sure the constant pool item is the right type
  u2 index = bcs->get_index_u2();
  Bytecodes::Code opcode = bcs->raw_code();
  unsigned int types = 0;
  switch (opcode) {
    case Bytecodes::_invokeinterface:
      types = 1 << JVM_CONSTANT_InterfaceMethodref;
      break;
    case Bytecodes::_invokedynamic:
      types = 1 << JVM_CONSTANT_InvokeDynamic;
      break;
    case Bytecodes::_invokespecial:
    case Bytecodes::_invokestatic:
      types = (_klass->major_version() < STATIC_METHOD_IN_INTERFACE_MAJOR_VERSION) ?
        (1 << JVM_CONSTANT_Methodref) :
        ((1 << JVM_CONSTANT_InterfaceMethodref) | (1 << JVM_CONSTANT_Methodref));
      break;
    default:
      types = 1 << JVM_CONSTANT_Methodref;
  }
  verify_cp_type(bcs->bci(), index, cp, types, CHECK_VERIFY(this));

  // Get method name and signature
  Symbol* method_name = cp->uncached_name_ref_at(index);
  Symbol* method_sig = cp->uncached_signature_ref_at(index);

  // Method signature was checked in ClassFileParser.
  assert(SignatureVerifier::is_valid_method_signature(method_sig),
         "Invalid method signature");

  // Get referenced class
  VerificationType ref_class_type;
  if (opcode == Bytecodes::_invokedynamic) {
    if (_klass->major_version() < Verifier::INVOKEDYNAMIC_MAJOR_VERSION) {
      class_format_error(
        "invokedynamic instructions not supported by this class file version (%d), class %s",
        _klass->major_version(), _klass->external_name());
      return;
    }
  } else {
    ref_class_type = cp_ref_index_to_type(index, cp, CHECK_VERIFY(this));
  }

  assert(sizeof(VerificationType) == sizeof(uintptr_t),
        "buffer type must match VerificationType size");

  // Get the UTF8 index for this signature.
  int sig_index = cp->signature_ref_index_at(cp->uncached_name_and_type_ref_index_at(index));

  // Get the signature's verification types.
  sig_as_verification_types* mth_sig_verif_types;
  sig_as_verification_types** mth_sig_verif_types_ptr = method_signatures_table()->get(sig_index);
  if (mth_sig_verif_types_ptr != nullptr) {
    // Found the entry for the signature's verification types in the hash table.
    mth_sig_verif_types = *mth_sig_verif_types_ptr;
    assert(mth_sig_verif_types != nullptr, "Unexpected null sig_as_verification_types value");
  } else {
    // Not found, add the entry to the table.
    GrowableArray<VerificationType>* verif_types = new GrowableArray<VerificationType>(10);
    mth_sig_verif_types = new sig_as_verification_types(verif_types);
    create_method_sig_entry(mth_sig_verif_types, sig_index);
  }

  // Get the number of arguments for this signature.
  int nargs = mth_sig_verif_types->num_args();

  // Check instruction operands
  int bci = bcs->bci();
  if (opcode == Bytecodes::_invokeinterface) {
    address bcp = bcs->bcp();
    // 4905268: count operand in invokeinterface should be nargs+1, not nargs.
    // JSR202 spec: The count operand of an invokeinterface instruction is valid if it is
    // the difference between the size of the operand stack before and after the instruction
    // executes.
    if (*(bcp+3) != (nargs+1)) {
      verify_error(ErrorContext::bad_code(bci),
          "Inconsistent args count operand in invokeinterface");
      return;
    }
    if (*(bcp+4) != 0) {
      verify_error(ErrorContext::bad_code(bci),
          "Fourth operand byte of invokeinterface must be zero");
      return;
    }
  }

  if (opcode == Bytecodes::_invokedynamic) {
    address bcp = bcs->bcp();
    if (*(bcp+3) != 0 || *(bcp+4) != 0) {
      verify_error(ErrorContext::bad_code(bci),
          "Third and fourth operand bytes of invokedynamic must be zero");
      return;
    }
  }

  if (method_name->char_at(0) == JVM_SIGNATURE_SPECIAL) {
    // Make sure:
    //   <init> can only be invoked by invokespecial.
    if (opcode != Bytecodes::_invokespecial ||
          method_name != vmSymbols::object_initializer_name()) {
      verify_error(ErrorContext::bad_code(bci),
          "Illegal call to internal method");
      return;
    }
<<<<<<< HEAD
  } else if (opcode == Bytecodes::_invokespecial
             && !is_same_or_direct_interface(current_class(), current_type(), ref_class_type)
             && !ref_class_type.equals(VerificationType::reference_type(
                  current_class()->super()->name()))) { // super() can never be an inline_type.
    bool subtype = false;
    bool have_imr_indirect = cp->tag_at(index).value() == JVM_CONSTANT_InterfaceMethodref;
    subtype = ref_class_type.is_assignable_from(
               current_type(), this, false, CHECK_VERIFY(this));
    if (!subtype) {
      verify_error(ErrorContext::bad_code(bci),
          "Bad invokespecial instruction: "
          "current class isn't assignable to reference class.");
       return;
    } else if (have_imr_indirect) {
=======
  }
  // invokespecial, when not <init>, must be to a method in the current class, a direct superinterface,
  // or any superclass (including Object).
  else if (opcode == Bytecodes::_invokespecial
           && !is_same_or_direct_interface(current_class(), current_type(), ref_class_type)
           && !ref_class_type.equals(VerificationType::reference_type(current_class()->super()->name()))) {

    // We know it is not current class, direct superinterface or immediate superclass. That means it
    // could be:
    // - a totally unrelated class or interface
    // - an indirect superinterface
    // - an indirect superclass (including Object)
    // We use the assignability test to see if it is a superclass, or else an interface, and keep track
    // of the latter. Note that subtype can be true if we are dealing with an interface that is not actually
    // implemented as assignability treats all interfaces as Object.

    bool is_interface = false; // This can only be set true if the assignability check will return true
                               // and we loaded the class. For any other "true" returns (e.g. same class
                               // or Object) we either can't get here (same class already excluded above)
                               // or we know it is not an interface (i.e. Object).
    bool subtype = ref_class_type.is_reference_assignable_from(current_type(), this, false,
                                                               &is_interface, CHECK_VERIFY(this));
    if (!subtype) {  // Totally unrelated class
>>>>>>> c59e44a7
      verify_error(ErrorContext::bad_code(bci),
                   "Bad invokespecial instruction: "
                   "current class isn't assignable to reference class.");
      return;
    } else {
      // Indirect superclass (including Object), indirect interface, or unrelated interface.
      // Any interface use is an error.
      if (is_interface) {
        verify_error(ErrorContext::bad_code(bci),
                     "Bad invokespecial instruction: "
                     "interface method to invoke is not in a direct superinterface.");
        return;
      }
    }
  }

  // Get the verification types for the method's arguments.
  GrowableArray<VerificationType>* sig_verif_types = mth_sig_verif_types->sig_verif_types();
  assert(sig_verif_types != nullptr, "Missing signature's array of verification types");
  // Match method descriptor with operand stack
  // The arguments are on the stack in descending order.
  for (int i = nargs - 1; i >= 0; i--) { // Run backwards
    current_frame->pop_stack(sig_verif_types->at(i), CHECK_VERIFY(this));
  }

  // Check objectref on operand stack
  if (opcode != Bytecodes::_invokestatic &&
      opcode != Bytecodes::_invokedynamic) {
    if (method_name == vmSymbols::object_initializer_name()) {  // <init> method
      verify_invoke_init(bcs, index, ref_class_type, current_frame,
        code_length, in_try_block, this_uninit, cp, stackmap_table,
        CHECK_VERIFY(this));
      if (was_recursively_verified()) return;
    } else {   // other methods
      // Ensures that target class is assignable to method class.
      if (opcode == Bytecodes::_invokespecial) {
        current_frame->pop_stack(current_type(), CHECK_VERIFY(this));
      } else if (opcode == Bytecodes::_invokevirtual) {
        VerificationType stack_object_type =
          current_frame->pop_stack(ref_class_type, CHECK_VERIFY(this));
        if (current_type() != stack_object_type) {
          if (was_recursively_verified()) return;
          assert(cp->cache() == nullptr, "not rewritten yet");
          Symbol* ref_class_name =
            cp->klass_name_at(cp->uncached_klass_ref_index_at(index));
          // See the comments in verify_field_instructions() for
          // the rationale behind this.
          if (name_in_supers(ref_class_name, current_class())) {
            Klass* ref_class = load_class(ref_class_name, CHECK);
            if (is_protected_access(
                  _klass, ref_class, method_name, method_sig, true)) {
              // It's protected access, check if stack object is
              // assignable to current class.
              if (ref_class_type.name() == vmSymbols::java_lang_Object()
                  && stack_object_type.is_array()
                  && method_name == vmSymbols::clone_name()) {
                // Special case: arrays pretend to implement public Object
                // clone().
              } else {
                bool is_assignable = current_type().is_assignable_from(
                  stack_object_type, this, true, CHECK_VERIFY(this));
                if (!is_assignable) {
                  verify_error(ErrorContext::bad_type(bci,
                      current_frame->stack_top_ctx(),
                      TypeOrigin::implicit(current_type())),
                      "Bad access to protected data in invokevirtual");
                  return;
                }
              }
            }
          }
        }
      } else {
        assert(opcode == Bytecodes::_invokeinterface, "Unexpected opcode encountered");
        current_frame->pop_stack(ref_class_type, CHECK_VERIFY(this));
      }
    }
  }
  // Push the result type.
  int sig_verif_types_len = sig_verif_types->length();
  if (sig_verif_types_len > nargs) {  // There's a return type
    if (method_name == vmSymbols::object_initializer_name()) {
      // an <init> method must have a void return type
      verify_error(ErrorContext::bad_code(bci),
          "Return type must be void in <init> method");
      return;
    }

    assert(sig_verif_types_len <= nargs + 2,
           "Signature verification types array return type is bogus");
    for (int i = nargs; i < sig_verif_types_len; i++) {
      assert(i == nargs || sig_verif_types->at(i).is_long2() ||
             sig_verif_types->at(i).is_double2(), "Unexpected return verificationType");
      current_frame->push_stack(sig_verif_types->at(i), CHECK_VERIFY(this));
    }
  }
}

VerificationType ClassVerifier::get_newarray_type(
    u2 index, int bci, TRAPS) {
  const char* from_bt[] = {
    nullptr, nullptr, nullptr, nullptr, "[Z", "[C", "[F", "[D", "[B", "[S", "[I", "[J",
  };
  if (index < T_BOOLEAN || index > T_LONG) {
    verify_error(ErrorContext::bad_code(bci), "Illegal newarray instruction");
    return VerificationType::bogus_type();
  }

  // from_bt[index] contains the array signature which has a length of 2
  Symbol* sig = create_temporary_symbol(from_bt[index], 2);
  return VerificationType::reference_type(sig);
}

void ClassVerifier::verify_anewarray(
    int bci, u2 index, const constantPoolHandle& cp,
    StackMapFrame* current_frame, TRAPS) {
  verify_cp_class_type(bci, index, cp, CHECK_VERIFY(this));
  current_frame->pop_stack(
    VerificationType::integer_type(), CHECK_VERIFY(this));

  if (was_recursively_verified()) return;
  VerificationType component_type =
    cp_index_to_type(index, cp, CHECK_VERIFY(this));
  int length;
  char* arr_sig_str;
  if (component_type.is_array()) {     // it's an array
    const char* component_name = component_type.name()->as_utf8();
    // Check for more than MAX_ARRAY_DIMENSIONS
    length = (int)strlen(component_name);
    if (length > MAX_ARRAY_DIMENSIONS &&
        component_name[MAX_ARRAY_DIMENSIONS - 1] == JVM_SIGNATURE_ARRAY) {
      verify_error(ErrorContext::bad_code(bci),
        "Illegal anewarray instruction, array has more than 255 dimensions");
    }
    // add one dimension to component
    length++;
    arr_sig_str = NEW_RESOURCE_ARRAY_IN_THREAD(THREAD, char, length + 1);
    int n = os::snprintf(arr_sig_str, length + 1, "%c%s",
                         JVM_SIGNATURE_ARRAY, component_name);
    assert(n == length, "Unexpected number of characters in string");
  } else {         // it's an object or interface
    const char* component_name = component_type.name()->as_utf8();
    // add one dimension to component with 'L' prepended and ';' postpended.
    length = (int)strlen(component_name) + 3;
    arr_sig_str = NEW_RESOURCE_ARRAY_IN_THREAD(THREAD, char, length + 1);
    int n = os::snprintf(arr_sig_str, length + 1, "%c%c%s;",
                         JVM_SIGNATURE_ARRAY, JVM_SIGNATURE_CLASS, component_name);
    assert(n == length, "Unexpected number of characters in string");
  }
  Symbol* arr_sig = create_temporary_symbol(arr_sig_str, length);
  VerificationType new_array_type = VerificationType::reference_type(arr_sig);
  current_frame->push_stack(new_array_type, CHECK_VERIFY(this));
}

void ClassVerifier::verify_iload(int index, StackMapFrame* current_frame, TRAPS) {
  current_frame->get_local(
    index, VerificationType::integer_type(), CHECK_VERIFY(this));
  current_frame->push_stack(
    VerificationType::integer_type(), CHECK_VERIFY(this));
}

void ClassVerifier::verify_lload(int index, StackMapFrame* current_frame, TRAPS) {
  current_frame->get_local_2(
    index, VerificationType::long_type(),
    VerificationType::long2_type(), CHECK_VERIFY(this));
  current_frame->push_stack_2(
    VerificationType::long_type(),
    VerificationType::long2_type(), CHECK_VERIFY(this));
}

void ClassVerifier::verify_fload(int index, StackMapFrame* current_frame, TRAPS) {
  current_frame->get_local(
    index, VerificationType::float_type(), CHECK_VERIFY(this));
  current_frame->push_stack(
    VerificationType::float_type(), CHECK_VERIFY(this));
}

void ClassVerifier::verify_dload(int index, StackMapFrame* current_frame, TRAPS) {
  current_frame->get_local_2(
    index, VerificationType::double_type(),
    VerificationType::double2_type(), CHECK_VERIFY(this));
  current_frame->push_stack_2(
    VerificationType::double_type(),
    VerificationType::double2_type(), CHECK_VERIFY(this));
}

void ClassVerifier::verify_aload(int index, StackMapFrame* current_frame, TRAPS) {
  VerificationType type = current_frame->get_local(
    index, VerificationType::reference_check(), CHECK_VERIFY(this));
  current_frame->push_stack(type, CHECK_VERIFY(this));
}

void ClassVerifier::verify_istore(int index, StackMapFrame* current_frame, TRAPS) {
  current_frame->pop_stack(
    VerificationType::integer_type(), CHECK_VERIFY(this));
  current_frame->set_local(
    index, VerificationType::integer_type(), CHECK_VERIFY(this));
}

void ClassVerifier::verify_lstore(int index, StackMapFrame* current_frame, TRAPS) {
  current_frame->pop_stack_2(
    VerificationType::long2_type(),
    VerificationType::long_type(), CHECK_VERIFY(this));
  current_frame->set_local_2(
    index, VerificationType::long_type(),
    VerificationType::long2_type(), CHECK_VERIFY(this));
}

void ClassVerifier::verify_fstore(int index, StackMapFrame* current_frame, TRAPS) {
  current_frame->pop_stack(VerificationType::float_type(), CHECK_VERIFY(this));
  current_frame->set_local(
    index, VerificationType::float_type(), CHECK_VERIFY(this));
}

void ClassVerifier::verify_dstore(int index, StackMapFrame* current_frame, TRAPS) {
  current_frame->pop_stack_2(
    VerificationType::double2_type(),
    VerificationType::double_type(), CHECK_VERIFY(this));
  current_frame->set_local_2(
    index, VerificationType::double_type(),
    VerificationType::double2_type(), CHECK_VERIFY(this));
}

void ClassVerifier::verify_astore(int index, StackMapFrame* current_frame, TRAPS) {
  VerificationType type = current_frame->pop_stack(
    VerificationType::reference_check(), CHECK_VERIFY(this));
  current_frame->set_local(index, type, CHECK_VERIFY(this));
}

void ClassVerifier::verify_iinc(int index, StackMapFrame* current_frame, TRAPS) {
  VerificationType type = current_frame->get_local(
    index, VerificationType::integer_type(), CHECK_VERIFY(this));
  current_frame->set_local(index, type, CHECK_VERIFY(this));
}

void ClassVerifier::verify_return_value(
    VerificationType return_type, VerificationType type, int bci,
    StackMapFrame* current_frame, TRAPS) {
  if (return_type == VerificationType::bogus_type()) {
    verify_error(ErrorContext::bad_type(bci,
        current_frame->stack_top_ctx(), TypeOrigin::signature(return_type)),
        "Method does not expect a return value");
    return;
  }
  bool match = return_type.is_assignable_from(type, this, false, CHECK_VERIFY(this));
  if (!match) {
    verify_error(ErrorContext::bad_type(bci,
        current_frame->stack_top_ctx(), TypeOrigin::signature(return_type)),
        "Bad return type");
    return;
  }
}

// The verifier creates symbols which are substrings of Symbols.
// These are stored in the verifier until the end of verification so that
// they can be reference counted.
Symbol* ClassVerifier::create_temporary_symbol(const char *name, int length) {
  // Quick deduplication check
  if (_previous_symbol != nullptr && _previous_symbol->equals(name, length)) {
    return _previous_symbol;
  }
  Symbol* sym = SymbolTable::new_symbol(name, length);
  if (!sym->is_permanent()) {
    if (_symbols == nullptr) {
      _symbols = new GrowableArray<Symbol*>(50, 0, nullptr);
    }
    _symbols->push(sym);
  }
  _previous_symbol = sym;
  return sym;
}<|MERGE_RESOLUTION|>--- conflicted
+++ resolved
@@ -2952,28 +2952,12 @@
           "Illegal call to internal method");
       return;
     }
-<<<<<<< HEAD
-  } else if (opcode == Bytecodes::_invokespecial
-             && !is_same_or_direct_interface(current_class(), current_type(), ref_class_type)
-             && !ref_class_type.equals(VerificationType::reference_type(
-                  current_class()->super()->name()))) { // super() can never be an inline_type.
-    bool subtype = false;
-    bool have_imr_indirect = cp->tag_at(index).value() == JVM_CONSTANT_InterfaceMethodref;
-    subtype = ref_class_type.is_assignable_from(
-               current_type(), this, false, CHECK_VERIFY(this));
-    if (!subtype) {
-      verify_error(ErrorContext::bad_code(bci),
-          "Bad invokespecial instruction: "
-          "current class isn't assignable to reference class.");
-       return;
-    } else if (have_imr_indirect) {
-=======
   }
   // invokespecial, when not <init>, must be to a method in the current class, a direct superinterface,
   // or any superclass (including Object).
   else if (opcode == Bytecodes::_invokespecial
            && !is_same_or_direct_interface(current_class(), current_type(), ref_class_type)
-           && !ref_class_type.equals(VerificationType::reference_type(current_class()->super()->name()))) {
+           && !ref_class_type.equals(VerificationType::reference_type(current_class()->super()->name()))) { // super() can never be an inline_type.
 
     // We know it is not current class, direct superinterface or immediate superclass. That means it
     // could be:
@@ -2991,7 +2975,6 @@
     bool subtype = ref_class_type.is_reference_assignable_from(current_type(), this, false,
                                                                &is_interface, CHECK_VERIFY(this));
     if (!subtype) {  // Totally unrelated class
->>>>>>> c59e44a7
       verify_error(ErrorContext::bad_code(bci),
                    "Bad invokespecial instruction: "
                    "current class isn't assignable to reference class.");
