--- conflicted
+++ resolved
@@ -201,11 +201,7 @@
     // Set bad_class_name to true to indicate that the package name
     // could not be obtained due to an error condition.
     // In this situation, is_same_class_package returns false.
-<<<<<<< HEAD
-    if (*class_name_ptr == JVM_SIGNATURE_CLASS || *class_name_ptr == JVM_SIGNATURE_VALUETYPE) {
-=======
-    if (*start == JVM_SIGNATURE_CLASS) {
->>>>>>> b0e1ee4b
+    if (*start == JVM_SIGNATURE_CLASS || *start == JVM_SIGNATURE_VALUETYPE) {
       if (bad_class_name != NULL) {
         *bad_class_name = true;
       }
