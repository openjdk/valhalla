/*
 * Copyright (c) 1997, 2025, Oracle and/or its affiliates. All rights reserved.
 * DO NOT ALTER OR REMOVE COPYRIGHT NOTICES OR THIS FILE HEADER.
 *
 * This code is free software; you can redistribute it and/or modify it
 * under the terms of the GNU General Public License version 2 only, as
 * published by the Free Software Foundation.
 *
 * This code is distributed in the hope that it will be useful, but WITHOUT
 * ANY WARRANTY; without even the implied warranty of MERCHANTABILITY or
 * FITNESS FOR A PARTICULAR PURPOSE.  See the GNU General Public License
 * version 2 for more details (a copy is included in the LICENSE file that
 * accompanied this code).
 *
 * You should have received a copy of the GNU General Public License version
 * 2 along with this work; if not, write to the Free Software Foundation,
 * Inc., 51 Franklin St, Fifth Floor, Boston, MA 02110-1301 USA.
 *
 * Please contact Oracle, 500 Oracle Parkway, Redwood Shores, CA 94065 USA
 * or visit www.oracle.com if you need additional information or have any
 * questions.
 *
 */

#include "cds/aotClassLocation.hpp"
#include "cds/cds_globals.hpp"
#include "cds/cdsConfig.hpp"
#include "cds/heapShared.hpp"
#include "classfile/classFileStream.hpp"
#include "classfile/classLoader.inline.hpp"
#include "classfile/classLoaderData.inline.hpp"
#include "classfile/classLoaderExt.hpp"
#include "classfile/classLoadInfo.hpp"
#include "classfile/javaClasses.hpp"
#include "classfile/klassFactory.hpp"
#include "classfile/moduleEntry.hpp"
#include "classfile/modules.hpp"
#include "classfile/packageEntry.hpp"
#include "classfile/symbolTable.hpp"
#include "classfile/systemDictionary.hpp"
#include "classfile/systemDictionaryShared.hpp"
#include "classfile/vmClasses.hpp"
#include "classfile/vmSymbols.hpp"
#include "compiler/compileBroker.hpp"
#include "interpreter/bytecodeStream.hpp"
#include "interpreter/oopMapCache.hpp"
#include "jimage.hpp"
#include "jvm.h"
#include "logging/log.hpp"
#include "logging/logStream.hpp"
#include "logging/logTag.hpp"
#include "memory/allocation.inline.hpp"
#include "memory/oopFactory.hpp"
#include "memory/resourceArea.hpp"
#include "memory/universe.hpp"
#include "oops/instanceKlass.hpp"
#include "oops/instanceRefKlass.hpp"
#include "oops/klass.inline.hpp"
#include "oops/method.inline.hpp"
#include "oops/objArrayOop.inline.hpp"
#include "oops/oop.inline.hpp"
#include "oops/symbol.hpp"
#include "prims/jvm_misc.hpp"
#include "runtime/arguments.hpp"
#include "runtime/handles.inline.hpp"
#include "runtime/init.hpp"
#include "runtime/interfaceSupport.inline.hpp"
#include "runtime/java.hpp"
#include "runtime/javaCalls.hpp"
#include "runtime/os.hpp"
#include "runtime/perfData.hpp"
#include "runtime/threadCritical.hpp"
#include "runtime/timer.hpp"
#include "runtime/vm_version.hpp"
#include "services/management.hpp"
#include "services/threadService.hpp"
#include "utilities/checkedCast.hpp"
#include "utilities/classpathStream.hpp"
#include "utilities/events.hpp"
#include "utilities/macros.hpp"
#include "utilities/ostream.hpp"
#include "utilities/utf8.hpp"

#include <stdlib.h>
#include <ctype.h>

// Entry point in java.dll for path canonicalization

typedef int (*canonicalize_fn_t)(const char *orig, char *out, int len);

static canonicalize_fn_t CanonicalizeEntry  = nullptr;

// Entry points for jimage.dll for loading jimage file entries

static JImageOpen_t                    JImageOpen             = nullptr;
static JImageClose_t                   JImageClose            = nullptr;
static JImageFindResource_t            JImageFindResource     = nullptr;
static JImageGetResource_t             JImageGetResource      = nullptr;

// JimageFile pointer, or null if exploded JDK build.
static JImageFile*                     JImage_file            = nullptr;

// Globals

PerfCounter*    ClassLoader::_perf_accumulated_time = nullptr;
PerfCounter*    ClassLoader::_perf_classes_inited = nullptr;
PerfCounter*    ClassLoader::_perf_class_init_time = nullptr;
PerfCounter*    ClassLoader::_perf_class_init_selftime = nullptr;
PerfCounter*    ClassLoader::_perf_classes_verified = nullptr;
PerfCounter*    ClassLoader::_perf_class_verify_time = nullptr;
PerfCounter*    ClassLoader::_perf_class_verify_selftime = nullptr;
PerfCounter*    ClassLoader::_perf_classes_linked = nullptr;
PerfCounter*    ClassLoader::_perf_class_link_time = nullptr;
PerfCounter*    ClassLoader::_perf_class_link_selftime = nullptr;
PerfCounter*    ClassLoader::_perf_shared_classload_time = nullptr;
PerfCounter*    ClassLoader::_perf_sys_classload_time = nullptr;
PerfCounter*    ClassLoader::_perf_app_classload_time = nullptr;
PerfCounter*    ClassLoader::_perf_app_classload_selftime = nullptr;
PerfCounter*    ClassLoader::_perf_app_classload_count = nullptr;
PerfCounter*    ClassLoader::_perf_define_appclasses = nullptr;
PerfCounter*    ClassLoader::_perf_define_appclass_time = nullptr;
PerfCounter*    ClassLoader::_perf_define_appclass_selftime = nullptr;
PerfCounter*    ClassLoader::_perf_app_classfile_bytes_read = nullptr;
PerfCounter*    ClassLoader::_perf_sys_classfile_bytes_read = nullptr;
PerfCounter*    ClassLoader::_perf_ik_link_methods_time = nullptr;
PerfCounter*    ClassLoader::_perf_method_adapters_time = nullptr;
PerfCounter*    ClassLoader::_perf_ik_link_methods_count = nullptr;
PerfCounter*    ClassLoader::_perf_method_adapters_count = nullptr;
PerfCounter*    ClassLoader::_unsafe_defineClassCallCounter = nullptr;
PerfCounter*    ClassLoader::_perf_secondary_hash_time = nullptr;

PerfCounter*    ClassLoader::_perf_resolve_indy_time = nullptr;
PerfCounter*    ClassLoader::_perf_resolve_invokehandle_time = nullptr;
PerfCounter*    ClassLoader::_perf_resolve_mh_time = nullptr;
PerfCounter*    ClassLoader::_perf_resolve_mt_time = nullptr;

PerfCounter*    ClassLoader::_perf_resolve_indy_count = nullptr;
PerfCounter*    ClassLoader::_perf_resolve_invokehandle_count = nullptr;
PerfCounter*    ClassLoader::_perf_resolve_mh_count = nullptr;
PerfCounter*    ClassLoader::_perf_resolve_mt_count = nullptr;

void ClassLoader::print_counters(outputStream *st) {
  st->print_cr("ClassLoader:");
  st->print_cr("  clinit:               " JLONG_FORMAT "ms / " JLONG_FORMAT " events", ClassLoader::class_init_time_ms(), ClassLoader::class_init_count());
  st->print_cr("  link methods:         " JLONG_FORMAT "ms / " JLONG_FORMAT " events", Management::ticks_to_ms(_perf_ik_link_methods_time->get_value())   , _perf_ik_link_methods_count->get_value());
  st->print_cr("  method adapters:      " JLONG_FORMAT "ms / " JLONG_FORMAT " events", Management::ticks_to_ms(_perf_method_adapters_time->get_value())   , _perf_method_adapters_count->get_value());
  st->print_cr("  resolve...");
  st->print_cr("    invokedynamic:   " JLONG_FORMAT "ms / " JLONG_FORMAT " events", Management::ticks_to_ms(_perf_resolve_indy_time->get_value())         , _perf_resolve_indy_count->get_value());
  st->print_cr("    invokehandle:    " JLONG_FORMAT "ms / " JLONG_FORMAT " events", Management::ticks_to_ms(_perf_resolve_invokehandle_time->get_value()) , _perf_resolve_invokehandle_count->get_value());
  st->print_cr("    CP_MethodHandle: " JLONG_FORMAT "ms / " JLONG_FORMAT " events", Management::ticks_to_ms(_perf_resolve_mh_time->get_value())           , _perf_resolve_mh_count->get_value());
  st->print_cr("    CP_MethodType:   " JLONG_FORMAT "ms / " JLONG_FORMAT " events", Management::ticks_to_ms(_perf_resolve_mt_time->get_value())           , _perf_resolve_mt_count->get_value());
  st->cr();
}

GrowableArray<ModuleClassPathList*>* ClassLoader::_patch_mod_entries = nullptr;
GrowableArray<ModuleClassPathList*>* ClassLoader::_exploded_entries = nullptr;
ClassPathEntry* ClassLoader::_jrt_entry = nullptr;

ClassPathEntry* volatile ClassLoader::_first_append_entry_list = nullptr;
ClassPathEntry* volatile ClassLoader::_last_append_entry  = nullptr;

// helper routines
#if INCLUDE_CDS
static bool string_starts_with(const char* str, const char* str_to_find) {
  size_t str_len = strlen(str);
  size_t str_to_find_len = strlen(str_to_find);
  if (str_to_find_len > str_len) {
    return false;
  }
  return (strncmp(str, str_to_find, str_to_find_len) == 0);
}
#endif

static const char* get_jimage_version_string() {
  static char version_string[10] = "";
  if (version_string[0] == '\0') {
    jio_snprintf(version_string, sizeof(version_string), "%d.%d",
                 VM_Version::vm_major_version(), VM_Version::vm_minor_version());
  }
  return (const char*)version_string;
}

bool ClassLoader::string_ends_with(const char* str, const char* str_to_find) {
  size_t str_len = strlen(str);
  size_t str_to_find_len = strlen(str_to_find);
  if (str_to_find_len > str_len) {
    return false;
  }
  return (strncmp(str + (str_len - str_to_find_len), str_to_find, str_to_find_len) == 0);
}

// Used to obtain the package name from a fully qualified class name.
Symbol* ClassLoader::package_from_class_name(const Symbol* name, bool* bad_class_name) {
  if (name == nullptr) {
    if (bad_class_name != nullptr) {
      *bad_class_name = true;
    }
    return nullptr;
  }

  int utf_len = name->utf8_length();
  const jbyte* base = (const jbyte*)name->base();
  const jbyte* start = base;
  const jbyte* end = UTF8::strrchr(start, utf_len, JVM_SIGNATURE_SLASH);
  if (end == nullptr) {
    return nullptr;
  }
  // Skip over '['s
  if (*start == JVM_SIGNATURE_ARRAY) {
    do {
      start++;
    } while (start < end && *start == JVM_SIGNATURE_ARRAY);

    // Fully qualified class names should not contain a 'L'.
    // Set bad_class_name to true to indicate that the package name
    // could not be obtained due to an error condition.
    // In this situation, is_same_class_package returns false.
    if (*start == JVM_SIGNATURE_CLASS) {
      if (bad_class_name != nullptr) {
        *bad_class_name = true;
      }
      return nullptr;
    }
  }
  // A class name could have just the slash character in the name,
  // in which case start > end
  if (start >= end) {
    // No package name
    if (bad_class_name != nullptr) {
      *bad_class_name = true;
    }
    return nullptr;
  }
  return SymbolTable::new_symbol(name, pointer_delta_as_int(start, base), pointer_delta_as_int(end, base));
}

// Given a fully qualified package name, find its defining package in the class loader's
// package entry table.
PackageEntry* ClassLoader::get_package_entry(Symbol* pkg_name, ClassLoaderData* loader_data) {
  if (pkg_name == nullptr) {
    return nullptr;
  }
  PackageEntryTable* pkgEntryTable = loader_data->packages();
  return pkgEntryTable->lookup_only(pkg_name);
}

const char* ClassPathEntry::copy_path(const char* path) {
  char* copy = NEW_C_HEAP_ARRAY(char, strlen(path)+1, mtClass);
  strcpy(copy, path);
  return copy;
}

ClassPathDirEntry::~ClassPathDirEntry() {
  FREE_C_HEAP_ARRAY(char, _dir);
}

ClassFileStream* ClassPathDirEntry::open_stream(JavaThread* current, const char* name) {
  // construct full path name
  assert((_dir != nullptr) && (name != nullptr), "sanity");
  size_t path_len = strlen(_dir) + strlen(name) + strlen(os::file_separator()) + 1;
  char* path = NEW_RESOURCE_ARRAY_IN_THREAD(current, char, path_len);
  int len = jio_snprintf(path, path_len, "%s%s%s", _dir, os::file_separator(), name);
  assert(len == (int)(path_len - 1), "sanity");
  // check if file exists
  struct stat st;
  if (os::stat(path, &st) == 0) {
    // found file, open it
    int file_handle = os::open(path, 0, 0);
    if (file_handle != -1) {
      // read contents into resource array
      u1* buffer = NEW_RESOURCE_ARRAY_IN_THREAD(current, u1, st.st_size);
      size_t num_read = ::read(file_handle, (char*) buffer, st.st_size);
      // close file
      ::close(file_handle);
      // construct ClassFileStream
      if (num_read == (size_t)st.st_size) {
        if (UsePerfData) {
          ClassLoader::perf_sys_classfile_bytes_read()->inc(num_read);
        }
#ifdef ASSERT
        // Freeing path is a no-op here as buffer prevents it from being reclaimed. But we keep it for
        // debug builds so that we guard against use-after-free bugs.
        FREE_RESOURCE_ARRAY_IN_THREAD(current, char, path, path_len);
#endif
        // We don't verify the length of the classfile stream fits in an int, but this is the
        // bootloader so we have control of this.
        // Resource allocated
        return new ClassFileStream(buffer,
                                   checked_cast<int>(st.st_size),
                                   _dir);
      }
    }
  }
  FREE_RESOURCE_ARRAY_IN_THREAD(current, char, path, path_len);
  return nullptr;
}

ClassPathZipEntry::ClassPathZipEntry(jzfile* zip, const char* zip_name) : ClassPathEntry() {
  _zip = zip;
  _zip_name = copy_path(zip_name);
}

ClassPathZipEntry::~ClassPathZipEntry() {
  ZipLibrary::close(_zip);
  FREE_C_HEAP_ARRAY(char, _zip_name);
}

u1* ClassPathZipEntry::open_entry(JavaThread* current, const char* name, jint* filesize, bool nul_terminate) {
  // enable call to C land
  ThreadToNativeFromVM ttn(current);
  // check whether zip archive contains name
  jint name_len;
  jzentry* entry = ZipLibrary::find_entry(_zip, name, filesize, &name_len);
  if (entry == nullptr) return nullptr;
  u1* buffer;
  char name_buf[128];
  char* filename;
  if (name_len < 128) {
    filename = name_buf;
  } else {
    filename = NEW_RESOURCE_ARRAY(char, name_len + 1);
  }

  // read contents into resource array
  size_t size = (uint32_t)(*filesize);
  if (nul_terminate) {
    if (sizeof(size) == sizeof(uint32_t) && size == UINT_MAX) {
      return nullptr; // 32-bit integer overflow will occur.
    }
    size++;
  }
  buffer = NEW_RESOURCE_ARRAY(u1, size);
  if (!ZipLibrary::read_entry(_zip, entry, buffer, filename)) {
    return nullptr;
  }

  // return result
  if (nul_terminate) {
    buffer[size - 1] = 0;
  }
  return buffer;
}

ClassFileStream* ClassPathZipEntry::open_stream(JavaThread* current, const char* name) {
  jint filesize;
  u1* buffer = open_entry(current, name, &filesize, false);
  if (buffer == nullptr) {
    return nullptr;
  }
  if (UsePerfData) {
    ClassLoader::perf_sys_classfile_bytes_read()->inc(filesize);
  }
  // Resource allocated
  return new ClassFileStream(buffer,
                             filesize,
                             _zip_name);
}

DEBUG_ONLY(ClassPathImageEntry* ClassPathImageEntry::_singleton = nullptr;)

JImageFile* ClassPathImageEntry::jimage() const {
  return JImage_file;
}

JImageFile* ClassPathImageEntry::jimage_non_null() const {
  assert(ClassLoader::has_jrt_entry(), "must be");
  assert(jimage() != nullptr, "should have been opened by ClassLoader::lookup_vm_options "
                           "and remained throughout normal JVM lifetime");
  return jimage();
}

void ClassPathImageEntry::close_jimage() {
  if (jimage() != nullptr) {
    (*JImageClose)(jimage());
    JImage_file = nullptr;
  }
}

ClassPathImageEntry::ClassPathImageEntry(JImageFile* jimage, const char* name) :
  ClassPathEntry() {
  guarantee(jimage != nullptr, "jimage file is null");
  guarantee(name != nullptr, "jimage file name is null");
  assert(_singleton == nullptr, "VM supports only one jimage");
  DEBUG_ONLY(_singleton = this);
  size_t len = strlen(name) + 1;
  _name = copy_path(name);
}

ClassFileStream* ClassPathImageEntry::open_stream(JavaThread* current, const char* name) {
  return open_stream_for_loader(current, name, ClassLoaderData::the_null_class_loader_data());
}

// For a class in a named module, look it up in the jimage file using this syntax:
//    /<module-name>/<package-name>/<base-class>
//
// Assumptions:
//     1. There are no unnamed modules in the jimage file.
//     2. A package is in at most one module in the jimage file.
//
ClassFileStream* ClassPathImageEntry::open_stream_for_loader(JavaThread* current, const char* name, ClassLoaderData* loader_data) {
  jlong size;
  JImageLocationRef location = (*JImageFindResource)(jimage_non_null(), "", get_jimage_version_string(), name, &size);

  if (location == 0) {
    TempNewSymbol class_name = SymbolTable::new_symbol(name);
    TempNewSymbol pkg_name = ClassLoader::package_from_class_name(class_name);

    if (pkg_name != nullptr) {
      if (!Universe::is_module_initialized()) {
        location = (*JImageFindResource)(jimage_non_null(), JAVA_BASE_NAME, get_jimage_version_string(), name, &size);
      } else {
        PackageEntry* package_entry = ClassLoader::get_package_entry(pkg_name, loader_data);
        if (package_entry != nullptr) {
          ResourceMark rm(current);
          // Get the module name
          ModuleEntry* module = package_entry->module();
          assert(module != nullptr, "Boot classLoader package missing module");
          assert(module->is_named(), "Boot classLoader package is in unnamed module");
          const char* module_name = module->name()->as_C_string();
          if (module_name != nullptr) {
            location = (*JImageFindResource)(jimage_non_null(), module_name, get_jimage_version_string(), name, &size);
          }
        }
      }
    }
  }
  if (location != 0) {
    if (UsePerfData) {
      ClassLoader::perf_sys_classfile_bytes_read()->inc(size);
    }
    char* data = NEW_RESOURCE_ARRAY(char, size);
    (*JImageGetResource)(jimage_non_null(), location, data, size);
    // Resource allocated
    assert(this == (ClassPathImageEntry*)ClassLoader::get_jrt_entry(), "must be");
    return new ClassFileStream((u1*)data,
                               checked_cast<int>(size),
                               _name,
                               true); // from_boot_loader_modules_image
  }

  return nullptr;
}

JImageLocationRef ClassLoader::jimage_find_resource(JImageFile* jf,
                                                    const char* module_name,
                                                    const char* file_name,
                                                    jlong &size) {
  return ((*JImageFindResource)(jf, module_name, get_jimage_version_string(), file_name, &size));
}

bool ClassPathImageEntry::is_modules_image() const {
  assert(this == _singleton, "VM supports a single jimage");
  assert(this == (ClassPathImageEntry*)ClassLoader::get_jrt_entry(), "must be used for jrt entry");
  return true;
}

ModuleClassPathList::ModuleClassPathList(Symbol* module_name) {
  _module_name = module_name;
  _module_first_entry = nullptr;
  _module_last_entry = nullptr;
}

ModuleClassPathList::~ModuleClassPathList() {
  // Clean out each ClassPathEntry on list
  ClassPathEntry* e = _module_first_entry;
  while (e != nullptr) {
    ClassPathEntry* next_entry = e->next();
    delete e;
    e = next_entry;
  }
}

void ModuleClassPathList::add_to_list(ClassPathEntry* new_entry) {
  if (new_entry != nullptr) {
    if (_module_last_entry == nullptr) {
      _module_first_entry = _module_last_entry = new_entry;
    } else {
      _module_last_entry->set_next(new_entry);
      _module_last_entry = new_entry;
    }
  }
}

void ClassLoader::trace_class_path(const char* msg, const char* name) {
  LogTarget(Info, class, path) lt;
  if (lt.is_enabled()) {
    LogStream ls(lt);
    if (msg) {
      ls.print("%s", msg);
    }
    if (name) {
      if (strlen(name) < 256) {
        ls.print("%s", name);
      } else {
        // For very long paths, we need to print each character separately,
        // as print_cr() has a length limit
        while (name[0] != '\0') {
          ls.print("%c", name[0]);
          name++;
        }
      }
    }
    ls.cr();
  }
}

void ClassLoader::setup_bootstrap_search_path(JavaThread* current) {
  const char* bootcp = Arguments::get_boot_class_path();
  assert(bootcp != nullptr, "Boot class path must not be nullptr");
  if (PrintSharedArchiveAndExit) {
    // Don't print bootcp - this is the bootcp of this current VM process, not necessarily
    // the same as the boot classpath of the shared archive.
  } else {
    trace_class_path("bootstrap loader class path=", bootcp);
  }
  setup_bootstrap_search_path_impl(current, bootcp);
}

void ClassLoader::close_jrt_image() {
  // Not applicable for exploded builds
  if (!ClassLoader::has_jrt_entry()) return;
  _jrt_entry->close_jimage();
}

// Construct the array of module/path pairs as specified to --patch-module
// for the boot loader to search ahead of the jimage, if the class being
// loaded is defined to a module that has been specified to --patch-module.
void ClassLoader::setup_patch_mod_entries() {
  JavaThread* current = JavaThread::current();
  GrowableArray<ModulePatchPath*>* patch_mod_args = Arguments::get_patch_mod_prefix();
  int num_of_entries = patch_mod_args->length();

  // Set up the boot loader's _patch_mod_entries list
  _patch_mod_entries = new (mtModule) GrowableArray<ModuleClassPathList*>(num_of_entries, mtModule);

  for (int i = 0; i < num_of_entries; i++) {
    const char* module_name = (patch_mod_args->at(i))->module_name();
    Symbol* const module_sym = SymbolTable::new_symbol(module_name);
    assert(module_sym != nullptr, "Failed to obtain Symbol for module name");
    ModuleClassPathList* module_cpl = new ModuleClassPathList(module_sym);

    char* class_path = (patch_mod_args->at(i))->path_string();
    ResourceMark rm(current);
    ClasspathStream cp_stream(class_path);

    while (cp_stream.has_next()) {
      const char* path = cp_stream.get_next();
      struct stat st;
      if (os::stat(path, &st) == 0) {
        // File or directory found
        ClassPathEntry* new_entry = create_class_path_entry(current, path, &st);
        // If the path specification is valid, enter it into this module's list
        if (new_entry != nullptr) {
          module_cpl->add_to_list(new_entry);
        }
      }
    }

    // Record the module into the list of --patch-module entries only if
    // valid ClassPathEntrys have been created
    if (module_cpl->module_first_entry() != nullptr) {
      _patch_mod_entries->push(module_cpl);
    }
  }
}

// Determine whether the module has been patched via the command-line
// option --patch-module
bool ClassLoader::is_in_patch_mod_entries(Symbol* module_name) {
  if (_patch_mod_entries != nullptr && _patch_mod_entries->is_nonempty()) {
    int table_len = _patch_mod_entries->length();
    for (int i = 0; i < table_len; i++) {
      ModuleClassPathList* patch_mod = _patch_mod_entries->at(i);
      if (module_name->fast_compare(patch_mod->module_name()) == 0) {
        return true;
      }
    }
  }
  return false;
}

// Set up the _jrt_entry if present and boot append path
void ClassLoader::setup_bootstrap_search_path_impl(JavaThread* current, const char *class_path) {
  ResourceMark rm(current);
  ClasspathStream cp_stream(class_path);
  bool set_base_piece = true;

#if INCLUDE_CDS
  if (CDSConfig::is_dumping_archive()) {
    if (!Arguments::has_jimage()) {
      vm_exit_during_initialization("CDS is not supported in exploded JDK build", nullptr);
    }
  }
#endif

  while (cp_stream.has_next()) {
    const char* path = cp_stream.get_next();

    if (set_base_piece) {
      // The first time through the bootstrap_search setup, it must be determined
      // what the base or core piece of the boot loader search is.  Either a java runtime
      // image is present or this is an exploded module build situation.
      assert(string_ends_with(path, MODULES_IMAGE_NAME) || string_ends_with(path, JAVA_BASE_NAME),
             "Incorrect boot loader search path, no java runtime image or " JAVA_BASE_NAME " exploded build");
      struct stat st;
      if (os::stat(path, &st) == 0) {
        // Directory found
        if (JImage_file != nullptr) {
          assert(Arguments::has_jimage(), "sanity check");
          const char* canonical_path = get_canonical_path(path, current);
          assert(canonical_path != nullptr, "canonical_path issue");

          _jrt_entry = new ClassPathImageEntry(JImage_file, canonical_path);
          assert(_jrt_entry != nullptr && _jrt_entry->is_modules_image(), "No java runtime image present");
          assert(_jrt_entry->jimage() != nullptr, "No java runtime image");
        } // else it's an exploded build.
      } else {
        // If path does not exist, exit
        vm_exit_during_initialization("Unable to establish the boot loader search path", path);
      }
      set_base_piece = false;
    } else {
      // Every entry on the boot class path after the initial base piece,
      // which is set by os::set_boot_path(), is considered an appended entry.
      update_class_path_entry_list(current, path);
    }
  }
}

// Gets the exploded path for the named module. The memory for the path
// is allocated on the C heap if `c_heap` is true otherwise in the resource area.
static const char* get_exploded_module_path(const char* module_name, bool c_heap) {
  const char *home = Arguments::get_java_home();
  const char file_sep = os::file_separator()[0];
  // 10 represents the length of "modules" + 2 file separators + \0
  size_t len = strlen(home) + strlen(module_name) + 10;
  char *path = c_heap ? NEW_C_HEAP_ARRAY(char, len, mtModule) : NEW_RESOURCE_ARRAY(char, len);
  jio_snprintf(path, len, "%s%cmodules%c%s", home, file_sep, file_sep, module_name);
  return path;
}

// During an exploded modules build, each module defined to the boot loader
// will be added to the ClassLoader::_exploded_entries array.
void ClassLoader::add_to_exploded_build_list(JavaThread* current, Symbol* module_sym) {
  assert(!ClassLoader::has_jrt_entry(), "Exploded build not applicable");
  assert(_exploded_entries != nullptr, "_exploded_entries was not initialized");

  // Find the module's symbol
  ResourceMark rm(current);
  const char *module_name = module_sym->as_C_string();
  const char *path = get_exploded_module_path(module_name, false);

  struct stat st;
  if (os::stat(path, &st) == 0) {
    // Directory found
    ClassPathEntry* new_entry = create_class_path_entry(current, path, &st);

    // If the path specification is valid, enter it into this module's list.
    // There is no need to check for duplicate modules in the exploded entry list,
    // since no two modules with the same name can be defined to the boot loader.
    // This is checked at module definition time in Modules::define_module.
    if (new_entry != nullptr) {
      ModuleClassPathList* module_cpl = new ModuleClassPathList(module_sym);
      module_cpl->add_to_list(new_entry);
      {
        MutexLocker ml(current, Module_lock);
        _exploded_entries->push(module_cpl);
      }
      log_info(class, load)("path: %s", path);
    }
  }
}

jzfile* ClassLoader::open_zip_file(const char* canonical_path, char** error_msg, JavaThread* thread) {
  // enable call to C land
  ThreadToNativeFromVM ttn(thread);
  HandleMark hm(thread);
  return ZipLibrary::open(canonical_path, error_msg);
}

ClassPathEntry* ClassLoader::create_class_path_entry(JavaThread* current,
                                                     const char *path, const struct stat* st) {
  ClassPathEntry* new_entry = nullptr;
  if ((st->st_mode & S_IFMT) == S_IFREG) {
    ResourceMark rm(current);
    // Regular file, should be a zip file
    // Canonicalized filename
    const char* canonical_path = get_canonical_path(path, current);
    if (canonical_path == nullptr) {
      return nullptr;
    }
    char* error_msg = nullptr;
    jzfile* zip = open_zip_file(canonical_path, &error_msg, current);
    if (zip != nullptr && error_msg == nullptr) {
      new_entry = new ClassPathZipEntry(zip, path);
    } else {
      return nullptr;
    }
    log_info(class, path)("opened: %s", path);
    log_info(class, load)("opened: %s", path);
  } else {
    // Directory
    new_entry = new ClassPathDirEntry(path);
    log_info(class, load)("path: %s", path);
  }
  return new_entry;
}


// Create a class path zip entry for a given path (return null if not found
// or zip/JAR file cannot be opened)
ClassPathZipEntry* ClassLoader::create_class_path_zip_entry(const char *path) {
  // check for a regular file
  struct stat st;
  if (os::stat(path, &st) == 0) {
    if ((st.st_mode & S_IFMT) == S_IFREG) {
      JavaThread* thread = JavaThread::current();
      ResourceMark rm(thread);
      const char* canonical_path = get_canonical_path(path, thread);
      if (canonical_path != nullptr) {
        char* error_msg = nullptr;
        jzfile* zip = open_zip_file(canonical_path, &error_msg, thread);
        if (zip != nullptr && error_msg == nullptr) {
          // create using canonical path
          return new ClassPathZipEntry(zip, canonical_path);
        }
      }
    }
  }
  return nullptr;
}

// The boot append entries are added with a lock, and read lock free.
void ClassLoader::add_to_boot_append_entries(ClassPathEntry *new_entry) {
  if (new_entry != nullptr) {
    MutexLocker ml(Bootclasspath_lock, Mutex::_no_safepoint_check_flag);
    if (_last_append_entry == nullptr) {
      _last_append_entry = new_entry;
      assert(first_append_entry() == nullptr, "boot loader's append class path entry list not empty");
      Atomic::release_store(&_first_append_entry_list, new_entry);
    } else {
      _last_append_entry->set_next(new_entry);
      _last_append_entry = new_entry;
    }
  }
}

// Returns true IFF the file/dir exists and the entry was successfully created.
bool ClassLoader::update_class_path_entry_list(JavaThread* current, const char *path) {
  struct stat st;
  if (os::stat(path, &st) == 0) {
    // File or directory found
    ClassPathEntry* new_entry = nullptr;
    new_entry = create_class_path_entry(current, path, &st);
    if (new_entry == nullptr) {
      return false;
    }

    // Do not reorder the bootclasspath which would break get_system_package().
    // Add new entry to linked list
    add_to_boot_append_entries(new_entry);
    return true;
  } else {
    return false;
  }
}

static void print_module_entry_table(const GrowableArray<ModuleClassPathList*>* const module_list) {
  ResourceMark rm;
  int num_of_entries = module_list->length();
  for (int i = 0; i < num_of_entries; i++) {
    ClassPathEntry* e;
    ModuleClassPathList* mpl = module_list->at(i);
    tty->print("%s=", mpl->module_name()->as_C_string());
    e = mpl->module_first_entry();
    while (e != nullptr) {
      tty->print("%s", e->name());
      e = e->next();
      if (e != nullptr) {
        tty->print("%s", os::path_separator());
      }
    }
    tty->print(" ;");
  }
}

void ClassLoader::print_bootclasspath() {
  ClassPathEntry* e;
  tty->print("[bootclasspath= ");

  // Print --patch-module module/path specifications first
  if (_patch_mod_entries != nullptr) {
    print_module_entry_table(_patch_mod_entries);
  }

  // [jimage | exploded modules build]
  if (has_jrt_entry()) {
    // Print the location of the java runtime image
    tty->print("%s ;", _jrt_entry->name());
  } else {
    // Print exploded module build path specifications
    if (_exploded_entries != nullptr) {
      print_module_entry_table(_exploded_entries);
    }
  }

  // appended entries
  e = first_append_entry();
  while (e != nullptr) {
    tty->print("%s ;", e->name());
    e = e->next();
  }
  tty->print_cr("]");
}

void* ClassLoader::dll_lookup(void* lib, const char* name, const char* path) {
  void* func = os::dll_lookup(lib, name);
  if (func == nullptr) {
    char msg[256] = "";
    jio_snprintf(msg, sizeof(msg), "Could not resolve \"%s\"", name);
    vm_exit_during_initialization(msg, path);
  }
  return func;
}

void ClassLoader::load_java_library() {
  assert(CanonicalizeEntry == nullptr, "should not load java library twice");
  if (is_vm_statically_linked()) {
    CanonicalizeEntry = CAST_TO_FN_PTR(canonicalize_fn_t, os::lookup_function("JDK_Canonicalize"));
    assert(CanonicalizeEntry != nullptr, "could not lookup JDK_Canonicalize");
    return;
  }

  void *javalib_handle = os::native_java_library();
  if (javalib_handle == nullptr) {
    vm_exit_during_initialization("Unable to load java library", nullptr);
  }

  CanonicalizeEntry = CAST_TO_FN_PTR(canonicalize_fn_t, dll_lookup(javalib_handle, "JDK_Canonicalize", nullptr));
  assert(CanonicalizeEntry != nullptr, "could not lookup JDK_Canonicalize in java library");
}

void ClassLoader::load_jimage_library() {
  assert(JImageOpen == nullptr, "should not load jimage library twice");

  if (is_vm_statically_linked()) {
      JImageOpen = CAST_TO_FN_PTR(JImageOpen_t, os::lookup_function("JIMAGE_Open"));
      JImageClose = CAST_TO_FN_PTR(JImageClose_t, os::lookup_function("JIMAGE_Close"));
      JImageFindResource = CAST_TO_FN_PTR(JImageFindResource_t, os::lookup_function("JIMAGE_FindResource"));
      JImageGetResource = CAST_TO_FN_PTR(JImageGetResource_t, os::lookup_function("JIMAGE_GetResource"));
      assert(JImageOpen != nullptr && JImageClose != nullptr &&
            JImageFindResource != nullptr && JImageGetResource != nullptr,
            "could not lookup all jimage library functions");
      return;
    }

  char path[JVM_MAXPATHLEN];
  char ebuf[1024];
  void* handle = nullptr;
  if (os::dll_locate_lib(path, sizeof(path), Arguments::get_dll_dir(), "jimage")) {
    handle = os::dll_load(path, ebuf, sizeof ebuf);
  }
  if (handle == nullptr) {
    vm_exit_during_initialization("Unable to load jimage library", path);
  }

  JImageOpen = CAST_TO_FN_PTR(JImageOpen_t, dll_lookup(handle, "JIMAGE_Open", path));
  JImageClose = CAST_TO_FN_PTR(JImageClose_t, dll_lookup(handle, "JIMAGE_Close", path));
  JImageFindResource = CAST_TO_FN_PTR(JImageFindResource_t, dll_lookup(handle, "JIMAGE_FindResource", path));
  JImageGetResource = CAST_TO_FN_PTR(JImageGetResource_t, dll_lookup(handle, "JIMAGE_GetResource", path));
  assert(JImageOpen != nullptr && JImageClose != nullptr &&
        JImageFindResource != nullptr && JImageGetResource != nullptr,
        "could not lookup all jimage library functions in jimage library");
}

int ClassLoader::crc32(int crc, const char* buf, int len) {
  return ZipLibrary::crc32(crc, (const jbyte*)buf, len);
}

oop ClassLoader::get_system_package(const char* name, TRAPS) {
  // Look up the name in the boot loader's package entry table.
  if (name != nullptr) {
    TempNewSymbol package_sym = SymbolTable::new_symbol(name);
    // Look for the package entry in the boot loader's package entry table.
    PackageEntry* package =
      ClassLoaderData::the_null_class_loader_data()->packages()->lookup_only(package_sym);

    // Return null if package does not exist or if no classes in that package
    // have been loaded.
    if (package != nullptr && package->has_loaded_class()) {
      ModuleEntry* module = package->module();
      if (module->location() != nullptr) {
        ResourceMark rm(THREAD);
        Handle ml = java_lang_String::create_from_str(
          module->location()->as_C_string(), THREAD);
        return ml();
      }
      // Return entry on boot loader class path.
      Handle cph = java_lang_String::create_from_str(
        ClassLoader::classpath_entry(package->classpath_index())->name(), THREAD);
      return cph();
    }
  }
  return nullptr;
}

objArrayOop ClassLoader::get_system_packages(TRAPS) {
  ResourceMark rm(THREAD);
  // List of pointers to PackageEntrys that have loaded classes.
  PackageEntryTable* pe_table =
      ClassLoaderData::the_null_class_loader_data()->packages();
  GrowableArray<PackageEntry*>* loaded_class_pkgs = pe_table->get_system_packages();

  // Allocate objArray and fill with java.lang.String
  objArrayOop r = oopFactory::new_objArray(vmClasses::String_klass(),
                                           loaded_class_pkgs->length(), CHECK_NULL);
  objArrayHandle result(THREAD, r);
  for (int x = 0; x < loaded_class_pkgs->length(); x++) {
    PackageEntry* package_entry = loaded_class_pkgs->at(x);
    Handle str = java_lang_String::create_from_symbol(package_entry->name(), CHECK_NULL);
    result->obj_at_put(x, str());
  }
  return result();
}

// caller needs ResourceMark
const char* ClassLoader::file_name_for_class_name(const char* class_name,
                                                  int class_name_len) {
  assert(class_name != nullptr, "invariant");
  assert((int)strlen(class_name) == class_name_len, "invariant");

  static const char class_suffix[] = ".class";
  size_t class_suffix_len = sizeof(class_suffix);

  char* const file_name = NEW_RESOURCE_ARRAY(char,
                                             class_name_len +
                                             class_suffix_len); // includes term null

  strncpy(file_name, class_name, class_name_len);
  strncpy(&file_name[class_name_len], class_suffix, class_suffix_len);

  return file_name;
}

static ClassPathEntry* find_first_module_cpe(ModuleEntry* mod_entry,
                                             const GrowableArray<ModuleClassPathList*>* const module_list) {
  int num_of_entries = module_list->length();
  const Symbol* class_module_name = mod_entry->name();

  // Loop through all the modules in either the patch-module or exploded entries looking for module
  for (int i = 0; i < num_of_entries; i++) {
    ModuleClassPathList* module_cpl = module_list->at(i);
    Symbol* module_cpl_name = module_cpl->module_name();

    if (module_cpl_name->fast_compare(class_module_name) == 0) {
      // Class' module has been located.
      return module_cpl->module_first_entry();
    }
  }
  return nullptr;
}


// Search the module list for the class file stream based on the file name and java package
ClassFileStream* ClassLoader::search_module_entries(JavaThread* current,
                                                    const GrowableArray<ModuleClassPathList*>* const module_list,
                                                    PackageEntry* pkg_entry, // Java package entry derived from the class name
                                                    const char* const file_name) {
  ClassFileStream* stream = nullptr;

  // Find the defining module in the boot loader's module entry table
  ModuleEntry* mod_entry = (pkg_entry != nullptr) ? pkg_entry->module() : nullptr;

  // If the module system has not defined java.base yet, then
  // classes loaded are assumed to be defined to java.base.
  // When java.base is eventually defined by the module system,
  // all packages of classes that have been previously loaded
  // are verified in ModuleEntryTable::verify_javabase_packages().
  if (!Universe::is_module_initialized() &&
      !ModuleEntryTable::javabase_defined() &&
      mod_entry == nullptr) {
    mod_entry = ModuleEntryTable::javabase_moduleEntry();
  }

  // The module must be a named module
  ClassPathEntry* e = nullptr;
  if (mod_entry != nullptr && mod_entry->is_named()) {
    if (module_list == _exploded_entries) {
      // The exploded build entries can be added to at any time so a lock is
      // needed when searching them.
      assert(!ClassLoader::has_jrt_entry(), "Must be exploded build");
      MutexLocker ml(current, Module_lock);
      e = find_first_module_cpe(mod_entry, module_list);
    } else {
      e = find_first_module_cpe(mod_entry, module_list);
    }
  }

  // Try to load the class from the module's ClassPathEntry list.
  while (e != nullptr) {
    stream = e->open_stream(current, file_name);
    // No context.check is required since CDS is not supported
    // for an exploded modules build or if --patch-module is specified.
    if (nullptr != stream) {
      return stream;
    }
    e = e->next();
  }
  // If the module was located, break out even if the class was not
  // located successfully from that module's ClassPathEntry list.
  // There will not be another valid entry for that module.
  return nullptr;
}

// Called by the boot classloader to load classes
InstanceKlass* ClassLoader::load_class(Symbol* name, PackageEntry* pkg_entry, bool search_append_only, TRAPS) {
  assert(name != nullptr, "invariant");

  ResourceMark rm(THREAD);
  HandleMark hm(THREAD);

  const char* const class_name = name->as_C_string();

  EventMarkClassLoading m("Loading class %s", class_name);

  const char* const file_name = file_name_for_class_name(class_name,
                                                         name->utf8_length());
  assert(file_name != nullptr, "invariant");

  // Lookup stream for parsing .class file
  ClassFileStream* stream = nullptr;
  s2 classpath_index = 0;
  ClassPathEntry* e = nullptr;
  bool is_patched = false;

  // If search_append_only is true, boot loader visibility boundaries are
  // set to be _first_append_entry to the end. This includes:
  //   [-Xbootclasspath/a]; [jvmti appended entries]
  //
  // If search_append_only is false, boot loader visibility boundaries are
  // set to be the --patch-module entries plus the base piece. This includes:
  //   [--patch-module=<module>=<file>(<pathsep><file>)*]; [jimage | exploded module build]
  //

  // Load Attempt #1: --patch-module
  // Determine the class' defining module.  If it appears in the _patch_mod_entries,
  // attempt to load the class from those locations specific to the module.
  // Specifications to --patch-module can contain a partial number of classes
  // that are part of the overall module definition.  So if a particular class is not
  // found within its module specification, the search should continue to Load Attempt #2.
  // Note: The --patch-module entries are never searched if the boot loader's
  //       visibility boundary is limited to only searching the append entries.
  if (_patch_mod_entries != nullptr && !search_append_only) {
    // At CDS dump time, the --patch-module entries are ignored. That means a
    // class is still loaded from the runtime image even if it might
    // appear in the _patch_mod_entries. The runtime shared class visibility
    // check will determine if a shared class is visible based on the runtime
    // environment, including the runtime --patch-module setting.
    if (!CDSConfig::is_valhalla_preview()) {
      // Dynamic dumping requires UseSharedSpaces to be enabled. Since --patch-module
      // is not supported with UseSharedSpaces, we can never come here during dynamic dumping.
      assert(!CDSConfig::is_dumping_archive(), "CDS doesn't support --patch-module during dumping");
    }
    if (CDSConfig::is_valhalla_preview() || !CDSConfig::is_dumping_static_archive()) {
      stream = search_module_entries(THREAD, _patch_mod_entries, pkg_entry, file_name);
      if (stream != nullptr) {
        is_patched = true;
      }
    }
  }

  // Load Attempt #2: [jimage | exploded build]
  if (!search_append_only && (nullptr == stream)) {
    if (has_jrt_entry()) {
      e = _jrt_entry;
      stream = _jrt_entry->open_stream(THREAD, file_name);
    } else {
      // Exploded build - attempt to locate class in its defining module's location.
      assert(_exploded_entries != nullptr, "No exploded build entries present");
      assert(!CDSConfig::is_dumping_archive(), "CDS dumping doesn't support exploded build");
      stream = search_module_entries(THREAD, _exploded_entries, pkg_entry, file_name);
    }
  }

  // Load Attempt #3: [-Xbootclasspath/a]; [jvmti appended entries]
  if (search_append_only && (nullptr == stream)) {
    // For the boot loader append path search, the starting classpath_index
    // for the appended piece is always 1 to account for either the
    // _jrt_entry or the _exploded_entries.
    assert(classpath_index == 0, "The classpath_index has been incremented incorrectly");
    classpath_index = 1;

    e = first_append_entry();
    while (e != nullptr) {
      stream = e->open_stream(THREAD, file_name);
      if (nullptr != stream) {
        break;
      }
      e = e->next();
      ++classpath_index;
    }
  }

  if (nullptr == stream) {
    return nullptr;
  }

  ClassLoaderData* loader_data = ClassLoaderData::the_null_class_loader_data();
  Handle protection_domain;
  ClassLoadInfo cl_info(protection_domain);

  InstanceKlass* result = KlassFactory::create_from_stream(stream,
                                                           name,
                                                           loader_data,
                                                           cl_info,
                                                           CHECK_NULL);
  result->set_classpath_index(classpath_index);
  if (is_patched) {
    result->set_shared_classpath_index(0);
    result->set_shared_class_loader_type(ClassLoader::BOOT_LOADER);
  }
  return result;
}

#if INCLUDE_CDS
static const char* skip_uri_protocol(const char* source) {
  if (strncmp(source, "file:", 5) == 0) {
    // file: protocol path could start with file:/ or file:///
    // locate the char after all the forward slashes
    int offset = 5;
    while (*(source + offset) == '/') {
        offset++;
    }
    source += offset;
  // for non-windows platforms, move back one char as the path begins with a '/'
#ifndef _WINDOWS
    source -= 1;
#endif
  } else if (strncmp(source, "jrt:/", 5) == 0) {
    source += 5;
  }
  return source;
}

static char decode_percent_encoded(const char *str, size_t& index) {
  if (str[index] == '%'
      && isxdigit(str[index + 1])
      && isxdigit(str[index + 2])) {
    char hex[3];
    hex[0] = str[index + 1];
    hex[1] = str[index + 2];
    hex[2] = '\0';
    index += 2;
    return (char) strtol(hex, nullptr, 16);
  }
  return str[index];
}

char* ClassLoader::uri_to_path(const char* uri) {
  const size_t len = strlen(uri) + 1;
  char* path = NEW_RESOURCE_ARRAY(char, len);

  uri = skip_uri_protocol(uri);

  if (strncmp(uri, "//", 2) == 0) {
    // Skip the empty "authority" part
    uri += 2;
  }

#ifdef _WINDOWS
  if (uri[0] == '/') {
    // Absolute path name on Windows does not begin with a slash
    uri += 1;
  }
#endif

  size_t path_index = 0;
  for (size_t i = 0; i < strlen(uri); ++i) {
    char decoded = decode_percent_encoded(uri, i);
    path[path_index++] = decoded;
  }
  path[path_index] = '\0';
  return path;
}

// Record the shared classpath index and loader type for classes loaded
// by the builtin loaders at dump time.
void ClassLoader::record_result(JavaThread* current, InstanceKlass* ik,
                                const ClassFileStream* stream, bool redefined) {
  assert(CDSConfig::is_dumping_archive(), "sanity");
  assert(stream != nullptr, "sanity");

  if (ik->is_hidden()) {
    record_hidden_class(ik);
    return;
  }

  if (ik->shared_classpath_index() == 0 && ik->is_shared_boot_class()) {
    return;
  }

  oop loader = ik->class_loader();
  char* src = (char*)stream->source();
  if (src == nullptr) {
    if (loader == nullptr) {
      // JFR classes
      ik->set_shared_classpath_index(0);
      ik->set_shared_class_loader_type(ClassLoader::BOOT_LOADER);
    }
    return;
  }

  assert(has_jrt_entry(), "CDS dumping does not support exploded JDK build");

  ResourceMark rm(current);
  int classpath_index = -1;
  PackageEntry* pkg_entry = ik->package();

  if (!AOTClassLocationConfig::dumptime_is_ready()) {
    // The shared path table is set up after module system initialization.
    // The path table contains no entry before that. Any classes loaded prior
    // to the setup of the shared path table must be from the modules image.
    assert(stream->from_boot_loader_modules_image(), "stream must be loaded by boot loader from modules image");
    classpath_index = 0;
  } else {
    // Save the path from the file: protocol or the module name from the jrt: protocol
    // if no protocol prefix is found, path is the same as stream->source(). This path
    // must be valid since the class has been successfully parsed.
    const char* path = ClassLoader::uri_to_path(src);
    assert(path != nullptr, "sanity");
    AOTClassLocationConfig::dumptime_iterate([&] (AOTClassLocation* cl) {
      int i = cl->index();
      // for index 0 and the stream->source() is the modules image or has the jrt: protocol.
      // The class must be from the runtime modules image.
      if (cl->is_modules_image() && (stream->from_boot_loader_modules_image() || string_starts_with(src, "jrt:"))) {
        classpath_index = i;
      } else if (os::same_files(cl->path(), path)) {
        // If the path (from the class stream source) is the same as the shared
        // class or module path, then we have a match.
        // src may come from the App/Platform class loaders, which would canonicalize
        // the file name. We cannot use strcmp to check for equality against cs->path().
        // We must use os::same_files (which is faster than canonicalizing cs->path()).

        // null pkg_entry and pkg_entry in an unnamed module implies the class
        // is from the -cp or boot loader append path which consists of -Xbootclasspath/a
        // and jvmti appended entries.
        if ((pkg_entry == nullptr) || (pkg_entry->in_unnamed_module())) {
          // Ensure the index is within the -cp range before assigning
          // to the classpath_index.
          if (SystemDictionary::is_system_class_loader(loader) && cl->from_app_classpath()) {
            classpath_index = i;
          } else {
            if (cl->from_boot_classpath()) {
              // The class must be from boot loader append path which consists of
              // -Xbootclasspath/a and jvmti appended entries.
              assert(loader == nullptr, "sanity");
              classpath_index = i;
            }
          }
        } else {
          // A class from a named module from the --module-path. Ensure the index is
          // within the --module-path range before assigning to the classpath_index.
          if ((pkg_entry != nullptr) && !(pkg_entry->in_unnamed_module()) && cl->from_module_path()) {
            classpath_index = i;
          }
        }
      }
      if (classpath_index >= 0) {
        return false; // quit iterating
      } else {
        return true; // Keep iterating
      }
    });

    // No path entry found for this class: most likely a shared class loaded by the
    // user defined classloader.
    if (classpath_index < 0 && !SystemDictionaryShared::is_builtin_loader(ik->class_loader_data())) {
      assert(ik->shared_classpath_index() < 0, "not assigned yet");
      ik->set_shared_classpath_index(UNREGISTERED_INDEX);
      SystemDictionaryShared::set_shared_class_misc_info(ik, (ClassFileStream*)stream);
      return;
    }
<<<<<<< HEAD
  } else {
    // The shared path table is set up after module system initialization.
    // The path table contains no entry before that. Any classes loaded prior
    // to the setup of the shared path table must be from the modules image.
    if (!CDSConfig::is_valhalla_preview()) {
      assert(stream->from_boot_loader_modules_image(), "stream must be loaded by boot loader from modules image");
    }
    assert(FileMapInfo::get_number_of_shared_paths() == 0, "shared path table must not have been setup");
    classpath_index = 0;
=======
>>>>>>> 78c18cfb
  }

  const char* const class_name = ik->name()->as_C_string();
  const char* const file_name = file_name_for_class_name(class_name,
                                                         ik->name()->utf8_length());
  assert(file_name != nullptr, "invariant");
  ClassLoaderExt::record_result(checked_cast<s2>(classpath_index), ik, redefined);
}

void ClassLoader::record_hidden_class(InstanceKlass* ik) {
  assert(ik->is_hidden(), "must be");

  s2 classloader_type;
  if (HeapShared::is_lambda_form_klass(ik)) {
    classloader_type = ClassLoader::BOOT_LOADER;
  } else {
    oop loader = ik->class_loader();

    if (loader == nullptr) {
      classloader_type = ClassLoader::BOOT_LOADER;
    } else if (SystemDictionary::is_platform_class_loader(loader)) {
      classloader_type = ClassLoader::PLATFORM_LOADER;
    } else if (SystemDictionary::is_system_class_loader(loader)) {
      classloader_type = ClassLoader::APP_LOADER;
    } else {
      // This class won't be archived, so no need to update its
      // classloader_type/classpath_index.
      return;
    }
  }
  ik->set_shared_class_loader_type(classloader_type);

  if (HeapShared::is_lambda_proxy_klass(ik)) {
    InstanceKlass* nest_host = ik->nest_host_not_null();
    ik->set_shared_classpath_index(nest_host->shared_classpath_index());
  } else if (HeapShared::is_lambda_form_klass(ik)) {
    ik->set_shared_classpath_index(0);
  } else {
    // Generated invoker classes.
    if (classloader_type == ClassLoader::APP_LOADER) {
      ik->set_shared_classpath_index(AOTClassLocationConfig::dumptime()->app_cp_start_index());
    } else {
      ik->set_shared_classpath_index(0);
    }
  }
}
#endif // INCLUDE_CDS

// Initialize the class loader's access to methods in libzip.  Parse and
// process the boot classpath into a list ClassPathEntry objects.  Once
// this list has been created, it must not change order (see class PackageInfo)
// it can be appended to and is by jvmti.

void ClassLoader::initialize(TRAPS) {
  if (UsePerfData) {
    // jvmstat performance counters
    NEWPERFTICKCOUNTER(_perf_accumulated_time, SUN_CLS, "time");
    NEWPERFTICKCOUNTER(_perf_class_init_time, SUN_CLS, "classInitTime");
    NEWPERFTICKCOUNTER(_perf_class_init_selftime, SUN_CLS, "classInitTime.self");
    NEWPERFTICKCOUNTER(_perf_class_verify_time, SUN_CLS, "classVerifyTime");
    NEWPERFTICKCOUNTER(_perf_class_verify_selftime, SUN_CLS, "classVerifyTime.self");
    NEWPERFTICKCOUNTER(_perf_class_link_time, SUN_CLS, "classLinkedTime");
    NEWPERFTICKCOUNTER(_perf_class_link_selftime, SUN_CLS, "classLinkedTime.self");
    NEWPERFEVENTCOUNTER(_perf_classes_inited, SUN_CLS, "initializedClasses");
    NEWPERFEVENTCOUNTER(_perf_classes_linked, SUN_CLS, "linkedClasses");
    NEWPERFEVENTCOUNTER(_perf_classes_verified, SUN_CLS, "verifiedClasses");

    NEWPERFTICKCOUNTER(_perf_shared_classload_time, SUN_CLS, "sharedClassLoadTime");
    NEWPERFTICKCOUNTER(_perf_sys_classload_time, SUN_CLS, "sysClassLoadTime");
    NEWPERFTICKCOUNTER(_perf_app_classload_time, SUN_CLS, "appClassLoadTime");
    NEWPERFTICKCOUNTER(_perf_app_classload_selftime, SUN_CLS, "appClassLoadTime.self");
    NEWPERFEVENTCOUNTER(_perf_app_classload_count, SUN_CLS, "appClassLoadCount");
    NEWPERFTICKCOUNTER(_perf_define_appclasses, SUN_CLS, "defineAppClasses");
    NEWPERFTICKCOUNTER(_perf_define_appclass_time, SUN_CLS, "defineAppClassTime");
    NEWPERFTICKCOUNTER(_perf_define_appclass_selftime, SUN_CLS, "defineAppClassTime.self");
    NEWPERFBYTECOUNTER(_perf_app_classfile_bytes_read, SUN_CLS, "appClassBytes");
    NEWPERFBYTECOUNTER(_perf_sys_classfile_bytes_read, SUN_CLS, "sysClassBytes");
    NEWPERFEVENTCOUNTER(_unsafe_defineClassCallCounter, SUN_CLS, "unsafeDefineClassCalls");
    NEWPERFTICKCOUNTER(_perf_secondary_hash_time, SUN_CLS, "secondarySuperHashTime");

    if (log_is_enabled(Info, perf, class, link)) {
      NEWPERFTICKCOUNTER(_perf_ik_link_methods_time, SUN_CLS, "linkMethodsTime");
      NEWPERFTICKCOUNTER(_perf_method_adapters_time, SUN_CLS, "makeAdaptersTime");
      NEWPERFEVENTCOUNTER(_perf_ik_link_methods_count, SUN_CLS, "linkMethodsCount");
      NEWPERFEVENTCOUNTER(_perf_method_adapters_count, SUN_CLS, "makeAdaptersCount");

      NEWPERFTICKCOUNTER(_perf_resolve_indy_time, SUN_CLS, "resolve_invokedynamic_time");
      NEWPERFTICKCOUNTER(_perf_resolve_invokehandle_time, SUN_CLS, "resolve_invokehandle_time");
      NEWPERFTICKCOUNTER(_perf_resolve_mh_time, SUN_CLS, "resolve_MethodHandle_time");
      NEWPERFTICKCOUNTER(_perf_resolve_mt_time, SUN_CLS, "resolve_MethodType_time");

      NEWPERFEVENTCOUNTER(_perf_resolve_indy_count, SUN_CLS, "resolve_invokedynamic_count");
      NEWPERFEVENTCOUNTER(_perf_resolve_invokehandle_count, SUN_CLS, "resolve_invokehandle_count");
      NEWPERFEVENTCOUNTER(_perf_resolve_mh_count, SUN_CLS, "resolve_MethodHandle_count");
      NEWPERFEVENTCOUNTER(_perf_resolve_mt_count, SUN_CLS, "resolve_MethodType_count");
    }
  }

  // lookup java library entry points
  load_java_library();
  // jimage library entry points are loaded below, in lookup_vm_options
  setup_bootstrap_search_path(THREAD);
}

static char* lookup_vm_resource(JImageFile *jimage, const char *jimage_version, const char *path) {
  jlong size;
  JImageLocationRef location = (*JImageFindResource)(jimage, "java.base", jimage_version, path, &size);
  if (location == 0)
    return nullptr;
  char *val = NEW_C_HEAP_ARRAY(char, size+1, mtClass);
  (*JImageGetResource)(jimage, location, val, size);
  val[size] = '\0';
  return val;
}

// Lookup VM options embedded in the modules jimage file
char* ClassLoader::lookup_vm_options() {
  jint error;
  char modules_path[JVM_MAXPATHLEN];
  const char* fileSep = os::file_separator();

  // Initialize jimage library entry points
  load_jimage_library();

  jio_snprintf(modules_path, JVM_MAXPATHLEN, "%s%slib%smodules", Arguments::get_java_home(), fileSep, fileSep);
  JImage_file =(*JImageOpen)(modules_path, &error);
  if (JImage_file == nullptr) {
    return nullptr;
  }

  const char *jimage_version = get_jimage_version_string();
  char *options = lookup_vm_resource(JImage_file, jimage_version, "jdk/internal/vm/options");
  return options;
}

bool ClassLoader::is_module_observable(const char* module_name) {
  assert(JImageOpen != nullptr, "jimage library should have been opened");
  if (JImage_file == nullptr) {
    struct stat st;
    const char *path = get_exploded_module_path(module_name, true);
    bool res = os::stat(path, &st) == 0;
    FREE_C_HEAP_ARRAY(char, path);
    return res;
  }
  jlong size;
  const char *jimage_version = get_jimage_version_string();
  return (*JImageFindResource)(JImage_file, module_name, jimage_version, "module-info.class", &size) != 0;
}

jlong ClassLoader::classloader_time_ms() {
  return UsePerfData ?
    Management::ticks_to_ms(_perf_accumulated_time->get_value()) : -1;
}

jlong ClassLoader::class_init_count() {
  return UsePerfData ? _perf_classes_inited->get_value() : -1;
}

jlong ClassLoader::class_init_time_ms() {
  return UsePerfData ?
    Management::ticks_to_ms(_perf_class_init_time->get_value()) : -1;
}

jlong ClassLoader::class_verify_time_ms() {
  return UsePerfData ?
    Management::ticks_to_ms(_perf_class_verify_time->get_value()) : -1;
}

jlong ClassLoader::class_link_count() {
  return UsePerfData ? _perf_classes_linked->get_value() : -1;
}

jlong ClassLoader::class_link_time_ms() {
  return UsePerfData ?
    Management::ticks_to_ms(_perf_class_link_time->get_value()) : -1;
}

int ClassLoader::compute_Object_vtable() {
  // hardwired for JDK1.2 -- would need to duplicate class file parsing
  // code to determine actual value from file
  // Would be value '11' if finals were in vtable
  int JDK_1_2_Object_vtable_size = 5;
  return JDK_1_2_Object_vtable_size * vtableEntry::size();
}


void classLoader_init1() {
  EXCEPTION_MARK;
  ClassLoader::initialize(THREAD);
  if (HAS_PENDING_EXCEPTION) {
    vm_exit_during_initialization("ClassLoader::initialize() failed unexpectedly");
  }
}

// Complete the ClassPathEntry setup for the boot loader
void ClassLoader::classLoader_init2(JavaThread* current) {
  // Setup the list of module/path pairs for --patch-module processing
  // This must be done after the SymbolTable is created in order
  // to use fast_compare on module names instead of a string compare.
  if (Arguments::get_patch_mod_prefix() != nullptr) {
    setup_patch_mod_entries();
  }

  // Create the ModuleEntry for java.base (must occur after setup_patch_mod_entries
  // to successfully determine if java.base has been patched)
  create_javabase();

  // Setup the initial java.base/path pair for the exploded build entries.
  // As more modules are defined during module system initialization, more
  // entries will be added to the exploded build array.
  if (!has_jrt_entry()) {
    assert(!CDSConfig::is_dumping_archive(), "not supported with exploded module builds");
    assert(!CDSConfig::is_using_archive(), "UsedSharedSpaces not supported with exploded module builds");
    // Set up the boot loader's _exploded_entries list.  Note that this gets
    // done before loading any classes, by the same thread that will
    // subsequently do the first class load. So, no lock is needed for this.
    assert(_exploded_entries == nullptr, "Should only get initialized once");
    _exploded_entries = new (mtModule)
      GrowableArray<ModuleClassPathList*>(EXPLODED_ENTRY_SIZE, mtModule);
    add_to_exploded_build_list(current, vmSymbols::java_base());
  }
}

char* ClassLoader::get_canonical_path(const char* orig, Thread* thread) {
  assert(orig != nullptr, "bad arguments");
  // caller needs to allocate ResourceMark for the following output buffer
  char* canonical_path = NEW_RESOURCE_ARRAY_IN_THREAD(thread, char, JVM_MAXPATHLEN);
  ResourceMark rm(thread);
  // os::native_path writes into orig_copy
  char* orig_copy = NEW_RESOURCE_ARRAY_IN_THREAD(thread, char, strlen(orig)+1);
  strcpy(orig_copy, orig);
  if ((CanonicalizeEntry)(os::native_path(orig_copy), canonical_path, JVM_MAXPATHLEN) < 0) {
    return nullptr;
  }
  return canonical_path;
}

void ClassLoader::create_javabase() {
  JavaThread* current = JavaThread::current();

  // Create java.base's module entry for the boot
  // class loader prior to loading j.l.Object.
  ClassLoaderData* null_cld = ClassLoaderData::the_null_class_loader_data();

  // Get module entry table
  ModuleEntryTable* null_cld_modules = null_cld->modules();
  if (null_cld_modules == nullptr) {
    vm_exit_during_initialization("No ModuleEntryTable for the boot class loader");
  }

  {
    MutexLocker ml(current, Module_lock);
    if (ModuleEntryTable::javabase_moduleEntry() == nullptr) {  // may have been inited by CDS.
      ModuleEntry* jb_module = null_cld_modules->locked_create_entry(Handle(),
                               false, vmSymbols::java_base(), nullptr, nullptr, null_cld);
      if (jb_module == nullptr) {
        vm_exit_during_initialization("Unable to create ModuleEntry for " JAVA_BASE_NAME);
      }
      ModuleEntryTable::set_javabase_moduleEntry(jb_module);
    }
  }
}

// Please keep following two functions at end of this file. With them placed at top or in middle of the file,
// they could get inlined by aggressive compiler, an unknown trick, see bug 6966589.
void PerfClassTraceTime::initialize() {
  if (!UsePerfData) return;

  if (_eventp != nullptr) {
    // increment the event counter
    _eventp->inc();
  }

  // stop the current active thread-local timer to measure inclusive time
  _prev_active_event = -1;
  for (int i=0; i < EVENT_TYPE_COUNT; i++) {
     if (_timers[i].is_active()) {
       assert(_prev_active_event == -1, "should have only one active timer");
       _prev_active_event = i;
       _timers[i].stop();
     }
  }

  if (_recursion_counters == nullptr || (_recursion_counters[_event_type])++ == 0) {
    // start the inclusive timer if not recursively called
    _t.start();
  }

  // start thread-local timer of the given event type
   if (!_timers[_event_type].is_active()) {
    _timers[_event_type].start();
  }
}

PerfClassTraceTime::~PerfClassTraceTime() {
  if (!UsePerfData) return;

  // stop the thread-local timer as the event completes
  // and resume the thread-local timer of the event next on the stack
  _timers[_event_type].stop();
  jlong selftime = _timers[_event_type].ticks();

  if (_prev_active_event >= 0) {
    _timers[_prev_active_event].start();
  }

  if (_recursion_counters != nullptr && --(_recursion_counters[_event_type]) > 0) return;

  // increment the counters only on the leaf call
  _t.stop();
  _timep->inc(_t.ticks());
  if (_selftimep != nullptr) {
    _selftimep->inc(selftime);
  }
  // add all class loading related event selftime to the accumulated time counter
  ClassLoader::perf_accumulated_time()->inc(selftime);

  // reset the timer
  _timers[_event_type].reset();
}<|MERGE_RESOLUTION|>--- conflicted
+++ resolved
@@ -1280,18 +1280,6 @@
       SystemDictionaryShared::set_shared_class_misc_info(ik, (ClassFileStream*)stream);
       return;
     }
-<<<<<<< HEAD
-  } else {
-    // The shared path table is set up after module system initialization.
-    // The path table contains no entry before that. Any classes loaded prior
-    // to the setup of the shared path table must be from the modules image.
-    if (!CDSConfig::is_valhalla_preview()) {
-      assert(stream->from_boot_loader_modules_image(), "stream must be loaded by boot loader from modules image");
-    }
-    assert(FileMapInfo::get_number_of_shared_paths() == 0, "shared path table must not have been setup");
-    classpath_index = 0;
-=======
->>>>>>> 78c18cfb
   }
 
   const char* const class_name = ik->name()->as_C_string();
