--- conflicted
+++ resolved
@@ -4731,9 +4731,6 @@
   const bool valid_value_class = is_identity || is_interface ||
                                  (supports_inline_types() && (!is_identity && (is_abstract || is_final)));
 
-  const bool valid_value_class = is_identity || is_interface ||
-                                 (supports_inline_types() && (!is_identity && (is_abstract || is_final)));
-
   if ((is_abstract && is_final) ||
       (is_interface && !is_abstract) ||
       (is_interface && major_gte_1_5 && (is_identity || is_enum)) ||   //  ACC_SUPER (now ACC_IDENTITY) was illegal for interfaces
@@ -4744,10 +4741,6 @@
     if (!valid_value_class) {
       class_note = " (a value class must be final or else abstract)";
     }
-<<<<<<< HEAD
-=======
-    if (!is_identity)  class_note = " (a value class)";
->>>>>>> ddacf2c5
     if (name == nullptr) { // Not an inner class
       Exceptions::fthrow(
         THREAD_AND_LOCATION,
@@ -4862,12 +4855,8 @@
     if (is_strict && is_static) {
       is_illegal = true;
       error_msg = "field cannot be strict and static";
-<<<<<<< HEAD
-    } else if (is_strict && !is_final) {
-=======
     }
     else if (is_strict && !is_final) {
->>>>>>> ddacf2c5
       is_illegal = true;
       error_msg = "strict field must be final";
     }
@@ -4878,7 +4867,6 @@
       if (!is_public || !is_static || !is_final || is_private ||
           is_protected || is_volatile || is_transient ||
           (major_gte_1_5 && is_enum)) {
-<<<<<<< HEAD
         is_illegal = true;
         error_msg = "interface fields must be public, static and final, and may be synthetic";
       }
@@ -4888,17 +4876,6 @@
         error_msg = "invalid visibility flags for class field";
       } else if (is_final && is_volatile) {
         is_illegal = true;
-=======
-        is_illegal = true;
-        error_msg = "interface fields must be public, static and final, and may be synthetic";
-      }
-    } else { // not interface
-      if (has_illegal_visibility(flags)) {
-        is_illegal = true;
-        error_msg = "invalid visibility flags for class field";
-      } else if (is_final && is_volatile) {
-        is_illegal = true;
->>>>>>> ddacf2c5
         error_msg = "fields cannot be final and volatile";
       } else if (supports_inline_types()) {
         if (!is_identity_class && !is_static && !is_strict) {
