--- conflicted
+++ resolved
@@ -3100,7 +3100,6 @@
       flags |= JVM_ACC_ABSTRACT;
     }
 
-<<<<<<< HEAD
     if (!supports_inline_types()) {
       const bool is_module = (flags & JVM_ACC_MODULE) != 0;
       const bool is_interface = (flags & JVM_ACC_INTERFACE) != 0;
@@ -3109,11 +3108,8 @@
       }
     }
 
-    verify_legal_class_modifiers(flags, CHECK_0);
-=======
     Symbol* inner_name_symbol = inner_name_index == 0 ? nullptr : cp->symbol_at(inner_name_index);
     verify_legal_class_modifiers(flags, inner_name_symbol, inner_name_index == 0, CHECK_0);
->>>>>>> a49856bb
     AccessFlags inner_access_flags(flags);
 
     inner_classes->at_put(index++, inner_class_info_index);
@@ -4489,18 +4485,10 @@
       (!is_interface && major_gte_1_5 && is_annotation) ||
       (!valid_value_class)) {
     ResourceMark rm(THREAD);
-<<<<<<< HEAD
     const char* class_note = "";
     if (!valid_value_class) {
       class_note = " (a value class must be final or else abstract)";
     }
-    Exceptions::fthrow(
-      THREAD_AND_LOCATION,
-      vmSymbols::java_lang_ClassFormatError(),
-      "Illegal class modifiers in class %s%s: 0x%X",
-      _class_name->as_C_string(), class_note, flags
-    );
-=======
     // Names are all known to be < 64k so we know this formatted message is not excessively large.
     if (inner_name == nullptr && !is_anonymous_inner_class) {
       Exceptions::fthrow(
@@ -4526,7 +4514,6 @@
         );
       }
     }
->>>>>>> a49856bb
     return;
   }
 }
@@ -5893,7 +5880,6 @@
     flags |= JVM_ACC_ABSTRACT;
   }
 
-<<<<<<< HEAD
   // Fixing ACC_SUPER/ACC_IDENTITY for old class files
   if (!supports_inline_types()) {
     const bool is_module = (flags & JVM_ACC_MODULE) != 0;
@@ -5903,10 +5889,7 @@
     }
   }
 
-  verify_legal_class_modifiers(flags, CHECK);
-=======
   verify_legal_class_modifiers(flags, nullptr, false, CHECK);
->>>>>>> a49856bb
 
   short bad_constant = class_bad_constant_seen();
   if (bad_constant != 0) {
