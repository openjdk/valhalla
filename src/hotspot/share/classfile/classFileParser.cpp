/*
 * Copyright (c) 1997, 2024, Oracle and/or its affiliates. All rights reserved.
 * DO NOT ALTER OR REMOVE COPYRIGHT NOTICES OR THIS FILE HEADER.
 *
 * This code is free software; you can redistribute it and/or modify it
 * under the terms of the GNU General Public License version 2 only, as
 * published by the Free Software Foundation.
 *
 * This code is distributed in the hope that it will be useful, but WITHOUT
 * ANY WARRANTY; without even the implied warranty of MERCHANTABILITY or
 * FITNESS FOR A PARTICULAR PURPOSE.  See the GNU General Public License
 * version 2 for more details (a copy is included in the LICENSE file that
 * accompanied this code).
 *
 * You should have received a copy of the GNU General Public License version
 * 2 along with this work; if not, write to the Free Software Foundation,
 * Inc., 51 Franklin St, Fifth Floor, Boston, MA 02110-1301 USA.
 *
 * Please contact Oracle, 500 Oracle Parkway, Redwood Shores, CA 94065 USA
 * or visit www.oracle.com if you need additional information or have any
 * questions.
 *
 */

#include "oops/inlineKlass.hpp"
#include "precompiled.hpp"
#include "cds/cdsConfig.hpp"
#include "classfile/classFileParser.hpp"
#include "classfile/classFileStream.hpp"
#include "classfile/classLoader.hpp"
#include "classfile/classLoaderData.inline.hpp"
#include "classfile/classLoadInfo.hpp"
#include "classfile/defaultMethods.hpp"
#include "classfile/fieldLayoutBuilder.hpp"
#include "classfile/javaClasses.inline.hpp"
#include "classfile/moduleEntry.hpp"
#include "classfile/packageEntry.hpp"
#include "classfile/symbolTable.hpp"
#include "classfile/systemDictionary.hpp"
#include "classfile/verificationType.hpp"
#include "classfile/verifier.hpp"
#include "classfile/vmClasses.hpp"
#include "classfile/vmSymbols.hpp"
#include "jvm.h"
#include "logging/log.hpp"
#include "logging/logStream.hpp"
#include "memory/allocation.hpp"
#include "memory/metadataFactory.hpp"
#include "memory/oopFactory.hpp"
#include "memory/resourceArea.hpp"
#include "memory/universe.hpp"
#include "oops/annotations.hpp"
#include "oops/constantPool.inline.hpp"
#include "oops/fieldInfo.hpp"
#include "oops/fieldStreams.inline.hpp"
#include "oops/inlineKlass.inline.hpp"
#include "oops/instanceKlass.inline.hpp"
#include "oops/instanceMirrorKlass.hpp"
#include "oops/klass.inline.hpp"
#include "oops/klassVtable.hpp"
#include "oops/metadata.hpp"
#include "oops/method.inline.hpp"
#include "oops/oop.inline.hpp"
#include "oops/recordComponent.hpp"
#include "oops/symbol.hpp"
#include "prims/jvmtiExport.hpp"
#include "prims/jvmtiThreadState.hpp"
#include "runtime/arguments.hpp"
#include "runtime/fieldDescriptor.inline.hpp"
#include "runtime/handles.inline.hpp"
#include "runtime/javaCalls.hpp"
#include "runtime/os.hpp"
#include "runtime/perfData.hpp"
#include "runtime/reflection.hpp"
#include "runtime/safepointVerifiers.hpp"
#include "runtime/signature.hpp"
#include "runtime/timer.hpp"
#include "services/classLoadingService.hpp"
#include "services/threadService.hpp"
#include "utilities/align.hpp"
#include "utilities/bitMap.inline.hpp"
#include "utilities/checkedCast.hpp"
#include "utilities/copy.hpp"
#include "utilities/formatBuffer.hpp"
#include "utilities/exceptions.hpp"
#include "utilities/globalDefinitions.hpp"
#include "utilities/growableArray.hpp"
#include "utilities/macros.hpp"
#include "utilities/ostream.hpp"
#include "utilities/resourceHash.hpp"
#include "utilities/stringUtils.hpp"
#include "utilities/utf8.hpp"
#if INCLUDE_CDS
#include "classfile/systemDictionaryShared.hpp"
#endif
#if INCLUDE_JFR
#include "jfr/support/jfrTraceIdExtension.hpp"
#endif

// We generally try to create the oops directly when parsing, rather than
// allocating temporary data structures and copying the bytes twice. A
// temporary area is only needed when parsing utf8 entries in the constant
// pool and when parsing line number tables.

// We add assert in debug mode when class format is not checked.

#define JAVA_CLASSFILE_MAGIC              0xCAFEBABE
#define JAVA_MIN_SUPPORTED_VERSION        45
#define JAVA_PREVIEW_MINOR_VERSION        65535

// Used for two backward compatibility reasons:
// - to check for new additions to the class file format in JDK1.5
// - to check for bug fixes in the format checker in JDK1.5
#define JAVA_1_5_VERSION                  49

// Used for backward compatibility reasons:
// - to check for javac bug fixes that happened after 1.5
// - also used as the max version when running in jdk6
#define JAVA_6_VERSION                    50

// Used for backward compatibility reasons:
// - to disallow argument and require ACC_STATIC for <clinit> methods
#define JAVA_7_VERSION                    51

// Extension method support.
#define JAVA_8_VERSION                    52

#define JAVA_9_VERSION                    53

#define JAVA_10_VERSION                   54

#define JAVA_11_VERSION                   55

#define JAVA_12_VERSION                   56

#define JAVA_13_VERSION                   57

#define JAVA_14_VERSION                   58

#define JAVA_15_VERSION                   59

#define JAVA_16_VERSION                   60

#define JAVA_17_VERSION                   61

#define JAVA_18_VERSION                   62

#define JAVA_19_VERSION                   63

#define JAVA_20_VERSION                   64

#define JAVA_21_VERSION                   65

#define JAVA_22_VERSION                   66

#define JAVA_23_VERSION                   67

#define CONSTANT_CLASS_DESCRIPTORS        68

#define JAVA_24_VERSION                   68

void ClassFileParser::set_class_bad_constant_seen(short bad_constant) {
  assert((bad_constant == JVM_CONSTANT_Module ||
          bad_constant == JVM_CONSTANT_Package) && _major_version >= JAVA_9_VERSION,
         "Unexpected bad constant pool entry");
  if (_bad_constant_seen == 0) _bad_constant_seen = bad_constant;
}

void ClassFileParser::parse_constant_pool_entries(const ClassFileStream* const stream,
                                                  ConstantPool* cp,
                                                  const int length,
                                                  TRAPS) {
  assert(stream != nullptr, "invariant");
  assert(cp != nullptr, "invariant");

  // Use a local copy of ClassFileStream. It helps the C++ compiler to optimize
  // this function (_current can be allocated in a register, with scalar
  // replacement of aggregates). The _current pointer is copied back to
  // stream() when this function returns. DON'T call another method within
  // this method that uses stream().
  const ClassFileStream cfs1 = *stream;
  const ClassFileStream* const cfs = &cfs1;

  debug_only(const u1* const old_current = stream->current();)

  // Used for batching symbol allocations.
  const char* names[SymbolTable::symbol_alloc_batch_size];
  int lengths[SymbolTable::symbol_alloc_batch_size];
  int indices[SymbolTable::symbol_alloc_batch_size];
  unsigned int hashValues[SymbolTable::symbol_alloc_batch_size];
  int names_count = 0;

  // parsing  Index 0 is unused
  for (int index = 1; index < length; index++) {
    // Each of the following case guarantees one more byte in the stream
    // for the following tag or the access_flags following constant pool,
    // so we don't need bounds-check for reading tag.
    const u1 tag = cfs->get_u1_fast();
    switch (tag) {
      case JVM_CONSTANT_Class: {
        cfs->guarantee_more(3, CHECK);  // name_index, tag/access_flags
        const u2 name_index = cfs->get_u2_fast();
        cp->klass_index_at_put(index, name_index);
        break;
      }
      case JVM_CONSTANT_Fieldref: {
        cfs->guarantee_more(5, CHECK);  // class_index, name_and_type_index, tag/access_flags
        const u2 class_index = cfs->get_u2_fast();
        const u2 name_and_type_index = cfs->get_u2_fast();
        cp->field_at_put(index, class_index, name_and_type_index);
        break;
      }
      case JVM_CONSTANT_Methodref: {
        cfs->guarantee_more(5, CHECK);  // class_index, name_and_type_index, tag/access_flags
        const u2 class_index = cfs->get_u2_fast();
        const u2 name_and_type_index = cfs->get_u2_fast();
        cp->method_at_put(index, class_index, name_and_type_index);
        break;
      }
      case JVM_CONSTANT_InterfaceMethodref: {
        cfs->guarantee_more(5, CHECK);  // class_index, name_and_type_index, tag/access_flags
        const u2 class_index = cfs->get_u2_fast();
        const u2 name_and_type_index = cfs->get_u2_fast();
        cp->interface_method_at_put(index, class_index, name_and_type_index);
        break;
      }
      case JVM_CONSTANT_String : {
        cfs->guarantee_more(3, CHECK);  // string_index, tag/access_flags
        const u2 string_index = cfs->get_u2_fast();
        cp->string_index_at_put(index, string_index);
        break;
      }
      case JVM_CONSTANT_MethodHandle :
      case JVM_CONSTANT_MethodType: {
        if (_major_version < Verifier::INVOKEDYNAMIC_MAJOR_VERSION) {
          classfile_parse_error(
            "Class file version does not support constant tag %u in class file %s",
            tag, THREAD);
          return;
        }
        if (tag == JVM_CONSTANT_MethodHandle) {
          cfs->guarantee_more(4, CHECK);  // ref_kind, method_index, tag/access_flags
          const u1 ref_kind = cfs->get_u1_fast();
          const u2 method_index = cfs->get_u2_fast();
          cp->method_handle_index_at_put(index, ref_kind, method_index);
        }
        else if (tag == JVM_CONSTANT_MethodType) {
          cfs->guarantee_more(3, CHECK);  // signature_index, tag/access_flags
          const u2 signature_index = cfs->get_u2_fast();
          cp->method_type_index_at_put(index, signature_index);
        }
        else {
          ShouldNotReachHere();
        }
        break;
      }
      case JVM_CONSTANT_Dynamic : {
        if (_major_version < Verifier::DYNAMICCONSTANT_MAJOR_VERSION) {
          classfile_parse_error(
              "Class file version does not support constant tag %u in class file %s",
              tag, THREAD);
          return;
        }
        cfs->guarantee_more(5, CHECK);  // bsm_index, nt, tag/access_flags
        const u2 bootstrap_specifier_index = cfs->get_u2_fast();
        const u2 name_and_type_index = cfs->get_u2_fast();
        if (_max_bootstrap_specifier_index < (int) bootstrap_specifier_index) {
          _max_bootstrap_specifier_index = (int) bootstrap_specifier_index;  // collect for later
        }
        cp->dynamic_constant_at_put(index, bootstrap_specifier_index, name_and_type_index);
        break;
      }
      case JVM_CONSTANT_InvokeDynamic : {
        if (_major_version < Verifier::INVOKEDYNAMIC_MAJOR_VERSION) {
          classfile_parse_error(
              "Class file version does not support constant tag %u in class file %s",
              tag, THREAD);
          return;
        }
        cfs->guarantee_more(5, CHECK);  // bsm_index, nt, tag/access_flags
        const u2 bootstrap_specifier_index = cfs->get_u2_fast();
        const u2 name_and_type_index = cfs->get_u2_fast();
        if (_max_bootstrap_specifier_index < (int) bootstrap_specifier_index) {
          _max_bootstrap_specifier_index = (int) bootstrap_specifier_index;  // collect for later
        }
        cp->invoke_dynamic_at_put(index, bootstrap_specifier_index, name_and_type_index);
        break;
      }
      case JVM_CONSTANT_Integer: {
        cfs->guarantee_more(5, CHECK);  // bytes, tag/access_flags
        const u4 bytes = cfs->get_u4_fast();
        cp->int_at_put(index, (jint)bytes);
        break;
      }
      case JVM_CONSTANT_Float: {
        cfs->guarantee_more(5, CHECK);  // bytes, tag/access_flags
        const u4 bytes = cfs->get_u4_fast();
        cp->float_at_put(index, *(jfloat*)&bytes);
        break;
      }
      case JVM_CONSTANT_Long: {
        // A mangled type might cause you to overrun allocated memory
        guarantee_property(index + 1 < length,
                           "Invalid constant pool entry %u in class file %s",
                           index,
                           CHECK);
        cfs->guarantee_more(9, CHECK);  // bytes, tag/access_flags
        const u8 bytes = cfs->get_u8_fast();
        cp->long_at_put(index, bytes);
        index++;   // Skip entry following eigth-byte constant, see JVM book p. 98
        break;
      }
      case JVM_CONSTANT_Double: {
        // A mangled type might cause you to overrun allocated memory
        guarantee_property(index+1 < length,
                           "Invalid constant pool entry %u in class file %s",
                           index,
                           CHECK);
        cfs->guarantee_more(9, CHECK);  // bytes, tag/access_flags
        const u8 bytes = cfs->get_u8_fast();
        cp->double_at_put(index, *(jdouble*)&bytes);
        index++;   // Skip entry following eigth-byte constant, see JVM book p. 98
        break;
      }
      case JVM_CONSTANT_NameAndType: {
        cfs->guarantee_more(5, CHECK);  // name_index, signature_index, tag/access_flags
        const u2 name_index = cfs->get_u2_fast();
        const u2 signature_index = cfs->get_u2_fast();
        cp->name_and_type_at_put(index, name_index, signature_index);
        break;
      }
      case JVM_CONSTANT_Utf8 : {
        cfs->guarantee_more(2, CHECK);  // utf8_length
        u2  utf8_length = cfs->get_u2_fast();
        const u1* utf8_buffer = cfs->current();
        assert(utf8_buffer != nullptr, "null utf8 buffer");
        // Got utf8 string, guarantee utf8_length+1 bytes, set stream position forward.
        cfs->guarantee_more(utf8_length+1, CHECK);  // utf8 string, tag/access_flags
        cfs->skip_u1_fast(utf8_length);

        // Before storing the symbol, make sure it's legal
        if (_need_verify) {
          verify_legal_utf8(utf8_buffer, utf8_length, CHECK);
        }

        unsigned int hash;
        Symbol* const result = SymbolTable::lookup_only((const char*)utf8_buffer,
                                                        utf8_length,
                                                        hash);
        if (result == nullptr) {
          names[names_count] = (const char*)utf8_buffer;
          lengths[names_count] = utf8_length;
          indices[names_count] = index;
          hashValues[names_count++] = hash;
          if (names_count == SymbolTable::symbol_alloc_batch_size) {
            SymbolTable::new_symbols(_loader_data,
                                     constantPoolHandle(THREAD, cp),
                                     names_count,
                                     names,
                                     lengths,
                                     indices,
                                     hashValues);
            names_count = 0;
          }
        } else {
          cp->symbol_at_put(index, result);
        }
        break;
      }
      case JVM_CONSTANT_Module:
      case JVM_CONSTANT_Package: {
        // Record that an error occurred in these two cases but keep parsing so
        // that ACC_Module can be checked for in the access_flags.  Need to
        // throw NoClassDefFoundError in that case.
        if (_major_version >= JAVA_9_VERSION) {
          cfs->guarantee_more(3, CHECK);
          cfs->get_u2_fast();
          set_class_bad_constant_seen(tag);
          break;
        }
      }
      default: {
        classfile_parse_error("Unknown constant tag %u in class file %s",
                              tag,
                              THREAD);
        return;
      }
    } // end of switch(tag)
  } // end of for

  // Allocate the remaining symbols
  if (names_count > 0) {
    SymbolTable::new_symbols(_loader_data,
                             constantPoolHandle(THREAD, cp),
                             names_count,
                             names,
                             lengths,
                             indices,
                             hashValues);
  }

  // Copy _current pointer of local copy back to stream.
  assert(stream->current() == old_current, "non-exclusive use of stream");
  stream->set_current(cfs1.current());

}

static inline bool valid_cp_range(int index, int length) {
  return (index > 0 && index < length);
}

static inline Symbol* check_symbol_at(const ConstantPool* cp, int index) {
  assert(cp != nullptr, "invariant");
  if (valid_cp_range(index, cp->length()) && cp->tag_at(index).is_utf8()) {
    return cp->symbol_at(index);
  }
  return nullptr;
}

#ifdef ASSERT
PRAGMA_DIAG_PUSH
PRAGMA_FORMAT_NONLITERAL_IGNORED
void ClassFileParser::report_assert_property_failure(const char* msg, TRAPS) const {
  ResourceMark rm(THREAD);
  fatal(msg, _class_name->as_C_string());
}

void ClassFileParser::report_assert_property_failure(const char* msg,
                                                     int index,
                                                     TRAPS) const {
  ResourceMark rm(THREAD);
  fatal(msg, index, _class_name->as_C_string());
}
PRAGMA_DIAG_POP
#endif

void ClassFileParser::parse_constant_pool(const ClassFileStream* const stream,
                                         ConstantPool* const cp,
                                         const int length,
                                         TRAPS) {
  assert(cp != nullptr, "invariant");
  assert(stream != nullptr, "invariant");

  // parsing constant pool entries
  parse_constant_pool_entries(stream, cp, length, CHECK);
  if (class_bad_constant_seen() != 0) {
    // a bad CP entry has been detected previously so stop parsing and just return.
    return;
  }

  int index = 1;  // declared outside of loops for portability
  int num_klasses = 0;

  // first verification pass - validate cross references
  // and fixup class and string constants
  for (index = 1; index < length; index++) {          // Index 0 is unused
    const jbyte tag = cp->tag_at(index).value();
    switch (tag) {
      case JVM_CONSTANT_Class: {
        ShouldNotReachHere();     // Only JVM_CONSTANT_ClassIndex should be present
        break;
      }
      case JVM_CONSTANT_Fieldref:
        // fall through
      case JVM_CONSTANT_Methodref:
        // fall through
      case JVM_CONSTANT_InterfaceMethodref: {
        if (!_need_verify) break;
        const int klass_ref_index = cp->uncached_klass_ref_index_at(index);
        const int name_and_type_ref_index = cp->uncached_name_and_type_ref_index_at(index);
        check_property(valid_klass_reference_at(klass_ref_index),
                       "Invalid constant pool index %u in class file %s",
                       klass_ref_index, CHECK);
        check_property(valid_cp_range(name_and_type_ref_index, length) &&
          cp->tag_at(name_and_type_ref_index).is_name_and_type(),
          "Invalid constant pool index %u in class file %s",
          name_and_type_ref_index, CHECK);
        break;
      }
      case JVM_CONSTANT_String: {
        ShouldNotReachHere();     // Only JVM_CONSTANT_StringIndex should be present
        break;
      }
      case JVM_CONSTANT_Integer:
        break;
      case JVM_CONSTANT_Float:
        break;
      case JVM_CONSTANT_Long:
      case JVM_CONSTANT_Double: {
        index++;
        check_property(
          (index < length && cp->tag_at(index).is_invalid()),
          "Improper constant pool long/double index %u in class file %s",
          index, CHECK);
        break;
      }
      case JVM_CONSTANT_NameAndType: {
        if (!_need_verify) break;
        const int name_ref_index = cp->name_ref_index_at(index);
        const int signature_ref_index = cp->signature_ref_index_at(index);
        check_property(valid_symbol_at(name_ref_index),
          "Invalid constant pool index %u in class file %s",
          name_ref_index, CHECK);
        check_property(valid_symbol_at(signature_ref_index),
          "Invalid constant pool index %u in class file %s",
          signature_ref_index, CHECK);
        break;
      }
      case JVM_CONSTANT_Utf8:
        break;
      case JVM_CONSTANT_UnresolvedClass:         // fall-through
      case JVM_CONSTANT_UnresolvedClassInError: {
        ShouldNotReachHere();     // Only JVM_CONSTANT_ClassIndex should be present
        break;
      }
      case JVM_CONSTANT_ClassIndex: {
        const int class_index = cp->klass_index_at(index);
        check_property(valid_symbol_at(class_index),
          "Invalid constant pool index %u in class file %s",
          class_index, CHECK);

        Symbol* const name = cp->symbol_at(class_index);
        const unsigned int name_len = name->utf8_length();
        cp->unresolved_klass_at_put(index, class_index, num_klasses++);
        break;
      }
      case JVM_CONSTANT_StringIndex: {
        const int string_index = cp->string_index_at(index);
        check_property(valid_symbol_at(string_index),
          "Invalid constant pool index %u in class file %s",
          string_index, CHECK);
        Symbol* const sym = cp->symbol_at(string_index);
        cp->unresolved_string_at_put(index, sym);
        break;
      }
      case JVM_CONSTANT_MethodHandle: {
        const int ref_index = cp->method_handle_index_at(index);
        check_property(valid_cp_range(ref_index, length),
          "Invalid constant pool index %u in class file %s",
          ref_index, CHECK);
        const constantTag tag = cp->tag_at(ref_index);
        const int ref_kind = cp->method_handle_ref_kind_at(index);

        switch (ref_kind) {
          case JVM_REF_getField:
          case JVM_REF_getStatic:
          case JVM_REF_putField:
          case JVM_REF_putStatic: {
            check_property(
              tag.is_field(),
              "Invalid constant pool index %u in class file %s (not a field)",
              ref_index, CHECK);
            break;
          }
          case JVM_REF_invokeVirtual:
          case JVM_REF_newInvokeSpecial: {
            check_property(
              tag.is_method(),
              "Invalid constant pool index %u in class file %s (not a method)",
              ref_index, CHECK);
            break;
          }
          case JVM_REF_invokeStatic:
          case JVM_REF_invokeSpecial: {
            check_property(
              tag.is_method() ||
              ((_major_version >= JAVA_8_VERSION) && tag.is_interface_method()),
              "Invalid constant pool index %u in class file %s (not a method)",
              ref_index, CHECK);
            break;
          }
          case JVM_REF_invokeInterface: {
            check_property(
              tag.is_interface_method(),
              "Invalid constant pool index %u in class file %s (not an interface method)",
              ref_index, CHECK);
            break;
          }
          default: {
            classfile_parse_error(
              "Bad method handle kind at constant pool index %u in class file %s",
              index, THREAD);
            return;
          }
        } // switch(refkind)
        // Keep the ref_index unchanged.  It will be indirected at link-time.
        break;
      } // case MethodHandle
      case JVM_CONSTANT_MethodType: {
        const int ref_index = cp->method_type_index_at(index);
        check_property(valid_symbol_at(ref_index),
          "Invalid constant pool index %u in class file %s",
          ref_index, CHECK);
        break;
      }
      case JVM_CONSTANT_Dynamic: {
        const int name_and_type_ref_index =
          cp->bootstrap_name_and_type_ref_index_at(index);

        check_property(valid_cp_range(name_and_type_ref_index, length) &&
          cp->tag_at(name_and_type_ref_index).is_name_and_type(),
          "Invalid constant pool index %u in class file %s",
          name_and_type_ref_index, CHECK);
        // bootstrap specifier index must be checked later,
        // when BootstrapMethods attr is available

        // Mark the constant pool as having a CONSTANT_Dynamic_info structure
        cp->set_has_dynamic_constant();
        break;
      }
      case JVM_CONSTANT_InvokeDynamic: {
        const int name_and_type_ref_index =
          cp->bootstrap_name_and_type_ref_index_at(index);

        check_property(valid_cp_range(name_and_type_ref_index, length) &&
          cp->tag_at(name_and_type_ref_index).is_name_and_type(),
          "Invalid constant pool index %u in class file %s",
          name_and_type_ref_index, CHECK);
        // bootstrap specifier index must be checked later,
        // when BootstrapMethods attr is available
        break;
      }
      default: {
        fatal("bad constant pool tag value %u", cp->tag_at(index).value());
        ShouldNotReachHere();
        break;
      }
    } // switch(tag)
  } // end of for

  cp->allocate_resolved_klasses(_loader_data, num_klasses, CHECK);

  if (!_need_verify) {
    return;
  }

  // second verification pass - checks the strings are of the right format.
  // but not yet to the other entries
  for (index = 1; index < length; index++) {
    const jbyte tag = cp->tag_at(index).value();
    switch (tag) {
      case JVM_CONSTANT_UnresolvedClass: {
        const Symbol* const class_name = cp->klass_name_at(index);
        // check the name
        verify_legal_class_name(class_name, CHECK);
        break;
      }
      case JVM_CONSTANT_NameAndType: {
        if (_need_verify) {
          const int sig_index = cp->signature_ref_index_at(index);
          const int name_index = cp->name_ref_index_at(index);
          const Symbol* const name = cp->symbol_at(name_index);
          const Symbol* const sig = cp->symbol_at(sig_index);
          guarantee_property(sig->utf8_length() != 0,
            "Illegal zero length constant pool entry at %d in class %s",
            sig_index, CHECK);
          guarantee_property(name->utf8_length() != 0,
            "Illegal zero length constant pool entry at %d in class %s",
            name_index, CHECK);

          if (Signature::is_method(sig)) {
            // Format check method name and signature
            verify_legal_method_name(name, CHECK);
            verify_legal_method_signature(name, sig, CHECK);
          } else {
            // Format check field name and signature
            verify_legal_field_name(name, CHECK);
            verify_legal_field_signature(name, sig, CHECK);
          }
        }
        break;
      }
      case JVM_CONSTANT_Dynamic: {
        const int name_and_type_ref_index =
          cp->uncached_name_and_type_ref_index_at(index);
        // already verified to be utf8
        const int name_ref_index =
          cp->name_ref_index_at(name_and_type_ref_index);
        // already verified to be utf8
        const int signature_ref_index =
          cp->signature_ref_index_at(name_and_type_ref_index);
        const Symbol* const name = cp->symbol_at(name_ref_index);
        const Symbol* const signature = cp->symbol_at(signature_ref_index);
        if (_need_verify) {
          // CONSTANT_Dynamic's name and signature are verified above, when iterating NameAndType_info.
          // Need only to be sure signature is the right type.
          if (Signature::is_method(signature)) {
            throwIllegalSignature("CONSTANT_Dynamic", name, signature, CHECK);
          }
        }
        break;
      }
      case JVM_CONSTANT_InvokeDynamic:
      case JVM_CONSTANT_Fieldref:
      case JVM_CONSTANT_Methodref:
      case JVM_CONSTANT_InterfaceMethodref: {
        const int name_and_type_ref_index =
          cp->uncached_name_and_type_ref_index_at(index);
        // already verified to be utf8
        const int name_ref_index =
          cp->name_ref_index_at(name_and_type_ref_index);
        // already verified to be utf8
        const int signature_ref_index =
          cp->signature_ref_index_at(name_and_type_ref_index);
        const Symbol* const name = cp->symbol_at(name_ref_index);
        const Symbol* const signature = cp->symbol_at(signature_ref_index);
        if (tag == JVM_CONSTANT_Fieldref) {
          if (_need_verify) {
            // Field name and signature are verified above, when iterating NameAndType_info.
            // Need only to be sure signature is non-zero length and the right type.
            if (Signature::is_method(signature)) {
              throwIllegalSignature("Field", name, signature, CHECK);
            }
          }
        } else {
          if (_need_verify) {
            // Method name and signature are individually verified above, when iterating
            // NameAndType_info.  Need to check here that signature is non-zero length and
            // the right type.
            if (!Signature::is_method(signature)) {
              throwIllegalSignature("Method", name, signature, CHECK);
            }
          }
          // If a class method name begins with '<', it must be "<init>" and have void signature.
          const unsigned int name_len = name->utf8_length();
          if (tag == JVM_CONSTANT_Methodref && name_len != 0 &&
              name->char_at(0) == JVM_SIGNATURE_SPECIAL) {
            if (name != vmSymbols::object_initializer_name()) {
              classfile_parse_error(
                "Bad method name at constant pool index %u in class file %s",
                name_ref_index, THREAD);
              return;
            } else if (!Signature::is_void_method(signature)) {  // must have void signature.
              throwIllegalSignature("Method", name, signature, CHECK);
            }
          }
        }
        break;
      }
      case JVM_CONSTANT_MethodHandle: {
        const int ref_index = cp->method_handle_index_at(index);
        const int ref_kind = cp->method_handle_ref_kind_at(index);
        switch (ref_kind) {
          case JVM_REF_invokeVirtual:
          case JVM_REF_invokeStatic:
          case JVM_REF_invokeSpecial:
          case JVM_REF_newInvokeSpecial: {
            const int name_and_type_ref_index =
              cp->uncached_name_and_type_ref_index_at(ref_index);
            const int name_ref_index =
              cp->name_ref_index_at(name_and_type_ref_index);
            const Symbol* const name = cp->symbol_at(name_ref_index);

            if (name != vmSymbols::object_initializer_name()) { // !<init>
              if (ref_kind == JVM_REF_newInvokeSpecial) {
                classfile_parse_error(
                  "Bad constructor name at constant pool index %u in class file %s",
                    name_ref_index, THREAD);
                return;
              }
            } else { // <init>
              // The allowed invocation mode of <init> depends on its signature.
              // This test corresponds to verify_invoke_instructions in the verifier.
              const int signature_ref_index =
                cp->signature_ref_index_at(name_and_type_ref_index);
              const Symbol* const signature = cp->symbol_at(signature_ref_index);
              if (signature->is_void_method_signature()
                  && ref_kind == JVM_REF_newInvokeSpecial) {
                // OK, could be a constructor call
              } else {
                classfile_parse_error(
                  "Bad method name at constant pool index %u in class file %s",
                  name_ref_index, THREAD);
                return;
              }
            }
            break;
          }
          // Other ref_kinds are already fully checked in previous pass.
        } // switch(ref_kind)
        break;
      }
      case JVM_CONSTANT_MethodType: {
        const Symbol* const no_name = vmSymbols::type_name(); // place holder
        const Symbol* const signature = cp->method_type_signature_at(index);
        verify_legal_method_signature(no_name, signature, CHECK);
        break;
      }
      case JVM_CONSTANT_Utf8: {
        assert(cp->symbol_at(index)->refcount() != 0, "count corrupted");
      }
    }  // switch(tag)
  }  // end of for
}

class NameSigHash: public ResourceObj {
 public:
  const Symbol*       _name;       // name
  const Symbol*       _sig;        // signature

  static const int HASH_ROW_SIZE = 256;

  NameSigHash(Symbol* name, Symbol* sig) :
    _name(name),
    _sig(sig) {}

  static unsigned int hash(NameSigHash const& namesig) {
    return namesig._name->identity_hash() ^ namesig._sig->identity_hash();
  }

  static bool equals(NameSigHash const& e0, NameSigHash const& e1) {
    return (e0._name == e1._name) &&
          (e0._sig  == e1._sig);
  }
};

using NameSigHashtable = ResourceHashtable<NameSigHash, int,
                                           NameSigHash::HASH_ROW_SIZE,
                                           AnyObj::RESOURCE_AREA, mtInternal,
                                           &NameSigHash::hash, &NameSigHash::equals>;

static void check_identity_and_value_modifiers(ClassFileParser* current, const InstanceKlass* super_type, TRAPS) {
  assert(super_type != nullptr,"Method doesn't support null super type");
  if (super_type->access_flags().is_identity_class() && !current->access_flags().is_identity_class()
      && super_type->name() != vmSymbols::java_lang_Object()) {
      THROW_MSG(vmSymbols::java_lang_IncompatibleClassChangeError(),
                err_msg("Value type %s has an identity type as supertype",
                current->class_name()->as_klass_external_name()));
  }
}

void ClassFileParser::parse_interfaces(const ClassFileStream* stream,
                                       int itfs_len,
                                       ConstantPool* cp,
                                       bool* const has_nonstatic_concrete_methods,
                                       // FIXME: lots of these functions
                                       // declare their parameters as const,
                                       // which adds only noise to the code.
                                       // Remove the spurious const modifiers.
                                       // Many are of the form "const int x"
                                       // or "T* const x".
                                       TRAPS) {
  assert(stream != nullptr, "invariant");
  assert(cp != nullptr, "invariant");
  assert(has_nonstatic_concrete_methods != nullptr, "invariant");

  if (itfs_len == 0) {
    _local_interfaces = Universe::the_empty_instance_klass_array();

  } else {
    assert(itfs_len > 0, "only called for len>0");
    _local_interface_indexes = new GrowableArray<u2>(itfs_len);
    int index = 0;
    for (index = 0; index < itfs_len; index++) {
      const u2 interface_index = stream->get_u2(CHECK);
      check_property(
        valid_klass_reference_at(interface_index),
        "Interface name has bad constant pool index %u in class file %s",
        interface_index, CHECK);
      _local_interface_indexes->at_put_grow(index, interface_index);
    }

    if (!_need_verify || itfs_len <= 1) {
      return;
    }

    // Check if there's any duplicates in interfaces
    ResourceMark rm(THREAD);
    // Set containing interface names
    ResourceHashtable<Symbol*, int>* interface_names = new ResourceHashtable<Symbol*, int>();
    for (index = 0; index < itfs_len; index++) {
      Symbol* interface_name = cp->klass_name_at(_local_interface_indexes->at(index));
      // If no duplicates, add (name, nullptr) in hashtable interface_names.
      if (!interface_names->put(interface_name, 0)) {
        classfile_parse_error("Duplicate interface name \"%s\" in class file %s",
                               interface_name->as_C_string(), THREAD);
        return;
      }
    }
  }
}

void ClassFileParser::verify_constantvalue(const ConstantPool* const cp,
                                           int constantvalue_index,
                                           int signature_index,
                                           TRAPS) const {
  // Make sure the constant pool entry is of a type appropriate to this field
  guarantee_property(
    (constantvalue_index > 0 &&
      constantvalue_index < cp->length()),
    "Bad initial value index %u in ConstantValue attribute in class file %s",
    constantvalue_index, CHECK);

  const constantTag value_type = cp->tag_at(constantvalue_index);
  switch(cp->basic_type_for_signature_at(signature_index)) {
    case T_LONG: {
      guarantee_property(value_type.is_long(),
                         "Inconsistent constant value type in class file %s",
                         CHECK);
      break;
    }
    case T_FLOAT: {
      guarantee_property(value_type.is_float(),
                         "Inconsistent constant value type in class file %s",
                         CHECK);
      break;
    }
    case T_DOUBLE: {
      guarantee_property(value_type.is_double(),
                         "Inconsistent constant value type in class file %s",
                         CHECK);
      break;
    }
    case T_BYTE:
    case T_CHAR:
    case T_SHORT:
    case T_BOOLEAN:
    case T_INT: {
      guarantee_property(value_type.is_int(),
                         "Inconsistent constant value type in class file %s",
                         CHECK);
      break;
    }
    case T_OBJECT: {
      guarantee_property((cp->symbol_at(signature_index)->equals("Ljava/lang/String;")
                         && value_type.is_string()),
                         "Bad string initial value in class file %s",
                         CHECK);
      break;
    }
    default: {
      classfile_parse_error("Unable to set initial value %u in class file %s",
                             constantvalue_index,
                             THREAD);
    }
  }
}

class AnnotationCollector : public ResourceObj{
public:
  enum Location { _in_field, _in_method, _in_class };
  enum ID {
    _unknown = 0,
    _method_CallerSensitive,
    _method_ForceInline,
    _method_DontInline,
    _method_ChangesCurrentThread,
    _method_JvmtiMountTransition,
    _method_InjectedProfile,
    _method_LambdaForm_Compiled,
    _method_Hidden,
    _method_Scoped,
    _method_IntrinsicCandidate,
    _jdk_internal_vm_annotation_Contended,
    _field_Stable,
    _jdk_internal_vm_annotation_ReservedStackAccess,
    _jdk_internal_ValueBased,
    _jdk_internal_ImplicitlyConstructible,
    _jdk_internal_LooselyConsistentValue,
    _jdk_internal_NullRestricted,
    _java_lang_Deprecated,
    _java_lang_Deprecated_for_removal,
    _annotation_LIMIT
  };
  const Location _location;
  int _annotations_present;
  u2 _contended_group;

  AnnotationCollector(Location location)
    : _location(location), _annotations_present(0), _contended_group(0)
  {
    assert((int)_annotation_LIMIT <= (int)sizeof(_annotations_present) * BitsPerByte, "");
  }
  // If this annotation name has an ID, report it (or _none).
  ID annotation_index(const ClassLoaderData* loader_data, const Symbol* name, bool can_access_vm_annotations);
  // Set the annotation name:
  void set_annotation(ID id) {
    assert((int)id >= 0 && (int)id < (int)_annotation_LIMIT, "oob");
    _annotations_present |= (int)nth_bit((int)id);
  }

  void remove_annotation(ID id) {
    assert((int)id >= 0 && (int)id < (int)_annotation_LIMIT, "oob");
    _annotations_present &= (int)~nth_bit((int)id);
  }

  // Report if the annotation is present.
  bool has_any_annotations() const { return _annotations_present != 0; }
  bool has_annotation(ID id) const { return (nth_bit((int)id) & _annotations_present) != 0; }

  void set_contended_group(u2 group) { _contended_group = group; }
  u2 contended_group() const { return _contended_group; }

  bool is_contended() const { return has_annotation(_jdk_internal_vm_annotation_Contended); }

  void set_stable(bool stable) { set_annotation(_field_Stable); }
  bool is_stable() const { return has_annotation(_field_Stable); }
};

// This class also doubles as a holder for metadata cleanup.
class ClassFileParser::FieldAnnotationCollector : public AnnotationCollector {
private:
  ClassLoaderData* _loader_data;
  AnnotationArray* _field_annotations;
  AnnotationArray* _field_type_annotations;
public:
  FieldAnnotationCollector(ClassLoaderData* loader_data) :
    AnnotationCollector(_in_field),
    _loader_data(loader_data),
    _field_annotations(nullptr),
    _field_type_annotations(nullptr) {}
  ~FieldAnnotationCollector();
  void apply_to(FieldInfo* f);
  AnnotationArray* field_annotations()      { return _field_annotations; }
  AnnotationArray* field_type_annotations() { return _field_type_annotations; }

  void set_field_annotations(AnnotationArray* a)      { _field_annotations = a; }
  void set_field_type_annotations(AnnotationArray* a) { _field_type_annotations = a; }
};

class MethodAnnotationCollector : public AnnotationCollector{
public:
  MethodAnnotationCollector() : AnnotationCollector(_in_method) { }
  void apply_to(const methodHandle& m);
};

class ClassFileParser::ClassAnnotationCollector : public AnnotationCollector{
public:
  ClassAnnotationCollector() : AnnotationCollector(_in_class) { }
  void apply_to(InstanceKlass* ik);
};


static int skip_annotation_value(const u1*, int, int); // fwd decl

// Safely increment index by val if does not pass limit
#define SAFE_ADD(index, limit, val) \
if (index >= limit - val) return limit; \
index += val;

// Skip an annotation.  Return >=limit if there is any problem.
static int skip_annotation(const u1* buffer, int limit, int index) {
  assert(buffer != nullptr, "invariant");
  // annotation := atype:u2 do(nmem:u2) {member:u2 value}
  // value := switch (tag:u1) { ... }
  SAFE_ADD(index, limit, 4); // skip atype and read nmem
  int nmem = Bytes::get_Java_u2((address)buffer + index - 2);
  while (--nmem >= 0 && index < limit) {
    SAFE_ADD(index, limit, 2); // skip member
    index = skip_annotation_value(buffer, limit, index);
  }
  return index;
}

// Skip an annotation value.  Return >=limit if there is any problem.
static int skip_annotation_value(const u1* buffer, int limit, int index) {
  assert(buffer != nullptr, "invariant");

  // value := switch (tag:u1) {
  //   case B, C, I, S, Z, D, F, J, c: con:u2;
  //   case e: e_class:u2 e_name:u2;
  //   case s: s_con:u2;
  //   case [: do(nval:u2) {value};
  //   case @: annotation;
  //   case s: s_con:u2;
  // }
  SAFE_ADD(index, limit, 1); // read tag
  const u1 tag = buffer[index - 1];
  switch (tag) {
    case 'B':
    case 'C':
    case 'I':
    case 'S':
    case 'Z':
    case 'D':
    case 'F':
    case 'J':
    case 'c':
    case 's':
      SAFE_ADD(index, limit, 2);  // skip con or s_con
      break;
    case 'e':
      SAFE_ADD(index, limit, 4);  // skip e_class, e_name
      break;
    case '[':
    {
      SAFE_ADD(index, limit, 2); // read nval
      int nval = Bytes::get_Java_u2((address)buffer + index - 2);
      while (--nval >= 0 && index < limit) {
        index = skip_annotation_value(buffer, limit, index);
      }
    }
    break;
    case '@':
      index = skip_annotation(buffer, limit, index);
      break;
    default:
      return limit;  //  bad tag byte
  }
  return index;
}

// Sift through annotations, looking for those significant to the VM:
static void parse_annotations(const ConstantPool* const cp,
                              const u1* buffer, int limit,
                              AnnotationCollector* coll,
                              ClassLoaderData* loader_data,
                              const bool can_access_vm_annotations) {

  assert(cp != nullptr, "invariant");
  assert(buffer != nullptr, "invariant");
  assert(coll != nullptr, "invariant");
  assert(loader_data != nullptr, "invariant");

  // annotations := do(nann:u2) {annotation}
  int index = 2; // read nann
  if (index >= limit)  return;
  int nann = Bytes::get_Java_u2((address)buffer + index - 2);
  enum {  // initial annotation layout
    atype_off = 0,      // utf8 such as 'Ljava/lang/annotation/Retention;'
    count_off = 2,      // u2   such as 1 (one value)
    member_off = 4,     // utf8 such as 'value'
    tag_off = 6,        // u1   such as 'c' (type) or 'e' (enum)
    e_tag_val = 'e',
    e_type_off = 7,   // utf8 such as 'Ljava/lang/annotation/RetentionPolicy;'
    e_con_off = 9,    // utf8 payload, such as 'SOURCE', 'CLASS', 'RUNTIME'
    e_size = 11,     // end of 'e' annotation
    c_tag_val = 'c',    // payload is type
    c_con_off = 7,    // utf8 payload, such as 'I'
    c_size = 9,       // end of 'c' annotation
    s_tag_val = 's',    // payload is String
    s_con_off = 7,    // utf8 payload, such as 'Ljava/lang/String;'
    s_size = 9,
    b_tag_val = 'Z',  // payload is boolean
    min_size = 6        // smallest possible size (zero members)
  };
  // Cannot add min_size to index in case of overflow MAX_INT
  while ((--nann) >= 0 && (index - 2 <= limit - min_size)) {
    int index0 = index;
    index = skip_annotation(buffer, limit, index);
    const u1* const abase = buffer + index0;
    const int atype = Bytes::get_Java_u2((address)abase + atype_off);
    const int count = Bytes::get_Java_u2((address)abase + count_off);
    const Symbol* const aname = check_symbol_at(cp, atype);
    if (aname == nullptr)  break;  // invalid annotation name
    const Symbol* member = nullptr;
    if (count >= 1) {
      const int member_index = Bytes::get_Java_u2((address)abase + member_off);
      member = check_symbol_at(cp, member_index);
      if (member == nullptr)  break;  // invalid member name
    }

    // Here is where parsing particular annotations will take place.
    AnnotationCollector::ID id = coll->annotation_index(loader_data, aname, can_access_vm_annotations);
    if (AnnotationCollector::_unknown == id)  continue;
    coll->set_annotation(id);
    if (AnnotationCollector::_java_lang_Deprecated == id) {
      assert(count <= 2, "change this if more element-value pairs are added to the @Deprecated annotation");
      // @Deprecated can specify forRemoval=true
      const u1* offset = abase + member_off;
      for (int i = 0; i < count; ++i) {
        int member_index = Bytes::get_Java_u2((address)offset);
        offset += 2;
        member = check_symbol_at(cp, member_index);
        if (member == vmSymbols::since()) {
          assert(*((address)offset) == s_tag_val, "invariant");
          offset += 3;
          continue;
        }
        if (member == vmSymbols::for_removal()) {
          assert(*((address)offset) == b_tag_val, "invariant");
          const u2 boolean_value_index = Bytes::get_Java_u2((address)offset + 1);
          if (cp->int_at(boolean_value_index) == 1) {
            // forRemoval == true
            coll->set_annotation(AnnotationCollector::_java_lang_Deprecated_for_removal);
          }
          break;
        }

      }
      continue;
    }

    if (AnnotationCollector::_jdk_internal_vm_annotation_Contended == id) {
      // @Contended can optionally specify the contention group.
      //
      // Contended group defines the equivalence class over the fields:
      // the fields within the same contended group are not treated distinct.
      // The only exception is default group, which does not incur the
      // equivalence. Naturally, contention group for classes is meaningless.
      //
      // While the contention group is specified as String, annotation
      // values are already interned, and we might as well use the constant
      // pool index as the group tag.
      //
      u2 group_index = 0; // default contended group
      if (count == 1
        && s_size == (index - index0)  // match size
        && s_tag_val == *(abase + tag_off)
        && member == vmSymbols::value_name()) {
        group_index = Bytes::get_Java_u2((address)abase + s_con_off);
        if (cp->symbol_at(group_index)->utf8_length() == 0) {
          group_index = 0; // default contended group
        }
      }
      coll->set_contended_group(group_index);
    }
  }
}


// Parse attributes for a field.
void ClassFileParser::parse_field_attributes(const ClassFileStream* const cfs,
                                             u2 attributes_count,
                                             bool is_static, u2 signature_index,
                                             u2* const constantvalue_index_addr,
                                             bool* const is_synthetic_addr,
                                             u2* const generic_signature_index_addr,
                                             ClassFileParser::FieldAnnotationCollector* parsed_annotations,
                                             TRAPS) {
  assert(cfs != nullptr, "invariant");
  assert(constantvalue_index_addr != nullptr, "invariant");
  assert(is_synthetic_addr != nullptr, "invariant");
  assert(generic_signature_index_addr != nullptr, "invariant");
  assert(parsed_annotations != nullptr, "invariant");
  assert(attributes_count > 0, "attributes_count should be greater than 0");

  u2 constantvalue_index = 0;
  u2 generic_signature_index = 0;
  bool is_synthetic = false;
  const u1* runtime_visible_annotations = nullptr;
  int runtime_visible_annotations_length = 0;
  const u1* runtime_visible_type_annotations = nullptr;
  int runtime_visible_type_annotations_length = 0;
  bool runtime_invisible_annotations_exists = false;
  bool runtime_invisible_type_annotations_exists = false;
  const ConstantPool* const cp = _cp;

  while (attributes_count--) {
    cfs->guarantee_more(6, CHECK);  // attribute_name_index, attribute_length
    const u2 attribute_name_index = cfs->get_u2_fast();
    const u4 attribute_length = cfs->get_u4_fast();
    check_property(valid_symbol_at(attribute_name_index),
                   "Invalid field attribute index %u in class file %s",
                   attribute_name_index,
                   CHECK);

    const Symbol* const attribute_name = cp->symbol_at(attribute_name_index);
    if (is_static && attribute_name == vmSymbols::tag_constant_value()) {
      // ignore if non-static
      if (constantvalue_index != 0) {
        classfile_parse_error("Duplicate ConstantValue attribute in class file %s", THREAD);
        return;
      }
      check_property(
        attribute_length == 2,
        "Invalid ConstantValue field attribute length %u in class file %s",
        attribute_length, CHECK);

      constantvalue_index = cfs->get_u2(CHECK);
      if (_need_verify) {
        verify_constantvalue(cp, constantvalue_index, signature_index, CHECK);
      }
    } else if (attribute_name == vmSymbols::tag_synthetic()) {
      if (attribute_length != 0) {
        classfile_parse_error(
          "Invalid Synthetic field attribute length %u in class file %s",
          attribute_length, THREAD);
        return;
      }
      is_synthetic = true;
    } else if (attribute_name == vmSymbols::tag_deprecated()) { // 4276120
      if (attribute_length != 0) {
        classfile_parse_error(
          "Invalid Deprecated field attribute length %u in class file %s",
          attribute_length, THREAD);
        return;
      }
    } else if (_major_version >= JAVA_1_5_VERSION) {
      if (attribute_name == vmSymbols::tag_signature()) {
        if (generic_signature_index != 0) {
          classfile_parse_error(
            "Multiple Signature attributes for field in class file %s", THREAD);
          return;
        }
        if (attribute_length != 2) {
          classfile_parse_error(
            "Wrong size %u for field's Signature attribute in class file %s",
            attribute_length, THREAD);
          return;
        }
        generic_signature_index = parse_generic_signature_attribute(cfs, CHECK);
      } else if (attribute_name == vmSymbols::tag_runtime_visible_annotations()) {
        if (runtime_visible_annotations != nullptr) {
          classfile_parse_error(
            "Multiple RuntimeVisibleAnnotations attributes for field in class file %s", THREAD);
          return;
        }
        runtime_visible_annotations_length = attribute_length;
        runtime_visible_annotations = cfs->current();
        assert(runtime_visible_annotations != nullptr, "null visible annotations");
        cfs->guarantee_more(runtime_visible_annotations_length, CHECK);
        parse_annotations(cp,
                          runtime_visible_annotations,
                          runtime_visible_annotations_length,
                          parsed_annotations,
                          _loader_data,
                          _can_access_vm_annotations);
        cfs->skip_u1_fast(runtime_visible_annotations_length);
      } else if (attribute_name == vmSymbols::tag_runtime_invisible_annotations()) {
        if (runtime_invisible_annotations_exists) {
          classfile_parse_error(
            "Multiple RuntimeInvisibleAnnotations attributes for field in class file %s", THREAD);
          return;
        }
        runtime_invisible_annotations_exists = true;
        cfs->skip_u1(attribute_length, CHECK);
      } else if (attribute_name == vmSymbols::tag_runtime_visible_type_annotations()) {
        if (runtime_visible_type_annotations != nullptr) {
          classfile_parse_error(
            "Multiple RuntimeVisibleTypeAnnotations attributes for field in class file %s", THREAD);
          return;
        }
        runtime_visible_type_annotations_length = attribute_length;
        runtime_visible_type_annotations = cfs->current();
        assert(runtime_visible_type_annotations != nullptr, "null visible type annotations");
        cfs->skip_u1(runtime_visible_type_annotations_length, CHECK);
      } else if (attribute_name == vmSymbols::tag_runtime_invisible_type_annotations()) {
        if (runtime_invisible_type_annotations_exists) {
          classfile_parse_error(
            "Multiple RuntimeInvisibleTypeAnnotations attributes for field in class file %s", THREAD);
          return;
        } else {
          runtime_invisible_type_annotations_exists = true;
        }
        cfs->skip_u1(attribute_length, CHECK);
      } else {
        cfs->skip_u1(attribute_length, CHECK);  // Skip unknown attributes
      }
    } else {
      cfs->skip_u1(attribute_length, CHECK);  // Skip unknown attributes
    }
  }

  *constantvalue_index_addr = constantvalue_index;
  *is_synthetic_addr = is_synthetic;
  *generic_signature_index_addr = generic_signature_index;
  AnnotationArray* a = allocate_annotations(runtime_visible_annotations,
                                            runtime_visible_annotations_length,
                                            CHECK);
  parsed_annotations->set_field_annotations(a);
  a = allocate_annotations(runtime_visible_type_annotations,
                           runtime_visible_type_annotations_length,
                           CHECK);
  parsed_annotations->set_field_type_annotations(a);
  return;
}

<<<<<<< HEAD
=======

>>>>>>> 68e1861a
// Side-effects: populates the _fields, _fields_annotations,
// _fields_type_annotations fields
void ClassFileParser::parse_fields(const ClassFileStream* const cfs,
                                   AccessFlags class_access_flags,
                                   ConstantPool* cp,
                                   const int cp_size,
                                   u2* const java_fields_count_ptr,
                                   TRAPS) {

  assert(cfs != nullptr, "invariant");
  assert(cp != nullptr, "invariant");
  assert(java_fields_count_ptr != nullptr, "invariant");

  assert(nullptr == _fields_annotations, "invariant");
  assert(nullptr == _fields_type_annotations, "invariant");

  bool is_inline_type = !class_access_flags.is_identity_class() && !class_access_flags.is_abstract();
  cfs->guarantee_more(2, CHECK);  // length
  const u2 length = cfs->get_u2_fast();
  *java_fields_count_ptr = length;

  int num_injected = 0;
  const InjectedField* const injected = JavaClasses::get_injected(_class_name,
                                                                  &num_injected);

  // two more slots are required for inline classes:
  // one for the static field with a reference to the pre-allocated default value
  // one for the field the JVM injects when detecting an empty inline class
  const int total_fields = length + num_injected + (is_inline_type ? 2 : 0);

  // Allocate a temporary resource array to collect field data.
  // After parsing all fields, data are stored in a UNSIGNED5 compressed stream.
  _temp_field_info = new GrowableArray<FieldInfo>(total_fields);

  int instance_fields_count = 0;
  ResourceMark rm(THREAD);
  for (int n = 0; n < length; n++) {
    // access_flags, name_index, descriptor_index, attributes_count
    cfs->guarantee_more(8, CHECK);

    jint recognized_modifiers = JVM_RECOGNIZED_FIELD_MODIFIERS;
    if (!supports_inline_types()) {
      recognized_modifiers &= ~JVM_ACC_STRICT;
    }

    const jint flags = cfs->get_u2_fast() & recognized_modifiers;
    verify_legal_field_modifiers(flags, class_access_flags, CHECK);
    AccessFlags access_flags;
    access_flags.set_flags(flags);
    FieldInfo::FieldFlags fieldFlags(0);

    const u2 name_index = cfs->get_u2_fast();
    check_property(valid_symbol_at(name_index),
      "Invalid constant pool index %u for field name in class file %s",
      name_index, CHECK);
    const Symbol* const name = cp->symbol_at(name_index);
    verify_legal_field_name(name, CHECK);

    const u2 signature_index = cfs->get_u2_fast();
    check_property(valid_symbol_at(signature_index),
      "Invalid constant pool index %u for field signature in class file %s",
      signature_index, CHECK);
    const Symbol* const sig = cp->symbol_at(signature_index);
    verify_legal_field_signature(name, sig, CHECK);
    if (!access_flags.is_static()) instance_fields_count++;

    u2 constantvalue_index = 0;
    bool is_synthetic = false;
    u2 generic_signature_index = 0;
    const bool is_static = access_flags.is_static();
    FieldAnnotationCollector parsed_annotations(_loader_data);

    bool is_null_restricted = false;

    const u2 attributes_count = cfs->get_u2_fast();
    if (attributes_count > 0) {
      parse_field_attributes(cfs,
                             attributes_count,
                             is_static,
                             signature_index,
                             &constantvalue_index,
                             &is_synthetic,
                             &generic_signature_index,
                             &parsed_annotations,
                             CHECK);

      if (parsed_annotations.field_annotations() != nullptr) {
        if (_fields_annotations == nullptr) {
          _fields_annotations = MetadataFactory::new_array<AnnotationArray*>(
                                             _loader_data, length, nullptr,
                                             CHECK);
        }
        _fields_annotations->at_put(n, parsed_annotations.field_annotations());
        if (parsed_annotations.has_annotation(AnnotationCollector::_jdk_internal_NullRestricted)) {
          if (!Signature::has_envelope(sig)) {
            Exceptions::fthrow(
              THREAD_AND_LOCATION,
              vmSymbols::java_lang_ClassFormatError(),
              "Illegal use of @jdk.internal.vm.annotation.NullRestricted annotation on field %s with signature %s (primitive types can never be null)",
              name->as_C_string(), sig->as_C_string());
          }
          is_null_restricted = true;
        }
        parsed_annotations.set_field_annotations(nullptr);
      }
      if (parsed_annotations.field_type_annotations() != nullptr) {
        if (_fields_type_annotations == nullptr) {
          _fields_type_annotations =
            MetadataFactory::new_array<AnnotationArray*>(_loader_data,
                                                         length,
                                                         nullptr,
                                                         CHECK);
        }
        _fields_type_annotations->at_put(n, parsed_annotations.field_type_annotations());
        parsed_annotations.set_field_type_annotations(nullptr);
      }

      if (is_synthetic) {
        access_flags.set_is_synthetic();
      }
      if (generic_signature_index != 0) {
        fieldFlags.update_generic(true);
      }
    }

    if (is_null_restricted) {
      fieldFlags.update_null_free_inline_type(true);
    }

<<<<<<< HEAD
    if (is_static && is_reference_type(type)) {
      _static_oop_count++;
    }
=======
    const BasicType type = cp->basic_type_for_signature_at(signature_index);
>>>>>>> 68e1861a

    // Update number of static oop fields.
    if (is_static && is_reference_type(type)) {
      _static_oop_count++;
    }

    FieldInfo fi(access_flags, name_index, signature_index, constantvalue_index, fieldFlags);
    fi.set_index(n);
    if (fieldFlags.is_generic()) {
      fi.set_generic_signature_index(generic_signature_index);
    }
    parsed_annotations.apply_to(&fi);
    if (fi.field_flags().is_contended()) {
      _has_contended_fields = true;
    }
    _temp_field_info->append(fi);
  }
  assert(_temp_field_info->length() == length, "Must be");

  if (num_injected != 0) {
    for (int n = 0; n < num_injected; n++) {
      // Check for duplicates
      if (injected[n].may_be_java) {
        const Symbol* const name      = injected[n].name();
        const Symbol* const signature = injected[n].signature();
        bool duplicate = false;
        for (int i = 0; i < length; i++) {
          const FieldInfo* const f = _temp_field_info->adr_at(i);
          if (name      == cp->symbol_at(f->name_index()) &&
              signature == cp->symbol_at(f->signature_index())) {
            // Symbol is desclared in Java so skip this one
            duplicate = true;
            break;
          }
        }
        if (duplicate) {
          // These will be removed from the field array at the end
          continue;
        }
      }

      // Injected field
      FieldInfo::FieldFlags fflags(0);
      fflags.update_injected(true);
      AccessFlags aflags;
      FieldInfo fi(aflags, (u2)(injected[n].name_index), (u2)(injected[n].signature_index), 0, fflags);
<<<<<<< HEAD
      int idx = _temp_field_info->append(fi);
      _temp_field_info->adr_at(idx)->set_index(idx);
=======
      fi.set_index(index);
      _temp_field_info->append(fi);
      index++;
>>>>>>> 68e1861a
    }
  }

  if (is_inline_type) {
    // Inject static ".default" field
    FieldInfo::FieldFlags fflags(0);
    fflags.update_injected(true);
    AccessFlags aflags(JVM_ACC_STATIC);
    FieldInfo fi(aflags,
                 (u2)vmSymbols::as_int(VM_SYMBOL_ENUM_NAME(default_value_name)),
                 (u2)vmSymbols::as_int(VM_SYMBOL_ENUM_NAME(object_signature)),
                 0,
                 fflags);
<<<<<<< HEAD
    int idx = _temp_field_info->append(fi);
    _temp_field_info->adr_at(idx)->set_index(idx);
    _static_oop_count++;
    // Inject static ".null_reset" field. This is the same as the .default field but will never have its null-channel set to non-zero.
    FieldInfo::FieldFlags fflags2(0);
    fflags2.update_injected(true);
    AccessFlags aflags2(JVM_ACC_STATIC);
    FieldInfo fi2(aflags2,
                 (u2)vmSymbols::as_int(VM_SYMBOL_ENUM_NAME(null_reset_value_name)),
                 (u2)vmSymbols::as_int(VM_SYMBOL_ENUM_NAME(object_signature)),
                 0,
                 fflags2);
    int idx2 = _temp_field_info->append(fi2);
    _temp_field_info->adr_at(idx2)->set_index(idx2);
    _static_oop_count++;
=======
    fi.set_index(index);
    _temp_field_info->append(fi);
    _static_oop_count++;
    index++;
  }

  if (is_inline_type && instance_fields_count == 0) {
    // Inject ".empty" dummy field
    _is_empty_inline_type = true;

    FieldInfo::FieldFlags fflags(0);
    fflags.update_injected(true);
    AccessFlags aflags;
    FieldInfo fi(aflags,
                 (u2)vmSymbols::as_int(VM_SYMBOL_ENUM_NAME(empty_marker_name)),
                 (u2)vmSymbols::as_int(VM_SYMBOL_ENUM_NAME(byte_signature)),
                 0,
                 fflags);
    fi.set_index(index);
    _temp_field_info->append(fi);

    index++;
  }

  if (instance_fields_count > 0) {
    _has_nonstatic_fields = true;
>>>>>>> 68e1861a
  }

  if (_need_verify && length > 1) {
    // Check duplicated fields
    ResourceMark rm(THREAD);
    // Set containing name-signature pairs
    NameSigHashtable* names_and_sigs = new NameSigHashtable();
    for (int i = 0; i < _temp_field_info->length(); i++) {
      NameSigHash name_and_sig(_temp_field_info->adr_at(i)->name(_cp),
                               _temp_field_info->adr_at(i)->signature(_cp));
      // If no duplicates, add name/signature in hashtable names_and_sigs.
      if(!names_and_sigs->put(name_and_sig, 0)) {
        classfile_parse_error("Duplicate field name \"%s\" with signature \"%s\" in class file %s",
                               name_and_sig._name->as_C_string(), name_and_sig._sig->as_klass_external_name(), THREAD);
        return;
      }
    }
  }
}


const ClassFileParser::unsafe_u2* ClassFileParser::parse_exception_table(const ClassFileStream* const cfs,
                                                                         u4 code_length,
                                                                         u4 exception_table_length,
                                                                         TRAPS) {
  assert(cfs != nullptr, "invariant");

  const unsafe_u2* const exception_table_start = cfs->current();
  assert(exception_table_start != nullptr, "null exception table");

  cfs->guarantee_more(8 * exception_table_length, CHECK_NULL); // start_pc,
                                                               // end_pc,
                                                               // handler_pc,
                                                               // catch_type_index

  // Will check legal target after parsing code array in verifier.
  if (_need_verify) {
    for (unsigned int i = 0; i < exception_table_length; i++) {
      const u2 start_pc = cfs->get_u2_fast();
      const u2 end_pc = cfs->get_u2_fast();
      const u2 handler_pc = cfs->get_u2_fast();
      const u2 catch_type_index = cfs->get_u2_fast();
      guarantee_property((start_pc < end_pc) && (end_pc <= code_length),
                         "Illegal exception table range in class file %s",
                         CHECK_NULL);
      guarantee_property(handler_pc < code_length,
                         "Illegal exception table handler in class file %s",
                         CHECK_NULL);
      if (catch_type_index != 0) {
        guarantee_property(valid_klass_reference_at(catch_type_index),
                           "Catch type in exception table has bad constant type in class file %s", CHECK_NULL);
      }
    }
  } else {
    cfs->skip_u2_fast(exception_table_length * 4);
  }
  return exception_table_start;
}

void ClassFileParser::parse_linenumber_table(u4 code_attribute_length,
                                             u4 code_length,
                                             CompressedLineNumberWriteStream**const write_stream,
                                             TRAPS) {

  const ClassFileStream* const cfs = _stream;
  unsigned int num_entries = cfs->get_u2(CHECK);

  // Each entry is a u2 start_pc, and a u2 line_number
  const unsigned int length_in_bytes = num_entries * (sizeof(u2) * 2);

  // Verify line number attribute and table length
  check_property(
    code_attribute_length == sizeof(u2) + length_in_bytes,
    "LineNumberTable attribute has wrong length in class file %s", CHECK);

  cfs->guarantee_more(length_in_bytes, CHECK);

  if ((*write_stream) == nullptr) {
    if (length_in_bytes > fixed_buffer_size) {
      (*write_stream) = new CompressedLineNumberWriteStream(length_in_bytes);
    } else {
      (*write_stream) = new CompressedLineNumberWriteStream(
        _linenumbertable_buffer, fixed_buffer_size);
    }
  }

  while (num_entries-- > 0) {
    const u2 bci  = cfs->get_u2_fast(); // start_pc
    const u2 line = cfs->get_u2_fast(); // line_number
    guarantee_property(bci < code_length,
        "Invalid pc in LineNumberTable in class file %s", CHECK);
    (*write_stream)->write_pair(bci, line);
  }
}


class LVT_Hash : public AllStatic {
 public:

  static bool equals(LocalVariableTableElement const& e0, LocalVariableTableElement const& e1) {
  /*
   * 3-tuple start_bci/length/slot has to be unique key,
   * so the following comparison seems to be redundant:
   *       && elem->name_cp_index == entry->_elem->name_cp_index
   */
    return (e0.start_bci     == e1.start_bci &&
            e0.length        == e1.length &&
            e0.name_cp_index == e1.name_cp_index &&
            e0.slot          == e1.slot);
  }

  static unsigned int hash(LocalVariableTableElement const& e0) {
    unsigned int raw_hash = e0.start_bci;

    raw_hash = e0.length        + raw_hash * 37;
    raw_hash = e0.name_cp_index + raw_hash * 37;
    raw_hash = e0.slot          + raw_hash * 37;

    return raw_hash;
  }
};


// Class file LocalVariableTable elements.
class Classfile_LVT_Element {
 public:
  u2 start_bci;
  u2 length;
  u2 name_cp_index;
  u2 descriptor_cp_index;
  u2 slot;
};

static void copy_lvt_element(const Classfile_LVT_Element* const src,
                             LocalVariableTableElement* const lvt) {
  lvt->start_bci           = Bytes::get_Java_u2((u1*) &src->start_bci);
  lvt->length              = Bytes::get_Java_u2((u1*) &src->length);
  lvt->name_cp_index       = Bytes::get_Java_u2((u1*) &src->name_cp_index);
  lvt->descriptor_cp_index = Bytes::get_Java_u2((u1*) &src->descriptor_cp_index);
  lvt->signature_cp_index  = 0;
  lvt->slot                = Bytes::get_Java_u2((u1*) &src->slot);
}

// Function is used to parse both attributes:
// LocalVariableTable (LVT) and LocalVariableTypeTable (LVTT)
const ClassFileParser::unsafe_u2* ClassFileParser::parse_localvariable_table(const ClassFileStream* cfs,
                                                                             u4 code_length,
                                                                             u2 max_locals,
                                                                             u4 code_attribute_length,
                                                                             u2* const localvariable_table_length,
                                                                             bool isLVTT,
                                                                             TRAPS) {
  const char* const tbl_name = (isLVTT) ? "LocalVariableTypeTable" : "LocalVariableTable";
  *localvariable_table_length = cfs->get_u2(CHECK_NULL);
  const unsigned int size = checked_cast<unsigned>(
    (*localvariable_table_length) * sizeof(Classfile_LVT_Element) / sizeof(u2));

  const ConstantPool* const cp = _cp;

  // Verify local variable table attribute has right length
  if (_need_verify) {
    guarantee_property(code_attribute_length == (sizeof(*localvariable_table_length) + size * sizeof(u2)),
                       "%s has wrong length in class file %s", tbl_name, CHECK_NULL);
  }

  const unsafe_u2* const localvariable_table_start = cfs->current();
  assert(localvariable_table_start != nullptr, "null local variable table");
  if (!_need_verify) {
    cfs->skip_u2_fast(size);
  } else {
    cfs->guarantee_more(size * 2, CHECK_NULL);
    for(int i = 0; i < (*localvariable_table_length); i++) {
      const u2 start_pc = cfs->get_u2_fast();
      const u2 length = cfs->get_u2_fast();
      const u2 name_index = cfs->get_u2_fast();
      const u2 descriptor_index = cfs->get_u2_fast();
      const u2 index = cfs->get_u2_fast();
      // Assign to a u4 to avoid overflow
      const u4 end_pc = (u4)start_pc + (u4)length;

      if (start_pc >= code_length) {
        classfile_parse_error(
          "Invalid start_pc %u in %s in class file %s",
          start_pc, tbl_name, THREAD);
        return nullptr;
      }
      if (end_pc > code_length) {
        classfile_parse_error(
          "Invalid length %u in %s in class file %s",
          length, tbl_name, THREAD);
        return nullptr;
      }
      const int cp_size = cp->length();
      guarantee_property(valid_symbol_at(name_index),
        "Name index %u in %s has bad constant type in class file %s",
        name_index, tbl_name, CHECK_NULL);
      guarantee_property(valid_symbol_at(descriptor_index),
        "Signature index %u in %s has bad constant type in class file %s",
        descriptor_index, tbl_name, CHECK_NULL);

      const Symbol* const name = cp->symbol_at(name_index);
      const Symbol* const sig = cp->symbol_at(descriptor_index);
      verify_legal_field_name(name, CHECK_NULL);
      u2 extra_slot = 0;
      if (!isLVTT) {
        verify_legal_field_signature(name, sig, CHECK_NULL);

        // 4894874: check special cases for double and long local variables
        if (sig == vmSymbols::type_signature(T_DOUBLE) ||
            sig == vmSymbols::type_signature(T_LONG)) {
          extra_slot = 1;
        }
      }
      guarantee_property((index + extra_slot) < max_locals,
                          "Invalid index %u in %s in class file %s",
                          index, tbl_name, CHECK_NULL);
    }
  }
  return localvariable_table_start;
}

static const u1* parse_stackmap_table(const ClassFileStream* const cfs,
                                      u4 code_attribute_length,
                                      TRAPS) {
  assert(cfs != nullptr, "invariant");

  if (0 == code_attribute_length) {
    return nullptr;
  }

  const u1* const stackmap_table_start = cfs->current();
  assert(stackmap_table_start != nullptr, "null stackmap table");

  // check code_attribute_length
  cfs->skip_u1(code_attribute_length, CHECK_NULL);

  return stackmap_table_start;
}

const ClassFileParser::unsafe_u2* ClassFileParser::parse_checked_exceptions(const ClassFileStream* const cfs,
                                                                            u2* const checked_exceptions_length,
                                                                            u4 method_attribute_length,
                                                                            TRAPS) {
  assert(cfs != nullptr, "invariant");
  assert(checked_exceptions_length != nullptr, "invariant");

  cfs->guarantee_more(2, CHECK_NULL);  // checked_exceptions_length
  *checked_exceptions_length = cfs->get_u2_fast();
  const unsigned int size =
    (*checked_exceptions_length) * sizeof(CheckedExceptionElement) / sizeof(u2);
  const unsafe_u2* const checked_exceptions_start = cfs->current();
  assert(checked_exceptions_start != nullptr, "null checked exceptions");
  if (!_need_verify) {
    cfs->skip_u2_fast(size);
  } else {
    // Verify each value in the checked exception table
    u2 checked_exception;
    const u2 len = *checked_exceptions_length;
    cfs->guarantee_more(2 * len, CHECK_NULL);
    for (int i = 0; i < len; i++) {
      checked_exception = cfs->get_u2_fast();
      check_property(
        valid_klass_reference_at(checked_exception),
        "Exception name has bad type at constant pool %u in class file %s",
        checked_exception, CHECK_NULL);
    }
  }
  // check exceptions attribute length
  if (_need_verify) {
    guarantee_property(method_attribute_length == (sizeof(*checked_exceptions_length) +
                                                   sizeof(u2) * size),
                      "Exceptions attribute has wrong length in class file %s", CHECK_NULL);
  }
  return checked_exceptions_start;
}

void ClassFileParser::throwIllegalSignature(const char* type,
                                            const Symbol* name,
                                            const Symbol* sig,
                                            TRAPS) const {
  assert(name != nullptr, "invariant");
  assert(sig != nullptr, "invariant");

  ResourceMark rm(THREAD);
  Exceptions::fthrow(THREAD_AND_LOCATION,
      vmSymbols::java_lang_ClassFormatError(),
      "%s \"%s\" in class %s has illegal signature \"%s\"", type,
      name->as_C_string(), _class_name->as_C_string(), sig->as_C_string());
}

AnnotationCollector::ID
AnnotationCollector::annotation_index(const ClassLoaderData* loader_data,
                                      const Symbol* name,
                                      const bool can_access_vm_annotations) {
  const vmSymbolID sid = vmSymbols::find_sid(name);
  // Privileged code can use all annotations.  Other code silently drops some.
  const bool privileged = loader_data->is_boot_class_loader_data() ||
                          loader_data->is_platform_class_loader_data() ||
                          can_access_vm_annotations;
  switch (sid) {
    case VM_SYMBOL_ENUM_NAME(reflect_CallerSensitive_signature): {
      if (_location != _in_method)  break;  // only allow for methods
      if (!privileged)              break;  // only allow in privileged code
      return _method_CallerSensitive;
    }
    case VM_SYMBOL_ENUM_NAME(jdk_internal_vm_annotation_ForceInline_signature): {
      if (_location != _in_method)  break;  // only allow for methods
      if (!privileged)              break;  // only allow in privileged code
      return _method_ForceInline;
    }
    case VM_SYMBOL_ENUM_NAME(jdk_internal_vm_annotation_DontInline_signature): {
      if (_location != _in_method)  break;  // only allow for methods
      if (!privileged)              break;  // only allow in privileged code
      return _method_DontInline;
    }
    case VM_SYMBOL_ENUM_NAME(jdk_internal_vm_annotation_ChangesCurrentThread_signature): {
      if (_location != _in_method)  break;  // only allow for methods
      if (!privileged)              break;  // only allow in privileged code
      return _method_ChangesCurrentThread;
    }
    case VM_SYMBOL_ENUM_NAME(jdk_internal_vm_annotation_JvmtiMountTransition_signature): {
      if (_location != _in_method)  break;  // only allow for methods
      if (!privileged)              break;  // only allow in privileged code
      return _method_JvmtiMountTransition;
    }
    case VM_SYMBOL_ENUM_NAME(java_lang_invoke_InjectedProfile_signature): {
      if (_location != _in_method)  break;  // only allow for methods
      if (!privileged)              break;  // only allow in privileged code
      return _method_InjectedProfile;
    }
    case VM_SYMBOL_ENUM_NAME(java_lang_invoke_LambdaForm_Compiled_signature): {
      if (_location != _in_method)  break;  // only allow for methods
      if (!privileged)              break;  // only allow in privileged code
      return _method_LambdaForm_Compiled;
    }
    case VM_SYMBOL_ENUM_NAME(jdk_internal_vm_annotation_Hidden_signature): {
      if (_location != _in_method)  break;  // only allow for methods
      if (!privileged)              break;  // only allow in privileged code
      return _method_Hidden;
    }
    case VM_SYMBOL_ENUM_NAME(jdk_internal_misc_Scoped_signature): {
      if (_location != _in_method)  break;  // only allow for methods
      if (!privileged)              break;  // only allow in privileged code
      return _method_Scoped;
    }
    case VM_SYMBOL_ENUM_NAME(jdk_internal_vm_annotation_IntrinsicCandidate_signature): {
      if (_location != _in_method)  break;  // only allow for methods
      if (!privileged)              break;  // only allow in privileged code
      return _method_IntrinsicCandidate;
    }
    case VM_SYMBOL_ENUM_NAME(jdk_internal_vm_annotation_Stable_signature): {
      if (_location != _in_field)   break;  // only allow for fields
      if (!privileged)              break;  // only allow in privileged code
      return _field_Stable;
    }
    case VM_SYMBOL_ENUM_NAME(jdk_internal_vm_annotation_Contended_signature): {
      if (_location != _in_field && _location != _in_class) {
        break;  // only allow for fields and classes
      }
      if (!EnableContended || (RestrictContended && !privileged)) {
        break;  // honor privileges
      }
      return _jdk_internal_vm_annotation_Contended;
    }
    case VM_SYMBOL_ENUM_NAME(jdk_internal_vm_annotation_ReservedStackAccess_signature): {
      if (_location != _in_method)  break;  // only allow for methods
      if (RestrictReservedStack && !privileged) break; // honor privileges
      return _jdk_internal_vm_annotation_ReservedStackAccess;
    }
    case VM_SYMBOL_ENUM_NAME(jdk_internal_ValueBased_signature): {
      if (_location != _in_class)   break;  // only allow for classes
      if (!privileged)              break;  // only allow in privileged code
      return _jdk_internal_ValueBased;
    }
    case VM_SYMBOL_ENUM_NAME(jdk_internal_vm_annotation_ImplicitlyConstructible_signature): {
      if (_location != _in_class)   break; // only allow for classes
      return _jdk_internal_ImplicitlyConstructible;
    }
    case VM_SYMBOL_ENUM_NAME(jdk_internal_vm_annotation_LooselyConsistentValue_signature): {
      if (_location != _in_class)   break; // only allow for classes
      return _jdk_internal_LooselyConsistentValue;
    }
    case VM_SYMBOL_ENUM_NAME(jdk_internal_vm_annotation_NullRestricted_signature): {
      if (_location != _in_field)   break; // only allow for fields
      return _jdk_internal_NullRestricted;
    }
    case VM_SYMBOL_ENUM_NAME(java_lang_Deprecated): {
      return _java_lang_Deprecated;
    }
    default: {
      break;
    }
  }
  return AnnotationCollector::_unknown;
}

void ClassFileParser::FieldAnnotationCollector::apply_to(FieldInfo* f) {
  if (is_contended())
    // Setting the contended group also sets the contended bit in field flags
    f->set_contended_group(contended_group());
  if (is_stable())
    (f->field_flags_addr())->update_stable(true);
}

ClassFileParser::FieldAnnotationCollector::~FieldAnnotationCollector() {
  // If there's an error deallocate metadata for field annotations
  MetadataFactory::free_array<u1>(_loader_data, _field_annotations);
  MetadataFactory::free_array<u1>(_loader_data, _field_type_annotations);
}

void MethodAnnotationCollector::apply_to(const methodHandle& m) {
  if (has_annotation(_method_CallerSensitive))
    m->set_caller_sensitive();
  if (has_annotation(_method_ForceInline))
    m->set_force_inline();
  if (has_annotation(_method_DontInline))
    m->set_dont_inline();
  if (has_annotation(_method_ChangesCurrentThread))
    m->set_changes_current_thread();
  if (has_annotation(_method_JvmtiMountTransition))
    m->set_jvmti_mount_transition();
  if (has_annotation(_method_InjectedProfile))
    m->set_has_injected_profile();
  if (has_annotation(_method_LambdaForm_Compiled) && m->intrinsic_id() == vmIntrinsics::_none)
    m->set_intrinsic_id(vmIntrinsics::_compiledLambdaForm);
  if (has_annotation(_method_Hidden))
    m->set_is_hidden();
  if (has_annotation(_method_Scoped))
    m->set_scoped();
  if (has_annotation(_method_IntrinsicCandidate) && !m->is_synthetic())
    m->set_intrinsic_candidate();
  if (has_annotation(_jdk_internal_vm_annotation_ReservedStackAccess))
    m->set_has_reserved_stack_access();
  if (has_annotation(_java_lang_Deprecated))
    m->set_deprecated();
  if (has_annotation(_java_lang_Deprecated_for_removal))
    m->set_deprecated_for_removal();
}

void ClassFileParser::ClassAnnotationCollector::apply_to(InstanceKlass* ik) {
  assert(ik != nullptr, "invariant");
  if (has_annotation(_jdk_internal_vm_annotation_Contended)) {
    ik->set_is_contended(is_contended());
  }
  if (has_annotation(_jdk_internal_ValueBased)) {
    ik->set_has_value_based_class_annotation();
    if (DiagnoseSyncOnValueBasedClasses) {
      ik->set_is_value_based();
    }
  }
  if (has_annotation(_java_lang_Deprecated)) {
    Array<Method*>* methods = ik->methods();
    int length = ik->methods()->length();
    for (int i = 0; i < length; i++) {
      Method* m = methods->at(i);
      m->set_deprecated();
    }
  }
  if (has_annotation(_java_lang_Deprecated_for_removal)) {
    Array<Method*>* methods = ik->methods();
    int length = ik->methods()->length();
    for (int i = 0; i < length; i++) {
      Method* m = methods->at(i);
      m->set_deprecated_for_removal();
    }
  }
}

#define MAX_ARGS_SIZE 255
#define MAX_CODE_SIZE 65535
#define INITIAL_MAX_LVT_NUMBER 256

/* Copy class file LVT's/LVTT's into the HotSpot internal LVT.
 *
 * Rules for LVT's and LVTT's are:
 *   - There can be any number of LVT's and LVTT's.
 *   - If there are n LVT's, it is the same as if there was just
 *     one LVT containing all the entries from the n LVT's.
 *   - There may be no more than one LVT entry per local variable.
 *     Two LVT entries are 'equal' if these fields are the same:
 *        start_pc, length, name, slot
 *   - There may be no more than one LVTT entry per each LVT entry.
 *     Each LVTT entry has to match some LVT entry.
 *   - HotSpot internal LVT keeps natural ordering of class file LVT entries.
 */
void ClassFileParser::copy_localvariable_table(const ConstMethod* cm,
                                               int lvt_cnt,
                                               u2* const localvariable_table_length,
                                               const unsafe_u2** const localvariable_table_start,
                                               int lvtt_cnt,
                                               u2* const localvariable_type_table_length,
                                               const unsafe_u2** const localvariable_type_table_start,
                                               TRAPS) {

  ResourceMark rm(THREAD);

  typedef ResourceHashtable<LocalVariableTableElement, LocalVariableTableElement*,
                            256, AnyObj::RESOURCE_AREA, mtInternal,
                            &LVT_Hash::hash, &LVT_Hash::equals> LVT_HashTable;

  LVT_HashTable* const table = new LVT_HashTable();

  // To fill LocalVariableTable in
  const Classfile_LVT_Element* cf_lvt;
  LocalVariableTableElement* lvt = cm->localvariable_table_start();

  for (int tbl_no = 0; tbl_no < lvt_cnt; tbl_no++) {
    cf_lvt = (Classfile_LVT_Element *) localvariable_table_start[tbl_no];
    for (int idx = 0; idx < localvariable_table_length[tbl_no]; idx++, lvt++) {
      copy_lvt_element(&cf_lvt[idx], lvt);
      // If no duplicates, add LVT elem in hashtable.
      if (table->put(*lvt, lvt) == false
          && _need_verify
          && _major_version >= JAVA_1_5_VERSION) {
        classfile_parse_error("Duplicated LocalVariableTable attribute "
                              "entry for '%s' in class file %s",
                               _cp->symbol_at(lvt->name_cp_index)->as_utf8(),
                               THREAD);
        return;
      }
    }
  }

  // To merge LocalVariableTable and LocalVariableTypeTable
  const Classfile_LVT_Element* cf_lvtt;
  LocalVariableTableElement lvtt_elem;

  for (int tbl_no = 0; tbl_no < lvtt_cnt; tbl_no++) {
    cf_lvtt = (Classfile_LVT_Element *) localvariable_type_table_start[tbl_no];
    for (int idx = 0; idx < localvariable_type_table_length[tbl_no]; idx++) {
      copy_lvt_element(&cf_lvtt[idx], &lvtt_elem);
      LocalVariableTableElement** entry = table->get(lvtt_elem);
      if (entry == nullptr) {
        if (_need_verify) {
          classfile_parse_error("LVTT entry for '%s' in class file %s "
                                "does not match any LVT entry",
                                 _cp->symbol_at(lvtt_elem.name_cp_index)->as_utf8(),
                                 THREAD);
          return;
        }
      } else if ((*entry)->signature_cp_index != 0 && _need_verify) {
        classfile_parse_error("Duplicated LocalVariableTypeTable attribute "
                              "entry for '%s' in class file %s",
                               _cp->symbol_at(lvtt_elem.name_cp_index)->as_utf8(),
                               THREAD);
        return;
      } else {
        // to add generic signatures into LocalVariableTable
        (*entry)->signature_cp_index = lvtt_elem.descriptor_cp_index;
      }
    }
  }
}


void ClassFileParser::copy_method_annotations(ConstMethod* cm,
                                       const u1* runtime_visible_annotations,
                                       int runtime_visible_annotations_length,
                                       const u1* runtime_visible_parameter_annotations,
                                       int runtime_visible_parameter_annotations_length,
                                       const u1* runtime_visible_type_annotations,
                                       int runtime_visible_type_annotations_length,
                                       const u1* annotation_default,
                                       int annotation_default_length,
                                       TRAPS) {

  AnnotationArray* a;

  if (runtime_visible_annotations_length > 0) {
     a = allocate_annotations(runtime_visible_annotations,
                              runtime_visible_annotations_length,
                              CHECK);
     cm->set_method_annotations(a);
  }

  if (runtime_visible_parameter_annotations_length > 0) {
    a = allocate_annotations(runtime_visible_parameter_annotations,
                             runtime_visible_parameter_annotations_length,
                             CHECK);
    cm->set_parameter_annotations(a);
  }

  if (annotation_default_length > 0) {
    a = allocate_annotations(annotation_default,
                             annotation_default_length,
                             CHECK);
    cm->set_default_annotations(a);
  }

  if (runtime_visible_type_annotations_length > 0) {
    a = allocate_annotations(runtime_visible_type_annotations,
                             runtime_visible_type_annotations_length,
                             CHECK);
    cm->set_type_annotations(a);
  }
}


// Note: the parse_method below is big and clunky because all parsing of the code and exceptions
// attribute is inlined. This is cumbersome to avoid since we inline most of the parts in the
// Method* to save footprint, so we only know the size of the resulting Method* when the
// entire method attribute is parsed.
//
// The has_localvariable_table parameter is used to pass up the value to InstanceKlass.

Method* ClassFileParser::parse_method(const ClassFileStream* const cfs,
                                      bool is_interface,
                                      bool is_value_class,
                                      bool is_abstract_class,
                                      const ConstantPool* cp,
                                      bool* const has_localvariable_table,
                                      TRAPS) {
  assert(cfs != nullptr, "invariant");
  assert(cp != nullptr, "invariant");
  assert(has_localvariable_table != nullptr, "invariant");

  ResourceMark rm(THREAD);
  // Parse fixed parts:
  // access_flags, name_index, descriptor_index, attributes_count
  cfs->guarantee_more(8, CHECK_NULL);

  int flags = cfs->get_u2_fast();
  const u2 name_index = cfs->get_u2_fast();
  const int cp_size = cp->length();
  check_property(
    valid_symbol_at(name_index),
    "Illegal constant pool index %u for method name in class file %s",
    name_index, CHECK_NULL);
  const Symbol* const name = cp->symbol_at(name_index);
  verify_legal_method_name(name, CHECK_NULL);

  const u2 signature_index = cfs->get_u2_fast();
  guarantee_property(
    valid_symbol_at(signature_index),
    "Illegal constant pool index %u for method signature in class file %s",
    signature_index, CHECK_NULL);
  const Symbol* const signature = cp->symbol_at(signature_index);

  if (name == vmSymbols::class_initializer_name()) {
    // We ignore the other access flags for a valid class initializer.
    // (JVM Spec 2nd ed., chapter 4.6)
    if (_major_version < 51) { // backward compatibility
      flags = JVM_ACC_STATIC;
    } else if ((flags & JVM_ACC_STATIC) == JVM_ACC_STATIC) {
      flags &= JVM_ACC_STATIC | (_major_version <= JAVA_16_VERSION ? JVM_ACC_STRICT : 0);
    } else {
      classfile_parse_error("Method <clinit> is not static in class file %s", THREAD);
      return nullptr;
    }
  } else {
    verify_legal_method_modifiers(flags, access_flags() , name, CHECK_NULL);
  }

  if (name == vmSymbols::object_initializer_name() && is_interface) {
    classfile_parse_error("Interface cannot have a method named <init>, class file %s", THREAD);
    return nullptr;
  }

  if (EnableValhalla) {
    if (((flags & JVM_ACC_SYNCHRONIZED) == JVM_ACC_SYNCHRONIZED)
        && ((flags & JVM_ACC_STATIC) == 0 )
        && !_access_flags.is_identity_class()) {
      classfile_parse_error("Invalid synchronized method in non-identity class %s", THREAD);
        return nullptr;
    }
  }

  int args_size = -1;  // only used when _need_verify is true
  if (_need_verify) {
    verify_legal_name_with_signature(name, signature, CHECK_NULL);
    args_size = ((flags & JVM_ACC_STATIC) ? 0 : 1) +
                 verify_legal_method_signature(name, signature, CHECK_NULL);
    if (args_size > MAX_ARGS_SIZE) {
      classfile_parse_error("Too many arguments in method signature in class file %s", THREAD);
      return nullptr;
    }
  }

  AccessFlags access_flags(flags & JVM_RECOGNIZED_METHOD_MODIFIERS);

  // Default values for code and exceptions attribute elements
  u2 max_stack = 0;
  u2 max_locals = 0;
  u4 code_length = 0;
  const u1* code_start = nullptr;
  u2 exception_table_length = 0;
  const unsafe_u2* exception_table_start = nullptr; // (potentially unaligned) pointer to array of u2 elements
  Array<int>* exception_handlers = Universe::the_empty_int_array();
  u2 checked_exceptions_length = 0;
  const unsafe_u2* checked_exceptions_start = nullptr; // (potentially unaligned) pointer to array of u2 elements
  CompressedLineNumberWriteStream* linenumber_table = nullptr;
  int linenumber_table_length = 0;
  int total_lvt_length = 0;
  u2 lvt_cnt = 0;
  u2 lvtt_cnt = 0;
  bool lvt_allocated = false;
  u2 max_lvt_cnt = INITIAL_MAX_LVT_NUMBER;
  u2 max_lvtt_cnt = INITIAL_MAX_LVT_NUMBER;
  u2* localvariable_table_length = nullptr;
  const unsafe_u2** localvariable_table_start = nullptr; // (potentially unaligned) pointer to array of LVT attributes
  u2* localvariable_type_table_length = nullptr;
  const unsafe_u2** localvariable_type_table_start = nullptr; // (potentially unaligned) pointer to LVTT attributes
  int method_parameters_length = -1;
  const u1* method_parameters_data = nullptr;
  bool method_parameters_seen = false;
  bool parsed_code_attribute = false;
  bool parsed_checked_exceptions_attribute = false;
  bool parsed_stackmap_attribute = false;
  // stackmap attribute - JDK1.5
  const u1* stackmap_data = nullptr;
  int stackmap_data_length = 0;
  u2 generic_signature_index = 0;
  MethodAnnotationCollector parsed_annotations;
  const u1* runtime_visible_annotations = nullptr;
  int runtime_visible_annotations_length = 0;
  const u1* runtime_visible_parameter_annotations = nullptr;
  int runtime_visible_parameter_annotations_length = 0;
  const u1* runtime_visible_type_annotations = nullptr;
  int runtime_visible_type_annotations_length = 0;
  bool runtime_invisible_annotations_exists = false;
  bool runtime_invisible_type_annotations_exists = false;
  bool runtime_invisible_parameter_annotations_exists = false;
  const u1* annotation_default = nullptr;
  int annotation_default_length = 0;

  // Parse code and exceptions attribute
  u2 method_attributes_count = cfs->get_u2_fast();
  while (method_attributes_count--) {
    cfs->guarantee_more(6, CHECK_NULL);  // method_attribute_name_index, method_attribute_length
    const u2 method_attribute_name_index = cfs->get_u2_fast();
    const u4 method_attribute_length = cfs->get_u4_fast();
    check_property(
      valid_symbol_at(method_attribute_name_index),
      "Invalid method attribute name index %u in class file %s",
      method_attribute_name_index, CHECK_NULL);

    const Symbol* const method_attribute_name = cp->symbol_at(method_attribute_name_index);
    if (method_attribute_name == vmSymbols::tag_code()) {
      // Parse Code attribute
      if (_need_verify) {
        guarantee_property(
            !access_flags.is_native() && !access_flags.is_abstract(),
                        "Code attribute in native or abstract methods in class file %s",
                         CHECK_NULL);
      }
      if (parsed_code_attribute) {
        classfile_parse_error("Multiple Code attributes in class file %s",
                              THREAD);
        return nullptr;
      }
      parsed_code_attribute = true;

      // Stack size, locals size, and code size
      cfs->guarantee_more(8, CHECK_NULL);
      max_stack = cfs->get_u2_fast();
      max_locals = cfs->get_u2_fast();
      code_length = cfs->get_u4_fast();
      if (_need_verify) {
        guarantee_property(args_size <= max_locals,
                           "Arguments can't fit into locals in class file %s",
                           CHECK_NULL);
        guarantee_property(code_length > 0 && code_length <= MAX_CODE_SIZE,
                           "Invalid method Code length %u in class file %s",
                           code_length, CHECK_NULL);
      }
      // Code pointer
      code_start = cfs->current();
      assert(code_start != nullptr, "null code start");
      cfs->guarantee_more(code_length, CHECK_NULL);
      cfs->skip_u1_fast(code_length);

      // Exception handler table
      cfs->guarantee_more(2, CHECK_NULL);  // exception_table_length
      exception_table_length = cfs->get_u2_fast();
      if (exception_table_length > 0) {
        exception_table_start = parse_exception_table(cfs,
                                                      code_length,
                                                      exception_table_length,
                                                      CHECK_NULL);
      }

      // Parse additional attributes in code attribute
      cfs->guarantee_more(2, CHECK_NULL);  // code_attributes_count
      u2 code_attributes_count = cfs->get_u2_fast();

      unsigned int calculated_attribute_length = 0;

      calculated_attribute_length =
          sizeof(max_stack) + sizeof(max_locals) + sizeof(code_length);
      calculated_attribute_length += checked_cast<unsigned int>(
        code_length +
        sizeof(exception_table_length) +
        sizeof(code_attributes_count) +
        exception_table_length *
            ( sizeof(u2) +   // start_pc
              sizeof(u2) +   // end_pc
              sizeof(u2) +   // handler_pc
              sizeof(u2) )); // catch_type_index

      while (code_attributes_count--) {
        cfs->guarantee_more(6, CHECK_NULL);  // code_attribute_name_index, code_attribute_length
        const u2 code_attribute_name_index = cfs->get_u2_fast();
        const u4 code_attribute_length = cfs->get_u4_fast();
        calculated_attribute_length += code_attribute_length +
                                       (unsigned)sizeof(code_attribute_name_index) +
                                       (unsigned)sizeof(code_attribute_length);
        check_property(valid_symbol_at(code_attribute_name_index),
                       "Invalid code attribute name index %u in class file %s",
                       code_attribute_name_index,
                       CHECK_NULL);
        if (LoadLineNumberTables &&
            cp->symbol_at(code_attribute_name_index) == vmSymbols::tag_line_number_table()) {
          // Parse and compress line number table
          parse_linenumber_table(code_attribute_length,
                                 code_length,
                                 &linenumber_table,
                                 CHECK_NULL);

        } else if (LoadLocalVariableTables &&
                   cp->symbol_at(code_attribute_name_index) == vmSymbols::tag_local_variable_table()) {
          // Parse local variable table
          if (!lvt_allocated) {
            localvariable_table_length = NEW_RESOURCE_ARRAY_IN_THREAD(
              THREAD, u2,  INITIAL_MAX_LVT_NUMBER);
            localvariable_table_start = NEW_RESOURCE_ARRAY_IN_THREAD(
              THREAD, const unsafe_u2*, INITIAL_MAX_LVT_NUMBER);
            localvariable_type_table_length = NEW_RESOURCE_ARRAY_IN_THREAD(
              THREAD, u2,  INITIAL_MAX_LVT_NUMBER);
            localvariable_type_table_start = NEW_RESOURCE_ARRAY_IN_THREAD(
              THREAD, const unsafe_u2*, INITIAL_MAX_LVT_NUMBER);
            lvt_allocated = true;
          }
          if (lvt_cnt == max_lvt_cnt) {
            max_lvt_cnt <<= 1;
            localvariable_table_length = REALLOC_RESOURCE_ARRAY(u2, localvariable_table_length, lvt_cnt, max_lvt_cnt);
            localvariable_table_start  = REALLOC_RESOURCE_ARRAY(const unsafe_u2*, localvariable_table_start, lvt_cnt, max_lvt_cnt);
          }
          localvariable_table_start[lvt_cnt] =
            parse_localvariable_table(cfs,
                                      code_length,
                                      max_locals,
                                      code_attribute_length,
                                      &localvariable_table_length[lvt_cnt],
                                      false,    // is not LVTT
                                      CHECK_NULL);
          total_lvt_length += localvariable_table_length[lvt_cnt];
          lvt_cnt++;
        } else if (LoadLocalVariableTypeTables &&
                   _major_version >= JAVA_1_5_VERSION &&
                   cp->symbol_at(code_attribute_name_index) == vmSymbols::tag_local_variable_type_table()) {
          if (!lvt_allocated) {
            localvariable_table_length = NEW_RESOURCE_ARRAY_IN_THREAD(
              THREAD, u2,  INITIAL_MAX_LVT_NUMBER);
            localvariable_table_start = NEW_RESOURCE_ARRAY_IN_THREAD(
              THREAD, const unsafe_u2*, INITIAL_MAX_LVT_NUMBER);
            localvariable_type_table_length = NEW_RESOURCE_ARRAY_IN_THREAD(
              THREAD, u2,  INITIAL_MAX_LVT_NUMBER);
            localvariable_type_table_start = NEW_RESOURCE_ARRAY_IN_THREAD(
              THREAD, const unsafe_u2*, INITIAL_MAX_LVT_NUMBER);
            lvt_allocated = true;
          }
          // Parse local variable type table
          if (lvtt_cnt == max_lvtt_cnt) {
            max_lvtt_cnt <<= 1;
            localvariable_type_table_length = REALLOC_RESOURCE_ARRAY(u2, localvariable_type_table_length, lvtt_cnt, max_lvtt_cnt);
            localvariable_type_table_start  = REALLOC_RESOURCE_ARRAY(const unsafe_u2*, localvariable_type_table_start, lvtt_cnt, max_lvtt_cnt);
          }
          localvariable_type_table_start[lvtt_cnt] =
            parse_localvariable_table(cfs,
                                      code_length,
                                      max_locals,
                                      code_attribute_length,
                                      &localvariable_type_table_length[lvtt_cnt],
                                      true,     // is LVTT
                                      CHECK_NULL);
          lvtt_cnt++;
        } else if (_major_version >= Verifier::STACKMAP_ATTRIBUTE_MAJOR_VERSION &&
                   cp->symbol_at(code_attribute_name_index) == vmSymbols::tag_stack_map_table()) {
          // Stack map is only needed by the new verifier in JDK1.5.
          if (parsed_stackmap_attribute) {
            classfile_parse_error("Multiple StackMapTable attributes in class file %s", THREAD);
            return nullptr;
          }
          stackmap_data = parse_stackmap_table(cfs, code_attribute_length, CHECK_NULL);
          stackmap_data_length = code_attribute_length;
          parsed_stackmap_attribute = true;
        } else {
          // Skip unknown attributes
          cfs->skip_u1(code_attribute_length, CHECK_NULL);
        }
      }
      // check method attribute length
      if (_need_verify) {
        guarantee_property(method_attribute_length == calculated_attribute_length,
                           "Code segment has wrong length in class file %s",
                           CHECK_NULL);
      }
    } else if (method_attribute_name == vmSymbols::tag_exceptions()) {
      // Parse Exceptions attribute
      if (parsed_checked_exceptions_attribute) {
        classfile_parse_error("Multiple Exceptions attributes in class file %s",
                              THREAD);
        return nullptr;
      }
      parsed_checked_exceptions_attribute = true;
      checked_exceptions_start =
            parse_checked_exceptions(cfs,
                                     &checked_exceptions_length,
                                     method_attribute_length,
                                     CHECK_NULL);
    } else if (method_attribute_name == vmSymbols::tag_method_parameters()) {
      // reject multiple method parameters
      if (method_parameters_seen) {
        classfile_parse_error("Multiple MethodParameters attributes in class file %s",
                              THREAD);
        return nullptr;
      }
      method_parameters_seen = true;
      method_parameters_length = cfs->get_u1_fast();
      const u4 real_length = (method_parameters_length * 4u) + 1u;
      if (method_attribute_length != real_length) {
        classfile_parse_error(
          "Invalid MethodParameters method attribute length %u in class file",
          method_attribute_length, THREAD);
        return nullptr;
      }
      method_parameters_data = cfs->current();
      cfs->skip_u2_fast(method_parameters_length);
      cfs->skip_u2_fast(method_parameters_length);
      // ignore this attribute if it cannot be reflected
      if (!vmClasses::Parameter_klass_loaded())
        method_parameters_length = -1;
    } else if (method_attribute_name == vmSymbols::tag_synthetic()) {
      if (method_attribute_length != 0) {
        classfile_parse_error(
          "Invalid Synthetic method attribute length %u in class file %s",
          method_attribute_length, THREAD);
        return nullptr;
      }
      // Should we check that there hasn't already been a synthetic attribute?
      access_flags.set_is_synthetic();
    } else if (method_attribute_name == vmSymbols::tag_deprecated()) { // 4276120
      if (method_attribute_length != 0) {
        classfile_parse_error(
          "Invalid Deprecated method attribute length %u in class file %s",
          method_attribute_length, THREAD);
        return nullptr;
      }
    } else if (_major_version >= JAVA_1_5_VERSION) {
      if (method_attribute_name == vmSymbols::tag_signature()) {
        if (generic_signature_index != 0) {
          classfile_parse_error(
            "Multiple Signature attributes for method in class file %s",
            THREAD);
          return nullptr;
        }
        if (method_attribute_length != 2) {
          classfile_parse_error(
            "Invalid Signature attribute length %u in class file %s",
            method_attribute_length, THREAD);
          return nullptr;
        }
        generic_signature_index = parse_generic_signature_attribute(cfs, CHECK_NULL);
      } else if (method_attribute_name == vmSymbols::tag_runtime_visible_annotations()) {
        if (runtime_visible_annotations != nullptr) {
          classfile_parse_error(
            "Multiple RuntimeVisibleAnnotations attributes for method in class file %s",
            THREAD);
          return nullptr;
        }
        runtime_visible_annotations_length = method_attribute_length;
        runtime_visible_annotations = cfs->current();
        assert(runtime_visible_annotations != nullptr, "null visible annotations");
        cfs->guarantee_more(runtime_visible_annotations_length, CHECK_NULL);
        parse_annotations(cp,
                          runtime_visible_annotations,
                          runtime_visible_annotations_length,
                          &parsed_annotations,
                          _loader_data,
                          _can_access_vm_annotations);
        cfs->skip_u1_fast(runtime_visible_annotations_length);
      } else if (method_attribute_name == vmSymbols::tag_runtime_invisible_annotations()) {
        if (runtime_invisible_annotations_exists) {
          classfile_parse_error(
            "Multiple RuntimeInvisibleAnnotations attributes for method in class file %s",
            THREAD);
          return nullptr;
        }
        runtime_invisible_annotations_exists = true;
        cfs->skip_u1(method_attribute_length, CHECK_NULL);
      } else if (method_attribute_name == vmSymbols::tag_runtime_visible_parameter_annotations()) {
        if (runtime_visible_parameter_annotations != nullptr) {
          classfile_parse_error(
            "Multiple RuntimeVisibleParameterAnnotations attributes for method in class file %s",
            THREAD);
          return nullptr;
        }
        runtime_visible_parameter_annotations_length = method_attribute_length;
        runtime_visible_parameter_annotations = cfs->current();
        assert(runtime_visible_parameter_annotations != nullptr, "null visible parameter annotations");
        cfs->skip_u1(runtime_visible_parameter_annotations_length, CHECK_NULL);
      } else if (method_attribute_name == vmSymbols::tag_runtime_invisible_parameter_annotations()) {
        if (runtime_invisible_parameter_annotations_exists) {
          classfile_parse_error(
            "Multiple RuntimeInvisibleParameterAnnotations attributes for method in class file %s",
            THREAD);
          return nullptr;
        }
        runtime_invisible_parameter_annotations_exists = true;
        cfs->skip_u1(method_attribute_length, CHECK_NULL);
      } else if (method_attribute_name == vmSymbols::tag_annotation_default()) {
        if (annotation_default != nullptr) {
          classfile_parse_error(
            "Multiple AnnotationDefault attributes for method in class file %s",
            THREAD);
          return nullptr;
        }
        annotation_default_length = method_attribute_length;
        annotation_default = cfs->current();
        assert(annotation_default != nullptr, "null annotation default");
        cfs->skip_u1(annotation_default_length, CHECK_NULL);
      } else if (method_attribute_name == vmSymbols::tag_runtime_visible_type_annotations()) {
        if (runtime_visible_type_annotations != nullptr) {
          classfile_parse_error(
            "Multiple RuntimeVisibleTypeAnnotations attributes for method in class file %s",
            THREAD);
          return nullptr;
        }
        runtime_visible_type_annotations_length = method_attribute_length;
        runtime_visible_type_annotations = cfs->current();
        assert(runtime_visible_type_annotations != nullptr, "null visible type annotations");
        // No need for the VM to parse Type annotations
        cfs->skip_u1(runtime_visible_type_annotations_length, CHECK_NULL);
      } else if (method_attribute_name == vmSymbols::tag_runtime_invisible_type_annotations()) {
        if (runtime_invisible_type_annotations_exists) {
          classfile_parse_error(
            "Multiple RuntimeInvisibleTypeAnnotations attributes for method in class file %s",
            THREAD);
          return nullptr;
        }
        runtime_invisible_type_annotations_exists = true;
        cfs->skip_u1(method_attribute_length, CHECK_NULL);
      } else {
        // Skip unknown attributes
        cfs->skip_u1(method_attribute_length, CHECK_NULL);
      }
    } else {
      // Skip unknown attributes
      cfs->skip_u1(method_attribute_length, CHECK_NULL);
    }
  }

  if (linenumber_table != nullptr) {
    linenumber_table->write_terminator();
    linenumber_table_length = linenumber_table->position();
  }

  // Make sure there's at least one Code attribute in non-native/non-abstract method
  if (_need_verify) {
    guarantee_property(access_flags.is_native() ||
                       access_flags.is_abstract() ||
                       parsed_code_attribute,
                       "Absent Code attribute in method that is not native or abstract in class file %s",
                       CHECK_NULL);
  }

  // All sizing information for a Method* is finally available, now create it
  InlineTableSizes sizes(
      total_lvt_length,
      linenumber_table_length,
      exception_table_length,
      checked_exceptions_length,
      method_parameters_length,
      generic_signature_index,
      runtime_visible_annotations_length,
      runtime_visible_parameter_annotations_length,
      runtime_visible_type_annotations_length,
      annotation_default_length,
      0);

  Method* const m = Method::allocate(_loader_data,
                                     code_length,
                                     access_flags,
                                     &sizes,
                                     ConstMethod::NORMAL,
                                     _cp->symbol_at(name_index),
                                     CHECK_NULL);

  ClassLoadingService::add_class_method_size(m->size()*wordSize);

  // Fill in information from fixed part (access_flags already set)
  m->set_constants(_cp);
  m->set_name_index(name_index);
  m->set_signature_index(signature_index);
  m->constMethod()->compute_from_signature(cp->symbol_at(signature_index), access_flags.is_static());
  assert(args_size < 0 || args_size == m->size_of_parameters(), "");

  // Fill in code attribute information
  m->set_max_stack(max_stack);
  m->set_max_locals(max_locals);
  if (stackmap_data != nullptr) {
    m->constMethod()->copy_stackmap_data(_loader_data,
                                         (u1*)stackmap_data,
                                         stackmap_data_length,
                                         CHECK_NULL);
  }

  // Copy byte codes
  m->set_code((u1*)code_start);

  // Copy line number table
  if (linenumber_table != nullptr) {
    memcpy(m->compressed_linenumber_table(),
           linenumber_table->buffer(),
           linenumber_table_length);
  }

  // Copy exception table
  if (exception_table_length > 0) {
    Copy::conjoint_swap_if_needed<Endian::JAVA>(exception_table_start,
                                                m->exception_table_start(),
                                                exception_table_length * sizeof(ExceptionTableElement),
                                                sizeof(u2));
  }

  // Copy method parameters
  if (method_parameters_length > 0) {
    MethodParametersElement* elem = m->constMethod()->method_parameters_start();
    for (int i = 0; i < method_parameters_length; i++) {
      elem[i].name_cp_index = Bytes::get_Java_u2((address)method_parameters_data);
      method_parameters_data += 2;
      elem[i].flags = Bytes::get_Java_u2((address)method_parameters_data);
      method_parameters_data += 2;
    }
  }

  // Copy checked exceptions
  if (checked_exceptions_length > 0) {
    Copy::conjoint_swap_if_needed<Endian::JAVA>(checked_exceptions_start,
                                                m->checked_exceptions_start(),
                                                checked_exceptions_length * sizeof(CheckedExceptionElement),
                                                sizeof(u2));
  }

  // Copy class file LVT's/LVTT's into the HotSpot internal LVT.
  if (total_lvt_length > 0) {
    *has_localvariable_table = true;
    copy_localvariable_table(m->constMethod(),
                             lvt_cnt,
                             localvariable_table_length,
                             localvariable_table_start,
                             lvtt_cnt,
                             localvariable_type_table_length,
                             localvariable_type_table_start,
                             CHECK_NULL);
  }

  if (parsed_annotations.has_any_annotations())
    parsed_annotations.apply_to(methodHandle(THREAD, m));

  if (is_hidden()) { // Mark methods in hidden classes as 'hidden'.
    m->set_is_hidden();
  }

  // Copy annotations
  copy_method_annotations(m->constMethod(),
                          runtime_visible_annotations,
                          runtime_visible_annotations_length,
                          runtime_visible_parameter_annotations,
                          runtime_visible_parameter_annotations_length,
                          runtime_visible_type_annotations,
                          runtime_visible_type_annotations_length,
                          annotation_default,
                          annotation_default_length,
                          CHECK_NULL);

  if (InstanceKlass::is_finalization_enabled() &&
      name == vmSymbols::finalize_method_name() &&
      signature == vmSymbols::void_method_signature()) {
    if (m->is_empty_method()) {
      _has_empty_finalizer = true;
    } else {
      _has_finalizer = true;
    }
  }

  NOT_PRODUCT(m->verify());
  return m;
}


// Side-effects: populates the _methods field in the parser
void ClassFileParser::parse_methods(const ClassFileStream* const cfs,
                                    bool is_interface,
                                    bool is_value_class,
                                    bool is_abstract_type,
                                    bool* const has_localvariable_table,
                                    bool* has_final_method,
                                    bool* declares_nonstatic_concrete_methods,
                                    TRAPS) {
  assert(cfs != nullptr, "invariant");
  assert(has_localvariable_table != nullptr, "invariant");
  assert(has_final_method != nullptr, "invariant");
  assert(declares_nonstatic_concrete_methods != nullptr, "invariant");

  assert(nullptr == _methods, "invariant");

  cfs->guarantee_more(2, CHECK);  // length
  const u2 length = cfs->get_u2_fast();
  if (length == 0) {
    _methods = Universe::the_empty_method_array();
  } else {
    _methods = MetadataFactory::new_array<Method*>(_loader_data,
                                                   length,
                                                   nullptr,
                                                   CHECK);

    for (int index = 0; index < length; index++) {
      Method* method = parse_method(cfs,
                                    is_interface,
                                    is_value_class,
                                    is_abstract_type,
                                    _cp,
                                    has_localvariable_table,
                                    CHECK);

      if (method->is_final()) {
        *has_final_method = true;
      }
      // declares_nonstatic_concrete_methods: declares concrete instance methods, any access flags
      // used for interface initialization, and default method inheritance analysis
      if (is_interface && !(*declares_nonstatic_concrete_methods)
        && !method->is_abstract() && !method->is_static()) {
        *declares_nonstatic_concrete_methods = true;
      }
      _methods->at_put(index, method);
    }

    if (_need_verify && length > 1) {
      // Check duplicated methods
      ResourceMark rm(THREAD);
      // Set containing name-signature pairs
      NameSigHashtable* names_and_sigs = new NameSigHashtable();
      for (int i = 0; i < length; i++) {
        const Method* const m = _methods->at(i);
        NameSigHash name_and_sig(m->name(), m->signature());
        // If no duplicates, add name/signature in hashtable names_and_sigs.
        if(!names_and_sigs->put(name_and_sig, 0)) {
          classfile_parse_error("Duplicate method name \"%s\" with signature \"%s\" in class file %s",
                                 name_and_sig._name->as_C_string(), name_and_sig._sig->as_klass_external_name(), THREAD);
          return;
        }
      }
    }
  }
}

static const intArray* sort_methods(Array<Method*>* methods) {
  const int length = methods->length();
  // If JVMTI original method ordering or sharing is enabled we have to
  // remember the original class file ordering.
  // We temporarily use the vtable_index field in the Method* to store the
  // class file index, so we can read in after calling qsort.
  // Put the method ordering in the shared archive.
  if (JvmtiExport::can_maintain_original_method_order() || CDSConfig::is_dumping_archive()) {
    for (int index = 0; index < length; index++) {
      Method* const m = methods->at(index);
      assert(!m->valid_vtable_index(), "vtable index should not be set");
      m->set_vtable_index(index);
    }
  }
  // Sort method array by ascending method name (for faster lookups & vtable construction)
  // Note that the ordering is not alphabetical, see Symbol::fast_compare
  Method::sort_methods(methods);

  intArray* method_ordering = nullptr;
  // If JVMTI original method ordering or sharing is enabled construct int
  // array remembering the original ordering
  if (JvmtiExport::can_maintain_original_method_order() || CDSConfig::is_dumping_archive()) {
    method_ordering = new intArray(length, length, -1);
    for (int index = 0; index < length; index++) {
      Method* const m = methods->at(index);
      const int old_index = m->vtable_index();
      assert(old_index >= 0 && old_index < length, "invalid method index");
      method_ordering->at_put(index, old_index);
      m->set_vtable_index(Method::invalid_vtable_index);
    }
  }
  return method_ordering;
}

// Parse generic_signature attribute for methods and fields
u2 ClassFileParser::parse_generic_signature_attribute(const ClassFileStream* const cfs,
                                                      TRAPS) {
  assert(cfs != nullptr, "invariant");

  cfs->guarantee_more(2, CHECK_0);  // generic_signature_index
  const u2 generic_signature_index = cfs->get_u2_fast();
  check_property(
    valid_symbol_at(generic_signature_index),
    "Invalid Signature attribute at constant pool index %u in class file %s",
    generic_signature_index, CHECK_0);
  return generic_signature_index;
}

void ClassFileParser::parse_classfile_sourcefile_attribute(const ClassFileStream* const cfs,
                                                           TRAPS) {

  assert(cfs != nullptr, "invariant");

  cfs->guarantee_more(2, CHECK);  // sourcefile_index
  const u2 sourcefile_index = cfs->get_u2_fast();
  check_property(
    valid_symbol_at(sourcefile_index),
    "Invalid SourceFile attribute at constant pool index %u in class file %s",
    sourcefile_index, CHECK);
  set_class_sourcefile_index(sourcefile_index);
}

void ClassFileParser::parse_classfile_source_debug_extension_attribute(const ClassFileStream* const cfs,
                                                                       int length,
                                                                       TRAPS) {
  assert(cfs != nullptr, "invariant");

  const u1* const sde_buffer = cfs->current();
  assert(sde_buffer != nullptr, "null sde buffer");

  // Don't bother storing it if there is no way to retrieve it
  if (JvmtiExport::can_get_source_debug_extension()) {
    assert((length+1) > length, "Overflow checking");
    u1* const sde = NEW_RESOURCE_ARRAY_IN_THREAD(THREAD, u1, length+1);
    for (int i = 0; i < length; i++) {
      sde[i] = sde_buffer[i];
    }
    sde[length] = '\0';
    set_class_sde_buffer((const char*)sde, length);
  }
  // Got utf8 string, set stream position forward
  cfs->skip_u1(length, CHECK);
}


// Inner classes can be static, private or protected (classic VM does this)
#define RECOGNIZED_INNER_CLASS_MODIFIERS ( JVM_RECOGNIZED_CLASS_MODIFIERS | \
                                           JVM_ACC_PRIVATE |                \
                                           JVM_ACC_PROTECTED |              \
                                           JVM_ACC_STATIC                   \
                                         )

// Find index of the InnerClasses entry for the specified inner_class_info_index.
// Return -1 if none is found.
static int inner_classes_find_index(const Array<u2>* inner_classes, int inner, const ConstantPool* cp, int length) {
  Symbol* cp_klass_name =  cp->klass_name_at(inner);
  for (int idx = 0; idx < length; idx += InstanceKlass::inner_class_next_offset) {
    int idx_inner = inner_classes->at(idx + InstanceKlass::inner_class_inner_class_info_offset);
    if (cp->klass_name_at(idx_inner) == cp_klass_name) {
      return idx;
    }
  }
  return -1;
}

// Return the outer_class_info_index for the InnerClasses entry containing the
// specified inner_class_info_index.  Return -1 if no InnerClasses entry is found.
static int inner_classes_jump_to_outer(const Array<u2>* inner_classes, int inner, const ConstantPool* cp, int length) {
  if (inner == 0) return -1;
  int idx = inner_classes_find_index(inner_classes, inner, cp, length);
  if (idx == -1) return -1;
  int result = inner_classes->at(idx + InstanceKlass::inner_class_outer_class_info_offset);
  return result;
}

// Return true if circularity is found, false if no circularity is found.
// Use Floyd's cycle finding algorithm.
static bool inner_classes_check_loop_through_outer(const Array<u2>* inner_classes, int idx, const ConstantPool* cp, int length) {
  int slow = inner_classes->at(idx + InstanceKlass::inner_class_inner_class_info_offset);
  int fast = inner_classes->at(idx + InstanceKlass::inner_class_outer_class_info_offset);

  while (fast != -1 && fast != 0) {
    if (slow != 0 && (cp->klass_name_at(slow) == cp->klass_name_at(fast))) {
      return true;  // found a circularity
    }
    fast = inner_classes_jump_to_outer(inner_classes, fast, cp, length);
    if (fast == -1) return false;
    fast = inner_classes_jump_to_outer(inner_classes, fast, cp, length);
    if (fast == -1) return false;
    slow = inner_classes_jump_to_outer(inner_classes, slow, cp, length);
    assert(slow != -1, "sanity check");
  }
  return false;
}

// Loop through each InnerClasses entry checking for circularities and duplications
// with other entries.  If duplicate entries are found then throw CFE.  Otherwise,
// return true if a circularity or entries with duplicate inner_class_info_indexes
// are found.
bool ClassFileParser::check_inner_classes_circularity(const ConstantPool* cp, int length, TRAPS) {
  // Loop through each InnerClasses entry.
  for (int idx = 0; idx < length; idx += InstanceKlass::inner_class_next_offset) {
    // Return true if there are circular entries.
    if (inner_classes_check_loop_through_outer(_inner_classes, idx, cp, length)) {
      return true;
    }
    // Check if there are duplicate entries or entries with the same inner_class_info_index.
    for (int y = idx + InstanceKlass::inner_class_next_offset; y < length;
         y += InstanceKlass::inner_class_next_offset) {

      // 4347400: make sure there's no duplicate entry in the classes array
      if (_major_version >= JAVA_1_5_VERSION) {
        guarantee_property((_inner_classes->at(idx) != _inner_classes->at(y) ||
                            _inner_classes->at(idx+1) != _inner_classes->at(y+1) ||
                            _inner_classes->at(idx+2) != _inner_classes->at(y+2) ||
                            _inner_classes->at(idx+3) != _inner_classes->at(y+3)),
                           "Duplicate entry in InnerClasses attribute in class file %s",
                           CHECK_(true));
      }
      // Return true if there are two entries with the same inner_class_info_index.
      if (_inner_classes->at(y) == _inner_classes->at(idx)) {
        return true;
      }
    }
  }
  return false;
}

// Return number of classes in the inner classes attribute table
u2 ClassFileParser::parse_classfile_inner_classes_attribute(const ClassFileStream* const cfs,
                                                            const ConstantPool* cp,
                                                            const u1* const inner_classes_attribute_start,
                                                            bool parsed_enclosingmethod_attribute,
                                                            u2 enclosing_method_class_index,
                                                            u2 enclosing_method_method_index,
                                                            TRAPS) {
  const u1* const current_mark = cfs->current();
  u2 length = 0;
  if (inner_classes_attribute_start != nullptr) {
    cfs->set_current(inner_classes_attribute_start);
    cfs->guarantee_more(2, CHECK_0);  // length
    length = cfs->get_u2_fast();
  }

  // 4-tuples of shorts of inner classes data and 2 shorts of enclosing
  // method data:
  //   [inner_class_info_index,
  //    outer_class_info_index,
  //    inner_name_index,
  //    inner_class_access_flags,
  //    ...
  //    enclosing_method_class_index,
  //    enclosing_method_method_index]
  const int size = length * 4 + (parsed_enclosingmethod_attribute ? 2 : 0);
  Array<u2>* inner_classes = MetadataFactory::new_array<u2>(_loader_data, size, CHECK_0);
  _inner_classes = inner_classes;

  int index = 0;
  cfs->guarantee_more(8 * length, CHECK_0);  // 4-tuples of u2
  for (int n = 0; n < length; n++) {
    // Inner class index
    const u2 inner_class_info_index = cfs->get_u2_fast();
    check_property(
      valid_klass_reference_at(inner_class_info_index),
      "inner_class_info_index %u has bad constant type in class file %s",
      inner_class_info_index, CHECK_0);
    // Outer class index
    const u2 outer_class_info_index = cfs->get_u2_fast();
    check_property(
      outer_class_info_index == 0 ||
        valid_klass_reference_at(outer_class_info_index),
      "outer_class_info_index %u has bad constant type in class file %s",
      outer_class_info_index, CHECK_0);

    if (outer_class_info_index != 0) {
      const Symbol* const outer_class_name = cp->klass_name_at(outer_class_info_index);
      char* bytes = (char*)outer_class_name->bytes();
      guarantee_property(bytes[0] != JVM_SIGNATURE_ARRAY,
                         "Outer class is an array class in class file %s", CHECK_0);
    }
    // Inner class name
    const u2 inner_name_index = cfs->get_u2_fast();
    check_property(
      inner_name_index == 0 || valid_symbol_at(inner_name_index),
      "inner_name_index %u has bad constant type in class file %s",
      inner_name_index, CHECK_0);
    if (_need_verify) {
      guarantee_property(inner_class_info_index != outer_class_info_index,
                         "Class is both outer and inner class in class file %s", CHECK_0);
    }

    jint recognized_modifiers = RECOGNIZED_INNER_CLASS_MODIFIERS;
    // JVM_ACC_MODULE is defined in JDK-9 and later.
    if (_major_version >= JAVA_9_VERSION) {
      recognized_modifiers |= JVM_ACC_MODULE;
    }

    // Access flags
    jint flags = cfs->get_u2_fast() & recognized_modifiers;

    if ((flags & JVM_ACC_INTERFACE) && _major_version < JAVA_6_VERSION) {
      // Set abstract bit for old class files for backward compatibility
      flags |= JVM_ACC_ABSTRACT;
    }

    if (!supports_inline_types()) {
      const bool is_module = (flags & JVM_ACC_MODULE) != 0;
      const bool is_interface = (flags & JVM_ACC_INTERFACE) != 0;
      if (!is_module && !is_interface) {
        flags |= JVM_ACC_IDENTITY;
      }
    }

    const char* name = inner_name_index == 0 ? "unnamed" : cp->symbol_at(inner_name_index)->as_utf8();
    verify_legal_class_modifiers(flags, name, false, CHECK_0);
    AccessFlags inner_access_flags(flags);

    inner_classes->at_put(index++, inner_class_info_index);
    inner_classes->at_put(index++, outer_class_info_index);
    inner_classes->at_put(index++, inner_name_index);
    inner_classes->at_put(index++, inner_access_flags.as_short());
  }

  // Check for circular and duplicate entries.
  bool has_circularity = false;
  if (_need_verify) {
    has_circularity = check_inner_classes_circularity(cp, length * 4, CHECK_0);
    if (has_circularity) {
      // If circularity check failed then ignore InnerClasses attribute.
      MetadataFactory::free_array<u2>(_loader_data, _inner_classes);
      index = 0;
      if (parsed_enclosingmethod_attribute) {
        inner_classes = MetadataFactory::new_array<u2>(_loader_data, 2, CHECK_0);
        _inner_classes = inner_classes;
      } else {
        _inner_classes = Universe::the_empty_short_array();
      }
    }
  }
  // Set EnclosingMethod class and method indexes.
  if (parsed_enclosingmethod_attribute) {
    inner_classes->at_put(index++, enclosing_method_class_index);
    inner_classes->at_put(index++, enclosing_method_method_index);
  }
  assert(index == size || has_circularity, "wrong size");

  // Restore buffer's current position.
  cfs->set_current(current_mark);

  return length;
}

u2 ClassFileParser::parse_classfile_nest_members_attribute(const ClassFileStream* const cfs,
                                                           const u1* const nest_members_attribute_start,
                                                           TRAPS) {
  const u1* const current_mark = cfs->current();
  u2 length = 0;
  if (nest_members_attribute_start != nullptr) {
    cfs->set_current(nest_members_attribute_start);
    cfs->guarantee_more(2, CHECK_0);  // length
    length = cfs->get_u2_fast();
  }
  const int size = length;
  Array<u2>* const nest_members = MetadataFactory::new_array<u2>(_loader_data, size, CHECK_0);
  _nest_members = nest_members;

  int index = 0;
  cfs->guarantee_more(2 * length, CHECK_0);
  for (int n = 0; n < length; n++) {
    const u2 class_info_index = cfs->get_u2_fast();
    check_property(
      valid_klass_reference_at(class_info_index),
      "Nest member class_info_index %u has bad constant type in class file %s",
      class_info_index, CHECK_0);
    nest_members->at_put(index++, class_info_index);
  }
  assert(index == size, "wrong size");

  // Restore buffer's current position.
  cfs->set_current(current_mark);

  return length;
}

u2 ClassFileParser::parse_classfile_permitted_subclasses_attribute(const ClassFileStream* const cfs,
                                                                   const u1* const permitted_subclasses_attribute_start,
                                                                   TRAPS) {
  const u1* const current_mark = cfs->current();
  u2 length = 0;
  if (permitted_subclasses_attribute_start != nullptr) {
    cfs->set_current(permitted_subclasses_attribute_start);
    cfs->guarantee_more(2, CHECK_0);  // length
    length = cfs->get_u2_fast();
  }
  const int size = length;
  Array<u2>* const permitted_subclasses = MetadataFactory::new_array<u2>(_loader_data, size, CHECK_0);
  _permitted_subclasses = permitted_subclasses;

  if (length > 0) {
    int index = 0;
    cfs->guarantee_more(2 * length, CHECK_0);
    for (int n = 0; n < length; n++) {
      const u2 class_info_index = cfs->get_u2_fast();
      check_property(
        valid_klass_reference_at(class_info_index),
        "Permitted subclass class_info_index %u has bad constant type in class file %s",
        class_info_index, CHECK_0);
      permitted_subclasses->at_put(index++, class_info_index);
    }
    assert(index == size, "wrong size");
  }

  // Restore buffer's current position.
  cfs->set_current(current_mark);

  return length;
}

u2 ClassFileParser::parse_classfile_loadable_descriptors_attribute(const ClassFileStream* const cfs,
                                                                   const u1* const loadable_descriptors_attribute_start,
                                                                   TRAPS) {
  const u1* const current_mark = cfs->current();
  u2 length = 0;
  if (loadable_descriptors_attribute_start != nullptr) {
    cfs->set_current(loadable_descriptors_attribute_start);
    cfs->guarantee_more(2, CHECK_0);  // length
    length = cfs->get_u2_fast();
  }
  const int size = length;
  Array<u2>* const loadable_descriptors = MetadataFactory::new_array<u2>(_loader_data, size, CHECK_0);
  _loadable_descriptors = loadable_descriptors;
  if (length > 0) {
    int index = 0;
    cfs->guarantee_more(2 * length, CHECK_0);
    for (int n = 0; n < length; n++) {
      const u2 descriptor_index = cfs->get_u2_fast();
      check_property(
        valid_symbol_at(descriptor_index),
        "LoadableDescriptors descriptor_index %u has bad constant type in class file %s",
        descriptor_index, CHECK_0);
      Symbol* descriptor = _cp->symbol_at(descriptor_index);
      bool valid = legal_field_signature(descriptor, CHECK_0);
      if(!valid) {
        ResourceMark rm(THREAD);
        Exceptions::fthrow(THREAD_AND_LOCATION,
          vmSymbols::java_lang_ClassFormatError(),
          "Descriptor from LoadableDescriptors attribute at index \"%d\" in class %s has illegal signature \"%s\"",
          descriptor_index, _class_name->as_C_string(), descriptor->as_C_string());
        return 0;
      }
      loadable_descriptors->at_put(index++, descriptor_index);
    }
    assert(index == size, "wrong size");
  }

  // Restore buffer's current position.
  cfs->set_current(current_mark);

  return length;
}

//  Record {
//    u2 attribute_name_index;
//    u4 attribute_length;
//    u2 components_count;
//    component_info components[components_count];
//  }
//  component_info {
//    u2 name_index;
//    u2 descriptor_index
//    u2 attributes_count;
//    attribute_info_attributes[attributes_count];
//  }
u4 ClassFileParser::parse_classfile_record_attribute(const ClassFileStream* const cfs,
                                                     const ConstantPool* cp,
                                                     const u1* const record_attribute_start,
                                                     TRAPS) {
  const u1* const current_mark = cfs->current();
  int components_count = 0;
  unsigned int calculate_attr_size = 0;
  if (record_attribute_start != nullptr) {
    cfs->set_current(record_attribute_start);
    cfs->guarantee_more(2, CHECK_0);  // num of components
    components_count = (int)cfs->get_u2_fast();
    calculate_attr_size = 2;
  }

  Array<RecordComponent*>* const record_components =
    MetadataFactory::new_array<RecordComponent*>(_loader_data, components_count, nullptr, CHECK_0);
  _record_components = record_components;

  for (int x = 0; x < components_count; x++) {
    cfs->guarantee_more(6, CHECK_0); // name_index, descriptor_index, attributes_count

    const u2 name_index = cfs->get_u2_fast();
    check_property(valid_symbol_at(name_index),
      "Invalid constant pool index %u for name in Record attribute in class file %s",
      name_index, CHECK_0);
    const Symbol* const name = cp->symbol_at(name_index);
    verify_legal_field_name(name, CHECK_0);

    const u2 descriptor_index = cfs->get_u2_fast();
    check_property(valid_symbol_at(descriptor_index),
      "Invalid constant pool index %u for descriptor in Record attribute in class file %s",
      descriptor_index, CHECK_0);
    const Symbol* const descr = cp->symbol_at(descriptor_index);
    verify_legal_field_signature(name, descr, CHECK_0);

    const u2 attributes_count = cfs->get_u2_fast();
    calculate_attr_size += 6;
    u2 generic_sig_index = 0;
    const u1* runtime_visible_annotations = nullptr;
    int runtime_visible_annotations_length = 0;
    bool runtime_invisible_annotations_exists = false;
    const u1* runtime_visible_type_annotations = nullptr;
    int runtime_visible_type_annotations_length = 0;
    bool runtime_invisible_type_annotations_exists = false;

    // Expected attributes for record components are Signature, Runtime(In)VisibleAnnotations,
    // and Runtime(In)VisibleTypeAnnotations.  Other attributes are ignored.
    for (int y = 0; y < attributes_count; y++) {
      cfs->guarantee_more(6, CHECK_0);  // attribute_name_index, attribute_length
      const u2 attribute_name_index = cfs->get_u2_fast();
      const u4 attribute_length = cfs->get_u4_fast();
      calculate_attr_size += 6;
      check_property(
        valid_symbol_at(attribute_name_index),
        "Invalid Record attribute name index %u in class file %s",
        attribute_name_index, CHECK_0);

      const Symbol* const attribute_name = cp->symbol_at(attribute_name_index);
      if (attribute_name == vmSymbols::tag_signature()) {
        if (generic_sig_index != 0) {
          classfile_parse_error(
            "Multiple Signature attributes for Record component in class file %s",
            THREAD);
          return 0;
        }
        if (attribute_length != 2) {
          classfile_parse_error(
            "Invalid Signature attribute length %u in Record component in class file %s",
            attribute_length, THREAD);
          return 0;
        }
        generic_sig_index = parse_generic_signature_attribute(cfs, CHECK_0);

      } else if (attribute_name == vmSymbols::tag_runtime_visible_annotations()) {
        if (runtime_visible_annotations != nullptr) {
          classfile_parse_error(
            "Multiple RuntimeVisibleAnnotations attributes for Record component in class file %s", THREAD);
          return 0;
        }
        runtime_visible_annotations_length = attribute_length;
        runtime_visible_annotations = cfs->current();

        assert(runtime_visible_annotations != nullptr, "null record component visible annotation");
        cfs->guarantee_more(runtime_visible_annotations_length, CHECK_0);
        cfs->skip_u1_fast(runtime_visible_annotations_length);

      } else if (attribute_name == vmSymbols::tag_runtime_invisible_annotations()) {
        if (runtime_invisible_annotations_exists) {
          classfile_parse_error(
            "Multiple RuntimeInvisibleAnnotations attributes for Record component in class file %s", THREAD);
          return 0;
        }
        runtime_invisible_annotations_exists = true;
        cfs->skip_u1(attribute_length, CHECK_0);

      } else if (attribute_name == vmSymbols::tag_runtime_visible_type_annotations()) {
        if (runtime_visible_type_annotations != nullptr) {
          classfile_parse_error(
            "Multiple RuntimeVisibleTypeAnnotations attributes for Record component in class file %s", THREAD);
          return 0;
        }
        runtime_visible_type_annotations_length = attribute_length;
        runtime_visible_type_annotations = cfs->current();

        assert(runtime_visible_type_annotations != nullptr, "null record component visible type annotation");
        cfs->guarantee_more(runtime_visible_type_annotations_length, CHECK_0);
        cfs->skip_u1_fast(runtime_visible_type_annotations_length);

      } else if (attribute_name == vmSymbols::tag_runtime_invisible_type_annotations()) {
        if (runtime_invisible_type_annotations_exists) {
          classfile_parse_error(
            "Multiple RuntimeInvisibleTypeAnnotations attributes for Record component in class file %s", THREAD);
          return 0;
        }
        runtime_invisible_type_annotations_exists = true;
        cfs->skip_u1(attribute_length, CHECK_0);

      } else {
        // Skip unknown attributes
        cfs->skip_u1(attribute_length, CHECK_0);
      }
      calculate_attr_size += attribute_length;
    } // End of attributes For loop

    AnnotationArray* annotations = allocate_annotations(runtime_visible_annotations,
                                                        runtime_visible_annotations_length,
                                                        CHECK_0);
    AnnotationArray* type_annotations = allocate_annotations(runtime_visible_type_annotations,
                                                             runtime_visible_type_annotations_length,
                                                             CHECK_0);

    RecordComponent* record_component =
      RecordComponent::allocate(_loader_data, name_index, descriptor_index, generic_sig_index,
                                annotations, type_annotations, CHECK_0);
    record_components->at_put(x, record_component);
  }  // End of component processing loop

  // Restore buffer's current position.
  cfs->set_current(current_mark);
  return calculate_attr_size;
}

void ClassFileParser::parse_classfile_synthetic_attribute() {
  set_class_synthetic_flag(true);
}

void ClassFileParser::parse_classfile_signature_attribute(const ClassFileStream* const cfs, TRAPS) {
  assert(cfs != nullptr, "invariant");

  const u2 signature_index = cfs->get_u2(CHECK);
  check_property(
    valid_symbol_at(signature_index),
    "Invalid constant pool index %u in Signature attribute in class file %s",
    signature_index, CHECK);
  set_class_generic_signature_index(signature_index);
}

void ClassFileParser::parse_classfile_bootstrap_methods_attribute(const ClassFileStream* const cfs,
                                                                  ConstantPool* cp,
                                                                  u4 attribute_byte_length,
                                                                  TRAPS) {
  assert(cfs != nullptr, "invariant");
  assert(cp != nullptr, "invariant");

  const u1* const current_start = cfs->current();

  guarantee_property(attribute_byte_length >= sizeof(u2),
                     "Invalid BootstrapMethods attribute length %u in class file %s",
                     attribute_byte_length,
                     CHECK);

  cfs->guarantee_more(attribute_byte_length, CHECK);

  const int attribute_array_length = cfs->get_u2_fast();

  guarantee_property(_max_bootstrap_specifier_index < attribute_array_length,
                     "Short length on BootstrapMethods in class file %s",
                     CHECK);


  // The attribute contains a counted array of counted tuples of shorts,
  // represending bootstrap specifiers:
  //    length*{bootstrap_method_index, argument_count*{argument_index}}
  const unsigned int operand_count = (attribute_byte_length - (unsigned)sizeof(u2)) / (unsigned)sizeof(u2);
  // operand_count = number of shorts in attr, except for leading length

  // The attribute is copied into a short[] array.
  // The array begins with a series of short[2] pairs, one for each tuple.
  const int index_size = (attribute_array_length * 2);

  Array<u2>* const operands =
    MetadataFactory::new_array<u2>(_loader_data, index_size + operand_count, CHECK);

  // Eagerly assign operands so they will be deallocated with the constant
  // pool if there is an error.
  cp->set_operands(operands);

  int operand_fill_index = index_size;
  const int cp_size = cp->length();

  for (int n = 0; n < attribute_array_length; n++) {
    // Store a 32-bit offset into the header of the operand array.
    ConstantPool::operand_offset_at_put(operands, n, operand_fill_index);

    // Read a bootstrap specifier.
    cfs->guarantee_more(sizeof(u2) * 2, CHECK);  // bsm, argc
    const u2 bootstrap_method_index = cfs->get_u2_fast();
    const u2 argument_count = cfs->get_u2_fast();
    check_property(
      valid_cp_range(bootstrap_method_index, cp_size) &&
      cp->tag_at(bootstrap_method_index).is_method_handle(),
      "bootstrap_method_index %u has bad constant type in class file %s",
      bootstrap_method_index,
      CHECK);

    guarantee_property((operand_fill_index + 1 + argument_count) < operands->length(),
      "Invalid BootstrapMethods num_bootstrap_methods or num_bootstrap_arguments value in class file %s",
      CHECK);

    operands->at_put(operand_fill_index++, bootstrap_method_index);
    operands->at_put(operand_fill_index++, argument_count);

    cfs->guarantee_more(sizeof(u2) * argument_count, CHECK);  // argv[argc]
    for (int j = 0; j < argument_count; j++) {
      const u2 argument_index = cfs->get_u2_fast();
      check_property(
        valid_cp_range(argument_index, cp_size) &&
        cp->tag_at(argument_index).is_loadable_constant(),
        "argument_index %u has bad constant type in class file %s",
        argument_index,
        CHECK);
      operands->at_put(operand_fill_index++, argument_index);
    }
  }
  guarantee_property(current_start + attribute_byte_length == cfs->current(),
                     "Bad length on BootstrapMethods in class file %s",
                     CHECK);
}

void ClassFileParser::parse_classfile_attributes(const ClassFileStream* const cfs,
                                                 ConstantPool* cp,
                 ClassFileParser::ClassAnnotationCollector* parsed_annotations,
                                                 TRAPS) {
  assert(cfs != nullptr, "invariant");
  assert(cp != nullptr, "invariant");
  assert(parsed_annotations != nullptr, "invariant");

  // Set inner classes attribute to default sentinel
  _inner_classes = Universe::the_empty_short_array();
  // Set nest members attribute to default sentinel
  _nest_members = Universe::the_empty_short_array();
  // Set _permitted_subclasses attribute to default sentinel
  _permitted_subclasses = Universe::the_empty_short_array();
  // Set _loadable_descriptors attribute to default sentinel
  _loadable_descriptors = Universe::the_empty_short_array();
  cfs->guarantee_more(2, CHECK);  // attributes_count
  u2 attributes_count = cfs->get_u2_fast();
  bool parsed_sourcefile_attribute = false;
  bool parsed_innerclasses_attribute = false;
  bool parsed_nest_members_attribute = false;
  bool parsed_permitted_subclasses_attribute = false;
  bool parsed_loadable_descriptors_attribute = false;
  bool parsed_nest_host_attribute = false;
  bool parsed_record_attribute = false;
  bool parsed_enclosingmethod_attribute = false;
  bool parsed_bootstrap_methods_attribute = false;
  const u1* runtime_visible_annotations = nullptr;
  int runtime_visible_annotations_length = 0;
  const u1* runtime_visible_type_annotations = nullptr;
  int runtime_visible_type_annotations_length = 0;
  bool runtime_invisible_type_annotations_exists = false;
  bool runtime_invisible_annotations_exists = false;
  bool parsed_source_debug_ext_annotations_exist = false;
  const u1* inner_classes_attribute_start = nullptr;
  u4  inner_classes_attribute_length = 0;
  u2  enclosing_method_class_index = 0;
  u2  enclosing_method_method_index = 0;
  const u1* nest_members_attribute_start = nullptr;
  u4  nest_members_attribute_length = 0;
  const u1* record_attribute_start = nullptr;
  u4  record_attribute_length = 0;
  const u1* permitted_subclasses_attribute_start = nullptr;
  u4  permitted_subclasses_attribute_length = 0;
  const u1* loadable_descriptors_attribute_start = nullptr;
  u4  loadable_descriptors_attribute_length = 0;

  // Iterate over attributes
  while (attributes_count--) {
    cfs->guarantee_more(6, CHECK);  // attribute_name_index, attribute_length
    const u2 attribute_name_index = cfs->get_u2_fast();
    const u4 attribute_length = cfs->get_u4_fast();
    check_property(
      valid_symbol_at(attribute_name_index),
      "Attribute name has bad constant pool index %u in class file %s",
      attribute_name_index, CHECK);
    const Symbol* const tag = cp->symbol_at(attribute_name_index);
    if (tag == vmSymbols::tag_source_file()) {
      // Check for SourceFile tag
      if (_need_verify) {
        guarantee_property(attribute_length == 2, "Wrong SourceFile attribute length in class file %s", CHECK);
      }
      if (parsed_sourcefile_attribute) {
        classfile_parse_error("Multiple SourceFile attributes in class file %s", THREAD);
        return;
      } else {
        parsed_sourcefile_attribute = true;
      }
      parse_classfile_sourcefile_attribute(cfs, CHECK);
    } else if (tag == vmSymbols::tag_source_debug_extension()) {
      // Check for SourceDebugExtension tag
      if (parsed_source_debug_ext_annotations_exist) {
        classfile_parse_error(
          "Multiple SourceDebugExtension attributes in class file %s", THREAD);
        return;
      }
      parsed_source_debug_ext_annotations_exist = true;
      parse_classfile_source_debug_extension_attribute(cfs, (int)attribute_length, CHECK);
    } else if (tag == vmSymbols::tag_inner_classes()) {
      // Check for InnerClasses tag
      if (parsed_innerclasses_attribute) {
        classfile_parse_error("Multiple InnerClasses attributes in class file %s", THREAD);
        return;
      } else {
        parsed_innerclasses_attribute = true;
      }
      inner_classes_attribute_start = cfs->current();
      inner_classes_attribute_length = attribute_length;
      cfs->skip_u1(inner_classes_attribute_length, CHECK);
    } else if (tag == vmSymbols::tag_synthetic()) {
      // Check for Synthetic tag
      // Shouldn't we check that the synthetic flags wasn't already set? - not required in spec
      if (attribute_length != 0) {
        classfile_parse_error(
          "Invalid Synthetic classfile attribute length %u in class file %s",
          attribute_length, THREAD);
        return;
      }
      parse_classfile_synthetic_attribute();
    } else if (tag == vmSymbols::tag_deprecated()) {
      // Check for Deprecated tag - 4276120
      if (attribute_length != 0) {
        classfile_parse_error(
          "Invalid Deprecated classfile attribute length %u in class file %s",
          attribute_length, THREAD);
        return;
      }
    } else if (_major_version >= JAVA_1_5_VERSION) {
      if (tag == vmSymbols::tag_signature()) {
        if (_generic_signature_index != 0) {
          classfile_parse_error(
            "Multiple Signature attributes in class file %s", THREAD);
          return;
        }
        if (attribute_length != 2) {
          classfile_parse_error(
            "Wrong Signature attribute length %u in class file %s",
            attribute_length, THREAD);
          return;
        }
        parse_classfile_signature_attribute(cfs, CHECK);
      } else if (tag == vmSymbols::tag_runtime_visible_annotations()) {
        if (runtime_visible_annotations != nullptr) {
          classfile_parse_error(
            "Multiple RuntimeVisibleAnnotations attributes in class file %s", THREAD);
          return;
        }
        runtime_visible_annotations_length = attribute_length;
        runtime_visible_annotations = cfs->current();
        assert(runtime_visible_annotations != nullptr, "null visible annotations");
        cfs->guarantee_more(runtime_visible_annotations_length, CHECK);
        parse_annotations(cp,
                          runtime_visible_annotations,
                          runtime_visible_annotations_length,
                          parsed_annotations,
                          _loader_data,
                          _can_access_vm_annotations);
        cfs->skip_u1_fast(runtime_visible_annotations_length);
      } else if (tag == vmSymbols::tag_runtime_invisible_annotations()) {
        if (runtime_invisible_annotations_exists) {
          classfile_parse_error(
            "Multiple RuntimeInvisibleAnnotations attributes in class file %s", THREAD);
          return;
        }
        runtime_invisible_annotations_exists = true;
        cfs->skip_u1(attribute_length, CHECK);
      } else if (tag == vmSymbols::tag_enclosing_method()) {
        if (parsed_enclosingmethod_attribute) {
          classfile_parse_error("Multiple EnclosingMethod attributes in class file %s", THREAD);
          return;
        } else {
          parsed_enclosingmethod_attribute = true;
        }
        guarantee_property(attribute_length == 4,
          "Wrong EnclosingMethod attribute length %u in class file %s",
          attribute_length, CHECK);
        cfs->guarantee_more(4, CHECK);  // class_index, method_index
        enclosing_method_class_index  = cfs->get_u2_fast();
        enclosing_method_method_index = cfs->get_u2_fast();
        if (enclosing_method_class_index == 0) {
          classfile_parse_error("Invalid class index in EnclosingMethod attribute in class file %s", THREAD);
          return;
        }
        // Validate the constant pool indices and types
        check_property(valid_klass_reference_at(enclosing_method_class_index),
          "Invalid or out-of-bounds class index in EnclosingMethod attribute in class file %s", CHECK);
        if (enclosing_method_method_index != 0 &&
            (!cp->is_within_bounds(enclosing_method_method_index) ||
             !cp->tag_at(enclosing_method_method_index).is_name_and_type())) {
          classfile_parse_error("Invalid or out-of-bounds method index in EnclosingMethod attribute in class file %s", THREAD);
          return;
        }
      } else if (tag == vmSymbols::tag_bootstrap_methods() &&
                 _major_version >= Verifier::INVOKEDYNAMIC_MAJOR_VERSION) {
        if (parsed_bootstrap_methods_attribute) {
          classfile_parse_error("Multiple BootstrapMethods attributes in class file %s", THREAD);
          return;
        }
        parsed_bootstrap_methods_attribute = true;
        parse_classfile_bootstrap_methods_attribute(cfs, cp, attribute_length, CHECK);
      } else if (tag == vmSymbols::tag_runtime_visible_type_annotations()) {
        if (runtime_visible_type_annotations != nullptr) {
          classfile_parse_error(
            "Multiple RuntimeVisibleTypeAnnotations attributes in class file %s", THREAD);
          return;
        }
        runtime_visible_type_annotations_length = attribute_length;
        runtime_visible_type_annotations = cfs->current();
        assert(runtime_visible_type_annotations != nullptr, "null visible type annotations");
        // No need for the VM to parse Type annotations
        cfs->skip_u1(runtime_visible_type_annotations_length, CHECK);
      } else if (tag == vmSymbols::tag_runtime_invisible_type_annotations()) {
        if (runtime_invisible_type_annotations_exists) {
          classfile_parse_error(
            "Multiple RuntimeInvisibleTypeAnnotations attributes in class file %s", THREAD);
          return;
        }
        runtime_invisible_type_annotations_exists = true;
        cfs->skip_u1(attribute_length, CHECK);
      } else if (_major_version >= JAVA_11_VERSION) {
        if (tag == vmSymbols::tag_nest_members()) {
          // Check for NestMembers tag
          if (parsed_nest_members_attribute) {
            classfile_parse_error("Multiple NestMembers attributes in class file %s", THREAD);
            return;
          } else {
            parsed_nest_members_attribute = true;
          }
          if (parsed_nest_host_attribute) {
            classfile_parse_error("Conflicting NestHost and NestMembers attributes in class file %s", THREAD);
            return;
          }
          nest_members_attribute_start = cfs->current();
          nest_members_attribute_length = attribute_length;
          cfs->skip_u1(nest_members_attribute_length, CHECK);
        } else if (tag == vmSymbols::tag_nest_host()) {
          if (parsed_nest_host_attribute) {
            classfile_parse_error("Multiple NestHost attributes in class file %s", THREAD);
            return;
          } else {
            parsed_nest_host_attribute = true;
          }
          if (parsed_nest_members_attribute) {
            classfile_parse_error("Conflicting NestMembers and NestHost attributes in class file %s", THREAD);
            return;
          }
          if (_need_verify) {
            guarantee_property(attribute_length == 2, "Wrong NestHost attribute length in class file %s", CHECK);
          }
          cfs->guarantee_more(2, CHECK);
          u2 class_info_index = cfs->get_u2_fast();
          check_property(
                         valid_klass_reference_at(class_info_index),
                         "Nest-host class_info_index %u has bad constant type in class file %s",
                         class_info_index, CHECK);
          _nest_host = class_info_index;

        } else if (_major_version >= JAVA_16_VERSION) {
          if (tag == vmSymbols::tag_record()) {
            if (parsed_record_attribute) {
              classfile_parse_error("Multiple Record attributes in class file %s", THREAD);
              return;
            }
            parsed_record_attribute = true;
            record_attribute_start = cfs->current();
            record_attribute_length = attribute_length;
          } else if (_major_version >= JAVA_17_VERSION) {
            if (tag == vmSymbols::tag_permitted_subclasses()) {
              if (parsed_permitted_subclasses_attribute) {
                classfile_parse_error("Multiple PermittedSubclasses attributes in class file %s", CHECK);
                return;
              }
              // Classes marked ACC_FINAL cannot have a PermittedSubclasses attribute.
              if (_access_flags.is_final()) {
                classfile_parse_error("PermittedSubclasses attribute in final class file %s", CHECK);
                return;
              }
              parsed_permitted_subclasses_attribute = true;
              permitted_subclasses_attribute_start = cfs->current();
              permitted_subclasses_attribute_length = attribute_length;
            }
            if (EnableValhalla && tag == vmSymbols::tag_loadable_descriptors()) {
              if (parsed_loadable_descriptors_attribute) {
                classfile_parse_error("Multiple LoadableDescriptors attributes in class file %s", CHECK);
                return;
              }
              parsed_loadable_descriptors_attribute = true;
              loadable_descriptors_attribute_start = cfs->current();
              loadable_descriptors_attribute_length = attribute_length;
            }
          }
          // Skip attribute_length for any attribute where major_verson >= JAVA_17_VERSION
          cfs->skip_u1(attribute_length, CHECK);
        } else {
          // Unknown attribute
          cfs->skip_u1(attribute_length, CHECK);
        }
      } else {
        // Unknown attribute
        cfs->skip_u1(attribute_length, CHECK);
      }
    } else {
      // Unknown attribute
      cfs->skip_u1(attribute_length, CHECK);
    }
  }
  _class_annotations = allocate_annotations(runtime_visible_annotations,
                                            runtime_visible_annotations_length,
                                            CHECK);
  _class_type_annotations = allocate_annotations(runtime_visible_type_annotations,
                                                 runtime_visible_type_annotations_length,
                                                 CHECK);

  if (parsed_innerclasses_attribute || parsed_enclosingmethod_attribute) {
    const u2 num_of_classes = parse_classfile_inner_classes_attribute(
                            cfs,
                            cp,
                            inner_classes_attribute_start,
                            parsed_innerclasses_attribute,
                            enclosing_method_class_index,
                            enclosing_method_method_index,
                            CHECK);
    if (parsed_innerclasses_attribute && _need_verify && _major_version >= JAVA_1_5_VERSION) {
      guarantee_property(
        inner_classes_attribute_length == sizeof(num_of_classes) + 4 * sizeof(u2) * num_of_classes,
        "Wrong InnerClasses attribute length in class file %s", CHECK);
    }
  }

  if (parsed_nest_members_attribute) {
    const u2 num_of_classes = parse_classfile_nest_members_attribute(
                            cfs,
                            nest_members_attribute_start,
                            CHECK);
    if (_need_verify) {
      guarantee_property(
        nest_members_attribute_length == sizeof(num_of_classes) + sizeof(u2) * num_of_classes,
        "Wrong NestMembers attribute length in class file %s", CHECK);
    }
  }

  if (parsed_record_attribute) {
    const unsigned int calculated_attr_length = parse_classfile_record_attribute(
                            cfs,
                            cp,
                            record_attribute_start,
                            CHECK);
    if (_need_verify) {
      guarantee_property(record_attribute_length == calculated_attr_length,
                         "Record attribute has wrong length in class file %s",
                         CHECK);
    }
  }

  if (parsed_permitted_subclasses_attribute) {
    const u2 num_subclasses = parse_classfile_permitted_subclasses_attribute(
                            cfs,
                            permitted_subclasses_attribute_start,
                            CHECK);
    if (_need_verify) {
      guarantee_property(
        permitted_subclasses_attribute_length == sizeof(num_subclasses) + sizeof(u2) * num_subclasses,
        "Wrong PermittedSubclasses attribute length in class file %s", CHECK);
    }
  }

  if (parsed_loadable_descriptors_attribute) {
    const u2 num_classes = parse_classfile_loadable_descriptors_attribute(
                            cfs,
                            loadable_descriptors_attribute_start,
                            CHECK);
    if (_need_verify) {
      guarantee_property(
        loadable_descriptors_attribute_length == sizeof(num_classes) + sizeof(u2) * num_classes,
        "Wrong LoadableDescriptors attribute length in class file %s", CHECK);
    }
  }

  if (_max_bootstrap_specifier_index >= 0) {
    guarantee_property(parsed_bootstrap_methods_attribute,
                       "Missing BootstrapMethods attribute in class file %s", CHECK);
  }
}

void ClassFileParser::apply_parsed_class_attributes(InstanceKlass* k) {
  assert(k != nullptr, "invariant");

  if (_synthetic_flag)
    k->set_is_synthetic();
  if (_sourcefile_index != 0) {
    k->set_source_file_name_index(_sourcefile_index);
  }
  if (_generic_signature_index != 0) {
    k->set_generic_signature_index(_generic_signature_index);
  }
  if (_sde_buffer != nullptr) {
    k->set_source_debug_extension(_sde_buffer, _sde_length);
  }
}

// Create the Annotations object that will
// hold the annotations array for the Klass.
void ClassFileParser::create_combined_annotations(TRAPS) {
    if (_class_annotations == nullptr &&
        _class_type_annotations == nullptr &&
        _fields_annotations == nullptr &&
        _fields_type_annotations == nullptr) {
      // Don't create the Annotations object unnecessarily.
      return;
    }

    Annotations* const annotations = Annotations::allocate(_loader_data, CHECK);
    annotations->set_class_annotations(_class_annotations);
    annotations->set_class_type_annotations(_class_type_annotations);
    annotations->set_fields_annotations(_fields_annotations);
    annotations->set_fields_type_annotations(_fields_type_annotations);

    // This is the Annotations object that will be
    // assigned to InstanceKlass being constructed.
    _combined_annotations = annotations;

    // The annotations arrays below has been transferred the
    // _combined_annotations so these fields can now be cleared.
    _class_annotations       = nullptr;
    _class_type_annotations  = nullptr;
    _fields_annotations      = nullptr;
    _fields_type_annotations = nullptr;
}

// Transfer ownership of metadata allocated to the InstanceKlass.
void ClassFileParser::apply_parsed_class_metadata(
                                            InstanceKlass* this_klass,
                                            int java_fields_count) {
  assert(this_klass != nullptr, "invariant");

  _cp->set_pool_holder(this_klass);
  this_klass->set_constants(_cp);
  this_klass->set_fieldinfo_stream(_fieldinfo_stream);
  this_klass->set_fields_status(_fields_status);
  this_klass->set_methods(_methods);
  this_klass->set_inner_classes(_inner_classes);
  this_klass->set_nest_members(_nest_members);
  this_klass->set_nest_host_index(_nest_host);
  this_klass->set_loadable_descriptors(_loadable_descriptors);
  this_klass->set_annotations(_combined_annotations);
  this_klass->set_permitted_subclasses(_permitted_subclasses);
  this_klass->set_record_components(_record_components);
  this_klass->set_inline_layout_info_array(_inline_layout_info_array);
  // Delay the setting of _local_interfaces and _transitive_interfaces until after
  // initialize_supers() in fill_instance_klass(). It is because the _local_interfaces could
  // be shared with _transitive_interfaces and _transitive_interfaces may be shared with
  // its _super. If an OOM occurs while loading the current klass, its _super field
  // may not have been set. When GC tries to free the klass, the _transitive_interfaces
  // may be deallocated mistakenly in InstanceKlass::deallocate_interfaces(). Subsequent
  // dereferences to the deallocated _transitive_interfaces will result in a crash.

  // Clear out these fields so they don't get deallocated by the destructor
  clear_class_metadata();
}

AnnotationArray* ClassFileParser::allocate_annotations(const u1* const anno,
                                                       int anno_length,
                                                       TRAPS) {
  AnnotationArray* annotations = nullptr;
  if (anno != nullptr) {
    annotations = MetadataFactory::new_array<u1>(_loader_data,
                                                 anno_length,
                                                 CHECK_(annotations));
    for (int i = 0; i < anno_length; i++) {
      annotations->at_put(i, anno[i]);
    }
  }
  return annotations;
}

const InstanceKlass* ClassFileParser::parse_super_class(ConstantPool* const cp,
                                                        const int super_class_index,
                                                        const bool need_verify,
                                                        TRAPS) {
  assert(cp != nullptr, "invariant");
  const InstanceKlass* super_klass = nullptr;

  if (super_class_index == 0) {
    check_property(_class_name == vmSymbols::java_lang_Object(),
                   "Invalid superclass index 0 in class file %s",
                   CHECK_NULL);
  } else {
    check_property(valid_klass_reference_at(super_class_index),
                   "Invalid superclass index %u in class file %s",
                   super_class_index,
                   CHECK_NULL);
    // The class name should be legal because it is checked when parsing constant pool.
    // However, make sure it is not an array type.
    if (cp->tag_at(super_class_index).is_klass()) {
      super_klass = InstanceKlass::cast(cp->resolved_klass_at(super_class_index));
    }
    if (need_verify) {
      bool is_array = (cp->klass_name_at(super_class_index)->char_at(0) == JVM_SIGNATURE_ARRAY);
      guarantee_property(!is_array,
                        "Bad superclass name in class file %s", CHECK_NULL);
    }
  }
  return super_klass;
}

OopMapBlocksBuilder::OopMapBlocksBuilder(unsigned int max_blocks) {
  _max_nonstatic_oop_maps = max_blocks;
  _nonstatic_oop_map_count = 0;
  if (max_blocks == 0) {
    _nonstatic_oop_maps = nullptr;
  } else {
    _nonstatic_oop_maps =
        NEW_RESOURCE_ARRAY(OopMapBlock, _max_nonstatic_oop_maps);
    memset(_nonstatic_oop_maps, 0, sizeof(OopMapBlock) * max_blocks);
  }
}

OopMapBlock* OopMapBlocksBuilder::last_oop_map() const {
  assert(_nonstatic_oop_map_count > 0, "Has no oop maps");
  return _nonstatic_oop_maps + (_nonstatic_oop_map_count - 1);
}

// addition of super oop maps
void OopMapBlocksBuilder::initialize_inherited_blocks(OopMapBlock* blocks, unsigned int nof_blocks) {
  assert(nof_blocks && _nonstatic_oop_map_count == 0 &&
         nof_blocks <= _max_nonstatic_oop_maps, "invariant");

  memcpy(_nonstatic_oop_maps, blocks, sizeof(OopMapBlock) * nof_blocks);
  _nonstatic_oop_map_count += nof_blocks;
}

// collection of oops
void OopMapBlocksBuilder::add(int offset, int count) {
  if (_nonstatic_oop_map_count == 0) {
    _nonstatic_oop_map_count++;
  }
  OopMapBlock* nonstatic_oop_map = last_oop_map();
  if (nonstatic_oop_map->count() == 0) {  // Unused map, set it up
    nonstatic_oop_map->set_offset(offset);
    nonstatic_oop_map->set_count(count);
  } else if (nonstatic_oop_map->is_contiguous(offset)) { // contiguous, add
    nonstatic_oop_map->increment_count(count);
  } else { // Need a new one...
    _nonstatic_oop_map_count++;
    assert(_nonstatic_oop_map_count <= _max_nonstatic_oop_maps, "range check");
    nonstatic_oop_map = last_oop_map();
    nonstatic_oop_map->set_offset(offset);
    nonstatic_oop_map->set_count(count);
  }
}

// general purpose copy, e.g. into allocated instanceKlass
void OopMapBlocksBuilder::copy(OopMapBlock* dst) {
  if (_nonstatic_oop_map_count != 0) {
    memcpy(dst, _nonstatic_oop_maps, sizeof(OopMapBlock) * _nonstatic_oop_map_count);
  }
}

// Sort and compact adjacent blocks
void OopMapBlocksBuilder::compact() {
  if (_nonstatic_oop_map_count <= 1) {
    return;
  }
  /*
   * Since field layout sneaks in oops before values, we will be able to condense
   * blocks. There is potential to compact between super, own refs and values
   * containing refs.
   *
   * Currently compaction is slightly limited due to values being 8 byte aligned.
   * This may well change: FixMe if it doesn't, the code below is fairly general purpose
   * and maybe it doesn't need to be.
   */
  qsort(_nonstatic_oop_maps, _nonstatic_oop_map_count, sizeof(OopMapBlock),
        (_sort_Fn)OopMapBlock::compare_offset);
  if (_nonstatic_oop_map_count < 2) {
    return;
  }

  // Make a temp copy, and iterate through and copy back into the original
  ResourceMark rm;
  OopMapBlock* oop_maps_copy =
      NEW_RESOURCE_ARRAY(OopMapBlock, _nonstatic_oop_map_count);
  OopMapBlock* oop_maps_copy_end = oop_maps_copy + _nonstatic_oop_map_count;
  copy(oop_maps_copy);
  OopMapBlock* nonstatic_oop_map = _nonstatic_oop_maps;
  unsigned int new_count = 1;
  oop_maps_copy++;
  while(oop_maps_copy < oop_maps_copy_end) {
    assert(nonstatic_oop_map->offset() < oop_maps_copy->offset(), "invariant");
    if (nonstatic_oop_map->is_contiguous(oop_maps_copy->offset())) {
      nonstatic_oop_map->increment_count(oop_maps_copy->count());
    } else {
      nonstatic_oop_map++;
      new_count++;
      nonstatic_oop_map->set_offset(oop_maps_copy->offset());
      nonstatic_oop_map->set_count(oop_maps_copy->count());
    }
    oop_maps_copy++;
  }
  assert(new_count <= _nonstatic_oop_map_count, "end up with more maps after compact() ?");
  _nonstatic_oop_map_count = new_count;
}

void OopMapBlocksBuilder::print_on(outputStream* st) const {
  st->print_cr("  OopMapBlocks: %3d  /%3d", _nonstatic_oop_map_count, _max_nonstatic_oop_maps);
  if (_nonstatic_oop_map_count > 0) {
    OopMapBlock* map = _nonstatic_oop_maps;
    OopMapBlock* last_map = last_oop_map();
    assert(map <= last_map, "Last less than first");
    while (map <= last_map) {
      st->print_cr("    Offset: %3d  -%3d Count: %3d", map->offset(),
                   map->offset() + map->offset_span() - heapOopSize, map->count());
      map++;
    }
  }
}

void OopMapBlocksBuilder::print_value_on(outputStream* st) const {
  print_on(st);
}

void ClassFileParser::set_precomputed_flags(InstanceKlass* ik) {
  assert(ik != nullptr, "invariant");

  const InstanceKlass* const super = ik->java_super();

  // Check if this klass has an empty finalize method (i.e. one with return bytecode only),
  // in which case we don't have to register objects as finalizable
  if (!_has_empty_finalizer) {
    if (_has_finalizer ||
        (super != nullptr && super->has_finalizer())) {
      ik->set_has_finalizer();
    }
  }

#ifdef ASSERT
  bool f = false;
  const Method* const m = ik->lookup_method(vmSymbols::finalize_method_name(),
                                           vmSymbols::void_method_signature());
  if (InstanceKlass::is_finalization_enabled() &&
      (m != nullptr) && !m->is_empty_method()) {
      f = true;
  }

  // Spec doesn't prevent agent from redefinition of empty finalizer.
  // Despite the fact that it's generally bad idea and redefined finalizer
  // will not work as expected we shouldn't abort vm in this case
  if (!ik->has_redefined_this_or_super()) {
    assert(ik->has_finalizer() == f, "inconsistent has_finalizer");
  }
#endif

  // Check if this klass supports the java.lang.Cloneable interface
  if (vmClasses::Cloneable_klass_loaded()) {
    if (ik->is_subtype_of(vmClasses::Cloneable_klass())) {
      ik->set_is_cloneable();
    }
  }

  // If it cannot be fast-path allocated, set a bit in the layout helper.
  // See documentation of InstanceKlass::can_be_fastpath_allocated().
  assert(ik->size_helper() > 0, "layout_helper is initialized");
  if (ik->is_abstract() || ik->is_interface()
      || (ik->name() == vmSymbols::java_lang_Class() && ik->class_loader() == nullptr)
      || ik->size_helper() >= FastAllocateSizeLimit) {
    // Forbid fast-path allocation.
    const jint lh = Klass::instance_layout_helper(ik->size_helper(), true);
    ik->set_layout_helper(lh);
  }
}

bool ClassFileParser::supports_inline_types() const {
  // Inline types are only supported by class file version 68.65535 and later
  return _major_version > JAVA_24_VERSION ||
         (_major_version == JAVA_24_VERSION && _minor_version == JAVA_PREVIEW_MINOR_VERSION);
}

// utility methods for appending an array with check for duplicates

static void append_interfaces(GrowableArray<InstanceKlass*>* result,
                              const Array<InstanceKlass*>* const ifs) {
  // iterate over new interfaces
  for (int i = 0; i < ifs->length(); i++) {
    InstanceKlass* const e = ifs->at(i);
    assert(e->is_klass() && e->is_interface(), "just checking");
    // add new interface
    result->append_if_missing(e);
  }
}

static Array<InstanceKlass*>* compute_transitive_interfaces(const InstanceKlass* super,
                                                            Array<InstanceKlass*>* local_ifs,
                                                            ClassLoaderData* loader_data,
                                                            TRAPS) {
  assert(local_ifs != nullptr, "invariant");
  assert(loader_data != nullptr, "invariant");

  // Compute maximum size for transitive interfaces
  int max_transitive_size = 0;
  int super_size = 0;
  // Add superclass transitive interfaces size
  if (super != nullptr) {
    super_size = super->transitive_interfaces()->length();
    max_transitive_size += super_size;
  }
  // Add local interfaces' super interfaces
  const int local_size = local_ifs->length();
  for (int i = 0; i < local_size; i++) {
    InstanceKlass* const l = local_ifs->at(i);
    max_transitive_size += l->transitive_interfaces()->length();
  }
  // Finally add local interfaces
  max_transitive_size += local_size;
  // Construct array
  if (max_transitive_size == 0) {
    // no interfaces, use canonicalized array
    return Universe::the_empty_instance_klass_array();
  } else if (max_transitive_size == super_size) {
    // no new local interfaces added, share superklass' transitive interface array
    return super->transitive_interfaces();
    // The three lines below are commented to work around bug JDK-8245487
//  } else if (max_transitive_size == local_size) {
//    // only local interfaces added, share local interface array
//    return local_ifs;
  } else {
    ResourceMark rm;
    GrowableArray<InstanceKlass*>* const result = new GrowableArray<InstanceKlass*>(max_transitive_size);

    // Copy down from superclass
    if (super != nullptr) {
      append_interfaces(result, super->transitive_interfaces());
    }

    // Copy down from local interfaces' superinterfaces
    for (int i = 0; i < local_size; i++) {
      InstanceKlass* const l = local_ifs->at(i);
      append_interfaces(result, l->transitive_interfaces());
    }
    // Finally add local interfaces
    append_interfaces(result, local_ifs);

    // length will be less than the max_transitive_size if duplicates were removed
    const int length = result->length();
    assert(length <= max_transitive_size, "just checking");

    Array<InstanceKlass*>* const new_result =
      MetadataFactory::new_array<InstanceKlass*>(loader_data, length, CHECK_NULL);
    for (int i = 0; i < length; i++) {
      InstanceKlass* const e = result->at(i);
      assert(e != nullptr, "just checking");
      new_result->at_put(i, e);
    }
    return new_result;
  }
}

void ClassFileParser::check_super_class_access(const InstanceKlass* this_klass, TRAPS) {
  assert(this_klass != nullptr, "invariant");
  const Klass* const super = this_klass->super();

  if (super != nullptr) {
    const InstanceKlass* super_ik = InstanceKlass::cast(super);

    if (super->is_final()) {
      classfile_icce_error("class %s cannot inherit from final class %s", super_ik, THREAD);
      return;
    }

    if (super_ik->is_sealed() && !super_ik->has_as_permitted_subclass(this_klass)) {
      classfile_icce_error("class %s cannot inherit from sealed class %s", super_ik, THREAD);
      return;
    }

    // The JVMS says that super classes for value types must not have the ACC_IDENTITY
    // flag set. But, java.lang.Object must still be allowed to be a direct super class
    // for a value classes.  So, it is treated as a special case for now.
    if (!this_klass->access_flags().is_identity_class() &&
        super_ik->name() != vmSymbols::java_lang_Object() &&
        super_ik->is_identity_class()) {
      classfile_icce_error("value class %s cannot inherit from class %s", super_ik, THREAD);
      return;
    }

    // If the loader is not the boot loader then throw an exception if its
    // superclass is in package jdk.internal.reflect and its loader is not a
    // special reflection class loader
    if (!this_klass->class_loader_data()->is_the_null_class_loader_data()) {
      PackageEntry* super_package = super->package();
      if (super_package != nullptr &&
          super_package->name()->fast_compare(vmSymbols::jdk_internal_reflect()) == 0 &&
          !java_lang_ClassLoader::is_reflection_class_loader(this_klass->class_loader())) {
        ResourceMark rm(THREAD);
        Exceptions::fthrow(
          THREAD_AND_LOCATION,
          vmSymbols::java_lang_IllegalAccessError(),
          "class %s loaded by %s cannot access jdk/internal/reflect superclass %s",
          this_klass->external_name(),
          this_klass->class_loader_data()->loader_name_and_id(),
          super->external_name());
        return;
      }
    }

    Reflection::VerifyClassAccessResults vca_result =
      Reflection::verify_class_access(this_klass, InstanceKlass::cast(super), false);
    if (vca_result != Reflection::ACCESS_OK) {
      ResourceMark rm(THREAD);
      char* msg = Reflection::verify_class_access_msg(this_klass,
                                                      InstanceKlass::cast(super),
                                                      vca_result);
      if (msg == nullptr) {
        bool same_module = (this_klass->module() == super->module());
        Exceptions::fthrow(
          THREAD_AND_LOCATION,
          vmSymbols::java_lang_IllegalAccessError(),
          "class %s cannot access its %ssuperclass %s (%s%s%s)",
          this_klass->external_name(),
          super->is_abstract() ? "abstract " : "",
          super->external_name(),
          (same_module) ? this_klass->joint_in_module_of_loader(super) : this_klass->class_in_module_of_loader(),
          (same_module) ? "" : "; ",
          (same_module) ? "" : super->class_in_module_of_loader());
      } else {
        // Add additional message content.
        Exceptions::fthrow(
          THREAD_AND_LOCATION,
          vmSymbols::java_lang_IllegalAccessError(),
          "superclass access check failed: %s",
          msg);
      }
    }
  }
}


void ClassFileParser::check_super_interface_access(const InstanceKlass* this_klass, TRAPS) {
  assert(this_klass != nullptr, "invariant");
  const Array<InstanceKlass*>* const local_interfaces = this_klass->local_interfaces();
  const int lng = local_interfaces->length();
  for (int i = lng - 1; i >= 0; i--) {
    InstanceKlass* const k = local_interfaces->at(i);
    assert (k != nullptr && k->is_interface(), "invalid interface");

    if (k->is_sealed() && !k->has_as_permitted_subclass(this_klass)) {
      classfile_icce_error(this_klass->is_interface() ?
                             "class %s cannot extend sealed interface %s" :
                             "class %s cannot implement sealed interface %s",
                           k, THREAD);
      return;
    }

    Reflection::VerifyClassAccessResults vca_result =
      Reflection::verify_class_access(this_klass, k, false);
    if (vca_result != Reflection::ACCESS_OK) {
      ResourceMark rm(THREAD);
      char* msg = Reflection::verify_class_access_msg(this_klass,
                                                      k,
                                                      vca_result);
      if (msg == nullptr) {
        bool same_module = (this_klass->module() == k->module());
        Exceptions::fthrow(
          THREAD_AND_LOCATION,
          vmSymbols::java_lang_IllegalAccessError(),
          "class %s cannot access its superinterface %s (%s%s%s)",
          this_klass->external_name(),
          k->external_name(),
          (same_module) ? this_klass->joint_in_module_of_loader(k) : this_klass->class_in_module_of_loader(),
          (same_module) ? "" : "; ",
          (same_module) ? "" : k->class_in_module_of_loader());
        return;
      } else {
        // Add additional message content.
        Exceptions::fthrow(
          THREAD_AND_LOCATION,
          vmSymbols::java_lang_IllegalAccessError(),
          "superinterface check failed: %s",
          msg);
        return;
      }
    }
  }
}


static void check_final_method_override(const InstanceKlass* this_klass, TRAPS) {
  assert(this_klass != nullptr, "invariant");
  const Array<Method*>* const methods = this_klass->methods();
  const int num_methods = methods->length();

  // go thru each method and check if it overrides a final method
  for (int index = 0; index < num_methods; index++) {
    const Method* const m = methods->at(index);

    // skip private, static, and <init> methods
    if ((!m->is_private() && !m->is_static()) &&
        (m->name() != vmSymbols::object_initializer_name())) {

      const Symbol* const name = m->name();
      const Symbol* const signature = m->signature();
      const InstanceKlass* k = this_klass->java_super();
      const Method* super_m = nullptr;
      while (k != nullptr) {
        // skip supers that don't have final methods.
        if (k->has_final_method()) {
          // lookup a matching method in the super class hierarchy
          super_m = InstanceKlass::cast(k)->lookup_method(name, signature);
          if (super_m == nullptr) {
            break; // didn't find any match; get out
          }

          if (super_m->is_final() && !super_m->is_static() &&
              !super_m->access_flags().is_private()) {
            // matching method in super is final, and not static or private
            bool can_access = Reflection::verify_member_access(this_klass,
                                                               super_m->method_holder(),
                                                               super_m->method_holder(),
                                                               super_m->access_flags(),
                                                              false, false, CHECK);
            if (can_access) {
              // this class can access super final method and therefore override
              ResourceMark rm(THREAD);
              THROW_MSG(vmSymbols::java_lang_IncompatibleClassChangeError(),
                        err_msg("class %s overrides final method %s.%s%s",
                                this_klass->external_name(),
                                super_m->method_holder()->external_name(),
                                name->as_C_string(),
                                signature->as_C_string()));
            }
          }

          // continue to look from super_m's holder's super.
          k = super_m->method_holder()->java_super();
          continue;
        }

        k = k->java_super();
      }
    }
  }
}


// assumes that this_klass is an interface
static void check_illegal_static_method(const InstanceKlass* this_klass, TRAPS) {
  assert(this_klass != nullptr, "invariant");
  assert(this_klass->is_interface(), "not an interface");
  const Array<Method*>* methods = this_klass->methods();
  const int num_methods = methods->length();

  for (int index = 0; index < num_methods; index++) {
    const Method* const m = methods->at(index);
    // if m is static and not the init method, throw a verify error
    if ((m->is_static()) && (m->name() != vmSymbols::class_initializer_name())) {
      ResourceMark rm(THREAD);
      Exceptions::fthrow(
        THREAD_AND_LOCATION,
        vmSymbols::java_lang_VerifyError(),
        "Illegal static method %s in interface %s",
        m->name()->as_C_string(),
        this_klass->external_name()
      );
      return;
    }
  }
}

// utility methods for format checking

void ClassFileParser::verify_legal_class_modifiers(jint flags, const char* name, bool is_Object, TRAPS) const {
  const bool is_module = (flags & JVM_ACC_MODULE) != 0;
  const bool is_inner_class = name != nullptr;
  assert(_major_version >= JAVA_9_VERSION || !is_module, "JVM_ACC_MODULE should not be set");
  if (is_module) {
    ResourceMark rm(THREAD);
    Exceptions::fthrow(
      THREAD_AND_LOCATION,
      vmSymbols::java_lang_NoClassDefFoundError(),
      "%s is not a class because access_flag ACC_MODULE is set",
      _class_name->as_C_string());
    return;
  }

  if (!_need_verify) { return; }

  const bool is_interface  = (flags & JVM_ACC_INTERFACE)  != 0;
  const bool is_abstract   = (flags & JVM_ACC_ABSTRACT)   != 0;
  const bool is_final      = (flags & JVM_ACC_FINAL)      != 0;
  const bool is_identity   = (flags & JVM_ACC_IDENTITY)   != 0;
  const bool is_enum       = (flags & JVM_ACC_ENUM)       != 0;
  const bool is_annotation = (flags & JVM_ACC_ANNOTATION) != 0;
  const bool major_gte_1_5 = _major_version >= JAVA_1_5_VERSION;
  const bool valid_value_class = is_identity || is_interface ||
                                 (supports_inline_types() && (!is_identity && (is_abstract || is_final)));

  if ((is_abstract && is_final) ||
      (is_interface && !is_abstract) ||
      (is_interface && major_gte_1_5 && (is_identity || is_enum)) ||   //  ACC_SUPER (now ACC_IDENTITY) was illegal for interfaces
      (!is_interface && major_gte_1_5 && is_annotation) ||
      (!valid_value_class)) {
    ResourceMark rm(THREAD);
    const char* class_note = "";
    if (!valid_value_class) {
      class_note = " (a value class must be final or else abstract)";
    }
    if (name == nullptr) { // Not an inner class
      Exceptions::fthrow(
        THREAD_AND_LOCATION,
        vmSymbols::java_lang_ClassFormatError(),
        "Illegal class modifiers in class %s%s: 0x%X",
        _class_name->as_C_string(), class_note, flags
      );
      return;
    } else {
      Exceptions::fthrow(
        THREAD_AND_LOCATION,
        vmSymbols::java_lang_ClassFormatError(),
        "Illegal class modifiers in declaration of inner class %s%s of class %s: 0x%X",
        name, class_note, _class_name->as_C_string(), flags
      );
      return;
    }
  }
}

static bool has_illegal_visibility(jint flags) {
  const bool is_public    = (flags & JVM_ACC_PUBLIC)    != 0;
  const bool is_protected = (flags & JVM_ACC_PROTECTED) != 0;
  const bool is_private   = (flags & JVM_ACC_PRIVATE)   != 0;

  return ((is_public && is_protected) ||
          (is_public && is_private) ||
          (is_protected && is_private));
}

// A legal major_version.minor_version must be one of the following:
//
//  Major_version >= 45 and major_version < 56, any minor_version.
//  Major_version >= 56 and major_version <= JVM_CLASSFILE_MAJOR_VERSION and minor_version = 0.
//  Major_version = JVM_CLASSFILE_MAJOR_VERSION and minor_version = 65535 and --enable-preview is present.
//
void ClassFileParser::verify_class_version(u2 major, u2 minor, Symbol* class_name, TRAPS){
  ResourceMark rm(THREAD);
  const u2 max_version = JVM_CLASSFILE_MAJOR_VERSION;
  if (major < JAVA_MIN_SUPPORTED_VERSION) {
    classfile_ucve_error("%s (class file version %u.%u) was compiled with an invalid major version",
                         class_name, major, minor, THREAD);
    return;
  }

  if (major > max_version) {
    Exceptions::fthrow(
      THREAD_AND_LOCATION,
      vmSymbols::java_lang_UnsupportedClassVersionError(),
      "%s has been compiled by a more recent version of the Java Runtime (class file version %u.%u), "
      "this version of the Java Runtime only recognizes class file versions up to %u.0",
      class_name->as_C_string(), major, minor, JVM_CLASSFILE_MAJOR_VERSION);
    return;
  }

  if (major < JAVA_12_VERSION || minor == 0) {
    return;
  }

  if (minor == JAVA_PREVIEW_MINOR_VERSION) {
    if (major != max_version) {
      Exceptions::fthrow(
        THREAD_AND_LOCATION,
        vmSymbols::java_lang_UnsupportedClassVersionError(),
        "%s (class file version %u.%u) was compiled with preview features that are unsupported. "
        "This version of the Java Runtime only recognizes preview features for class file version %u.%u",
        class_name->as_C_string(), major, minor, JVM_CLASSFILE_MAJOR_VERSION, JAVA_PREVIEW_MINOR_VERSION);
      return;
    }

    if (!Arguments::enable_preview()) {
      classfile_ucve_error("Preview features are not enabled for %s (class file version %u.%u). Try running with '--enable-preview'",
                           class_name, major, minor, THREAD);
      return;
    }

  } else { // minor != JAVA_PREVIEW_MINOR_VERSION
    classfile_ucve_error("%s (class file version %u.%u) was compiled with an invalid non-zero minor version",
                         class_name, major, minor, THREAD);
  }
}

void ClassFileParser:: verify_legal_field_modifiers(jint flags,
                                                   AccessFlags class_access_flags,
                                                   TRAPS) const {
  if (!_need_verify) { return; }

  const bool is_public    = (flags & JVM_ACC_PUBLIC)    != 0;
  const bool is_protected = (flags & JVM_ACC_PROTECTED) != 0;
  const bool is_private   = (flags & JVM_ACC_PRIVATE)   != 0;
  const bool is_static    = (flags & JVM_ACC_STATIC)    != 0;
  const bool is_final     = (flags & JVM_ACC_FINAL)     != 0;
  const bool is_volatile  = (flags & JVM_ACC_VOLATILE)  != 0;
  const bool is_transient = (flags & JVM_ACC_TRANSIENT) != 0;
  const bool is_enum      = (flags & JVM_ACC_ENUM)      != 0;
  const bool is_strict    = (flags & JVM_ACC_STRICT)    != 0;
  const bool major_gte_1_5 = _major_version >= JAVA_1_5_VERSION;

  const bool is_interface = class_access_flags.is_interface();
  const bool is_identity_class = class_access_flags.is_identity_class();

  bool is_illegal = false;
  const char* error_msg = "";

  // There is some overlap in the checks that apply, for example interface fields
  // must be static, static fields can't be strict, and therefore interfaces can't
  // have strict fields. So we don't have to check every possible invalid combination
  // individually as long as all are covered. Once we have found an illegal combination
  // we can stop checking.

  if (supports_inline_types()) {
    if (is_strict && is_static) {
      is_illegal = true;
      error_msg = "field cannot be strict and static";
    }
    else if (is_strict && !is_final) {
      is_illegal = true;
      error_msg = "strict field must be final";
    }
  }

  if (!is_illegal) {
    if (is_interface) {
      if (!is_public || !is_static || !is_final || is_private ||
          is_protected || is_volatile || is_transient ||
          (major_gte_1_5 && is_enum)) {
        is_illegal = true;
        error_msg = "interface fields must be public, static and final, and may be synthetic";
      }
    } else { // not interface
      if (has_illegal_visibility(flags)) {
        is_illegal = true;
        error_msg = "invalid visibility flags for class field";
      } else if (is_final && is_volatile) {
        is_illegal = true;
        error_msg = "fields cannot be final and volatile";
      } else if (supports_inline_types()) {
        if (!is_identity_class && !is_static && !is_strict) {
          is_illegal = true;
          error_msg = "value class fields must be either strict or static";
        }
      }
    }
  }

  if (is_illegal) {
    ResourceMark rm(THREAD);
    Exceptions::fthrow(
      THREAD_AND_LOCATION,
      vmSymbols::java_lang_ClassFormatError(),
      "Illegal field modifiers (%s) in class %s: 0x%X",
      error_msg, _class_name->as_C_string(), flags);
    return;
  }
}

void ClassFileParser::verify_legal_method_modifiers(jint flags,
                                                    AccessFlags class_access_flags,
                                                    const Symbol* name,
                                                    TRAPS) const {
  if (!_need_verify) { return; }

  const bool is_public       = (flags & JVM_ACC_PUBLIC)       != 0;
  const bool is_private      = (flags & JVM_ACC_PRIVATE)      != 0;
  const bool is_static       = (flags & JVM_ACC_STATIC)       != 0;
  const bool is_final        = (flags & JVM_ACC_FINAL)        != 0;
  const bool is_native       = (flags & JVM_ACC_NATIVE)       != 0;
  const bool is_abstract     = (flags & JVM_ACC_ABSTRACT)     != 0;
  const bool is_bridge       = (flags & JVM_ACC_BRIDGE)       != 0;
  const bool is_strict       = (flags & JVM_ACC_STRICT)       != 0;
  const bool is_synchronized = (flags & JVM_ACC_SYNCHRONIZED) != 0;
  const bool is_protected    = (flags & JVM_ACC_PROTECTED)    != 0;
  const bool major_gte_1_5   = _major_version >= JAVA_1_5_VERSION;
  const bool major_gte_8     = _major_version >= JAVA_8_VERSION;
  const bool major_gte_17    = _major_version >= JAVA_17_VERSION;
  const bool is_initializer  = (name == vmSymbols::object_initializer_name());
  // LW401 CR required: removal of value factories support
  const bool is_interface    = class_access_flags.is_interface();
  const bool is_identity_class = class_access_flags.is_identity_class();
  const bool is_abstract_class = class_access_flags.is_abstract();

  bool is_illegal = false;

  const char* class_note = "";
  if (is_interface) {
    if (major_gte_8) {
      // Class file version is JAVA_8_VERSION or later Methods of
      // interfaces may set any of the flags except ACC_PROTECTED,
      // ACC_FINAL, ACC_NATIVE, and ACC_SYNCHRONIZED; they must
      // have exactly one of the ACC_PUBLIC or ACC_PRIVATE flags set.
      if ((is_public == is_private) || /* Only one of private and public should be true - XNOR */
          (is_native || is_protected || is_final || is_synchronized) ||
          // If a specific method of a class or interface has its
          // ACC_ABSTRACT flag set, it must not have any of its
          // ACC_FINAL, ACC_NATIVE, ACC_PRIVATE, ACC_STATIC,
          // ACC_STRICT, or ACC_SYNCHRONIZED flags set.  No need to
          // check for ACC_FINAL, ACC_NATIVE or ACC_SYNCHRONIZED as
          // those flags are illegal irrespective of ACC_ABSTRACT being set or not.
          (is_abstract && (is_private || is_static || (!major_gte_17 && is_strict)))) {
        is_illegal = true;
      }
    } else if (major_gte_1_5) {
      // Class file version in the interval [JAVA_1_5_VERSION, JAVA_8_VERSION)
      if (!is_public || is_private || is_protected || is_static || is_final ||
          is_synchronized || is_native || !is_abstract || is_strict) {
        is_illegal = true;
      }
    } else {
      // Class file version is pre-JAVA_1_5_VERSION
      if (!is_public || is_static || is_final || is_native || !is_abstract) {
        is_illegal = true;
      }
    }
  } else { // not interface
    if (has_illegal_visibility(flags)) {
      is_illegal = true;
    } else {
      if (is_initializer) {
        if (is_static || is_final || is_synchronized || is_native ||
            is_abstract || (major_gte_1_5 && is_bridge)) {
          is_illegal = true;
        }
      } else { // not initializer
        if (!is_identity_class && is_synchronized && !is_static) {
          is_illegal = true;
          class_note = " (not an identity class)";
        } else {
          if (is_abstract) {
            if ((is_final || is_native || is_private || is_static ||
                (major_gte_1_5 && (is_synchronized || (!major_gte_17 && is_strict))))) {
              is_illegal = true;
            }
          }
        }
      }
    }
  }

  if (is_illegal) {
    ResourceMark rm(THREAD);
    Exceptions::fthrow(
      THREAD_AND_LOCATION,
      vmSymbols::java_lang_ClassFormatError(),
      "Method %s in class %s%s has illegal modifiers: 0x%X",
      name->as_C_string(), _class_name->as_C_string(),
      class_note, flags);
    return;
  }
}

void ClassFileParser::verify_legal_utf8(const unsigned char* buffer,
                                        int length,
                                        TRAPS) const {
  assert(_need_verify, "only called when _need_verify is true");
  // Note: 0 <= length < 64K, as it comes from a u2 entry in the CP.
  if (!UTF8::is_legal_utf8(buffer, static_cast<size_t>(length), _major_version <= 47)) {
    classfile_parse_error("Illegal UTF8 string in constant pool in class file %s", THREAD);
  }
}

// Unqualified names may not contain the characters '.', ';', '[', or '/'.
// In class names, '/' separates unqualified names.  This is verified in this function also.
// Method names also may not contain the characters '<' or '>', unless <init>
// or <clinit>.  Note that method names may not be <init> or <clinit> in this
// method.  Because these names have been checked as special cases before
// calling this method in verify_legal_method_name.
//
// This method is also called from the modular system APIs in modules.cpp
// to verify the validity of module and package names.
bool ClassFileParser::verify_unqualified_name(const char* name,
                                              unsigned int length,
                                              int type) {
  if (length == 0) return false;  // Must have at least one char.
  for (const char* p = name; p != name + length; p++) {
    switch(*p) {
      case JVM_SIGNATURE_DOT:
      case JVM_SIGNATURE_ENDCLASS:
      case JVM_SIGNATURE_ARRAY:
        // do not permit '.', ';', or '['
        return false;
      case JVM_SIGNATURE_SLASH:
        // check for '//' or leading or trailing '/' which are not legal
        // unqualified name must not be empty
        if (type == ClassFileParser::LegalClass) {
          if (p == name || p+1 >= name+length ||
              *(p+1) == JVM_SIGNATURE_SLASH) {
            return false;
          }
        } else {
          return false;   // do not permit '/' unless it's class name
        }
        break;
      case JVM_SIGNATURE_SPECIAL:
      case JVM_SIGNATURE_ENDSPECIAL:
        // do not permit '<' or '>' in method names
        if (type == ClassFileParser::LegalMethod) {
          return false;
        }
    }
  }
  return true;
}

bool ClassFileParser::is_class_in_loadable_descriptors_attribute(Symbol *klass) {
  if (_loadable_descriptors == nullptr) return false;
  for (int i = 0; i < _loadable_descriptors->length(); i++) {
        Symbol* class_name = _cp->symbol_at(_loadable_descriptors->at(i));
        if (class_name == klass) return true;
  }
  return false;
}

// Take pointer to a UTF8 byte string (not NUL-terminated).
// Skip over the longest part of the string that could
// be taken as a fieldname. Allow non-trailing '/'s if slash_ok is true.
// Return a pointer to just past the fieldname.
// Return null if no fieldname at all was found, or in the case of slash_ok
// being true, we saw consecutive slashes (meaning we were looking for a
// qualified path but found something that was badly-formed).
static const char* skip_over_field_name(const char* const name,
                                        bool slash_ok,
                                        unsigned int length) {
  const char* p;
  jboolean last_is_slash = false;
  jboolean not_first_ch = false;

  for (p = name; p != name + length; not_first_ch = true) {
    const char* old_p = p;
    jchar ch = *p;
    if (ch < 128) {
      p++;
      // quick check for ascii
      if ((ch >= 'a' && ch <= 'z') ||
        (ch >= 'A' && ch <= 'Z') ||
        (ch == '_' || ch == '$') ||
        (not_first_ch && ch >= '0' && ch <= '9')) {
        last_is_slash = false;
        continue;
      }
      if (slash_ok && ch == JVM_SIGNATURE_SLASH) {
        if (last_is_slash) {
          return nullptr;  // Don't permit consecutive slashes
        }
        last_is_slash = true;
        continue;
      }
    }
    else {
      jint unicode_ch;
      char* tmp_p = UTF8::next_character(p, &unicode_ch);
      p = tmp_p;
      last_is_slash = false;
      // Check if ch is Java identifier start or is Java identifier part
      // 4672820: call java.lang.Character methods directly without generating separate tables.
      EXCEPTION_MARK;
      // return value
      JavaValue result(T_BOOLEAN);
      // Set up the arguments to isJavaIdentifierStart or isJavaIdentifierPart
      JavaCallArguments args;
      args.push_int(unicode_ch);

      if (not_first_ch) {
        // public static boolean isJavaIdentifierPart(char ch);
        JavaCalls::call_static(&result,
          vmClasses::Character_klass(),
          vmSymbols::isJavaIdentifierPart_name(),
          vmSymbols::int_bool_signature(),
          &args,
          THREAD);
      } else {
        // public static boolean isJavaIdentifierStart(char ch);
        JavaCalls::call_static(&result,
          vmClasses::Character_klass(),
          vmSymbols::isJavaIdentifierStart_name(),
          vmSymbols::int_bool_signature(),
          &args,
          THREAD);
      }
      if (HAS_PENDING_EXCEPTION) {
        CLEAR_PENDING_EXCEPTION;
        return nullptr;
      }
      if(result.get_jboolean()) {
        continue;
      }
    }
    return (not_first_ch) ? old_p : nullptr;
  }
  return (not_first_ch && !last_is_slash) ? p : nullptr;
}

// Take pointer to a UTF8 byte string (not NUL-terminated).
// Skip over the longest part of the string that could
// be taken as a field signature. Allow "void" if void_ok.
// Return a pointer to just past the signature.
// Return null if no legal signature is found.
const char* ClassFileParser::skip_over_field_signature(const char* signature,
                                                       bool void_ok,
                                                       unsigned int length,
                                                       TRAPS) const {
  unsigned int array_dim = 0;
  while (length > 0) {
    switch (signature[0]) {
    case JVM_SIGNATURE_VOID: if (!void_ok) { return nullptr; }
    case JVM_SIGNATURE_BOOLEAN:
    case JVM_SIGNATURE_BYTE:
    case JVM_SIGNATURE_CHAR:
    case JVM_SIGNATURE_SHORT:
    case JVM_SIGNATURE_INT:
    case JVM_SIGNATURE_FLOAT:
    case JVM_SIGNATURE_LONG:
    case JVM_SIGNATURE_DOUBLE:
      return signature + 1;
    case JVM_SIGNATURE_CLASS:
    {
      if (_major_version < JAVA_1_5_VERSION) {
        // Skip over the class name if one is there
        const char* const p = skip_over_field_name(signature + 1, true, --length);

        // The next character better be a semicolon
        if (p && (p - signature) > 1 && p[0] == JVM_SIGNATURE_ENDCLASS) {
          return p + 1;
        }
      }
      else {
        // Skip leading 'L' or 'Q' and ignore first appearance of ';'
        signature++;
        const char* c = (const char*) memchr(signature, JVM_SIGNATURE_ENDCLASS, length - 1);
        // Format check signature
        if (c != nullptr) {
          int newlen = pointer_delta_as_int(c, (char*) signature);
          bool legal = verify_unqualified_name(signature, newlen, LegalClass);
          if (!legal) {
            classfile_parse_error("Class name is empty or contains illegal character "
                                  "in descriptor in class file %s",
                                  THREAD);
            return nullptr;
          }
          return signature + newlen + 1;
        }
      }
      return nullptr;
    }
    case JVM_SIGNATURE_ARRAY:
      array_dim++;
      if (array_dim > 255) {
        // 4277370: array descriptor is valid only if it represents 255 or fewer dimensions.
        classfile_parse_error("Array type descriptor has more than 255 dimensions in class file %s", THREAD);
        return nullptr;
      }
      // The rest of what's there better be a legal signature
      signature++;
      length--;
      void_ok = false;
      break;
    default:
      return nullptr;
    }
  }
  return nullptr;
}

// Checks if name is a legal class name.
void ClassFileParser::verify_legal_class_name(const Symbol* name, TRAPS) const {
  if (!_need_verify || _relax_verify) { return; }

  assert(name->refcount() > 0, "symbol must be kept alive");
  char* bytes = (char*)name->bytes();
  unsigned int length = name->utf8_length();
  bool legal = false;

  if (length > 0) {
    const char* p;
    if (bytes[0] == JVM_SIGNATURE_ARRAY) {
      p = skip_over_field_signature(bytes, false, length, CHECK);
      legal = (p != nullptr) && ((p - bytes) == (int)length);
    } else if (_major_version < JAVA_1_5_VERSION) {
      if (bytes[0] != JVM_SIGNATURE_SPECIAL) {
        p = skip_over_field_name(bytes, true, length);
        legal = (p != nullptr) && ((p - bytes) == (int)length);
      }
    } else if ((_major_version >= CONSTANT_CLASS_DESCRIPTORS || _class_name->starts_with("jdk/internal/reflect/"))
                   && bytes[length - 1] == ';' ) {
      // Support for L...; descriptors
      legal = verify_unqualified_name(bytes + 1, length - 2, LegalClass);
    } else {
      // 4900761: relax the constraints based on JSR202 spec
      // Class names may be drawn from the entire Unicode character set.
      // Identifiers between '/' must be unqualified names.
      // The utf8 string has been verified when parsing cpool entries.
      legal = verify_unqualified_name(bytes, length, LegalClass);
    }
  }
  if (!legal) {
    ResourceMark rm(THREAD);
    assert(_class_name != nullptr, "invariant");
    Exceptions::fthrow(
      THREAD_AND_LOCATION,
      vmSymbols::java_lang_ClassFormatError(),
      "Illegal class name \"%.*s\" in class file %s", length, bytes,
      _class_name->as_C_string()
    );
    return;
  }
}

// Checks if name is a legal field name.
void ClassFileParser::verify_legal_field_name(const Symbol* name, TRAPS) const {
  if (!_need_verify || _relax_verify) { return; }

  char* bytes = (char*)name->bytes();
  unsigned int length = name->utf8_length();
  bool legal = false;

  if (length > 0) {
    if (_major_version < JAVA_1_5_VERSION) {
      if (bytes[0] != JVM_SIGNATURE_SPECIAL) {
        const char* p = skip_over_field_name(bytes, false, length);
        legal = (p != nullptr) && ((p - bytes) == (int)length);
      }
    } else {
      // 4881221: relax the constraints based on JSR202 spec
      legal = verify_unqualified_name(bytes, length, LegalField);
    }
  }

  if (!legal) {
    ResourceMark rm(THREAD);
    assert(_class_name != nullptr, "invariant");
    Exceptions::fthrow(
      THREAD_AND_LOCATION,
      vmSymbols::java_lang_ClassFormatError(),
      "Illegal field name \"%.*s\" in class %s", length, bytes,
      _class_name->as_C_string()
    );
    return;
  }
}

// Checks if name is a legal method name.
void ClassFileParser::verify_legal_method_name(const Symbol* name, TRAPS) const {
  if (!_need_verify || _relax_verify) { return; }

  assert(name != nullptr, "method name is null");
  char* bytes = (char*)name->bytes();
  unsigned int length = name->utf8_length();
  bool legal = false;

  if (length > 0) {
    if (bytes[0] == JVM_SIGNATURE_SPECIAL) {
      if (name == vmSymbols::object_initializer_name() ||
          name == vmSymbols::class_initializer_name()) {
        legal = true;
      }
    } else if (_major_version < JAVA_1_5_VERSION) {
      const char* p;
      p = skip_over_field_name(bytes, false, length);
      legal = (p != nullptr) && ((p - bytes) == (int)length);
    } else {
      // 4881221: relax the constraints based on JSR202 spec
      legal = verify_unqualified_name(bytes, length, LegalMethod);
    }
  }

  if (!legal) {
    ResourceMark rm(THREAD);
    assert(_class_name != nullptr, "invariant");
    Exceptions::fthrow(
      THREAD_AND_LOCATION,
      vmSymbols::java_lang_ClassFormatError(),
      "Illegal method name \"%.*s\" in class %s", length, bytes,
      _class_name->as_C_string()
    );
    return;
  }
}

bool ClassFileParser::legal_field_signature(const Symbol* signature, TRAPS) const {
  const char* const bytes = (const char*)signature->bytes();
  const unsigned int length = signature->utf8_length();
  const char* const p = skip_over_field_signature(bytes, false, length, CHECK_false);

  if (p == nullptr || (p - bytes) != (int)length) {
    return false;
  }
  return true;
}

// Checks if signature is a legal field signature.
void ClassFileParser::verify_legal_field_signature(const Symbol* name,
                                                   const Symbol* signature,
                                                   TRAPS) const {
  if (!_need_verify) { return; }

  const char* const bytes = (const char*)signature->bytes();
  const unsigned int length = signature->utf8_length();
  const char* const p = skip_over_field_signature(bytes, false, length, CHECK);

  if (p == nullptr || (p - bytes) != (int)length) {
    throwIllegalSignature("Field", name, signature, CHECK);
  }
}

// Check that the signature is compatible with the method name.  For example,
// check that <init> has a void signature.
void ClassFileParser::verify_legal_name_with_signature(const Symbol* name,
                                                       const Symbol* signature,
                                                       TRAPS) const {
  if (!_need_verify) {
    return;
  }

  // Class initializers cannot have args for class format version >= 51.
  if (name == vmSymbols::class_initializer_name() &&
      signature != vmSymbols::void_method_signature() &&
      _major_version >= JAVA_7_VERSION) {
    throwIllegalSignature("Method", name, signature, THREAD);
    return;
  }

  int sig_length = signature->utf8_length();
  if (name->utf8_length() > 0 &&
    name->char_at(0) == JVM_SIGNATURE_SPECIAL &&
    sig_length > 0 &&
    signature->char_at(sig_length - 1) != JVM_SIGNATURE_VOID) {
    throwIllegalSignature("Method", name, signature, THREAD);
  }
}

// Checks if signature is a legal method signature.
// Returns number of parameters
int ClassFileParser::verify_legal_method_signature(const Symbol* name,
                                                   const Symbol* signature,
                                                   TRAPS) const {
  if (!_need_verify) {
    // make sure caller's args_size will be less than 0 even for non-static
    // method so it will be recomputed in compute_size_of_parameters().
    return -2;
  }

  unsigned int args_size = 0;
  const char* p = (const char*)signature->bytes();
  unsigned int length = signature->utf8_length();
  const char* nextp;

  // The first character must be a '('
  if ((length > 0) && (*p++ == JVM_SIGNATURE_FUNC)) {
    length--;
    // Skip over legal field signatures
    nextp = skip_over_field_signature(p, false, length, CHECK_0);
    while ((length > 0) && (nextp != nullptr)) {
      args_size++;
      if (p[0] == 'J' || p[0] == 'D') {
        args_size++;
      }
      length -= pointer_delta_as_int(nextp, p);
      p = nextp;
      nextp = skip_over_field_signature(p, false, length, CHECK_0);
    }
    // The first non-signature thing better be a ')'
    if ((length > 0) && (*p++ == JVM_SIGNATURE_ENDFUNC)) {
      length--;
      // Now we better just have a return value
      nextp = skip_over_field_signature(p, true, length, CHECK_0);
      if (nextp && ((int)length == (nextp - p))) {
        return args_size;
      }
    }
  }
  // Report error
  throwIllegalSignature("Method", name, signature, THREAD);
  return 0;
}

int ClassFileParser::static_field_size() const {
  assert(_layout_info != nullptr, "invariant");
  return _layout_info->_static_field_size;
}

int ClassFileParser::total_oop_map_count() const {
  assert(_layout_info != nullptr, "invariant");
  return _layout_info->oop_map_blocks->_nonstatic_oop_map_count;
}

jint ClassFileParser::layout_size() const {
  assert(_layout_info != nullptr, "invariant");
  return _layout_info->_instance_size;
}

static void check_methods_for_intrinsics(const InstanceKlass* ik,
                                         const Array<Method*>* methods) {
  assert(ik != nullptr, "invariant");
  assert(methods != nullptr, "invariant");

  // Set up Method*::intrinsic_id as soon as we know the names of methods.
  // (We used to do this lazily, but now we query it in Rewriter,
  // which is eagerly done for every method, so we might as well do it now,
  // when everything is fresh in memory.)
  const vmSymbolID klass_id = Method::klass_id_for_intrinsics(ik);

  if (klass_id != vmSymbolID::NO_SID) {
    for (int j = 0; j < methods->length(); ++j) {
      Method* method = methods->at(j);
      method->init_intrinsic_id(klass_id);

      if (CheckIntrinsics) {
        // Check if an intrinsic is defined for method 'method',
        // but the method is not annotated with @IntrinsicCandidate.
        if (method->intrinsic_id() != vmIntrinsics::_none &&
            !method->intrinsic_candidate()) {
              tty->print("Compiler intrinsic is defined for method [%s], "
              "but the method is not annotated with @IntrinsicCandidate.%s",
              method->name_and_sig_as_C_string(),
              NOT_DEBUG(" Method will not be inlined.") DEBUG_ONLY(" Exiting.")
            );
          tty->cr();
          DEBUG_ONLY(vm_exit(1));
        }
        // Check is the method 'method' is annotated with @IntrinsicCandidate,
        // but there is no intrinsic available for it.
        if (method->intrinsic_candidate() &&
          method->intrinsic_id() == vmIntrinsics::_none) {
            tty->print("Method [%s] is annotated with @IntrinsicCandidate, "
              "but no compiler intrinsic is defined for the method.%s",
              method->name_and_sig_as_C_string(),
              NOT_DEBUG("") DEBUG_ONLY(" Exiting.")
            );
          tty->cr();
          DEBUG_ONLY(vm_exit(1));
        }
      }
    } // end for

#ifdef ASSERT
    if (CheckIntrinsics) {
      // Check for orphan methods in the current class. A method m
      // of a class C is orphan if an intrinsic is defined for method m,
      // but class C does not declare m.
      // The check is potentially expensive, therefore it is available
      // only in debug builds.

      for (auto id : EnumRange<vmIntrinsicID>{}) {
        if (vmIntrinsics::_compiledLambdaForm == id) {
          // The _compiledLamdbdaForm intrinsic is a special marker for bytecode
          // generated for the JVM from a LambdaForm and therefore no method
          // is defined for it.
          continue;
        }
        if (vmIntrinsics::_blackhole == id) {
          // The _blackhole intrinsic is a special marker. No explicit method
          // is defined for it.
          continue;
        }

        if (vmIntrinsics::class_for(id) == klass_id) {
          // Check if the current class contains a method with the same
          // name, flags, signature.
          bool match = false;
          for (int j = 0; j < methods->length(); ++j) {
            const Method* method = methods->at(j);
            if (method->intrinsic_id() == id) {
              match = true;
              break;
            }
          }

          if (!match) {
            char buf[1000];
            tty->print("Compiler intrinsic is defined for method [%s], "
                       "but the method is not available in class [%s].%s",
                        vmIntrinsics::short_name_as_C_string(id, buf, sizeof(buf)),
                        ik->name()->as_C_string(),
                        NOT_DEBUG("") DEBUG_ONLY(" Exiting.")
            );
            tty->cr();
            DEBUG_ONLY(vm_exit(1));
          }
        }
      } // end for
    } // CheckIntrinsics
#endif // ASSERT
  }
}

InstanceKlass* ClassFileParser::create_instance_klass(bool changed_by_loadhook,
                                                      const ClassInstanceInfo& cl_inst_info,
                                                      TRAPS) {
  if (_klass != nullptr) {
    return _klass;
  }

  InstanceKlass* const ik =
    InstanceKlass::allocate_instance_klass(*this, CHECK_NULL);

  if (is_hidden()) {
    mangle_hidden_class_name(ik);
  }

  fill_instance_klass(ik, changed_by_loadhook, cl_inst_info, CHECK_NULL);

  assert(_klass == ik, "invariant");
  return ik;
}

void ClassFileParser::fill_instance_klass(InstanceKlass* ik,
                                          bool changed_by_loadhook,
                                          const ClassInstanceInfo& cl_inst_info,
                                          TRAPS) {
  assert(ik != nullptr, "invariant");

  // Set name and CLD before adding to CLD
  ik->set_class_loader_data(_loader_data);
  ik->set_name(_class_name);

  // Add all classes to our internal class loader list here,
  // including classes in the bootstrap (null) class loader.
  const bool publicize = !is_internal();

  _loader_data->add_class(ik, publicize);

  set_klass_to_deallocate(ik);

  assert(_layout_info != nullptr, "invariant");
  assert(ik->static_field_size() == _layout_info->_static_field_size, "sanity");
  assert(ik->nonstatic_oop_map_count() == _layout_info->oop_map_blocks->_nonstatic_oop_map_count,
         "sanity");

  assert(ik->is_instance_klass(), "sanity");
  assert(ik->size_helper() == _layout_info->_instance_size, "sanity");

  // Fill in information already parsed
  ik->set_should_verify_class(_need_verify);

  // Not yet: supers are done below to support the new subtype-checking fields
  ik->set_nonstatic_field_size(_layout_info->_nonstatic_field_size);
  ik->set_has_nonstatic_fields(_layout_info->_has_nonstatic_fields);

  if (_layout_info->_is_naturally_atomic) {
    ik->set_is_naturally_atomic();
  }

<<<<<<< HEAD
  if (_layout_info->_must_be_atomic) {
    ik->set_must_be_atomic();
  }
  if (_is_implicitly_constructible) {
    ik->set_is_implicitly_constructible();
  }

=======
>>>>>>> 68e1861a
  ik->set_static_oop_field_count(_static_oop_count);

  // this transfers ownership of a lot of arrays from
  // the parser onto the InstanceKlass*
  apply_parsed_class_metadata(ik, _java_fields_count);
  if (ik->is_inline_klass()) {
    InlineKlass::cast(ik)->init_fixed_block();
  }

  // can only set dynamic nest-host after static nest information is set
  if (cl_inst_info.dynamic_nest_host() != nullptr) {
    ik->set_nest_host(cl_inst_info.dynamic_nest_host());
  }

  // note that is not safe to use the fields in the parser from this point on
  assert(nullptr == _cp, "invariant");
  assert(nullptr == _fieldinfo_stream, "invariant");
  assert(nullptr == _fields_status, "invariant");
  assert(nullptr == _methods, "invariant");
  assert(nullptr == _inner_classes, "invariant");
  assert(nullptr == _nest_members, "invariant");
  assert(nullptr == _loadable_descriptors, "invariant");
  assert(nullptr == _combined_annotations, "invariant");
  assert(nullptr == _record_components, "invariant");
  assert(nullptr == _permitted_subclasses, "invariant");
  assert(nullptr == _inline_layout_info_array, "invariant");

  if (_has_localvariable_table) {
    ik->set_has_localvariable_table(true);
  }

  if (_has_final_method) {
    ik->set_has_final_method();
  }

  ik->copy_method_ordering(_method_ordering, CHECK);
  // The InstanceKlass::_methods_jmethod_ids cache
  // is managed on the assumption that the initial cache
  // size is equal to the number of methods in the class. If
  // that changes, then InstanceKlass::idnum_can_increment()
  // has to be changed accordingly.
  ik->set_initial_method_idnum(checked_cast<u2>(ik->methods()->length()));

  ik->set_this_class_index(_this_class_index);

  if (_is_hidden) {
    // _this_class_index is a CONSTANT_Class entry that refers to this
    // hidden class itself. If this class needs to refer to its own methods
    // or fields, it would use a CONSTANT_MethodRef, etc, which would reference
    // _this_class_index. However, because this class is hidden (it's
    // not stored in SystemDictionary), _this_class_index cannot be resolved
    // with ConstantPool::klass_at_impl, which does a SystemDictionary lookup.
    // Therefore, we must eagerly resolve _this_class_index now.
    ik->constants()->klass_at_put(_this_class_index, ik);
  }

  ik->set_minor_version(_minor_version);
  ik->set_major_version(_major_version);
  ik->set_has_nonstatic_concrete_methods(_has_nonstatic_concrete_methods);
  ik->set_declares_nonstatic_concrete_methods(_declares_nonstatic_concrete_methods);

  assert(!_is_hidden || ik->is_hidden(), "must be set already");

  // Set PackageEntry for this_klass
  oop cl = ik->class_loader();
  Handle clh = Handle(THREAD, java_lang_ClassLoader::non_reflection_class_loader(cl));
  ClassLoaderData* cld = ClassLoaderData::class_loader_data_or_null(clh());
  ik->set_package(cld, nullptr, CHECK);

  const Array<Method*>* const methods = ik->methods();
  assert(methods != nullptr, "invariant");
  const int methods_len = methods->length();

  check_methods_for_intrinsics(ik, methods);

  // Fill in field values obtained by parse_classfile_attributes
  if (_parsed_annotations->has_any_annotations()) {
    _parsed_annotations->apply_to(ik);
  }

  apply_parsed_class_attributes(ik);

  // Miranda methods
  if ((_num_miranda_methods > 0) ||
      // if this class introduced new miranda methods or
      (_super_klass != nullptr && _super_klass->has_miranda_methods())
        // super class exists and this class inherited miranda methods
     ) {
       ik->set_has_miranda_methods(); // then set a flag
  }

  // Fill in information needed to compute superclasses.
  ik->initialize_supers(const_cast<InstanceKlass*>(_super_klass), _transitive_interfaces, CHECK);
  ik->set_transitive_interfaces(_transitive_interfaces);
  ik->set_local_interfaces(_local_interfaces);
  _transitive_interfaces = nullptr;
  _local_interfaces = nullptr;

  // Initialize itable offset tables
  klassItable::setup_itable_offset_table(ik);

  // Compute transitive closure of interfaces this class implements
  // Do final class setup
  OopMapBlocksBuilder* oop_map_blocks = _layout_info->oop_map_blocks;
  if (oop_map_blocks->_nonstatic_oop_map_count > 0) {
    oop_map_blocks->copy(ik->start_of_nonstatic_oop_maps());
  }

  if (_has_contended_fields || _parsed_annotations->is_contended() ||
      ( _super_klass != nullptr && _super_klass->has_contended_annotations())) {
    ik->set_has_contended_annotations(true);
  }

  // Fill in has_finalizer and layout_helper
  set_precomputed_flags(ik);

  // check if this class can access its super class
  check_super_class_access(ik, CHECK);

  // check if this class can access its superinterfaces
  check_super_interface_access(ik, CHECK);

  // check if this class overrides any final method
  check_final_method_override(ik, CHECK);

  // reject static interface methods prior to Java 8
  if (ik->is_interface() && _major_version < JAVA_8_VERSION) {
    check_illegal_static_method(ik, CHECK);
  }

  // Obtain this_klass' module entry
  ModuleEntry* module_entry = ik->module();
  assert(module_entry != nullptr, "module_entry should always be set");

  // Obtain java.lang.Module
  Handle module_handle(THREAD, module_entry->module());

  // Allocate mirror and initialize static fields
  // The create_mirror() call will also call compute_modifiers()
  java_lang_Class::create_mirror(ik,
                                 Handle(THREAD, _loader_data->class_loader()),
                                 module_handle,
                                 _protection_domain,
                                 cl_inst_info.class_data(),
                                 CHECK);

  assert(_all_mirandas != nullptr, "invariant");

  // Generate any default methods - default methods are public interface methods
  // that have a default implementation.  This is new with Java 8.
  if (_has_nonstatic_concrete_methods) {
    DefaultMethods::generate_default_methods(ik,
                                             _all_mirandas,
                                             CHECK);
  }

  // Add read edges to the unnamed modules of the bootstrap and app class loaders.
  if (changed_by_loadhook && !module_handle.is_null() && module_entry->is_named() &&
      !module_entry->has_default_read_edges()) {
    if (!module_entry->set_has_default_read_edges()) {
      // We won a potential race
      JvmtiExport::add_default_read_edges(module_handle, THREAD);
    }
  }

  if (is_inline_type()) {
    InlineKlass* vk = InlineKlass::cast(ik);
    vk->set_payload_alignment(_layout_info->_payload_alignment);
    vk->set_first_field_offset(_layout_info->_first_field_offset);
    vk->set_payload_size_in_bytes(_layout_info->_payload_size_in_bytes);
    vk->set_non_atomic_size_in_bytes(_layout_info->_non_atomic_size_in_bytes);
    vk->set_non_atomic_alignment(_layout_info->_non_atomic_alignment);
    vk->set_atomic_size_in_bytes(_layout_info->_atomic_layout_size_in_bytes);
    vk->set_nullable_size_in_bytes(_layout_info->_nullable_layout_size_in_bytes);
    vk->set_null_marker_offset(_layout_info->_null_marker_offset);
    vk->set_default_value_offset(_layout_info->_default_value_offset);
    vk->set_null_reset_value_offset(_layout_info->_null_reset_value_offset);
    if (_layout_info->_is_empty_inline_klass) vk->set_is_empty_inline_type();
    vk->initialize_calling_convention(CHECK);
  }

  ClassLoadingService::notify_class_loaded(ik, false /* not shared class */);

  if (!is_internal()) {
    ik->print_class_load_logging(_loader_data, module_entry, _stream);

    if (ik->minor_version() == JAVA_PREVIEW_MINOR_VERSION &&
        ik->major_version() == JVM_CLASSFILE_MAJOR_VERSION &&
        log_is_enabled(Info, class, preview)) {
      ResourceMark rm;
      log_info(class, preview)("Loading class %s that depends on preview features (class file version %d.65535)",
                               ik->external_name(), JVM_CLASSFILE_MAJOR_VERSION);
    }

    if (log_is_enabled(Debug, class, resolve))  {
      ResourceMark rm;
      // print out the superclass.
      const char * from = ik->external_name();
      if (ik->java_super() != nullptr) {
        log_debug(class, resolve)("%s %s (super)",
                   from,
                   ik->java_super()->external_name());
      }
      // print out each of the interface classes referred to by this class.
      const Array<InstanceKlass*>* const local_interfaces = ik->local_interfaces();
      if (local_interfaces != nullptr) {
        const int length = local_interfaces->length();
        for (int i = 0; i < length; i++) {
          const InstanceKlass* const k = local_interfaces->at(i);
          const char * to = k->external_name();
          log_debug(class, resolve)("%s %s (interface)", from, to);
        }
      }
    }
  }

  JFR_ONLY(INIT_ID(ik);)

  // If we reach here, all is well.
  // Now remove the InstanceKlass* from the _klass_to_deallocate field
  // in order for it to not be destroyed in the ClassFileParser destructor.
  set_klass_to_deallocate(nullptr);

  // it's official
  set_klass(ik);

  debug_only(ik->verify();)
}

void ClassFileParser::update_class_name(Symbol* new_class_name) {
  // Decrement the refcount in the old name, since we're clobbering it.
  _class_name->decrement_refcount();

  _class_name = new_class_name;
  // Increment the refcount of the new name.
  // Now the ClassFileParser owns this name and will decrement in
  // the destructor.
  _class_name->increment_refcount();
}

static bool relax_format_check_for(ClassLoaderData* loader_data) {
  bool trusted = loader_data->is_boot_class_loader_data() ||
                 loader_data->is_platform_class_loader_data();
  bool need_verify =
    // verifyAll
    (BytecodeVerificationLocal && BytecodeVerificationRemote) ||
    // verifyRemote
    (!BytecodeVerificationLocal && BytecodeVerificationRemote && !trusted);
  return !need_verify;
}

ClassFileParser::ClassFileParser(ClassFileStream* stream,
                                 Symbol* name,
                                 ClassLoaderData* loader_data,
                                 const ClassLoadInfo* cl_info,
                                 Publicity pub_level,
                                 TRAPS) :
  _stream(stream),
  _class_name(nullptr),
  _loader_data(loader_data),
  _is_hidden(cl_info->is_hidden()),
  _can_access_vm_annotations(cl_info->can_access_vm_annotations()),
  _orig_cp_size(0),
  _static_oop_count(0),
  _super_klass(),
  _cp(nullptr),
  _fieldinfo_stream(nullptr),
  _fields_status(nullptr),
  _methods(nullptr),
  _inner_classes(nullptr),
  _nest_members(nullptr),
  _nest_host(0),
  _permitted_subclasses(nullptr),
  _loadable_descriptors(nullptr),
  _record_components(nullptr),
  _local_interfaces(nullptr),
  _local_interface_indexes(nullptr),
  _transitive_interfaces(nullptr),
  _combined_annotations(nullptr),
  _class_annotations(nullptr),
  _class_type_annotations(nullptr),
  _fields_annotations(nullptr),
  _fields_type_annotations(nullptr),
  _klass(nullptr),
  _klass_to_deallocate(nullptr),
  _parsed_annotations(nullptr),
<<<<<<< HEAD
  _layout_info(nullptr),
  _inline_layout_info_array(nullptr),
=======
  _field_info(nullptr),
  _inline_type_field_klasses(nullptr),
>>>>>>> 68e1861a
  _null_marker_offsets(nullptr),
  _temp_field_info(nullptr),
  _method_ordering(nullptr),
  _all_mirandas(nullptr),
  _vtable_size(0),
  _itable_size(0),
  _num_miranda_methods(0),
  _protection_domain(cl_info->protection_domain()),
  _access_flags(),
  _pub_level(pub_level),
  _bad_constant_seen(0),
  _synthetic_flag(false),
  _sde_length(false),
  _sde_buffer(nullptr),
  _sourcefile_index(0),
  _generic_signature_index(0),
  _major_version(0),
  _minor_version(0),
  _this_class_index(0),
  _super_class_index(0),
  _itfs_len(0),
  _java_fields_count(0),
  _need_verify(false),
  _relax_verify(false),
  _has_nonstatic_concrete_methods(false),
  _declares_nonstatic_concrete_methods(false),
  _has_localvariable_table(false),
  _has_final_method(false),
  _has_contended_fields(false),
  _has_inline_type_fields(false),
  _is_naturally_atomic(false),
  _must_be_atomic(true),
  _is_implicitly_constructible(false),
  _has_loosely_consistent_annotation(false),
  _has_implicitly_constructible_annotation(false),
  _has_finalizer(false),
  _has_empty_finalizer(false),
  _max_bootstrap_specifier_index(-1) {

  _class_name = name != nullptr ? name : vmSymbols::unknown_class_name();
  _class_name->increment_refcount();

  assert(_loader_data != nullptr, "invariant");
  assert(stream != nullptr, "invariant");
  assert(_stream != nullptr, "invariant");
  assert(_stream->buffer() == _stream->current(), "invariant");
  assert(_class_name != nullptr, "invariant");
  assert(0 == _access_flags.as_int(), "invariant");

  // Figure out whether we can skip format checking (matching classic VM behavior)
  if (CDSConfig::is_dumping_static_archive()) {
    // verify == true means it's a 'remote' class (i.e., non-boot class)
    // Verification decision is based on BytecodeVerificationRemote flag
    // for those classes.
    _need_verify = (stream->need_verify()) ? BytecodeVerificationRemote :
                                              BytecodeVerificationLocal;
  }
  else {
    _need_verify = Verifier::should_verify_for(_loader_data->class_loader(),
                                               stream->need_verify());
  }

  // synch back verification state to stream
  stream->set_verify(_need_verify);

  // Check if verification needs to be relaxed for this class file
  // Do not restrict it to jdk1.0 or jdk1.1 to maintain backward compatibility (4982376)
  _relax_verify = relax_format_check_for(_loader_data);

  parse_stream(stream, CHECK);

  post_process_parsed_stream(stream, _cp, CHECK);
}

void ClassFileParser::clear_class_metadata() {
  // metadata created before the instance klass is created.  Must be
  // deallocated if classfile parsing returns an error.
  _cp = nullptr;
  _fieldinfo_stream = nullptr;
  _fields_status = nullptr;
  _methods = nullptr;
  _inner_classes = nullptr;
  _nest_members = nullptr;
  _permitted_subclasses = nullptr;
  _loadable_descriptors = nullptr;
  _combined_annotations = nullptr;
  _class_annotations = _class_type_annotations = nullptr;
  _fields_annotations = _fields_type_annotations = nullptr;
  _record_components = nullptr;
  _inline_layout_info_array = nullptr;
  _null_marker_offsets = nullptr;
}

// Destructor to clean up
ClassFileParser::~ClassFileParser() {
  _class_name->decrement_refcount();

  if (_cp != nullptr) {
    MetadataFactory::free_metadata(_loader_data, _cp);
  }

  if (_fieldinfo_stream != nullptr) {
    MetadataFactory::free_array<u1>(_loader_data, _fieldinfo_stream);
  }

  if (_fields_status != nullptr) {
    MetadataFactory::free_array<FieldStatus>(_loader_data, _fields_status);
  }

  if (_inline_layout_info_array != nullptr) {
    MetadataFactory::free_array<InlineLayoutInfo>(_loader_data, _inline_layout_info_array);
  }

  if (_null_marker_offsets != nullptr) {
     MetadataFactory::free_array<int>(_loader_data, _null_marker_offsets);
  }

  if (_methods != nullptr) {
    // Free methods
    InstanceKlass::deallocate_methods(_loader_data, _methods);
  }

  // beware of the Universe::empty_blah_array!!
  if (_inner_classes != nullptr && _inner_classes != Universe::the_empty_short_array()) {
    MetadataFactory::free_array<u2>(_loader_data, _inner_classes);
  }

  if (_nest_members != nullptr && _nest_members != Universe::the_empty_short_array()) {
    MetadataFactory::free_array<u2>(_loader_data, _nest_members);
  }

  if (_record_components != nullptr) {
    InstanceKlass::deallocate_record_components(_loader_data, _record_components);
  }

  if (_permitted_subclasses != nullptr && _permitted_subclasses != Universe::the_empty_short_array()) {
    MetadataFactory::free_array<u2>(_loader_data, _permitted_subclasses);
  }

  if (_loadable_descriptors != nullptr && _loadable_descriptors != Universe::the_empty_short_array()) {
    MetadataFactory::free_array<u2>(_loader_data, _loadable_descriptors);
  }

  // Free interfaces
  InstanceKlass::deallocate_interfaces(_loader_data, _super_klass,
                                       _local_interfaces, _transitive_interfaces);

  if (_combined_annotations != nullptr) {
    // After all annotations arrays have been created, they are installed into the
    // Annotations object that will be assigned to the InstanceKlass being created.

    // Deallocate the Annotations object and the installed annotations arrays.
    _combined_annotations->deallocate_contents(_loader_data);

    // If the _combined_annotations pointer is non-null,
    // then the other annotations fields should have been cleared.
    assert(_class_annotations       == nullptr, "Should have been cleared");
    assert(_class_type_annotations  == nullptr, "Should have been cleared");
    assert(_fields_annotations      == nullptr, "Should have been cleared");
    assert(_fields_type_annotations == nullptr, "Should have been cleared");
  } else {
    // If the annotations arrays were not installed into the Annotations object,
    // then they have to be deallocated explicitly.
    MetadataFactory::free_array<u1>(_loader_data, _class_annotations);
    MetadataFactory::free_array<u1>(_loader_data, _class_type_annotations);
    Annotations::free_contents(_loader_data, _fields_annotations);
    Annotations::free_contents(_loader_data, _fields_type_annotations);
  }

  clear_class_metadata();
  _transitive_interfaces = nullptr;
  _local_interfaces = nullptr;

  // deallocate the klass if already created.  Don't directly deallocate, but add
  // to the deallocate list so that the klass is removed from the CLD::_klasses list
  // at a safepoint.
  if (_klass_to_deallocate != nullptr) {
    _loader_data->add_to_deallocate_list(_klass_to_deallocate);
  }
}

void ClassFileParser::parse_stream(const ClassFileStream* const stream,
                                   TRAPS) {

  assert(stream != nullptr, "invariant");
  assert(_class_name != nullptr, "invariant");

  // BEGIN STREAM PARSING
  stream->guarantee_more(8, CHECK);  // magic, major, minor
  // Magic value
  const u4 magic = stream->get_u4_fast();
  guarantee_property(magic == JAVA_CLASSFILE_MAGIC,
                     "Incompatible magic value %u in class file %s",
                     magic, CHECK);

  // Version numbers
  _minor_version = stream->get_u2_fast();
  _major_version = stream->get_u2_fast();

  // Check version numbers - we check this even with verifier off
  verify_class_version(_major_version, _minor_version, _class_name, CHECK);

  stream->guarantee_more(3, CHECK); // length, first cp tag
  u2 cp_size = stream->get_u2_fast();

  guarantee_property(
    cp_size >= 1, "Illegal constant pool size %u in class file %s",
    cp_size, CHECK);

  _orig_cp_size = cp_size;
  if (is_hidden()) { // Add a slot for hidden class name.
    cp_size++;
  }

  _cp = ConstantPool::allocate(_loader_data,
                               cp_size,
                               CHECK);

  ConstantPool* const cp = _cp;

  parse_constant_pool(stream, cp, _orig_cp_size, CHECK);

  assert(cp_size == (u2)cp->length(), "invariant");

  // ACCESS FLAGS
  stream->guarantee_more(8, CHECK);  // flags, this_class, super_class, infs_len

  jint recognized_modifiers = JVM_RECOGNIZED_CLASS_MODIFIERS;
  // JVM_ACC_MODULE is defined in JDK-9 and later.
  if (_major_version >= JAVA_9_VERSION) {
    recognized_modifiers |= JVM_ACC_MODULE;
  }

  // Access flags
  jint flags = stream->get_u2_fast() & recognized_modifiers;

  if ((flags & JVM_ACC_INTERFACE) && _major_version < JAVA_6_VERSION) {
    // Set abstract bit for old class files for backward compatibility
    flags |= JVM_ACC_ABSTRACT;
  }

  // Fixing ACC_SUPER/ACC_IDENTITY for old class files
  if (!supports_inline_types()) {
    const bool is_module = (flags & JVM_ACC_MODULE) != 0;
    const bool is_interface = (flags & JVM_ACC_INTERFACE) != 0;
    if (!is_module && !is_interface) {
      flags |= JVM_ACC_IDENTITY;
    }
  }


  // This class and superclass
  _this_class_index = stream->get_u2_fast();
  check_property(
    valid_cp_range(_this_class_index, cp_size) &&
      cp->tag_at(_this_class_index).is_unresolved_klass(),
    "Invalid this class index %u in constant pool in class file %s",
    _this_class_index, CHECK);

  Symbol* const class_name_in_cp = cp->klass_name_at(_this_class_index);
  assert(class_name_in_cp != nullptr, "class_name can't be null");

  bool is_java_lang_Object = class_name_in_cp == vmSymbols::java_lang_Object();

  verify_legal_class_modifiers(flags, nullptr, is_java_lang_Object, CHECK);

  _access_flags.set_flags(flags);

  short bad_constant = class_bad_constant_seen();
  if (bad_constant != 0) {
    // Do not throw CFE until after the access_flags are checked because if
    // ACC_MODULE is set in the access flags, then NCDFE must be thrown, not CFE.
    classfile_parse_error("Unknown constant tag %u in class file %s", bad_constant, THREAD);
    return;
  }

  // Don't need to check whether this class name is legal or not.
  // It has been checked when constant pool is parsed.
  // However, make sure it is not an array type.
  if (_need_verify) {
    guarantee_property(class_name_in_cp->char_at(0) != JVM_SIGNATURE_ARRAY,
                       "Bad class name in class file %s",
                       CHECK);
  }

#ifdef ASSERT
  // Basic sanity checks
  if (_is_hidden) {
    assert(_class_name != vmSymbols::unknown_class_name(), "hidden classes should have a special name");
  }
#endif

  // Update the _class_name as needed depending on whether this is a named, un-named, or hidden class.

  if (_is_hidden) {
    assert(_class_name != nullptr, "Unexpected null _class_name");
#ifdef ASSERT
    if (_need_verify) {
      verify_legal_class_name(_class_name, CHECK);
    }
#endif

  } else {
    // Check if name in class file matches given name
    if (_class_name != class_name_in_cp) {
      if (_class_name != vmSymbols::unknown_class_name()) {
        ResourceMark rm(THREAD);
        Exceptions::fthrow(THREAD_AND_LOCATION,
                           vmSymbols::java_lang_NoClassDefFoundError(),
                           "%s (wrong name: %s)",
                           _class_name->as_C_string(),
                           class_name_in_cp->as_C_string()
                           );
        return;
      } else {
        // The class name was not known by the caller so we set it from
        // the value in the CP.
        update_class_name(class_name_in_cp);
      }
      // else nothing to do: the expected class name matches what is in the CP
    }
  }

  // Verification prevents us from creating names with dots in them, this
  // asserts that that's the case.
  assert(is_internal_format(_class_name), "external class name format used internally");

  if (!is_internal()) {
    LogTarget(Debug, class, preorder) lt;
    if (lt.is_enabled()){
      ResourceMark rm(THREAD);
      LogStream ls(lt);
      ls.print("%s", _class_name->as_klass_external_name());
      if (stream->source() != nullptr) {
        ls.print(" source: %s", stream->source());
      }
      ls.cr();
    }
  }

  // SUPERKLASS
  _super_class_index = stream->get_u2_fast();
  _super_klass = parse_super_class(cp,
                                   _super_class_index,
                                   _need_verify,
                                   CHECK);

  // Interfaces
  _itfs_len = stream->get_u2_fast();
  parse_interfaces(stream,
                   _itfs_len,
                   cp,
                   &_has_nonstatic_concrete_methods,
                   CHECK);

  // Fields (offsets are filled in later)
  parse_fields(stream,
               _access_flags,
               cp,
               cp_size,
               &_java_fields_count,
               CHECK);

  assert(_temp_field_info != nullptr, "invariant");

  // Methods
  parse_methods(stream,
                is_interface(),
                !is_identity_class(),
                is_abstract_class(),
                &_has_localvariable_table,
                &_has_final_method,
                &_declares_nonstatic_concrete_methods,
                CHECK);

  assert(_methods != nullptr, "invariant");

  if (_declares_nonstatic_concrete_methods) {
    _has_nonstatic_concrete_methods = true;
  }

  // Additional attributes/annotations
  _parsed_annotations = new ClassAnnotationCollector();
  parse_classfile_attributes(stream, cp, _parsed_annotations, CHECK);

  assert(_inner_classes != nullptr, "invariant");

  // Finalize the Annotations metadata object,
  // now that all annotation arrays have been created.
  create_combined_annotations(CHECK);

  // Make sure this is the end of class file stream
  guarantee_property(stream->at_eos(),
                     "Extra bytes at the end of class file %s",
                     CHECK);

  // all bytes in stream read and parsed
}

void ClassFileParser::mangle_hidden_class_name(InstanceKlass* const ik) {
  ResourceMark rm;
  // Construct hidden name from _class_name, "+", and &ik. Note that we can't
  // use a '/' because that confuses finding the class's package.  Also, can't
  // use an illegal char such as ';' because that causes serialization issues
  // and issues with hidden classes that create their own hidden classes.
  char addr_buf[20];
  if (CDSConfig::is_dumping_static_archive()) {
    // We want stable names for the archived hidden classes (only for static
    // archive for now). Spaces under default_SharedBaseAddress() will be
    // occupied by the archive at run time, so we know that no dynamically
    // loaded InstanceKlass will be placed under there.
    static volatile size_t counter = 0;
    Atomic::cmpxchg(&counter, (size_t)0, Arguments::default_SharedBaseAddress()); // initialize it
    size_t new_id = Atomic::add(&counter, (size_t)1);
    jio_snprintf(addr_buf, 20, SIZE_FORMAT_X, new_id);
  } else {
    jio_snprintf(addr_buf, 20, INTPTR_FORMAT, p2i(ik));
  }
  size_t new_name_len = _class_name->utf8_length() + 2 + strlen(addr_buf);
  char* new_name = NEW_RESOURCE_ARRAY(char, new_name_len);
  jio_snprintf(new_name, new_name_len, "%s+%s",
               _class_name->as_C_string(), addr_buf);
  update_class_name(SymbolTable::new_symbol(new_name));

  // Add a Utf8 entry containing the hidden name.
  assert(_class_name != nullptr, "Unexpected null _class_name");
  int hidden_index = _orig_cp_size; // this is an extra slot we added
  _cp->symbol_at_put(hidden_index, _class_name);

  // Update this_class_index's slot in the constant pool with the new Utf8 entry.
  // We have to update the resolved_klass_index and the name_index together
  // so extract the existing resolved_klass_index first.
  CPKlassSlot cp_klass_slot = _cp->klass_slot_at(_this_class_index);
  int resolved_klass_index = cp_klass_slot.resolved_klass_index();
  _cp->unresolved_klass_at_put(_this_class_index, hidden_index, resolved_klass_index);
  assert(_cp->klass_slot_at(_this_class_index).name_index() == _orig_cp_size,
         "Bad name_index");
}

void ClassFileParser::post_process_parsed_stream(const ClassFileStream* const stream,
                                                 ConstantPool* cp,
                                                 TRAPS) {
  assert(stream != nullptr, "invariant");
  assert(stream->at_eos(), "invariant");
  assert(cp != nullptr, "invariant");
  assert(_loader_data != nullptr, "invariant");

  if (_class_name == vmSymbols::java_lang_Object()) {
    check_property(_local_interfaces == Universe::the_empty_instance_klass_array(),
        "java.lang.Object cannot implement an interface in class file %s",
        CHECK);
  }
  // We check super class after class file is parsed and format is checked
  if (_super_class_index > 0 && nullptr == _super_klass) {
    Symbol* const super_class_name = cp->klass_name_at(_super_class_index);
    if (is_interface()) {
      // Before attempting to resolve the superclass, check for class format
      // errors not checked yet.
      guarantee_property(super_class_name == vmSymbols::java_lang_Object(),
        "Interfaces must have java.lang.Object as superclass in class file %s",
        CHECK);
    }
    Handle loader(THREAD, _loader_data->class_loader());
    if (loader.is_null() && super_class_name == vmSymbols::java_lang_Object()) {
      _super_klass = vmClasses::Object_klass();
    } else {
      _super_klass = (const InstanceKlass*)
                       SystemDictionary::resolve_with_circularity_detection_or_fail(_class_name,
                                                               super_class_name,
                                                               loader,
                                                               _protection_domain,
                                                               true,
                                                               CHECK);
    }
  }

  if (_super_klass != nullptr) {
    if (_super_klass->is_interface()) {
      classfile_icce_error("class %s has interface %s as super class", _super_klass, THREAD);
      return;
    }

    if (_super_klass->is_final()) {
      classfile_icce_error("class %s cannot inherit from final class %s", _super_klass, THREAD);
      return;
    }

    if (EnableValhalla) {
      check_identity_and_value_modifiers(this, _super_klass, CHECK);
    }

    if (_super_klass->has_nonstatic_concrete_methods()) {
      _has_nonstatic_concrete_methods = true;
    }
  }

  if (_parsed_annotations->has_annotation(AnnotationCollector::_jdk_internal_LooselyConsistentValue) && _access_flags.is_identity_class()) {
    THROW_MSG(vmSymbols::java_lang_ClassFormatError(),
          err_msg("class %s cannot have annotation jdk.internal.vm.annotation.LooselyConsistentValue, because it is not a value class",
                  _class_name->as_klass_external_name()));
  }
  if (_parsed_annotations->has_annotation(AnnotationCollector::_jdk_internal_ImplicitlyConstructible) && _access_flags.is_identity_class()) {
    THROW_MSG(vmSymbols::java_lang_ClassFormatError(),
          err_msg("class %s cannot have annotation jdk.internal.vm.annotation.ImplicitlyConstructible, because it is not a value class",
                  _class_name->as_klass_external_name()));
  }

  // Determining is the class allows tearing or not (default is not)
  if (EnableValhalla && !_access_flags.is_identity_class()) {
    if (_parsed_annotations->has_annotation(ClassAnnotationCollector::_jdk_internal_LooselyConsistentValue)
        && (_super_klass == vmClasses::Object_klass() || !_super_klass->must_be_atomic())) {
      // Conditions above are not sufficient to determine atomicity requirements,
      // the presence of fields with atomic requirements could force the current class to have atomicy requirements too
      // Marking as not needing atomicity for now, can be updated when computing the fields layout
      // The InstanceKlass must be filled with the value from the FieldLayoutInfo returned by
      // the FieldLayoutBuilder, not with this _must_be_atomic field.
      _must_be_atomic = false;
    }
    if (_parsed_annotations->has_annotation(ClassAnnotationCollector::_jdk_internal_ImplicitlyConstructible)
        && (_super_klass == vmClasses::Object_klass() || _super_klass->is_implicitly_constructible())) {
      _is_implicitly_constructible = true;
    }
    // Apply VM options override
    if (*ForceNonTearable != '\0') {
      // Allow a command line switch to force the same atomicity property:
      const char* class_name_str = _class_name->as_C_string();
      if (StringUtils::class_list_match(ForceNonTearable, class_name_str)) {
        _must_be_atomic = true;
      }
    }
  }

  int itfs_len = _local_interface_indexes == nullptr ? 0 : _local_interface_indexes->length();
  _local_interfaces = MetadataFactory::new_array<InstanceKlass*>(_loader_data, itfs_len, nullptr, CHECK);
  if (_local_interface_indexes != nullptr) {
    for (int i = 0; i < _local_interface_indexes->length(); i++) {
      u2 interface_index = _local_interface_indexes->at(i);
      Klass* interf;
      if (cp->tag_at(interface_index).is_klass()) {
        interf = cp->resolved_klass_at(interface_index);
      } else {
        Symbol* const unresolved_klass  = cp->klass_name_at(interface_index);

        // Don't need to check legal name because it's checked when parsing constant pool.
        // But need to make sure it's not an array type.
        guarantee_property(unresolved_klass->char_at(0) != JVM_SIGNATURE_ARRAY,
                            "Bad interface name in class file %s", CHECK);

        // Call resolve on the interface class name with class circularity checking
        interf = SystemDictionary::resolve_with_circularity_detection_or_fail(
                                                  _class_name,
                                                  unresolved_klass,
                                                  Handle(THREAD, _loader_data->class_loader()),
                                                  _protection_domain,
                                                  false,
                                                  CHECK);
      }

      if (!interf->is_interface()) {
        THROW_MSG(vmSymbols::java_lang_IncompatibleClassChangeError(),
                  err_msg("class %s can not implement %s, because it is not an interface (%s)",
                          _class_name->as_klass_external_name(),
                          interf->external_name(),
                          interf->class_in_module_of_loader()));
      }

      if (EnableValhalla) {
        // Check modifiers and set carries_identity_modifier/carries_value_modifier flags
        check_identity_and_value_modifiers(this, InstanceKlass::cast(interf), CHECK);
      }

      if (InstanceKlass::cast(interf)->has_nonstatic_concrete_methods()) {
        _has_nonstatic_concrete_methods = true;
      }
      _local_interfaces->at_put(i, InstanceKlass::cast(interf));
    }
  }
  assert(_local_interfaces != nullptr, "invariant");

  // Compute the transitive list of all unique interfaces implemented by this class
  _transitive_interfaces =
    compute_transitive_interfaces(_super_klass,
                                  _local_interfaces,
                                  _loader_data,
                                  CHECK);

  assert(_transitive_interfaces != nullptr, "invariant");

  // sort methods
  _method_ordering = sort_methods(_methods);

  _all_mirandas = new GrowableArray<Method*>(20);

  Handle loader(THREAD, _loader_data->class_loader());
  klassVtable::compute_vtable_size_and_num_mirandas(&_vtable_size,
                                                    &_num_miranda_methods,
                                                    _all_mirandas,
                                                    _super_klass,
                                                    _methods,
                                                    _access_flags,
                                                    _major_version,
                                                    loader,
                                                    _class_name,
                                                    _local_interfaces);

  // Size of Java itable (in words)
  _itable_size = is_interface() ? 0 :
    klassItable::compute_itable_size(_transitive_interfaces);

  assert(_parsed_annotations != nullptr, "invariant");

  if (EnableValhalla) {
    _inline_layout_info_array = MetadataFactory::new_array<InlineLayoutInfo>(_loader_data,
                                                   java_fields_count(),
                                                   CHECK);
    for (GrowableArrayIterator<FieldInfo> it = _temp_field_info->begin(); it != _temp_field_info->end(); ++it) {
      FieldInfo fieldinfo = *it;
      if (fieldinfo.access_flags().is_static()) continue;  // Only non-static fields are processed at load time
      Symbol* sig = fieldinfo.signature(cp);
      if (fieldinfo.field_flags().is_null_free_inline_type()) {
        // Pre-load classes of null-free fields that are candidate for flattening
        TempNewSymbol s = Signature::strip_envelope(sig);
        if (s == _class_name) {
          THROW_MSG(vmSymbols::java_lang_ClassCircularityError(), err_msg("Class %s cannot have a null-free non-static field of its own type", _class_name->as_C_string()));
        }
        log_info(class, preload)("Preloading class %s during loading of class %s. Cause: a null-free non-static field is declared with this type", s->as_C_string(), _class_name->as_C_string());
        Klass* klass = SystemDictionary::resolve_with_circularity_detection_or_fail(_class_name, s, Handle(THREAD, _loader_data->class_loader()), _protection_domain, false, THREAD);
        if (HAS_PENDING_EXCEPTION) {
          log_warning(class, preload)("Preloading of class %s during loading of class %s (cause: null-free non-static field) failed: %s",
                                      s->as_C_string(), _class_name->as_C_string(), PENDING_EXCEPTION->klass()->name()->as_C_string());
          return; // Exception is still pending
        }
        assert(klass != nullptr, "Sanity check");
        if (klass->access_flags().is_identity_class()) {
          assert(klass->is_instance_klass(), "Sanity check");
          ResourceMark rm(THREAD);
          THROW_MSG(vmSymbols::java_lang_IncompatibleClassChangeError(),
                    err_msg("Class %s expects class %s to be a value class, but it is an identity class",
                    _class_name->as_C_string(),
                    InstanceKlass::cast(klass)->external_name()));
        }
        if (klass->is_abstract()) {
          assert(klass->is_instance_klass(), "Sanity check");
          ResourceMark rm(THREAD);
          THROW_MSG(vmSymbols::java_lang_IncompatibleClassChangeError(),
                    err_msg("Class %s expects class %s to be concrete value type, but it is an abstract class",
                    _class_name->as_C_string(),
                    InstanceKlass::cast(klass)->external_name()));
        }
        InlineKlass* vk = InlineKlass::cast(klass);
        if (!vk->is_implicitly_constructible()) {
          THROW_MSG(vmSymbols::java_lang_IncompatibleClassChangeError(),
                    err_msg("class %s is not implicitly constructible and it is used in a null restricted non-static field (not supported)",
                    klass->name()->as_C_string()));
        }
        _inline_layout_info_array->adr_at(fieldinfo.index())->set_klass(vk);
        log_info(class, preload)("Preloading of class %s during loading of class %s (cause: null-free non-static field) succeeded", s->as_C_string(), _class_name->as_C_string());
      } else if (Signature::has_envelope(sig)) {
        // Preloading classes for nullable fields that are listed in the LoadableDescriptors attribute
        // Those classes would be required later for the flattening of nullable inline type fields
        TempNewSymbol name = Signature::strip_envelope(sig);
        if (name != _class_name && is_class_in_loadable_descriptors_attribute(sig)) {
          log_info(class, preload)("Preloading class %s during loading of class %s. Cause: field type in LoadableDescriptors attribute", name->as_C_string(), _class_name->as_C_string());
          oop loader = loader_data()->class_loader();
          Klass* klass = SystemDictionary::resolve_with_circularity_detection_or_fail(_class_name, name, Handle(THREAD, loader), _protection_domain, false, THREAD);
          if (klass != nullptr) {
            if (klass->is_inline_klass()) {
              _inline_layout_info_array->adr_at(fieldinfo.index())->set_klass(InlineKlass::cast(klass));
              log_info(class, preload)("Preloading of class %s during loading of class %s (cause: field type in LoadableDescriptors attribute) succeeded", name->as_C_string(), _class_name->as_C_string());
            } else {
              // Non value class are allowed by the current spec, but it could be an indication of an issue so let's log a warning
              log_warning(class, preload)("Preloading class %s during loading of class %s (cause: field type in LoadableDescriptors attribute) but loaded class is not a value class", name->as_C_string(), _class_name->as_C_string());
            }
            } else {
            log_warning(class, preload)("Preloading of class %s during loading of class %s (cause: field type in LoadableDescriptors attribute) failed : %s",
                                          name->as_C_string(), _class_name->as_C_string(), PENDING_EXCEPTION->klass()->name()->as_C_string());
          }
          // Loads triggered by the LoadableDescriptors attribute are speculative, failures must not impact loading of current class
          if (HAS_PENDING_EXCEPTION) {
            CLEAR_PENDING_EXCEPTION;
          }
        }
      }
    }
  }

  _layout_info = new FieldLayoutInfo();
  FieldLayoutBuilder lb(class_name(), loader_data(), super_klass(), _cp, /*_fields*/ _temp_field_info,
      _parsed_annotations->is_contended(), is_inline_type(),
      access_flags().is_abstract() && !access_flags().is_identity_class() && !access_flags().is_interface(),
      _must_be_atomic, _layout_info, _inline_layout_info_array);
  lb.build_layout();
  _has_inline_type_fields = _layout_info->_has_inline_fields;

  int injected_fields_count = _temp_field_info->length() - _java_fields_count;
  _fieldinfo_stream =
    FieldInfoStream::create_FieldInfoStream(_temp_field_info, _java_fields_count,
                                            injected_fields_count, loader_data(), CHECK);

  _fields_status =
    MetadataFactory::new_array<FieldStatus>(_loader_data, _temp_field_info->length(),
                                            FieldStatus(0), CHECK);
}

void ClassFileParser::set_klass(InstanceKlass* klass) {

#ifdef ASSERT
  if (klass != nullptr) {
    assert(nullptr == _klass, "leaking?");
  }
#endif

  _klass = klass;
}

void ClassFileParser::set_klass_to_deallocate(InstanceKlass* klass) {

#ifdef ASSERT
  if (klass != nullptr) {
    assert(nullptr == _klass_to_deallocate, "leaking?");
  }
#endif

  _klass_to_deallocate = klass;
}

// Caller responsible for ResourceMark
// clone stream with rewound position
const ClassFileStream* ClassFileParser::clone_stream() const {
  assert(_stream != nullptr, "invariant");

  return _stream->clone();
}

ReferenceType ClassFileParser::super_reference_type() const {
  return _super_klass == nullptr ? REF_NONE : _super_klass->reference_type();
}

bool ClassFileParser::is_instance_ref_klass() const {
  // Only the subclasses of j.l.r.Reference are InstanceRefKlass.
  // j.l.r.Reference itself is InstanceKlass because InstanceRefKlass denotes a
  // klass requiring special treatment in ref-processing. The abstract
  // j.l.r.Reference cannot be instantiated so doesn't partake in
  // ref-processing.
  return is_java_lang_ref_Reference_subclass();
}

bool ClassFileParser::is_java_lang_ref_Reference_subclass() const {
  if (_super_klass == nullptr) {
    return false;
  }

  if (_super_klass->name() == vmSymbols::java_lang_ref_Reference()) {
    // Direct subclass of j.l.r.Reference: Soft|Weak|Final|Phantom
    return true;
  }

  return _super_klass->reference_type() != REF_NONE;
}

// ----------------------------------------------------------------------------
// debugging

#ifdef ASSERT

// return true if class_name contains no '.' (internal format is '/')
bool ClassFileParser::is_internal_format(Symbol* class_name) {
  if (class_name != nullptr) {
    ResourceMark rm;
    char* name = class_name->as_C_string();
    return strchr(name, JVM_SIGNATURE_DOT) == nullptr;
  } else {
    return true;
  }
}

#endif<|MERGE_RESOLUTION|>--- conflicted
+++ resolved
@@ -1356,10 +1356,7 @@
   return;
 }
 
-<<<<<<< HEAD
-=======
-
->>>>>>> 68e1861a
+
 // Side-effects: populates the _fields, _fields_annotations,
 // _fields_type_annotations fields
 void ClassFileParser::parse_fields(const ClassFileStream* const cfs,
@@ -1489,13 +1486,7 @@
       fieldFlags.update_null_free_inline_type(true);
     }
 
-<<<<<<< HEAD
-    if (is_static && is_reference_type(type)) {
-      _static_oop_count++;
-    }
-=======
     const BasicType type = cp->basic_type_for_signature_at(signature_index);
->>>>>>> 68e1861a
 
     // Update number of static oop fields.
     if (is_static && is_reference_type(type)) {
@@ -1542,14 +1533,8 @@
       fflags.update_injected(true);
       AccessFlags aflags;
       FieldInfo fi(aflags, (u2)(injected[n].name_index), (u2)(injected[n].signature_index), 0, fflags);
-<<<<<<< HEAD
       int idx = _temp_field_info->append(fi);
       _temp_field_info->adr_at(idx)->set_index(idx);
-=======
-      fi.set_index(index);
-      _temp_field_info->append(fi);
-      index++;
->>>>>>> 68e1861a
     }
   }
 
@@ -1563,7 +1548,6 @@
                  (u2)vmSymbols::as_int(VM_SYMBOL_ENUM_NAME(object_signature)),
                  0,
                  fflags);
-<<<<<<< HEAD
     int idx = _temp_field_info->append(fi);
     _temp_field_info->adr_at(idx)->set_index(idx);
     _static_oop_count++;
@@ -1579,34 +1563,6 @@
     int idx2 = _temp_field_info->append(fi2);
     _temp_field_info->adr_at(idx2)->set_index(idx2);
     _static_oop_count++;
-=======
-    fi.set_index(index);
-    _temp_field_info->append(fi);
-    _static_oop_count++;
-    index++;
-  }
-
-  if (is_inline_type && instance_fields_count == 0) {
-    // Inject ".empty" dummy field
-    _is_empty_inline_type = true;
-
-    FieldInfo::FieldFlags fflags(0);
-    fflags.update_injected(true);
-    AccessFlags aflags;
-    FieldInfo fi(aflags,
-                 (u2)vmSymbols::as_int(VM_SYMBOL_ENUM_NAME(empty_marker_name)),
-                 (u2)vmSymbols::as_int(VM_SYMBOL_ENUM_NAME(byte_signature)),
-                 0,
-                 fflags);
-    fi.set_index(index);
-    _temp_field_info->append(fi);
-
-    index++;
-  }
-
-  if (instance_fields_count > 0) {
-    _has_nonstatic_fields = true;
->>>>>>> 68e1861a
   }
 
   if (_need_verify && length > 1) {
@@ -5341,7 +5297,6 @@
     ik->set_is_naturally_atomic();
   }
 
-<<<<<<< HEAD
   if (_layout_info->_must_be_atomic) {
     ik->set_must_be_atomic();
   }
@@ -5349,8 +5304,6 @@
     ik->set_is_implicitly_constructible();
   }
 
-=======
->>>>>>> 68e1861a
   ik->set_static_oop_field_count(_static_oop_count);
 
   // this transfers ownership of a lot of arrays from
@@ -5637,13 +5590,8 @@
   _klass(nullptr),
   _klass_to_deallocate(nullptr),
   _parsed_annotations(nullptr),
-<<<<<<< HEAD
   _layout_info(nullptr),
   _inline_layout_info_array(nullptr),
-=======
-  _field_info(nullptr),
-  _inline_type_field_klasses(nullptr),
->>>>>>> 68e1861a
   _null_marker_offsets(nullptr),
   _temp_field_info(nullptr),
   _method_ordering(nullptr),
