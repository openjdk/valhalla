--- conflicted
+++ resolved
@@ -898,34 +898,15 @@
 
     // Check if there's any duplicates in interfaces
     ResourceMark rm(THREAD);
-<<<<<<< HEAD
-    NameSigHash** interface_names = NEW_RESOURCE_ARRAY_IN_THREAD(THREAD,
-                                                                 NameSigHash*,
-                                                                 HASH_ROW_SIZE);
-    initialize_hashtable(interface_names);
-    bool dup = false;
-    const Symbol* name = nullptr;
-    {
-      debug_only(NoSafepointVerifier nsv;)
-      for (index = 0; index < itfs_len; index++) {
-        name = cp->klass_name_at(_local_interface_indexes->at(index));
-        // If no duplicates, add (name, nullptr) in hashtable interface_names.
-        if (!put_after_lookup(name, nullptr, interface_names)) {
-          dup = true;
-          break;
-        }
-=======
     // Set containing interface names
     ResourceHashtable<Symbol*, int>* interface_names = new ResourceHashtable<Symbol*, int>();
     for (index = 0; index < itfs_len; index++) {
-      const InstanceKlass* const k = _local_interfaces->at(index);
-      Symbol* interface_name = k->name();
+      Symbol* interface_name = cp->klass_name_at(_local_interface_indexes->at(index));
       // If no duplicates, add (name, nullptr) in hashtable interface_names.
       if (!interface_names->put(interface_name, 0)) {
         classfile_parse_error("Duplicate interface name \"%s\" in class file %s",
                                interface_name->as_C_string(), THREAD);
         return;
->>>>>>> 750bece0
       }
     }
   }
