--- conflicted
+++ resolved
@@ -4064,10 +4064,7 @@
   this_klass->set_permitted_subclasses(_permitted_subclasses);
   this_klass->set_record_components(_record_components);
   this_klass->set_inline_type_field_klasses_array(_inline_type_field_klasses);
-<<<<<<< HEAD
   this_klass->set_null_marker_offsets_array(_null_marker_offsets);
-=======
->>>>>>> 509b4ea5
   // Delay the setting of _local_interfaces and _transitive_interfaces until after
   // initialize_supers() in fill_instance_klass(). It is because the _local_interfaces could
   // be shared with _transitive_interfaces and _transitive_interfaces may be shared with
@@ -5675,10 +5672,6 @@
       if (fs.field_descriptor().is_null_free_inline_type()) {
         Klass* k = ik->inline_type_field_klasses_array()->at(fs.index());
         assert(k->is_inline_klass(), "must be");
-<<<<<<< HEAD
-        // ik->set_inline_type_field_klass(fs.index(), InlineKlass::cast(k));
-=======
->>>>>>> 509b4ea5
         if (!InlineKlass::cast(k)->is_empty_inline_type()) { all_fields_empty = false; }
       } else {
         all_fields_empty = false;
@@ -5901,10 +5894,7 @@
   _fields_annotations = _fields_type_annotations = nullptr;
   _record_components = nullptr;
   _inline_type_field_klasses = nullptr;
-<<<<<<< HEAD
   _null_marker_offsets = nullptr;
-=======
->>>>>>> 509b4ea5
 }
 
 // Destructor to clean up
@@ -6442,22 +6432,14 @@
       FieldInfo fieldinfo = *it;
       if (fieldinfo.access_flags().is_static()) continue;  // Only non-static fields are processed at load time
       Symbol* sig = fieldinfo.signature(cp);
-<<<<<<< HEAD
-      if (fieldinfo.field_flags().is_null_free_inline_type() && !fieldinfo.access_flags().is_static()) {
-=======
       if (fieldinfo.field_flags().is_null_free_inline_type()) {
->>>>>>> 509b4ea5
         // Pre-load classes of null-free fields that are candidate for flattening
         TempNewSymbol s = Signature::strip_envelope(sig);
         if (s == _class_name) {
           THROW_MSG(vmSymbols::java_lang_ClassCircularityError(), err_msg("Class %s cannot have a null-free non-static field of its own type", _class_name->as_C_string()));
         }
         log_info(class, preload)("Preloading class %s during loading of class %s. Cause: a null-free non-static field is declared with this type", s->as_C_string(), _class_name->as_C_string());
-<<<<<<< HEAD
-        Klass* klass = SystemDictionary::resolve_without_circularity_from_current_klass_or_fail(_class_name, sig, Handle(THREAD, _loader_data->class_loader()), _protection_domain, THREAD);
-=======
         Klass* klass = SystemDictionary::resolve_with_circularity_detection_or_fail(_class_name, s, Handle(THREAD, _loader_data->class_loader()), _protection_domain, false, THREAD);
->>>>>>> 509b4ea5
         if (HAS_PENDING_EXCEPTION) {
           log_warning(class, preload)("Preloading of class %s during loading of class %s (cause: null-free non-static field) failed: %s",
                                       s->as_C_string(), _class_name->as_C_string(), PENDING_EXCEPTION->klass()->name()->as_C_string());
@@ -6465,51 +6447,15 @@
         }
         assert(klass != nullptr, "Sanity check");
         if (klass->access_flags().is_identity_class()) {
+          assert(klass->is_instance_klass(), "Sanity check");
           ResourceMark rm(THREAD);
           THROW_MSG(vmSymbols::java_lang_IncompatibleClassChangeError(),
-                    err_msg("Class %s expects class %s to be a value class, but it is an identity class",
+                    err_msg("Class %s expects class %s to be an inline type, but it is not",
                     _class_name->as_C_string(),
                     InstanceKlass::cast(klass)->external_name()));
         }
-        if (klass->is_abstract()) {
-          assert(klass->is_instance_klass(), "Sanity check");
-          THROW_MSG(vmSymbols::java_lang_IncompatibleClassChangeError(),
-                    err_msg("Class %s expects class %s to be concrete value type, but it is an abstract class",
-                    _class_name->as_C_string(),
-                    InstanceKlass::cast(klass)->external_name()));
-        }
         InlineKlass* vk = InlineKlass::cast(klass);
         if (!vk->is_implicitly_constructible()) {
-<<<<<<< HEAD
-          THROW_MSG(vmSymbols::java_lang_IncompatibleClassChangeError(), err_msg("Null restricted fields with a non-implicitly constructible class are not supported: %s",
-                    klass->name()->as_C_string()));
-        }
-        _inline_type_field_klasses->at_put(fieldinfo.index(), vk);
-        log_info(class, preload)("Preloading of class %s during loading of class %s (cause null-free non-static field) succeeded", s->as_C_string(), _class_name->as_C_string());
-      } else {
-        if (/*EnableNullableFieldFlattening && */ Signature::has_envelope(sig) && !fieldinfo.access_flags().is_static()) {
-          TempNewSymbol name = Signature::strip_envelope(sig);
-          if (name != _class_name &&  is_class_in_preload_attribute(name)) {
-            assert(Signature::strip_envelope(sig) != _class_name, "Must be");
-            log_info(class, preload)("Preloading class %s during loading of class %s. Cause: field type listed in Preload attribute", name->as_C_string(), _class_name->as_C_string());
-            oop loader = loader_data()->class_loader();
-            Klass* klass = SystemDictionary::resolve_without_circularity_from_current_klass_or_fail(_class_name, sig, Handle(THREAD, loader), _protection_domain, THREAD);
-            if (klass != nullptr) {
-              if (klass->is_inline_klass()) {
-                _inline_type_field_klasses->at_put(fieldinfo.index(), InlineKlass::cast(klass));
-                log_info(class, preload)("Preloading of class %s during loading of class %s (cause Preload attribute) succeeded", name->as_C_string(), _class_name->as_C_string());
-              } else {
-                // Non value class are allowed by the current spec, but it could be an indication of an issue so let's log a warning
-                log_warning(class, preload)("Preloading class %s during loading of class %s (cause: field type in Preload attribute) but loaded class is not a value class", name->as_C_string(), _class_name->as_C_string());
-              }
-            } else {
-              log_warning(class, preload)("Preloading of class %s during loading of class %s (cause: field type in Preload attribute) failed : %s",
-                                           name->as_C_string(), _class_name->as_C_string(), PENDING_EXCEPTION->klass()->name()->as_C_string());
-            }
-            if (HAS_PENDING_EXCEPTION) {
-              CLEAR_PENDING_EXCEPTION;
-            }
-=======
           THROW_MSG(vmSymbols::java_lang_IncompatibleClassChangeError(),
                     err_msg("class %s is not implicitly constructible and it is used in a null restricted non-static field (not supported)",
                     klass->name()->as_C_string()));
@@ -6539,7 +6485,6 @@
           // Loads triggered by the preload attribute are speculative, failures must not impact loading of current class
           if (HAS_PENDING_EXCEPTION) {
             CLEAR_PENDING_EXCEPTION;
->>>>>>> 509b4ea5
           }
         }
       }
