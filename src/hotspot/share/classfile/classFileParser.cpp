/*
 * Copyright (c) 1997, 2019, Oracle and/or its affiliates. All rights reserved.
 * DO NOT ALTER OR REMOVE COPYRIGHT NOTICES OR THIS FILE HEADER.
 *
 * This code is free software; you can redistribute it and/or modify it
 * under the terms of the GNU General Public License version 2 only, as
 * published by the Free Software Foundation.
 *
 * This code is distributed in the hope that it will be useful, but WITHOUT
 * ANY WARRANTY; without even the implied warranty of MERCHANTABILITY or
 * FITNESS FOR A PARTICULAR PURPOSE.  See the GNU General Public License
 * version 2 for more details (a copy is included in the LICENSE file that
 * accompanied this code).
 *
 * You should have received a copy of the GNU General Public License version
 * 2 along with this work; if not, write to the Free Software Foundation,
 * Inc., 51 Franklin St, Fifth Floor, Boston, MA 02110-1301 USA.
 *
 * Please contact Oracle, 500 Oracle Parkway, Redwood Shores, CA 94065 USA
 * or visit www.oracle.com if you need additional information or have any
 * questions.
 *
 */
#include "precompiled.hpp"
#include "jvm.h"
#include "aot/aotLoader.hpp"
#include "classfile/classFileParser.hpp"
#include "classfile/classFileStream.hpp"
#include "classfile/classLoader.hpp"
#include "classfile/classLoaderData.inline.hpp"
#include "classfile/defaultMethods.hpp"
#include "classfile/dictionary.hpp"
#include "classfile/javaClasses.inline.hpp"
#include "classfile/moduleEntry.hpp"
#include "classfile/symbolTable.hpp"
#include "classfile/systemDictionary.hpp"
#include "classfile/verificationType.hpp"
#include "classfile/verifier.hpp"
#include "classfile/vmSymbols.hpp"
#include "logging/log.hpp"
#include "logging/logStream.hpp"
#include "memory/allocation.hpp"
#include "memory/metadataFactory.hpp"
#include "memory/oopFactory.hpp"
#include "memory/resourceArea.hpp"
#include "memory/universe.hpp"
#include "oops/annotations.hpp"
#include "oops/constantPool.inline.hpp"
#include "oops/fieldStreams.hpp"
#include "oops/instanceKlass.hpp"
#include "oops/instanceMirrorKlass.hpp"
#include "oops/klass.inline.hpp"
#include "oops/klassVtable.hpp"
#include "oops/metadata.hpp"
#include "oops/method.hpp"
#include "oops/oop.inline.hpp"
#include "oops/symbol.hpp"
#include "oops/valueKlass.hpp"
#include "prims/jvmtiExport.hpp"
#include "prims/jvmtiThreadState.hpp"
#include "runtime/arguments.hpp"
#include "runtime/handles.inline.hpp"
#include "runtime/javaCalls.hpp"
#include "runtime/perfData.hpp"
#include "runtime/reflection.hpp"
#include "runtime/safepointVerifiers.hpp"
#include "runtime/signature.hpp"
#include "runtime/timer.hpp"
#include "services/classLoadingService.hpp"
#include "services/threadService.hpp"
#include "utilities/align.hpp"
#include "utilities/bitMap.inline.hpp"
#include "utilities/copy.hpp"
#include "utilities/exceptions.hpp"
#include "utilities/globalDefinitions.hpp"
#include "utilities/growableArray.hpp"
#include "utilities/macros.hpp"
#include "utilities/ostream.hpp"
#include "utilities/resourceHash.hpp"
#if INCLUDE_CDS
#include "classfile/systemDictionaryShared.hpp"
#endif
#if INCLUDE_JFR
#include "jfr/support/jfrTraceIdExtension.hpp"
#endif

// We generally try to create the oops directly when parsing, rather than
// allocating temporary data structures and copying the bytes twice. A
// temporary area is only needed when parsing utf8 entries in the constant
// pool and when parsing line number tables.

// We add assert in debug mode when class format is not checked.

#define JAVA_CLASSFILE_MAGIC              0xCAFEBABE
#define JAVA_MIN_SUPPORTED_VERSION        45
#define JAVA_PREVIEW_MINOR_VERSION        65535

// Used for two backward compatibility reasons:
// - to check for new additions to the class file format in JDK1.5
// - to check for bug fixes in the format checker in JDK1.5
#define JAVA_1_5_VERSION                  49

// Used for backward compatibility reasons:
// - to check for javac bug fixes that happened after 1.5
// - also used as the max version when running in jdk6
#define JAVA_6_VERSION                    50

// Used for backward compatibility reasons:
// - to disallow argument and require ACC_STATIC for <clinit> methods
#define JAVA_7_VERSION                    51

// Extension method support.
#define JAVA_8_VERSION                    52

#define JAVA_9_VERSION                    53

#define JAVA_10_VERSION                   54

#define JAVA_11_VERSION                   55

#define JAVA_12_VERSION                   56

#define JAVA_13_VERSION                   57

#define CONSTANT_CLASS_DESCRIPTORS        57

void ClassFileParser::set_class_bad_constant_seen(short bad_constant) {
  assert((bad_constant == 19 || bad_constant == 20) && _major_version >= JAVA_9_VERSION,
         "Unexpected bad constant pool entry");
  if (_bad_constant_seen == 0) _bad_constant_seen = bad_constant;
}

void ClassFileParser::parse_constant_pool_entries(const ClassFileStream* const stream,
                                                  ConstantPool* cp,
                                                  const int length,
                                                  TRAPS) {
  assert(stream != NULL, "invariant");
  assert(cp != NULL, "invariant");

  // Use a local copy of ClassFileStream. It helps the C++ compiler to optimize
  // this function (_current can be allocated in a register, with scalar
  // replacement of aggregates). The _current pointer is copied back to
  // stream() when this function returns. DON'T call another method within
  // this method that uses stream().
  const ClassFileStream cfs1 = *stream;
  const ClassFileStream* const cfs = &cfs1;

  assert(cfs->allocated_on_stack(), "should be local");
  debug_only(const u1* const old_current = stream->current();)

  // Used for batching symbol allocations.
  const char* names[SymbolTable::symbol_alloc_batch_size];
  int lengths[SymbolTable::symbol_alloc_batch_size];
  int indices[SymbolTable::symbol_alloc_batch_size];
  unsigned int hashValues[SymbolTable::symbol_alloc_batch_size];
  int names_count = 0;

  // parsing  Index 0 is unused
  for (int index = 1; index < length; index++) {
    // Each of the following case guarantees one more byte in the stream
    // for the following tag or the access_flags following constant pool,
    // so we don't need bounds-check for reading tag.
    const u1 tag = cfs->get_u1_fast();
    switch (tag) {
      case JVM_CONSTANT_Class: {
        cfs->guarantee_more(3, CHECK);  // name_index, tag/access_flags
        const u2 name_index = cfs->get_u2_fast();
        cp->klass_index_at_put(index, name_index);
        break;
      }
      case JVM_CONSTANT_Fieldref: {
        cfs->guarantee_more(5, CHECK);  // class_index, name_and_type_index, tag/access_flags
        const u2 class_index = cfs->get_u2_fast();
        const u2 name_and_type_index = cfs->get_u2_fast();
        cp->field_at_put(index, class_index, name_and_type_index);
        break;
      }
      case JVM_CONSTANT_Methodref: {
        cfs->guarantee_more(5, CHECK);  // class_index, name_and_type_index, tag/access_flags
        const u2 class_index = cfs->get_u2_fast();
        const u2 name_and_type_index = cfs->get_u2_fast();
        cp->method_at_put(index, class_index, name_and_type_index);
        break;
      }
      case JVM_CONSTANT_InterfaceMethodref: {
        cfs->guarantee_more(5, CHECK);  // class_index, name_and_type_index, tag/access_flags
        const u2 class_index = cfs->get_u2_fast();
        const u2 name_and_type_index = cfs->get_u2_fast();
        cp->interface_method_at_put(index, class_index, name_and_type_index);
        break;
      }
      case JVM_CONSTANT_String : {
        cfs->guarantee_more(3, CHECK);  // string_index, tag/access_flags
        const u2 string_index = cfs->get_u2_fast();
        cp->string_index_at_put(index, string_index);
        break;
      }
      case JVM_CONSTANT_MethodHandle :
      case JVM_CONSTANT_MethodType: {
        if (_major_version < Verifier::INVOKEDYNAMIC_MAJOR_VERSION) {
          classfile_parse_error(
            "Class file version does not support constant tag %u in class file %s",
            tag, CHECK);
        }
        if (tag == JVM_CONSTANT_MethodHandle) {
          cfs->guarantee_more(4, CHECK);  // ref_kind, method_index, tag/access_flags
          const u1 ref_kind = cfs->get_u1_fast();
          const u2 method_index = cfs->get_u2_fast();
          cp->method_handle_index_at_put(index, ref_kind, method_index);
        }
        else if (tag == JVM_CONSTANT_MethodType) {
          cfs->guarantee_more(3, CHECK);  // signature_index, tag/access_flags
          const u2 signature_index = cfs->get_u2_fast();
          cp->method_type_index_at_put(index, signature_index);
        }
        else {
          ShouldNotReachHere();
        }
        break;
      }
      case JVM_CONSTANT_Dynamic : {
        if (_major_version < Verifier::DYNAMICCONSTANT_MAJOR_VERSION) {
          classfile_parse_error(
              "Class file version does not support constant tag %u in class file %s",
              tag, CHECK);
        }
        cfs->guarantee_more(5, CHECK);  // bsm_index, nt, tag/access_flags
        const u2 bootstrap_specifier_index = cfs->get_u2_fast();
        const u2 name_and_type_index = cfs->get_u2_fast();
        if (_max_bootstrap_specifier_index < (int) bootstrap_specifier_index) {
          _max_bootstrap_specifier_index = (int) bootstrap_specifier_index;  // collect for later
        }
        cp->dynamic_constant_at_put(index, bootstrap_specifier_index, name_and_type_index);
        break;
      }
      case JVM_CONSTANT_InvokeDynamic : {
        if (_major_version < Verifier::INVOKEDYNAMIC_MAJOR_VERSION) {
          classfile_parse_error(
              "Class file version does not support constant tag %u in class file %s",
              tag, CHECK);
        }
        cfs->guarantee_more(5, CHECK);  // bsm_index, nt, tag/access_flags
        const u2 bootstrap_specifier_index = cfs->get_u2_fast();
        const u2 name_and_type_index = cfs->get_u2_fast();
        if (_max_bootstrap_specifier_index < (int) bootstrap_specifier_index) {
          _max_bootstrap_specifier_index = (int) bootstrap_specifier_index;  // collect for later
        }
        cp->invoke_dynamic_at_put(index, bootstrap_specifier_index, name_and_type_index);
        break;
      }
      case JVM_CONSTANT_Integer: {
        cfs->guarantee_more(5, CHECK);  // bytes, tag/access_flags
        const u4 bytes = cfs->get_u4_fast();
        cp->int_at_put(index, (jint)bytes);
        break;
      }
      case JVM_CONSTANT_Float: {
        cfs->guarantee_more(5, CHECK);  // bytes, tag/access_flags
        const u4 bytes = cfs->get_u4_fast();
        cp->float_at_put(index, *(jfloat*)&bytes);
        break;
      }
      case JVM_CONSTANT_Long: {
        // A mangled type might cause you to overrun allocated memory
        guarantee_property(index + 1 < length,
                           "Invalid constant pool entry %u in class file %s",
                           index,
                           CHECK);
        cfs->guarantee_more(9, CHECK);  // bytes, tag/access_flags
        const u8 bytes = cfs->get_u8_fast();
        cp->long_at_put(index, bytes);
        index++;   // Skip entry following eigth-byte constant, see JVM book p. 98
        break;
      }
      case JVM_CONSTANT_Double: {
        // A mangled type might cause you to overrun allocated memory
        guarantee_property(index+1 < length,
                           "Invalid constant pool entry %u in class file %s",
                           index,
                           CHECK);
        cfs->guarantee_more(9, CHECK);  // bytes, tag/access_flags
        const u8 bytes = cfs->get_u8_fast();
        cp->double_at_put(index, *(jdouble*)&bytes);
        index++;   // Skip entry following eigth-byte constant, see JVM book p. 98
        break;
      }
      case JVM_CONSTANT_NameAndType: {
        cfs->guarantee_more(5, CHECK);  // name_index, signature_index, tag/access_flags
        const u2 name_index = cfs->get_u2_fast();
        const u2 signature_index = cfs->get_u2_fast();
        cp->name_and_type_at_put(index, name_index, signature_index);
        break;
      }
      case JVM_CONSTANT_Utf8 : {
        cfs->guarantee_more(2, CHECK);  // utf8_length
        u2  utf8_length = cfs->get_u2_fast();
        const u1* utf8_buffer = cfs->current();
        assert(utf8_buffer != NULL, "null utf8 buffer");
        // Got utf8 string, guarantee utf8_length+1 bytes, set stream position forward.
        cfs->guarantee_more(utf8_length+1, CHECK);  // utf8 string, tag/access_flags
        cfs->skip_u1_fast(utf8_length);

        // Before storing the symbol, make sure it's legal
        if (_need_verify) {
          verify_legal_utf8(utf8_buffer, utf8_length, CHECK);
        }

        if (has_cp_patch_at(index)) {
          Handle patch = clear_cp_patch_at(index);
          guarantee_property(java_lang_String::is_instance(patch()),
                             "Illegal utf8 patch at %d in class file %s",
                             index,
                             CHECK);
          const char* const str = java_lang_String::as_utf8_string(patch());
          // (could use java_lang_String::as_symbol instead, but might as well batch them)
          utf8_buffer = (const u1*) str;
          utf8_length = (int) strlen(str);
        }

        unsigned int hash;
        Symbol* const result = SymbolTable::lookup_only((const char*)utf8_buffer,
                                                        utf8_length,
                                                        hash);
        if (result == NULL) {
          names[names_count] = (const char*)utf8_buffer;
          lengths[names_count] = utf8_length;
          indices[names_count] = index;
          hashValues[names_count++] = hash;
          if (names_count == SymbolTable::symbol_alloc_batch_size) {
            SymbolTable::new_symbols(_loader_data,
                                     cp,
                                     names_count,
                                     names,
                                     lengths,
                                     indices,
                                     hashValues,
                                     CHECK);
            names_count = 0;
          }
        } else {
          cp->symbol_at_put(index, result);
        }
        break;
      }
      case 19:
      case 20: {
        // Record that an error occurred in these two cases but keep parsing so
        // that ACC_Module can be checked for in the access_flags.  Need to
        // throw NoClassDefFoundError in that case.
        if (_major_version >= JAVA_9_VERSION) {
          cfs->guarantee_more(3, CHECK);
          cfs->get_u2_fast();
          set_class_bad_constant_seen(tag);
          break;
        }
      }
      default: {
        classfile_parse_error("Unknown constant tag %u in class file %s",
                              tag,
                              CHECK);
        break;
      }
    } // end of switch(tag)
  } // end of for

  // Allocate the remaining symbols
  if (names_count > 0) {
    SymbolTable::new_symbols(_loader_data,
                             cp,
                             names_count,
                             names,
                             lengths,
                             indices,
                             hashValues,
                             CHECK);
  }

  // Copy _current pointer of local copy back to stream.
  assert(stream->current() == old_current, "non-exclusive use of stream");
  stream->set_current(cfs1.current());

}

static inline bool valid_cp_range(int index, int length) {
  return (index > 0 && index < length);
}

static inline Symbol* check_symbol_at(const ConstantPool* cp, int index) {
  assert(cp != NULL, "invariant");
  if (valid_cp_range(index, cp->length()) && cp->tag_at(index).is_utf8()) {
    return cp->symbol_at(index);
  }
  return NULL;
}

#ifdef ASSERT
PRAGMA_DIAG_PUSH
PRAGMA_FORMAT_NONLITERAL_IGNORED
void ClassFileParser::report_assert_property_failure(const char* msg, TRAPS) const {
  ResourceMark rm(THREAD);
  fatal(msg, _class_name->as_C_string());
}

void ClassFileParser::report_assert_property_failure(const char* msg,
                                                     int index,
                                                     TRAPS) const {
  ResourceMark rm(THREAD);
  fatal(msg, index, _class_name->as_C_string());
}
PRAGMA_DIAG_POP
#endif

void ClassFileParser::parse_constant_pool(const ClassFileStream* const stream,
                                         ConstantPool* const cp,
                                         const int length,
                                         TRAPS) {
  assert(cp != NULL, "invariant");
  assert(stream != NULL, "invariant");

  // parsing constant pool entries
  parse_constant_pool_entries(stream, cp, length, CHECK);
  if (class_bad_constant_seen() != 0) {
    // a bad CP entry has been detected previously so stop parsing and just return.
    return;
  }

  int index = 1;  // declared outside of loops for portability
  int num_klasses = 0;

  // first verification pass - validate cross references
  // and fixup class and string constants
  for (index = 1; index < length; index++) {          // Index 0 is unused
    const jbyte tag = cp->tag_at(index).value();
    switch (tag) {
      case JVM_CONSTANT_Class: {
        ShouldNotReachHere();     // Only JVM_CONSTANT_ClassIndex should be present
        break;
      }
      case JVM_CONSTANT_Fieldref:
        // fall through
      case JVM_CONSTANT_Methodref:
        // fall through
      case JVM_CONSTANT_InterfaceMethodref: {
        if (!_need_verify) break;
        const int klass_ref_index = cp->klass_ref_index_at(index);
        const int name_and_type_ref_index = cp->name_and_type_ref_index_at(index);
        check_property(valid_klass_reference_at(klass_ref_index),
                       "Invalid constant pool index %u in class file %s",
                       klass_ref_index, CHECK);
        check_property(valid_cp_range(name_and_type_ref_index, length) &&
          cp->tag_at(name_and_type_ref_index).is_name_and_type(),
          "Invalid constant pool index %u in class file %s",
          name_and_type_ref_index, CHECK);
        break;
      }
      case JVM_CONSTANT_String: {
        ShouldNotReachHere();     // Only JVM_CONSTANT_StringIndex should be present
        break;
      }
      case JVM_CONSTANT_Integer:
        break;
      case JVM_CONSTANT_Float:
        break;
      case JVM_CONSTANT_Long:
      case JVM_CONSTANT_Double: {
        index++;
        check_property(
          (index < length && cp->tag_at(index).is_invalid()),
          "Improper constant pool long/double index %u in class file %s",
          index, CHECK);
        break;
      }
      case JVM_CONSTANT_NameAndType: {
        if (!_need_verify) break;
        const int name_ref_index = cp->name_ref_index_at(index);
        const int signature_ref_index = cp->signature_ref_index_at(index);
        check_property(valid_symbol_at(name_ref_index),
          "Invalid constant pool index %u in class file %s",
          name_ref_index, CHECK);
        check_property(valid_symbol_at(signature_ref_index),
          "Invalid constant pool index %u in class file %s",
          signature_ref_index, CHECK);
        break;
      }
      case JVM_CONSTANT_Utf8:
        break;
      case JVM_CONSTANT_UnresolvedClass:         // fall-through
      case JVM_CONSTANT_UnresolvedClassInError: {
        ShouldNotReachHere();     // Only JVM_CONSTANT_ClassIndex should be present
        break;
      }
      case JVM_CONSTANT_ClassIndex: {
        const int class_index = cp->klass_index_at(index);
        check_property(valid_symbol_at(class_index),
          "Invalid constant pool index %u in class file %s",
          class_index, CHECK);

        Symbol* const name = cp->symbol_at(class_index);
        const unsigned int name_len = name->utf8_length();
        if (name->is_Q_signature()) {
          cp->unresolved_qdescriptor_at_put(index, class_index, num_klasses++);
        } else {
          cp->unresolved_klass_at_put(index, class_index, num_klasses++);
        }
        break;
      }
      case JVM_CONSTANT_StringIndex: {
        const int string_index = cp->string_index_at(index);
        check_property(valid_symbol_at(string_index),
          "Invalid constant pool index %u in class file %s",
          string_index, CHECK);
        Symbol* const sym = cp->symbol_at(string_index);
        cp->unresolved_string_at_put(index, sym);
        break;
      }
      case JVM_CONSTANT_MethodHandle: {
        const int ref_index = cp->method_handle_index_at(index);
        check_property(valid_cp_range(ref_index, length),
          "Invalid constant pool index %u in class file %s",
          ref_index, CHECK);
        const constantTag tag = cp->tag_at(ref_index);
        const int ref_kind = cp->method_handle_ref_kind_at(index);

        switch (ref_kind) {
          case JVM_REF_getField:
          case JVM_REF_getStatic:
          case JVM_REF_putField:
          case JVM_REF_putStatic: {
            check_property(
              tag.is_field(),
              "Invalid constant pool index %u in class file %s (not a field)",
              ref_index, CHECK);
            break;
          }
          case JVM_REF_invokeVirtual:
          case JVM_REF_newInvokeSpecial: {
            check_property(
              tag.is_method(),
              "Invalid constant pool index %u in class file %s (not a method)",
              ref_index, CHECK);
            break;
          }
          case JVM_REF_invokeStatic:
          case JVM_REF_invokeSpecial: {
            check_property(
              tag.is_method() ||
              ((_major_version >= JAVA_8_VERSION) && tag.is_interface_method()),
              "Invalid constant pool index %u in class file %s (not a method)",
              ref_index, CHECK);
            break;
          }
          case JVM_REF_invokeInterface: {
            check_property(
              tag.is_interface_method(),
              "Invalid constant pool index %u in class file %s (not an interface method)",
              ref_index, CHECK);
            break;
          }
          default: {
            classfile_parse_error(
              "Bad method handle kind at constant pool index %u in class file %s",
              index, CHECK);
          }
        } // switch(refkind)
        // Keep the ref_index unchanged.  It will be indirected at link-time.
        break;
      } // case MethodHandle
      case JVM_CONSTANT_MethodType: {
        const int ref_index = cp->method_type_index_at(index);
        check_property(valid_symbol_at(ref_index),
          "Invalid constant pool index %u in class file %s",
          ref_index, CHECK);
        break;
      }
      case JVM_CONSTANT_Dynamic: {
        const int name_and_type_ref_index =
          cp->bootstrap_name_and_type_ref_index_at(index);

        check_property(valid_cp_range(name_and_type_ref_index, length) &&
          cp->tag_at(name_and_type_ref_index).is_name_and_type(),
          "Invalid constant pool index %u in class file %s",
          name_and_type_ref_index, CHECK);
        // bootstrap specifier index must be checked later,
        // when BootstrapMethods attr is available

        // Mark the constant pool as having a CONSTANT_Dynamic_info structure
        cp->set_has_dynamic_constant();
        break;
      }
      case JVM_CONSTANT_InvokeDynamic: {
        const int name_and_type_ref_index =
          cp->bootstrap_name_and_type_ref_index_at(index);

        check_property(valid_cp_range(name_and_type_ref_index, length) &&
          cp->tag_at(name_and_type_ref_index).is_name_and_type(),
          "Invalid constant pool index %u in class file %s",
          name_and_type_ref_index, CHECK);
        // bootstrap specifier index must be checked later,
        // when BootstrapMethods attr is available
        break;
      }
      default: {
        fatal("bad constant pool tag value %u", cp->tag_at(index).value());
        ShouldNotReachHere();
        break;
      }
    } // switch(tag)
  } // end of for

  _first_patched_klass_resolved_index = num_klasses;
  cp->allocate_resolved_klasses(_loader_data, num_klasses + _max_num_patched_klasses, CHECK);

  if (_cp_patches != NULL) {
    // need to treat this_class specially...

    // Add dummy utf8 entries in the space reserved for names of patched classes. We'll use "*"
    // for now. These will be replaced with actual names of the patched classes in patch_class().
    Symbol* s = vmSymbols::star_name();
    for (int n=_orig_cp_size; n<cp->length(); n++) {
      cp->symbol_at_put(n, s);
    }

    int this_class_index;
    {
      stream->guarantee_more(8, CHECK);  // flags, this_class, super_class, infs_len
      const u1* const mark = stream->current();
      stream->skip_u2_fast(1); // skip flags
      this_class_index = stream->get_u2_fast();
      stream->set_current(mark);  // revert to mark
    }

    for (index = 1; index < length; index++) {          // Index 0 is unused
      if (has_cp_patch_at(index)) {
        guarantee_property(index != this_class_index,
          "Illegal constant pool patch to self at %d in class file %s",
          index, CHECK);
        patch_constant_pool(cp, index, cp_patch_at(index), CHECK);
      }
    }
  }

  if (!_need_verify) {
    return;
  }

  // second verification pass - checks the strings are of the right format.
  // but not yet to the other entries
  for (index = 1; index < length; index++) {
    const jbyte tag = cp->tag_at(index).value();
    switch (tag) {
      case JVM_CONSTANT_UnresolvedClass: {
        const Symbol* const class_name = cp->klass_name_at(index);
        // check the name, even if _cp_patches will overwrite it
        verify_legal_class_name(class_name, CHECK);
        break;
      }
      case JVM_CONSTANT_NameAndType: {
        if (_need_verify) {
          const int sig_index = cp->signature_ref_index_at(index);
          const int name_index = cp->name_ref_index_at(index);
          const Symbol* const name = cp->symbol_at(name_index);
          const Symbol* const sig = cp->symbol_at(sig_index);
          guarantee_property(sig->utf8_length() != 0,
            "Illegal zero length constant pool entry at %d in class %s",
            sig_index, CHECK);
          guarantee_property(name->utf8_length() != 0,
            "Illegal zero length constant pool entry at %d in class %s",
            name_index, CHECK);

          if (sig->char_at(0) == JVM_SIGNATURE_FUNC) {
            // Format check method name and signature
            verify_legal_method_name(name, CHECK);
            verify_legal_method_signature(name, sig, CHECK);
          } else {
            // Format check field name and signature
            verify_legal_field_name(name, CHECK);
            verify_legal_field_signature(name, sig, CHECK);
          }
        }
        break;
      }
      case JVM_CONSTANT_Dynamic: {
        const int name_and_type_ref_index =
          cp->name_and_type_ref_index_at(index);
        // already verified to be utf8
        const int name_ref_index =
          cp->name_ref_index_at(name_and_type_ref_index);
        // already verified to be utf8
        const int signature_ref_index =
          cp->signature_ref_index_at(name_and_type_ref_index);
        const Symbol* const name = cp->symbol_at(name_ref_index);
        const Symbol* const signature = cp->symbol_at(signature_ref_index);
        if (_need_verify) {
          // CONSTANT_Dynamic's name and signature are verified above, when iterating NameAndType_info.
          // Need only to be sure signature is non-zero length and the right type.
          if (signature->utf8_length() == 0 ||
              signature->char_at(0) == JVM_SIGNATURE_FUNC) {
            throwIllegalSignature("CONSTANT_Dynamic", name, signature, CHECK);
          }
        }
        break;
      }
      case JVM_CONSTANT_InvokeDynamic:
      case JVM_CONSTANT_Fieldref:
      case JVM_CONSTANT_Methodref:
      case JVM_CONSTANT_InterfaceMethodref: {
        const int name_and_type_ref_index =
          cp->name_and_type_ref_index_at(index);
        // already verified to be utf8
        const int name_ref_index =
          cp->name_ref_index_at(name_and_type_ref_index);
        // already verified to be utf8
        const int signature_ref_index =
          cp->signature_ref_index_at(name_and_type_ref_index);
        const Symbol* const name = cp->symbol_at(name_ref_index);
        const Symbol* const signature = cp->symbol_at(signature_ref_index);
        if (tag == JVM_CONSTANT_Fieldref) {
          if (_need_verify) {
            // Field name and signature are verified above, when iterating NameAndType_info.
            // Need only to be sure signature is non-zero length and the right type.
            if (signature->utf8_length() == 0 ||
                signature->char_at(0) == JVM_SIGNATURE_FUNC) {
              throwIllegalSignature("Field", name, signature, CHECK);
            }
          }
        } else {
          if (_need_verify) {
            // Method name and signature are verified above, when iterating NameAndType_info.
            // Need only to be sure signature is non-zero length and the right type.
            if (signature->utf8_length() == 0 ||
                signature->char_at(0) != JVM_SIGNATURE_FUNC) {
              throwIllegalSignature("Method", name, signature, CHECK);
            }
          }
          // 4509014: If a class method name begins with '<', it must be "<init>"
          const unsigned int name_len = name->utf8_length();
          if (tag == JVM_CONSTANT_Methodref &&
              name_len != 0 &&
              name->char_at(0) == '<' &&
              name != vmSymbols::object_initializer_name()) {
            classfile_parse_error(
              "Bad method name at constant pool index %u in class file %s",
              name_ref_index, CHECK);
          }
        }
        break;
      }
      case JVM_CONSTANT_MethodHandle: {
        const int ref_index = cp->method_handle_index_at(index);
        const int ref_kind = cp->method_handle_ref_kind_at(index);
        switch (ref_kind) {
          case JVM_REF_invokeVirtual:
          case JVM_REF_invokeStatic:
          case JVM_REF_invokeSpecial:
          case JVM_REF_newInvokeSpecial: {
            const int name_and_type_ref_index =
              cp->name_and_type_ref_index_at(ref_index);
            const int name_ref_index =
              cp->name_ref_index_at(name_and_type_ref_index);
            const Symbol* const name = cp->symbol_at(name_ref_index);
            if (ref_kind == JVM_REF_newInvokeSpecial) {
              if (name != vmSymbols::object_initializer_name()) {
                classfile_parse_error(
                  "Bad constructor name at constant pool index %u in class file %s",
                    name_ref_index, CHECK);
              }
            } else {
              if (name == vmSymbols::object_initializer_name()) {
                classfile_parse_error(
                  "Bad method name at constant pool index %u in class file %s",
                  name_ref_index, CHECK);
              }
            }
            break;
          }
          // Other ref_kinds are already fully checked in previous pass.
        } // switch(ref_kind)
        break;
      }
      case JVM_CONSTANT_MethodType: {
        const Symbol* const no_name = vmSymbols::type_name(); // place holder
        const Symbol* const signature = cp->method_type_signature_at(index);
        verify_legal_method_signature(no_name, signature, CHECK);
        break;
      }
      case JVM_CONSTANT_Utf8: {
        assert(cp->symbol_at(index)->refcount() != 0, "count corrupted");
      }
    }  // switch(tag)
  }  // end of for
}

Handle ClassFileParser::clear_cp_patch_at(int index) {
  Handle patch = cp_patch_at(index);
  _cp_patches->at_put(index, Handle());
  assert(!has_cp_patch_at(index), "");
  return patch;
}

void ClassFileParser::patch_class(ConstantPool* cp, int class_index, Klass* k, Symbol* name) {
  int name_index = _orig_cp_size + _num_patched_klasses;
  int resolved_klass_index = _first_patched_klass_resolved_index + _num_patched_klasses;

  cp->klass_at_put(class_index, name_index, resolved_klass_index, k, name);
  _num_patched_klasses ++;
}

void ClassFileParser::patch_constant_pool(ConstantPool* cp,
                                          int index,
                                          Handle patch,
                                          TRAPS) {
  assert(cp != NULL, "invariant");

  BasicType patch_type = T_VOID;

  switch (cp->tag_at(index).value()) {

    case JVM_CONSTANT_UnresolvedClass: {
      // Patching a class means pre-resolving it.
      // The name in the constant pool is ignored.
      if (java_lang_Class::is_instance(patch())) {
        guarantee_property(!java_lang_Class::is_primitive(patch()),
                           "Illegal class patch at %d in class file %s",
                           index, CHECK);
        Klass* k = java_lang_Class::as_Klass(patch());
        patch_class(cp, index, k, k->name());
      } else {
        guarantee_property(java_lang_String::is_instance(patch()),
                           "Illegal class patch at %d in class file %s",
                           index, CHECK);
        Symbol* const name = java_lang_String::as_symbol(patch(), CHECK);
        patch_class(cp, index, NULL, name);
      }
      break;
    }

    case JVM_CONSTANT_String: {
      // skip this patch and don't clear it.  Needs the oop array for resolved
      // references to be created first.
      return;
    }
    case JVM_CONSTANT_Integer: patch_type = T_INT;    goto patch_prim;
    case JVM_CONSTANT_Float:   patch_type = T_FLOAT;  goto patch_prim;
    case JVM_CONSTANT_Long:    patch_type = T_LONG;   goto patch_prim;
    case JVM_CONSTANT_Double:  patch_type = T_DOUBLE; goto patch_prim;
    patch_prim:
    {
      jvalue value;
      BasicType value_type = java_lang_boxing_object::get_value(patch(), &value);
      guarantee_property(value_type == patch_type,
                         "Illegal primitive patch at %d in class file %s",
                         index, CHECK);
      switch (value_type) {
        case T_INT:    cp->int_at_put(index,   value.i); break;
        case T_FLOAT:  cp->float_at_put(index, value.f); break;
        case T_LONG:   cp->long_at_put(index,  value.j); break;
        case T_DOUBLE: cp->double_at_put(index, value.d); break;
        default:       assert(false, "");
      }
    } // end patch_prim label
    break;

    default: {
      // %%% TODO: put method handles into CONSTANT_InterfaceMethodref, etc.
      guarantee_property(!has_cp_patch_at(index),
                         "Illegal unexpected patch at %d in class file %s",
                         index, CHECK);
      return;
    }
  } // end of switch(tag)

  // On fall-through, mark the patch as used.
  clear_cp_patch_at(index);
}
class NameSigHash: public ResourceObj {
 public:
  const Symbol*       _name;       // name
  const Symbol*       _sig;        // signature
  NameSigHash*  _next;             // Next entry in hash table
};

static const int HASH_ROW_SIZE = 256;

static unsigned int hash(const Symbol* name, const Symbol* sig) {
  unsigned int raw_hash = 0;
  raw_hash += ((unsigned int)(uintptr_t)name) >> (LogHeapWordSize + 2);
  raw_hash += ((unsigned int)(uintptr_t)sig) >> LogHeapWordSize;

  return (raw_hash + (unsigned int)(uintptr_t)name) % HASH_ROW_SIZE;
}


static void initialize_hashtable(NameSigHash** table) {
  memset((void*)table, 0, sizeof(NameSigHash*) * HASH_ROW_SIZE);
}
// Return false if the name/sig combination is found in table.
// Return true if no duplicate is found. And name/sig is added as a new entry in table.
// The old format checker uses heap sort to find duplicates.
// NOTE: caller should guarantee that GC doesn't happen during the life cycle
// of table since we don't expect Symbol*'s to move.
static bool put_after_lookup(const Symbol* name, const Symbol* sig, NameSigHash** table) {
  assert(name != NULL, "name in constant pool is NULL");

  // First lookup for duplicates
  int index = hash(name, sig);
  NameSigHash* entry = table[index];
  while (entry != NULL) {
    if (entry->_name == name && entry->_sig == sig) {
      return false;
    }
    entry = entry->_next;
  }

  // No duplicate is found, allocate a new entry and fill it.
  entry = new NameSigHash();
  entry->_name = name;
  entry->_sig = sig;

  // Insert into hash table
  entry->_next = table[index];
  table[index] = entry;

  return true;
}

// Side-effects: populates the _local_interfaces field
void ClassFileParser::parse_interfaces(const ClassFileStream* const stream,
                                       const int itfs_len,
                                       ConstantPool* const cp,
                                       bool* const has_nonstatic_concrete_methods,
                                       TRAPS) {
  assert(stream != NULL, "invariant");
  assert(cp != NULL, "invariant");
  assert(has_nonstatic_concrete_methods != NULL, "invariant");

  if (itfs_len == 0) {
    _local_interfaces = Universe::the_empty_instance_klass_array();
  } else {
    assert(itfs_len > 0, "only called for len>0");
    _local_interfaces = MetadataFactory::new_array<InstanceKlass*>(_loader_data, itfs_len, NULL, CHECK);

    int index;
    for (index = 0; index < itfs_len; index++) {
      const u2 interface_index = stream->get_u2(CHECK);
      Klass* interf;
      check_property(
        valid_klass_reference_at(interface_index),
        "Interface name has bad constant pool index %u in class file %s",
        interface_index, CHECK);
      if (cp->tag_at(interface_index).is_klass()) {
        interf = cp->resolved_klass_at(interface_index);
      } else {
        Symbol* const unresolved_klass  = cp->klass_name_at(interface_index);

        // Don't need to check legal name because it's checked when parsing constant pool.
        // But need to make sure it's not an array type.
        guarantee_property(unresolved_klass->char_at(0) != JVM_SIGNATURE_ARRAY,
                           "Bad interface name in class file %s", CHECK);

        // Call resolve_super so classcircularity is checked
        interf = SystemDictionary::resolve_super_or_fail(
                                                  _class_name,
                                                  unresolved_klass,
                                                  Handle(THREAD, _loader_data->class_loader()),
                                                  _protection_domain,
                                                  false,
                                                  CHECK);
      }

      if (!interf->is_interface()) {
        THROW_MSG(vmSymbols::java_lang_IncompatibleClassChangeError(),
                  err_msg("class %s can not implement %s, because it is not an interface (%s)",
                          _class_name->as_klass_external_name(),
                          interf->external_name(),
                          interf->class_in_module_of_loader()));
      }

      if (InstanceKlass::cast(interf)->has_nonstatic_concrete_methods()) {
        *has_nonstatic_concrete_methods = true;
      }
      _local_interfaces->at_put(index, InstanceKlass::cast(interf));
    }

    if (!_need_verify || itfs_len <= 1) {
      return;
    }

    // Check if there's any duplicates in interfaces
    ResourceMark rm(THREAD);
    NameSigHash** interface_names = NEW_RESOURCE_ARRAY_IN_THREAD(THREAD,
                                                                 NameSigHash*,
                                                                 HASH_ROW_SIZE);
    initialize_hashtable(interface_names);
    bool dup = false;
    const Symbol* name = NULL;
    {
      debug_only(NoSafepointVerifier nsv;)
      for (index = 0; index < itfs_len; index++) {
        const InstanceKlass* const k = _local_interfaces->at(index);
        name = k->name();
        // If no duplicates, add (name, NULL) in hashtable interface_names.
        if (!put_after_lookup(name, NULL, interface_names)) {
          dup = true;
          break;
        }
      }
    }
    if (dup) {
      classfile_parse_error("Duplicate interface name \"%s\" in class file %s",
                             name->as_C_string(), CHECK);
    }
  }
}

void ClassFileParser::verify_constantvalue(const ConstantPool* const cp,
                                           int constantvalue_index,
                                           int signature_index,
                                           TRAPS) const {
  // Make sure the constant pool entry is of a type appropriate to this field
  guarantee_property(
    (constantvalue_index > 0 &&
      constantvalue_index < cp->length()),
    "Bad initial value index %u in ConstantValue attribute in class file %s",
    constantvalue_index, CHECK);

  const constantTag value_type = cp->tag_at(constantvalue_index);
  switch(cp->basic_type_for_signature_at(signature_index)) {
    case T_LONG: {
      guarantee_property(value_type.is_long(),
                         "Inconsistent constant value type in class file %s",
                         CHECK);
      break;
    }
    case T_FLOAT: {
      guarantee_property(value_type.is_float(),
                         "Inconsistent constant value type in class file %s",
                         CHECK);
      break;
    }
    case T_DOUBLE: {
      guarantee_property(value_type.is_double(),
                         "Inconsistent constant value type in class file %s",
                         CHECK);
      break;
    }
    case T_BYTE:
    case T_CHAR:
    case T_SHORT:
    case T_BOOLEAN:
    case T_INT: {
      guarantee_property(value_type.is_int(),
                         "Inconsistent constant value type in class file %s",
                         CHECK);
      break;
    }
    case T_OBJECT: {
      guarantee_property((cp->symbol_at(signature_index)->equals("Ljava/lang/String;")
                         && value_type.is_string()),
                         "Bad string initial value in class file %s",
                         CHECK);
      break;
    }
    default: {
      classfile_parse_error("Unable to set initial value %u in class file %s",
                             constantvalue_index,
                             CHECK);
    }
  }
}

class AnnotationCollector : public ResourceObj{
public:
  enum Location { _in_field, _in_method, _in_class };
  enum ID {
    _unknown = 0,
    _method_CallerSensitive,
    _method_ForceInline,
    _method_DontInline,
    _method_InjectedProfile,
    _method_LambdaForm_Compiled,
    _method_Hidden,
    _method_HotSpotIntrinsicCandidate,
    _jdk_internal_vm_annotation_Contended,
    _field_Stable,
    _jdk_internal_vm_annotation_ReservedStackAccess,
    _annotation_LIMIT
  };
  const Location _location;
  int _annotations_present;
  u2 _contended_group;

  AnnotationCollector(Location location)
    : _location(location), _annotations_present(0)
  {
    assert((int)_annotation_LIMIT <= (int)sizeof(_annotations_present) * BitsPerByte, "");
  }
  // If this annotation name has an ID, report it (or _none).
  ID annotation_index(const ClassLoaderData* loader_data, const Symbol* name);
  // Set the annotation name:
  void set_annotation(ID id) {
    assert((int)id >= 0 && (int)id < (int)_annotation_LIMIT, "oob");
    _annotations_present |= nth_bit((int)id);
  }

  void remove_annotation(ID id) {
    assert((int)id >= 0 && (int)id < (int)_annotation_LIMIT, "oob");
    _annotations_present &= ~nth_bit((int)id);
  }

  // Report if the annotation is present.
  bool has_any_annotations() const { return _annotations_present != 0; }
  bool has_annotation(ID id) const { return (nth_bit((int)id) & _annotations_present) != 0; }

  void set_contended_group(u2 group) { _contended_group = group; }
  u2 contended_group() const { return _contended_group; }

  bool is_contended() const { return has_annotation(_jdk_internal_vm_annotation_Contended); }

  void set_stable(bool stable) { set_annotation(_field_Stable); }
  bool is_stable() const { return has_annotation(_field_Stable); }
};

// This class also doubles as a holder for metadata cleanup.
class ClassFileParser::FieldAnnotationCollector : public AnnotationCollector {
private:
  ClassLoaderData* _loader_data;
  AnnotationArray* _field_annotations;
  AnnotationArray* _field_type_annotations;
public:
  FieldAnnotationCollector(ClassLoaderData* loader_data) :
    AnnotationCollector(_in_field),
    _loader_data(loader_data),
    _field_annotations(NULL),
    _field_type_annotations(NULL) {}
  ~FieldAnnotationCollector();
  void apply_to(FieldInfo* f);
  AnnotationArray* field_annotations()      { return _field_annotations; }
  AnnotationArray* field_type_annotations() { return _field_type_annotations; }

  void set_field_annotations(AnnotationArray* a)      { _field_annotations = a; }
  void set_field_type_annotations(AnnotationArray* a) { _field_type_annotations = a; }
};

class MethodAnnotationCollector : public AnnotationCollector{
public:
  MethodAnnotationCollector() : AnnotationCollector(_in_method) { }
  void apply_to(const methodHandle& m);
};

class ClassFileParser::ClassAnnotationCollector : public AnnotationCollector{
public:
  ClassAnnotationCollector() : AnnotationCollector(_in_class) { }
  void apply_to(InstanceKlass* ik);
};


static int skip_annotation_value(const u1*, int, int); // fwd decl

// Safely increment index by val if does not pass limit
#define SAFE_ADD(index, limit, val) \
if (index >= limit - val) return limit; \
index += val;

// Skip an annotation.  Return >=limit if there is any problem.
static int skip_annotation(const u1* buffer, int limit, int index) {
  assert(buffer != NULL, "invariant");
  // annotation := atype:u2 do(nmem:u2) {member:u2 value}
  // value := switch (tag:u1) { ... }
  SAFE_ADD(index, limit, 4); // skip atype and read nmem
  int nmem = Bytes::get_Java_u2((address)buffer + index - 2);
  while (--nmem >= 0 && index < limit) {
    SAFE_ADD(index, limit, 2); // skip member
    index = skip_annotation_value(buffer, limit, index);
  }
  return index;
}

// Skip an annotation value.  Return >=limit if there is any problem.
static int skip_annotation_value(const u1* buffer, int limit, int index) {
  assert(buffer != NULL, "invariant");

  // value := switch (tag:u1) {
  //   case B, C, I, S, Z, D, F, J, c: con:u2;
  //   case e: e_class:u2 e_name:u2;
  //   case s: s_con:u2;
  //   case [: do(nval:u2) {value};
  //   case @: annotation;
  //   case s: s_con:u2;
  // }
  SAFE_ADD(index, limit, 1); // read tag
  const u1 tag = buffer[index - 1];
  switch (tag) {
    case 'B':
    case 'C':
    case 'I':
    case 'S':
    case 'Z':
    case 'D':
    case 'F':
    case 'J':
    case 'c':
    case 's':
      SAFE_ADD(index, limit, 2);  // skip con or s_con
      break;
    case 'e':
      SAFE_ADD(index, limit, 4);  // skip e_class, e_name
      break;
    case '[':
    {
      SAFE_ADD(index, limit, 2); // read nval
      int nval = Bytes::get_Java_u2((address)buffer + index - 2);
      while (--nval >= 0 && index < limit) {
        index = skip_annotation_value(buffer, limit, index);
      }
    }
    break;
    case '@':
      index = skip_annotation(buffer, limit, index);
      break;
    default:
      return limit;  //  bad tag byte
  }
  return index;
}

// Sift through annotations, looking for those significant to the VM:
static void parse_annotations(const ConstantPool* const cp,
                              const u1* buffer, int limit,
                              AnnotationCollector* coll,
                              ClassLoaderData* loader_data,
                              TRAPS) {

  assert(cp != NULL, "invariant");
  assert(buffer != NULL, "invariant");
  assert(coll != NULL, "invariant");
  assert(loader_data != NULL, "invariant");

  // annotations := do(nann:u2) {annotation}
  int index = 2; // read nann
  if (index >= limit)  return;
  int nann = Bytes::get_Java_u2((address)buffer + index - 2);
  enum {  // initial annotation layout
    atype_off = 0,      // utf8 such as 'Ljava/lang/annotation/Retention;'
    count_off = 2,      // u2   such as 1 (one value)
    member_off = 4,     // utf8 such as 'value'
    tag_off = 6,        // u1   such as 'c' (type) or 'e' (enum)
    e_tag_val = 'e',
    e_type_off = 7,   // utf8 such as 'Ljava/lang/annotation/RetentionPolicy;'
    e_con_off = 9,    // utf8 payload, such as 'SOURCE', 'CLASS', 'RUNTIME'
    e_size = 11,     // end of 'e' annotation
    c_tag_val = 'c',    // payload is type
    c_con_off = 7,    // utf8 payload, such as 'I'
    c_size = 9,       // end of 'c' annotation
    s_tag_val = 's',    // payload is String
    s_con_off = 7,    // utf8 payload, such as 'Ljava/lang/String;'
    s_size = 9,
    min_size = 6        // smallest possible size (zero members)
  };
  // Cannot add min_size to index in case of overflow MAX_INT
  while ((--nann) >= 0 && (index - 2 <= limit - min_size)) {
    int index0 = index;
    index = skip_annotation(buffer, limit, index);
    const u1* const abase = buffer + index0;
    const int atype = Bytes::get_Java_u2((address)abase + atype_off);
    const int count = Bytes::get_Java_u2((address)abase + count_off);
    const Symbol* const aname = check_symbol_at(cp, atype);
    if (aname == NULL)  break;  // invalid annotation name
    const Symbol* member = NULL;
    if (count >= 1) {
      const int member_index = Bytes::get_Java_u2((address)abase + member_off);
      member = check_symbol_at(cp, member_index);
      if (member == NULL)  break;  // invalid member name
    }

    // Here is where parsing particular annotations will take place.
    AnnotationCollector::ID id = coll->annotation_index(loader_data, aname);
    if (AnnotationCollector::_unknown == id)  continue;
    coll->set_annotation(id);

    if (AnnotationCollector::_jdk_internal_vm_annotation_Contended == id) {
      // @Contended can optionally specify the contention group.
      //
      // Contended group defines the equivalence class over the fields:
      // the fields within the same contended group are not treated distinct.
      // The only exception is default group, which does not incur the
      // equivalence. Naturally, contention group for classes is meaningless.
      //
      // While the contention group is specified as String, annotation
      // values are already interned, and we might as well use the constant
      // pool index as the group tag.
      //
      u2 group_index = 0; // default contended group
      if (count == 1
        && s_size == (index - index0)  // match size
        && s_tag_val == *(abase + tag_off)
        && member == vmSymbols::value_name()) {
        group_index = Bytes::get_Java_u2((address)abase + s_con_off);
        if (cp->symbol_at(group_index)->utf8_length() == 0) {
          group_index = 0; // default contended group
        }
      }
      coll->set_contended_group(group_index);
    }
  }
}


// Parse attributes for a field.
void ClassFileParser::parse_field_attributes(const ClassFileStream* const cfs,
                                             u2 attributes_count,
                                             bool is_static, u2 signature_index,
                                             u2* const constantvalue_index_addr,
                                             bool* const is_synthetic_addr,
                                             u2* const generic_signature_index_addr,
                                             ClassFileParser::FieldAnnotationCollector* parsed_annotations,
                                             TRAPS) {
  assert(cfs != NULL, "invariant");
  assert(constantvalue_index_addr != NULL, "invariant");
  assert(is_synthetic_addr != NULL, "invariant");
  assert(generic_signature_index_addr != NULL, "invariant");
  assert(parsed_annotations != NULL, "invariant");
  assert(attributes_count > 0, "attributes_count should be greater than 0");

  u2 constantvalue_index = 0;
  u2 generic_signature_index = 0;
  bool is_synthetic = false;
  const u1* runtime_visible_annotations = NULL;
  int runtime_visible_annotations_length = 0;
  const u1* runtime_invisible_annotations = NULL;
  int runtime_invisible_annotations_length = 0;
  const u1* runtime_visible_type_annotations = NULL;
  int runtime_visible_type_annotations_length = 0;
  const u1* runtime_invisible_type_annotations = NULL;
  int runtime_invisible_type_annotations_length = 0;
  bool runtime_invisible_annotations_exists = false;
  bool runtime_invisible_type_annotations_exists = false;
  const ConstantPool* const cp = _cp;

  while (attributes_count--) {
    cfs->guarantee_more(6, CHECK);  // attribute_name_index, attribute_length
    const u2 attribute_name_index = cfs->get_u2_fast();
    const u4 attribute_length = cfs->get_u4_fast();
    check_property(valid_symbol_at(attribute_name_index),
                   "Invalid field attribute index %u in class file %s",
                   attribute_name_index,
                   CHECK);

    const Symbol* const attribute_name = cp->symbol_at(attribute_name_index);
    if (is_static && attribute_name == vmSymbols::tag_constant_value()) {
      // ignore if non-static
      if (constantvalue_index != 0) {
        classfile_parse_error("Duplicate ConstantValue attribute in class file %s", CHECK);
      }
      check_property(
        attribute_length == 2,
        "Invalid ConstantValue field attribute length %u in class file %s",
        attribute_length, CHECK);

      constantvalue_index = cfs->get_u2(CHECK);
      if (_need_verify) {
        verify_constantvalue(cp, constantvalue_index, signature_index, CHECK);
      }
    } else if (attribute_name == vmSymbols::tag_synthetic()) {
      if (attribute_length != 0) {
        classfile_parse_error(
          "Invalid Synthetic field attribute length %u in class file %s",
          attribute_length, CHECK);
      }
      is_synthetic = true;
    } else if (attribute_name == vmSymbols::tag_deprecated()) { // 4276120
      if (attribute_length != 0) {
        classfile_parse_error(
          "Invalid Deprecated field attribute length %u in class file %s",
          attribute_length, CHECK);
      }
    } else if (_major_version >= JAVA_1_5_VERSION) {
      if (attribute_name == vmSymbols::tag_signature()) {
        if (generic_signature_index != 0) {
          classfile_parse_error(
            "Multiple Signature attributes for field in class file %s", CHECK);
        }
        if (attribute_length != 2) {
          classfile_parse_error(
            "Wrong size %u for field's Signature attribute in class file %s",
            attribute_length, CHECK);
        }
        generic_signature_index = parse_generic_signature_attribute(cfs, CHECK);
      } else if (attribute_name == vmSymbols::tag_runtime_visible_annotations()) {
        if (runtime_visible_annotations != NULL) {
          classfile_parse_error(
            "Multiple RuntimeVisibleAnnotations attributes for field in class file %s", CHECK);
        }
        runtime_visible_annotations_length = attribute_length;
        runtime_visible_annotations = cfs->current();
        assert(runtime_visible_annotations != NULL, "null visible annotations");
        cfs->guarantee_more(runtime_visible_annotations_length, CHECK);
        parse_annotations(cp,
                          runtime_visible_annotations,
                          runtime_visible_annotations_length,
                          parsed_annotations,
                          _loader_data,
                          CHECK);
        cfs->skip_u1_fast(runtime_visible_annotations_length);
      } else if (attribute_name == vmSymbols::tag_runtime_invisible_annotations()) {
        if (runtime_invisible_annotations_exists) {
          classfile_parse_error(
            "Multiple RuntimeInvisibleAnnotations attributes for field in class file %s", CHECK);
        }
        runtime_invisible_annotations_exists = true;
        if (PreserveAllAnnotations) {
          runtime_invisible_annotations_length = attribute_length;
          runtime_invisible_annotations = cfs->current();
          assert(runtime_invisible_annotations != NULL, "null invisible annotations");
        }
        cfs->skip_u1(attribute_length, CHECK);
      } else if (attribute_name == vmSymbols::tag_runtime_visible_type_annotations()) {
        if (runtime_visible_type_annotations != NULL) {
          classfile_parse_error(
            "Multiple RuntimeVisibleTypeAnnotations attributes for field in class file %s", CHECK);
        }
        runtime_visible_type_annotations_length = attribute_length;
        runtime_visible_type_annotations = cfs->current();
        assert(runtime_visible_type_annotations != NULL, "null visible type annotations");
        cfs->skip_u1(runtime_visible_type_annotations_length, CHECK);
      } else if (attribute_name == vmSymbols::tag_runtime_invisible_type_annotations()) {
        if (runtime_invisible_type_annotations_exists) {
          classfile_parse_error(
            "Multiple RuntimeInvisibleTypeAnnotations attributes for field in class file %s", CHECK);
        } else {
          runtime_invisible_type_annotations_exists = true;
        }
        if (PreserveAllAnnotations) {
          runtime_invisible_type_annotations_length = attribute_length;
          runtime_invisible_type_annotations = cfs->current();
          assert(runtime_invisible_type_annotations != NULL, "null invisible type annotations");
        }
        cfs->skip_u1(attribute_length, CHECK);
      } else {
        cfs->skip_u1(attribute_length, CHECK);  // Skip unknown attributes
      }
    } else {
      cfs->skip_u1(attribute_length, CHECK);  // Skip unknown attributes
    }
  }

  *constantvalue_index_addr = constantvalue_index;
  *is_synthetic_addr = is_synthetic;
  *generic_signature_index_addr = generic_signature_index;
  AnnotationArray* a = assemble_annotations(runtime_visible_annotations,
                                            runtime_visible_annotations_length,
                                            runtime_invisible_annotations,
                                            runtime_invisible_annotations_length,
                                            CHECK);
  parsed_annotations->set_field_annotations(a);
  a = assemble_annotations(runtime_visible_type_annotations,
                           runtime_visible_type_annotations_length,
                           runtime_invisible_type_annotations,
                           runtime_invisible_type_annotations_length,
                           CHECK);
  parsed_annotations->set_field_type_annotations(a);
  return;
}


// Field allocation types. Used for computing field offsets.

enum FieldAllocationType {
  STATIC_OOP,           // Oops
  STATIC_BYTE,          // Boolean, Byte, char
  STATIC_SHORT,         // shorts
  STATIC_WORD,          // ints
  STATIC_DOUBLE,        // aligned long or double
  STATIC_FLATTENABLE,   // flattenable field
  NONSTATIC_OOP,
  NONSTATIC_BYTE,
  NONSTATIC_SHORT,
  NONSTATIC_WORD,
  NONSTATIC_DOUBLE,
  NONSTATIC_FLATTENABLE,
  MAX_FIELD_ALLOCATION_TYPE,
  BAD_ALLOCATION_TYPE = -1
};

static FieldAllocationType _basic_type_to_atype[2 * (T_CONFLICT + 1)] = {
  BAD_ALLOCATION_TYPE, // 0
  BAD_ALLOCATION_TYPE, // 1
  BAD_ALLOCATION_TYPE, // 2
  BAD_ALLOCATION_TYPE, // 3
  NONSTATIC_BYTE ,     // T_BOOLEAN     =  4,
  NONSTATIC_SHORT,     // T_CHAR        =  5,
  NONSTATIC_WORD,      // T_FLOAT       =  6,
  NONSTATIC_DOUBLE,    // T_DOUBLE      =  7,
  NONSTATIC_BYTE,      // T_BYTE        =  8,
  NONSTATIC_SHORT,     // T_SHORT       =  9,
  NONSTATIC_WORD,      // T_INT         = 10,
  NONSTATIC_DOUBLE,    // T_LONG        = 11,
  NONSTATIC_OOP,       // T_OBJECT      = 12,
  NONSTATIC_OOP,       // T_ARRAY       = 13,
  NONSTATIC_OOP,       // T_VALUETYPE   = 14,
  BAD_ALLOCATION_TYPE, // T_VOID        = 15,
  BAD_ALLOCATION_TYPE, // T_ADDRESS     = 16,
  BAD_ALLOCATION_TYPE, // T_NARROWOOP   = 17,
  BAD_ALLOCATION_TYPE, // T_METADATA    = 18,
  BAD_ALLOCATION_TYPE, // T_NARROWKLASS = 19,
  BAD_ALLOCATION_TYPE, // T_CONFLICT    = 20,
  BAD_ALLOCATION_TYPE, // 0
  BAD_ALLOCATION_TYPE, // 1
  BAD_ALLOCATION_TYPE, // 2
  BAD_ALLOCATION_TYPE, // 3
  STATIC_BYTE ,        // T_BOOLEAN     =  4,
  STATIC_SHORT,        // T_CHAR        =  5,
  STATIC_WORD,         // T_FLOAT       =  6,
  STATIC_DOUBLE,       // T_DOUBLE      =  7,
  STATIC_BYTE,         // T_BYTE        =  8,
  STATIC_SHORT,        // T_SHORT       =  9,
  STATIC_WORD,         // T_INT         = 10,
  STATIC_DOUBLE,       // T_LONG        = 11,
  STATIC_OOP,          // T_OBJECT      = 12,
  STATIC_OOP,          // T_ARRAY       = 13,
  STATIC_OOP,          // T_VALUETYPE   = 14,
  BAD_ALLOCATION_TYPE, // T_VOID        = 15,
  BAD_ALLOCATION_TYPE, // T_ADDRESS     = 16,
  BAD_ALLOCATION_TYPE, // T_NARROWOOP   = 17,
  BAD_ALLOCATION_TYPE, // T_METADATA    = 18,
  BAD_ALLOCATION_TYPE, // T_NARROWKLASS = 19,
  BAD_ALLOCATION_TYPE, // T_CONFLICT    = 20
};

static FieldAllocationType basic_type_to_atype(bool is_static, BasicType type, bool is_flattenable) {
  assert(type >= T_BOOLEAN && type < T_VOID, "only allowable values");
  FieldAllocationType result = _basic_type_to_atype[type + (is_static ? (T_CONFLICT + 1) : 0)];
  assert(result != BAD_ALLOCATION_TYPE, "bad type");
  if (is_flattenable) {
    result = is_static ? STATIC_FLATTENABLE : NONSTATIC_FLATTENABLE;
  }
  return result;
}

class ClassFileParser::FieldAllocationCount : public ResourceObj {
 public:
  u2 count[MAX_FIELD_ALLOCATION_TYPE];

  FieldAllocationCount() {
    for (int i = 0; i < MAX_FIELD_ALLOCATION_TYPE; i++) {
      count[i] = 0;
    }
  }

  FieldAllocationType update(bool is_static, BasicType type, bool is_flattenable) {
    FieldAllocationType atype = basic_type_to_atype(is_static, type, is_flattenable);
    if (atype != BAD_ALLOCATION_TYPE) {
      // Make sure there is no overflow with injected fields.
      assert(count[atype] < 0xFFFF, "More than 65535 fields");
      count[atype]++;
    }
    return atype;
  }
};

// Side-effects: populates the _fields, _fields_annotations,
// _fields_type_annotations fields
void ClassFileParser::parse_fields(const ClassFileStream* const cfs,
                                   bool is_interface,
                                   bool is_value_type,
                                   FieldAllocationCount* const fac,
                                   ConstantPool* cp,
                                   const int cp_size,
                                   u2* const java_fields_count_ptr,
                                   TRAPS) {

  assert(cfs != NULL, "invariant");
  assert(fac != NULL, "invariant");
  assert(cp != NULL, "invariant");
  assert(java_fields_count_ptr != NULL, "invariant");

  assert(NULL == _fields, "invariant");
  assert(NULL == _fields_annotations, "invariant");
  assert(NULL == _fields_type_annotations, "invariant");

  cfs->guarantee_more(2, CHECK);  // length
  const u2 length = cfs->get_u2_fast();
  *java_fields_count_ptr = length;

  int num_injected = 0;
  const InjectedField* const injected = JavaClasses::get_injected(_class_name,
                                                                  &num_injected);

  const int total_fields = length + num_injected + (is_value_type ? 1 : 0);

  // The field array starts with tuples of shorts
  // [access, name index, sig index, initial value index, byte offset].
  // A generic signature slot only exists for field with generic
  // signature attribute. And the access flag is set with
  // JVM_ACC_FIELD_HAS_GENERIC_SIGNATURE for that field. The generic
  // signature slots are at the end of the field array and after all
  // other fields data.
  //
  //   f1: [access, name index, sig index, initial value index, low_offset, high_offset]
  //   f2: [access, name index, sig index, initial value index, low_offset, high_offset]
  //       ...
  //   fn: [access, name index, sig index, initial value index, low_offset, high_offset]
  //       [generic signature index]
  //       [generic signature index]
  //       ...
  //
  // Allocate a temporary resource array for field data. For each field,
  // a slot is reserved in the temporary array for the generic signature
  // index. After parsing all fields, the data are copied to a permanent
  // array and any unused slots will be discarded.
  ResourceMark rm(THREAD);
  u2* const fa = NEW_RESOURCE_ARRAY_IN_THREAD(THREAD,
                                              u2,
                                              total_fields * (FieldInfo::field_slots + 1));

  // The generic signature slots start after all other fields' data.
  int generic_signature_slot = total_fields * FieldInfo::field_slots;
  int num_generic_signature = 0;
  for (int n = 0; n < length; n++) {
    // access_flags, name_index, descriptor_index, attributes_count
    cfs->guarantee_more(8, CHECK);

    jint recognized_modifiers = JVM_RECOGNIZED_FIELD_MODIFIERS;

    const jint flags = cfs->get_u2_fast() & recognized_modifiers;
    verify_legal_field_modifiers(flags, is_interface, is_value_type, CHECK);
    AccessFlags access_flags;
    access_flags.set_flags(flags);

    const u2 name_index = cfs->get_u2_fast();
    check_property(valid_symbol_at(name_index),
      "Invalid constant pool index %u for field name in class file %s",
      name_index, CHECK);
    const Symbol* const name = cp->symbol_at(name_index);
    verify_legal_field_name(name, CHECK);

    const u2 signature_index = cfs->get_u2_fast();
    check_property(valid_symbol_at(signature_index),
      "Invalid constant pool index %u for field signature in class file %s",
      signature_index, CHECK);
    const Symbol* const sig = cp->symbol_at(signature_index);
    verify_legal_field_signature(name, sig, CHECK);
    assert(!access_flags.is_flattenable(), "ACC_FLATTENABLE should have been filtered out");
    if (sig->is_Q_signature()) {
      // assert(_major_version >= CONSTANT_CLASS_DESCRIPTORS, "Q-descriptors are only supported in recent classfiles");
      access_flags.set_is_flattenable();
    }
    if (access_flags.is_flattenable()) {
      // Array flattenability cannot be specified.  Arrays of value classes are
      // are always flattenable.  Arrays of other classes are not flattenable.
      if (sig->utf8_length() > 1 && sig->char_at(0) == '[') {
        classfile_parse_error(
            "Field \"%s\" with signature \"%s\" in class file %s is invalid."
            " ACC_FLATTENABLE cannot be specified for an array",
            name->as_C_string(), sig->as_klass_external_name(), CHECK);
      }
      _has_flattenable_fields = true;
    }

    u2 constantvalue_index = 0;
    bool is_synthetic = false;
    u2 generic_signature_index = 0;
    const bool is_static = access_flags.is_static();
    FieldAnnotationCollector parsed_annotations(_loader_data);

    const u2 attributes_count = cfs->get_u2_fast();
    if (attributes_count > 0) {
      parse_field_attributes(cfs,
                             attributes_count,
                             is_static,
                             signature_index,
                             &constantvalue_index,
                             &is_synthetic,
                             &generic_signature_index,
                             &parsed_annotations,
                             CHECK);

      if (parsed_annotations.field_annotations() != NULL) {
        if (_fields_annotations == NULL) {
          _fields_annotations = MetadataFactory::new_array<AnnotationArray*>(
                                             _loader_data, length, NULL,
                                             CHECK);
        }
        _fields_annotations->at_put(n, parsed_annotations.field_annotations());
        parsed_annotations.set_field_annotations(NULL);
      }
      if (parsed_annotations.field_type_annotations() != NULL) {
        if (_fields_type_annotations == NULL) {
          _fields_type_annotations =
            MetadataFactory::new_array<AnnotationArray*>(_loader_data,
                                                         length,
                                                         NULL,
                                                         CHECK);
        }
        _fields_type_annotations->at_put(n, parsed_annotations.field_type_annotations());
        parsed_annotations.set_field_type_annotations(NULL);
      }

      if (is_synthetic) {
        access_flags.set_is_synthetic();
      }
      if (generic_signature_index != 0) {
        access_flags.set_field_has_generic_signature();
        fa[generic_signature_slot] = generic_signature_index;
        generic_signature_slot ++;
        num_generic_signature ++;
      }
    }

    FieldInfo* const field = FieldInfo::from_field_array(fa, n);
    field->initialize(access_flags.as_short(),
                      name_index,
                      signature_index,
                      constantvalue_index);
    const BasicType type = cp->basic_type_for_signature_at(signature_index);

    // Remember how many oops we encountered and compute allocation type
    const FieldAllocationType atype = fac->update(is_static, type, access_flags.is_flattenable());
    field->set_allocation_type(atype);

    // After field is initialized with type, we can augment it with aux info
    if (parsed_annotations.has_any_annotations())
      parsed_annotations.apply_to(field);
  }

  int index = length;
  if (num_injected != 0) {
    for (int n = 0; n < num_injected; n++) {
      // Check for duplicates
      if (injected[n].may_be_java) {
        const Symbol* const name      = injected[n].name();
        const Symbol* const signature = injected[n].signature();
        bool duplicate = false;
        for (int i = 0; i < length; i++) {
          const FieldInfo* const f = FieldInfo::from_field_array(fa, i);
          if (name      == cp->symbol_at(f->name_index()) &&
              signature == cp->symbol_at(f->signature_index())) {
            // Symbol is desclared in Java so skip this one
            duplicate = true;
            break;
          }
        }
        if (duplicate) {
          // These will be removed from the field array at the end
          continue;
        }
      }

      // Injected field
      FieldInfo* const field = FieldInfo::from_field_array(fa, index);
      field->initialize(JVM_ACC_FIELD_INTERNAL,
                        injected[n].name_index,
                        injected[n].signature_index,
                        0);

      const BasicType type = FieldType::basic_type(injected[n].signature());

      // Remember how many oops we encountered and compute allocation type
      const FieldAllocationType atype = fac->update(false, type, false);
      field->set_allocation_type(atype);
      index++;
    }
  }

  if (is_value_type) {
    index = length + num_injected;
    FieldInfo* const field = FieldInfo::from_field_array(fa, index);
    field->initialize(JVM_ACC_FIELD_INTERNAL | JVM_ACC_STATIC,
                      vmSymbols::default_value_name_enum,
                      vmSymbols::java_lang_Object_enum,
                      0);
    const BasicType type = FieldType::basic_type(vmSymbols::object_signature());
    const FieldAllocationType atype = fac->update(true, type, false);
    field->set_allocation_type(atype);
    index++;
  }

  assert(NULL == _fields, "invariant");

  _fields =
    MetadataFactory::new_array<u2>(_loader_data,
                                   index * FieldInfo::field_slots + num_generic_signature,
                                   CHECK);
  // Sometimes injected fields already exist in the Java source so
  // the fields array could be too long.  In that case the
  // fields array is trimed. Also unused slots that were reserved
  // for generic signature indexes are discarded.
  {
    int i = 0;
    for (; i < index * FieldInfo::field_slots; i++) {
      _fields->at_put(i, fa[i]);
    }
    for (int j = total_fields * FieldInfo::field_slots;
         j < generic_signature_slot; j++) {
      _fields->at_put(i++, fa[j]);
    }
    assert(_fields->length() == i, "");
  }

  if (_need_verify && length > 1) {
    // Check duplicated fields
    ResourceMark rm(THREAD);
    NameSigHash** names_and_sigs = NEW_RESOURCE_ARRAY_IN_THREAD(
      THREAD, NameSigHash*, HASH_ROW_SIZE);
    initialize_hashtable(names_and_sigs);
    bool dup = false;
    const Symbol* name = NULL;
    const Symbol* sig = NULL;
    {
      debug_only(NoSafepointVerifier nsv;)
      for (AllFieldStream fs(_fields, cp); !fs.done(); fs.next()) {
        name = fs.name();
        sig = fs.signature();
        // If no duplicates, add name/signature in hashtable names_and_sigs.
        if (!put_after_lookup(name, sig, names_and_sigs)) {
          dup = true;
          break;
        }
      }
    }
    if (dup) {
      classfile_parse_error("Duplicate field name \"%s\" with signature \"%s\" in class file %s",
                             name->as_C_string(), sig->as_klass_external_name(), CHECK);
    }
  }
}


const ClassFileParser::unsafe_u2* ClassFileParser::parse_exception_table(const ClassFileStream* const cfs,
                                                                         u4 code_length,
                                                                         u4 exception_table_length,
                                                                         TRAPS) {
  assert(cfs != NULL, "invariant");

  const unsafe_u2* const exception_table_start = cfs->current();
  assert(exception_table_start != NULL, "null exception table");

  cfs->guarantee_more(8 * exception_table_length, CHECK_NULL); // start_pc,
                                                               // end_pc,
                                                               // handler_pc,
                                                               // catch_type_index

  // Will check legal target after parsing code array in verifier.
  if (_need_verify) {
    for (unsigned int i = 0; i < exception_table_length; i++) {
      const u2 start_pc = cfs->get_u2_fast();
      const u2 end_pc = cfs->get_u2_fast();
      const u2 handler_pc = cfs->get_u2_fast();
      const u2 catch_type_index = cfs->get_u2_fast();
      guarantee_property((start_pc < end_pc) && (end_pc <= code_length),
                         "Illegal exception table range in class file %s",
                         CHECK_NULL);
      guarantee_property(handler_pc < code_length,
                         "Illegal exception table handler in class file %s",
                         CHECK_NULL);
      if (catch_type_index != 0) {
        guarantee_property(valid_klass_reference_at(catch_type_index),
                           "Catch type in exception table has bad constant type in class file %s", CHECK_NULL);
      }
    }
  } else {
    cfs->skip_u2_fast(exception_table_length * 4);
  }
  return exception_table_start;
}

void ClassFileParser::parse_linenumber_table(u4 code_attribute_length,
                                             u4 code_length,
                                             CompressedLineNumberWriteStream**const write_stream,
                                             TRAPS) {

  const ClassFileStream* const cfs = _stream;
  unsigned int num_entries = cfs->get_u2(CHECK);

  // Each entry is a u2 start_pc, and a u2 line_number
  const unsigned int length_in_bytes = num_entries * (sizeof(u2) * 2);

  // Verify line number attribute and table length
  check_property(
    code_attribute_length == sizeof(u2) + length_in_bytes,
    "LineNumberTable attribute has wrong length in class file %s", CHECK);

  cfs->guarantee_more(length_in_bytes, CHECK);

  if ((*write_stream) == NULL) {
    if (length_in_bytes > fixed_buffer_size) {
      (*write_stream) = new CompressedLineNumberWriteStream(length_in_bytes);
    } else {
      (*write_stream) = new CompressedLineNumberWriteStream(
        _linenumbertable_buffer, fixed_buffer_size);
    }
  }

  while (num_entries-- > 0) {
    const u2 bci  = cfs->get_u2_fast(); // start_pc
    const u2 line = cfs->get_u2_fast(); // line_number
    guarantee_property(bci < code_length,
        "Invalid pc in LineNumberTable in class file %s", CHECK);
    (*write_stream)->write_pair(bci, line);
  }
}


class LVT_Hash : public AllStatic {
 public:

  static bool equals(LocalVariableTableElement const& e0, LocalVariableTableElement const& e1) {
  /*
   * 3-tuple start_bci/length/slot has to be unique key,
   * so the following comparison seems to be redundant:
   *       && elem->name_cp_index == entry->_elem->name_cp_index
   */
    return (e0.start_bci     == e1.start_bci &&
            e0.length        == e1.length &&
            e0.name_cp_index == e1.name_cp_index &&
            e0.slot          == e1.slot);
  }

  static unsigned int hash(LocalVariableTableElement const& e0) {
    unsigned int raw_hash = e0.start_bci;

    raw_hash = e0.length        + raw_hash * 37;
    raw_hash = e0.name_cp_index + raw_hash * 37;
    raw_hash = e0.slot          + raw_hash * 37;

    return raw_hash;
  }
};


// Class file LocalVariableTable elements.
class Classfile_LVT_Element {
 public:
  u2 start_bci;
  u2 length;
  u2 name_cp_index;
  u2 descriptor_cp_index;
  u2 slot;
};

static void copy_lvt_element(const Classfile_LVT_Element* const src,
                             LocalVariableTableElement* const lvt) {
  lvt->start_bci           = Bytes::get_Java_u2((u1*) &src->start_bci);
  lvt->length              = Bytes::get_Java_u2((u1*) &src->length);
  lvt->name_cp_index       = Bytes::get_Java_u2((u1*) &src->name_cp_index);
  lvt->descriptor_cp_index = Bytes::get_Java_u2((u1*) &src->descriptor_cp_index);
  lvt->signature_cp_index  = 0;
  lvt->slot                = Bytes::get_Java_u2((u1*) &src->slot);
}

// Function is used to parse both attributes:
// LocalVariableTable (LVT) and LocalVariableTypeTable (LVTT)
const ClassFileParser::unsafe_u2* ClassFileParser::parse_localvariable_table(const ClassFileStream* cfs,
                                                                             u4 code_length,
                                                                             u2 max_locals,
                                                                             u4 code_attribute_length,
                                                                             u2* const localvariable_table_length,
                                                                             bool isLVTT,
                                                                             TRAPS) {
  const char* const tbl_name = (isLVTT) ? "LocalVariableTypeTable" : "LocalVariableTable";
  *localvariable_table_length = cfs->get_u2(CHECK_NULL);
  const unsigned int size =
    (*localvariable_table_length) * sizeof(Classfile_LVT_Element) / sizeof(u2);

  const ConstantPool* const cp = _cp;

  // Verify local variable table attribute has right length
  if (_need_verify) {
    guarantee_property(code_attribute_length == (sizeof(*localvariable_table_length) + size * sizeof(u2)),
                       "%s has wrong length in class file %s", tbl_name, CHECK_NULL);
  }

  const unsafe_u2* const localvariable_table_start = cfs->current();
  assert(localvariable_table_start != NULL, "null local variable table");
  if (!_need_verify) {
    cfs->skip_u2_fast(size);
  } else {
    cfs->guarantee_more(size * 2, CHECK_NULL);
    for(int i = 0; i < (*localvariable_table_length); i++) {
      const u2 start_pc = cfs->get_u2_fast();
      const u2 length = cfs->get_u2_fast();
      const u2 name_index = cfs->get_u2_fast();
      const u2 descriptor_index = cfs->get_u2_fast();
      const u2 index = cfs->get_u2_fast();
      // Assign to a u4 to avoid overflow
      const u4 end_pc = (u4)start_pc + (u4)length;

      if (start_pc >= code_length) {
        classfile_parse_error(
          "Invalid start_pc %u in %s in class file %s",
          start_pc, tbl_name, CHECK_NULL);
      }
      if (end_pc > code_length) {
        classfile_parse_error(
          "Invalid length %u in %s in class file %s",
          length, tbl_name, CHECK_NULL);
      }
      const int cp_size = cp->length();
      guarantee_property(valid_symbol_at(name_index),
        "Name index %u in %s has bad constant type in class file %s",
        name_index, tbl_name, CHECK_NULL);
      guarantee_property(valid_symbol_at(descriptor_index),
        "Signature index %u in %s has bad constant type in class file %s",
        descriptor_index, tbl_name, CHECK_NULL);

      const Symbol* const name = cp->symbol_at(name_index);
      const Symbol* const sig = cp->symbol_at(descriptor_index);
      verify_legal_field_name(name, CHECK_NULL);
      u2 extra_slot = 0;
      if (!isLVTT) {
        verify_legal_field_signature(name, sig, CHECK_NULL);

        // 4894874: check special cases for double and long local variables
        if (sig == vmSymbols::type_signature(T_DOUBLE) ||
            sig == vmSymbols::type_signature(T_LONG)) {
          extra_slot = 1;
        }
      }
      guarantee_property((index + extra_slot) < max_locals,
                          "Invalid index %u in %s in class file %s",
                          index, tbl_name, CHECK_NULL);
    }
  }
  return localvariable_table_start;
}


void ClassFileParser::parse_type_array(u2 array_length,
                                       u4 code_length,
                                       u4* const u1_index,
                                       u4* const u2_index,
                                       u1* const u1_array,
                                       u2* const u2_array,
                                       TRAPS) {
  const ClassFileStream* const cfs = _stream;
  u2 index = 0; // index in the array with long/double occupying two slots
  u4 i1 = *u1_index;
  u4 i2 = *u2_index + 1;
  for(int i = 0; i < array_length; i++) {
    const u1 tag = u1_array[i1++] = cfs->get_u1(CHECK);
    index++;
    if (tag == ITEM_Long || tag == ITEM_Double) {
      index++;
    } else if (tag == ITEM_Object) {
      const u2 class_index = u2_array[i2++] = cfs->get_u2(CHECK);
      guarantee_property(valid_klass_reference_at(class_index),
                         "Bad class index %u in StackMap in class file %s",
                         class_index, CHECK);
    } else if (tag == ITEM_Uninitialized) {
      const u2 offset = u2_array[i2++] = cfs->get_u2(CHECK);
      guarantee_property(
        offset < code_length,
        "Bad uninitialized type offset %u in StackMap in class file %s",
        offset, CHECK);
    } else {
      guarantee_property(
        tag <= (u1)ITEM_Uninitialized,
        "Unknown variable type %u in StackMap in class file %s",
        tag, CHECK);
    }
  }
  u2_array[*u2_index] = index;
  *u1_index = i1;
  *u2_index = i2;
}

static const u1* parse_stackmap_table(const ClassFileStream* const cfs,
                                      u4 code_attribute_length,
                                      bool need_verify,
                                      TRAPS) {
  assert(cfs != NULL, "invariant");

  if (0 == code_attribute_length) {
    return NULL;
  }

  const u1* const stackmap_table_start = cfs->current();
  assert(stackmap_table_start != NULL, "null stackmap table");

  // check code_attribute_length first
  cfs->skip_u1(code_attribute_length, CHECK_NULL);

  if (!need_verify && !DumpSharedSpaces) {
    return NULL;
  }
  return stackmap_table_start;
}

const ClassFileParser::unsafe_u2* ClassFileParser::parse_checked_exceptions(const ClassFileStream* const cfs,
                                                                            u2* const checked_exceptions_length,
                                                                            u4 method_attribute_length,
                                                                            TRAPS) {
  assert(cfs != NULL, "invariant");
  assert(checked_exceptions_length != NULL, "invariant");

  cfs->guarantee_more(2, CHECK_NULL);  // checked_exceptions_length
  *checked_exceptions_length = cfs->get_u2_fast();
  const unsigned int size =
    (*checked_exceptions_length) * sizeof(CheckedExceptionElement) / sizeof(u2);
  const unsafe_u2* const checked_exceptions_start = cfs->current();
  assert(checked_exceptions_start != NULL, "null checked exceptions");
  if (!_need_verify) {
    cfs->skip_u2_fast(size);
  } else {
    // Verify each value in the checked exception table
    u2 checked_exception;
    const u2 len = *checked_exceptions_length;
    cfs->guarantee_more(2 * len, CHECK_NULL);
    for (int i = 0; i < len; i++) {
      checked_exception = cfs->get_u2_fast();
      check_property(
        valid_klass_reference_at(checked_exception),
        "Exception name has bad type at constant pool %u in class file %s",
        checked_exception, CHECK_NULL);
    }
  }
  // check exceptions attribute length
  if (_need_verify) {
    guarantee_property(method_attribute_length == (sizeof(*checked_exceptions_length) +
                                                   sizeof(u2) * size),
                      "Exceptions attribute has wrong length in class file %s", CHECK_NULL);
  }
  return checked_exceptions_start;
}

void ClassFileParser::throwIllegalSignature(const char* type,
                                            const Symbol* name,
                                            const Symbol* sig,
                                            TRAPS) const {
  assert(name != NULL, "invariant");
  assert(sig != NULL, "invariant");

  ResourceMark rm(THREAD);
  Exceptions::fthrow(THREAD_AND_LOCATION,
      vmSymbols::java_lang_ClassFormatError(),
      "%s \"%s\" in class %s has illegal signature \"%s\"", type,
      name->as_C_string(), _class_name->as_C_string(), sig->as_C_string());
}

AnnotationCollector::ID
AnnotationCollector::annotation_index(const ClassLoaderData* loader_data,
                                      const Symbol* name) {
  const vmSymbols::SID sid = vmSymbols::find_sid(name);
  // Privileged code can use all annotations.  Other code silently drops some.
  const bool privileged = loader_data->is_the_null_class_loader_data() ||
                          loader_data->is_platform_class_loader_data() ||
                          loader_data->is_unsafe_anonymous();
  switch (sid) {
    case vmSymbols::VM_SYMBOL_ENUM_NAME(reflect_CallerSensitive_signature): {
      if (_location != _in_method)  break;  // only allow for methods
      if (!privileged)              break;  // only allow in privileged code
      return _method_CallerSensitive;
    }
    case vmSymbols::VM_SYMBOL_ENUM_NAME(jdk_internal_vm_annotation_ForceInline_signature): {
      if (_location != _in_method)  break;  // only allow for methods
      if (!privileged)              break;  // only allow in privileged code
      return _method_ForceInline;
    }
    case vmSymbols::VM_SYMBOL_ENUM_NAME(jdk_internal_vm_annotation_DontInline_signature): {
      if (_location != _in_method)  break;  // only allow for methods
      if (!privileged)              break;  // only allow in privileged code
      return _method_DontInline;
    }
    case vmSymbols::VM_SYMBOL_ENUM_NAME(java_lang_invoke_InjectedProfile_signature): {
      if (_location != _in_method)  break;  // only allow for methods
      if (!privileged)              break;  // only allow in privileged code
      return _method_InjectedProfile;
    }
    case vmSymbols::VM_SYMBOL_ENUM_NAME(java_lang_invoke_LambdaForm_Compiled_signature): {
      if (_location != _in_method)  break;  // only allow for methods
      if (!privileged)              break;  // only allow in privileged code
      return _method_LambdaForm_Compiled;
    }
    case vmSymbols::VM_SYMBOL_ENUM_NAME(jdk_internal_vm_annotation_Hidden_signature): {
      if (_location != _in_method)  break;  // only allow for methods
      if (!privileged)              break;  // only allow in privileged code
      return _method_Hidden;
    }
    case vmSymbols::VM_SYMBOL_ENUM_NAME(jdk_internal_HotSpotIntrinsicCandidate_signature): {
      if (_location != _in_method)  break;  // only allow for methods
      if (!privileged)              break;  // only allow in privileged code
      return _method_HotSpotIntrinsicCandidate;
    }
    case vmSymbols::VM_SYMBOL_ENUM_NAME(jdk_internal_vm_annotation_Stable_signature): {
      if (_location != _in_field)   break;  // only allow for fields
      if (!privileged)              break;  // only allow in privileged code
      return _field_Stable;
    }
    case vmSymbols::VM_SYMBOL_ENUM_NAME(jdk_internal_vm_annotation_Contended_signature): {
      if (_location != _in_field && _location != _in_class) {
        break;  // only allow for fields and classes
      }
      if (!EnableContended || (RestrictContended && !privileged)) {
        break;  // honor privileges
      }
      return _jdk_internal_vm_annotation_Contended;
    }
    case vmSymbols::VM_SYMBOL_ENUM_NAME(jdk_internal_vm_annotation_ReservedStackAccess_signature): {
      if (_location != _in_method)  break;  // only allow for methods
      if (RestrictReservedStack && !privileged) break; // honor privileges
      return _jdk_internal_vm_annotation_ReservedStackAccess;
    }
    default: {
      break;
    }
  }
  return AnnotationCollector::_unknown;
}

void ClassFileParser::FieldAnnotationCollector::apply_to(FieldInfo* f) {
  if (is_contended())
    f->set_contended_group(contended_group());
  if (is_stable())
    f->set_stable(true);
}

ClassFileParser::FieldAnnotationCollector::~FieldAnnotationCollector() {
  // If there's an error deallocate metadata for field annotations
  MetadataFactory::free_array<u1>(_loader_data, _field_annotations);
  MetadataFactory::free_array<u1>(_loader_data, _field_type_annotations);
}

void MethodAnnotationCollector::apply_to(const methodHandle& m) {
  if (has_annotation(_method_CallerSensitive))
    m->set_caller_sensitive(true);
  if (has_annotation(_method_ForceInline))
    m->set_force_inline(true);
  if (has_annotation(_method_DontInline))
    m->set_dont_inline(true);
  if (has_annotation(_method_InjectedProfile))
    m->set_has_injected_profile(true);
  if (has_annotation(_method_LambdaForm_Compiled) && m->intrinsic_id() == vmIntrinsics::_none)
    m->set_intrinsic_id(vmIntrinsics::_compiledLambdaForm);
  if (has_annotation(_method_Hidden))
    m->set_hidden(true);
  if (has_annotation(_method_HotSpotIntrinsicCandidate) && !m->is_synthetic())
    m->set_intrinsic_candidate(true);
  if (has_annotation(_jdk_internal_vm_annotation_ReservedStackAccess))
    m->set_has_reserved_stack_access(true);
}

void ClassFileParser::ClassAnnotationCollector::apply_to(InstanceKlass* ik) {
  assert(ik != NULL, "invariant");
  ik->set_is_contended(is_contended());
}

#define MAX_ARGS_SIZE 255
#define MAX_CODE_SIZE 65535
#define INITIAL_MAX_LVT_NUMBER 256

/* Copy class file LVT's/LVTT's into the HotSpot internal LVT.
 *
 * Rules for LVT's and LVTT's are:
 *   - There can be any number of LVT's and LVTT's.
 *   - If there are n LVT's, it is the same as if there was just
 *     one LVT containing all the entries from the n LVT's.
 *   - There may be no more than one LVT entry per local variable.
 *     Two LVT entries are 'equal' if these fields are the same:
 *        start_pc, length, name, slot
 *   - There may be no more than one LVTT entry per each LVT entry.
 *     Each LVTT entry has to match some LVT entry.
 *   - HotSpot internal LVT keeps natural ordering of class file LVT entries.
 */
void ClassFileParser::copy_localvariable_table(const ConstMethod* cm,
                                               int lvt_cnt,
                                               u2* const localvariable_table_length,
                                               const unsafe_u2** const localvariable_table_start,
                                               int lvtt_cnt,
                                               u2* const localvariable_type_table_length,
                                               const unsafe_u2** const localvariable_type_table_start,
                                               TRAPS) {

  ResourceMark rm(THREAD);

  typedef ResourceHashtable<LocalVariableTableElement, LocalVariableTableElement*,
                            &LVT_Hash::hash, &LVT_Hash::equals> LVT_HashTable;

  LVT_HashTable* const table = new LVT_HashTable();

  // To fill LocalVariableTable in
  const Classfile_LVT_Element* cf_lvt;
  LocalVariableTableElement* lvt = cm->localvariable_table_start();

  for (int tbl_no = 0; tbl_no < lvt_cnt; tbl_no++) {
    cf_lvt = (Classfile_LVT_Element *) localvariable_table_start[tbl_no];
    for (int idx = 0; idx < localvariable_table_length[tbl_no]; idx++, lvt++) {
      copy_lvt_element(&cf_lvt[idx], lvt);
      // If no duplicates, add LVT elem in hashtable.
      if (table->put(*lvt, lvt) == false
          && _need_verify
          && _major_version >= JAVA_1_5_VERSION) {
        classfile_parse_error("Duplicated LocalVariableTable attribute "
                              "entry for '%s' in class file %s",
                               _cp->symbol_at(lvt->name_cp_index)->as_utf8(),
                               CHECK);
      }
    }
  }

  // To merge LocalVariableTable and LocalVariableTypeTable
  const Classfile_LVT_Element* cf_lvtt;
  LocalVariableTableElement lvtt_elem;

  for (int tbl_no = 0; tbl_no < lvtt_cnt; tbl_no++) {
    cf_lvtt = (Classfile_LVT_Element *) localvariable_type_table_start[tbl_no];
    for (int idx = 0; idx < localvariable_type_table_length[tbl_no]; idx++) {
      copy_lvt_element(&cf_lvtt[idx], &lvtt_elem);
      LocalVariableTableElement** entry = table->get(lvtt_elem);
      if (entry == NULL) {
        if (_need_verify) {
          classfile_parse_error("LVTT entry for '%s' in class file %s "
                                "does not match any LVT entry",
                                 _cp->symbol_at(lvtt_elem.name_cp_index)->as_utf8(),
                                 CHECK);
        }
      } else if ((*entry)->signature_cp_index != 0 && _need_verify) {
        classfile_parse_error("Duplicated LocalVariableTypeTable attribute "
                              "entry for '%s' in class file %s",
                               _cp->symbol_at(lvtt_elem.name_cp_index)->as_utf8(),
                               CHECK);
      } else {
        // to add generic signatures into LocalVariableTable
        (*entry)->signature_cp_index = lvtt_elem.descriptor_cp_index;
      }
    }
  }
}


void ClassFileParser::copy_method_annotations(ConstMethod* cm,
                                       const u1* runtime_visible_annotations,
                                       int runtime_visible_annotations_length,
                                       const u1* runtime_invisible_annotations,
                                       int runtime_invisible_annotations_length,
                                       const u1* runtime_visible_parameter_annotations,
                                       int runtime_visible_parameter_annotations_length,
                                       const u1* runtime_invisible_parameter_annotations,
                                       int runtime_invisible_parameter_annotations_length,
                                       const u1* runtime_visible_type_annotations,
                                       int runtime_visible_type_annotations_length,
                                       const u1* runtime_invisible_type_annotations,
                                       int runtime_invisible_type_annotations_length,
                                       const u1* annotation_default,
                                       int annotation_default_length,
                                       TRAPS) {

  AnnotationArray* a;

  if (runtime_visible_annotations_length +
      runtime_invisible_annotations_length > 0) {
     a = assemble_annotations(runtime_visible_annotations,
                              runtime_visible_annotations_length,
                              runtime_invisible_annotations,
                              runtime_invisible_annotations_length,
                              CHECK);
     cm->set_method_annotations(a);
  }

  if (runtime_visible_parameter_annotations_length +
      runtime_invisible_parameter_annotations_length > 0) {
    a = assemble_annotations(runtime_visible_parameter_annotations,
                             runtime_visible_parameter_annotations_length,
                             runtime_invisible_parameter_annotations,
                             runtime_invisible_parameter_annotations_length,
                             CHECK);
    cm->set_parameter_annotations(a);
  }

  if (annotation_default_length > 0) {
    a = assemble_annotations(annotation_default,
                             annotation_default_length,
                             NULL,
                             0,
                             CHECK);
    cm->set_default_annotations(a);
  }

  if (runtime_visible_type_annotations_length +
      runtime_invisible_type_annotations_length > 0) {
    a = assemble_annotations(runtime_visible_type_annotations,
                             runtime_visible_type_annotations_length,
                             runtime_invisible_type_annotations,
                             runtime_invisible_type_annotations_length,
                             CHECK);
    cm->set_type_annotations(a);
  }
}


// Note: the parse_method below is big and clunky because all parsing of the code and exceptions
// attribute is inlined. This is cumbersome to avoid since we inline most of the parts in the
// Method* to save footprint, so we only know the size of the resulting Method* when the
// entire method attribute is parsed.
//
// The promoted_flags parameter is used to pass relevant access_flags
// from the method back up to the containing klass. These flag values
// are added to klass's access_flags.

Method* ClassFileParser::parse_method(const ClassFileStream* const cfs,
                                      bool is_interface,
                                      bool is_value_type,
                                      const ConstantPool* cp,
                                      AccessFlags* const promoted_flags,
                                      TRAPS) {
  assert(cfs != NULL, "invariant");
  assert(cp != NULL, "invariant");
  assert(promoted_flags != NULL, "invariant");

  ResourceMark rm(THREAD);
  // Parse fixed parts:
  // access_flags, name_index, descriptor_index, attributes_count
  cfs->guarantee_more(8, CHECK_NULL);

  int flags = cfs->get_u2_fast();
  const u2 name_index = cfs->get_u2_fast();
  const int cp_size = cp->length();
  check_property(
    valid_symbol_at(name_index),
    "Illegal constant pool index %u for method name in class file %s",
    name_index, CHECK_NULL);
  const Symbol* const name = cp->symbol_at(name_index);
  verify_legal_method_name(name, CHECK_NULL);

  const u2 signature_index = cfs->get_u2_fast();
  guarantee_property(
    valid_symbol_at(signature_index),
    "Illegal constant pool index %u for method signature in class file %s",
    signature_index, CHECK_NULL);
  const Symbol* const signature = cp->symbol_at(signature_index);

  if (name == vmSymbols::class_initializer_name()) {
    // We ignore the other access flags for a valid class initializer.
    // (JVM Spec 2nd ed., chapter 4.6)
    if (_major_version < 51) { // backward compatibility
      flags = JVM_ACC_STATIC;
    } else if ((flags & JVM_ACC_STATIC) == JVM_ACC_STATIC) {
      flags &= JVM_ACC_STATIC | JVM_ACC_STRICT;
    } else {
      classfile_parse_error("Method <clinit> is not static in class file %s", CHECK_NULL);
    }
  } else {
    verify_legal_method_modifiers(flags, is_interface, is_value_type, name, CHECK_NULL);
  }

  if (name == vmSymbols::object_initializer_name()) {
    if (is_interface) {
      classfile_parse_error("Interface cannot have a method named <init>, class file %s", CHECK_NULL);
/* TBD: uncomment when javac stops generating <init>() for value types.
    } else if (is_value_type) {
      classfile_parse_error("Value Type cannot have a method named <init>, class file %s", CHECK_NULL);
*/
    }
  }

  int args_size = -1;  // only used when _need_verify is true
  if (_need_verify) {
    args_size = ((flags & JVM_ACC_STATIC) ? 0 : 1) +
                 verify_legal_method_signature(name, signature, CHECK_NULL);
    if (args_size > MAX_ARGS_SIZE) {
      classfile_parse_error("Too many arguments in method signature in class file %s", CHECK_NULL);
    }
  }

  AccessFlags access_flags(flags & JVM_RECOGNIZED_METHOD_MODIFIERS);

  // Default values for code and exceptions attribute elements
  u2 max_stack = 0;
  u2 max_locals = 0;
  u4 code_length = 0;
  const u1* code_start = 0;
  u2 exception_table_length = 0;
  const unsafe_u2* exception_table_start = NULL; // (potentially unaligned) pointer to array of u2 elements
  Array<int>* exception_handlers = Universe::the_empty_int_array();
  u2 checked_exceptions_length = 0;
  const unsafe_u2* checked_exceptions_start = NULL; // (potentially unaligned) pointer to array of u2 elements
  CompressedLineNumberWriteStream* linenumber_table = NULL;
  int linenumber_table_length = 0;
  int total_lvt_length = 0;
  u2 lvt_cnt = 0;
  u2 lvtt_cnt = 0;
  bool lvt_allocated = false;
  u2 max_lvt_cnt = INITIAL_MAX_LVT_NUMBER;
  u2 max_lvtt_cnt = INITIAL_MAX_LVT_NUMBER;
  u2* localvariable_table_length = NULL;
  const unsafe_u2** localvariable_table_start = NULL; // (potentially unaligned) pointer to array of LVT attributes
  u2* localvariable_type_table_length = NULL;
  const unsafe_u2** localvariable_type_table_start = NULL; // (potentially unaligned) pointer to LVTT attributes
  int method_parameters_length = -1;
  const u1* method_parameters_data = NULL;
  bool method_parameters_seen = false;
  bool parsed_code_attribute = false;
  bool parsed_checked_exceptions_attribute = false;
  bool parsed_stackmap_attribute = false;
  // stackmap attribute - JDK1.5
  const u1* stackmap_data = NULL;
  int stackmap_data_length = 0;
  u2 generic_signature_index = 0;
  MethodAnnotationCollector parsed_annotations;
  const u1* runtime_visible_annotations = NULL;
  int runtime_visible_annotations_length = 0;
  const u1* runtime_invisible_annotations = NULL;
  int runtime_invisible_annotations_length = 0;
  const u1* runtime_visible_parameter_annotations = NULL;
  int runtime_visible_parameter_annotations_length = 0;
  const u1* runtime_invisible_parameter_annotations = NULL;
  int runtime_invisible_parameter_annotations_length = 0;
  const u1* runtime_visible_type_annotations = NULL;
  int runtime_visible_type_annotations_length = 0;
  const u1* runtime_invisible_type_annotations = NULL;
  int runtime_invisible_type_annotations_length = 0;
  bool runtime_invisible_annotations_exists = false;
  bool runtime_invisible_type_annotations_exists = false;
  bool runtime_invisible_parameter_annotations_exists = false;
  const u1* annotation_default = NULL;
  int annotation_default_length = 0;

  // Parse code and exceptions attribute
  u2 method_attributes_count = cfs->get_u2_fast();
  while (method_attributes_count--) {
    cfs->guarantee_more(6, CHECK_NULL);  // method_attribute_name_index, method_attribute_length
    const u2 method_attribute_name_index = cfs->get_u2_fast();
    const u4 method_attribute_length = cfs->get_u4_fast();
    check_property(
      valid_symbol_at(method_attribute_name_index),
      "Invalid method attribute name index %u in class file %s",
      method_attribute_name_index, CHECK_NULL);

    const Symbol* const method_attribute_name = cp->symbol_at(method_attribute_name_index);
    if (method_attribute_name == vmSymbols::tag_code()) {
      // Parse Code attribute
      if (_need_verify) {
        guarantee_property(
            !access_flags.is_native() && !access_flags.is_abstract(),
                        "Code attribute in native or abstract methods in class file %s",
                         CHECK_NULL);
      }
      if (parsed_code_attribute) {
        classfile_parse_error("Multiple Code attributes in class file %s",
                              CHECK_NULL);
      }
      parsed_code_attribute = true;

      // Stack size, locals size, and code size
      if (_major_version == 45 && _minor_version <= 2) {
        cfs->guarantee_more(4, CHECK_NULL);
        max_stack = cfs->get_u1_fast();
        max_locals = cfs->get_u1_fast();
        code_length = cfs->get_u2_fast();
      } else {
        cfs->guarantee_more(8, CHECK_NULL);
        max_stack = cfs->get_u2_fast();
        max_locals = cfs->get_u2_fast();
        code_length = cfs->get_u4_fast();
      }
      if (_need_verify) {
        guarantee_property(args_size <= max_locals,
                           "Arguments can't fit into locals in class file %s",
                           CHECK_NULL);
        guarantee_property(code_length > 0 && code_length <= MAX_CODE_SIZE,
                           "Invalid method Code length %u in class file %s",
                           code_length, CHECK_NULL);
      }
      // Code pointer
      code_start = cfs->current();
      assert(code_start != NULL, "null code start");
      cfs->guarantee_more(code_length, CHECK_NULL);
      cfs->skip_u1_fast(code_length);

      // Exception handler table
      cfs->guarantee_more(2, CHECK_NULL);  // exception_table_length
      exception_table_length = cfs->get_u2_fast();
      if (exception_table_length > 0) {
        exception_table_start = parse_exception_table(cfs,
                                                      code_length,
                                                      exception_table_length,
                                                      CHECK_NULL);
      }

      // Parse additional attributes in code attribute
      cfs->guarantee_more(2, CHECK_NULL);  // code_attributes_count
      u2 code_attributes_count = cfs->get_u2_fast();

      unsigned int calculated_attribute_length = 0;

      if (_major_version > 45 || (_major_version == 45 && _minor_version > 2)) {
        calculated_attribute_length =
            sizeof(max_stack) + sizeof(max_locals) + sizeof(code_length);
      } else {
        // max_stack, locals and length are smaller in pre-version 45.2 classes
        calculated_attribute_length = sizeof(u1) + sizeof(u1) + sizeof(u2);
      }
      calculated_attribute_length +=
        code_length +
        sizeof(exception_table_length) +
        sizeof(code_attributes_count) +
        exception_table_length *
            ( sizeof(u2) +   // start_pc
              sizeof(u2) +   // end_pc
              sizeof(u2) +   // handler_pc
              sizeof(u2) );  // catch_type_index

      while (code_attributes_count--) {
        cfs->guarantee_more(6, CHECK_NULL);  // code_attribute_name_index, code_attribute_length
        const u2 code_attribute_name_index = cfs->get_u2_fast();
        const u4 code_attribute_length = cfs->get_u4_fast();
        calculated_attribute_length += code_attribute_length +
                                       sizeof(code_attribute_name_index) +
                                       sizeof(code_attribute_length);
        check_property(valid_symbol_at(code_attribute_name_index),
                       "Invalid code attribute name index %u in class file %s",
                       code_attribute_name_index,
                       CHECK_NULL);
        if (LoadLineNumberTables &&
            cp->symbol_at(code_attribute_name_index) == vmSymbols::tag_line_number_table()) {
          // Parse and compress line number table
          parse_linenumber_table(code_attribute_length,
                                 code_length,
                                 &linenumber_table,
                                 CHECK_NULL);

        } else if (LoadLocalVariableTables &&
                   cp->symbol_at(code_attribute_name_index) == vmSymbols::tag_local_variable_table()) {
          // Parse local variable table
          if (!lvt_allocated) {
            localvariable_table_length = NEW_RESOURCE_ARRAY_IN_THREAD(
              THREAD, u2,  INITIAL_MAX_LVT_NUMBER);
            localvariable_table_start = NEW_RESOURCE_ARRAY_IN_THREAD(
              THREAD, const unsafe_u2*, INITIAL_MAX_LVT_NUMBER);
            localvariable_type_table_length = NEW_RESOURCE_ARRAY_IN_THREAD(
              THREAD, u2,  INITIAL_MAX_LVT_NUMBER);
            localvariable_type_table_start = NEW_RESOURCE_ARRAY_IN_THREAD(
              THREAD, const unsafe_u2*, INITIAL_MAX_LVT_NUMBER);
            lvt_allocated = true;
          }
          if (lvt_cnt == max_lvt_cnt) {
            max_lvt_cnt <<= 1;
            localvariable_table_length = REALLOC_RESOURCE_ARRAY(u2, localvariable_table_length, lvt_cnt, max_lvt_cnt);
            localvariable_table_start  = REALLOC_RESOURCE_ARRAY(const unsafe_u2*, localvariable_table_start, lvt_cnt, max_lvt_cnt);
          }
          localvariable_table_start[lvt_cnt] =
            parse_localvariable_table(cfs,
                                      code_length,
                                      max_locals,
                                      code_attribute_length,
                                      &localvariable_table_length[lvt_cnt],
                                      false,    // is not LVTT
                                      CHECK_NULL);
          total_lvt_length += localvariable_table_length[lvt_cnt];
          lvt_cnt++;
        } else if (LoadLocalVariableTypeTables &&
                   _major_version >= JAVA_1_5_VERSION &&
                   cp->symbol_at(code_attribute_name_index) == vmSymbols::tag_local_variable_type_table()) {
          if (!lvt_allocated) {
            localvariable_table_length = NEW_RESOURCE_ARRAY_IN_THREAD(
              THREAD, u2,  INITIAL_MAX_LVT_NUMBER);
            localvariable_table_start = NEW_RESOURCE_ARRAY_IN_THREAD(
              THREAD, const unsafe_u2*, INITIAL_MAX_LVT_NUMBER);
            localvariable_type_table_length = NEW_RESOURCE_ARRAY_IN_THREAD(
              THREAD, u2,  INITIAL_MAX_LVT_NUMBER);
            localvariable_type_table_start = NEW_RESOURCE_ARRAY_IN_THREAD(
              THREAD, const unsafe_u2*, INITIAL_MAX_LVT_NUMBER);
            lvt_allocated = true;
          }
          // Parse local variable type table
          if (lvtt_cnt == max_lvtt_cnt) {
            max_lvtt_cnt <<= 1;
            localvariable_type_table_length = REALLOC_RESOURCE_ARRAY(u2, localvariable_type_table_length, lvtt_cnt, max_lvtt_cnt);
            localvariable_type_table_start  = REALLOC_RESOURCE_ARRAY(const unsafe_u2*, localvariable_type_table_start, lvtt_cnt, max_lvtt_cnt);
          }
          localvariable_type_table_start[lvtt_cnt] =
            parse_localvariable_table(cfs,
                                      code_length,
                                      max_locals,
                                      code_attribute_length,
                                      &localvariable_type_table_length[lvtt_cnt],
                                      true,     // is LVTT
                                      CHECK_NULL);
          lvtt_cnt++;
        } else if (_major_version >= Verifier::STACKMAP_ATTRIBUTE_MAJOR_VERSION &&
                   cp->symbol_at(code_attribute_name_index) == vmSymbols::tag_stack_map_table()) {
          // Stack map is only needed by the new verifier in JDK1.5.
          if (parsed_stackmap_attribute) {
            classfile_parse_error("Multiple StackMapTable attributes in class file %s", CHECK_NULL);
          }
          stackmap_data = parse_stackmap_table(cfs, code_attribute_length, _need_verify, CHECK_NULL);
          stackmap_data_length = code_attribute_length;
          parsed_stackmap_attribute = true;
        } else {
          // Skip unknown attributes
          cfs->skip_u1(code_attribute_length, CHECK_NULL);
        }
      }
      // check method attribute length
      if (_need_verify) {
        guarantee_property(method_attribute_length == calculated_attribute_length,
                           "Code segment has wrong length in class file %s",
                           CHECK_NULL);
      }
    } else if (method_attribute_name == vmSymbols::tag_exceptions()) {
      // Parse Exceptions attribute
      if (parsed_checked_exceptions_attribute) {
        classfile_parse_error("Multiple Exceptions attributes in class file %s",
                              CHECK_NULL);
      }
      parsed_checked_exceptions_attribute = true;
      checked_exceptions_start =
            parse_checked_exceptions(cfs,
                                     &checked_exceptions_length,
                                     method_attribute_length,
                                     CHECK_NULL);
    } else if (method_attribute_name == vmSymbols::tag_method_parameters()) {
      // reject multiple method parameters
      if (method_parameters_seen) {
        classfile_parse_error("Multiple MethodParameters attributes in class file %s",
                              CHECK_NULL);
      }
      method_parameters_seen = true;
      method_parameters_length = cfs->get_u1_fast();
      const u2 real_length = (method_parameters_length * 4u) + 1u;
      if (method_attribute_length != real_length) {
        classfile_parse_error(
          "Invalid MethodParameters method attribute length %u in class file",
          method_attribute_length, CHECK_NULL);
      }
      method_parameters_data = cfs->current();
      cfs->skip_u2_fast(method_parameters_length);
      cfs->skip_u2_fast(method_parameters_length);
      // ignore this attribute if it cannot be reflected
      if (!SystemDictionary::Parameter_klass_loaded())
        method_parameters_length = -1;
    } else if (method_attribute_name == vmSymbols::tag_synthetic()) {
      if (method_attribute_length != 0) {
        classfile_parse_error(
          "Invalid Synthetic method attribute length %u in class file %s",
          method_attribute_length, CHECK_NULL);
      }
      // Should we check that there hasn't already been a synthetic attribute?
      access_flags.set_is_synthetic();
    } else if (method_attribute_name == vmSymbols::tag_deprecated()) { // 4276120
      if (method_attribute_length != 0) {
        classfile_parse_error(
          "Invalid Deprecated method attribute length %u in class file %s",
          method_attribute_length, CHECK_NULL);
      }
    } else if (_major_version >= JAVA_1_5_VERSION) {
      if (method_attribute_name == vmSymbols::tag_signature()) {
        if (generic_signature_index != 0) {
          classfile_parse_error(
            "Multiple Signature attributes for method in class file %s",
            CHECK_NULL);
        }
        if (method_attribute_length != 2) {
          classfile_parse_error(
            "Invalid Signature attribute length %u in class file %s",
            method_attribute_length, CHECK_NULL);
        }
        generic_signature_index = parse_generic_signature_attribute(cfs, CHECK_NULL);
      } else if (method_attribute_name == vmSymbols::tag_runtime_visible_annotations()) {
        if (runtime_visible_annotations != NULL) {
          classfile_parse_error(
            "Multiple RuntimeVisibleAnnotations attributes for method in class file %s",
            CHECK_NULL);
        }
        runtime_visible_annotations_length = method_attribute_length;
        runtime_visible_annotations = cfs->current();
        assert(runtime_visible_annotations != NULL, "null visible annotations");
        cfs->guarantee_more(runtime_visible_annotations_length, CHECK_NULL);
        parse_annotations(cp,
                          runtime_visible_annotations,
                          runtime_visible_annotations_length,
                          &parsed_annotations,
                          _loader_data,
                          CHECK_NULL);
        cfs->skip_u1_fast(runtime_visible_annotations_length);
      } else if (method_attribute_name == vmSymbols::tag_runtime_invisible_annotations()) {
        if (runtime_invisible_annotations_exists) {
          classfile_parse_error(
            "Multiple RuntimeInvisibleAnnotations attributes for method in class file %s",
            CHECK_NULL);
        }
        runtime_invisible_annotations_exists = true;
        if (PreserveAllAnnotations) {
          runtime_invisible_annotations_length = method_attribute_length;
          runtime_invisible_annotations = cfs->current();
          assert(runtime_invisible_annotations != NULL, "null invisible annotations");
        }
        cfs->skip_u1(method_attribute_length, CHECK_NULL);
      } else if (method_attribute_name == vmSymbols::tag_runtime_visible_parameter_annotations()) {
        if (runtime_visible_parameter_annotations != NULL) {
          classfile_parse_error(
            "Multiple RuntimeVisibleParameterAnnotations attributes for method in class file %s",
            CHECK_NULL);
        }
        runtime_visible_parameter_annotations_length = method_attribute_length;
        runtime_visible_parameter_annotations = cfs->current();
        assert(runtime_visible_parameter_annotations != NULL, "null visible parameter annotations");
        cfs->skip_u1(runtime_visible_parameter_annotations_length, CHECK_NULL);
      } else if (method_attribute_name == vmSymbols::tag_runtime_invisible_parameter_annotations()) {
        if (runtime_invisible_parameter_annotations_exists) {
          classfile_parse_error(
            "Multiple RuntimeInvisibleParameterAnnotations attributes for method in class file %s",
            CHECK_NULL);
        }
        runtime_invisible_parameter_annotations_exists = true;
        if (PreserveAllAnnotations) {
          runtime_invisible_parameter_annotations_length = method_attribute_length;
          runtime_invisible_parameter_annotations = cfs->current();
          assert(runtime_invisible_parameter_annotations != NULL,
            "null invisible parameter annotations");
        }
        cfs->skip_u1(method_attribute_length, CHECK_NULL);
      } else if (method_attribute_name == vmSymbols::tag_annotation_default()) {
        if (annotation_default != NULL) {
          classfile_parse_error(
            "Multiple AnnotationDefault attributes for method in class file %s",
            CHECK_NULL);
        }
        annotation_default_length = method_attribute_length;
        annotation_default = cfs->current();
        assert(annotation_default != NULL, "null annotation default");
        cfs->skip_u1(annotation_default_length, CHECK_NULL);
      } else if (method_attribute_name == vmSymbols::tag_runtime_visible_type_annotations()) {
        if (runtime_visible_type_annotations != NULL) {
          classfile_parse_error(
            "Multiple RuntimeVisibleTypeAnnotations attributes for method in class file %s",
            CHECK_NULL);
        }
        runtime_visible_type_annotations_length = method_attribute_length;
        runtime_visible_type_annotations = cfs->current();
        assert(runtime_visible_type_annotations != NULL, "null visible type annotations");
        // No need for the VM to parse Type annotations
        cfs->skip_u1(runtime_visible_type_annotations_length, CHECK_NULL);
      } else if (method_attribute_name == vmSymbols::tag_runtime_invisible_type_annotations()) {
        if (runtime_invisible_type_annotations_exists) {
          classfile_parse_error(
            "Multiple RuntimeInvisibleTypeAnnotations attributes for method in class file %s",
            CHECK_NULL);
        } else {
          runtime_invisible_type_annotations_exists = true;
        }
        if (PreserveAllAnnotations) {
          runtime_invisible_type_annotations_length = method_attribute_length;
          runtime_invisible_type_annotations = cfs->current();
          assert(runtime_invisible_type_annotations != NULL, "null invisible type annotations");
        }
        cfs->skip_u1(method_attribute_length, CHECK_NULL);
      } else {
        // Skip unknown attributes
        cfs->skip_u1(method_attribute_length, CHECK_NULL);
      }
    } else {
      // Skip unknown attributes
      cfs->skip_u1(method_attribute_length, CHECK_NULL);
    }
  }

  if (linenumber_table != NULL) {
    linenumber_table->write_terminator();
    linenumber_table_length = linenumber_table->position();
  }

  // Make sure there's at least one Code attribute in non-native/non-abstract method
  if (_need_verify) {
    guarantee_property(access_flags.is_native() ||
                       access_flags.is_abstract() ||
                       parsed_code_attribute,
                       "Absent Code attribute in method that is not native or abstract in class file %s",
                       CHECK_NULL);
  }

  // All sizing information for a Method* is finally available, now create it
  InlineTableSizes sizes(
      total_lvt_length,
      linenumber_table_length,
      exception_table_length,
      checked_exceptions_length,
      method_parameters_length,
      generic_signature_index,
      runtime_visible_annotations_length +
           runtime_invisible_annotations_length,
      runtime_visible_parameter_annotations_length +
           runtime_invisible_parameter_annotations_length,
      runtime_visible_type_annotations_length +
           runtime_invisible_type_annotations_length,
      annotation_default_length,
      0);

  Method* const m = Method::allocate(_loader_data,
                                     code_length,
                                     access_flags,
                                     &sizes,
                                     ConstMethod::NORMAL,
                                     CHECK_NULL);

  ClassLoadingService::add_class_method_size(m->size()*wordSize);

  // Fill in information from fixed part (access_flags already set)
  m->set_constants(_cp);
  m->set_name_index(name_index);
  m->set_signature_index(signature_index);

  ResultTypeFinder rtf(cp->symbol_at(signature_index));
  m->constMethod()->set_result_type(rtf.type());

  if (args_size >= 0) {
    m->set_size_of_parameters(args_size);
  } else {
    m->compute_size_of_parameters(THREAD);
  }
#ifdef ASSERT
  if (args_size >= 0) {
    m->compute_size_of_parameters(THREAD);
    assert(args_size == m->size_of_parameters(), "");
  }
#endif

  // Fill in code attribute information
  m->set_max_stack(max_stack);
  m->set_max_locals(max_locals);
  if (stackmap_data != NULL) {
    m->constMethod()->copy_stackmap_data(_loader_data,
                                         (u1*)stackmap_data,
                                         stackmap_data_length,
                                         CHECK_NULL);
  }

  // Copy byte codes
  m->set_code((u1*)code_start);

  // Copy line number table
  if (linenumber_table != NULL) {
    memcpy(m->compressed_linenumber_table(),
           linenumber_table->buffer(),
           linenumber_table_length);
  }

  // Copy exception table
  if (exception_table_length > 0) {
    Copy::conjoint_swap_if_needed<Endian::JAVA>(exception_table_start,
                                                m->exception_table_start(),
                                                exception_table_length * sizeof(ExceptionTableElement),
                                                sizeof(u2));
  }

  // Copy method parameters
  if (method_parameters_length > 0) {
    MethodParametersElement* elem = m->constMethod()->method_parameters_start();
    for (int i = 0; i < method_parameters_length; i++) {
      elem[i].name_cp_index = Bytes::get_Java_u2((address)method_parameters_data);
      method_parameters_data += 2;
      elem[i].flags = Bytes::get_Java_u2((address)method_parameters_data);
      method_parameters_data += 2;
    }
  }

  // Copy checked exceptions
  if (checked_exceptions_length > 0) {
    Copy::conjoint_swap_if_needed<Endian::JAVA>(checked_exceptions_start,
                                                m->checked_exceptions_start(),
                                                checked_exceptions_length * sizeof(CheckedExceptionElement),
                                                sizeof(u2));
  }

  // Copy class file LVT's/LVTT's into the HotSpot internal LVT.
  if (total_lvt_length > 0) {
    promoted_flags->set_has_localvariable_table();
    copy_localvariable_table(m->constMethod(),
                             lvt_cnt,
                             localvariable_table_length,
                             localvariable_table_start,
                             lvtt_cnt,
                             localvariable_type_table_length,
                             localvariable_type_table_start,
                             CHECK_NULL);
  }

  if (parsed_annotations.has_any_annotations())
    parsed_annotations.apply_to(m);

  // Copy annotations
  copy_method_annotations(m->constMethod(),
                          runtime_visible_annotations,
                          runtime_visible_annotations_length,
                          runtime_invisible_annotations,
                          runtime_invisible_annotations_length,
                          runtime_visible_parameter_annotations,
                          runtime_visible_parameter_annotations_length,
                          runtime_invisible_parameter_annotations,
                          runtime_invisible_parameter_annotations_length,
                          runtime_visible_type_annotations,
                          runtime_visible_type_annotations_length,
                          runtime_invisible_type_annotations,
                          runtime_invisible_type_annotations_length,
                          annotation_default,
                          annotation_default_length,
                          CHECK_NULL);

  if (name == vmSymbols::finalize_method_name() &&
      signature == vmSymbols::void_method_signature()) {
    if (m->is_empty_method()) {
      _has_empty_finalizer = true;
    } else {
      _has_finalizer = true;
    }
  }
  if (name == vmSymbols::object_initializer_name() &&
      signature == vmSymbols::void_method_signature() &&
      m->is_vanilla_constructor()) {
    _has_vanilla_constructor = true;
  }

  NOT_PRODUCT(m->verify());
  return m;
}


// The promoted_flags parameter is used to pass relevant access_flags
// from the methods back up to the containing klass. These flag values
// are added to klass's access_flags.
// Side-effects: populates the _methods field in the parser
void ClassFileParser::parse_methods(const ClassFileStream* const cfs,
                                    bool is_interface,
                                    bool is_value_type,
                                    AccessFlags* promoted_flags,
                                    bool* has_final_method,
                                    bool* declares_nonstatic_concrete_methods,
                                    TRAPS) {
  assert(cfs != NULL, "invariant");
  assert(promoted_flags != NULL, "invariant");
  assert(has_final_method != NULL, "invariant");
  assert(declares_nonstatic_concrete_methods != NULL, "invariant");

  assert(NULL == _methods, "invariant");

  cfs->guarantee_more(2, CHECK);  // length
  const u2 length = cfs->get_u2_fast();
  if (length == 0) {
    _methods = Universe::the_empty_method_array();
  } else {
    _methods = MetadataFactory::new_array<Method*>(_loader_data,
                                                   length,
                                                   NULL,
                                                   CHECK);

    for (int index = 0; index < length; index++) {
      Method* method = parse_method(cfs,
                                    is_interface,
                                    is_value_type,
                                    _cp,
                                    promoted_flags,
                                    CHECK);

      if (method->is_final()) {
        *has_final_method = true;
      }
      // declares_nonstatic_concrete_methods: declares concrete instance methods, any access flags
      // used for interface initialization, and default method inheritance analysis
      if (is_interface && !(*declares_nonstatic_concrete_methods)
        && !method->is_abstract() && !method->is_static()) {
        *declares_nonstatic_concrete_methods = true;
      }
      _methods->at_put(index, method);
    }

    if (_need_verify && length > 1) {
      // Check duplicated methods
      ResourceMark rm(THREAD);
      NameSigHash** names_and_sigs = NEW_RESOURCE_ARRAY_IN_THREAD(
        THREAD, NameSigHash*, HASH_ROW_SIZE);
      initialize_hashtable(names_and_sigs);
      bool dup = false;
      const Symbol* name = NULL;
      const Symbol* sig = NULL;
      {
        debug_only(NoSafepointVerifier nsv;)
        for (int i = 0; i < length; i++) {
          const Method* const m = _methods->at(i);
          name = m->name();
          sig = m->signature();
          // If no duplicates, add name/signature in hashtable names_and_sigs.
          if (!put_after_lookup(name, sig, names_and_sigs)) {
            dup = true;
            break;
          }
        }
      }
      if (dup) {
        classfile_parse_error("Duplicate method name \"%s\" with signature \"%s\" in class file %s",
                               name->as_C_string(), sig->as_klass_external_name(), CHECK);
      }
    }
  }
}

static const intArray* sort_methods(Array<Method*>* methods) {
  const int length = methods->length();
  // If JVMTI original method ordering or sharing is enabled we have to
  // remember the original class file ordering.
  // We temporarily use the vtable_index field in the Method* to store the
  // class file index, so we can read in after calling qsort.
  // Put the method ordering in the shared archive.
  if (JvmtiExport::can_maintain_original_method_order() || DumpSharedSpaces) {
    for (int index = 0; index < length; index++) {
      Method* const m = methods->at(index);
      assert(!m->valid_vtable_index(), "vtable index should not be set");
      m->set_vtable_index(index);
    }
  }
  // Sort method array by ascending method name (for faster lookups & vtable construction)
  // Note that the ordering is not alphabetical, see Symbol::fast_compare
  Method::sort_methods(methods);

  intArray* method_ordering = NULL;
  // If JVMTI original method ordering or sharing is enabled construct int
  // array remembering the original ordering
  if (JvmtiExport::can_maintain_original_method_order() || DumpSharedSpaces) {
    method_ordering = new intArray(length, length, -1);
    for (int index = 0; index < length; index++) {
      Method* const m = methods->at(index);
      const int old_index = m->vtable_index();
      assert(old_index >= 0 && old_index < length, "invalid method index");
      method_ordering->at_put(index, old_index);
      m->set_vtable_index(Method::invalid_vtable_index);
    }
  }
  return method_ordering;
}

// Parse generic_signature attribute for methods and fields
u2 ClassFileParser::parse_generic_signature_attribute(const ClassFileStream* const cfs,
                                                      TRAPS) {
  assert(cfs != NULL, "invariant");

  cfs->guarantee_more(2, CHECK_0);  // generic_signature_index
  const u2 generic_signature_index = cfs->get_u2_fast();
  check_property(
    valid_symbol_at(generic_signature_index),
    "Invalid Signature attribute at constant pool index %u in class file %s",
    generic_signature_index, CHECK_0);
  return generic_signature_index;
}

void ClassFileParser::parse_classfile_sourcefile_attribute(const ClassFileStream* const cfs,
                                                           TRAPS) {

  assert(cfs != NULL, "invariant");

  cfs->guarantee_more(2, CHECK);  // sourcefile_index
  const u2 sourcefile_index = cfs->get_u2_fast();
  check_property(
    valid_symbol_at(sourcefile_index),
    "Invalid SourceFile attribute at constant pool index %u in class file %s",
    sourcefile_index, CHECK);
  set_class_sourcefile_index(sourcefile_index);
}

void ClassFileParser::parse_classfile_source_debug_extension_attribute(const ClassFileStream* const cfs,
                                                                       int length,
                                                                       TRAPS) {
  assert(cfs != NULL, "invariant");

  const u1* const sde_buffer = cfs->current();
  assert(sde_buffer != NULL, "null sde buffer");

  // Don't bother storing it if there is no way to retrieve it
  if (JvmtiExport::can_get_source_debug_extension()) {
    assert((length+1) > length, "Overflow checking");
    u1* const sde = NEW_RESOURCE_ARRAY_IN_THREAD(THREAD, u1, length+1);
    for (int i = 0; i < length; i++) {
      sde[i] = sde_buffer[i];
    }
    sde[length] = '\0';
    set_class_sde_buffer((const char*)sde, length);
  }
  // Got utf8 string, set stream position forward
  cfs->skip_u1(length, CHECK);
}


// Inner classes can be static, private or protected (classic VM does this)
#define RECOGNIZED_INNER_CLASS_MODIFIERS ( JVM_RECOGNIZED_CLASS_MODIFIERS | \
                                           JVM_ACC_PRIVATE |                \
                                           JVM_ACC_PROTECTED |              \
                                           JVM_ACC_STATIC                   \
                                         )

// Return number of classes in the inner classes attribute table
u2 ClassFileParser::parse_classfile_inner_classes_attribute(const ClassFileStream* const cfs,
                                                            const u1* const inner_classes_attribute_start,
                                                            bool parsed_enclosingmethod_attribute,
                                                            u2 enclosing_method_class_index,
                                                            u2 enclosing_method_method_index,
                                                            TRAPS) {
  const u1* const current_mark = cfs->current();
  u2 length = 0;
  if (inner_classes_attribute_start != NULL) {
    cfs->set_current(inner_classes_attribute_start);
    cfs->guarantee_more(2, CHECK_0);  // length
    length = cfs->get_u2_fast();
  }

  // 4-tuples of shorts of inner classes data and 2 shorts of enclosing
  // method data:
  //   [inner_class_info_index,
  //    outer_class_info_index,
  //    inner_name_index,
  //    inner_class_access_flags,
  //    ...
  //    enclosing_method_class_index,
  //    enclosing_method_method_index]
  const int size = length * 4 + (parsed_enclosingmethod_attribute ? 2 : 0);
  Array<u2>* const inner_classes = MetadataFactory::new_array<u2>(_loader_data, size, CHECK_0);
  _inner_classes = inner_classes;

  int index = 0;
  cfs->guarantee_more(8 * length, CHECK_0);  // 4-tuples of u2
  for (int n = 0; n < length; n++) {
    // Inner class index
    const u2 inner_class_info_index = cfs->get_u2_fast();
    check_property(
      valid_klass_reference_at(inner_class_info_index),
      "inner_class_info_index %u has bad constant type in class file %s",
      inner_class_info_index, CHECK_0);
    // Outer class index
    const u2 outer_class_info_index = cfs->get_u2_fast();
    check_property(
      outer_class_info_index == 0 ||
        valid_klass_reference_at(outer_class_info_index),
      "outer_class_info_index %u has bad constant type in class file %s",
      outer_class_info_index, CHECK_0);
    // Inner class name
    const u2 inner_name_index = cfs->get_u2_fast();
    check_property(
      inner_name_index == 0 || valid_symbol_at(inner_name_index),
      "inner_name_index %u has bad constant type in class file %s",
      inner_name_index, CHECK_0);
    if (_need_verify) {
      guarantee_property(inner_class_info_index != outer_class_info_index,
                         "Class is both outer and inner class in class file %s", CHECK_0);
    }

    jint recognized_modifiers = RECOGNIZED_INNER_CLASS_MODIFIERS;
    // JVM_ACC_MODULE is defined in JDK-9 and later.
    if (_major_version >= JAVA_9_VERSION) {
      recognized_modifiers |= JVM_ACC_MODULE;
    }
    // JVM_ACC_VALUE is defined for class file version 55 and later
    if (supports_value_types()) {
      recognized_modifiers |= JVM_ACC_VALUE;
    }

    // Access flags
    jint flags = cfs->get_u2_fast() & recognized_modifiers;

    if ((flags & JVM_ACC_INTERFACE) && _major_version < JAVA_6_VERSION) {
      // Set abstract bit for old class files for backward compatibility
      flags |= JVM_ACC_ABSTRACT;
    }
    verify_legal_class_modifiers(flags, CHECK_0);
    AccessFlags inner_access_flags(flags);

    inner_classes->at_put(index++, inner_class_info_index);
    inner_classes->at_put(index++, outer_class_info_index);
    inner_classes->at_put(index++, inner_name_index);
    inner_classes->at_put(index++, inner_access_flags.as_short());
  }

  // 4347400: make sure there's no duplicate entry in the classes array
  if (_need_verify && _major_version >= JAVA_1_5_VERSION) {
    for(int i = 0; i < length * 4; i += 4) {
      for(int j = i + 4; j < length * 4; j += 4) {
        guarantee_property((inner_classes->at(i)   != inner_classes->at(j) ||
                            inner_classes->at(i+1) != inner_classes->at(j+1) ||
                            inner_classes->at(i+2) != inner_classes->at(j+2) ||
                            inner_classes->at(i+3) != inner_classes->at(j+3)),
                            "Duplicate entry in InnerClasses in class file %s",
                            CHECK_0);
      }
    }
  }

  // Set EnclosingMethod class and method indexes.
  if (parsed_enclosingmethod_attribute) {
    inner_classes->at_put(index++, enclosing_method_class_index);
    inner_classes->at_put(index++, enclosing_method_method_index);
  }
  assert(index == size, "wrong size");

  // Restore buffer's current position.
  cfs->set_current(current_mark);

  return length;
}

u2 ClassFileParser::parse_classfile_nest_members_attribute(const ClassFileStream* const cfs,
                                                           const u1* const nest_members_attribute_start,
                                                           TRAPS) {
  const u1* const current_mark = cfs->current();
  u2 length = 0;
  if (nest_members_attribute_start != NULL) {
    cfs->set_current(nest_members_attribute_start);
    cfs->guarantee_more(2, CHECK_0);  // length
    length = cfs->get_u2_fast();
  }
  const int size = length;
  Array<u2>* const nest_members = MetadataFactory::new_array<u2>(_loader_data, size, CHECK_0);
  _nest_members = nest_members;

  int index = 0;
  cfs->guarantee_more(2 * length, CHECK_0);
  for (int n = 0; n < length; n++) {
    const u2 class_info_index = cfs->get_u2_fast();
    check_property(
      valid_klass_reference_at(class_info_index),
      "Nest member class_info_index %u has bad constant type in class file %s",
      class_info_index, CHECK_0);
    nest_members->at_put(index++, class_info_index);
  }
  assert(index == size, "wrong size");

  // Restore buffer's current position.
  cfs->set_current(current_mark);

  return length;
}

void ClassFileParser::parse_classfile_synthetic_attribute(TRAPS) {
  set_class_synthetic_flag(true);
}

void ClassFileParser::parse_classfile_signature_attribute(const ClassFileStream* const cfs, TRAPS) {
  assert(cfs != NULL, "invariant");

  const u2 signature_index = cfs->get_u2(CHECK);
  check_property(
    valid_symbol_at(signature_index),
    "Invalid constant pool index %u in Signature attribute in class file %s",
    signature_index, CHECK);
  set_class_generic_signature_index(signature_index);
}

void ClassFileParser::parse_classfile_bootstrap_methods_attribute(const ClassFileStream* const cfs,
                                                                  ConstantPool* cp,
                                                                  u4 attribute_byte_length,
                                                                  TRAPS) {
  assert(cfs != NULL, "invariant");
  assert(cp != NULL, "invariant");

  const u1* const current_start = cfs->current();

  guarantee_property(attribute_byte_length >= sizeof(u2),
                     "Invalid BootstrapMethods attribute length %u in class file %s",
                     attribute_byte_length,
                     CHECK);

  cfs->guarantee_more(attribute_byte_length, CHECK);

  const int attribute_array_length = cfs->get_u2_fast();

  guarantee_property(_max_bootstrap_specifier_index < attribute_array_length,
                     "Short length on BootstrapMethods in class file %s",
                     CHECK);


  // The attribute contains a counted array of counted tuples of shorts,
  // represending bootstrap specifiers:
  //    length*{bootstrap_method_index, argument_count*{argument_index}}
  const int operand_count = (attribute_byte_length - sizeof(u2)) / sizeof(u2);
  // operand_count = number of shorts in attr, except for leading length

  // The attribute is copied into a short[] array.
  // The array begins with a series of short[2] pairs, one for each tuple.
  const int index_size = (attribute_array_length * 2);

  Array<u2>* const operands =
    MetadataFactory::new_array<u2>(_loader_data, index_size + operand_count, CHECK);

  // Eagerly assign operands so they will be deallocated with the constant
  // pool if there is an error.
  cp->set_operands(operands);

  int operand_fill_index = index_size;
  const int cp_size = cp->length();

  for (int n = 0; n < attribute_array_length; n++) {
    // Store a 32-bit offset into the header of the operand array.
    ConstantPool::operand_offset_at_put(operands, n, operand_fill_index);

    // Read a bootstrap specifier.
    cfs->guarantee_more(sizeof(u2) * 2, CHECK);  // bsm, argc
    const u2 bootstrap_method_index = cfs->get_u2_fast();
    const u2 argument_count = cfs->get_u2_fast();
    check_property(
      valid_cp_range(bootstrap_method_index, cp_size) &&
      cp->tag_at(bootstrap_method_index).is_method_handle(),
      "bootstrap_method_index %u has bad constant type in class file %s",
      bootstrap_method_index,
      CHECK);

    guarantee_property((operand_fill_index + 1 + argument_count) < operands->length(),
      "Invalid BootstrapMethods num_bootstrap_methods or num_bootstrap_arguments value in class file %s",
      CHECK);

    operands->at_put(operand_fill_index++, bootstrap_method_index);
    operands->at_put(operand_fill_index++, argument_count);

    cfs->guarantee_more(sizeof(u2) * argument_count, CHECK);  // argv[argc]
    for (int j = 0; j < argument_count; j++) {
      const u2 argument_index = cfs->get_u2_fast();
      check_property(
        valid_cp_range(argument_index, cp_size) &&
        cp->tag_at(argument_index).is_loadable_constant(),
        "argument_index %u has bad constant type in class file %s",
        argument_index,
        CHECK);
      operands->at_put(operand_fill_index++, argument_index);
    }
  }
  guarantee_property(current_start + attribute_byte_length == cfs->current(),
                     "Bad length on BootstrapMethods in class file %s",
                     CHECK);
}

void ClassFileParser::parse_classfile_attributes(const ClassFileStream* const cfs,
                                                 ConstantPool* cp,
                 ClassFileParser::ClassAnnotationCollector* parsed_annotations,
                                                 TRAPS) {
  assert(cfs != NULL, "invariant");
  assert(cp != NULL, "invariant");
  assert(parsed_annotations != NULL, "invariant");

  // Set inner classes attribute to default sentinel
  _inner_classes = Universe::the_empty_short_array();
  // Set nest members attribute to default sentinel
  _nest_members = Universe::the_empty_short_array();
  cfs->guarantee_more(2, CHECK);  // attributes_count
  u2 attributes_count = cfs->get_u2_fast();
  bool parsed_sourcefile_attribute = false;
  bool parsed_innerclasses_attribute = false;
  bool parsed_nest_members_attribute = false;
  bool parsed_nest_host_attribute = false;
  bool parsed_enclosingmethod_attribute = false;
  bool parsed_bootstrap_methods_attribute = false;
  const u1* runtime_visible_annotations = NULL;
  int runtime_visible_annotations_length = 0;
  const u1* runtime_invisible_annotations = NULL;
  int runtime_invisible_annotations_length = 0;
  const u1* runtime_visible_type_annotations = NULL;
  int runtime_visible_type_annotations_length = 0;
  const u1* runtime_invisible_type_annotations = NULL;
  int runtime_invisible_type_annotations_length = 0;
  bool runtime_invisible_type_annotations_exists = false;
  bool runtime_invisible_annotations_exists = false;
  bool parsed_source_debug_ext_annotations_exist = false;
  const u1* inner_classes_attribute_start = NULL;
  u4  inner_classes_attribute_length = 0;
  const u1* value_types_attribute_start = NULL;
  u4 value_types_attribute_length = 0;
  u2  enclosing_method_class_index = 0;
  u2  enclosing_method_method_index = 0;
  const u1* nest_members_attribute_start = NULL;
  u4  nest_members_attribute_length = 0;

  // Iterate over attributes
  while (attributes_count--) {
    cfs->guarantee_more(6, CHECK);  // attribute_name_index, attribute_length
    const u2 attribute_name_index = cfs->get_u2_fast();
    const u4 attribute_length = cfs->get_u4_fast();
    check_property(
      valid_symbol_at(attribute_name_index),
      "Attribute name has bad constant pool index %u in class file %s",
      attribute_name_index, CHECK);
    const Symbol* const tag = cp->symbol_at(attribute_name_index);
    if (tag == vmSymbols::tag_source_file()) {
      // Check for SourceFile tag
      if (_need_verify) {
        guarantee_property(attribute_length == 2, "Wrong SourceFile attribute length in class file %s", CHECK);
      }
      if (parsed_sourcefile_attribute) {
        classfile_parse_error("Multiple SourceFile attributes in class file %s", CHECK);
      } else {
        parsed_sourcefile_attribute = true;
      }
      parse_classfile_sourcefile_attribute(cfs, CHECK);
    } else if (tag == vmSymbols::tag_source_debug_extension()) {
      // Check for SourceDebugExtension tag
      if (parsed_source_debug_ext_annotations_exist) {
          classfile_parse_error(
            "Multiple SourceDebugExtension attributes in class file %s", CHECK);
      }
      parsed_source_debug_ext_annotations_exist = true;
      parse_classfile_source_debug_extension_attribute(cfs, (int)attribute_length, CHECK);
    } else if (tag == vmSymbols::tag_inner_classes()) {
      // Check for InnerClasses tag
      if (parsed_innerclasses_attribute) {
        classfile_parse_error("Multiple InnerClasses attributes in class file %s", CHECK);
      } else {
        parsed_innerclasses_attribute = true;
      }
      inner_classes_attribute_start = cfs->current();
      inner_classes_attribute_length = attribute_length;
      cfs->skip_u1(inner_classes_attribute_length, CHECK);
    } else if (tag == vmSymbols::tag_synthetic()) {
      // Check for Synthetic tag
      // Shouldn't we check that the synthetic flags wasn't already set? - not required in spec
      if (attribute_length != 0) {
        classfile_parse_error(
          "Invalid Synthetic classfile attribute length %u in class file %s",
          attribute_length, CHECK);
      }
      parse_classfile_synthetic_attribute(CHECK);
    } else if (tag == vmSymbols::tag_deprecated()) {
      // Check for Deprecatd tag - 4276120
      if (attribute_length != 0) {
        classfile_parse_error(
          "Invalid Deprecated classfile attribute length %u in class file %s",
          attribute_length, CHECK);
      }
    } else if (_major_version >= JAVA_1_5_VERSION) {
      if (tag == vmSymbols::tag_signature()) {
        if (_generic_signature_index != 0) {
          classfile_parse_error(
            "Multiple Signature attributes in class file %s", CHECK);
        }
        if (attribute_length != 2) {
          classfile_parse_error(
            "Wrong Signature attribute length %u in class file %s",
            attribute_length, CHECK);
        }
        parse_classfile_signature_attribute(cfs, CHECK);
      } else if (tag == vmSymbols::tag_runtime_visible_annotations()) {
        if (runtime_visible_annotations != NULL) {
          classfile_parse_error(
            "Multiple RuntimeVisibleAnnotations attributes in class file %s", CHECK);
        }
        runtime_visible_annotations_length = attribute_length;
        runtime_visible_annotations = cfs->current();
        assert(runtime_visible_annotations != NULL, "null visible annotations");
        cfs->guarantee_more(runtime_visible_annotations_length, CHECK);
        parse_annotations(cp,
                          runtime_visible_annotations,
                          runtime_visible_annotations_length,
                          parsed_annotations,
                          _loader_data,
                          CHECK);
        cfs->skip_u1_fast(runtime_visible_annotations_length);
      } else if (tag == vmSymbols::tag_runtime_invisible_annotations()) {
        if (runtime_invisible_annotations_exists) {
          classfile_parse_error(
            "Multiple RuntimeInvisibleAnnotations attributes in class file %s", CHECK);
        }
        runtime_invisible_annotations_exists = true;
        if (PreserveAllAnnotations) {
          runtime_invisible_annotations_length = attribute_length;
          runtime_invisible_annotations = cfs->current();
          assert(runtime_invisible_annotations != NULL, "null invisible annotations");
        }
        cfs->skip_u1(attribute_length, CHECK);
      } else if (tag == vmSymbols::tag_enclosing_method()) {
        if (parsed_enclosingmethod_attribute) {
          classfile_parse_error("Multiple EnclosingMethod attributes in class file %s", CHECK);
        } else {
          parsed_enclosingmethod_attribute = true;
        }
        guarantee_property(attribute_length == 4,
          "Wrong EnclosingMethod attribute length %u in class file %s",
          attribute_length, CHECK);
        cfs->guarantee_more(4, CHECK);  // class_index, method_index
        enclosing_method_class_index  = cfs->get_u2_fast();
        enclosing_method_method_index = cfs->get_u2_fast();
        if (enclosing_method_class_index == 0) {
          classfile_parse_error("Invalid class index in EnclosingMethod attribute in class file %s", CHECK);
        }
        // Validate the constant pool indices and types
        check_property(valid_klass_reference_at(enclosing_method_class_index),
          "Invalid or out-of-bounds class index in EnclosingMethod attribute in class file %s", CHECK);
        if (enclosing_method_method_index != 0 &&
            (!cp->is_within_bounds(enclosing_method_method_index) ||
             !cp->tag_at(enclosing_method_method_index).is_name_and_type())) {
          classfile_parse_error("Invalid or out-of-bounds method index in EnclosingMethod attribute in class file %s", CHECK);
        }
      } else if (tag == vmSymbols::tag_bootstrap_methods() &&
                 _major_version >= Verifier::INVOKEDYNAMIC_MAJOR_VERSION) {
        if (parsed_bootstrap_methods_attribute) {
          classfile_parse_error("Multiple BootstrapMethods attributes in class file %s", CHECK);
        }
        parsed_bootstrap_methods_attribute = true;
        parse_classfile_bootstrap_methods_attribute(cfs, cp, attribute_length, CHECK);
      } else if (tag == vmSymbols::tag_runtime_visible_type_annotations()) {
        if (runtime_visible_type_annotations != NULL) {
          classfile_parse_error(
            "Multiple RuntimeVisibleTypeAnnotations attributes in class file %s", CHECK);
        }
        runtime_visible_type_annotations_length = attribute_length;
        runtime_visible_type_annotations = cfs->current();
        assert(runtime_visible_type_annotations != NULL, "null visible type annotations");
        // No need for the VM to parse Type annotations
        cfs->skip_u1(runtime_visible_type_annotations_length, CHECK);
      } else if (tag == vmSymbols::tag_runtime_invisible_type_annotations()) {
        if (runtime_invisible_type_annotations_exists) {
          classfile_parse_error(
            "Multiple RuntimeInvisibleTypeAnnotations attributes in class file %s", CHECK);
        } else {
          runtime_invisible_type_annotations_exists = true;
        }
        if (PreserveAllAnnotations) {
          runtime_invisible_type_annotations_length = attribute_length;
          runtime_invisible_type_annotations = cfs->current();
          assert(runtime_invisible_type_annotations != NULL, "null invisible type annotations");
        }
        cfs->skip_u1(attribute_length, CHECK);
      } else if (_major_version >= JAVA_11_VERSION) {
        if (tag == vmSymbols::tag_nest_members()) {
          // Check for NestMembers tag
          if (parsed_nest_members_attribute) {
            classfile_parse_error("Multiple NestMembers attributes in class file %s", CHECK);
          } else {
            parsed_nest_members_attribute = true;
          }
          if (parsed_nest_host_attribute) {
            classfile_parse_error("Conflicting NestHost and NestMembers attributes in class file %s", CHECK);
          }
          nest_members_attribute_start = cfs->current();
          nest_members_attribute_length = attribute_length;
          cfs->skip_u1(nest_members_attribute_length, CHECK);
        } else if (tag == vmSymbols::tag_nest_host()) {
          if (parsed_nest_host_attribute) {
            classfile_parse_error("Multiple NestHost attributes in class file %s", CHECK);
          } else {
            parsed_nest_host_attribute = true;
          }
          if (parsed_nest_members_attribute) {
            classfile_parse_error("Conflicting NestMembers and NestHost attributes in class file %s", CHECK);
          }
          if (_need_verify) {
            guarantee_property(attribute_length == 2, "Wrong NestHost attribute length in class file %s", CHECK);
          }
          cfs->guarantee_more(2, CHECK);
          u2 class_info_index = cfs->get_u2_fast();
          check_property(
                         valid_klass_reference_at(class_info_index),
                         "Nest-host class_info_index %u has bad constant type in class file %s",
                         class_info_index, CHECK);
          _nest_host = class_info_index;
        } else {
          // Unknown attribute
          cfs->skip_u1(attribute_length, CHECK);
        }
      } else {
        // Unknown attribute
        cfs->skip_u1(attribute_length, CHECK);
      }
    } else {
      // Unknown attribute
      cfs->skip_u1(attribute_length, CHECK);
    }
  }
  _annotations = assemble_annotations(runtime_visible_annotations,
                                      runtime_visible_annotations_length,
                                      runtime_invisible_annotations,
                                      runtime_invisible_annotations_length,
                                      CHECK);
  _type_annotations = assemble_annotations(runtime_visible_type_annotations,
                                           runtime_visible_type_annotations_length,
                                           runtime_invisible_type_annotations,
                                           runtime_invisible_type_annotations_length,
                                           CHECK);

  if (parsed_innerclasses_attribute || parsed_enclosingmethod_attribute) {
    const u2 num_of_classes = parse_classfile_inner_classes_attribute(
                            cfs,
                            inner_classes_attribute_start,
                            parsed_innerclasses_attribute,
                            enclosing_method_class_index,
                            enclosing_method_method_index,
                            CHECK);
    if (parsed_innerclasses_attribute && _need_verify && _major_version >= JAVA_1_5_VERSION) {
      guarantee_property(
        inner_classes_attribute_length == sizeof(num_of_classes) + 4 * sizeof(u2) * num_of_classes,
        "Wrong InnerClasses attribute length in class file %s", CHECK);
    }
  }

  if (parsed_nest_members_attribute) {
    const u2 num_of_classes = parse_classfile_nest_members_attribute(
                            cfs,
                            nest_members_attribute_start,
                            CHECK);
    if (_need_verify) {
      guarantee_property(
        nest_members_attribute_length == sizeof(num_of_classes) + sizeof(u2) * num_of_classes,
        "Wrong NestMembers attribute length in class file %s", CHECK);
    }
  }

  if (_max_bootstrap_specifier_index >= 0) {
    guarantee_property(parsed_bootstrap_methods_attribute,
                       "Missing BootstrapMethods attribute in class file %s", CHECK);
  }
}

void ClassFileParser::apply_parsed_class_attributes(InstanceKlass* k) {
  assert(k != NULL, "invariant");

  if (_synthetic_flag)
    k->set_is_synthetic();
  if (_sourcefile_index != 0) {
    k->set_source_file_name_index(_sourcefile_index);
  }
  if (_generic_signature_index != 0) {
    k->set_generic_signature_index(_generic_signature_index);
  }
  if (_sde_buffer != NULL) {
    k->set_source_debug_extension(_sde_buffer, _sde_length);
  }
}

// Create the Annotations object that will
// hold the annotations array for the Klass.
void ClassFileParser::create_combined_annotations(TRAPS) {
    if (_annotations == NULL &&
        _type_annotations == NULL &&
        _fields_annotations == NULL &&
        _fields_type_annotations == NULL) {
      // Don't create the Annotations object unnecessarily.
      return;
    }

    Annotations* const annotations = Annotations::allocate(_loader_data, CHECK);
    annotations->set_class_annotations(_annotations);
    annotations->set_class_type_annotations(_type_annotations);
    annotations->set_fields_annotations(_fields_annotations);
    annotations->set_fields_type_annotations(_fields_type_annotations);

    // This is the Annotations object that will be
    // assigned to InstanceKlass being constructed.
    _combined_annotations = annotations;

    // The annotations arrays below has been transfered the
    // _combined_annotations so these fields can now be cleared.
    _annotations             = NULL;
    _type_annotations        = NULL;
    _fields_annotations      = NULL;
    _fields_type_annotations = NULL;
}

// Transfer ownership of metadata allocated to the InstanceKlass.
void ClassFileParser::apply_parsed_class_metadata(
                                            InstanceKlass* this_klass,
                                            int java_fields_count, TRAPS) {
  assert(this_klass != NULL, "invariant");

  _cp->set_pool_holder(this_klass);
  this_klass->set_constants(_cp);
  this_klass->set_fields(_fields, java_fields_count);
  this_klass->set_methods(_methods);
  this_klass->set_inner_classes(_inner_classes);
  this_klass->set_nest_members(_nest_members);
  this_klass->set_nest_host_index(_nest_host);
  this_klass->set_local_interfaces(_local_interfaces);
  this_klass->set_annotations(_combined_annotations);
  // Delay the setting of _transitive_interfaces until after initialize_supers() in
  // fill_instance_klass(). It is because the _transitive_interfaces may be shared with
  // its _super. If an OOM occurs while loading the current klass, its _super field
  // may not have been set. When GC tries to free the klass, the _transitive_interfaces
  // may be deallocated mistakenly in InstanceKlass::deallocate_interfaces(). Subsequent
  // dereferences to the deallocated _transitive_interfaces will result in a crash.

  // Clear out these fields so they don't get deallocated by the destructor
  clear_class_metadata();
}

AnnotationArray* ClassFileParser::assemble_annotations(const u1* const runtime_visible_annotations,
                                                       int runtime_visible_annotations_length,
                                                       const u1* const runtime_invisible_annotations,
                                                       int runtime_invisible_annotations_length,
                                                       TRAPS) {
  AnnotationArray* annotations = NULL;
  if (runtime_visible_annotations != NULL ||
      runtime_invisible_annotations != NULL) {
    annotations = MetadataFactory::new_array<u1>(_loader_data,
                                          runtime_visible_annotations_length +
                                          runtime_invisible_annotations_length,
                                          CHECK_(annotations));
    if (runtime_visible_annotations != NULL) {
      for (int i = 0; i < runtime_visible_annotations_length; i++) {
        annotations->at_put(i, runtime_visible_annotations[i]);
      }
    }
    if (runtime_invisible_annotations != NULL) {
      for (int i = 0; i < runtime_invisible_annotations_length; i++) {
        int append = runtime_visible_annotations_length+i;
        annotations->at_put(append, runtime_invisible_annotations[i]);
      }
    }
  }
  return annotations;
}

const InstanceKlass* ClassFileParser::parse_super_class(ConstantPool* const cp,
                                                        const int super_class_index,
                                                        const bool need_verify,
                                                        TRAPS) {
  assert(cp != NULL, "invariant");
  const InstanceKlass* super_klass = NULL;

  if (super_class_index == 0) {
    check_property(_class_name == vmSymbols::java_lang_Object()
                   || (_access_flags.get_flags() & JVM_ACC_VALUE),
                   "Invalid superclass index %u in class file %s",
                   super_class_index,
                   CHECK_NULL);
  } else {
    check_property(valid_klass_reference_at(super_class_index),
                   "Invalid superclass index %u in class file %s",
                   super_class_index,
                   CHECK_NULL);
    // The class name should be legal because it is checked when parsing constant pool.
    // However, make sure it is not an array type.
    bool is_array = false;
    if (cp->tag_at(super_class_index).is_klass()) {
      super_klass = InstanceKlass::cast(cp->resolved_klass_at(super_class_index));
      if (need_verify)
        is_array = super_klass->is_array_klass();
    } else if (need_verify) {
      is_array = (cp->klass_name_at(super_class_index)->char_at(0) == JVM_SIGNATURE_ARRAY);
    }
    if (need_verify) {
      guarantee_property(!is_array,
                        "Bad superclass name in class file %s", CHECK_NULL);
    }
  }
  return super_klass;
}

#ifndef PRODUCT
static void print_field_layout(const Symbol* name,
                               Array<u2>* fields,
                               const constantPoolHandle& cp,
                               int instance_size,
                               int instance_fields_start,
                               int instance_fields_end,
                               int static_fields_end) {

  assert(name != NULL, "invariant");

  tty->print("%s: field layout\n", name->as_klass_external_name());
  tty->print("  @%3d %s\n", instance_fields_start, "--- instance fields start ---");
  for (AllFieldStream fs(fields, cp); !fs.done(); fs.next()) {
    if (!fs.access_flags().is_static()) {
      tty->print("  @%3d \"%s\" %s\n",
        fs.offset(),
        fs.name()->as_klass_external_name(),
        fs.signature()->as_klass_external_name());
    }
  }
  tty->print("  @%3d %s\n", instance_fields_end, "--- instance fields end ---");
  tty->print("  @%3d %s\n", instance_size * wordSize, "--- instance ends ---");
  tty->print("  @%3d %s\n", InstanceMirrorKlass::offset_of_static_fields(), "--- static fields start ---");
  for (AllFieldStream fs(fields, cp); !fs.done(); fs.next()) {
    if (fs.access_flags().is_static()) {
      tty->print("  @%3d \"%s\" %s\n",
        fs.offset(),
        fs.name()->as_klass_external_name(),
        fs.signature()->as_klass_external_name());
    }
  }
  tty->print("  @%3d %s\n", static_fields_end, "--- static fields end ---");
  tty->print("\n");
}
#endif

// Values needed for oopmap and InstanceKlass creation
class ClassFileParser::FieldLayoutInfo : public ResourceObj {
 public:
  OopMapBlocksBuilder* oop_map_blocks;
  int           instance_size;
  int           nonstatic_field_size;
  int           static_field_size;
  bool          has_nonstatic_fields;
};

// Utility to collect and compact oop maps during layout
class ClassFileParser::OopMapBlocksBuilder : public ResourceObj {
 public:
  OopMapBlock*  nonstatic_oop_maps;
  unsigned int  nonstatic_oop_map_count;
  unsigned int  max_nonstatic_oop_maps;

 public:
  OopMapBlocksBuilder(unsigned int  max_blocks, TRAPS) {
    max_nonstatic_oop_maps = max_blocks;
    nonstatic_oop_map_count = 0;
    if (max_blocks == 0) {
      nonstatic_oop_maps = NULL;
    } else {
      nonstatic_oop_maps = NEW_RESOURCE_ARRAY_IN_THREAD(
        THREAD, OopMapBlock, max_nonstatic_oop_maps);
      memset(nonstatic_oop_maps, 0, sizeof(OopMapBlock) * max_blocks);
    }
  }

  OopMapBlock* last_oop_map() const {
    assert(nonstatic_oop_map_count > 0, "Has no oop maps");
    return nonstatic_oop_maps + (nonstatic_oop_map_count - 1);
  }

  // addition of super oop maps
  void initialize_inherited_blocks(OopMapBlock* blocks, unsigned int nof_blocks) {
    assert(nof_blocks && nonstatic_oop_map_count == 0 &&
        nof_blocks <= max_nonstatic_oop_maps, "invariant");

    memcpy(nonstatic_oop_maps, blocks, sizeof(OopMapBlock) * nof_blocks);
    nonstatic_oop_map_count += nof_blocks;
  }

  // collection of oops
  void add(int offset, int count) {
    if (nonstatic_oop_map_count == 0) {
      nonstatic_oop_map_count++;
    }
    OopMapBlock*  nonstatic_oop_map = last_oop_map();
    if (nonstatic_oop_map->count() == 0) {  // Unused map, set it up
      nonstatic_oop_map->set_offset(offset);
      nonstatic_oop_map->set_count(count);
    } else if (nonstatic_oop_map->is_contiguous(offset)) { // contiguous, add
      nonstatic_oop_map->increment_count(count);
    } else { // Need a new one...
      nonstatic_oop_map_count++;
      assert(nonstatic_oop_map_count <= max_nonstatic_oop_maps, "range check");
      nonstatic_oop_map = last_oop_map();
      nonstatic_oop_map->set_offset(offset);
      nonstatic_oop_map->set_count(count);
    }
  }

  // general purpose copy, e.g. into allocated instanceKlass
  void copy(OopMapBlock* dst) {
    if (nonstatic_oop_map_count != 0) {
      memcpy(dst, nonstatic_oop_maps, sizeof(OopMapBlock) * nonstatic_oop_map_count);
    }
  }

  // Sort and compact adjacent blocks
  void compact(TRAPS) {
    if (nonstatic_oop_map_count <= 1) {
      return;
    }
    /*
     * Since field layout sneeks in oops before values, we will be able to condense
     * blocks. There is potential to compact between super, own refs and values
     * containing refs.
     *
     * Currently compaction is slightly limited due to values being 8 byte aligned.
     * This may well change: FixMe if doesn't, the code below is fairly general purpose
     * and maybe it doesn't need to be.
     */
    qsort(nonstatic_oop_maps, nonstatic_oop_map_count, sizeof(OopMapBlock),
        (_sort_Fn)OopMapBlock::compare_offset);
    if (nonstatic_oop_map_count < 2) {
      return;
    }

     //Make a temp copy, and iterate through and copy back into the orig
    ResourceMark rm(THREAD);
    OopMapBlock* oop_maps_copy = NEW_RESOURCE_ARRAY_IN_THREAD(THREAD, OopMapBlock,
        nonstatic_oop_map_count);
    OopMapBlock* oop_maps_copy_end = oop_maps_copy + nonstatic_oop_map_count;
    copy(oop_maps_copy);
    OopMapBlock*  nonstatic_oop_map = nonstatic_oop_maps;
    unsigned int new_count = 1;
    oop_maps_copy++;
    while(oop_maps_copy < oop_maps_copy_end) {
      assert(nonstatic_oop_map->offset() < oop_maps_copy->offset(), "invariant");
      if (nonstatic_oop_map->is_contiguous(oop_maps_copy->offset())) {
        nonstatic_oop_map->increment_count(oop_maps_copy->count());
      } else {
        nonstatic_oop_map++;
        new_count++;
        nonstatic_oop_map->set_offset(oop_maps_copy->offset());
        nonstatic_oop_map->set_count(oop_maps_copy->count());
      }
      oop_maps_copy++;
    }
    assert(new_count <= nonstatic_oop_map_count, "end up with more maps after compact() ?");
    nonstatic_oop_map_count = new_count;
  }

  void print_on(outputStream* st) const {
    st->print_cr("  OopMapBlocks: %3d  /%3d", nonstatic_oop_map_count, max_nonstatic_oop_maps);
    if (nonstatic_oop_map_count > 0) {
      OopMapBlock* map = nonstatic_oop_maps;
      OopMapBlock* last_map = last_oop_map();
      assert(map <= last_map, "Last less than first");
      while (map <= last_map) {
        st->print_cr("    Offset: %3d  -%3d Count: %3d", map->offset(),
            map->offset() + map->offset_span() - heapOopSize, map->count());
        map++;
      }
    }
  }

  void print_value_on(outputStream* st) const {
    print_on(st);
  }

};

void ClassFileParser::throwValueTypeLimitation(THREAD_AND_LOCATION_DECL,
                                               const char* msg,
                                               const Symbol* name,
                                               const Symbol* sig) const {

  ResourceMark rm(THREAD);
  if (name == NULL || sig == NULL) {
    Exceptions::fthrow(THREAD_AND_LOCATION_ARGS,
        vmSymbols::java_lang_ClassFormatError(),
        "class: %s - %s", _class_name->as_C_string(), msg);
  }
  else {
    Exceptions::fthrow(THREAD_AND_LOCATION_ARGS,
        vmSymbols::java_lang_ClassFormatError(),
        "\"%s\" sig: \"%s\" class: %s - %s", name->as_C_string(), sig->as_C_string(),
        _class_name->as_C_string(), msg);
  }
}

// Layout fields and fill in FieldLayoutInfo.  Could use more refactoring!
void ClassFileParser::layout_fields(ConstantPool* cp,
                                    const FieldAllocationCount* fac,
                                    const ClassAnnotationCollector* parsed_annotations,
                                    FieldLayoutInfo* info,
                                    TRAPS) {

  assert(cp != NULL, "invariant");

  // Field size and offset computation
  int nonstatic_field_size = _super_klass == NULL ? 0 :
                               _super_klass->nonstatic_field_size();
  int next_nonstatic_valuetype_offset = 0;
  int first_nonstatic_valuetype_offset = 0;

  // Fields that are value types are handled differently depending if they are static or not:
  // - static fields are oops
  // - non-static fields are embedded

  // Count the contended fields by type.
  //
  // We ignore static fields, because @Contended is not supported for them.
  // The layout code below will also ignore the static fields.
  int nonstatic_contended_count = 0;
  FieldAllocationCount fac_contended;
  for (AllFieldStream fs(_fields, cp); !fs.done(); fs.next()) {
    FieldAllocationType atype = (FieldAllocationType) fs.allocation_type();
    if (fs.is_contended()) {
      fac_contended.count[atype]++;
      if (!fs.access_flags().is_static()) {
        nonstatic_contended_count++;
      }
    }
  }


  // Calculate the starting byte offsets
  int next_static_oop_offset    = InstanceMirrorKlass::offset_of_static_fields();
  // Value types in static fields are not embedded, they are handled with oops
  int next_static_double_offset = next_static_oop_offset +
                                  ((fac->count[STATIC_OOP] + fac->count[STATIC_FLATTENABLE]) * heapOopSize);
  if (fac->count[STATIC_DOUBLE]) {
    next_static_double_offset = align_up(next_static_double_offset, BytesPerLong);
  }

  int next_static_word_offset   = next_static_double_offset +
                                    ((fac->count[STATIC_DOUBLE]) * BytesPerLong);
  int next_static_short_offset  = next_static_word_offset +
                                    ((fac->count[STATIC_WORD]) * BytesPerInt);
  int next_static_byte_offset   = next_static_short_offset +
                                  ((fac->count[STATIC_SHORT]) * BytesPerShort);

  int nonstatic_fields_start  = instanceOopDesc::base_offset_in_bytes() +
                                nonstatic_field_size * heapOopSize;

  // First field of value types is aligned on a long boundary in order to ease
  // in-lining of value types (with header removal) in packed arrays and
  // flatten value types
  int initial_value_type_padding = 0;
  if (is_value_type()) {
    int old = nonstatic_fields_start;
    nonstatic_fields_start = align_up(nonstatic_fields_start, BytesPerLong);
    initial_value_type_padding = nonstatic_fields_start - old;
  }

  int next_nonstatic_field_offset = nonstatic_fields_start;

  const bool is_contended_class     = parsed_annotations->is_contended();

  // Class is contended, pad before all the fields
  if (is_contended_class) {
    next_nonstatic_field_offset += ContendedPaddingWidth;
  }

  // Temporary value types restrictions
  if (is_value_type()) {
    if (is_contended_class) {
      throwValueTypeLimitation(THREAD_AND_LOCATION, "Value Types do not support @Contended annotation yet");
      return;
    }
  }

  // Compute the non-contended fields count.
  // The packing code below relies on these counts to determine if some field
  // can be squeezed into the alignment gap. Contended fields are obviously
  // exempt from that.
  unsigned int nonstatic_double_count = fac->count[NONSTATIC_DOUBLE] - fac_contended.count[NONSTATIC_DOUBLE];
  unsigned int nonstatic_word_count   = fac->count[NONSTATIC_WORD]   - fac_contended.count[NONSTATIC_WORD];
  unsigned int nonstatic_short_count  = fac->count[NONSTATIC_SHORT]  - fac_contended.count[NONSTATIC_SHORT];
  unsigned int nonstatic_byte_count   = fac->count[NONSTATIC_BYTE]   - fac_contended.count[NONSTATIC_BYTE];
  unsigned int nonstatic_oop_count    = fac->count[NONSTATIC_OOP]    - fac_contended.count[NONSTATIC_OOP];

  int static_value_type_count = 0;
  int nonstatic_value_type_count = 0;
  int* nonstatic_value_type_indexes = NULL;
  Klass** nonstatic_value_type_klasses = NULL;
  unsigned int value_type_oop_map_count = 0;
  int not_flattened_value_types = 0;

  int max_nonstatic_value_type = fac->count[NONSTATIC_FLATTENABLE] + 1;

  nonstatic_value_type_indexes = NEW_RESOURCE_ARRAY_IN_THREAD(THREAD, int,
                                                              max_nonstatic_value_type);
  for (int i = 0; i < max_nonstatic_value_type; i++) {
    nonstatic_value_type_indexes[i] = -1;
  }
  nonstatic_value_type_klasses = NEW_RESOURCE_ARRAY_IN_THREAD(THREAD, Klass*,
                                                              max_nonstatic_value_type);

  for (AllFieldStream fs(_fields, _cp); !fs.done(); fs.next()) {
    if (fs.allocation_type() == STATIC_FLATTENABLE) {
      // Pre-resolve the flattenable field and check for value type circularity
      // issues.  Note that super-class circularity checks are not needed here
      // because flattenable fields can only be in value types and value types
      // only have java.lang.Object as their super class.
      // Also, note that super-interface circularity checks are not needed
      // because interfaces cannot be value types.
      ResourceMark rm;
      if (!fs.signature()->is_Q_signature()) {
        THROW(vmSymbols::java_lang_ClassFormatError());
      }
      Klass* klass =
        SystemDictionary::resolve_flattenable_field_or_fail(&fs,
                                                            Handle(THREAD, _loader_data->class_loader()),
                                                            _protection_domain, true, CHECK);
      assert(klass != NULL, "Sanity check");
      if (!klass->access_flags().is_value_type()) {
        THROW(vmSymbols::java_lang_IncompatibleClassChangeError());
      }
      static_value_type_count++;
    } else if (fs.allocation_type() == NONSTATIC_FLATTENABLE) {
      // Pre-resolve the flattenable field and check for value type circularity issues.
      ResourceMark rm;
      if (!fs.signature()->is_Q_signature()) {
        THROW(vmSymbols::java_lang_ClassFormatError());
      }
      Klass* klass =
        SystemDictionary::resolve_flattenable_field_or_fail(&fs,
                                                            Handle(THREAD, _loader_data->class_loader()),
                                                            _protection_domain, true, CHECK);
      assert(klass != NULL, "Sanity check");
      if (!klass->access_flags().is_value_type()) {
        THROW(vmSymbols::java_lang_IncompatibleClassChangeError());
      }
      ValueKlass* vk = ValueKlass::cast(klass);
      // Conditions to apply flattening or not should be defined in a single place
      if ((ValueFieldMaxFlatSize < 0) || (vk->size_helper() * HeapWordSize) <= ValueFieldMaxFlatSize) {
        nonstatic_value_type_indexes[nonstatic_value_type_count] = fs.index();
        nonstatic_value_type_klasses[nonstatic_value_type_count] = klass;
        nonstatic_value_type_count++;

        ValueKlass* vklass = ValueKlass::cast(klass);
        if (vklass->contains_oops()) {
          value_type_oop_map_count += vklass->nonstatic_oop_map_count();
        }
        fs.set_flattened(true);
      } else {
        not_flattened_value_types++;
        fs.set_flattened(false);
      }
    }
  }

  // Adjusting non_static_oop_count to take into account not flattened value types;
  nonstatic_oop_count += not_flattened_value_types;

  // Total non-static fields count, including every contended field
  unsigned int nonstatic_fields_count = fac->count[NONSTATIC_DOUBLE] + fac->count[NONSTATIC_WORD] +
                                        fac->count[NONSTATIC_SHORT] + fac->count[NONSTATIC_BYTE] +
                                        fac->count[NONSTATIC_OOP] + fac->count[NONSTATIC_FLATTENABLE];

  const bool super_has_nonstatic_fields =
          (_super_klass != NULL && _super_klass->has_nonstatic_fields());
  const bool has_nonstatic_fields =
    super_has_nonstatic_fields || (nonstatic_fields_count != 0);
  const bool has_nonstatic_value_fields = nonstatic_value_type_count > 0;

  if (is_value_type() && (!has_nonstatic_fields)) {
    // There are a number of fixes required throughout the type system and JIT
    throwValueTypeLimitation(THREAD_AND_LOCATION, "Value Types do not support zero instance size yet");
    return;
  }

  // Prepare list of oops for oop map generation.
  //
  // "offset" and "count" lists are describing the set of contiguous oop
  // regions. offset[i] is the start of the i-th region, which then has
  // count[i] oops following. Before we know how many regions are required,
  // we pessimistically allocate the maps to fit all the oops into the
  // distinct regions.
  //
  int super_oop_map_count = (_super_klass == NULL) ? 0 :_super_klass->nonstatic_oop_map_count();
  int max_oop_map_count =
      super_oop_map_count +
      fac->count[NONSTATIC_OOP] +
      value_type_oop_map_count +
      not_flattened_value_types;

  OopMapBlocksBuilder* nonstatic_oop_maps = new OopMapBlocksBuilder(max_oop_map_count, THREAD);
  if (super_oop_map_count > 0) {
    nonstatic_oop_maps->initialize_inherited_blocks(_super_klass->start_of_nonstatic_oop_maps(),
                                                    _super_klass->nonstatic_oop_map_count());
  }

  int first_nonstatic_oop_offset = 0; // will be set for first oop field

  bool compact_fields   = CompactFields;
  int allocation_style = FieldsAllocationStyle;
  if( allocation_style < 0 || allocation_style > 2 ) { // Out of range?
    assert(false, "0 <= FieldsAllocationStyle <= 2");
    allocation_style = 1; // Optimistic
  }

  // The next classes have predefined hard-coded fields offsets
  // (see in JavaClasses::compute_hard_coded_offsets()).
  // Use default fields allocation order for them.
  if( (allocation_style != 0 || compact_fields ) && _loader_data->class_loader() == NULL &&
      (_class_name == vmSymbols::java_lang_AssertionStatusDirectives() ||
       _class_name == vmSymbols::java_lang_Class() ||
       _class_name == vmSymbols::java_lang_ClassLoader() ||
       _class_name == vmSymbols::java_lang_ref_Reference() ||
       _class_name == vmSymbols::java_lang_ref_SoftReference() ||
       _class_name == vmSymbols::java_lang_StackTraceElement() ||
       _class_name == vmSymbols::java_lang_String() ||
       _class_name == vmSymbols::java_lang_Throwable() ||
       _class_name == vmSymbols::java_lang_Boolean() ||
       _class_name == vmSymbols::java_lang_Character() ||
       _class_name == vmSymbols::java_lang_Float() ||
       _class_name == vmSymbols::java_lang_Double() ||
       _class_name == vmSymbols::java_lang_Byte() ||
       _class_name == vmSymbols::java_lang_Short() ||
       _class_name == vmSymbols::java_lang_Integer() ||
       _class_name == vmSymbols::java_lang_Long())) {
    allocation_style = 0;     // Allocate oops first
    compact_fields   = false; // Don't compact fields
  }

  int next_nonstatic_oop_offset = 0;
  int next_nonstatic_double_offset = 0;

  // Rearrange fields for a given allocation style
  if( allocation_style == 0 ) {
    // Fields order: oops, longs/doubles, ints, shorts/chars, bytes, padded fields
    next_nonstatic_oop_offset    = next_nonstatic_field_offset;
    next_nonstatic_double_offset = next_nonstatic_oop_offset +
                                    (nonstatic_oop_count * heapOopSize);
  } else if( allocation_style == 1 ) {
    // Fields order: longs/doubles, ints, shorts/chars, bytes, oops, padded fields
    next_nonstatic_double_offset = next_nonstatic_field_offset;
  } else if( allocation_style == 2 ) {
    // Fields allocation: oops fields in super and sub classes are together.
    if( nonstatic_field_size > 0 && super_oop_map_count > 0 ) {
      if (next_nonstatic_field_offset == nonstatic_oop_maps->last_oop_map()->end_offset()) {
        allocation_style = 0;   // allocate oops first
        next_nonstatic_oop_offset    = next_nonstatic_field_offset;
        next_nonstatic_double_offset = next_nonstatic_oop_offset +
                                       (nonstatic_oop_count * heapOopSize);
      }
    }
    if( allocation_style == 2 ) {
      allocation_style = 1;     // allocate oops last
      next_nonstatic_double_offset = next_nonstatic_field_offset;
    }
  } else {
    ShouldNotReachHere();
  }

  int nonstatic_oop_space_count   = 0;
  int nonstatic_word_space_count  = 0;
  int nonstatic_short_space_count = 0;
  int nonstatic_byte_space_count  = 0;
  int nonstatic_oop_space_offset = 0;
  int nonstatic_word_space_offset = 0;
  int nonstatic_short_space_offset = 0;
  int nonstatic_byte_space_offset = 0;

  // Try to squeeze some of the fields into the gaps due to
  // long/double alignment.
  if (nonstatic_double_count > 0) {
    int offset = next_nonstatic_double_offset;
    next_nonstatic_double_offset = align_up(offset, BytesPerLong);
    if (compact_fields && offset != next_nonstatic_double_offset) {
      // Allocate available fields into the gap before double field.
      int length = next_nonstatic_double_offset - offset;
      assert(length == BytesPerInt, "");
      nonstatic_word_space_offset = offset;
      if (nonstatic_word_count > 0) {
        nonstatic_word_count      -= 1;
        nonstatic_word_space_count = 1; // Only one will fit
        length -= BytesPerInt;
        offset += BytesPerInt;
      }
      nonstatic_short_space_offset = offset;
      while (length >= BytesPerShort && nonstatic_short_count > 0) {
        nonstatic_short_count       -= 1;
        nonstatic_short_space_count += 1;
        length -= BytesPerShort;
        offset += BytesPerShort;
      }
      nonstatic_byte_space_offset = offset;
      while (length > 0 && nonstatic_byte_count > 0) {
        nonstatic_byte_count       -= 1;
        nonstatic_byte_space_count += 1;
        length -= 1;
      }
      // Allocate oop field in the gap if there are no other fields for that.
      nonstatic_oop_space_offset = offset;
      if (length >= heapOopSize && nonstatic_oop_count > 0 &&
          allocation_style != 0) { // when oop fields not first
        nonstatic_oop_count      -= 1;
        nonstatic_oop_space_count = 1; // Only one will fit
        length -= heapOopSize;
        offset += heapOopSize;
      }
    }
  }

  int next_nonstatic_word_offset = next_nonstatic_double_offset +
                                     (nonstatic_double_count * BytesPerLong);
  int next_nonstatic_short_offset = next_nonstatic_word_offset +
                                      (nonstatic_word_count * BytesPerInt);
  int next_nonstatic_byte_offset = next_nonstatic_short_offset +
                                     (nonstatic_short_count * BytesPerShort);
  int next_nonstatic_padded_offset = next_nonstatic_byte_offset +
                                       nonstatic_byte_count;

  // let oops jump before padding with this allocation style
  if( allocation_style == 1 ) {
    next_nonstatic_oop_offset = next_nonstatic_padded_offset;
    if( nonstatic_oop_count > 0 ) {
      next_nonstatic_oop_offset = align_up(next_nonstatic_oop_offset, heapOopSize);
    }
    next_nonstatic_padded_offset = next_nonstatic_oop_offset + (nonstatic_oop_count * heapOopSize);
  }

  // Aligning embedded value types
  // bug below, the current algorithm to layout embedded value types always put them at the
  // end of the layout, which doesn't match the different allocation policies the VM is
  // supposed to provide => FixMe
  // Note also that the current alignment policy is to make each value type starting on a
  // 64 bits boundary. This could be optimized later. For instance, it could be nice to
  // align value types according to their most constrained internal type.
  next_nonstatic_valuetype_offset = align_up(next_nonstatic_padded_offset, BytesPerLong);
  int next_value_type_index = 0;

  // Iterate over fields again and compute correct offsets.
  // The field allocation type was temporarily stored in the offset slot.
  // oop fields are located before non-oop fields (static and non-static).
  for (AllFieldStream fs(_fields, cp); !fs.done(); fs.next()) {

    // skip already laid out fields
    if (fs.is_offset_set()) continue;

    // contended instance fields are handled below
    if (fs.is_contended() && !fs.access_flags().is_static()) continue;

    int real_offset = 0;
    const FieldAllocationType atype = (const FieldAllocationType) fs.allocation_type();

    // pack the rest of the fields
    switch (atype) {
      // Value types in static fields are handled with oops
      case STATIC_FLATTENABLE:   // Fallthrough
      case STATIC_OOP:
        real_offset = next_static_oop_offset;
        next_static_oop_offset += heapOopSize;
        break;
      case STATIC_BYTE:
        real_offset = next_static_byte_offset;
        next_static_byte_offset += 1;
        break;
      case STATIC_SHORT:
        real_offset = next_static_short_offset;
        next_static_short_offset += BytesPerShort;
        break;
      case STATIC_WORD:
        real_offset = next_static_word_offset;
        next_static_word_offset += BytesPerInt;
        break;
      case STATIC_DOUBLE:
        real_offset = next_static_double_offset;
        next_static_double_offset += BytesPerLong;
        break;
      case NONSTATIC_FLATTENABLE:
        if (fs.is_flattened()) {
          Klass* klass = nonstatic_value_type_klasses[next_value_type_index];
          assert(klass != NULL, "Klass should have been loaded and resolved earlier");
          assert(klass->access_flags().is_value_type(),"Must be a value type");
          ValueKlass* vklass = ValueKlass::cast(klass);
          real_offset = next_nonstatic_valuetype_offset;
          next_nonstatic_valuetype_offset += (vklass->size_helper()) * wordSize - vklass->first_field_offset();
          // aligning next value type on a 64 bits boundary
          next_nonstatic_valuetype_offset = align_up(next_nonstatic_valuetype_offset, BytesPerLong);
          next_value_type_index += 1;

          if (vklass->contains_oops()) { // add flatten oop maps
            int diff = real_offset - vklass->first_field_offset();
            const OopMapBlock* map = vklass->start_of_nonstatic_oop_maps();
            const OopMapBlock* const last_map = map + vklass->nonstatic_oop_map_count();
            while (map < last_map) {
              nonstatic_oop_maps->add(map->offset() + diff, map->count());
              map++;
            }
          }
          break;
        } else {
          // Fall through
        }
      case NONSTATIC_OOP:
        if( nonstatic_oop_space_count > 0 ) {
          real_offset = nonstatic_oop_space_offset;
          nonstatic_oop_space_offset += heapOopSize;
          nonstatic_oop_space_count  -= 1;
        } else {
          real_offset = next_nonstatic_oop_offset;
          next_nonstatic_oop_offset += heapOopSize;
        }
        nonstatic_oop_maps->add(real_offset, 1);
        break;
      case NONSTATIC_BYTE:
        if( nonstatic_byte_space_count > 0 ) {
          real_offset = nonstatic_byte_space_offset;
          nonstatic_byte_space_offset += 1;
          nonstatic_byte_space_count  -= 1;
        } else {
          real_offset = next_nonstatic_byte_offset;
          next_nonstatic_byte_offset += 1;
        }
        break;
      case NONSTATIC_SHORT:
        if( nonstatic_short_space_count > 0 ) {
          real_offset = nonstatic_short_space_offset;
          nonstatic_short_space_offset += BytesPerShort;
          nonstatic_short_space_count  -= 1;
        } else {
          real_offset = next_nonstatic_short_offset;
          next_nonstatic_short_offset += BytesPerShort;
        }
        break;
      case NONSTATIC_WORD:
        if( nonstatic_word_space_count > 0 ) {
          real_offset = nonstatic_word_space_offset;
          nonstatic_word_space_offset += BytesPerInt;
          nonstatic_word_space_count  -= 1;
        } else {
          real_offset = next_nonstatic_word_offset;
          next_nonstatic_word_offset += BytesPerInt;
        }
        break;
      case NONSTATIC_DOUBLE:
        real_offset = next_nonstatic_double_offset;
        next_nonstatic_double_offset += BytesPerLong;
        break;
      default:
        ShouldNotReachHere();
    }
    fs.set_offset(real_offset);
  }


  // Handle the contended cases.
  //
  // Each contended field should not intersect the cache line with another contended field.
  // In the absence of alignment information, we end up with pessimistically separating
  // the fields with full-width padding.
  //
  // Additionally, this should not break alignment for the fields, so we round the alignment up
  // for each field.
  if (nonstatic_contended_count > 0) {

    // if there is at least one contended field, we need to have pre-padding for them
    next_nonstatic_padded_offset += ContendedPaddingWidth;

    // collect all contended groups
    ResourceBitMap bm(cp->size());
    for (AllFieldStream fs(_fields, cp); !fs.done(); fs.next()) {
      // skip already laid out fields
      if (fs.is_offset_set()) continue;

      if (fs.is_contended()) {
        bm.set_bit(fs.contended_group());
      }
    }

    int current_group = -1;
    while ((current_group = (int)bm.get_next_one_offset(current_group + 1)) != (int)bm.size()) {

      for (AllFieldStream fs(_fields, cp); !fs.done(); fs.next()) {

        // skip already laid out fields
        if (fs.is_offset_set()) continue;

        // skip non-contended fields and fields from different group
        if (!fs.is_contended() || (fs.contended_group() != current_group)) continue;

        // handle statics below
        if (fs.access_flags().is_static()) continue;

        int real_offset = 0;
        FieldAllocationType atype = (FieldAllocationType) fs.allocation_type();

        switch (atype) {
          case NONSTATIC_BYTE:
            next_nonstatic_padded_offset = align_up(next_nonstatic_padded_offset, 1);
            real_offset = next_nonstatic_padded_offset;
            next_nonstatic_padded_offset += 1;
            break;

          case NONSTATIC_SHORT:
            next_nonstatic_padded_offset = align_up(next_nonstatic_padded_offset, BytesPerShort);
            real_offset = next_nonstatic_padded_offset;
            next_nonstatic_padded_offset += BytesPerShort;
            break;

          case NONSTATIC_WORD:
            next_nonstatic_padded_offset = align_up(next_nonstatic_padded_offset, BytesPerInt);
            real_offset = next_nonstatic_padded_offset;
            next_nonstatic_padded_offset += BytesPerInt;
            break;

          case NONSTATIC_DOUBLE:
            next_nonstatic_padded_offset = align_up(next_nonstatic_padded_offset, BytesPerLong);
            real_offset = next_nonstatic_padded_offset;
            next_nonstatic_padded_offset += BytesPerLong;
            break;

            // Value types in static fields are handled with oops
          case NONSTATIC_FLATTENABLE:
            throwValueTypeLimitation(THREAD_AND_LOCATION,
                                     "@Contended annotation not supported for value types yet", fs.name(), fs.signature());
            return;

          case NONSTATIC_OOP:
            next_nonstatic_padded_offset = align_up(next_nonstatic_padded_offset, heapOopSize);
            real_offset = next_nonstatic_padded_offset;
            next_nonstatic_padded_offset += heapOopSize;
            nonstatic_oop_maps->add(real_offset, 1);
            break;

          default:
            ShouldNotReachHere();
        }

        if (fs.contended_group() == 0) {
          // Contended group defines the equivalence class over the fields:
          // the fields within the same contended group are not inter-padded.
          // The only exception is default group, which does not incur the
          // equivalence, and so requires intra-padding.
          next_nonstatic_padded_offset += ContendedPaddingWidth;
        }

        fs.set_offset(real_offset);
      } // for

      // Start laying out the next group.
      // Note that this will effectively pad the last group in the back;
      // this is expected to alleviate memory contention effects for
      // subclass fields and/or adjacent object.
      // If this was the default group, the padding is already in place.
      if (current_group != 0) {
        next_nonstatic_padded_offset += ContendedPaddingWidth;
      }
    }

    // handle static fields
  }

  // Entire class is contended, pad in the back.
  // This helps to alleviate memory contention effects for subclass fields
  // and/or adjacent object.
  if (is_contended_class) {
    assert(!is_value_type(), "@Contended not supported for value types yet");
    next_nonstatic_padded_offset += ContendedPaddingWidth;
  }

  int notaligned_nonstatic_fields_end;
  if (nonstatic_value_type_count != 0) {
    notaligned_nonstatic_fields_end = next_nonstatic_valuetype_offset;
  } else {
    notaligned_nonstatic_fields_end = next_nonstatic_padded_offset;
  }

  int nonstatic_field_sz_align = heapOopSize;
  if (is_value_type()) {
    if ((notaligned_nonstatic_fields_end - nonstatic_fields_start) > heapOopSize) {
      nonstatic_field_sz_align = BytesPerLong; // value copy of fields only uses jlong copy
    }
  }
  int nonstatic_fields_end      = align_up(notaligned_nonstatic_fields_end, nonstatic_field_sz_align);
  int instance_end              = align_up(notaligned_nonstatic_fields_end, wordSize);
  int static_fields_end         = align_up(next_static_byte_offset, wordSize);

  int static_field_size         = (static_fields_end -
                                   InstanceMirrorKlass::offset_of_static_fields()) / wordSize;
  nonstatic_field_size          = nonstatic_field_size +
                                  (nonstatic_fields_end - nonstatic_fields_start) / heapOopSize;

  int instance_size             = align_object_size(instance_end / wordSize);

  assert(instance_size == align_object_size(align_up(
         (instanceOopDesc::base_offset_in_bytes() + nonstatic_field_size*heapOopSize)
         + initial_value_type_padding, wordSize) / wordSize), "consistent layout helper value");


  // Invariant: nonstatic_field end/start should only change if there are
  // nonstatic fields in the class, or if the class is contended. We compare
  // against the non-aligned value, so that end alignment will not fail the
  // assert without actually having the fields.
  assert((notaligned_nonstatic_fields_end == nonstatic_fields_start) ||
         is_contended_class ||
         (nonstatic_fields_count > 0), "double-check nonstatic start/end");

  // Number of non-static oop map blocks allocated at end of klass.
  nonstatic_oop_maps->compact(THREAD);

#ifndef PRODUCT
  if ((PrintFieldLayout && !is_value_type()) ||
      (PrintValueLayout && (is_value_type() || has_nonstatic_value_fields))) {
    print_field_layout(_class_name,
          _fields,
          cp,
          instance_size,
          nonstatic_fields_start,
          nonstatic_fields_end,
          static_fields_end);
    nonstatic_oop_maps->print_on(tty);
    tty->print("\n");
  }

#endif
  // Pass back information needed for InstanceKlass creation
  info->oop_map_blocks = nonstatic_oop_maps;
  info->instance_size = instance_size;
  info->static_field_size = static_field_size;
  info->nonstatic_field_size = nonstatic_field_size;
  info->has_nonstatic_fields = has_nonstatic_fields;
}

void ClassFileParser::set_precomputed_flags(InstanceKlass* ik, TRAPS) {
  assert(ik != NULL, "invariant");

  const Klass* const super = ik->super();

  // Check if this klass has an empty finalize method (i.e. one with return bytecode only),
  // in which case we don't have to register objects as finalizable
  if (!_has_empty_finalizer) {
    if (_has_finalizer ||
        (super != NULL && super->has_finalizer())) {
      ik->set_has_finalizer();
    }
  }

#ifdef ASSERT
  bool f = false;
  const Method* const m = ik->lookup_method(vmSymbols::finalize_method_name(),
                                           vmSymbols::void_method_signature());
  if (m != NULL && !m->is_empty_method()) {
      f = true;
  }

  // Spec doesn't prevent agent from redefinition of empty finalizer.
  // Despite the fact that it's generally bad idea and redefined finalizer
  // will not work as expected we shouldn't abort vm in this case
  if (!ik->has_redefined_this_or_super()) {
    assert(ik->has_finalizer() == f, "inconsistent has_finalizer");
  }
#endif

  // Check if this klass supports the java.lang.Cloneable interface
  if (SystemDictionary::Cloneable_klass_loaded()) {
    if (ik->is_subtype_of(SystemDictionary::Cloneable_klass())) {
      if (ik->is_value()) {
        throwValueTypeLimitation(THREAD_AND_LOCATION, "Value Types do not support Cloneable");
        return;
      }
      ik->set_is_cloneable();
    }
  }

  // Check if this klass has a vanilla default constructor
  if (super == NULL) {
    // java.lang.Object has empty default constructor
    ik->set_has_vanilla_constructor();
  } else {
    if (super->has_vanilla_constructor() &&
        _has_vanilla_constructor) {
      ik->set_has_vanilla_constructor();
    }
#ifdef ASSERT
    bool v = false;
    if (super->has_vanilla_constructor()) {
      const Method* const constructor =
        ik->find_method(vmSymbols::object_initializer_name(),
                       vmSymbols::void_method_signature());
      if (constructor != NULL && constructor->is_vanilla_constructor()) {
        v = true;
      }
    }
    assert(v == ik->has_vanilla_constructor(), "inconsistent has_vanilla_constructor");
#endif
  }

  // If it cannot be fast-path allocated, set a bit in the layout helper.
  // See documentation of InstanceKlass::can_be_fastpath_allocated().
  assert(ik->size_helper() > 0, "layout_helper is initialized");
  if ((!RegisterFinalizersAtInit && ik->has_finalizer())
      || ik->is_abstract() || ik->is_interface()
      || (ik->name() == vmSymbols::java_lang_Class() && ik->class_loader() == NULL)
      || ik->size_helper() >= FastAllocateSizeLimit) {
    // Forbid fast-path allocation.
    const jint lh = Klass::instance_layout_helper(ik->size_helper(), true);
    ik->set_layout_helper(lh);
  }
}

bool ClassFileParser::supports_value_types() const {
  // Value types are only supported by class file version 55 and later
  return _major_version >= JAVA_11_VERSION;
}

// utility methods for appending an array with check for duplicates

static void append_interfaces(GrowableArray<InstanceKlass*>* result,
                              const Array<InstanceKlass*>* const ifs) {
  // iterate over new interfaces
  for (int i = 0; i < ifs->length(); i++) {
    InstanceKlass* const e = ifs->at(i);
    assert(e->is_klass() && e->is_interface(), "just checking");
    // add new interface
    result->append_if_missing(e);
  }
}

static Array<InstanceKlass*>* compute_transitive_interfaces(const InstanceKlass* super,
                                                            Array<InstanceKlass*>* local_ifs,
                                                            ClassLoaderData* loader_data,
                                                            TRAPS) {
  assert(local_ifs != NULL, "invariant");
  assert(loader_data != NULL, "invariant");

  // Compute maximum size for transitive interfaces
  int max_transitive_size = 0;
  int super_size = 0;
  // Add superclass transitive interfaces size
  if (super != NULL) {
    super_size = super->transitive_interfaces()->length();
    max_transitive_size += super_size;
  }
  // Add local interfaces' super interfaces
  const int local_size = local_ifs->length();
  for (int i = 0; i < local_size; i++) {
    InstanceKlass* const l = local_ifs->at(i);
    max_transitive_size += l->transitive_interfaces()->length();
  }
  // Finally add local interfaces
  max_transitive_size += local_size;
  // Construct array
  if (max_transitive_size == 0) {
    // no interfaces, use canonicalized array
    return Universe::the_empty_instance_klass_array();
  } else if (max_transitive_size == super_size) {
    // no new local interfaces added, share superklass' transitive interface array
    return super->transitive_interfaces();
  } else if (max_transitive_size == local_size) {
    // only local interfaces added, share local interface array
    return local_ifs;
  } else {
    ResourceMark rm;
    GrowableArray<InstanceKlass*>* const result = new GrowableArray<InstanceKlass*>(max_transitive_size);

    // Copy down from superclass
    if (super != NULL) {
      append_interfaces(result, super->transitive_interfaces());
    }

    // Copy down from local interfaces' superinterfaces
    for (int i = 0; i < local_size; i++) {
      InstanceKlass* const l = local_ifs->at(i);
      append_interfaces(result, l->transitive_interfaces());
    }
    // Finally add local interfaces
    append_interfaces(result, local_ifs);

    // length will be less than the max_transitive_size if duplicates were removed
    const int length = result->length();
    assert(length <= max_transitive_size, "just checking");
    Array<InstanceKlass*>* const new_result =
      MetadataFactory::new_array<InstanceKlass*>(loader_data, length, CHECK_NULL);
    for (int i = 0; i < length; i++) {
      InstanceKlass* const e = result->at(i);
      assert(e != NULL, "just checking");
      new_result->at_put(i, e);
    }
    return new_result;
  }
}

static void check_super_class_access(const InstanceKlass* this_klass, TRAPS) {
  assert(this_klass != NULL, "invariant");
  const Klass* const super = this_klass->super();
  if (super != NULL) {

    // If the loader is not the boot loader then throw an exception if its
    // superclass is in package jdk.internal.reflect and its loader is not a
    // special reflection class loader
    if (!this_klass->class_loader_data()->is_the_null_class_loader_data()) {
      assert(super->is_instance_klass(), "super is not instance klass");
      PackageEntry* super_package = super->package();
      if (super_package != NULL &&
          super_package->name()->fast_compare(vmSymbols::jdk_internal_reflect()) == 0 &&
          !java_lang_ClassLoader::is_reflection_class_loader(this_klass->class_loader())) {
        ResourceMark rm(THREAD);
        Exceptions::fthrow(
          THREAD_AND_LOCATION,
          vmSymbols::java_lang_IllegalAccessError(),
          "class %s loaded by %s cannot access jdk/internal/reflect superclass %s",
          this_klass->external_name(),
          this_klass->class_loader_data()->loader_name_and_id(),
          super->external_name());
        return;
      }
    }

    Reflection::VerifyClassAccessResults vca_result =
      Reflection::verify_class_access(this_klass, InstanceKlass::cast(super), false);
    if (vca_result != Reflection::ACCESS_OK) {
      ResourceMark rm(THREAD);
      char* msg = Reflection::verify_class_access_msg(this_klass,
                                                      InstanceKlass::cast(super),
                                                      vca_result);
      if (msg == NULL) {
        bool same_module = (this_klass->module() == super->module());
        Exceptions::fthrow(
          THREAD_AND_LOCATION,
          vmSymbols::java_lang_IllegalAccessError(),
          "class %s cannot access its %ssuperclass %s (%s%s%s)",
          this_klass->external_name(),
          super->is_abstract() ? "abstract " : "",
          super->external_name(),
          (same_module) ? this_klass->joint_in_module_of_loader(super) : this_klass->class_in_module_of_loader(),
          (same_module) ? "" : "; ",
          (same_module) ? "" : super->class_in_module_of_loader());
      } else {
        // Add additional message content.
        Exceptions::fthrow(
          THREAD_AND_LOCATION,
          vmSymbols::java_lang_IllegalAccessError(),
          "superclass access check failed: %s",
          msg);
      }
    }
  }
}


static void check_super_interface_access(const InstanceKlass* this_klass, TRAPS) {
  assert(this_klass != NULL, "invariant");
  const Array<InstanceKlass*>* const local_interfaces = this_klass->local_interfaces();
  const int lng = local_interfaces->length();
  for (int i = lng - 1; i >= 0; i--) {
    InstanceKlass* const k = local_interfaces->at(i);
    assert (k != NULL && k->is_interface(), "invalid interface");
    Reflection::VerifyClassAccessResults vca_result =
      Reflection::verify_class_access(this_klass, k, false);
    if (vca_result != Reflection::ACCESS_OK) {
      ResourceMark rm(THREAD);
      char* msg = Reflection::verify_class_access_msg(this_klass,
                                                      k,
                                                      vca_result);
      if (msg == NULL) {
        bool same_module = (this_klass->module() == k->module());
        Exceptions::fthrow(
          THREAD_AND_LOCATION,
          vmSymbols::java_lang_IllegalAccessError(),
          "class %s cannot access its superinterface %s (%s%s%s)",
          this_klass->external_name(),
          k->external_name(),
          (same_module) ? this_klass->joint_in_module_of_loader(k) : this_klass->class_in_module_of_loader(),
          (same_module) ? "" : "; ",
          (same_module) ? "" : k->class_in_module_of_loader());
      } else {
        // Add additional message content.
        Exceptions::fthrow(
          THREAD_AND_LOCATION,
          vmSymbols::java_lang_IllegalAccessError(),
          "superinterface check failed: %s",
          msg);
      }
    }
  }
}


static void check_final_method_override(const InstanceKlass* this_klass, TRAPS) {
  assert(this_klass != NULL, "invariant");
  const Array<Method*>* const methods = this_klass->methods();
  const int num_methods = methods->length();

  // go thru each method and check if it overrides a final method
  for (int index = 0; index < num_methods; index++) {
    const Method* const m = methods->at(index);

    // skip private, static, and <init> methods
    if ((!m->is_private() && !m->is_static()) &&
        (m->name() != vmSymbols::object_initializer_name())) {

      const Symbol* const name = m->name();
      const Symbol* const signature = m->signature();
      const Klass* k = this_klass->super();
      const Method* super_m = NULL;
      while (k != NULL) {
        // skip supers that don't have final methods.
        if (k->has_final_method()) {
          // lookup a matching method in the super class hierarchy
          super_m = InstanceKlass::cast(k)->lookup_method(name, signature);
          if (super_m == NULL) {
            break; // didn't find any match; get out
          }

          if (super_m->is_final() && !super_m->is_static() &&
              !super_m->access_flags().is_private()) {
            // matching method in super is final, and not static or private
            bool can_access = Reflection::verify_member_access(this_klass,
                                                               super_m->method_holder(),
                                                               super_m->method_holder(),
                                                               super_m->access_flags(),
                                                              false, false, CHECK);
            if (can_access) {
              // this class can access super final method and therefore override
              ResourceMark rm(THREAD);
              Exceptions::fthrow(THREAD_AND_LOCATION,
                                 vmSymbols::java_lang_VerifyError(),
                                 "class %s overrides final method %s.%s%s",
                                 this_klass->external_name(),
                                 super_m->method_holder()->external_name(),
                                 name->as_C_string(),
                                 signature->as_C_string()
                                 );
              return;
            }
          }

          // continue to look from super_m's holder's super.
          k = super_m->method_holder()->super();
          continue;
        }

        k = k->super();
      }
    }
  }
}


// assumes that this_klass is an interface
static void check_illegal_static_method(const InstanceKlass* this_klass, TRAPS) {
  assert(this_klass != NULL, "invariant");
  assert(this_klass->is_interface(), "not an interface");
  const Array<Method*>* methods = this_klass->methods();
  const int num_methods = methods->length();

  for (int index = 0; index < num_methods; index++) {
    const Method* const m = methods->at(index);
    // if m is static and not the init method, throw a verify error
    if ((m->is_static()) && (m->name() != vmSymbols::class_initializer_name())) {
      ResourceMark rm(THREAD);
      Exceptions::fthrow(
        THREAD_AND_LOCATION,
        vmSymbols::java_lang_VerifyError(),
        "Illegal static method %s in interface %s",
        m->name()->as_C_string(),
        this_klass->external_name()
      );
      return;
    }
  }
}

// utility methods for format checking

void ClassFileParser::verify_legal_class_modifiers(jint flags, TRAPS) const {
  const bool is_module = (flags & JVM_ACC_MODULE) != 0;
  const bool is_value_type = (flags & JVM_ACC_VALUE) != 0;
  assert(_major_version >= JAVA_9_VERSION || !is_module, "JVM_ACC_MODULE should not be set");
  assert(supports_value_types() || !is_value_type, "JVM_ACC_VALUE should not be set");
  if (is_module) {
    ResourceMark rm(THREAD);
    Exceptions::fthrow(
      THREAD_AND_LOCATION,
      vmSymbols::java_lang_NoClassDefFoundError(),
      "%s is not a class because access_flag ACC_MODULE is set",
      _class_name->as_C_string());
    return;
  }

  if (is_value_type && !EnableValhalla) {
    ResourceMark rm(THREAD);
    Exceptions::fthrow(
      THREAD_AND_LOCATION,
      vmSymbols::java_lang_ClassFormatError(),
      "Class modifier ACC_VALUE in class %s requires option -XX:+EnableValhalla",
      _class_name->as_C_string()
    );
  }

  if (!_need_verify) { return; }

  const bool is_interface  = (flags & JVM_ACC_INTERFACE)  != 0;
  const bool is_abstract   = (flags & JVM_ACC_ABSTRACT)   != 0;
  const bool is_final      = (flags & JVM_ACC_FINAL)      != 0;
  const bool is_super      = (flags & JVM_ACC_SUPER)      != 0;
  const bool is_enum       = (flags & JVM_ACC_ENUM)       != 0;
  const bool is_annotation = (flags & JVM_ACC_ANNOTATION) != 0;
  const bool major_gte_15  = _major_version >= JAVA_1_5_VERSION;

  if ((is_abstract && is_final) ||
      (is_interface && !is_abstract) ||
      (is_interface && major_gte_15 && (is_super || is_enum)) ||
      (!is_interface && major_gte_15 && is_annotation) ||
      (is_value_type && (is_interface || is_abstract || is_enum || !is_final))) {
    ResourceMark rm(THREAD);
    Exceptions::fthrow(
      THREAD_AND_LOCATION,
      vmSymbols::java_lang_ClassFormatError(),
      "Illegal class modifiers in class %s: 0x%X",
      _class_name->as_C_string(), flags
    );
    return;
  }
}

static bool has_illegal_visibility(jint flags) {
  const bool is_public    = (flags & JVM_ACC_PUBLIC)    != 0;
  const bool is_protected = (flags & JVM_ACC_PROTECTED) != 0;
  const bool is_private   = (flags & JVM_ACC_PRIVATE)   != 0;

  return ((is_public && is_protected) ||
          (is_public && is_private) ||
          (is_protected && is_private));
}

// A legal major_version.minor_version must be one of the following:
//
//   Major_version = 45, any minor_version.
//   Major_version >= 46 and major_version <= current_major_version and minor_version = 0.
//   Major_version = current_major_version and minor_version = 65535 and --enable-preview is present.
//
static void verify_class_version(u2 major, u2 minor, Symbol* class_name, TRAPS){
  const u2 max_version = JVM_CLASSFILE_MAJOR_VERSION;
  if (major != JAVA_MIN_SUPPORTED_VERSION) { // All 45.* are ok including 45.65535
    if (minor == JAVA_PREVIEW_MINOR_VERSION) {
      if (major != max_version) {
        ResourceMark rm(THREAD);
        Exceptions::fthrow(
          THREAD_AND_LOCATION,
          vmSymbols::java_lang_UnsupportedClassVersionError(),
          "%s (class file version %u.%u) was compiled with preview features that are unsupported. "
          "This version of the Java Runtime only recognizes preview features for class file version %u.%u",
          class_name->as_C_string(), major, minor, JVM_CLASSFILE_MAJOR_VERSION, JAVA_PREVIEW_MINOR_VERSION);
        return;
      }

      if (!Arguments::enable_preview()) {
        ResourceMark rm(THREAD);
        Exceptions::fthrow(
          THREAD_AND_LOCATION,
          vmSymbols::java_lang_UnsupportedClassVersionError(),
          "Preview features are not enabled for %s (class file version %u.%u). Try running with '--enable-preview'",
          class_name->as_C_string(), major, minor);
        return;
      }

    } else { // minor != JAVA_PREVIEW_MINOR_VERSION
      if (major > max_version) {
        ResourceMark rm(THREAD);
        Exceptions::fthrow(
          THREAD_AND_LOCATION,
          vmSymbols::java_lang_UnsupportedClassVersionError(),
          "%s has been compiled by a more recent version of the Java Runtime (class file version %u.%u), "
          "this version of the Java Runtime only recognizes class file versions up to %u.0",
          class_name->as_C_string(), major, minor, JVM_CLASSFILE_MAJOR_VERSION);
      } else if (major < JAVA_MIN_SUPPORTED_VERSION) {
        ResourceMark rm(THREAD);
        Exceptions::fthrow(
          THREAD_AND_LOCATION,
          vmSymbols::java_lang_UnsupportedClassVersionError(),
          "%s (class file version %u.%u) was compiled with an invalid major version",
          class_name->as_C_string(), major, minor);
      } else if (minor != 0) {
        ResourceMark rm(THREAD);
        Exceptions::fthrow(
          THREAD_AND_LOCATION,
          vmSymbols::java_lang_UnsupportedClassVersionError(),
          "%s (class file version %u.%u) was compiled with an invalid non-zero minor version",
          class_name->as_C_string(), major, minor);
      }
    }
  }
}

void ClassFileParser::verify_legal_field_modifiers(jint flags,
                                                   bool is_interface,
                                                   bool is_value_type,
                                                   TRAPS) const {
  if (!_need_verify) { return; }

  const bool is_public    = (flags & JVM_ACC_PUBLIC)    != 0;
  const bool is_protected = (flags & JVM_ACC_PROTECTED) != 0;
  const bool is_private   = (flags & JVM_ACC_PRIVATE)   != 0;
  const bool is_static    = (flags & JVM_ACC_STATIC)    != 0;
  const bool is_final     = (flags & JVM_ACC_FINAL)     != 0;
  const bool is_volatile  = (flags & JVM_ACC_VOLATILE)  != 0;
  const bool is_transient = (flags & JVM_ACC_TRANSIENT) != 0;
  const bool is_enum      = (flags & JVM_ACC_ENUM)      != 0;
  const bool major_gte_15 = _major_version >= JAVA_1_5_VERSION;

  bool is_illegal = false;

  if (is_interface) {
    if (!is_public || !is_static || !is_final || is_private ||
        is_protected || is_volatile || is_transient ||
        (major_gte_15 && is_enum)) {
      is_illegal = true;
    }
  } else { // not interface
    if (has_illegal_visibility(flags) || (is_final && is_volatile)) {
      is_illegal = true;
    } else {
      if (is_value_type && !is_static && !is_final) {
        is_illegal = true;
      }
    }
  }

  if (is_illegal) {
    ResourceMark rm(THREAD);
    Exceptions::fthrow(
      THREAD_AND_LOCATION,
      vmSymbols::java_lang_ClassFormatError(),
      "Illegal field modifiers in class %s: 0x%X",
      _class_name->as_C_string(), flags);
    return;
  }
}

void ClassFileParser::verify_legal_method_modifiers(jint flags,
                                                    bool is_interface,
                                                    bool is_value_type,
                                                    const Symbol* name,
                                                    TRAPS) const {
  if (!_need_verify) { return; }

  const bool is_public       = (flags & JVM_ACC_PUBLIC)       != 0;
  const bool is_private      = (flags & JVM_ACC_PRIVATE)      != 0;
  const bool is_static       = (flags & JVM_ACC_STATIC)       != 0;
  const bool is_final        = (flags & JVM_ACC_FINAL)        != 0;
  const bool is_native       = (flags & JVM_ACC_NATIVE)       != 0;
  const bool is_abstract     = (flags & JVM_ACC_ABSTRACT)     != 0;
  const bool is_bridge       = (flags & JVM_ACC_BRIDGE)       != 0;
  const bool is_strict       = (flags & JVM_ACC_STRICT)       != 0;
  const bool is_synchronized = (flags & JVM_ACC_SYNCHRONIZED) != 0;
  const bool is_protected    = (flags & JVM_ACC_PROTECTED)    != 0;
  const bool major_gte_15    = _major_version >= JAVA_1_5_VERSION;
  const bool major_gte_8     = _major_version >= JAVA_8_VERSION;
  const bool is_initializer  = (name == vmSymbols::object_initializer_name());

  bool is_illegal = false;

  if (is_interface) {
    if (major_gte_8) {
      // Class file version is JAVA_8_VERSION or later Methods of
      // interfaces may set any of the flags except ACC_PROTECTED,
      // ACC_FINAL, ACC_NATIVE, and ACC_SYNCHRONIZED; they must
      // have exactly one of the ACC_PUBLIC or ACC_PRIVATE flags set.
      if ((is_public == is_private) || /* Only one of private and public should be true - XNOR */
          (is_native || is_protected || is_final || is_synchronized) ||
          // If a specific method of a class or interface has its
          // ACC_ABSTRACT flag set, it must not have any of its
          // ACC_FINAL, ACC_NATIVE, ACC_PRIVATE, ACC_STATIC,
          // ACC_STRICT, or ACC_SYNCHRONIZED flags set.  No need to
          // check for ACC_FINAL, ACC_NATIVE or ACC_SYNCHRONIZED as
          // those flags are illegal irrespective of ACC_ABSTRACT being set or not.
          (is_abstract && (is_private || is_static || is_strict))) {
        is_illegal = true;
      }
    } else if (major_gte_15) {
      // Class file version in the interval [JAVA_1_5_VERSION, JAVA_8_VERSION)
      if (!is_public || is_private || is_protected || is_static || is_final ||
          is_synchronized || is_native || !is_abstract || is_strict) {
        is_illegal = true;
      }
    } else {
      // Class file version is pre-JAVA_1_5_VERSION
      if (!is_public || is_static || is_final || is_native || !is_abstract) {
        is_illegal = true;
      }
    }
  } else { // not interface
    if (has_illegal_visibility(flags)) {
      is_illegal = true;
    } else {
      if (is_initializer) {
        if (is_static || is_final || is_synchronized || is_native ||
            is_abstract || (major_gte_15 && is_bridge)) {
          is_illegal = true;
        }
      } else { // not initializer
        if (is_value_type && is_synchronized && !is_static) {
          is_illegal = true;
        } else {
          if (is_abstract) {
            if ((is_final || is_native || is_private || is_static ||
                (major_gte_15 && (is_synchronized || is_strict)))) {
              is_illegal = true;
            }
          }
        }
      }
    }
  }

  if (is_illegal) {
    ResourceMark rm(THREAD);
    Exceptions::fthrow(
      THREAD_AND_LOCATION,
      vmSymbols::java_lang_ClassFormatError(),
      "Method %s in class %s has illegal modifiers: 0x%X",
      name->as_C_string(), _class_name->as_C_string(), flags);
    return;
  }
}

void ClassFileParser::verify_legal_utf8(const unsigned char* buffer,
                                        int length,
                                        TRAPS) const {
  assert(_need_verify, "only called when _need_verify is true");
  if (!UTF8::is_legal_utf8(buffer, length, _major_version <= 47)) {
    classfile_parse_error("Illegal UTF8 string in constant pool in class file %s", CHECK);
  }
}

// Unqualified names may not contain the characters '.', ';', '[', or '/'.
// In class names, '/' separates unqualified names.  This is verified in this function also.
// Method names also may not contain the characters '<' or '>', unless <init>
// or <clinit>.  Note that method names may not be <init> or <clinit> in this
// method.  Because these names have been checked as special cases before
// calling this method in verify_legal_method_name.
//
// This method is also called from the modular system APIs in modules.cpp
// to verify the validity of module and package names.
bool ClassFileParser::verify_unqualified_name(const char* name,
                                              unsigned int length,
                                              int type) {
  for (const char* p = name; p != name + length; p++) {
    switch(*p) {
      case '.':
      case ';':
      case '[':
        // do not permit '.', ';', or '['
        return false;
      case '/':
        // check for '//' or leading or trailing '/' which are not legal
        // unqualified name must not be empty
        if (type == ClassFileParser::LegalClass) {
          if (p == name || p+1 >= name+length || *(p+1) == '/') {
            return false;
          }
        } else {
          return false;   // do not permit '/' unless it's class name
        }
        break;
      case '<':
      case '>':
        // do not permit '<' or '>' in method names
        if (type == ClassFileParser::LegalMethod) {
          return false;
        }
    }
  }
  return true;
}

// Take pointer to a UTF8 byte string (not NUL-terminated).
// Skip over the longest part of the string that could
// be taken as a fieldname. Allow '/' if slash_ok is true.
// Return a pointer to just past the fieldname.
// Return NULL if no fieldname at all was found, or in the case of slash_ok
// being true, we saw consecutive slashes (meaning we were looking for a
// qualified path but found something that was badly-formed).
static const char* skip_over_field_name(const char* const name,
                                        bool slash_ok,
                                        unsigned int length) {
  const char* p;
  jboolean last_is_slash = false;
  jboolean not_first_ch = false;

  for (p = name; p != name + length; not_first_ch = true) {
    const char* old_p = p;
    jchar ch = *p;
    if (ch < 128) {
      p++;
      // quick check for ascii
      if ((ch >= 'a' && ch <= 'z') ||
        (ch >= 'A' && ch <= 'Z') ||
        (ch == '_' || ch == '$') ||
        (not_first_ch && ch >= '0' && ch <= '9')) {
        last_is_slash = false;
        continue;
      }
      if (slash_ok && ch == '/') {
        if (last_is_slash) {
          return NULL;  // Don't permit consecutive slashes
        }
        last_is_slash = true;
        continue;
      }
    }
    else {
      jint unicode_ch;
      char* tmp_p = UTF8::next_character(p, &unicode_ch);
      p = tmp_p;
      last_is_slash = false;
      // Check if ch is Java identifier start or is Java identifier part
      // 4672820: call java.lang.Character methods directly without generating separate tables.
      EXCEPTION_MARK;
      // return value
      JavaValue result(T_BOOLEAN);
      // Set up the arguments to isJavaIdentifierStart or isJavaIdentifierPart
      JavaCallArguments args;
      args.push_int(unicode_ch);

      if (not_first_ch) {
        // public static boolean isJavaIdentifierPart(char ch);
        JavaCalls::call_static(&result,
          SystemDictionary::Character_klass(),
          vmSymbols::isJavaIdentifierPart_name(),
          vmSymbols::int_bool_signature(),
          &args,
          THREAD);
      } else {
        // public static boolean isJavaIdentifierStart(char ch);
        JavaCalls::call_static(&result,
          SystemDictionary::Character_klass(),
          vmSymbols::isJavaIdentifierStart_name(),
          vmSymbols::int_bool_signature(),
          &args,
          THREAD);
      }
      if (HAS_PENDING_EXCEPTION) {
        CLEAR_PENDING_EXCEPTION;
        return NULL;
      }
      if(result.get_jboolean()) {
        continue;
      }
    }
    return (not_first_ch) ? old_p : NULL;
  }
  return (not_first_ch) ? p : NULL;
}

// Take pointer to a UTF8 byte string (not NUL-terminated).
// Skip over the longest part of the string that could
// be taken as a field signature. Allow "void" if void_ok.
// Return a pointer to just past the signature.
// Return NULL if no legal signature is found.
const char* ClassFileParser::skip_over_field_signature(const char* signature,
                                                       bool void_ok,
                                                       unsigned int length,
                                                       TRAPS) const {
  unsigned int array_dim = 0;
  while (length > 0) {
    switch (signature[0]) {
    case JVM_SIGNATURE_VOID: if (!void_ok) { return NULL; }
    case JVM_SIGNATURE_BOOLEAN:
    case JVM_SIGNATURE_BYTE:
    case JVM_SIGNATURE_CHAR:
    case JVM_SIGNATURE_SHORT:
    case JVM_SIGNATURE_INT:
    case JVM_SIGNATURE_FLOAT:
    case JVM_SIGNATURE_LONG:
    case JVM_SIGNATURE_DOUBLE:
      return signature + 1;
    case JVM_SIGNATURE_VALUETYPE:
      // Can't enable this check until JDK upgrades the bytecode generators
      // if (_major_version < CONSTANT_CLASS_DESCRIPTORS ) {
      //   classfile_parse_error("Class name contains illegal Q-signature "
      //                                    "in descriptor in class file %s",
      //                                    CHECK_0);
      // }
      // fall through
    case JVM_SIGNATURE_CLASS:
    {
      if (_major_version < JAVA_1_5_VERSION) {
        // Skip over the class name if one is there
        const char* const p = skip_over_field_name(signature + 1, true, --length);

        // The next character better be a semicolon
        if (p && (p - signature) > 1 && p[0] == ';') {
          return p + 1;
        }
      }
      else {
<<<<<<< HEAD
        // Skip leading 'L' or 'Q' and ignore first appearance of ';'
        length--;
=======
        // Skip leading 'L' and ignore first appearance of ';'
>>>>>>> 55f23fea
        signature++;
        const char* c = (const char*) memchr(signature, ';', length - 1);
        // Format check signature
        if (c != NULL) {
          int newlen = c - (char*) signature;
          bool legal = verify_unqualified_name(signature, newlen, LegalClass);
          if (!legal) {
            classfile_parse_error("Class name contains illegal character "
                                  "in descriptor in class file %s",
                                  CHECK_0);
            return NULL;
          }
          return signature + newlen + 1;
        }
      }
      return NULL;
    }
    case JVM_SIGNATURE_ARRAY:
      array_dim++;
      if (array_dim > 255) {
        // 4277370: array descriptor is valid only if it represents 255 or fewer dimensions.
        classfile_parse_error("Array type descriptor has more than 255 dimensions in class file %s", CHECK_0);
      }
      // The rest of what's there better be a legal signature
      signature++;
      length--;
      void_ok = false;
      break;
    default:
      return NULL;
    }
  }
  return NULL;
}

// Checks if name is a legal class name.
void ClassFileParser::verify_legal_class_name(const Symbol* name, TRAPS) const {
  if (!_need_verify || _relax_verify) { return; }

  assert(name->refcount() > 0, "symbol must be kept alive");
  char* bytes = (char*)name->bytes();
  unsigned int length = name->utf8_length();
  bool legal = false;

  if (length > 0) {
    const char* p;
    if (bytes[0] == JVM_SIGNATURE_ARRAY) {
      p = skip_over_field_signature(bytes, false, length, CHECK);
      legal = (p != NULL) && ((p - bytes) == (int)length);
    } else if (_major_version < JAVA_1_5_VERSION) {
      if (bytes[0] != '<') {
        p = skip_over_field_name(bytes, true, length);
        legal = (p != NULL) && ((p - bytes) == (int)length);
      }
    } else if (_major_version >= CONSTANT_CLASS_DESCRIPTORS && bytes[length - 1] == ';' ) {
      // Support for L...; and Q...; descriptors
      legal = verify_unqualified_name(bytes + 1, length - 2, LegalClass);
    } else {
      // 4900761: relax the constraints based on JSR202 spec
      // Class names may be drawn from the entire Unicode character set.
      // Identifiers between '/' must be unqualified names.
      // The utf8 string has been verified when parsing cpool entries.
      legal = verify_unqualified_name(bytes, length, LegalClass);
    }
  }
  if (!legal) {
    ResourceMark rm(THREAD);
    assert(_class_name != NULL, "invariant");
    Exceptions::fthrow(
      THREAD_AND_LOCATION,
      vmSymbols::java_lang_ClassFormatError(),
      "Illegal class name \"%.*s\" in class file %s", length, bytes,
      _class_name->as_C_string()
    );
    return;
  }
}

// Checks if name is a legal field name.
void ClassFileParser::verify_legal_field_name(const Symbol* name, TRAPS) const {
  if (!_need_verify || _relax_verify) { return; }

  char* bytes = (char*)name->bytes();
  unsigned int length = name->utf8_length();
  bool legal = false;

  if (length > 0) {
    if (_major_version < JAVA_1_5_VERSION) {
      if (bytes[0] != '<') {
        const char* p = skip_over_field_name(bytes, false, length);
        legal = (p != NULL) && ((p - bytes) == (int)length);
      }
    } else {
      // 4881221: relax the constraints based on JSR202 spec
      legal = verify_unqualified_name(bytes, length, LegalField);
    }
  }

  if (!legal) {
    ResourceMark rm(THREAD);
    assert(_class_name != NULL, "invariant");
    Exceptions::fthrow(
      THREAD_AND_LOCATION,
      vmSymbols::java_lang_ClassFormatError(),
      "Illegal field name \"%.*s\" in class %s", length, bytes,
      _class_name->as_C_string()
    );
    return;
  }
}

// Checks if name is a legal method name.
void ClassFileParser::verify_legal_method_name(const Symbol* name, TRAPS) const {
  if (!_need_verify || _relax_verify) { return; }

  assert(name != NULL, "method name is null");
  char* bytes = (char*)name->bytes();
  unsigned int length = name->utf8_length();
  bool legal = false;

  if (length > 0) {
    if (bytes[0] == '<') {
      if (name == vmSymbols::object_initializer_name() || name == vmSymbols::class_initializer_name()) {
        legal = true;
      }
    } else if (_major_version < JAVA_1_5_VERSION) {
      const char* p;
      p = skip_over_field_name(bytes, false, length);
      legal = (p != NULL) && ((p - bytes) == (int)length);
    } else {
      // 4881221: relax the constraints based on JSR202 spec
      legal = verify_unqualified_name(bytes, length, LegalMethod);
    }
  }

  if (!legal) {
    ResourceMark rm(THREAD);
    assert(_class_name != NULL, "invariant");
    Exceptions::fthrow(
      THREAD_AND_LOCATION,
      vmSymbols::java_lang_ClassFormatError(),
      "Illegal method name \"%.*s\" in class %s", length, bytes,
      _class_name->as_C_string()
    );
    return;
  }
}


// Checks if signature is a legal field signature.
void ClassFileParser::verify_legal_field_signature(const Symbol* name,
                                                   const Symbol* signature,
                                                   TRAPS) const {
  if (!_need_verify) { return; }

  const char* const bytes = (const char* const)signature->bytes();
  const unsigned int length = signature->utf8_length();
  const char* const p = skip_over_field_signature(bytes, false, length, CHECK);

  if (p == NULL || (p - bytes) != (int)length) {
    throwIllegalSignature("Field", name, signature, CHECK);
  }
}

// Checks if signature is a legal method signature.
// Returns number of parameters
int ClassFileParser::verify_legal_method_signature(const Symbol* name,
                                                   const Symbol* signature,
                                                   TRAPS) const {
  if (!_need_verify) {
    // make sure caller's args_size will be less than 0 even for non-static
    // method so it will be recomputed in compute_size_of_parameters().
    return -2;
  }

  // Class initializers cannot have args for class format version >= 51.
  if (name == vmSymbols::class_initializer_name() &&
      signature != vmSymbols::void_method_signature() &&
      _major_version >= JAVA_7_VERSION) {
    throwIllegalSignature("Method", name, signature, CHECK_0);
    return 0;
  }

  unsigned int args_size = 0;
  const char* p = (const char*)signature->bytes();
  unsigned int length = signature->utf8_length();
  const char* nextp;

  // The first character must be a '('
  if ((length > 0) && (*p++ == JVM_SIGNATURE_FUNC)) {
    length--;
    // Skip over legal field signatures
    nextp = skip_over_field_signature(p, false, length, CHECK_0);
    while ((length > 0) && (nextp != NULL)) {
      args_size++;
      if (p[0] == 'J' || p[0] == 'D') {
        args_size++;
      }
      length -= nextp - p;
      p = nextp;
      nextp = skip_over_field_signature(p, false, length, CHECK_0);
    }
    // The first non-signature thing better be a ')'
    if ((length > 0) && (*p++ == JVM_SIGNATURE_ENDFUNC)) {
      length--;
      if (name->utf8_length() > 0 && name->char_at(0) == '<') {
        // All internal methods must return void
        if ((length == 1) && (p[0] == JVM_SIGNATURE_VOID)) {
          return args_size;
        }
      } else {
        // Now we better just have a return value
        nextp = skip_over_field_signature(p, true, length, CHECK_0);
        if (nextp && ((int)length == (nextp - p))) {
          return args_size;
        }
      }
    }
  }
  // Report error
  throwIllegalSignature("Method", name, signature, CHECK_0);
  return 0;
}

int ClassFileParser::static_field_size() const {
  assert(_field_info != NULL, "invariant");
  return _field_info->static_field_size;
}

int ClassFileParser::total_oop_map_count() const {
  assert(_field_info != NULL, "invariant");
  return _field_info->oop_map_blocks->nonstatic_oop_map_count;
}

jint ClassFileParser::layout_size() const {
  assert(_field_info != NULL, "invariant");
  return _field_info->instance_size;
}

static void check_methods_for_intrinsics(const InstanceKlass* ik,
                                         const Array<Method*>* methods) {
  assert(ik != NULL, "invariant");
  assert(methods != NULL, "invariant");

  // Set up Method*::intrinsic_id as soon as we know the names of methods.
  // (We used to do this lazily, but now we query it in Rewriter,
  // which is eagerly done for every method, so we might as well do it now,
  // when everything is fresh in memory.)
  const vmSymbols::SID klass_id = Method::klass_id_for_intrinsics(ik);

  if (klass_id != vmSymbols::NO_SID) {
    for (int j = 0; j < methods->length(); ++j) {
      Method* method = methods->at(j);
      method->init_intrinsic_id();

      if (CheckIntrinsics) {
        // Check if an intrinsic is defined for method 'method',
        // but the method is not annotated with @HotSpotIntrinsicCandidate.
        if (method->intrinsic_id() != vmIntrinsics::_none &&
            !method->intrinsic_candidate()) {
              tty->print("Compiler intrinsic is defined for method [%s], "
              "but the method is not annotated with @HotSpotIntrinsicCandidate.%s",
              method->name_and_sig_as_C_string(),
              NOT_DEBUG(" Method will not be inlined.") DEBUG_ONLY(" Exiting.")
            );
          tty->cr();
          DEBUG_ONLY(vm_exit(1));
        }
        // Check is the method 'method' is annotated with @HotSpotIntrinsicCandidate,
        // but there is no intrinsic available for it.
        if (method->intrinsic_candidate() &&
          method->intrinsic_id() == vmIntrinsics::_none) {
            tty->print("Method [%s] is annotated with @HotSpotIntrinsicCandidate, "
              "but no compiler intrinsic is defined for the method.%s",
              method->name_and_sig_as_C_string(),
              NOT_DEBUG("") DEBUG_ONLY(" Exiting.")
            );
          tty->cr();
          DEBUG_ONLY(vm_exit(1));
        }
      }
    } // end for

#ifdef ASSERT
    if (CheckIntrinsics) {
      // Check for orphan methods in the current class. A method m
      // of a class C is orphan if an intrinsic is defined for method m,
      // but class C does not declare m.
      // The check is potentially expensive, therefore it is available
      // only in debug builds.

      for (int id = vmIntrinsics::FIRST_ID; id < (int)vmIntrinsics::ID_LIMIT; ++id) {
        if (vmIntrinsics::_compiledLambdaForm == id) {
          // The _compiledLamdbdaForm intrinsic is a special marker for bytecode
          // generated for the JVM from a LambdaForm and therefore no method
          // is defined for it.
          continue;
        }

        if (vmIntrinsics::class_for(vmIntrinsics::ID_from(id)) == klass_id) {
          // Check if the current class contains a method with the same
          // name, flags, signature.
          bool match = false;
          for (int j = 0; j < methods->length(); ++j) {
            const Method* method = methods->at(j);
            if (method->intrinsic_id() == id) {
              match = true;
              break;
            }
          }

          if (!match) {
            char buf[1000];
            tty->print("Compiler intrinsic is defined for method [%s], "
                       "but the method is not available in class [%s].%s",
                        vmIntrinsics::short_name_as_C_string(vmIntrinsics::ID_from(id),
                                                             buf, sizeof(buf)),
                        ik->name()->as_C_string(),
                        NOT_DEBUG("") DEBUG_ONLY(" Exiting.")
            );
            tty->cr();
            DEBUG_ONLY(vm_exit(1));
          }
        }
      } // end for
    } // CheckIntrinsics
#endif // ASSERT
  }
}

InstanceKlass* ClassFileParser::create_instance_klass(bool changed_by_loadhook, TRAPS) {
  if (_klass != NULL) {
    return _klass;
  }

  InstanceKlass* const ik =
    InstanceKlass::allocate_instance_klass(*this, CHECK_NULL);

  fill_instance_klass(ik, changed_by_loadhook, CHECK_NULL);

  assert(_klass == ik, "invariant");


  if (ik->should_store_fingerprint()) {
    ik->store_fingerprint(_stream->compute_fingerprint());
  }

  ik->set_has_passed_fingerprint_check(false);
  if (UseAOT && ik->supers_have_passed_fingerprint_checks()) {
    uint64_t aot_fp = AOTLoader::get_saved_fingerprint(ik);
    uint64_t fp = ik->has_stored_fingerprint() ? ik->get_stored_fingerprint() : _stream->compute_fingerprint();
    if (aot_fp != 0 && aot_fp == fp) {
      // This class matches with a class saved in an AOT library
      ik->set_has_passed_fingerprint_check(true);
    } else {
      ResourceMark rm;
      log_info(class, fingerprint)("%s :  expected = " PTR64_FORMAT " actual = " PTR64_FORMAT,
                                 ik->external_name(), aot_fp, _stream->compute_fingerprint());
    }
  }

  if (ik->is_value()) {
    ValueKlass* vk = ValueKlass::cast(ik);
    oop val = ik->allocate_instance(CHECK_NULL);
    vk->set_default_value(val);
  }

  return ik;
}

void ClassFileParser::fill_instance_klass(InstanceKlass* ik, bool changed_by_loadhook, TRAPS) {
  assert(ik != NULL, "invariant");

  // Set name and CLD before adding to CLD
  ik->set_class_loader_data(_loader_data);
  ik->set_name(_class_name);

  // Add all classes to our internal class loader list here,
  // including classes in the bootstrap (NULL) class loader.
  const bool publicize = !is_internal();

  _loader_data->add_class(ik, publicize);

  set_klass_to_deallocate(ik);

  assert(_field_info != NULL, "invariant");
  assert(ik->static_field_size() == _field_info->static_field_size, "sanity");
  assert(ik->nonstatic_oop_map_count() == _field_info->oop_map_blocks->nonstatic_oop_map_count,
    "sanity");

  assert(ik->is_instance_klass(), "sanity");
  assert(ik->size_helper() == _field_info->instance_size, "sanity");

  // Fill in information already parsed
  ik->set_should_verify_class(_need_verify);

  // Not yet: supers are done below to support the new subtype-checking fields
  ik->set_nonstatic_field_size(_field_info->nonstatic_field_size);
  ik->set_has_nonstatic_fields(_field_info->has_nonstatic_fields);
  assert(_fac != NULL, "invariant");
  ik->set_static_oop_field_count(_fac->count[STATIC_OOP] + _fac->count[STATIC_FLATTENABLE]);

  // this transfers ownership of a lot of arrays from
  // the parser onto the InstanceKlass*
  apply_parsed_class_metadata(ik, _java_fields_count, CHECK);

  // note that is not safe to use the fields in the parser from this point on
  assert(NULL == _cp, "invariant");
  assert(NULL == _fields, "invariant");
  assert(NULL == _methods, "invariant");
  assert(NULL == _inner_classes, "invariant");
  assert(NULL == _nest_members, "invariant");
  assert(NULL == _local_interfaces, "invariant");
  assert(NULL == _combined_annotations, "invariant");

  if (_has_final_method) {
    ik->set_has_final_method();
  }

  ik->copy_method_ordering(_method_ordering, CHECK);
  // The InstanceKlass::_methods_jmethod_ids cache
  // is managed on the assumption that the initial cache
  // size is equal to the number of methods in the class. If
  // that changes, then InstanceKlass::idnum_can_increment()
  // has to be changed accordingly.
  ik->set_initial_method_idnum(ik->methods()->length());

  ik->set_this_class_index(_this_class_index);

  if (is_unsafe_anonymous()) {
    // _this_class_index is a CONSTANT_Class entry that refers to this
    // anonymous class itself. If this class needs to refer to its own methods or
    // fields, it would use a CONSTANT_MethodRef, etc, which would reference
    // _this_class_index. However, because this class is anonymous (it's
    // not stored in SystemDictionary), _this_class_index cannot be resolved
    // with ConstantPool::klass_at_impl, which does a SystemDictionary lookup.
    // Therefore, we must eagerly resolve _this_class_index now.
    ik->constants()->klass_at_put(_this_class_index, ik);
  }

  ik->set_minor_version(_minor_version);
  ik->set_major_version(_major_version);
  ik->set_has_nonstatic_concrete_methods(_has_nonstatic_concrete_methods);
  ik->set_declares_nonstatic_concrete_methods(_declares_nonstatic_concrete_methods);

  if (_unsafe_anonymous_host != NULL) {
    assert (ik->is_unsafe_anonymous(), "should be the same");
    ik->set_unsafe_anonymous_host(_unsafe_anonymous_host);
  }

  // Set PackageEntry for this_klass
  oop cl = ik->class_loader();
  Handle clh = Handle(THREAD, java_lang_ClassLoader::non_reflection_class_loader(cl));
  ClassLoaderData* cld = ClassLoaderData::class_loader_data_or_null(clh());
  ik->set_package(cld, CHECK);

  const Array<Method*>* const methods = ik->methods();
  assert(methods != NULL, "invariant");
  const int methods_len = methods->length();

  check_methods_for_intrinsics(ik, methods);

  // Fill in field values obtained by parse_classfile_attributes
  if (_parsed_annotations->has_any_annotations()) {
    _parsed_annotations->apply_to(ik);
  }

  apply_parsed_class_attributes(ik);

  // Miranda methods
  if ((_num_miranda_methods > 0) ||
      // if this class introduced new miranda methods or
      (_super_klass != NULL && _super_klass->has_miranda_methods())
        // super class exists and this class inherited miranda methods
     ) {
       ik->set_has_miranda_methods(); // then set a flag
  }

  // Fill in information needed to compute superclasses.
  ik->initialize_supers(const_cast<InstanceKlass*>(_super_klass), _transitive_interfaces, CHECK);
  ik->set_transitive_interfaces(_transitive_interfaces);
  _transitive_interfaces = NULL;

  // Initialize itable offset tables
  klassItable::setup_itable_offset_table(ik);

  // Compute transitive closure of interfaces this class implements
  // Do final class setup
  OopMapBlocksBuilder* oop_map_blocks = _field_info->oop_map_blocks;
  if (oop_map_blocks->nonstatic_oop_map_count > 0) {
    oop_map_blocks->copy(ik->start_of_nonstatic_oop_maps());
  }

  // Fill in has_finalizer, has_vanilla_constructor, and layout_helper
  set_precomputed_flags(ik, CHECK);

  // check if this class can access its super class
  check_super_class_access(ik, CHECK);

  // check if this class can access its superinterfaces
  check_super_interface_access(ik, CHECK);

  // check if this class overrides any final method
  check_final_method_override(ik, CHECK);

  // reject static interface methods prior to Java 8
  if (ik->is_interface() && _major_version < JAVA_8_VERSION) {
    check_illegal_static_method(ik, CHECK);
  }

  // Obtain this_klass' module entry
  ModuleEntry* module_entry = ik->module();
  assert(module_entry != NULL, "module_entry should always be set");

  // Obtain java.lang.Module
  Handle module_handle(THREAD, module_entry->module());

  // Allocate mirror and initialize static fields
  // The create_mirror() call will also call compute_modifiers()
  java_lang_Class::create_mirror(ik,
                                 Handle(THREAD, _loader_data->class_loader()),
                                 module_handle,
                                 _protection_domain,
                                 CHECK);

  assert(_all_mirandas != NULL, "invariant");

  // Generate any default methods - default methods are public interface methods
  // that have a default implementation.  This is new with Java 8.
  if (_has_nonstatic_concrete_methods) {
    DefaultMethods::generate_default_methods(ik,
                                             _all_mirandas,
                                             CHECK);
  }

  // Add read edges to the unnamed modules of the bootstrap and app class loaders.
  if (changed_by_loadhook && !module_handle.is_null() && module_entry->is_named() &&
      !module_entry->has_default_read_edges()) {
    if (!module_entry->set_has_default_read_edges()) {
      // We won a potential race
      JvmtiExport::add_default_read_edges(module_handle, THREAD);
    }
  }

  int nfields = ik->java_fields_count();
  if (ik->is_value()) nfields++;
  for (int i = 0; i < nfields; i++) {
    if (ik->field_access_flags(i) & JVM_ACC_FLATTENABLE) {
      Symbol* klass_name = ik->field_signature(i)->fundamental_name(CHECK);
      // Value classes must have been pre-loaded
      Klass* klass = SystemDictionary::find(klass_name,
          Handle(THREAD, ik->class_loader()),
          Handle(THREAD, ik->protection_domain()), CHECK);
      assert(klass != NULL, "Sanity check");
      assert(klass->access_flags().is_value_type(), "Value type expected");
      ik->set_value_field_klass(i, klass);
      klass_name->decrement_refcount();
    } else if (is_value_type() && ((ik->field_access_flags(i) & JVM_ACC_FIELD_INTERNAL) != 0)
        && ((ik->field_access_flags(i) & JVM_ACC_STATIC) != 0)) {
      ValueKlass::cast(ik)->set_default_value_offset(ik->field_offset(i));
    }
  }

  if (is_value_type()) {
    ValueKlass::cast(ik)->initialize_calling_convention(CHECK);
  }

  ClassLoadingService::notify_class_loaded(ik, false /* not shared class */);

  if (!is_internal()) {
    if (log_is_enabled(Info, class, load)) {
      ResourceMark rm;
      const char* module_name = (module_entry->name() == NULL) ? UNNAMED_MODULE : module_entry->name()->as_C_string();
      ik->print_class_load_logging(_loader_data, module_name, _stream);
    }

    if (ik->minor_version() == JAVA_PREVIEW_MINOR_VERSION &&
        ik->major_version() != JAVA_MIN_SUPPORTED_VERSION &&
        log_is_enabled(Info, class, preview)) {
      ResourceMark rm;
      log_info(class, preview)("Loading class %s that depends on preview features (class file version %d.65535)",
                               ik->external_name(), ik->major_version());
    }

    if (log_is_enabled(Debug, class, resolve))  {
      ResourceMark rm;
      // print out the superclass.
      const char * from = ik->external_name();
      if (ik->java_super() != NULL) {
        log_debug(class, resolve)("%s %s (super)",
                   from,
                   ik->java_super()->external_name());
      }
      // print out each of the interface classes referred to by this class.
      const Array<InstanceKlass*>* const local_interfaces = ik->local_interfaces();
      if (local_interfaces != NULL) {
        const int length = local_interfaces->length();
        for (int i = 0; i < length; i++) {
          const InstanceKlass* const k = local_interfaces->at(i);
          const char * to = k->external_name();
          log_debug(class, resolve)("%s %s (interface)", from, to);
        }
      }
    }
  }

  JFR_ONLY(INIT_ID(ik);)

  // If we reach here, all is well.
  // Now remove the InstanceKlass* from the _klass_to_deallocate field
  // in order for it to not be destroyed in the ClassFileParser destructor.
  set_klass_to_deallocate(NULL);

  // it's official
  set_klass(ik);

  debug_only(ik->verify();)
}

void ClassFileParser::update_class_name(Symbol* new_class_name) {
  // Decrement the refcount in the old name, since we're clobbering it.
  _class_name->decrement_refcount();

  _class_name = new_class_name;
  // Increment the refcount of the new name.
  // Now the ClassFileParser owns this name and will decrement in
  // the destructor.
  _class_name->increment_refcount();
}


// For an unsafe anonymous class that is in the unnamed package, move it to its host class's
// package by prepending its host class's package name to its class name and setting
// its _class_name field.
void ClassFileParser::prepend_host_package_name(const InstanceKlass* unsafe_anonymous_host, TRAPS) {
  ResourceMark rm(THREAD);
  assert(strrchr(_class_name->as_C_string(), '/') == NULL,
         "Unsafe anonymous class should not be in a package");
  const char* host_pkg_name =
    ClassLoader::package_from_name(unsafe_anonymous_host->name()->as_C_string(), NULL);

  if (host_pkg_name != NULL) {
    size_t host_pkg_len = strlen(host_pkg_name);
    int class_name_len = _class_name->utf8_length();
    char* new_anon_name =
      NEW_RESOURCE_ARRAY(char, host_pkg_len + 1 + class_name_len);
    // Copy host package name and trailing /.
    strncpy(new_anon_name, host_pkg_name, host_pkg_len);
    new_anon_name[host_pkg_len] = '/';
    // Append unsafe anonymous class name. The unsafe anonymous class name can contain odd
    // characters.  So, do a strncpy instead of using sprintf("%s...").
    strncpy(new_anon_name + host_pkg_len + 1, (char *)_class_name->base(), class_name_len);

    // Decrement old _class_name to avoid leaking.
    _class_name->decrement_refcount();

    // Create a symbol and update the anonymous class name.
    // The new class name is created with a refcount of one. When installed into the InstanceKlass,
    // it'll be two and when the ClassFileParser destructor runs, it'll go back to one and get deleted
    // when the class is unloaded.
    _class_name = SymbolTable::new_symbol(new_anon_name,
                                          (int)host_pkg_len + 1 + class_name_len,
                                          CHECK);
  }
}

// If the host class and the anonymous class are in the same package then do
// nothing.  If the anonymous class is in the unnamed package then move it to its
// host's package.  If the classes are in different packages then throw an IAE
// exception.
void ClassFileParser::fix_unsafe_anonymous_class_name(TRAPS) {
  assert(_unsafe_anonymous_host != NULL, "Expected an unsafe anonymous class");

  const jbyte* anon_last_slash = UTF8::strrchr((const jbyte*)_class_name->base(),
                                               _class_name->utf8_length(), '/');
  if (anon_last_slash == NULL) {  // Unnamed package
    prepend_host_package_name(_unsafe_anonymous_host, CHECK);
  } else {
    if (!_unsafe_anonymous_host->is_same_class_package(_unsafe_anonymous_host->class_loader(), _class_name)) {
      ResourceMark rm(THREAD);
      THROW_MSG(vmSymbols::java_lang_IllegalArgumentException(),
        err_msg("Host class %s and anonymous class %s are in different packages",
        _unsafe_anonymous_host->name()->as_C_string(), _class_name->as_C_string()));
    }
  }
}

static bool relax_format_check_for(ClassLoaderData* loader_data) {
  bool trusted = (loader_data->is_the_null_class_loader_data() ||
                  SystemDictionary::is_platform_class_loader(loader_data->class_loader()));
  bool need_verify =
    // verifyAll
    (BytecodeVerificationLocal && BytecodeVerificationRemote) ||
    // verifyRemote
    (!BytecodeVerificationLocal && BytecodeVerificationRemote && !trusted);
  return !need_verify;
}

ClassFileParser::ClassFileParser(ClassFileStream* stream,
                                 Symbol* name,
                                 ClassLoaderData* loader_data,
                                 Handle protection_domain,
                                 const InstanceKlass* unsafe_anonymous_host,
                                 GrowableArray<Handle>* cp_patches,
                                 Publicity pub_level,
                                 TRAPS) :
  _stream(stream),
  _requested_name(name),
  _class_name(NULL),
  _loader_data(loader_data),
  _unsafe_anonymous_host(unsafe_anonymous_host),
  _cp_patches(cp_patches),
  _num_patched_klasses(0),
  _max_num_patched_klasses(0),
  _orig_cp_size(0),
  _first_patched_klass_resolved_index(0),
  _super_klass(),
  _cp(NULL),
  _fields(NULL),
  _methods(NULL),
  _inner_classes(NULL),
  _nest_members(NULL),
  _nest_host(0),
  _local_interfaces(NULL),
  _transitive_interfaces(NULL),
  _combined_annotations(NULL),
  _annotations(NULL),
  _type_annotations(NULL),
  _fields_annotations(NULL),
  _fields_type_annotations(NULL),
  _klass(NULL),
  _klass_to_deallocate(NULL),
  _parsed_annotations(NULL),
  _fac(NULL),
  _field_info(NULL),
  _method_ordering(NULL),
  _all_mirandas(NULL),
  _vtable_size(0),
  _itable_size(0),
  _num_miranda_methods(0),
  _rt(REF_NONE),
  _protection_domain(protection_domain),
  _access_flags(),
  _pub_level(pub_level),
  _bad_constant_seen(0),
  _synthetic_flag(false),
  _sde_length(false),
  _sde_buffer(NULL),
  _sourcefile_index(0),
  _generic_signature_index(0),
  _major_version(0),
  _minor_version(0),
  _this_class_index(0),
  _super_class_index(0),
  _itfs_len(0),
  _java_fields_count(0),
  _need_verify(false),
  _relax_verify(false),
  _has_nonstatic_concrete_methods(false),
  _declares_nonstatic_concrete_methods(false),
  _has_final_method(false),
  _has_flattenable_fields(false),
  _has_finalizer(false),
  _has_empty_finalizer(false),
  _has_vanilla_constructor(false),
  _max_bootstrap_specifier_index(-1) {

  _class_name = name != NULL ? name : vmSymbols::unknown_class_name();
  _class_name->increment_refcount();

  assert(THREAD->is_Java_thread(), "invariant");
  assert(_loader_data != NULL, "invariant");
  assert(stream != NULL, "invariant");
  assert(_stream != NULL, "invariant");
  assert(_stream->buffer() == _stream->current(), "invariant");
  assert(_class_name != NULL, "invariant");
  assert(0 == _access_flags.as_int(), "invariant");

  // Figure out whether we can skip format checking (matching classic VM behavior)
  if (DumpSharedSpaces) {
    // verify == true means it's a 'remote' class (i.e., non-boot class)
    // Verification decision is based on BytecodeVerificationRemote flag
    // for those classes.
    _need_verify = (stream->need_verify()) ? BytecodeVerificationRemote :
                                              BytecodeVerificationLocal;
  }
  else {
    _need_verify = Verifier::should_verify_for(_loader_data->class_loader(),
                                               stream->need_verify());
  }
  if (_cp_patches != NULL) {
    int len = _cp_patches->length();
    for (int i=0; i<len; i++) {
      if (has_cp_patch_at(i)) {
        Handle patch = cp_patch_at(i);
        if (java_lang_String::is_instance(patch()) || java_lang_Class::is_instance(patch())) {
          // We need to append the names of the patched classes to the end of the constant pool,
          // because a patched class may have a Utf8 name that's not already included in the
          // original constant pool. These class names are used when patch_constant_pool()
          // calls patch_class().
          //
          // Note that a String in cp_patch_at(i) may be used to patch a Utf8, a String, or a Class.
          // At this point, we don't know the tag for index i yet, because we haven't parsed the
          // constant pool. So we can only assume the worst -- every String is used to patch a Class.
          _max_num_patched_klasses++;
        }
      }
    }
  }

  // synch back verification state to stream
  stream->set_verify(_need_verify);

  // Check if verification needs to be relaxed for this class file
  // Do not restrict it to jdk1.0 or jdk1.1 to maintain backward compatibility (4982376)
  _relax_verify = relax_format_check_for(_loader_data);

  parse_stream(stream, CHECK);

  post_process_parsed_stream(stream, _cp, CHECK);
}

void ClassFileParser::clear_class_metadata() {
  // metadata created before the instance klass is created.  Must be
  // deallocated if classfile parsing returns an error.
  _cp = NULL;
  _fields = NULL;
  _methods = NULL;
  _inner_classes = NULL;
  _nest_members = NULL;
  _local_interfaces = NULL;
  _combined_annotations = NULL;
  _annotations = _type_annotations = NULL;
  _fields_annotations = _fields_type_annotations = NULL;
}

// Destructor to clean up
ClassFileParser::~ClassFileParser() {
  _class_name->decrement_refcount();

  if (_cp != NULL) {
    MetadataFactory::free_metadata(_loader_data, _cp);
  }
  if (_fields != NULL) {
    MetadataFactory::free_array<u2>(_loader_data, _fields);
  }

  if (_methods != NULL) {
    // Free methods
    InstanceKlass::deallocate_methods(_loader_data, _methods);
  }

  // beware of the Universe::empty_blah_array!!
  if (_inner_classes != NULL && _inner_classes != Universe::the_empty_short_array()) {
    MetadataFactory::free_array<u2>(_loader_data, _inner_classes);
  }

  if (_nest_members != NULL && _nest_members != Universe::the_empty_short_array()) {
    MetadataFactory::free_array<u2>(_loader_data, _nest_members);
  }

  // Free interfaces
  InstanceKlass::deallocate_interfaces(_loader_data, _super_klass,
                                       _local_interfaces, _transitive_interfaces);

  if (_combined_annotations != NULL) {
    // After all annotations arrays have been created, they are installed into the
    // Annotations object that will be assigned to the InstanceKlass being created.

    // Deallocate the Annotations object and the installed annotations arrays.
    _combined_annotations->deallocate_contents(_loader_data);

    // If the _combined_annotations pointer is non-NULL,
    // then the other annotations fields should have been cleared.
    assert(_annotations             == NULL, "Should have been cleared");
    assert(_type_annotations        == NULL, "Should have been cleared");
    assert(_fields_annotations      == NULL, "Should have been cleared");
    assert(_fields_type_annotations == NULL, "Should have been cleared");
  } else {
    // If the annotations arrays were not installed into the Annotations object,
    // then they have to be deallocated explicitly.
    MetadataFactory::free_array<u1>(_loader_data, _annotations);
    MetadataFactory::free_array<u1>(_loader_data, _type_annotations);
    Annotations::free_contents(_loader_data, _fields_annotations);
    Annotations::free_contents(_loader_data, _fields_type_annotations);
  }

  clear_class_metadata();
  _transitive_interfaces = NULL;

  // deallocate the klass if already created.  Don't directly deallocate, but add
  // to the deallocate list so that the klass is removed from the CLD::_klasses list
  // at a safepoint.
  if (_klass_to_deallocate != NULL) {
    _loader_data->add_to_deallocate_list(_klass_to_deallocate);
  }
}

void ClassFileParser::parse_stream(const ClassFileStream* const stream,
                                   TRAPS) {

  assert(stream != NULL, "invariant");
  assert(_class_name != NULL, "invariant");

  // BEGIN STREAM PARSING
  stream->guarantee_more(8, CHECK);  // magic, major, minor
  // Magic value
  const u4 magic = stream->get_u4_fast();
  guarantee_property(magic == JAVA_CLASSFILE_MAGIC,
                     "Incompatible magic value %u in class file %s",
                     magic, CHECK);

  // Version numbers
  _minor_version = stream->get_u2_fast();
  _major_version = stream->get_u2_fast();

  if (DumpSharedSpaces && _major_version < JAVA_1_5_VERSION) {
    ResourceMark rm;
    warning("Pre JDK 1.5 class not supported by CDS: %u.%u %s",
            _major_version,  _minor_version, _class_name->as_C_string());
    Exceptions::fthrow(
      THREAD_AND_LOCATION,
      vmSymbols::java_lang_UnsupportedClassVersionError(),
      "Unsupported major.minor version for dump time %u.%u",
      _major_version,
      _minor_version);
  }

  // Check version numbers - we check this even with verifier off
  verify_class_version(_major_version, _minor_version, _class_name, CHECK);

  stream->guarantee_more(3, CHECK); // length, first cp tag
  u2 cp_size = stream->get_u2_fast();

  guarantee_property(
    cp_size >= 1, "Illegal constant pool size %u in class file %s",
    cp_size, CHECK);

  _orig_cp_size = cp_size;
  if (int(cp_size) + _max_num_patched_klasses > 0xffff) {
    THROW_MSG(vmSymbols::java_lang_InternalError(), "not enough space for patched classes");
  }
  cp_size += _max_num_patched_klasses;

  _cp = ConstantPool::allocate(_loader_data,
                               cp_size,
                               CHECK);

  ConstantPool* const cp = _cp;

  parse_constant_pool(stream, cp, _orig_cp_size, CHECK);

  assert(cp_size == (const u2)cp->length(), "invariant");

  // ACCESS FLAGS
  stream->guarantee_more(8, CHECK);  // flags, this_class, super_class, infs_len

  jint recognized_modifiers = JVM_RECOGNIZED_CLASS_MODIFIERS;
  // JVM_ACC_MODULE is defined in JDK-9 and later.
  if (_major_version >= JAVA_9_VERSION) {
    recognized_modifiers |= JVM_ACC_MODULE;
  }
  // JVM_ACC_VALUE is defined for class file version 55 and later
  if (supports_value_types()) {
    recognized_modifiers |= JVM_ACC_VALUE;
  }

  // Access flags
  jint flags = stream->get_u2_fast() & recognized_modifiers;

  if ((flags & JVM_ACC_INTERFACE) && _major_version < JAVA_6_VERSION) {
    // Set abstract bit for old class files for backward compatibility
    flags |= JVM_ACC_ABSTRACT;
  }

  verify_legal_class_modifiers(flags, CHECK);

  short bad_constant = class_bad_constant_seen();
  if (bad_constant != 0) {
    // Do not throw CFE until after the access_flags are checked because if
    // ACC_MODULE is set in the access flags, then NCDFE must be thrown, not CFE.
    classfile_parse_error("Unknown constant tag %u in class file %s", bad_constant, CHECK);
  }

  _access_flags.set_flags(flags);

  // This class and superclass
  _this_class_index = stream->get_u2_fast();
  check_property(
    valid_cp_range(_this_class_index, cp_size) &&
      cp->tag_at(_this_class_index).is_unresolved_klass(),
    "Invalid this class index %u in constant pool in class file %s",
    _this_class_index, CHECK);

  Symbol* const class_name_in_cp = cp->klass_name_at(_this_class_index);
  assert(class_name_in_cp != NULL, "class_name can't be null");

  // Update _class_name to reflect the name in the constant pool
  update_class_name(class_name_in_cp);

  // Don't need to check whether this class name is legal or not.
  // It has been checked when constant pool is parsed.
  // However, make sure it is not an array type.
  if (_need_verify) {
    guarantee_property(_class_name->char_at(0) != JVM_SIGNATURE_ARRAY,
                       "Bad class name in class file %s",
                       CHECK);
  }

  // Checks if name in class file matches requested name
  if (_requested_name != NULL && _requested_name != _class_name) {
    ResourceMark rm(THREAD);
    Exceptions::fthrow(
      THREAD_AND_LOCATION,
      vmSymbols::java_lang_NoClassDefFoundError(),
      "%s (wrong name: %s)",
      _class_name->as_C_string(),
      _requested_name != NULL ? _requested_name->as_C_string() : "NoName"
    );
    return;
  }

  // if this is an anonymous class fix up its name if it's in the unnamed
  // package.  Otherwise, throw IAE if it is in a different package than
  // its host class.
  if (_unsafe_anonymous_host != NULL) {
    fix_unsafe_anonymous_class_name(CHECK);
  }

  // Verification prevents us from creating names with dots in them, this
  // asserts that that's the case.
  assert(is_internal_format(_class_name), "external class name format used internally");

  if (!is_internal()) {
    LogTarget(Debug, class, preorder) lt;
    if (lt.is_enabled()){
      ResourceMark rm(THREAD);
      LogStream ls(lt);
      ls.print("%s", _class_name->as_klass_external_name());
      if (stream->source() != NULL) {
        ls.print(" source: %s", stream->source());
      }
      ls.cr();
    }

#if INCLUDE_CDS
    if (DumpLoadedClassList != NULL && stream->source() != NULL && classlist_file->is_open()) {
      if (!ClassLoader::has_jrt_entry()) {
        warning("DumpLoadedClassList and CDS are not supported in exploded build");
        DumpLoadedClassList = NULL;
      } else if (SystemDictionaryShared::is_sharing_possible(_loader_data) &&
                 _unsafe_anonymous_host == NULL) {
        // Only dump the classes that can be stored into CDS archive.
        // Unsafe anonymous classes such as generated LambdaForm classes are also not included.
        oop class_loader = _loader_data->class_loader();
        ResourceMark rm(THREAD);
        bool skip = false;
        if (class_loader == NULL || SystemDictionary::is_platform_class_loader(class_loader)) {
          // For the boot and platform class loaders, skip classes that are not found in the
          // java runtime image, such as those found in the --patch-module entries.
          // These classes can't be loaded from the archive during runtime.
          if (!ClassLoader::is_modules_image(stream->source()) && strncmp(stream->source(), "jrt:", 4) != 0) {
            skip = true;
          }

          if (class_loader == NULL && ClassLoader::contains_append_entry(stream->source())) {
            // .. but don't skip the boot classes that are loaded from -Xbootclasspath/a
            // as they can be loaded from the archive during runtime.
            skip = false;
          }
        }
        if (skip) {
          tty->print_cr("skip writing class %s from source %s to classlist file",
            _class_name->as_C_string(), stream->source());
        } else {
          classlist_file->print_cr("%s", _class_name->as_C_string());
          classlist_file->flush();
        }
      }
    }
#endif
  }

  // SUPERKLASS
  _super_class_index = stream->get_u2_fast();
  _super_klass = parse_super_class(cp,
                                   _super_class_index,
                                   _need_verify,
                                   CHECK);

  // Interfaces
  _itfs_len = stream->get_u2_fast();
  parse_interfaces(stream,
                   _itfs_len,
                   cp,
                   &_has_nonstatic_concrete_methods,
                   CHECK);

  assert(_local_interfaces != NULL, "invariant");

  // Fields (offsets are filled in later)
  _fac = new FieldAllocationCount();
  parse_fields(stream,
               _access_flags.is_interface(),
               _access_flags.is_value_type(),
               _fac,
               cp,
               cp_size,
               &_java_fields_count,
               CHECK);

  assert(_fields != NULL, "invariant");

  // Methods
  AccessFlags promoted_flags;
  parse_methods(stream,
                _access_flags.is_interface(),
                _access_flags.is_value_type(),
                &promoted_flags,
                &_has_final_method,
                &_declares_nonstatic_concrete_methods,
                CHECK);

  assert(_methods != NULL, "invariant");

  // promote flags from parse_methods() to the klass' flags
  _access_flags.add_promoted_flags(promoted_flags.as_int());

  if (_declares_nonstatic_concrete_methods) {
    _has_nonstatic_concrete_methods = true;
  }

  // Additional attributes/annotations
  _parsed_annotations = new ClassAnnotationCollector();
  parse_classfile_attributes(stream, cp, _parsed_annotations, CHECK);

  assert(_inner_classes != NULL, "invariant");

  // Finalize the Annotations metadata object,
  // now that all annotation arrays have been created.
  create_combined_annotations(CHECK);

  // Make sure this is the end of class file stream
  guarantee_property(stream->at_eos(),
                     "Extra bytes at the end of class file %s",
                     CHECK);

  // all bytes in stream read and parsed
}

void ClassFileParser::post_process_parsed_stream(const ClassFileStream* const stream,
                                                 ConstantPool* cp,
                                                 TRAPS) {
  assert(stream != NULL, "invariant");
  assert(stream->at_eos(), "invariant");
  assert(cp != NULL, "invariant");
  assert(_loader_data != NULL, "invariant");

  if (_class_name == vmSymbols::java_lang_Object()) {
    check_property(_local_interfaces == Universe::the_empty_instance_klass_array(),
                   "java.lang.Object cannot implement an interface in class file %s",
                   CHECK);
  }
  // We check super class after class file is parsed and format is checked
  if (_super_class_index > 0 && NULL ==_super_klass) {
    Symbol* const super_class_name = cp->klass_name_at(_super_class_index);
    if (_access_flags.is_interface()) {
      // Before attempting to resolve the superclass, check for class format
      // errors not checked yet.
      guarantee_property(super_class_name == vmSymbols::java_lang_Object(),
        "Interfaces must have java.lang.Object as superclass in class file %s",
        CHECK);
    }
    Handle loader(THREAD, _loader_data->class_loader());
    _super_klass = (const InstanceKlass*)
                       SystemDictionary::resolve_super_or_fail(_class_name,
                                                               super_class_name,
                                                               loader,
                                                               _protection_domain,
                                                               true,
                                                               CHECK);
  }

  if (_super_klass != NULL) {
    if (_super_klass->has_nonstatic_concrete_methods()) {
      _has_nonstatic_concrete_methods = true;
    }

    if (_super_klass->is_interface()) {
      ResourceMark rm(THREAD);
      Exceptions::fthrow(
        THREAD_AND_LOCATION,
        vmSymbols::java_lang_IncompatibleClassChangeError(),
        "class %s has interface %s as super class",
        _class_name->as_klass_external_name(),
        _super_klass->external_name()
      );
      return;
    }

    // For a value class, only java/lang/Object is an acceptable super class
    if (_access_flags.get_flags() & JVM_ACC_VALUE) {
      guarantee_property(_super_klass->name() == vmSymbols::java_lang_Object(),
        "Value type must have java.lang.Object as superclass in class file %s",
        CHECK);
    }

    // Make sure super class is not final
    if (_super_klass->is_final()) {
      THROW_MSG(vmSymbols::java_lang_VerifyError(), "Cannot inherit from final class");
    }
  }

  // Compute the transitive list of all unique interfaces implemented by this class
  _transitive_interfaces =
    compute_transitive_interfaces(_super_klass,
                                  _local_interfaces,
                                  _loader_data,
                                  CHECK);

  assert(_transitive_interfaces != NULL, "invariant");

  // sort methods
  _method_ordering = sort_methods(_methods);

  _all_mirandas = new GrowableArray<Method*>(20);

  Handle loader(THREAD, _loader_data->class_loader());
  klassVtable::compute_vtable_size_and_num_mirandas(&_vtable_size,
                                                    &_num_miranda_methods,
                                                    _all_mirandas,
                                                    _super_klass,
                                                    _methods,
                                                    _access_flags,
                                                    _major_version,
                                                    loader,
                                                    _class_name,
                                                    _local_interfaces,
                                                    CHECK);

  // Size of Java itable (in words)
  _itable_size = _access_flags.is_interface() ? 0 :
    klassItable::compute_itable_size(_transitive_interfaces);

  assert(_fac != NULL, "invariant");
  assert(_parsed_annotations != NULL, "invariant");


  for (AllFieldStream fs(_fields, cp); !fs.done(); fs.next()) {
    if (fs.is_flattenable()) {
      // Pre-load value class
      Klass* klass = SystemDictionary::resolve_flattenable_field_or_fail(&fs,
          Handle(THREAD, _loader_data->class_loader()),
          _protection_domain, true, CHECK);
      assert(klass != NULL, "Sanity check");
      assert(klass->access_flags().is_value_type(), "Value type expected");
      _has_flattenable_fields = true;
    }
  }

  _field_info = new FieldLayoutInfo();
  layout_fields(cp, _fac, _parsed_annotations, _field_info, CHECK);

  // Compute reference typ
  _rt = (NULL ==_super_klass) ? REF_NONE : _super_klass->reference_type();

}

void ClassFileParser::set_klass(InstanceKlass* klass) {

#ifdef ASSERT
  if (klass != NULL) {
    assert(NULL == _klass, "leaking?");
  }
#endif

  _klass = klass;
}

void ClassFileParser::set_klass_to_deallocate(InstanceKlass* klass) {

#ifdef ASSERT
  if (klass != NULL) {
    assert(NULL == _klass_to_deallocate, "leaking?");
  }
#endif

  _klass_to_deallocate = klass;
}

// Caller responsible for ResourceMark
// clone stream with rewound position
const ClassFileStream* ClassFileParser::clone_stream() const {
  assert(_stream != NULL, "invariant");

  return _stream->clone();
}

// ----------------------------------------------------------------------------
// debugging

#ifdef ASSERT

// return true if class_name contains no '.' (internal format is '/')
bool ClassFileParser::is_internal_format(Symbol* class_name) {
  if (class_name != NULL) {
    ResourceMark rm;
    char* name = class_name->as_C_string();
    return strchr(name, '.') == NULL;
  } else {
    return true;
  }
}

#endif<|MERGE_RESOLUTION|>--- conflicted
+++ resolved
@@ -5427,12 +5427,7 @@
         }
       }
       else {
-<<<<<<< HEAD
         // Skip leading 'L' or 'Q' and ignore first appearance of ';'
-        length--;
-=======
-        // Skip leading 'L' and ignore first appearance of ';'
->>>>>>> 55f23fea
         signature++;
         const char* c = (const char*) memchr(signature, ';', length - 1);
         // Format check signature
