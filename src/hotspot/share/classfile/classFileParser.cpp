/*
 * Copyright (c) 1997, 2022, Oracle and/or its affiliates. All rights reserved.
 * DO NOT ALTER OR REMOVE COPYRIGHT NOTICES OR THIS FILE HEADER.
 *
 * This code is free software; you can redistribute it and/or modify it
 * under the terms of the GNU General Public License version 2 only, as
 * published by the Free Software Foundation.
 *
 * This code is distributed in the hope that it will be useful, but WITHOUT
 * ANY WARRANTY; without even the implied warranty of MERCHANTABILITY or
 * FITNESS FOR A PARTICULAR PURPOSE.  See the GNU General Public License
 * version 2 for more details (a copy is included in the LICENSE file that
 * accompanied this code).
 *
 * You should have received a copy of the GNU General Public License version
 * 2 along with this work; if not, write to the Free Software Foundation,
 * Inc., 51 Franklin St, Fifth Floor, Boston, MA 02110-1301 USA.
 *
 * Please contact Oracle, 500 Oracle Parkway, Redwood Shores, CA 94065 USA
 * or visit www.oracle.com if you need additional information or have any
 * questions.
 *
 */

#include "precompiled.hpp"
#include "jvm.h"
#include "classfile/classFileParser.hpp"
#include "classfile/classFileStream.hpp"
#include "classfile/classLoader.hpp"
#include "classfile/classLoaderData.inline.hpp"
#include "classfile/classLoadInfo.hpp"
#include "classfile/defaultMethods.hpp"
#include "classfile/fieldLayoutBuilder.hpp"
#include "classfile/javaClasses.inline.hpp"
#include "classfile/moduleEntry.hpp"
#include "classfile/packageEntry.hpp"
#include "classfile/symbolTable.hpp"
#include "classfile/systemDictionary.hpp"
#include "classfile/verificationType.hpp"
#include "classfile/verifier.hpp"
#include "classfile/vmClasses.hpp"
#include "classfile/vmSymbols.hpp"
#include "logging/log.hpp"
#include "logging/logStream.hpp"
#include "memory/allocation.hpp"
#include "memory/metadataFactory.hpp"
#include "memory/oopFactory.hpp"
#include "memory/resourceArea.hpp"
#include "memory/universe.hpp"
#include "oops/annotations.hpp"
#include "oops/constantPool.inline.hpp"
#include "oops/fieldStreams.inline.hpp"
#include "oops/inlineKlass.inline.hpp"
#include "oops/instanceKlass.inline.hpp"
#include "oops/instanceMirrorKlass.hpp"
#include "oops/klass.inline.hpp"
#include "oops/klassVtable.hpp"
#include "oops/metadata.hpp"
#include "oops/method.inline.hpp"
#include "oops/oop.inline.hpp"
#include "oops/recordComponent.hpp"
#include "oops/symbol.hpp"
#include "prims/jvmtiExport.hpp"
#include "prims/jvmtiThreadState.hpp"
#include "runtime/arguments.hpp"
#include "runtime/fieldDescriptor.inline.hpp"
#include "runtime/handles.inline.hpp"
#include "runtime/javaCalls.hpp"
#include "runtime/os.hpp"
#include "runtime/perfData.hpp"
#include "runtime/reflection.hpp"
#include "runtime/safepointVerifiers.hpp"
#include "runtime/signature.hpp"
#include "runtime/timer.hpp"
#include "services/classLoadingService.hpp"
#include "services/threadService.hpp"
#include "utilities/align.hpp"
#include "utilities/bitMap.inline.hpp"
#include "utilities/copy.hpp"
#include "utilities/formatBuffer.hpp"
#include "utilities/exceptions.hpp"
#include "utilities/globalDefinitions.hpp"
#include "utilities/growableArray.hpp"
#include "utilities/macros.hpp"
#include "utilities/ostream.hpp"
#include "utilities/resourceHash.hpp"
#include "utilities/stringUtils.hpp"
#include "utilities/utf8.hpp"

#if INCLUDE_CDS
#include "classfile/systemDictionaryShared.hpp"
#endif
#if INCLUDE_JFR
#include "jfr/support/jfrTraceIdExtension.hpp"
#endif

// We generally try to create the oops directly when parsing, rather than
// allocating temporary data structures and copying the bytes twice. A
// temporary area is only needed when parsing utf8 entries in the constant
// pool and when parsing line number tables.

// We add assert in debug mode when class format is not checked.

#define JAVA_CLASSFILE_MAGIC              0xCAFEBABE
#define JAVA_MIN_SUPPORTED_VERSION        45
#define JAVA_PREVIEW_MINOR_VERSION        65535

// Used for two backward compatibility reasons:
// - to check for new additions to the class file format in JDK1.5
// - to check for bug fixes in the format checker in JDK1.5
#define JAVA_1_5_VERSION                  49

// Used for backward compatibility reasons:
// - to check for javac bug fixes that happened after 1.5
// - also used as the max version when running in jdk6
#define JAVA_6_VERSION                    50

// Used for backward compatibility reasons:
// - to disallow argument and require ACC_STATIC for <clinit> methods
#define JAVA_7_VERSION                    51

// Extension method support.
#define JAVA_8_VERSION                    52

#define JAVA_9_VERSION                    53

#define JAVA_10_VERSION                   54

#define JAVA_11_VERSION                   55

#define JAVA_12_VERSION                   56

#define JAVA_13_VERSION                   57

#define JAVA_14_VERSION                   58

#define JAVA_15_VERSION                   59

#define JAVA_16_VERSION                   60

#define JAVA_17_VERSION                   61

#define JAVA_18_VERSION                   62

#define JAVA_19_VERSION                   63

#define CONSTANT_CLASS_DESCRIPTORS        63

void ClassFileParser::set_class_bad_constant_seen(short bad_constant) {
  assert((bad_constant == JVM_CONSTANT_Module ||
          bad_constant == JVM_CONSTANT_Package) && _major_version >= JAVA_9_VERSION,
         "Unexpected bad constant pool entry");
  if (_bad_constant_seen == 0) _bad_constant_seen = bad_constant;
}

void ClassFileParser::parse_constant_pool_entries(const ClassFileStream* const stream,
                                                  ConstantPool* cp,
                                                  const int length,
                                                  TRAPS) {
  assert(stream != NULL, "invariant");
  assert(cp != NULL, "invariant");

  // Use a local copy of ClassFileStream. It helps the C++ compiler to optimize
  // this function (_current can be allocated in a register, with scalar
  // replacement of aggregates). The _current pointer is copied back to
  // stream() when this function returns. DON'T call another method within
  // this method that uses stream().
  const ClassFileStream cfs1 = *stream;
  const ClassFileStream* const cfs = &cfs1;

  assert(cfs->allocated_on_stack_or_embedded(), "should be local");
  debug_only(const u1* const old_current = stream->current();)

  // Used for batching symbol allocations.
  const char* names[SymbolTable::symbol_alloc_batch_size];
  int lengths[SymbolTable::symbol_alloc_batch_size];
  int indices[SymbolTable::symbol_alloc_batch_size];
  unsigned int hashValues[SymbolTable::symbol_alloc_batch_size];
  int names_count = 0;

  // parsing  Index 0 is unused
  for (int index = 1; index < length; index++) {
    // Each of the following case guarantees one more byte in the stream
    // for the following tag or the access_flags following constant pool,
    // so we don't need bounds-check for reading tag.
    const u1 tag = cfs->get_u1_fast();
    switch (tag) {
      case JVM_CONSTANT_Class: {
        cfs->guarantee_more(3, CHECK);  // name_index, tag/access_flags
        const u2 name_index = cfs->get_u2_fast();
        cp->klass_index_at_put(index, name_index);
        break;
      }
      case JVM_CONSTANT_Fieldref: {
        cfs->guarantee_more(5, CHECK);  // class_index, name_and_type_index, tag/access_flags
        const u2 class_index = cfs->get_u2_fast();
        const u2 name_and_type_index = cfs->get_u2_fast();
        cp->field_at_put(index, class_index, name_and_type_index);
        break;
      }
      case JVM_CONSTANT_Methodref: {
        cfs->guarantee_more(5, CHECK);  // class_index, name_and_type_index, tag/access_flags
        const u2 class_index = cfs->get_u2_fast();
        const u2 name_and_type_index = cfs->get_u2_fast();
        cp->method_at_put(index, class_index, name_and_type_index);
        break;
      }
      case JVM_CONSTANT_InterfaceMethodref: {
        cfs->guarantee_more(5, CHECK);  // class_index, name_and_type_index, tag/access_flags
        const u2 class_index = cfs->get_u2_fast();
        const u2 name_and_type_index = cfs->get_u2_fast();
        cp->interface_method_at_put(index, class_index, name_and_type_index);
        break;
      }
      case JVM_CONSTANT_String : {
        cfs->guarantee_more(3, CHECK);  // string_index, tag/access_flags
        const u2 string_index = cfs->get_u2_fast();
        cp->string_index_at_put(index, string_index);
        break;
      }
      case JVM_CONSTANT_MethodHandle :
      case JVM_CONSTANT_MethodType: {
        if (_major_version < Verifier::INVOKEDYNAMIC_MAJOR_VERSION) {
          classfile_parse_error(
            "Class file version does not support constant tag %u in class file %s",
            tag, THREAD);
          return;
        }
        if (tag == JVM_CONSTANT_MethodHandle) {
          cfs->guarantee_more(4, CHECK);  // ref_kind, method_index, tag/access_flags
          const u1 ref_kind = cfs->get_u1_fast();
          const u2 method_index = cfs->get_u2_fast();
          cp->method_handle_index_at_put(index, ref_kind, method_index);
        }
        else if (tag == JVM_CONSTANT_MethodType) {
          cfs->guarantee_more(3, CHECK);  // signature_index, tag/access_flags
          const u2 signature_index = cfs->get_u2_fast();
          cp->method_type_index_at_put(index, signature_index);
        }
        else {
          ShouldNotReachHere();
        }
        break;
      }
      case JVM_CONSTANT_Dynamic : {
        if (_major_version < Verifier::DYNAMICCONSTANT_MAJOR_VERSION) {
          classfile_parse_error(
              "Class file version does not support constant tag %u in class file %s",
              tag, THREAD);
          return;
        }
        cfs->guarantee_more(5, CHECK);  // bsm_index, nt, tag/access_flags
        const u2 bootstrap_specifier_index = cfs->get_u2_fast();
        const u2 name_and_type_index = cfs->get_u2_fast();
        if (_max_bootstrap_specifier_index < (int) bootstrap_specifier_index) {
          _max_bootstrap_specifier_index = (int) bootstrap_specifier_index;  // collect for later
        }
        cp->dynamic_constant_at_put(index, bootstrap_specifier_index, name_and_type_index);
        break;
      }
      case JVM_CONSTANT_InvokeDynamic : {
        if (_major_version < Verifier::INVOKEDYNAMIC_MAJOR_VERSION) {
          classfile_parse_error(
              "Class file version does not support constant tag %u in class file %s",
              tag, THREAD);
          return;
        }
        cfs->guarantee_more(5, CHECK);  // bsm_index, nt, tag/access_flags
        const u2 bootstrap_specifier_index = cfs->get_u2_fast();
        const u2 name_and_type_index = cfs->get_u2_fast();
        if (_max_bootstrap_specifier_index < (int) bootstrap_specifier_index) {
          _max_bootstrap_specifier_index = (int) bootstrap_specifier_index;  // collect for later
        }
        cp->invoke_dynamic_at_put(index, bootstrap_specifier_index, name_and_type_index);
        break;
      }
      case JVM_CONSTANT_Integer: {
        cfs->guarantee_more(5, CHECK);  // bytes, tag/access_flags
        const u4 bytes = cfs->get_u4_fast();
        cp->int_at_put(index, (jint)bytes);
        break;
      }
      case JVM_CONSTANT_Float: {
        cfs->guarantee_more(5, CHECK);  // bytes, tag/access_flags
        const u4 bytes = cfs->get_u4_fast();
        cp->float_at_put(index, *(jfloat*)&bytes);
        break;
      }
      case JVM_CONSTANT_Long: {
        // A mangled type might cause you to overrun allocated memory
        guarantee_property(index + 1 < length,
                           "Invalid constant pool entry %u in class file %s",
                           index,
                           CHECK);
        cfs->guarantee_more(9, CHECK);  // bytes, tag/access_flags
        const u8 bytes = cfs->get_u8_fast();
        cp->long_at_put(index, bytes);
        index++;   // Skip entry following eigth-byte constant, see JVM book p. 98
        break;
      }
      case JVM_CONSTANT_Double: {
        // A mangled type might cause you to overrun allocated memory
        guarantee_property(index+1 < length,
                           "Invalid constant pool entry %u in class file %s",
                           index,
                           CHECK);
        cfs->guarantee_more(9, CHECK);  // bytes, tag/access_flags
        const u8 bytes = cfs->get_u8_fast();
        cp->double_at_put(index, *(jdouble*)&bytes);
        index++;   // Skip entry following eigth-byte constant, see JVM book p. 98
        break;
      }
      case JVM_CONSTANT_NameAndType: {
        cfs->guarantee_more(5, CHECK);  // name_index, signature_index, tag/access_flags
        const u2 name_index = cfs->get_u2_fast();
        const u2 signature_index = cfs->get_u2_fast();
        cp->name_and_type_at_put(index, name_index, signature_index);
        break;
      }
      case JVM_CONSTANT_Utf8 : {
        cfs->guarantee_more(2, CHECK);  // utf8_length
        u2  utf8_length = cfs->get_u2_fast();
        const u1* utf8_buffer = cfs->current();
        assert(utf8_buffer != NULL, "null utf8 buffer");
        // Got utf8 string, guarantee utf8_length+1 bytes, set stream position forward.
        cfs->guarantee_more(utf8_length+1, CHECK);  // utf8 string, tag/access_flags
        cfs->skip_u1_fast(utf8_length);

        // Before storing the symbol, make sure it's legal
        if (_need_verify) {
          verify_legal_utf8(utf8_buffer, utf8_length, CHECK);
        }

        unsigned int hash;
        Symbol* const result = SymbolTable::lookup_only((const char*)utf8_buffer,
                                                        utf8_length,
                                                        hash);
        if (result == NULL) {
          names[names_count] = (const char*)utf8_buffer;
          lengths[names_count] = utf8_length;
          indices[names_count] = index;
          hashValues[names_count++] = hash;
          if (names_count == SymbolTable::symbol_alloc_batch_size) {
            SymbolTable::new_symbols(_loader_data,
                                     constantPoolHandle(THREAD, cp),
                                     names_count,
                                     names,
                                     lengths,
                                     indices,
                                     hashValues);
            names_count = 0;
          }
        } else {
          cp->symbol_at_put(index, result);
        }
        break;
      }
      case JVM_CONSTANT_Module:
      case JVM_CONSTANT_Package: {
        // Record that an error occurred in these two cases but keep parsing so
        // that ACC_Module can be checked for in the access_flags.  Need to
        // throw NoClassDefFoundError in that case.
        if (_major_version >= JAVA_9_VERSION) {
          cfs->guarantee_more(3, CHECK);
          cfs->get_u2_fast();
          set_class_bad_constant_seen(tag);
          break;
        }
      }
      default: {
        classfile_parse_error("Unknown constant tag %u in class file %s",
                              tag,
                              THREAD);
        return;
      }
    } // end of switch(tag)
  } // end of for

  // Allocate the remaining symbols
  if (names_count > 0) {
    SymbolTable::new_symbols(_loader_data,
                             constantPoolHandle(THREAD, cp),
                             names_count,
                             names,
                             lengths,
                             indices,
                             hashValues);
  }

  // Copy _current pointer of local copy back to stream.
  assert(stream->current() == old_current, "non-exclusive use of stream");
  stream->set_current(cfs1.current());

}

static inline bool valid_cp_range(int index, int length) {
  return (index > 0 && index < length);
}

static inline Symbol* check_symbol_at(const ConstantPool* cp, int index) {
  assert(cp != NULL, "invariant");
  if (valid_cp_range(index, cp->length()) && cp->tag_at(index).is_utf8()) {
    return cp->symbol_at(index);
  }
  return NULL;
}

#ifdef ASSERT
PRAGMA_DIAG_PUSH
PRAGMA_FORMAT_NONLITERAL_IGNORED
void ClassFileParser::report_assert_property_failure(const char* msg, TRAPS) const {
  ResourceMark rm(THREAD);
  fatal(msg, _class_name->as_C_string());
}

void ClassFileParser::report_assert_property_failure(const char* msg,
                                                     int index,
                                                     TRAPS) const {
  ResourceMark rm(THREAD);
  fatal(msg, index, _class_name->as_C_string());
}
PRAGMA_DIAG_POP
#endif

void ClassFileParser::parse_constant_pool(const ClassFileStream* const stream,
                                         ConstantPool* const cp,
                                         const int length,
                                         TRAPS) {
  assert(cp != NULL, "invariant");
  assert(stream != NULL, "invariant");

  // parsing constant pool entries
  parse_constant_pool_entries(stream, cp, length, CHECK);
  if (class_bad_constant_seen() != 0) {
    // a bad CP entry has been detected previously so stop parsing and just return.
    return;
  }

  int index = 1;  // declared outside of loops for portability
  int num_klasses = 0;

  // first verification pass - validate cross references
  // and fixup class and string constants
  for (index = 1; index < length; index++) {          // Index 0 is unused
    const jbyte tag = cp->tag_at(index).value();
    switch (tag) {
      case JVM_CONSTANT_Class: {
        ShouldNotReachHere();     // Only JVM_CONSTANT_ClassIndex should be present
        break;
      }
      case JVM_CONSTANT_Fieldref:
        // fall through
      case JVM_CONSTANT_Methodref:
        // fall through
      case JVM_CONSTANT_InterfaceMethodref: {
        if (!_need_verify) break;
        const int klass_ref_index = cp->klass_ref_index_at(index);
        const int name_and_type_ref_index = cp->name_and_type_ref_index_at(index);
        check_property(valid_klass_reference_at(klass_ref_index),
                       "Invalid constant pool index %u in class file %s",
                       klass_ref_index, CHECK);
        check_property(valid_cp_range(name_and_type_ref_index, length) &&
          cp->tag_at(name_and_type_ref_index).is_name_and_type(),
          "Invalid constant pool index %u in class file %s",
          name_and_type_ref_index, CHECK);
        break;
      }
      case JVM_CONSTANT_String: {
        ShouldNotReachHere();     // Only JVM_CONSTANT_StringIndex should be present
        break;
      }
      case JVM_CONSTANT_Integer:
        break;
      case JVM_CONSTANT_Float:
        break;
      case JVM_CONSTANT_Long:
      case JVM_CONSTANT_Double: {
        index++;
        check_property(
          (index < length && cp->tag_at(index).is_invalid()),
          "Improper constant pool long/double index %u in class file %s",
          index, CHECK);
        break;
      }
      case JVM_CONSTANT_NameAndType: {
        if (!_need_verify) break;
        const int name_ref_index = cp->name_ref_index_at(index);
        const int signature_ref_index = cp->signature_ref_index_at(index);
        check_property(valid_symbol_at(name_ref_index),
          "Invalid constant pool index %u in class file %s",
          name_ref_index, CHECK);
        check_property(valid_symbol_at(signature_ref_index),
          "Invalid constant pool index %u in class file %s",
          signature_ref_index, CHECK);
        break;
      }
      case JVM_CONSTANT_Utf8:
        break;
      case JVM_CONSTANT_UnresolvedClass:         // fall-through
      case JVM_CONSTANT_UnresolvedClassInError: {
        ShouldNotReachHere();     // Only JVM_CONSTANT_ClassIndex should be present
        break;
      }
      case JVM_CONSTANT_ClassIndex: {
        const int class_index = cp->klass_index_at(index);
        check_property(valid_symbol_at(class_index),
          "Invalid constant pool index %u in class file %s",
          class_index, CHECK);

        Symbol* const name = cp->symbol_at(class_index);
        const unsigned int name_len = name->utf8_length();
        if (name->is_Q_signature()) {
          cp->unresolved_qdescriptor_at_put(index, class_index, num_klasses++);
        } else {
          cp->unresolved_klass_at_put(index, class_index, num_klasses++);
        }
        break;
      }
      case JVM_CONSTANT_StringIndex: {
        const int string_index = cp->string_index_at(index);
        check_property(valid_symbol_at(string_index),
          "Invalid constant pool index %u in class file %s",
          string_index, CHECK);
        Symbol* const sym = cp->symbol_at(string_index);
        cp->unresolved_string_at_put(index, sym);
        break;
      }
      case JVM_CONSTANT_MethodHandle: {
        const int ref_index = cp->method_handle_index_at(index);
        check_property(valid_cp_range(ref_index, length),
          "Invalid constant pool index %u in class file %s",
          ref_index, CHECK);
        const constantTag tag = cp->tag_at(ref_index);
        const int ref_kind = cp->method_handle_ref_kind_at(index);

        switch (ref_kind) {
          case JVM_REF_getField:
          case JVM_REF_getStatic:
          case JVM_REF_putField:
          case JVM_REF_putStatic: {
            check_property(
              tag.is_field(),
              "Invalid constant pool index %u in class file %s (not a field)",
              ref_index, CHECK);
            break;
          }
          case JVM_REF_invokeVirtual:
          case JVM_REF_newInvokeSpecial: {
            check_property(
              tag.is_method(),
              "Invalid constant pool index %u in class file %s (not a method)",
              ref_index, CHECK);
            break;
          }
          case JVM_REF_invokeStatic:
          case JVM_REF_invokeSpecial: {
            check_property(
              tag.is_method() ||
              ((_major_version >= JAVA_8_VERSION) && tag.is_interface_method()),
              "Invalid constant pool index %u in class file %s (not a method)",
              ref_index, CHECK);
            break;
          }
          case JVM_REF_invokeInterface: {
            check_property(
              tag.is_interface_method(),
              "Invalid constant pool index %u in class file %s (not an interface method)",
              ref_index, CHECK);
            break;
          }
          default: {
            classfile_parse_error(
              "Bad method handle kind at constant pool index %u in class file %s",
              index, THREAD);
            return;
          }
        } // switch(refkind)
        // Keep the ref_index unchanged.  It will be indirected at link-time.
        break;
      } // case MethodHandle
      case JVM_CONSTANT_MethodType: {
        const int ref_index = cp->method_type_index_at(index);
        check_property(valid_symbol_at(ref_index),
          "Invalid constant pool index %u in class file %s",
          ref_index, CHECK);
        break;
      }
      case JVM_CONSTANT_Dynamic: {
        const int name_and_type_ref_index =
          cp->bootstrap_name_and_type_ref_index_at(index);

        check_property(valid_cp_range(name_and_type_ref_index, length) &&
          cp->tag_at(name_and_type_ref_index).is_name_and_type(),
          "Invalid constant pool index %u in class file %s",
          name_and_type_ref_index, CHECK);
        // bootstrap specifier index must be checked later,
        // when BootstrapMethods attr is available

        // Mark the constant pool as having a CONSTANT_Dynamic_info structure
        cp->set_has_dynamic_constant();
        break;
      }
      case JVM_CONSTANT_InvokeDynamic: {
        const int name_and_type_ref_index =
          cp->bootstrap_name_and_type_ref_index_at(index);

        check_property(valid_cp_range(name_and_type_ref_index, length) &&
          cp->tag_at(name_and_type_ref_index).is_name_and_type(),
          "Invalid constant pool index %u in class file %s",
          name_and_type_ref_index, CHECK);
        // bootstrap specifier index must be checked later,
        // when BootstrapMethods attr is available
        break;
      }
      default: {
        fatal("bad constant pool tag value %u", cp->tag_at(index).value());
        ShouldNotReachHere();
        break;
      }
    } // switch(tag)
  } // end of for

  cp->allocate_resolved_klasses(_loader_data, num_klasses, CHECK);

  if (!_need_verify) {
    return;
  }

  // second verification pass - checks the strings are of the right format.
  // but not yet to the other entries
  for (index = 1; index < length; index++) {
    const jbyte tag = cp->tag_at(index).value();
    switch (tag) {
      case JVM_CONSTANT_UnresolvedClass: {
        const Symbol* const class_name = cp->klass_name_at(index);
        // check the name
        verify_legal_class_name(class_name, CHECK);
        break;
      }
      case JVM_CONSTANT_NameAndType: {
        if (_need_verify) {
          const int sig_index = cp->signature_ref_index_at(index);
          const int name_index = cp->name_ref_index_at(index);
          const Symbol* const name = cp->symbol_at(name_index);
          const Symbol* const sig = cp->symbol_at(sig_index);
          guarantee_property(sig->utf8_length() != 0,
            "Illegal zero length constant pool entry at %d in class %s",
            sig_index, CHECK);
          guarantee_property(name->utf8_length() != 0,
            "Illegal zero length constant pool entry at %d in class %s",
            name_index, CHECK);

          if (Signature::is_method(sig)) {
            // Format check method name and signature
            verify_legal_method_name(name, CHECK);
            verify_legal_method_signature(name, sig, CHECK);
          } else {
            // Format check field name and signature
            verify_legal_field_name(name, CHECK);
            verify_legal_field_signature(name, sig, CHECK);
          }
        }
        break;
      }
      case JVM_CONSTANT_Dynamic: {
        const int name_and_type_ref_index =
          cp->name_and_type_ref_index_at(index);
        // already verified to be utf8
        const int name_ref_index =
          cp->name_ref_index_at(name_and_type_ref_index);
        // already verified to be utf8
        const int signature_ref_index =
          cp->signature_ref_index_at(name_and_type_ref_index);
        const Symbol* const name = cp->symbol_at(name_ref_index);
        const Symbol* const signature = cp->symbol_at(signature_ref_index);
        if (_need_verify) {
          // CONSTANT_Dynamic's name and signature are verified above, when iterating NameAndType_info.
          // Need only to be sure signature is the right type.
          if (Signature::is_method(signature)) {
            throwIllegalSignature("CONSTANT_Dynamic", name, signature, CHECK);
          }
        }
        break;
      }
      case JVM_CONSTANT_InvokeDynamic:
      case JVM_CONSTANT_Fieldref:
      case JVM_CONSTANT_Methodref:
      case JVM_CONSTANT_InterfaceMethodref: {
        const int name_and_type_ref_index =
          cp->name_and_type_ref_index_at(index);
        // already verified to be utf8
        const int name_ref_index =
          cp->name_ref_index_at(name_and_type_ref_index);
        // already verified to be utf8
        const int signature_ref_index =
          cp->signature_ref_index_at(name_and_type_ref_index);
        const Symbol* const name = cp->symbol_at(name_ref_index);
        const Symbol* const signature = cp->symbol_at(signature_ref_index);
        if (tag == JVM_CONSTANT_Fieldref) {
          if (_need_verify) {
            // Field name and signature are verified above, when iterating NameAndType_info.
            // Need only to be sure signature is non-zero length and the right type.
            if (Signature::is_method(signature)) {
              throwIllegalSignature("Field", name, signature, CHECK);
            }
          }
        } else {
          if (_need_verify) {
            // Method name and signature are individually verified above, when iterating
            // NameAndType_info.  Need to check here that signature is non-zero length and
            // the right type.
            if (!Signature::is_method(signature)) {
              throwIllegalSignature("Method", name, signature, CHECK);
            }
          }
          // If a class method name begins with '<', it must be "<init>" and have void signature
          // unless it's an inline type.
          const unsigned int name_len = name->utf8_length();
          if (tag == JVM_CONSTANT_Methodref && name_len != 0 &&
              name->char_at(0) == JVM_SIGNATURE_SPECIAL) {
            if (name != vmSymbols::object_initializer_name()) {
              classfile_parse_error(
                "Bad method name at constant pool index %u in class file %s",
                name_ref_index, THREAD);
              return;
            } else if (!Signature::is_void_method(signature)) {
              // if return type is non-void then it cannot be a basic primitive
              // and primitve types must be supported.
              if (!signature->ends_with(JVM_SIGNATURE_ENDCLASS) || !EnableValhalla) {
                throwIllegalSignature("Method", name, signature, CHECK);
              }
            }
          }
        }
        break;
      }
      case JVM_CONSTANT_MethodHandle: {
        const int ref_index = cp->method_handle_index_at(index);
        const int ref_kind = cp->method_handle_ref_kind_at(index);
        switch (ref_kind) {
          case JVM_REF_invokeVirtual:
          case JVM_REF_invokeStatic:
          case JVM_REF_invokeSpecial:
          case JVM_REF_newInvokeSpecial: {
            const int name_and_type_ref_index =
              cp->name_and_type_ref_index_at(ref_index);
            const int name_ref_index =
              cp->name_ref_index_at(name_and_type_ref_index);
            const Symbol* const name = cp->symbol_at(name_ref_index);
            if (name != vmSymbols::object_initializer_name()) {
              if (ref_kind == JVM_REF_newInvokeSpecial) {
                classfile_parse_error(
                  "Bad constructor name at constant pool index %u in class file %s",
                    name_ref_index, THREAD);
                return;
              }
            } else {
              // The allowed invocation mode of <init> depends on its signature.
              // This test corresponds to verify_invoke_instructions in the verifier.
              const int signature_ref_index =
                cp->signature_ref_index_at(name_and_type_ref_index);
              const Symbol* const signature = cp->symbol_at(signature_ref_index);
              if (signature->is_void_method_signature()
                  && ref_kind == JVM_REF_newInvokeSpecial) {
                // OK, could be a constructor call
              } else if (!signature->is_void_method_signature()
                         && ref_kind == JVM_REF_invokeStatic) {
                // also OK, could be a static factory call
              } else {
                classfile_parse_error(
                  "Bad method name at constant pool index %u in class file %s",
                  name_ref_index, THREAD);
                return;
              }
            }
            break;
          }
          // Other ref_kinds are already fully checked in previous pass.
        } // switch(ref_kind)
        break;
      }
      case JVM_CONSTANT_MethodType: {
        const Symbol* const no_name = vmSymbols::type_name(); // place holder
        const Symbol* const signature = cp->method_type_signature_at(index);
        verify_legal_method_signature(no_name, signature, CHECK);
        break;
      }
      case JVM_CONSTANT_Utf8: {
        assert(cp->symbol_at(index)->refcount() != 0, "count corrupted");
      }
    }  // switch(tag)
  }  // end of for
}

class NameSigHash: public ResourceObj {
 public:
  const Symbol*       _name;       // name
  const Symbol*       _sig;        // signature
  NameSigHash*  _next;             // Next entry in hash table
};

static const int HASH_ROW_SIZE = 256;

static unsigned int hash(const Symbol* name, const Symbol* sig) {
  unsigned int raw_hash = 0;
  raw_hash += ((unsigned int)(uintptr_t)name) >> (LogHeapWordSize + 2);
  raw_hash += ((unsigned int)(uintptr_t)sig) >> LogHeapWordSize;

  return (raw_hash + (unsigned int)(uintptr_t)name) % HASH_ROW_SIZE;
}


static void initialize_hashtable(NameSigHash** table) {
  memset((void*)table, 0, sizeof(NameSigHash*) * HASH_ROW_SIZE);
}
// Return false if the name/sig combination is found in table.
// Return true if no duplicate is found. And name/sig is added as a new entry in table.
// The old format checker uses heap sort to find duplicates.
// NOTE: caller should guarantee that GC doesn't happen during the life cycle
// of table since we don't expect Symbol*'s to move.
static bool put_after_lookup(const Symbol* name, const Symbol* sig, NameSigHash** table) {
  assert(name != NULL, "name in constant pool is NULL");

  // First lookup for duplicates
  int index = hash(name, sig);
  NameSigHash* entry = table[index];
  while (entry != NULL) {
    if (entry->_name == name && entry->_sig == sig) {
      return false;
    }
    entry = entry->_next;
  }

  // No duplicate is found, allocate a new entry and fill it.
  entry = new NameSigHash();
  entry->_name = name;
  entry->_sig = sig;

  // Insert into hash table
  entry->_next = table[index];
  table[index] = entry;

  return true;
}

static void check_identity_and_value_modifiers(ClassFileParser* current, const InstanceKlass* super_type, TRAPS) {
  assert(super_type != NULL,"Method doesn't support null super type");
  if (super_type->carries_identity_modifier()) {
    if (current->carries_value_modifier()) {
        ResourceMark rm(THREAD);
        Exceptions::fthrow(
          THREAD_AND_LOCATION,
          vmSymbols::java_lang_IncompatibleClassChangeError(),
          "Value type %s has an identity type as supertype",
          current->class_name()->as_klass_external_name());
        return;
      }
    current->set_carries_identity_modifier();
  }
  if (super_type->carries_value_modifier()) {
    if (current->carries_identity_modifier()) {
      ResourceMark rm(THREAD);
      Exceptions::fthrow(
        THREAD_AND_LOCATION,
        vmSymbols::java_lang_IncompatibleClassChangeError(),
        "Identity type %s has a value type as supertype",
        current->class_name()->as_klass_external_name());
      return;
    }
    current->set_carries_value_modifier();
  }
}

void ClassFileParser::parse_interfaces(const ClassFileStream* stream,
                                       int itfs_len,
                                       ConstantPool* cp,
                                       bool* const has_nonstatic_concrete_methods,
                                       // FIXME: lots of these functions
                                       // declare their parameters as const,
                                       // which adds only noise to the code.
                                       // Remove the spurious const modifiers.
                                       // Many are of the form "const int x"
                                       // or "T* const x".
                                       bool* const is_declared_atomic,
                                       TRAPS) {
  assert(stream != NULL, "invariant");
  assert(cp != NULL, "invariant");
  assert(has_nonstatic_concrete_methods != NULL, "invariant");

  if (itfs_len == 0) {
    _local_interfaces = Universe::the_empty_instance_klass_array();

  } else {
    assert(itfs_len > 0, "only called for len>0");
    _local_interface_indexes = new GrowableArray<u2>(itfs_len, mtNone);
    int index = 0;
    for (index = 0; index < itfs_len; index++) {
      const u2 interface_index = stream->get_u2(CHECK);
      check_property(
        valid_klass_reference_at(interface_index),
        "Interface name has bad constant pool index %u in class file %s",
        interface_index, CHECK);
      _local_interface_indexes->at_put_grow(index, interface_index);
    }

    if (!_need_verify || itfs_len <= 1) {
      return;
    }

    // Check if there's any duplicates in interfaces
    ResourceMark rm(THREAD);
    NameSigHash** interface_names = NEW_RESOURCE_ARRAY_IN_THREAD(THREAD,
                                                                 NameSigHash*,
                                                                 HASH_ROW_SIZE);
    initialize_hashtable(interface_names);
    bool dup = false;
    const Symbol* name = NULL;
    {
      debug_only(NoSafepointVerifier nsv;)
      for (index = 0; index < itfs_len; index++) {
        name = cp->klass_name_at(_local_interface_indexes->at(index));
        // If no duplicates, add (name, NULL) in hashtable interface_names.
        if (!put_after_lookup(name, NULL, interface_names)) {
          dup = true;
          break;
        }
      }
    }
    if (dup) {
      classfile_parse_error("Duplicate interface name \"%s\" in class file %s",
                             name->as_C_string(), THREAD);
    }
  }
}

void ClassFileParser::verify_constantvalue(const ConstantPool* const cp,
                                           int constantvalue_index,
                                           int signature_index,
                                           TRAPS) const {
  // Make sure the constant pool entry is of a type appropriate to this field
  guarantee_property(
    (constantvalue_index > 0 &&
      constantvalue_index < cp->length()),
    "Bad initial value index %u in ConstantValue attribute in class file %s",
    constantvalue_index, CHECK);

  const constantTag value_type = cp->tag_at(constantvalue_index);
  switch(cp->basic_type_for_signature_at(signature_index)) {
    case T_LONG: {
      guarantee_property(value_type.is_long(),
                         "Inconsistent constant value type in class file %s",
                         CHECK);
      break;
    }
    case T_FLOAT: {
      guarantee_property(value_type.is_float(),
                         "Inconsistent constant value type in class file %s",
                         CHECK);
      break;
    }
    case T_DOUBLE: {
      guarantee_property(value_type.is_double(),
                         "Inconsistent constant value type in class file %s",
                         CHECK);
      break;
    }
    case T_BYTE:
    case T_CHAR:
    case T_SHORT:
    case T_BOOLEAN:
    case T_INT: {
      guarantee_property(value_type.is_int(),
                         "Inconsistent constant value type in class file %s",
                         CHECK);
      break;
    }
    case T_OBJECT: {
      guarantee_property((cp->symbol_at(signature_index)->equals("Ljava/lang/String;")
                         && value_type.is_string()),
                         "Bad string initial value in class file %s",
                         CHECK);
      break;
    }
    default: {
      classfile_parse_error("Unable to set initial value %u in class file %s",
                             constantvalue_index,
                             THREAD);
    }
  }
}

class AnnotationCollector : public ResourceObj{
public:
  enum Location { _in_field, _in_method, _in_class };
  enum ID {
    _unknown = 0,
    _method_CallerSensitive,
    _method_ForceInline,
    _method_DontInline,
    _method_InjectedProfile,
    _method_LambdaForm_Compiled,
    _method_Hidden,
    _method_Scoped,
    _method_IntrinsicCandidate,
    _jdk_internal_vm_annotation_Contended,
    _field_Stable,
    _jdk_internal_vm_annotation_ReservedStackAccess,
    _jdk_internal_ValueBased,
    _annotation_LIMIT
  };
  const Location _location;
  int _annotations_present;
  u2 _contended_group;

  AnnotationCollector(Location location)
    : _location(location), _annotations_present(0), _contended_group(0)
  {
    assert((int)_annotation_LIMIT <= (int)sizeof(_annotations_present) * BitsPerByte, "");
  }
  // If this annotation name has an ID, report it (or _none).
  ID annotation_index(const ClassLoaderData* loader_data, const Symbol* name, bool can_access_vm_annotations);
  // Set the annotation name:
  void set_annotation(ID id) {
    assert((int)id >= 0 && (int)id < (int)_annotation_LIMIT, "oob");
    _annotations_present |= nth_bit((int)id);
  }

  void remove_annotation(ID id) {
    assert((int)id >= 0 && (int)id < (int)_annotation_LIMIT, "oob");
    _annotations_present &= ~nth_bit((int)id);
  }

  // Report if the annotation is present.
  bool has_any_annotations() const { return _annotations_present != 0; }
  bool has_annotation(ID id) const { return (nth_bit((int)id) & _annotations_present) != 0; }

  void set_contended_group(u2 group) { _contended_group = group; }
  u2 contended_group() const { return _contended_group; }

  bool is_contended() const { return has_annotation(_jdk_internal_vm_annotation_Contended); }

  void set_stable(bool stable) { set_annotation(_field_Stable); }
  bool is_stable() const { return has_annotation(_field_Stable); }
};

// This class also doubles as a holder for metadata cleanup.
class ClassFileParser::FieldAnnotationCollector : public AnnotationCollector {
private:
  ClassLoaderData* _loader_data;
  AnnotationArray* _field_annotations;
  AnnotationArray* _field_type_annotations;
public:
  FieldAnnotationCollector(ClassLoaderData* loader_data) :
    AnnotationCollector(_in_field),
    _loader_data(loader_data),
    _field_annotations(NULL),
    _field_type_annotations(NULL) {}
  ~FieldAnnotationCollector();
  void apply_to(FieldInfo* f);
  AnnotationArray* field_annotations()      { return _field_annotations; }
  AnnotationArray* field_type_annotations() { return _field_type_annotations; }

  void set_field_annotations(AnnotationArray* a)      { _field_annotations = a; }
  void set_field_type_annotations(AnnotationArray* a) { _field_type_annotations = a; }
};

class MethodAnnotationCollector : public AnnotationCollector{
public:
  MethodAnnotationCollector() : AnnotationCollector(_in_method) { }
  void apply_to(const methodHandle& m);
};

class ClassFileParser::ClassAnnotationCollector : public AnnotationCollector{
public:
  ClassAnnotationCollector() : AnnotationCollector(_in_class) { }
  void apply_to(InstanceKlass* ik);
};


static int skip_annotation_value(const u1*, int, int); // fwd decl

// Safely increment index by val if does not pass limit
#define SAFE_ADD(index, limit, val) \
if (index >= limit - val) return limit; \
index += val;

// Skip an annotation.  Return >=limit if there is any problem.
static int skip_annotation(const u1* buffer, int limit, int index) {
  assert(buffer != NULL, "invariant");
  // annotation := atype:u2 do(nmem:u2) {member:u2 value}
  // value := switch (tag:u1) { ... }
  SAFE_ADD(index, limit, 4); // skip atype and read nmem
  int nmem = Bytes::get_Java_u2((address)buffer + index - 2);
  while (--nmem >= 0 && index < limit) {
    SAFE_ADD(index, limit, 2); // skip member
    index = skip_annotation_value(buffer, limit, index);
  }
  return index;
}

// Skip an annotation value.  Return >=limit if there is any problem.
static int skip_annotation_value(const u1* buffer, int limit, int index) {
  assert(buffer != NULL, "invariant");

  // value := switch (tag:u1) {
  //   case B, C, I, S, Z, D, F, J, c: con:u2;
  //   case e: e_class:u2 e_name:u2;
  //   case s: s_con:u2;
  //   case [: do(nval:u2) {value};
  //   case @: annotation;
  //   case s: s_con:u2;
  // }
  SAFE_ADD(index, limit, 1); // read tag
  const u1 tag = buffer[index - 1];
  switch (tag) {
    case 'B':
    case 'C':
    case 'I':
    case 'S':
    case 'Z':
    case 'D':
    case 'F':
    case 'J':
    case 'c':
    case 's':
      SAFE_ADD(index, limit, 2);  // skip con or s_con
      break;
    case 'e':
      SAFE_ADD(index, limit, 4);  // skip e_class, e_name
      break;
    case '[':
    {
      SAFE_ADD(index, limit, 2); // read nval
      int nval = Bytes::get_Java_u2((address)buffer + index - 2);
      while (--nval >= 0 && index < limit) {
        index = skip_annotation_value(buffer, limit, index);
      }
    }
    break;
    case '@':
      index = skip_annotation(buffer, limit, index);
      break;
    default:
      return limit;  //  bad tag byte
  }
  return index;
}

// Sift through annotations, looking for those significant to the VM:
static void parse_annotations(const ConstantPool* const cp,
                              const u1* buffer, int limit,
                              AnnotationCollector* coll,
                              ClassLoaderData* loader_data,
                              const bool can_access_vm_annotations) {

  assert(cp != NULL, "invariant");
  assert(buffer != NULL, "invariant");
  assert(coll != NULL, "invariant");
  assert(loader_data != NULL, "invariant");

  // annotations := do(nann:u2) {annotation}
  int index = 2; // read nann
  if (index >= limit)  return;
  int nann = Bytes::get_Java_u2((address)buffer + index - 2);
  enum {  // initial annotation layout
    atype_off = 0,      // utf8 such as 'Ljava/lang/annotation/Retention;'
    count_off = 2,      // u2   such as 1 (one value)
    member_off = 4,     // utf8 such as 'value'
    tag_off = 6,        // u1   such as 'c' (type) or 'e' (enum)
    e_tag_val = 'e',
    e_type_off = 7,   // utf8 such as 'Ljava/lang/annotation/RetentionPolicy;'
    e_con_off = 9,    // utf8 payload, such as 'SOURCE', 'CLASS', 'RUNTIME'
    e_size = 11,     // end of 'e' annotation
    c_tag_val = 'c',    // payload is type
    c_con_off = 7,    // utf8 payload, such as 'I'
    c_size = 9,       // end of 'c' annotation
    s_tag_val = 's',    // payload is String
    s_con_off = 7,    // utf8 payload, such as 'Ljava/lang/String;'
    s_size = 9,
    min_size = 6        // smallest possible size (zero members)
  };
  // Cannot add min_size to index in case of overflow MAX_INT
  while ((--nann) >= 0 && (index - 2 <= limit - min_size)) {
    int index0 = index;
    index = skip_annotation(buffer, limit, index);
    const u1* const abase = buffer + index0;
    const int atype = Bytes::get_Java_u2((address)abase + atype_off);
    const int count = Bytes::get_Java_u2((address)abase + count_off);
    const Symbol* const aname = check_symbol_at(cp, atype);
    if (aname == NULL)  break;  // invalid annotation name
    const Symbol* member = NULL;
    if (count >= 1) {
      const int member_index = Bytes::get_Java_u2((address)abase + member_off);
      member = check_symbol_at(cp, member_index);
      if (member == NULL)  break;  // invalid member name
    }

    // Here is where parsing particular annotations will take place.
    AnnotationCollector::ID id = coll->annotation_index(loader_data, aname, can_access_vm_annotations);
    if (AnnotationCollector::_unknown == id)  continue;
    coll->set_annotation(id);

    if (AnnotationCollector::_jdk_internal_vm_annotation_Contended == id) {
      // @Contended can optionally specify the contention group.
      //
      // Contended group defines the equivalence class over the fields:
      // the fields within the same contended group are not treated distinct.
      // The only exception is default group, which does not incur the
      // equivalence. Naturally, contention group for classes is meaningless.
      //
      // While the contention group is specified as String, annotation
      // values are already interned, and we might as well use the constant
      // pool index as the group tag.
      //
      u2 group_index = 0; // default contended group
      if (count == 1
        && s_size == (index - index0)  // match size
        && s_tag_val == *(abase + tag_off)
        && member == vmSymbols::value_name()) {
        group_index = Bytes::get_Java_u2((address)abase + s_con_off);
        if (cp->symbol_at(group_index)->utf8_length() == 0) {
          group_index = 0; // default contended group
        }
      }
      coll->set_contended_group(group_index);
    }
  }
}


// Parse attributes for a field.
void ClassFileParser::parse_field_attributes(const ClassFileStream* const cfs,
                                             u2 attributes_count,
                                             bool is_static, u2 signature_index,
                                             u2* const constantvalue_index_addr,
                                             bool* const is_synthetic_addr,
                                             u2* const generic_signature_index_addr,
                                             ClassFileParser::FieldAnnotationCollector* parsed_annotations,
                                             TRAPS) {
  assert(cfs != NULL, "invariant");
  assert(constantvalue_index_addr != NULL, "invariant");
  assert(is_synthetic_addr != NULL, "invariant");
  assert(generic_signature_index_addr != NULL, "invariant");
  assert(parsed_annotations != NULL, "invariant");
  assert(attributes_count > 0, "attributes_count should be greater than 0");

  u2 constantvalue_index = 0;
  u2 generic_signature_index = 0;
  bool is_synthetic = false;
  const u1* runtime_visible_annotations = NULL;
  int runtime_visible_annotations_length = 0;
  const u1* runtime_invisible_annotations = NULL;
  int runtime_invisible_annotations_length = 0;
  const u1* runtime_visible_type_annotations = NULL;
  int runtime_visible_type_annotations_length = 0;
  const u1* runtime_invisible_type_annotations = NULL;
  int runtime_invisible_type_annotations_length = 0;
  bool runtime_invisible_annotations_exists = false;
  bool runtime_invisible_type_annotations_exists = false;
  const ConstantPool* const cp = _cp;

  while (attributes_count--) {
    cfs->guarantee_more(6, CHECK);  // attribute_name_index, attribute_length
    const u2 attribute_name_index = cfs->get_u2_fast();
    const u4 attribute_length = cfs->get_u4_fast();
    check_property(valid_symbol_at(attribute_name_index),
                   "Invalid field attribute index %u in class file %s",
                   attribute_name_index,
                   CHECK);

    const Symbol* const attribute_name = cp->symbol_at(attribute_name_index);
    if (is_static && attribute_name == vmSymbols::tag_constant_value()) {
      // ignore if non-static
      if (constantvalue_index != 0) {
        classfile_parse_error("Duplicate ConstantValue attribute in class file %s", THREAD);
        return;
      }
      check_property(
        attribute_length == 2,
        "Invalid ConstantValue field attribute length %u in class file %s",
        attribute_length, CHECK);

      constantvalue_index = cfs->get_u2(CHECK);
      if (_need_verify) {
        verify_constantvalue(cp, constantvalue_index, signature_index, CHECK);
      }
    } else if (attribute_name == vmSymbols::tag_synthetic()) {
      if (attribute_length != 0) {
        classfile_parse_error(
          "Invalid Synthetic field attribute length %u in class file %s",
          attribute_length, THREAD);
        return;
      }
      is_synthetic = true;
    } else if (attribute_name == vmSymbols::tag_deprecated()) { // 4276120
      if (attribute_length != 0) {
        classfile_parse_error(
          "Invalid Deprecated field attribute length %u in class file %s",
          attribute_length, THREAD);
        return;
      }
    } else if (_major_version >= JAVA_1_5_VERSION) {
      if (attribute_name == vmSymbols::tag_signature()) {
        if (generic_signature_index != 0) {
          classfile_parse_error(
            "Multiple Signature attributes for field in class file %s", THREAD);
          return;
        }
        if (attribute_length != 2) {
          classfile_parse_error(
            "Wrong size %u for field's Signature attribute in class file %s",
            attribute_length, THREAD);
          return;
        }
        generic_signature_index = parse_generic_signature_attribute(cfs, CHECK);
      } else if (attribute_name == vmSymbols::tag_runtime_visible_annotations()) {
        if (runtime_visible_annotations != NULL) {
          classfile_parse_error(
            "Multiple RuntimeVisibleAnnotations attributes for field in class file %s", THREAD);
          return;
        }
        runtime_visible_annotations_length = attribute_length;
        runtime_visible_annotations = cfs->current();
        assert(runtime_visible_annotations != NULL, "null visible annotations");
        cfs->guarantee_more(runtime_visible_annotations_length, CHECK);
        parse_annotations(cp,
                          runtime_visible_annotations,
                          runtime_visible_annotations_length,
                          parsed_annotations,
                          _loader_data,
                          _can_access_vm_annotations);
        cfs->skip_u1_fast(runtime_visible_annotations_length);
      } else if (attribute_name == vmSymbols::tag_runtime_invisible_annotations()) {
        if (runtime_invisible_annotations_exists) {
          classfile_parse_error(
            "Multiple RuntimeInvisibleAnnotations attributes for field in class file %s", THREAD);
          return;
        }
        runtime_invisible_annotations_exists = true;
        if (PreserveAllAnnotations) {
          runtime_invisible_annotations_length = attribute_length;
          runtime_invisible_annotations = cfs->current();
          assert(runtime_invisible_annotations != NULL, "null invisible annotations");
        }
        cfs->skip_u1(attribute_length, CHECK);
      } else if (attribute_name == vmSymbols::tag_runtime_visible_type_annotations()) {
        if (runtime_visible_type_annotations != NULL) {
          classfile_parse_error(
            "Multiple RuntimeVisibleTypeAnnotations attributes for field in class file %s", THREAD);
          return;
        }
        runtime_visible_type_annotations_length = attribute_length;
        runtime_visible_type_annotations = cfs->current();
        assert(runtime_visible_type_annotations != NULL, "null visible type annotations");
        cfs->skip_u1(runtime_visible_type_annotations_length, CHECK);
      } else if (attribute_name == vmSymbols::tag_runtime_invisible_type_annotations()) {
        if (runtime_invisible_type_annotations_exists) {
          classfile_parse_error(
            "Multiple RuntimeInvisibleTypeAnnotations attributes for field in class file %s", THREAD);
          return;
        } else {
          runtime_invisible_type_annotations_exists = true;
        }
        if (PreserveAllAnnotations) {
          runtime_invisible_type_annotations_length = attribute_length;
          runtime_invisible_type_annotations = cfs->current();
          assert(runtime_invisible_type_annotations != NULL, "null invisible type annotations");
        }
        cfs->skip_u1(attribute_length, CHECK);
      } else {
        cfs->skip_u1(attribute_length, CHECK);  // Skip unknown attributes
      }
    } else {
      cfs->skip_u1(attribute_length, CHECK);  // Skip unknown attributes
    }
  }

  *constantvalue_index_addr = constantvalue_index;
  *is_synthetic_addr = is_synthetic;
  *generic_signature_index_addr = generic_signature_index;
  AnnotationArray* a = assemble_annotations(runtime_visible_annotations,
                                            runtime_visible_annotations_length,
                                            runtime_invisible_annotations,
                                            runtime_invisible_annotations_length,
                                            CHECK);
  parsed_annotations->set_field_annotations(a);
  a = assemble_annotations(runtime_visible_type_annotations,
                           runtime_visible_type_annotations_length,
                           runtime_invisible_type_annotations,
                           runtime_invisible_type_annotations_length,
                           CHECK);
  parsed_annotations->set_field_type_annotations(a);
  return;
}


// Field allocation types. Used for computing field offsets.

enum FieldAllocationType {
  STATIC_OOP,           // Oops
  STATIC_BYTE,          // Boolean, Byte, char
  STATIC_SHORT,         // shorts
  STATIC_WORD,          // ints
  STATIC_DOUBLE,        // aligned long or double
  STATIC_INLINE,        // inline type field
  NONSTATIC_OOP,
  NONSTATIC_BYTE,
  NONSTATIC_SHORT,
  NONSTATIC_WORD,
  NONSTATIC_DOUBLE,
  NONSTATIC_INLINE,
  MAX_FIELD_ALLOCATION_TYPE,
  BAD_ALLOCATION_TYPE = -1
};

static FieldAllocationType _basic_type_to_atype[2 * (T_CONFLICT + 1)] = {
  BAD_ALLOCATION_TYPE, // 0
  BAD_ALLOCATION_TYPE, // 1
  BAD_ALLOCATION_TYPE, // 2
  BAD_ALLOCATION_TYPE, // 3
  NONSTATIC_BYTE ,     // T_BOOLEAN     =  4,
  NONSTATIC_SHORT,     // T_CHAR        =  5,
  NONSTATIC_WORD,      // T_FLOAT       =  6,
  NONSTATIC_DOUBLE,    // T_DOUBLE      =  7,
  NONSTATIC_BYTE,      // T_BYTE        =  8,
  NONSTATIC_SHORT,     // T_SHORT       =  9,
  NONSTATIC_WORD,      // T_INT         = 10,
  NONSTATIC_DOUBLE,    // T_LONG        = 11,
  NONSTATIC_OOP,       // T_OBJECT      = 12,
  NONSTATIC_OOP,       // T_ARRAY       = 13,
  NONSTATIC_OOP,       // T_PRIMITIVE_OBJECT = 14,
  BAD_ALLOCATION_TYPE, // T_VOID        = 15,
  BAD_ALLOCATION_TYPE, // T_ADDRESS     = 16,
  BAD_ALLOCATION_TYPE, // T_NARROWOOP   = 17,
  BAD_ALLOCATION_TYPE, // T_METADATA    = 18,
  BAD_ALLOCATION_TYPE, // T_NARROWKLASS = 19,
  BAD_ALLOCATION_TYPE, // T_CONFLICT    = 20,
  BAD_ALLOCATION_TYPE, // 0
  BAD_ALLOCATION_TYPE, // 1
  BAD_ALLOCATION_TYPE, // 2
  BAD_ALLOCATION_TYPE, // 3
  STATIC_BYTE ,        // T_BOOLEAN     =  4,
  STATIC_SHORT,        // T_CHAR        =  5,
  STATIC_WORD,         // T_FLOAT       =  6,
  STATIC_DOUBLE,       // T_DOUBLE      =  7,
  STATIC_BYTE,         // T_BYTE        =  8,
  STATIC_SHORT,        // T_SHORT       =  9,
  STATIC_WORD,         // T_INT         = 10,
  STATIC_DOUBLE,       // T_LONG        = 11,
  STATIC_OOP,          // T_OBJECT      = 12,
  STATIC_OOP,          // T_ARRAY       = 13,
  STATIC_OOP,          // T_PRIMITIVE_OBJECT = 14,
  BAD_ALLOCATION_TYPE, // T_VOID        = 15,
  BAD_ALLOCATION_TYPE, // T_ADDRESS     = 16,
  BAD_ALLOCATION_TYPE, // T_NARROWOOP   = 17,
  BAD_ALLOCATION_TYPE, // T_METADATA    = 18,
  BAD_ALLOCATION_TYPE, // T_NARROWKLASS = 19,
  BAD_ALLOCATION_TYPE, // T_CONFLICT    = 20
};

static FieldAllocationType basic_type_to_atype(bool is_static, BasicType type, bool is_inline_type) {
  assert(type >= T_BOOLEAN && type < T_VOID, "only allowable values");
  FieldAllocationType result = _basic_type_to_atype[type + (is_static ? (T_CONFLICT + 1) : 0)];
  assert(result != BAD_ALLOCATION_TYPE, "bad type");
  if (is_inline_type) {
    result = is_static ? STATIC_INLINE : NONSTATIC_INLINE;
  }
  return result;
}

class ClassFileParser::FieldAllocationCount : public ResourceObj {
 public:
  u2 count[MAX_FIELD_ALLOCATION_TYPE];

  FieldAllocationCount() {
    for (int i = 0; i < MAX_FIELD_ALLOCATION_TYPE; i++) {
      count[i] = 0;
    }
  }

  void update(bool is_static, BasicType type, bool is_inline_type) {
    FieldAllocationType atype = basic_type_to_atype(is_static, type, is_inline_type);
    if (atype != BAD_ALLOCATION_TYPE) {
      // Make sure there is no overflow with injected fields.
      assert(count[atype] < 0xFFFF, "More than 65535 fields");
      count[atype]++;
    }
  }
};

// Side-effects: populates the _fields, _fields_annotations,
// _fields_type_annotations fields
void ClassFileParser::parse_fields(const ClassFileStream* const cfs,
                                   AccessFlags class_access_flags,
                                   FieldAllocationCount* const fac,
                                   ConstantPool* cp,
                                   const int cp_size,
                                   u2* const java_fields_count_ptr,
                                   TRAPS) {

  assert(cfs != NULL, "invariant");
  assert(fac != NULL, "invariant");
  assert(cp != NULL, "invariant");
  assert(java_fields_count_ptr != NULL, "invariant");

  assert(NULL == _fields, "invariant");
  assert(NULL == _fields_annotations, "invariant");
  assert(NULL == _fields_type_annotations, "invariant");

  bool is_inline_type = class_access_flags.is_value_class() && !class_access_flags.is_abstract();
  cfs->guarantee_more(2, CHECK);  // length
  const u2 length = cfs->get_u2_fast();
  *java_fields_count_ptr = length;

  int num_injected = 0;
  const InjectedField* const injected = JavaClasses::get_injected(_class_name,
                                                                  &num_injected);

  // two more slots are required for inline classes:
  // one for the static field with a reference to the pre-allocated default value
  // one for the field the JVM injects when detecting an empty inline class
  const int total_fields = length + num_injected + (is_inline_type ? 2 : 0);

  // The field array starts with tuples of shorts
  // [access, name index, sig index, initial value index, byte offset].
  // A generic signature slot only exists for field with generic
  // signature attribute. And the access flag is set with
  // JVM_ACC_FIELD_HAS_GENERIC_SIGNATURE for that field. The generic
  // signature slots are at the end of the field array and after all
  // other fields data.
  //
  //   f1: [access, name index, sig index, initial value index, low_offset, high_offset]
  //   f2: [access, name index, sig index, initial value index, low_offset, high_offset]
  //       ...
  //   fn: [access, name index, sig index, initial value index, low_offset, high_offset]
  //       [generic signature index]
  //       [generic signature index]
  //       ...
  //
  // Allocate a temporary resource array for field data. For each field,
  // a slot is reserved in the temporary array for the generic signature
  // index. After parsing all fields, the data are copied to a permanent
  // array and any unused slots will be discarded.
  ResourceMark rm(THREAD);
  u2* const fa = NEW_RESOURCE_ARRAY_IN_THREAD(THREAD,
                                              u2,
                                              total_fields * (FieldInfo::field_slots + 1));

  // The generic signature slots start after all other fields' data.
  int generic_signature_slot = total_fields * FieldInfo::field_slots;
  int num_generic_signature = 0;
  int instance_fields_count = 0;
  for (int n = 0; n < length; n++) {
    // access_flags, name_index, descriptor_index, attributes_count
    cfs->guarantee_more(8, CHECK);

    jint recognized_modifiers = JVM_RECOGNIZED_FIELD_MODIFIERS;

    const jint flags = cfs->get_u2_fast() & recognized_modifiers;
    verify_legal_field_modifiers(flags, class_access_flags, CHECK);
    AccessFlags access_flags;
    access_flags.set_flags(flags);

    const u2 name_index = cfs->get_u2_fast();
    check_property(valid_symbol_at(name_index),
      "Invalid constant pool index %u for field name in class file %s",
      name_index, CHECK);
    const Symbol* const name = cp->symbol_at(name_index);
    verify_legal_field_name(name, CHECK);

    const u2 signature_index = cfs->get_u2_fast();
    check_property(valid_symbol_at(signature_index),
      "Invalid constant pool index %u for field signature in class file %s",
      signature_index, CHECK);
    const Symbol* const sig = cp->symbol_at(signature_index);
    verify_legal_field_signature(name, sig, CHECK);
    if (!access_flags.is_static()) instance_fields_count++;

    u2 constantvalue_index = 0;
    bool is_synthetic = false;
    u2 generic_signature_index = 0;
    const bool is_static = access_flags.is_static();
    FieldAnnotationCollector parsed_annotations(_loader_data);

    const u2 attributes_count = cfs->get_u2_fast();
    if (attributes_count > 0) {
      parse_field_attributes(cfs,
                             attributes_count,
                             is_static,
                             signature_index,
                             &constantvalue_index,
                             &is_synthetic,
                             &generic_signature_index,
                             &parsed_annotations,
                             CHECK);

      if (parsed_annotations.field_annotations() != NULL) {
        if (_fields_annotations == NULL) {
          _fields_annotations = MetadataFactory::new_array<AnnotationArray*>(
                                             _loader_data, length, NULL,
                                             CHECK);
        }
        _fields_annotations->at_put(n, parsed_annotations.field_annotations());
        parsed_annotations.set_field_annotations(NULL);
      }
      if (parsed_annotations.field_type_annotations() != NULL) {
        if (_fields_type_annotations == NULL) {
          _fields_type_annotations =
            MetadataFactory::new_array<AnnotationArray*>(_loader_data,
                                                         length,
                                                         NULL,
                                                         CHECK);
        }
        _fields_type_annotations->at_put(n, parsed_annotations.field_type_annotations());
        parsed_annotations.set_field_type_annotations(NULL);
      }

      if (is_synthetic) {
        access_flags.set_is_synthetic();
      }
      if (generic_signature_index != 0) {
        access_flags.set_field_has_generic_signature();
        fa[generic_signature_slot] = generic_signature_index;
        generic_signature_slot ++;
        num_generic_signature ++;
      }
    }

    FieldInfo* const field = FieldInfo::from_field_array(fa, n);
    field->initialize(access_flags.as_short(),
                      name_index,
                      signature_index,
                      constantvalue_index);
    const BasicType type = cp->basic_type_for_signature_at(signature_index);

    // Update FieldAllocationCount for this kind of field
    fac->update(is_static, type, type == T_PRIMITIVE_OBJECT);

    // After field is initialized with type, we can augment it with aux info
    if (parsed_annotations.has_any_annotations()) {
      parsed_annotations.apply_to(field);
      if (field->is_contended()) {
        _has_contended_fields = true;
      }
    }
  }

  int index = length;
  if (num_injected != 0) {
    for (int n = 0; n < num_injected; n++) {
      // Check for duplicates
      if (injected[n].may_be_java) {
        const Symbol* const name      = injected[n].name();
        const Symbol* const signature = injected[n].signature();
        bool duplicate = false;
        for (int i = 0; i < length; i++) {
          const FieldInfo* const f = FieldInfo::from_field_array(fa, i);
          if (name      == cp->symbol_at(f->name_index()) &&
              signature == cp->symbol_at(f->signature_index())) {
            // Symbol is desclared in Java so skip this one
            duplicate = true;
            break;
          }
        }
        if (duplicate) {
          // These will be removed from the field array at the end
          continue;
        }
      }

      // Injected field
      FieldInfo* const field = FieldInfo::from_field_array(fa, index);
      field->initialize((u2)JVM_ACC_FIELD_INTERNAL,
                        (u2)(injected[n].name_index),
                        (u2)(injected[n].signature_index),
                        0);

      const BasicType type = Signature::basic_type(injected[n].signature());

      // Update FieldAllocationCount for this kind of field
      fac->update(false, type, false);
      index++;
    }
  }

  if (is_inline_type) {
    FieldInfo* const field = FieldInfo::from_field_array(fa, index);
    field->initialize(JVM_ACC_FIELD_INTERNAL | JVM_ACC_STATIC,
                      (u2)vmSymbols::as_int(VM_SYMBOL_ENUM_NAME(default_value_name)),
                      (u2)vmSymbols::as_int(VM_SYMBOL_ENUM_NAME(object_signature)),
                      0);
    const BasicType type = Signature::basic_type(vmSymbols::object_signature());
    fac->update(true, type, false);
    index++;
  }

  if (is_inline_type && instance_fields_count == 0) {
    _is_empty_inline_type = true;
    FieldInfo* const field = FieldInfo::from_field_array(fa, index);
    field->initialize(JVM_ACC_FIELD_INTERNAL,
        (u2)vmSymbols::as_int(VM_SYMBOL_ENUM_NAME(empty_marker_name)),
        (u2)vmSymbols::as_int(VM_SYMBOL_ENUM_NAME(byte_signature)),
        0);
    const BasicType type = Signature::basic_type(vmSymbols::byte_signature());
    fac->update(false, type, false);
    index++;
  }

  if (instance_fields_count > 0) {
    _has_nonstatic_fields = true;
  }

  assert(NULL == _fields, "invariant");

  _fields =
    MetadataFactory::new_array<u2>(_loader_data,
                                   index * FieldInfo::field_slots + num_generic_signature,
                                   CHECK);
  // Sometimes injected fields already exist in the Java source so
  // the fields array could be too long.  In that case the
  // fields array is trimed. Also unused slots that were reserved
  // for generic signature indexes are discarded.
  {
    int i = 0;
    for (; i < index * FieldInfo::field_slots; i++) {
      _fields->at_put(i, fa[i]);
    }
    for (int j = total_fields * FieldInfo::field_slots;
         j < generic_signature_slot; j++) {
      _fields->at_put(i++, fa[j]);
    }
    assert(_fields->length() == i, "");
  }

  if (_need_verify && length > 1) {
    // Check duplicated fields
    ResourceMark rm(THREAD);
    NameSigHash** names_and_sigs = NEW_RESOURCE_ARRAY_IN_THREAD(
      THREAD, NameSigHash*, HASH_ROW_SIZE);
    initialize_hashtable(names_and_sigs);
    bool dup = false;
    const Symbol* name = NULL;
    const Symbol* sig = NULL;
    {
      debug_only(NoSafepointVerifier nsv;)
      for (AllFieldStream fs(_fields, cp); !fs.done(); fs.next()) {
        name = fs.name();
        sig = fs.signature();
        // If no duplicates, add name/signature in hashtable names_and_sigs.
        if (!put_after_lookup(name, sig, names_and_sigs)) {
          dup = true;
          break;
        }
      }
    }
    if (dup) {
      classfile_parse_error("Duplicate field name \"%s\" with signature \"%s\" in class file %s",
                             name->as_C_string(), sig->as_klass_external_name(), THREAD);
    }
  }
}


const ClassFileParser::unsafe_u2* ClassFileParser::parse_exception_table(const ClassFileStream* const cfs,
                                                                         u4 code_length,
                                                                         u4 exception_table_length,
                                                                         TRAPS) {
  assert(cfs != NULL, "invariant");

  const unsafe_u2* const exception_table_start = cfs->current();
  assert(exception_table_start != NULL, "null exception table");

  cfs->guarantee_more(8 * exception_table_length, CHECK_NULL); // start_pc,
                                                               // end_pc,
                                                               // handler_pc,
                                                               // catch_type_index

  // Will check legal target after parsing code array in verifier.
  if (_need_verify) {
    for (unsigned int i = 0; i < exception_table_length; i++) {
      const u2 start_pc = cfs->get_u2_fast();
      const u2 end_pc = cfs->get_u2_fast();
      const u2 handler_pc = cfs->get_u2_fast();
      const u2 catch_type_index = cfs->get_u2_fast();
      guarantee_property((start_pc < end_pc) && (end_pc <= code_length),
                         "Illegal exception table range in class file %s",
                         CHECK_NULL);
      guarantee_property(handler_pc < code_length,
                         "Illegal exception table handler in class file %s",
                         CHECK_NULL);
      if (catch_type_index != 0) {
        guarantee_property(valid_klass_reference_at(catch_type_index),
                           "Catch type in exception table has bad constant type in class file %s", CHECK_NULL);
      }
    }
  } else {
    cfs->skip_u2_fast(exception_table_length * 4);
  }
  return exception_table_start;
}

void ClassFileParser::parse_linenumber_table(u4 code_attribute_length,
                                             u4 code_length,
                                             CompressedLineNumberWriteStream**const write_stream,
                                             TRAPS) {

  const ClassFileStream* const cfs = _stream;
  unsigned int num_entries = cfs->get_u2(CHECK);

  // Each entry is a u2 start_pc, and a u2 line_number
  const unsigned int length_in_bytes = num_entries * (sizeof(u2) * 2);

  // Verify line number attribute and table length
  check_property(
    code_attribute_length == sizeof(u2) + length_in_bytes,
    "LineNumberTable attribute has wrong length in class file %s", CHECK);

  cfs->guarantee_more(length_in_bytes, CHECK);

  if ((*write_stream) == NULL) {
    if (length_in_bytes > fixed_buffer_size) {
      (*write_stream) = new CompressedLineNumberWriteStream(length_in_bytes);
    } else {
      (*write_stream) = new CompressedLineNumberWriteStream(
        _linenumbertable_buffer, fixed_buffer_size);
    }
  }

  while (num_entries-- > 0) {
    const u2 bci  = cfs->get_u2_fast(); // start_pc
    const u2 line = cfs->get_u2_fast(); // line_number
    guarantee_property(bci < code_length,
        "Invalid pc in LineNumberTable in class file %s", CHECK);
    (*write_stream)->write_pair(bci, line);
  }
}


class LVT_Hash : public AllStatic {
 public:

  static bool equals(LocalVariableTableElement const& e0, LocalVariableTableElement const& e1) {
  /*
   * 3-tuple start_bci/length/slot has to be unique key,
   * so the following comparison seems to be redundant:
   *       && elem->name_cp_index == entry->_elem->name_cp_index
   */
    return (e0.start_bci     == e1.start_bci &&
            e0.length        == e1.length &&
            e0.name_cp_index == e1.name_cp_index &&
            e0.slot          == e1.slot);
  }

  static unsigned int hash(LocalVariableTableElement const& e0) {
    unsigned int raw_hash = e0.start_bci;

    raw_hash = e0.length        + raw_hash * 37;
    raw_hash = e0.name_cp_index + raw_hash * 37;
    raw_hash = e0.slot          + raw_hash * 37;

    return raw_hash;
  }
};


// Class file LocalVariableTable elements.
class Classfile_LVT_Element {
 public:
  u2 start_bci;
  u2 length;
  u2 name_cp_index;
  u2 descriptor_cp_index;
  u2 slot;
};

static void copy_lvt_element(const Classfile_LVT_Element* const src,
                             LocalVariableTableElement* const lvt) {
  lvt->start_bci           = Bytes::get_Java_u2((u1*) &src->start_bci);
  lvt->length              = Bytes::get_Java_u2((u1*) &src->length);
  lvt->name_cp_index       = Bytes::get_Java_u2((u1*) &src->name_cp_index);
  lvt->descriptor_cp_index = Bytes::get_Java_u2((u1*) &src->descriptor_cp_index);
  lvt->signature_cp_index  = 0;
  lvt->slot                = Bytes::get_Java_u2((u1*) &src->slot);
}

// Function is used to parse both attributes:
// LocalVariableTable (LVT) and LocalVariableTypeTable (LVTT)
const ClassFileParser::unsafe_u2* ClassFileParser::parse_localvariable_table(const ClassFileStream* cfs,
                                                                             u4 code_length,
                                                                             u2 max_locals,
                                                                             u4 code_attribute_length,
                                                                             u2* const localvariable_table_length,
                                                                             bool isLVTT,
                                                                             TRAPS) {
  const char* const tbl_name = (isLVTT) ? "LocalVariableTypeTable" : "LocalVariableTable";
  *localvariable_table_length = cfs->get_u2(CHECK_NULL);
  const unsigned int size =
    (*localvariable_table_length) * sizeof(Classfile_LVT_Element) / sizeof(u2);

  const ConstantPool* const cp = _cp;

  // Verify local variable table attribute has right length
  if (_need_verify) {
    guarantee_property(code_attribute_length == (sizeof(*localvariable_table_length) + size * sizeof(u2)),
                       "%s has wrong length in class file %s", tbl_name, CHECK_NULL);
  }

  const unsafe_u2* const localvariable_table_start = cfs->current();
  assert(localvariable_table_start != NULL, "null local variable table");
  if (!_need_verify) {
    cfs->skip_u2_fast(size);
  } else {
    cfs->guarantee_more(size * 2, CHECK_NULL);
    for(int i = 0; i < (*localvariable_table_length); i++) {
      const u2 start_pc = cfs->get_u2_fast();
      const u2 length = cfs->get_u2_fast();
      const u2 name_index = cfs->get_u2_fast();
      const u2 descriptor_index = cfs->get_u2_fast();
      const u2 index = cfs->get_u2_fast();
      // Assign to a u4 to avoid overflow
      const u4 end_pc = (u4)start_pc + (u4)length;

      if (start_pc >= code_length) {
        classfile_parse_error(
          "Invalid start_pc %u in %s in class file %s",
          start_pc, tbl_name, THREAD);
        return NULL;
      }
      if (end_pc > code_length) {
        classfile_parse_error(
          "Invalid length %u in %s in class file %s",
          length, tbl_name, THREAD);
        return NULL;
      }
      const int cp_size = cp->length();
      guarantee_property(valid_symbol_at(name_index),
        "Name index %u in %s has bad constant type in class file %s",
        name_index, tbl_name, CHECK_NULL);
      guarantee_property(valid_symbol_at(descriptor_index),
        "Signature index %u in %s has bad constant type in class file %s",
        descriptor_index, tbl_name, CHECK_NULL);

      const Symbol* const name = cp->symbol_at(name_index);
      const Symbol* const sig = cp->symbol_at(descriptor_index);
      verify_legal_field_name(name, CHECK_NULL);
      u2 extra_slot = 0;
      if (!isLVTT) {
        verify_legal_field_signature(name, sig, CHECK_NULL);

        // 4894874: check special cases for double and long local variables
        if (sig == vmSymbols::type_signature(T_DOUBLE) ||
            sig == vmSymbols::type_signature(T_LONG)) {
          extra_slot = 1;
        }
      }
      guarantee_property((index + extra_slot) < max_locals,
                          "Invalid index %u in %s in class file %s",
                          index, tbl_name, CHECK_NULL);
    }
  }
  return localvariable_table_start;
}

static const u1* parse_stackmap_table(const ClassFileStream* const cfs,
                                      u4 code_attribute_length,
                                      bool need_verify,
                                      TRAPS) {
  assert(cfs != NULL, "invariant");

  if (0 == code_attribute_length) {
    return NULL;
  }

  const u1* const stackmap_table_start = cfs->current();
  assert(stackmap_table_start != NULL, "null stackmap table");

  // check code_attribute_length first
  cfs->skip_u1(code_attribute_length, CHECK_NULL);

  if (!need_verify && !DumpSharedSpaces) {
    return NULL;
  }
  return stackmap_table_start;
}

const ClassFileParser::unsafe_u2* ClassFileParser::parse_checked_exceptions(const ClassFileStream* const cfs,
                                                                            u2* const checked_exceptions_length,
                                                                            u4 method_attribute_length,
                                                                            TRAPS) {
  assert(cfs != NULL, "invariant");
  assert(checked_exceptions_length != NULL, "invariant");

  cfs->guarantee_more(2, CHECK_NULL);  // checked_exceptions_length
  *checked_exceptions_length = cfs->get_u2_fast();
  const unsigned int size =
    (*checked_exceptions_length) * sizeof(CheckedExceptionElement) / sizeof(u2);
  const unsafe_u2* const checked_exceptions_start = cfs->current();
  assert(checked_exceptions_start != NULL, "null checked exceptions");
  if (!_need_verify) {
    cfs->skip_u2_fast(size);
  } else {
    // Verify each value in the checked exception table
    u2 checked_exception;
    const u2 len = *checked_exceptions_length;
    cfs->guarantee_more(2 * len, CHECK_NULL);
    for (int i = 0; i < len; i++) {
      checked_exception = cfs->get_u2_fast();
      check_property(
        valid_klass_reference_at(checked_exception),
        "Exception name has bad type at constant pool %u in class file %s",
        checked_exception, CHECK_NULL);
    }
  }
  // check exceptions attribute length
  if (_need_verify) {
    guarantee_property(method_attribute_length == (sizeof(*checked_exceptions_length) +
                                                   sizeof(u2) * size),
                      "Exceptions attribute has wrong length in class file %s", CHECK_NULL);
  }
  return checked_exceptions_start;
}

void ClassFileParser::throwIllegalSignature(const char* type,
                                            const Symbol* name,
                                            const Symbol* sig,
                                            TRAPS) const {
  assert(name != NULL, "invariant");
  assert(sig != NULL, "invariant");

  const char* class_note = "";
  if (is_inline_type() && name == vmSymbols::object_initializer_name()) {
    class_note = " (an inline class)";
  }

  ResourceMark rm(THREAD);
  Exceptions::fthrow(THREAD_AND_LOCATION,
      vmSymbols::java_lang_ClassFormatError(),
      "%s \"%s\" in class %s%s has illegal signature \"%s\"", type,
      name->as_C_string(), _class_name->as_C_string(), class_note, sig->as_C_string());
}

AnnotationCollector::ID
AnnotationCollector::annotation_index(const ClassLoaderData* loader_data,
                                      const Symbol* name,
                                      const bool can_access_vm_annotations) {
  const vmSymbolID sid = vmSymbols::find_sid(name);
  // Privileged code can use all annotations.  Other code silently drops some.
  const bool privileged = loader_data->is_boot_class_loader_data() ||
                          loader_data->is_platform_class_loader_data() ||
                          can_access_vm_annotations;
  switch (sid) {
    case VM_SYMBOL_ENUM_NAME(reflect_CallerSensitive_signature): {
      if (_location != _in_method)  break;  // only allow for methods
      if (!privileged)              break;  // only allow in privileged code
      return _method_CallerSensitive;
    }
    case VM_SYMBOL_ENUM_NAME(jdk_internal_vm_annotation_ForceInline_signature): {
      if (_location != _in_method)  break;  // only allow for methods
      if (!privileged)              break;  // only allow in privileged code
      return _method_ForceInline;
    }
    case VM_SYMBOL_ENUM_NAME(jdk_internal_vm_annotation_DontInline_signature): {
      if (_location != _in_method)  break;  // only allow for methods
      if (!privileged)              break;  // only allow in privileged code
      return _method_DontInline;
    }
    case VM_SYMBOL_ENUM_NAME(java_lang_invoke_InjectedProfile_signature): {
      if (_location != _in_method)  break;  // only allow for methods
      if (!privileged)              break;  // only allow in privileged code
      return _method_InjectedProfile;
    }
    case VM_SYMBOL_ENUM_NAME(java_lang_invoke_LambdaForm_Compiled_signature): {
      if (_location != _in_method)  break;  // only allow for methods
      if (!privileged)              break;  // only allow in privileged code
      return _method_LambdaForm_Compiled;
    }
    case VM_SYMBOL_ENUM_NAME(jdk_internal_vm_annotation_Hidden_signature): {
      if (_location != _in_method)  break;  // only allow for methods
      if (!privileged)              break;  // only allow in privileged code
      return _method_Hidden;
    }
    case VM_SYMBOL_ENUM_NAME(jdk_internal_misc_Scoped_signature): {
      if (_location != _in_method)  break;  // only allow for methods
      if (!privileged)              break;  // only allow in privileged code
      return _method_Scoped;
    }
    case VM_SYMBOL_ENUM_NAME(jdk_internal_vm_annotation_IntrinsicCandidate_signature): {
      if (_location != _in_method)  break;  // only allow for methods
      if (!privileged)              break;  // only allow in privileged code
      return _method_IntrinsicCandidate;
    }
    case VM_SYMBOL_ENUM_NAME(jdk_internal_vm_annotation_Stable_signature): {
      if (_location != _in_field)   break;  // only allow for fields
      if (!privileged)              break;  // only allow in privileged code
      return _field_Stable;
    }
    case VM_SYMBOL_ENUM_NAME(jdk_internal_vm_annotation_Contended_signature): {
      if (_location != _in_field && _location != _in_class) {
        break;  // only allow for fields and classes
      }
      if (!EnableContended || (RestrictContended && !privileged)) {
        break;  // honor privileges
      }
      return _jdk_internal_vm_annotation_Contended;
    }
    case VM_SYMBOL_ENUM_NAME(jdk_internal_vm_annotation_ReservedStackAccess_signature): {
      if (_location != _in_method)  break;  // only allow for methods
      if (RestrictReservedStack && !privileged) break; // honor privileges
      return _jdk_internal_vm_annotation_ReservedStackAccess;
    }
    case VM_SYMBOL_ENUM_NAME(jdk_internal_ValueBased_signature): {
      if (_location != _in_class)   break;  // only allow for classes
      if (!privileged)              break;  // only allow in priviledged code
      return _jdk_internal_ValueBased;
    }
    default: {
      break;
    }
  }
  return AnnotationCollector::_unknown;
}

void ClassFileParser::FieldAnnotationCollector::apply_to(FieldInfo* f) {
  if (is_contended())
    f->set_contended_group(contended_group());
  if (is_stable())
    f->set_stable(true);
}

ClassFileParser::FieldAnnotationCollector::~FieldAnnotationCollector() {
  // If there's an error deallocate metadata for field annotations
  MetadataFactory::free_array<u1>(_loader_data, _field_annotations);
  MetadataFactory::free_array<u1>(_loader_data, _field_type_annotations);
}

void MethodAnnotationCollector::apply_to(const methodHandle& m) {
  if (has_annotation(_method_CallerSensitive))
    m->set_caller_sensitive(true);
  if (has_annotation(_method_ForceInline))
    m->set_force_inline(true);
  if (has_annotation(_method_DontInline))
    m->set_dont_inline(true);
  if (has_annotation(_method_InjectedProfile))
    m->set_has_injected_profile(true);
  if (has_annotation(_method_LambdaForm_Compiled) && m->intrinsic_id() == vmIntrinsics::_none)
    m->set_intrinsic_id(vmIntrinsics::_compiledLambdaForm);
  if (has_annotation(_method_Hidden))
    m->set_hidden(true);
  if (has_annotation(_method_Scoped))
    m->set_scoped(true);
  if (has_annotation(_method_IntrinsicCandidate) && !m->is_synthetic())
    m->set_intrinsic_candidate(true);
  if (has_annotation(_jdk_internal_vm_annotation_ReservedStackAccess))
    m->set_has_reserved_stack_access(true);
}

void ClassFileParser::ClassAnnotationCollector::apply_to(InstanceKlass* ik) {
  assert(ik != NULL, "invariant");
  if (has_annotation(_jdk_internal_vm_annotation_Contended)) {
    ik->set_is_contended(is_contended());
  }
  if (has_annotation(_jdk_internal_ValueBased)) {
    ik->set_has_value_based_class_annotation();
    if (DiagnoseSyncOnValueBasedClasses) {
      ik->set_is_value_based();
    }
  }
}

#define MAX_ARGS_SIZE 255
#define MAX_CODE_SIZE 65535
#define INITIAL_MAX_LVT_NUMBER 256

/* Copy class file LVT's/LVTT's into the HotSpot internal LVT.
 *
 * Rules for LVT's and LVTT's are:
 *   - There can be any number of LVT's and LVTT's.
 *   - If there are n LVT's, it is the same as if there was just
 *     one LVT containing all the entries from the n LVT's.
 *   - There may be no more than one LVT entry per local variable.
 *     Two LVT entries are 'equal' if these fields are the same:
 *        start_pc, length, name, slot
 *   - There may be no more than one LVTT entry per each LVT entry.
 *     Each LVTT entry has to match some LVT entry.
 *   - HotSpot internal LVT keeps natural ordering of class file LVT entries.
 */
void ClassFileParser::copy_localvariable_table(const ConstMethod* cm,
                                               int lvt_cnt,
                                               u2* const localvariable_table_length,
                                               const unsafe_u2** const localvariable_table_start,
                                               int lvtt_cnt,
                                               u2* const localvariable_type_table_length,
                                               const unsafe_u2** const localvariable_type_table_start,
                                               TRAPS) {

  ResourceMark rm(THREAD);

  typedef ResourceHashtable<LocalVariableTableElement, LocalVariableTableElement*,
                            256, ResourceObj::RESOURCE_AREA, mtInternal,
                            &LVT_Hash::hash, &LVT_Hash::equals> LVT_HashTable;

  LVT_HashTable* const table = new LVT_HashTable();

  // To fill LocalVariableTable in
  const Classfile_LVT_Element* cf_lvt;
  LocalVariableTableElement* lvt = cm->localvariable_table_start();

  for (int tbl_no = 0; tbl_no < lvt_cnt; tbl_no++) {
    cf_lvt = (Classfile_LVT_Element *) localvariable_table_start[tbl_no];
    for (int idx = 0; idx < localvariable_table_length[tbl_no]; idx++, lvt++) {
      copy_lvt_element(&cf_lvt[idx], lvt);
      // If no duplicates, add LVT elem in hashtable.
      if (table->put(*lvt, lvt) == false
          && _need_verify
          && _major_version >= JAVA_1_5_VERSION) {
        classfile_parse_error("Duplicated LocalVariableTable attribute "
                              "entry for '%s' in class file %s",
                               _cp->symbol_at(lvt->name_cp_index)->as_utf8(),
                               THREAD);
        return;
      }
    }
  }

  // To merge LocalVariableTable and LocalVariableTypeTable
  const Classfile_LVT_Element* cf_lvtt;
  LocalVariableTableElement lvtt_elem;

  for (int tbl_no = 0; tbl_no < lvtt_cnt; tbl_no++) {
    cf_lvtt = (Classfile_LVT_Element *) localvariable_type_table_start[tbl_no];
    for (int idx = 0; idx < localvariable_type_table_length[tbl_no]; idx++) {
      copy_lvt_element(&cf_lvtt[idx], &lvtt_elem);
      LocalVariableTableElement** entry = table->get(lvtt_elem);
      if (entry == NULL) {
        if (_need_verify) {
          classfile_parse_error("LVTT entry for '%s' in class file %s "
                                "does not match any LVT entry",
                                 _cp->symbol_at(lvtt_elem.name_cp_index)->as_utf8(),
                                 THREAD);
          return;
        }
      } else if ((*entry)->signature_cp_index != 0 && _need_verify) {
        classfile_parse_error("Duplicated LocalVariableTypeTable attribute "
                              "entry for '%s' in class file %s",
                               _cp->symbol_at(lvtt_elem.name_cp_index)->as_utf8(),
                               THREAD);
        return;
      } else {
        // to add generic signatures into LocalVariableTable
        (*entry)->signature_cp_index = lvtt_elem.descriptor_cp_index;
      }
    }
  }
}


void ClassFileParser::copy_method_annotations(ConstMethod* cm,
                                       const u1* runtime_visible_annotations,
                                       int runtime_visible_annotations_length,
                                       const u1* runtime_invisible_annotations,
                                       int runtime_invisible_annotations_length,
                                       const u1* runtime_visible_parameter_annotations,
                                       int runtime_visible_parameter_annotations_length,
                                       const u1* runtime_invisible_parameter_annotations,
                                       int runtime_invisible_parameter_annotations_length,
                                       const u1* runtime_visible_type_annotations,
                                       int runtime_visible_type_annotations_length,
                                       const u1* runtime_invisible_type_annotations,
                                       int runtime_invisible_type_annotations_length,
                                       const u1* annotation_default,
                                       int annotation_default_length,
                                       TRAPS) {

  AnnotationArray* a;

  if (runtime_visible_annotations_length +
      runtime_invisible_annotations_length > 0) {
     a = assemble_annotations(runtime_visible_annotations,
                              runtime_visible_annotations_length,
                              runtime_invisible_annotations,
                              runtime_invisible_annotations_length,
                              CHECK);
     cm->set_method_annotations(a);
  }

  if (runtime_visible_parameter_annotations_length +
      runtime_invisible_parameter_annotations_length > 0) {
    a = assemble_annotations(runtime_visible_parameter_annotations,
                             runtime_visible_parameter_annotations_length,
                             runtime_invisible_parameter_annotations,
                             runtime_invisible_parameter_annotations_length,
                             CHECK);
    cm->set_parameter_annotations(a);
  }

  if (annotation_default_length > 0) {
    a = assemble_annotations(annotation_default,
                             annotation_default_length,
                             NULL,
                             0,
                             CHECK);
    cm->set_default_annotations(a);
  }

  if (runtime_visible_type_annotations_length +
      runtime_invisible_type_annotations_length > 0) {
    a = assemble_annotations(runtime_visible_type_annotations,
                             runtime_visible_type_annotations_length,
                             runtime_invisible_type_annotations,
                             runtime_invisible_type_annotations_length,
                             CHECK);
    cm->set_type_annotations(a);
  }
}


// Note: the parse_method below is big and clunky because all parsing of the code and exceptions
// attribute is inlined. This is cumbersome to avoid since we inline most of the parts in the
// Method* to save footprint, so we only know the size of the resulting Method* when the
// entire method attribute is parsed.
//
// The promoted_flags parameter is used to pass relevant access_flags
// from the method back up to the containing klass. These flag values
// are added to klass's access_flags.

Method* ClassFileParser::parse_method(const ClassFileStream* const cfs,
                                      bool is_interface,
<<<<<<< HEAD
                                      bool is_value_class,
=======
                                      bool is_inline_type,
                                      bool is_abstract_type,
>>>>>>> c7a75211
                                      const ConstantPool* cp,
                                      AccessFlags* const promoted_flags,
                                      TRAPS) {
  assert(cfs != NULL, "invariant");
  assert(cp != NULL, "invariant");
  assert(promoted_flags != NULL, "invariant");

  ResourceMark rm(THREAD);
  // Parse fixed parts:
  // access_flags, name_index, descriptor_index, attributes_count
  cfs->guarantee_more(8, CHECK_NULL);

  int flags = cfs->get_u2_fast();
  const u2 name_index = cfs->get_u2_fast();
  const int cp_size = cp->length();
  check_property(
    valid_symbol_at(name_index),
    "Illegal constant pool index %u for method name in class file %s",
    name_index, CHECK_NULL);
  const Symbol* const name = cp->symbol_at(name_index);
  verify_legal_method_name(name, CHECK_NULL);

  const u2 signature_index = cfs->get_u2_fast();
  guarantee_property(
    valid_symbol_at(signature_index),
    "Illegal constant pool index %u for method signature in class file %s",
    signature_index, CHECK_NULL);
  const Symbol* const signature = cp->symbol_at(signature_index);

  if (name == vmSymbols::class_initializer_name()) {
    // We ignore the other access flags for a valid class initializer.
    // (JVM Spec 2nd ed., chapter 4.6)
    if (_major_version < 51) { // backward compatibility
      flags = JVM_ACC_STATIC;
    } else if ((flags & JVM_ACC_STATIC) == JVM_ACC_STATIC) {
      flags &= JVM_ACC_STATIC | (_major_version <= JAVA_16_VERSION ? JVM_ACC_STRICT : 0);
    } else {
      classfile_parse_error("Method <clinit> is not static in class file %s", THREAD);
      return NULL;
    }
  } else {
<<<<<<< HEAD
    verify_legal_method_modifiers(flags, access_flags() , name, CHECK_NULL);
=======
    verify_legal_method_modifiers(flags, is_interface, is_inline_type, is_abstract_type, name, CHECK_NULL);
>>>>>>> c7a75211
  }

  if (name == vmSymbols::object_initializer_name()) {
    if (is_interface) {
      classfile_parse_error("Interface cannot have a method named <init>, class file %s", THREAD);
      return NULL;
<<<<<<< HEAD
    } else if (!is_value_class && signature->is_void_method_signature()) {
=======
    } else if ((!is_inline_type || is_abstract_type) && signature->is_void_method_signature()) {
>>>>>>> c7a75211
      // OK, a constructor
    } else if (is_value_class && !signature->is_void_method_signature()) {
      // also OK, a static factory, as long as the return value is good
      bool ok = false;
      SignatureStream ss((Symbol*) signature, true);
      while (!ss.at_return_type())  ss.next();
      if (ss.is_reference()) {
        Symbol* ret = ss.as_symbol();
        const Symbol* required = class_name();
        if (is_hidden()) {
          // The original class name in hidden classes gets changed.  So using
          // the original name in the return type is no longer valid.
          // Note that expecting the return type for inline hidden class factory
          // methods to be java.lang.Object works around a JVM Spec issue for
          // hidden classes.
          required = vmSymbols::java_lang_Object();
        }
        ok = (ret == required);
      }
      if (!ok) {
        throwIllegalSignature("Method", name, signature, CHECK_0);
      }
    } else {
      // not OK, so throw the same error as in verify_legal_method_signature.
      throwIllegalSignature("Method", name, signature, CHECK_0);
    }
    // A declared <init> method must always be either a non-static
    // object constructor, with a void return, or else it must be a
    // static factory method, with a non-void return.  No other
    // definition of <init> is possible.
    //
    // The verifier (in verify_invoke_instructions) will inspect the
    // signature of any attempt to invoke <init>, and ensures that it
    // returns non-void if and only if it is being invoked by
    // invokestatic, and void if and only if it is being invoked by
    // invokespecial.
    //
    // When a symbolic reference to <init> is resolved for a
    // particular invocation mode (special or static), the mode is
    // matched to the JVM_ACC_STATIC modifier of the <init> method.
    // Thus, it is impossible to statically invoke a constructor, and
    // impossible to "new + invokespecial" a static factory, either
    // through bytecode or through reflection.
  }

  if (EnableValhalla) {
    if (((flags & JVM_ACC_SYNCHRONIZED) == JVM_ACC_SYNCHRONIZED)
        && ((flags & JVM_ACC_STATIC) == 0 )
        && !carries_identity_modifier()) {
      classfile_parse_error("Invalid synchronized method in non-identity class %s", THREAD);
        return NULL;
    }
  }

  int args_size = -1;  // only used when _need_verify is true
  if (_need_verify) {
    verify_legal_name_with_signature(name, signature, CHECK_NULL);
    args_size = ((flags & JVM_ACC_STATIC) ? 0 : 1) +
                 verify_legal_method_signature(name, signature, CHECK_NULL);
    if (args_size > MAX_ARGS_SIZE) {
      classfile_parse_error("Too many arguments in method signature in class file %s", THREAD);
      return NULL;
    }
  }

  AccessFlags access_flags(flags & JVM_RECOGNIZED_METHOD_MODIFIERS);

  // Default values for code and exceptions attribute elements
  u2 max_stack = 0;
  u2 max_locals = 0;
  u4 code_length = 0;
  const u1* code_start = 0;
  u2 exception_table_length = 0;
  const unsafe_u2* exception_table_start = NULL; // (potentially unaligned) pointer to array of u2 elements
  Array<int>* exception_handlers = Universe::the_empty_int_array();
  u2 checked_exceptions_length = 0;
  const unsafe_u2* checked_exceptions_start = NULL; // (potentially unaligned) pointer to array of u2 elements
  CompressedLineNumberWriteStream* linenumber_table = NULL;
  int linenumber_table_length = 0;
  int total_lvt_length = 0;
  u2 lvt_cnt = 0;
  u2 lvtt_cnt = 0;
  bool lvt_allocated = false;
  u2 max_lvt_cnt = INITIAL_MAX_LVT_NUMBER;
  u2 max_lvtt_cnt = INITIAL_MAX_LVT_NUMBER;
  u2* localvariable_table_length = NULL;
  const unsafe_u2** localvariable_table_start = NULL; // (potentially unaligned) pointer to array of LVT attributes
  u2* localvariable_type_table_length = NULL;
  const unsafe_u2** localvariable_type_table_start = NULL; // (potentially unaligned) pointer to LVTT attributes
  int method_parameters_length = -1;
  const u1* method_parameters_data = NULL;
  bool method_parameters_seen = false;
  bool parsed_code_attribute = false;
  bool parsed_checked_exceptions_attribute = false;
  bool parsed_stackmap_attribute = false;
  // stackmap attribute - JDK1.5
  const u1* stackmap_data = NULL;
  int stackmap_data_length = 0;
  u2 generic_signature_index = 0;
  MethodAnnotationCollector parsed_annotations;
  const u1* runtime_visible_annotations = NULL;
  int runtime_visible_annotations_length = 0;
  const u1* runtime_invisible_annotations = NULL;
  int runtime_invisible_annotations_length = 0;
  const u1* runtime_visible_parameter_annotations = NULL;
  int runtime_visible_parameter_annotations_length = 0;
  const u1* runtime_invisible_parameter_annotations = NULL;
  int runtime_invisible_parameter_annotations_length = 0;
  const u1* runtime_visible_type_annotations = NULL;
  int runtime_visible_type_annotations_length = 0;
  const u1* runtime_invisible_type_annotations = NULL;
  int runtime_invisible_type_annotations_length = 0;
  bool runtime_invisible_annotations_exists = false;
  bool runtime_invisible_type_annotations_exists = false;
  bool runtime_invisible_parameter_annotations_exists = false;
  const u1* annotation_default = NULL;
  int annotation_default_length = 0;

  // Parse code and exceptions attribute
  u2 method_attributes_count = cfs->get_u2_fast();
  while (method_attributes_count--) {
    cfs->guarantee_more(6, CHECK_NULL);  // method_attribute_name_index, method_attribute_length
    const u2 method_attribute_name_index = cfs->get_u2_fast();
    const u4 method_attribute_length = cfs->get_u4_fast();
    check_property(
      valid_symbol_at(method_attribute_name_index),
      "Invalid method attribute name index %u in class file %s",
      method_attribute_name_index, CHECK_NULL);

    const Symbol* const method_attribute_name = cp->symbol_at(method_attribute_name_index);
    if (method_attribute_name == vmSymbols::tag_code()) {
      // Parse Code attribute
      if (_need_verify) {
        guarantee_property(
            !access_flags.is_native() && !access_flags.is_abstract(),
                        "Code attribute in native or abstract methods in class file %s",
                         CHECK_NULL);
      }
      if (parsed_code_attribute) {
        classfile_parse_error("Multiple Code attributes in class file %s",
                              THREAD);
        return NULL;
      }
      parsed_code_attribute = true;

      // Stack size, locals size, and code size
      cfs->guarantee_more(8, CHECK_NULL);
      max_stack = cfs->get_u2_fast();
      max_locals = cfs->get_u2_fast();
      code_length = cfs->get_u4_fast();
      if (_need_verify) {
        guarantee_property(args_size <= max_locals,
                           "Arguments can't fit into locals in class file %s",
                           CHECK_NULL);
        guarantee_property(code_length > 0 && code_length <= MAX_CODE_SIZE,
                           "Invalid method Code length %u in class file %s",
                           code_length, CHECK_NULL);
      }
      // Code pointer
      code_start = cfs->current();
      assert(code_start != NULL, "null code start");
      cfs->guarantee_more(code_length, CHECK_NULL);
      cfs->skip_u1_fast(code_length);

      // Exception handler table
      cfs->guarantee_more(2, CHECK_NULL);  // exception_table_length
      exception_table_length = cfs->get_u2_fast();
      if (exception_table_length > 0) {
        exception_table_start = parse_exception_table(cfs,
                                                      code_length,
                                                      exception_table_length,
                                                      CHECK_NULL);
      }

      // Parse additional attributes in code attribute
      cfs->guarantee_more(2, CHECK_NULL);  // code_attributes_count
      u2 code_attributes_count = cfs->get_u2_fast();

      unsigned int calculated_attribute_length = 0;

      calculated_attribute_length =
          sizeof(max_stack) + sizeof(max_locals) + sizeof(code_length);
      calculated_attribute_length +=
        code_length +
        sizeof(exception_table_length) +
        sizeof(code_attributes_count) +
        exception_table_length *
            ( sizeof(u2) +   // start_pc
              sizeof(u2) +   // end_pc
              sizeof(u2) +   // handler_pc
              sizeof(u2) );  // catch_type_index

      while (code_attributes_count--) {
        cfs->guarantee_more(6, CHECK_NULL);  // code_attribute_name_index, code_attribute_length
        const u2 code_attribute_name_index = cfs->get_u2_fast();
        const u4 code_attribute_length = cfs->get_u4_fast();
        calculated_attribute_length += code_attribute_length +
                                       sizeof(code_attribute_name_index) +
                                       sizeof(code_attribute_length);
        check_property(valid_symbol_at(code_attribute_name_index),
                       "Invalid code attribute name index %u in class file %s",
                       code_attribute_name_index,
                       CHECK_NULL);
        if (LoadLineNumberTables &&
            cp->symbol_at(code_attribute_name_index) == vmSymbols::tag_line_number_table()) {
          // Parse and compress line number table
          parse_linenumber_table(code_attribute_length,
                                 code_length,
                                 &linenumber_table,
                                 CHECK_NULL);

        } else if (LoadLocalVariableTables &&
                   cp->symbol_at(code_attribute_name_index) == vmSymbols::tag_local_variable_table()) {
          // Parse local variable table
          if (!lvt_allocated) {
            localvariable_table_length = NEW_RESOURCE_ARRAY_IN_THREAD(
              THREAD, u2,  INITIAL_MAX_LVT_NUMBER);
            localvariable_table_start = NEW_RESOURCE_ARRAY_IN_THREAD(
              THREAD, const unsafe_u2*, INITIAL_MAX_LVT_NUMBER);
            localvariable_type_table_length = NEW_RESOURCE_ARRAY_IN_THREAD(
              THREAD, u2,  INITIAL_MAX_LVT_NUMBER);
            localvariable_type_table_start = NEW_RESOURCE_ARRAY_IN_THREAD(
              THREAD, const unsafe_u2*, INITIAL_MAX_LVT_NUMBER);
            lvt_allocated = true;
          }
          if (lvt_cnt == max_lvt_cnt) {
            max_lvt_cnt <<= 1;
            localvariable_table_length = REALLOC_RESOURCE_ARRAY(u2, localvariable_table_length, lvt_cnt, max_lvt_cnt);
            localvariable_table_start  = REALLOC_RESOURCE_ARRAY(const unsafe_u2*, localvariable_table_start, lvt_cnt, max_lvt_cnt);
          }
          localvariable_table_start[lvt_cnt] =
            parse_localvariable_table(cfs,
                                      code_length,
                                      max_locals,
                                      code_attribute_length,
                                      &localvariable_table_length[lvt_cnt],
                                      false,    // is not LVTT
                                      CHECK_NULL);
          total_lvt_length += localvariable_table_length[lvt_cnt];
          lvt_cnt++;
        } else if (LoadLocalVariableTypeTables &&
                   _major_version >= JAVA_1_5_VERSION &&
                   cp->symbol_at(code_attribute_name_index) == vmSymbols::tag_local_variable_type_table()) {
          if (!lvt_allocated) {
            localvariable_table_length = NEW_RESOURCE_ARRAY_IN_THREAD(
              THREAD, u2,  INITIAL_MAX_LVT_NUMBER);
            localvariable_table_start = NEW_RESOURCE_ARRAY_IN_THREAD(
              THREAD, const unsafe_u2*, INITIAL_MAX_LVT_NUMBER);
            localvariable_type_table_length = NEW_RESOURCE_ARRAY_IN_THREAD(
              THREAD, u2,  INITIAL_MAX_LVT_NUMBER);
            localvariable_type_table_start = NEW_RESOURCE_ARRAY_IN_THREAD(
              THREAD, const unsafe_u2*, INITIAL_MAX_LVT_NUMBER);
            lvt_allocated = true;
          }
          // Parse local variable type table
          if (lvtt_cnt == max_lvtt_cnt) {
            max_lvtt_cnt <<= 1;
            localvariable_type_table_length = REALLOC_RESOURCE_ARRAY(u2, localvariable_type_table_length, lvtt_cnt, max_lvtt_cnt);
            localvariable_type_table_start  = REALLOC_RESOURCE_ARRAY(const unsafe_u2*, localvariable_type_table_start, lvtt_cnt, max_lvtt_cnt);
          }
          localvariable_type_table_start[lvtt_cnt] =
            parse_localvariable_table(cfs,
                                      code_length,
                                      max_locals,
                                      code_attribute_length,
                                      &localvariable_type_table_length[lvtt_cnt],
                                      true,     // is LVTT
                                      CHECK_NULL);
          lvtt_cnt++;
        } else if (_major_version >= Verifier::STACKMAP_ATTRIBUTE_MAJOR_VERSION &&
                   cp->symbol_at(code_attribute_name_index) == vmSymbols::tag_stack_map_table()) {
          // Stack map is only needed by the new verifier in JDK1.5.
          if (parsed_stackmap_attribute) {
            classfile_parse_error("Multiple StackMapTable attributes in class file %s", THREAD);
            return NULL;
          }
          stackmap_data = parse_stackmap_table(cfs, code_attribute_length, _need_verify, CHECK_NULL);
          stackmap_data_length = code_attribute_length;
          parsed_stackmap_attribute = true;
        } else {
          // Skip unknown attributes
          cfs->skip_u1(code_attribute_length, CHECK_NULL);
        }
      }
      // check method attribute length
      if (_need_verify) {
        guarantee_property(method_attribute_length == calculated_attribute_length,
                           "Code segment has wrong length in class file %s",
                           CHECK_NULL);
      }
    } else if (method_attribute_name == vmSymbols::tag_exceptions()) {
      // Parse Exceptions attribute
      if (parsed_checked_exceptions_attribute) {
        classfile_parse_error("Multiple Exceptions attributes in class file %s",
                              THREAD);
        return NULL;
      }
      parsed_checked_exceptions_attribute = true;
      checked_exceptions_start =
            parse_checked_exceptions(cfs,
                                     &checked_exceptions_length,
                                     method_attribute_length,
                                     CHECK_NULL);
    } else if (method_attribute_name == vmSymbols::tag_method_parameters()) {
      // reject multiple method parameters
      if (method_parameters_seen) {
        classfile_parse_error("Multiple MethodParameters attributes in class file %s",
                              THREAD);
        return NULL;
      }
      method_parameters_seen = true;
      method_parameters_length = cfs->get_u1_fast();
      const u2 real_length = (method_parameters_length * 4u) + 1u;
      if (method_attribute_length != real_length) {
        classfile_parse_error(
          "Invalid MethodParameters method attribute length %u in class file",
          method_attribute_length, THREAD);
        return NULL;
      }
      method_parameters_data = cfs->current();
      cfs->skip_u2_fast(method_parameters_length);
      cfs->skip_u2_fast(method_parameters_length);
      // ignore this attribute if it cannot be reflected
      if (!vmClasses::Parameter_klass_loaded())
        method_parameters_length = -1;
    } else if (method_attribute_name == vmSymbols::tag_synthetic()) {
      if (method_attribute_length != 0) {
        classfile_parse_error(
          "Invalid Synthetic method attribute length %u in class file %s",
          method_attribute_length, THREAD);
        return NULL;
      }
      // Should we check that there hasn't already been a synthetic attribute?
      access_flags.set_is_synthetic();
    } else if (method_attribute_name == vmSymbols::tag_deprecated()) { // 4276120
      if (method_attribute_length != 0) {
        classfile_parse_error(
          "Invalid Deprecated method attribute length %u in class file %s",
          method_attribute_length, THREAD);
        return NULL;
      }
    } else if (_major_version >= JAVA_1_5_VERSION) {
      if (method_attribute_name == vmSymbols::tag_signature()) {
        if (generic_signature_index != 0) {
          classfile_parse_error(
            "Multiple Signature attributes for method in class file %s",
            THREAD);
          return NULL;
        }
        if (method_attribute_length != 2) {
          classfile_parse_error(
            "Invalid Signature attribute length %u in class file %s",
            method_attribute_length, THREAD);
          return NULL;
        }
        generic_signature_index = parse_generic_signature_attribute(cfs, CHECK_NULL);
      } else if (method_attribute_name == vmSymbols::tag_runtime_visible_annotations()) {
        if (runtime_visible_annotations != NULL) {
          classfile_parse_error(
            "Multiple RuntimeVisibleAnnotations attributes for method in class file %s",
            THREAD);
          return NULL;
        }
        runtime_visible_annotations_length = method_attribute_length;
        runtime_visible_annotations = cfs->current();
        assert(runtime_visible_annotations != NULL, "null visible annotations");
        cfs->guarantee_more(runtime_visible_annotations_length, CHECK_NULL);
        parse_annotations(cp,
                          runtime_visible_annotations,
                          runtime_visible_annotations_length,
                          &parsed_annotations,
                          _loader_data,
                          _can_access_vm_annotations);
        cfs->skip_u1_fast(runtime_visible_annotations_length);
      } else if (method_attribute_name == vmSymbols::tag_runtime_invisible_annotations()) {
        if (runtime_invisible_annotations_exists) {
          classfile_parse_error(
            "Multiple RuntimeInvisibleAnnotations attributes for method in class file %s",
            THREAD);
          return NULL;
        }
        runtime_invisible_annotations_exists = true;
        if (PreserveAllAnnotations) {
          runtime_invisible_annotations_length = method_attribute_length;
          runtime_invisible_annotations = cfs->current();
          assert(runtime_invisible_annotations != NULL, "null invisible annotations");
        }
        cfs->skip_u1(method_attribute_length, CHECK_NULL);
      } else if (method_attribute_name == vmSymbols::tag_runtime_visible_parameter_annotations()) {
        if (runtime_visible_parameter_annotations != NULL) {
          classfile_parse_error(
            "Multiple RuntimeVisibleParameterAnnotations attributes for method in class file %s",
            THREAD);
          return NULL;
        }
        runtime_visible_parameter_annotations_length = method_attribute_length;
        runtime_visible_parameter_annotations = cfs->current();
        assert(runtime_visible_parameter_annotations != NULL, "null visible parameter annotations");
        cfs->skip_u1(runtime_visible_parameter_annotations_length, CHECK_NULL);
      } else if (method_attribute_name == vmSymbols::tag_runtime_invisible_parameter_annotations()) {
        if (runtime_invisible_parameter_annotations_exists) {
          classfile_parse_error(
            "Multiple RuntimeInvisibleParameterAnnotations attributes for method in class file %s",
            THREAD);
          return NULL;
        }
        runtime_invisible_parameter_annotations_exists = true;
        if (PreserveAllAnnotations) {
          runtime_invisible_parameter_annotations_length = method_attribute_length;
          runtime_invisible_parameter_annotations = cfs->current();
          assert(runtime_invisible_parameter_annotations != NULL,
            "null invisible parameter annotations");
        }
        cfs->skip_u1(method_attribute_length, CHECK_NULL);
      } else if (method_attribute_name == vmSymbols::tag_annotation_default()) {
        if (annotation_default != NULL) {
          classfile_parse_error(
            "Multiple AnnotationDefault attributes for method in class file %s",
            THREAD);
          return NULL;
        }
        annotation_default_length = method_attribute_length;
        annotation_default = cfs->current();
        assert(annotation_default != NULL, "null annotation default");
        cfs->skip_u1(annotation_default_length, CHECK_NULL);
      } else if (method_attribute_name == vmSymbols::tag_runtime_visible_type_annotations()) {
        if (runtime_visible_type_annotations != NULL) {
          classfile_parse_error(
            "Multiple RuntimeVisibleTypeAnnotations attributes for method in class file %s",
            THREAD);
          return NULL;
        }
        runtime_visible_type_annotations_length = method_attribute_length;
        runtime_visible_type_annotations = cfs->current();
        assert(runtime_visible_type_annotations != NULL, "null visible type annotations");
        // No need for the VM to parse Type annotations
        cfs->skip_u1(runtime_visible_type_annotations_length, CHECK_NULL);
      } else if (method_attribute_name == vmSymbols::tag_runtime_invisible_type_annotations()) {
        if (runtime_invisible_type_annotations_exists) {
          classfile_parse_error(
            "Multiple RuntimeInvisibleTypeAnnotations attributes for method in class file %s",
            THREAD);
          return NULL;
        } else {
          runtime_invisible_type_annotations_exists = true;
        }
        if (PreserveAllAnnotations) {
          runtime_invisible_type_annotations_length = method_attribute_length;
          runtime_invisible_type_annotations = cfs->current();
          assert(runtime_invisible_type_annotations != NULL, "null invisible type annotations");
        }
        cfs->skip_u1(method_attribute_length, CHECK_NULL);
      } else {
        // Skip unknown attributes
        cfs->skip_u1(method_attribute_length, CHECK_NULL);
      }
    } else {
      // Skip unknown attributes
      cfs->skip_u1(method_attribute_length, CHECK_NULL);
    }
  }

  if (linenumber_table != NULL) {
    linenumber_table->write_terminator();
    linenumber_table_length = linenumber_table->position();
  }

  // Make sure there's at least one Code attribute in non-native/non-abstract method
  if (_need_verify) {
    guarantee_property(access_flags.is_native() ||
                       access_flags.is_abstract() ||
                       parsed_code_attribute,
                       "Absent Code attribute in method that is not native or abstract in class file %s",
                       CHECK_NULL);
  }

  // All sizing information for a Method* is finally available, now create it
  InlineTableSizes sizes(
      total_lvt_length,
      linenumber_table_length,
      exception_table_length,
      checked_exceptions_length,
      method_parameters_length,
      generic_signature_index,
      runtime_visible_annotations_length +
           runtime_invisible_annotations_length,
      runtime_visible_parameter_annotations_length +
           runtime_invisible_parameter_annotations_length,
      runtime_visible_type_annotations_length +
           runtime_invisible_type_annotations_length,
      annotation_default_length,
      0);

  Method* const m = Method::allocate(_loader_data,
                                     code_length,
                                     access_flags,
                                     &sizes,
                                     ConstMethod::NORMAL,
                                     _cp->symbol_at(name_index),
                                     CHECK_NULL);

  ClassLoadingService::add_class_method_size(m->size()*wordSize);

  // Fill in information from fixed part (access_flags already set)
  m->set_constants(_cp);
  m->set_name_index(name_index);
  m->set_signature_index(signature_index);
  m->compute_from_signature(cp->symbol_at(signature_index));
  assert(args_size < 0 || args_size == m->size_of_parameters(), "");

  // Fill in code attribute information
  m->set_max_stack(max_stack);
  m->set_max_locals(max_locals);
  if (stackmap_data != NULL) {
    m->constMethod()->copy_stackmap_data(_loader_data,
                                         (u1*)stackmap_data,
                                         stackmap_data_length,
                                         CHECK_NULL);
  }

  // Copy byte codes
  m->set_code((u1*)code_start);

  // Copy line number table
  if (linenumber_table != NULL) {
    memcpy(m->compressed_linenumber_table(),
           linenumber_table->buffer(),
           linenumber_table_length);
  }

  // Copy exception table
  if (exception_table_length > 0) {
    Copy::conjoint_swap_if_needed<Endian::JAVA>(exception_table_start,
                                                m->exception_table_start(),
                                                exception_table_length * sizeof(ExceptionTableElement),
                                                sizeof(u2));
  }

  // Copy method parameters
  if (method_parameters_length > 0) {
    MethodParametersElement* elem = m->constMethod()->method_parameters_start();
    for (int i = 0; i < method_parameters_length; i++) {
      elem[i].name_cp_index = Bytes::get_Java_u2((address)method_parameters_data);
      method_parameters_data += 2;
      elem[i].flags = Bytes::get_Java_u2((address)method_parameters_data);
      method_parameters_data += 2;
    }
  }

  // Copy checked exceptions
  if (checked_exceptions_length > 0) {
    Copy::conjoint_swap_if_needed<Endian::JAVA>(checked_exceptions_start,
                                                m->checked_exceptions_start(),
                                                checked_exceptions_length * sizeof(CheckedExceptionElement),
                                                sizeof(u2));
  }

  // Copy class file LVT's/LVTT's into the HotSpot internal LVT.
  if (total_lvt_length > 0) {
    promoted_flags->set_has_localvariable_table();
    copy_localvariable_table(m->constMethod(),
                             lvt_cnt,
                             localvariable_table_length,
                             localvariable_table_start,
                             lvtt_cnt,
                             localvariable_type_table_length,
                             localvariable_type_table_start,
                             CHECK_NULL);
  }

  if (parsed_annotations.has_any_annotations())
    parsed_annotations.apply_to(methodHandle(THREAD, m));

  if (is_hidden()) { // Mark methods in hidden classes as 'hidden'.
    m->set_hidden(true);
  }

  // Copy annotations
  copy_method_annotations(m->constMethod(),
                          runtime_visible_annotations,
                          runtime_visible_annotations_length,
                          runtime_invisible_annotations,
                          runtime_invisible_annotations_length,
                          runtime_visible_parameter_annotations,
                          runtime_visible_parameter_annotations_length,
                          runtime_invisible_parameter_annotations,
                          runtime_invisible_parameter_annotations_length,
                          runtime_visible_type_annotations,
                          runtime_visible_type_annotations_length,
                          runtime_invisible_type_annotations,
                          runtime_invisible_type_annotations_length,
                          annotation_default,
                          annotation_default_length,
                          CHECK_NULL);

  if (InstanceKlass::is_finalization_enabled() &&
      name == vmSymbols::finalize_method_name() &&
      signature == vmSymbols::void_method_signature()) {
    if (m->is_empty_method()) {
      _has_empty_finalizer = true;
    } else {
      _has_finalizer = true;
    }
  }
  if (name == vmSymbols::object_initializer_name() &&
      signature == vmSymbols::void_method_signature() &&
      m->is_vanilla_constructor()) {
    _has_vanilla_constructor = true;
  }

  NOT_PRODUCT(m->verify());
  return m;
}


// The promoted_flags parameter is used to pass relevant access_flags
// from the methods back up to the containing klass. These flag values
// are added to klass's access_flags.
// Side-effects: populates the _methods field in the parser
void ClassFileParser::parse_methods(const ClassFileStream* const cfs,
                                    bool is_interface,
<<<<<<< HEAD
                                    bool is_value_class,
=======
                                    bool is_inline_type,
                                    bool is_abstract_type,
>>>>>>> c7a75211
                                    AccessFlags* promoted_flags,
                                    bool* has_final_method,
                                    bool* declares_nonstatic_concrete_methods,
                                    TRAPS) {
  assert(cfs != NULL, "invariant");
  assert(promoted_flags != NULL, "invariant");
  assert(has_final_method != NULL, "invariant");
  assert(declares_nonstatic_concrete_methods != NULL, "invariant");

  assert(NULL == _methods, "invariant");

  cfs->guarantee_more(2, CHECK);  // length
  const u2 length = cfs->get_u2_fast();
  if (length == 0) {
    _methods = Universe::the_empty_method_array();
  } else {
    _methods = MetadataFactory::new_array<Method*>(_loader_data,
                                                   length,
                                                   NULL,
                                                   CHECK);

    for (int index = 0; index < length; index++) {
      Method* method = parse_method(cfs,
                                    is_interface,
<<<<<<< HEAD
                                    is_value_class,
=======
                                    is_inline_type,
                                    is_abstract_type,
>>>>>>> c7a75211
                                    _cp,
                                    promoted_flags,
                                    CHECK);

      if (method->is_final()) {
        *has_final_method = true;
      }
      // declares_nonstatic_concrete_methods: declares concrete instance methods, any access flags
      // used for interface initialization, and default method inheritance analysis
      if (is_interface && !(*declares_nonstatic_concrete_methods)
        && !method->is_abstract() && !method->is_static()) {
        *declares_nonstatic_concrete_methods = true;
      }
      _methods->at_put(index, method);
    }

    if (_need_verify && length > 1) {
      // Check duplicated methods
      ResourceMark rm(THREAD);
      NameSigHash** names_and_sigs = NEW_RESOURCE_ARRAY_IN_THREAD(
        THREAD, NameSigHash*, HASH_ROW_SIZE);
      initialize_hashtable(names_and_sigs);
      bool dup = false;
      const Symbol* name = NULL;
      const Symbol* sig = NULL;
      {
        debug_only(NoSafepointVerifier nsv;)
        for (int i = 0; i < length; i++) {
          const Method* const m = _methods->at(i);
          name = m->name();
          sig = m->signature();
          // If no duplicates, add name/signature in hashtable names_and_sigs.
          if (!put_after_lookup(name, sig, names_and_sigs)) {
            dup = true;
            break;
          }
        }
      }
      if (dup) {
        classfile_parse_error("Duplicate method name \"%s\" with signature \"%s\" in class file %s",
                               name->as_C_string(), sig->as_klass_external_name(), THREAD);
      }
    }
  }
}

static const intArray* sort_methods(Array<Method*>* methods) {
  const int length = methods->length();
  // If JVMTI original method ordering or sharing is enabled we have to
  // remember the original class file ordering.
  // We temporarily use the vtable_index field in the Method* to store the
  // class file index, so we can read in after calling qsort.
  // Put the method ordering in the shared archive.
  if (JvmtiExport::can_maintain_original_method_order() || Arguments::is_dumping_archive()) {
    for (int index = 0; index < length; index++) {
      Method* const m = methods->at(index);
      assert(!m->valid_vtable_index(), "vtable index should not be set");
      m->set_vtable_index(index);
    }
  }
  // Sort method array by ascending method name (for faster lookups & vtable construction)
  // Note that the ordering is not alphabetical, see Symbol::fast_compare
  Method::sort_methods(methods);

  intArray* method_ordering = NULL;
  // If JVMTI original method ordering or sharing is enabled construct int
  // array remembering the original ordering
  if (JvmtiExport::can_maintain_original_method_order() || Arguments::is_dumping_archive()) {
    method_ordering = new intArray(length, length, -1);
    for (int index = 0; index < length; index++) {
      Method* const m = methods->at(index);
      const int old_index = m->vtable_index();
      assert(old_index >= 0 && old_index < length, "invalid method index");
      method_ordering->at_put(index, old_index);
      m->set_vtable_index(Method::invalid_vtable_index);
    }
  }
  return method_ordering;
}

// Parse generic_signature attribute for methods and fields
u2 ClassFileParser::parse_generic_signature_attribute(const ClassFileStream* const cfs,
                                                      TRAPS) {
  assert(cfs != NULL, "invariant");

  cfs->guarantee_more(2, CHECK_0);  // generic_signature_index
  const u2 generic_signature_index = cfs->get_u2_fast();
  check_property(
    valid_symbol_at(generic_signature_index),
    "Invalid Signature attribute at constant pool index %u in class file %s",
    generic_signature_index, CHECK_0);
  return generic_signature_index;
}

void ClassFileParser::parse_classfile_sourcefile_attribute(const ClassFileStream* const cfs,
                                                           TRAPS) {

  assert(cfs != NULL, "invariant");

  cfs->guarantee_more(2, CHECK);  // sourcefile_index
  const u2 sourcefile_index = cfs->get_u2_fast();
  check_property(
    valid_symbol_at(sourcefile_index),
    "Invalid SourceFile attribute at constant pool index %u in class file %s",
    sourcefile_index, CHECK);
  set_class_sourcefile_index(sourcefile_index);
}

void ClassFileParser::parse_classfile_source_debug_extension_attribute(const ClassFileStream* const cfs,
                                                                       int length,
                                                                       TRAPS) {
  assert(cfs != NULL, "invariant");

  const u1* const sde_buffer = cfs->current();
  assert(sde_buffer != NULL, "null sde buffer");

  // Don't bother storing it if there is no way to retrieve it
  if (JvmtiExport::can_get_source_debug_extension()) {
    assert((length+1) > length, "Overflow checking");
    u1* const sde = NEW_RESOURCE_ARRAY_IN_THREAD(THREAD, u1, length+1);
    for (int i = 0; i < length; i++) {
      sde[i] = sde_buffer[i];
    }
    sde[length] = '\0';
    set_class_sde_buffer((const char*)sde, length);
  }
  // Got utf8 string, set stream position forward
  cfs->skip_u1(length, CHECK);
}


// Inner classes can be static, private or protected (classic VM does this)
#define RECOGNIZED_INNER_CLASS_MODIFIERS ( JVM_RECOGNIZED_CLASS_MODIFIERS | \
                                           JVM_ACC_PRIVATE |                \
                                           JVM_ACC_PROTECTED |              \
                                           JVM_ACC_STATIC                   \
                                         )

// Find index of the InnerClasses entry for the specified inner_class_info_index.
// Return -1 if none is found.
static int inner_classes_find_index(const Array<u2>* inner_classes, int inner, const ConstantPool* cp, int length) {
  Symbol* cp_klass_name =  cp->klass_name_at(inner);
  for (int idx = 0; idx < length; idx += InstanceKlass::inner_class_next_offset) {
    int idx_inner = inner_classes->at(idx + InstanceKlass::inner_class_inner_class_info_offset);
    if (cp->klass_name_at(idx_inner) == cp_klass_name) {
      return idx;
    }
  }
  return -1;
}

// Return the outer_class_info_index for the InnerClasses entry containing the
// specified inner_class_info_index.  Return -1 if no InnerClasses entry is found.
static int inner_classes_jump_to_outer(const Array<u2>* inner_classes, int inner, const ConstantPool* cp, int length) {
  if (inner == 0) return -1;
  int idx = inner_classes_find_index(inner_classes, inner, cp, length);
  if (idx == -1) return -1;
  int result = inner_classes->at(idx + InstanceKlass::inner_class_outer_class_info_offset);
  return result;
}

// Return true if circularity is found, false if no circularity is found.
// Use Floyd's cycle finding algorithm.
static bool inner_classes_check_loop_through_outer(const Array<u2>* inner_classes, int idx, const ConstantPool* cp, int length) {
  int slow = inner_classes->at(idx + InstanceKlass::inner_class_inner_class_info_offset);
  int fast = inner_classes->at(idx + InstanceKlass::inner_class_outer_class_info_offset);

  while (fast != -1 && fast != 0) {
    if (slow != 0 && (cp->klass_name_at(slow) == cp->klass_name_at(fast))) {
      return true;  // found a circularity
    }
    fast = inner_classes_jump_to_outer(inner_classes, fast, cp, length);
    if (fast == -1) return false;
    fast = inner_classes_jump_to_outer(inner_classes, fast, cp, length);
    if (fast == -1) return false;
    slow = inner_classes_jump_to_outer(inner_classes, slow, cp, length);
    assert(slow != -1, "sanity check");
  }
  return false;
}

// Loop through each InnerClasses entry checking for circularities and duplications
// with other entries.  If duplicate entries are found then throw CFE.  Otherwise,
// return true if a circularity or entries with duplicate inner_class_info_indexes
// are found.
bool ClassFileParser::check_inner_classes_circularity(const ConstantPool* cp, int length, TRAPS) {
  // Loop through each InnerClasses entry.
  for (int idx = 0; idx < length; idx += InstanceKlass::inner_class_next_offset) {
    // Return true if there are circular entries.
    if (inner_classes_check_loop_through_outer(_inner_classes, idx, cp, length)) {
      return true;
    }
    // Check if there are duplicate entries or entries with the same inner_class_info_index.
    for (int y = idx + InstanceKlass::inner_class_next_offset; y < length;
         y += InstanceKlass::inner_class_next_offset) {

      // 4347400: make sure there's no duplicate entry in the classes array
      if (_major_version >= JAVA_1_5_VERSION) {
        guarantee_property((_inner_classes->at(idx) != _inner_classes->at(y) ||
                            _inner_classes->at(idx+1) != _inner_classes->at(y+1) ||
                            _inner_classes->at(idx+2) != _inner_classes->at(y+2) ||
                            _inner_classes->at(idx+3) != _inner_classes->at(y+3)),
                           "Duplicate entry in InnerClasses attribute in class file %s",
                           CHECK_(true));
      }
      // Return true if there are two entries with the same inner_class_info_index.
      if (_inner_classes->at(y) == _inner_classes->at(idx)) {
        return true;
      }
    }
  }
  return false;
}

// Return number of classes in the inner classes attribute table
u2 ClassFileParser::parse_classfile_inner_classes_attribute(const ClassFileStream* const cfs,
                                                            const ConstantPool* cp,
                                                            const u1* const inner_classes_attribute_start,
                                                            bool parsed_enclosingmethod_attribute,
                                                            u2 enclosing_method_class_index,
                                                            u2 enclosing_method_method_index,
                                                            TRAPS) {
  const u1* const current_mark = cfs->current();
  u2 length = 0;
  if (inner_classes_attribute_start != NULL) {
    cfs->set_current(inner_classes_attribute_start);
    cfs->guarantee_more(2, CHECK_0);  // length
    length = cfs->get_u2_fast();
  }

  // 4-tuples of shorts of inner classes data and 2 shorts of enclosing
  // method data:
  //   [inner_class_info_index,
  //    outer_class_info_index,
  //    inner_name_index,
  //    inner_class_access_flags,
  //    ...
  //    enclosing_method_class_index,
  //    enclosing_method_method_index]
  const int size = length * 4 + (parsed_enclosingmethod_attribute ? 2 : 0);
  Array<u2>* inner_classes = MetadataFactory::new_array<u2>(_loader_data, size, CHECK_0);
  _inner_classes = inner_classes;

  int index = 0;
  cfs->guarantee_more(8 * length, CHECK_0);  // 4-tuples of u2
  for (int n = 0; n < length; n++) {
    // Inner class index
    const u2 inner_class_info_index = cfs->get_u2_fast();
    check_property(
      valid_klass_reference_at(inner_class_info_index),
      "inner_class_info_index %u has bad constant type in class file %s",
      inner_class_info_index, CHECK_0);
    // Outer class index
    const u2 outer_class_info_index = cfs->get_u2_fast();
    check_property(
      outer_class_info_index == 0 ||
        valid_klass_reference_at(outer_class_info_index),
      "outer_class_info_index %u has bad constant type in class file %s",
      outer_class_info_index, CHECK_0);

    if (outer_class_info_index != 0) {
      const Symbol* const outer_class_name = cp->klass_name_at(outer_class_info_index);
      char* bytes = (char*)outer_class_name->bytes();
      guarantee_property(bytes[0] != JVM_SIGNATURE_ARRAY,
                         "Outer class is an array class in class file %s", CHECK_0);
    }
    // Inner class name
    const u2 inner_name_index = cfs->get_u2_fast();
    check_property(
      inner_name_index == 0 || valid_symbol_at(inner_name_index),
      "inner_name_index %u has bad constant type in class file %s",
      inner_name_index, CHECK_0);
    if (_need_verify) {
      guarantee_property(inner_class_info_index != outer_class_info_index,
                         "Class is both outer and inner class in class file %s", CHECK_0);
    }

    jint recognized_modifiers = RECOGNIZED_INNER_CLASS_MODIFIERS;
    // JVM_ACC_MODULE is defined in JDK-9 and later.
    if (_major_version >= JAVA_9_VERSION) {
      recognized_modifiers |= JVM_ACC_MODULE;
    }
    // JVM_ACC_VALUE, JVM_ACC_PRIMITIVE, and JVM_ACC_IDENTITY are defined for class file version 62 and later
    if (supports_inline_types()) {
      recognized_modifiers |= JVM_ACC_PRIMITIVE | JVM_ACC_VALUE | JVM_ACC_IDENTITY;
    }

    // Access flags
    jint flags = cfs->get_u2_fast() & recognized_modifiers;

    if ((flags & JVM_ACC_INTERFACE) && _major_version < JAVA_6_VERSION) {
      // Set abstract bit for old class files for backward compatibility
      flags |= JVM_ACC_ABSTRACT;
    }

    const char* name = inner_name_index == 0 ? "unnamed" : cp->symbol_at(inner_name_index)->as_utf8();
    verify_legal_class_modifiers(flags, name, false, CHECK_0);
    AccessFlags inner_access_flags(flags);

    inner_classes->at_put(index++, inner_class_info_index);
    inner_classes->at_put(index++, outer_class_info_index);
    inner_classes->at_put(index++, inner_name_index);
    inner_classes->at_put(index++, inner_access_flags.as_short());
  }

  // Check for circular and duplicate entries.
  bool has_circularity = false;
  if (_need_verify) {
    has_circularity = check_inner_classes_circularity(cp, length * 4, CHECK_0);
    if (has_circularity) {
      // If circularity check failed then ignore InnerClasses attribute.
      MetadataFactory::free_array<u2>(_loader_data, _inner_classes);
      index = 0;
      if (parsed_enclosingmethod_attribute) {
        inner_classes = MetadataFactory::new_array<u2>(_loader_data, 2, CHECK_0);
        _inner_classes = inner_classes;
      } else {
        _inner_classes = Universe::the_empty_short_array();
      }
    }
  }
  // Set EnclosingMethod class and method indexes.
  if (parsed_enclosingmethod_attribute) {
    inner_classes->at_put(index++, enclosing_method_class_index);
    inner_classes->at_put(index++, enclosing_method_method_index);
  }
  assert(index == size || has_circularity, "wrong size");

  // Restore buffer's current position.
  cfs->set_current(current_mark);

  return length;
}

u2 ClassFileParser::parse_classfile_nest_members_attribute(const ClassFileStream* const cfs,
                                                           const u1* const nest_members_attribute_start,
                                                           TRAPS) {
  const u1* const current_mark = cfs->current();
  u2 length = 0;
  if (nest_members_attribute_start != NULL) {
    cfs->set_current(nest_members_attribute_start);
    cfs->guarantee_more(2, CHECK_0);  // length
    length = cfs->get_u2_fast();
  }
  const int size = length;
  Array<u2>* const nest_members = MetadataFactory::new_array<u2>(_loader_data, size, CHECK_0);
  _nest_members = nest_members;

  int index = 0;
  cfs->guarantee_more(2 * length, CHECK_0);
  for (int n = 0; n < length; n++) {
    const u2 class_info_index = cfs->get_u2_fast();
    check_property(
      valid_klass_reference_at(class_info_index),
      "Nest member class_info_index %u has bad constant type in class file %s",
      class_info_index, CHECK_0);
    nest_members->at_put(index++, class_info_index);
  }
  assert(index == size, "wrong size");

  // Restore buffer's current position.
  cfs->set_current(current_mark);

  return length;
}

u2 ClassFileParser::parse_classfile_permitted_subclasses_attribute(const ClassFileStream* const cfs,
                                                                   const u1* const permitted_subclasses_attribute_start,
                                                                   TRAPS) {
  const u1* const current_mark = cfs->current();
  u2 length = 0;
  if (permitted_subclasses_attribute_start != NULL) {
    cfs->set_current(permitted_subclasses_attribute_start);
    cfs->guarantee_more(2, CHECK_0);  // length
    length = cfs->get_u2_fast();
  }
  const int size = length;
  Array<u2>* const permitted_subclasses = MetadataFactory::new_array<u2>(_loader_data, size, CHECK_0);
  _permitted_subclasses = permitted_subclasses;

  if (length > 0) {
    int index = 0;
    cfs->guarantee_more(2 * length, CHECK_0);
    for (int n = 0; n < length; n++) {
      const u2 class_info_index = cfs->get_u2_fast();
      check_property(
        valid_klass_reference_at(class_info_index),
        "Permitted subclass class_info_index %u has bad constant type in class file %s",
        class_info_index, CHECK_0);
      permitted_subclasses->at_put(index++, class_info_index);
    }
    assert(index == size, "wrong size");
  }

  // Restore buffer's current position.
  cfs->set_current(current_mark);

  return length;
}

u2 ClassFileParser::parse_classfile_preload_attribute(const ClassFileStream* const cfs,
                                                                   const u1* const preload_attribute_start,
                                                                   TRAPS) {
  const u1* const current_mark = cfs->current();
  u2 length = 0;
  if (preload_attribute_start != NULL) {
    cfs->set_current(preload_attribute_start);
    cfs->guarantee_more(2, CHECK_0);  // length
    length = cfs->get_u2_fast();
  }
  const int size = length;
  Array<u2>* const preload_classes = MetadataFactory::new_array<u2>(_loader_data, size, CHECK_0);
  _preload_classes = preload_classes;
  if (length > 0) {
    int index = 0;
    cfs->guarantee_more(2 * length, CHECK_0);
    for (int n = 0; n < length; n++) {
      const u2 class_info_index = cfs->get_u2_fast();
      check_property(
        valid_klass_reference_at(class_info_index),
        "Preload class_info_index %u has bad constant type in class file %s",
        class_info_index, CHECK_0);
      preload_classes->at_put(index++, class_info_index);
    }
    assert(index == size, "wrong size");
  }

  // Restore buffer's current position.
  cfs->set_current(current_mark);

  return length;
}

//  Record {
//    u2 attribute_name_index;
//    u4 attribute_length;
//    u2 components_count;
//    component_info components[components_count];
//  }
//  component_info {
//    u2 name_index;
//    u2 descriptor_index
//    u2 attributes_count;
//    attribute_info_attributes[attributes_count];
//  }
u2 ClassFileParser::parse_classfile_record_attribute(const ClassFileStream* const cfs,
                                                     const ConstantPool* cp,
                                                     const u1* const record_attribute_start,
                                                     TRAPS) {
  const u1* const current_mark = cfs->current();
  int components_count = 0;
  unsigned int calculate_attr_size = 0;
  if (record_attribute_start != NULL) {
    cfs->set_current(record_attribute_start);
    cfs->guarantee_more(2, CHECK_0);  // num of components
    components_count = (int)cfs->get_u2_fast();
    calculate_attr_size = 2;
  }

  Array<RecordComponent*>* const record_components =
    MetadataFactory::new_array<RecordComponent*>(_loader_data, components_count, NULL, CHECK_0);
  _record_components = record_components;

  for (int x = 0; x < components_count; x++) {
    cfs->guarantee_more(6, CHECK_0); // name_index, descriptor_index, attributes_count

    const u2 name_index = cfs->get_u2_fast();
    check_property(valid_symbol_at(name_index),
      "Invalid constant pool index %u for name in Record attribute in class file %s",
      name_index, CHECK_0);
    const Symbol* const name = cp->symbol_at(name_index);
    verify_legal_field_name(name, CHECK_0);

    const u2 descriptor_index = cfs->get_u2_fast();
    check_property(valid_symbol_at(descriptor_index),
      "Invalid constant pool index %u for descriptor in Record attribute in class file %s",
      descriptor_index, CHECK_0);
    const Symbol* const descr = cp->symbol_at(descriptor_index);
    verify_legal_field_signature(name, descr, CHECK_0);

    const u2 attributes_count = cfs->get_u2_fast();
    calculate_attr_size += 6;
    u2 generic_sig_index = 0;
    const u1* runtime_visible_annotations = NULL;
    int runtime_visible_annotations_length = 0;
    const u1* runtime_invisible_annotations = NULL;
    int runtime_invisible_annotations_length = 0;
    bool runtime_invisible_annotations_exists = false;
    const u1* runtime_visible_type_annotations = NULL;
    int runtime_visible_type_annotations_length = 0;
    const u1* runtime_invisible_type_annotations = NULL;
    int runtime_invisible_type_annotations_length = 0;
    bool runtime_invisible_type_annotations_exists = false;

    // Expected attributes for record components are Signature, Runtime(In)VisibleAnnotations,
    // and Runtime(In)VisibleTypeAnnotations.  Other attributes are ignored.
    for (int y = 0; y < attributes_count; y++) {
      cfs->guarantee_more(6, CHECK_0);  // attribute_name_index, attribute_length
      const u2 attribute_name_index = cfs->get_u2_fast();
      const u4 attribute_length = cfs->get_u4_fast();
      calculate_attr_size += 6;
      check_property(
        valid_symbol_at(attribute_name_index),
        "Invalid Record attribute name index %u in class file %s",
        attribute_name_index, CHECK_0);

      const Symbol* const attribute_name = cp->symbol_at(attribute_name_index);
      if (attribute_name == vmSymbols::tag_signature()) {
        if (generic_sig_index != 0) {
          classfile_parse_error(
            "Multiple Signature attributes for Record component in class file %s",
            THREAD);
          return 0;
        }
        if (attribute_length != 2) {
          classfile_parse_error(
            "Invalid Signature attribute length %u in Record component in class file %s",
            attribute_length, THREAD);
          return 0;
        }
        generic_sig_index = parse_generic_signature_attribute(cfs, CHECK_0);

      } else if (attribute_name == vmSymbols::tag_runtime_visible_annotations()) {
        if (runtime_visible_annotations != NULL) {
          classfile_parse_error(
            "Multiple RuntimeVisibleAnnotations attributes for Record component in class file %s", THREAD);
          return 0;
        }
        runtime_visible_annotations_length = attribute_length;
        runtime_visible_annotations = cfs->current();

        assert(runtime_visible_annotations != NULL, "null record component visible annotation");
        cfs->guarantee_more(runtime_visible_annotations_length, CHECK_0);
        cfs->skip_u1_fast(runtime_visible_annotations_length);

      } else if (attribute_name == vmSymbols::tag_runtime_invisible_annotations()) {
        if (runtime_invisible_annotations_exists) {
          classfile_parse_error(
            "Multiple RuntimeInvisibleAnnotations attributes for Record component in class file %s", THREAD);
          return 0;
        }
        runtime_invisible_annotations_exists = true;
        if (PreserveAllAnnotations) {
          runtime_invisible_annotations_length = attribute_length;
          runtime_invisible_annotations = cfs->current();
          assert(runtime_invisible_annotations != NULL, "null record component invisible annotation");
        }
        cfs->skip_u1(attribute_length, CHECK_0);

      } else if (attribute_name == vmSymbols::tag_runtime_visible_type_annotations()) {
        if (runtime_visible_type_annotations != NULL) {
          classfile_parse_error(
            "Multiple RuntimeVisibleTypeAnnotations attributes for Record component in class file %s", THREAD);
          return 0;
        }
        runtime_visible_type_annotations_length = attribute_length;
        runtime_visible_type_annotations = cfs->current();

        assert(runtime_visible_type_annotations != NULL, "null record component visible type annotation");
        cfs->guarantee_more(runtime_visible_type_annotations_length, CHECK_0);
        cfs->skip_u1_fast(runtime_visible_type_annotations_length);

      } else if (attribute_name == vmSymbols::tag_runtime_invisible_type_annotations()) {
        if (runtime_invisible_type_annotations_exists) {
          classfile_parse_error(
            "Multiple RuntimeInvisibleTypeAnnotations attributes for Record component in class file %s", THREAD);
          return 0;
        }
        runtime_invisible_type_annotations_exists = true;
        if (PreserveAllAnnotations) {
          runtime_invisible_type_annotations_length = attribute_length;
          runtime_invisible_type_annotations = cfs->current();
          assert(runtime_invisible_type_annotations != NULL, "null record component invisible type annotation");
        }
        cfs->skip_u1(attribute_length, CHECK_0);

      } else {
        // Skip unknown attributes
        cfs->skip_u1(attribute_length, CHECK_0);
      }
      calculate_attr_size += attribute_length;
    } // End of attributes For loop

    AnnotationArray* annotations = assemble_annotations(runtime_visible_annotations,
                                                        runtime_visible_annotations_length,
                                                        runtime_invisible_annotations,
                                                        runtime_invisible_annotations_length,
                                                        CHECK_0);
    AnnotationArray* type_annotations = assemble_annotations(runtime_visible_type_annotations,
                                                             runtime_visible_type_annotations_length,
                                                             runtime_invisible_type_annotations,
                                                             runtime_invisible_type_annotations_length,
                                                             CHECK_0);

    RecordComponent* record_component =
      RecordComponent::allocate(_loader_data, name_index, descriptor_index,
                                attributes_count, generic_sig_index,
                                annotations, type_annotations, CHECK_0);
    record_components->at_put(x, record_component);
  }  // End of component processing loop

  // Restore buffer's current position.
  cfs->set_current(current_mark);
  return calculate_attr_size;
}

void ClassFileParser::parse_classfile_synthetic_attribute() {
  set_class_synthetic_flag(true);
}

void ClassFileParser::parse_classfile_signature_attribute(const ClassFileStream* const cfs, TRAPS) {
  assert(cfs != NULL, "invariant");

  const u2 signature_index = cfs->get_u2(CHECK);
  check_property(
    valid_symbol_at(signature_index),
    "Invalid constant pool index %u in Signature attribute in class file %s",
    signature_index, CHECK);
  set_class_generic_signature_index(signature_index);
}

void ClassFileParser::parse_classfile_bootstrap_methods_attribute(const ClassFileStream* const cfs,
                                                                  ConstantPool* cp,
                                                                  u4 attribute_byte_length,
                                                                  TRAPS) {
  assert(cfs != NULL, "invariant");
  assert(cp != NULL, "invariant");

  const u1* const current_start = cfs->current();

  guarantee_property(attribute_byte_length >= sizeof(u2),
                     "Invalid BootstrapMethods attribute length %u in class file %s",
                     attribute_byte_length,
                     CHECK);

  cfs->guarantee_more(attribute_byte_length, CHECK);

  const int attribute_array_length = cfs->get_u2_fast();

  guarantee_property(_max_bootstrap_specifier_index < attribute_array_length,
                     "Short length on BootstrapMethods in class file %s",
                     CHECK);


  // The attribute contains a counted array of counted tuples of shorts,
  // represending bootstrap specifiers:
  //    length*{bootstrap_method_index, argument_count*{argument_index}}
  const int operand_count = (attribute_byte_length - sizeof(u2)) / sizeof(u2);
  // operand_count = number of shorts in attr, except for leading length

  // The attribute is copied into a short[] array.
  // The array begins with a series of short[2] pairs, one for each tuple.
  const int index_size = (attribute_array_length * 2);

  Array<u2>* const operands =
    MetadataFactory::new_array<u2>(_loader_data, index_size + operand_count, CHECK);

  // Eagerly assign operands so they will be deallocated with the constant
  // pool if there is an error.
  cp->set_operands(operands);

  int operand_fill_index = index_size;
  const int cp_size = cp->length();

  for (int n = 0; n < attribute_array_length; n++) {
    // Store a 32-bit offset into the header of the operand array.
    ConstantPool::operand_offset_at_put(operands, n, operand_fill_index);

    // Read a bootstrap specifier.
    cfs->guarantee_more(sizeof(u2) * 2, CHECK);  // bsm, argc
    const u2 bootstrap_method_index = cfs->get_u2_fast();
    const u2 argument_count = cfs->get_u2_fast();
    check_property(
      valid_cp_range(bootstrap_method_index, cp_size) &&
      cp->tag_at(bootstrap_method_index).is_method_handle(),
      "bootstrap_method_index %u has bad constant type in class file %s",
      bootstrap_method_index,
      CHECK);

    guarantee_property((operand_fill_index + 1 + argument_count) < operands->length(),
      "Invalid BootstrapMethods num_bootstrap_methods or num_bootstrap_arguments value in class file %s",
      CHECK);

    operands->at_put(operand_fill_index++, bootstrap_method_index);
    operands->at_put(operand_fill_index++, argument_count);

    cfs->guarantee_more(sizeof(u2) * argument_count, CHECK);  // argv[argc]
    for (int j = 0; j < argument_count; j++) {
      const u2 argument_index = cfs->get_u2_fast();
      check_property(
        valid_cp_range(argument_index, cp_size) &&
        cp->tag_at(argument_index).is_loadable_constant(),
        "argument_index %u has bad constant type in class file %s",
        argument_index,
        CHECK);
      operands->at_put(operand_fill_index++, argument_index);
    }
  }
  guarantee_property(current_start + attribute_byte_length == cfs->current(),
                     "Bad length on BootstrapMethods in class file %s",
                     CHECK);
}

void ClassFileParser::parse_classfile_attributes(const ClassFileStream* const cfs,
                                                 ConstantPool* cp,
                 ClassFileParser::ClassAnnotationCollector* parsed_annotations,
                                                 TRAPS) {
  assert(cfs != NULL, "invariant");
  assert(cp != NULL, "invariant");
  assert(parsed_annotations != NULL, "invariant");

  // Set inner classes attribute to default sentinel
  _inner_classes = Universe::the_empty_short_array();
  // Set nest members attribute to default sentinel
  _nest_members = Universe::the_empty_short_array();
  // Set _permitted_subclasses attribute to default sentinel
  _permitted_subclasses = Universe::the_empty_short_array();
  // Set _preload_classes attribute to default sentinel
  _preload_classes = Universe::the_empty_short_array();
  cfs->guarantee_more(2, CHECK);  // attributes_count
  u2 attributes_count = cfs->get_u2_fast();
  bool parsed_sourcefile_attribute = false;
  bool parsed_innerclasses_attribute = false;
  bool parsed_nest_members_attribute = false;
  bool parsed_permitted_subclasses_attribute = false;
  bool parsed_preload_attribute = false;
  bool parsed_nest_host_attribute = false;
  bool parsed_record_attribute = false;
  bool parsed_enclosingmethod_attribute = false;
  bool parsed_bootstrap_methods_attribute = false;
  const u1* runtime_visible_annotations = NULL;
  int runtime_visible_annotations_length = 0;
  const u1* runtime_invisible_annotations = NULL;
  int runtime_invisible_annotations_length = 0;
  const u1* runtime_visible_type_annotations = NULL;
  int runtime_visible_type_annotations_length = 0;
  const u1* runtime_invisible_type_annotations = NULL;
  int runtime_invisible_type_annotations_length = 0;
  bool runtime_invisible_type_annotations_exists = false;
  bool runtime_invisible_annotations_exists = false;
  bool parsed_source_debug_ext_annotations_exist = false;
  const u1* inner_classes_attribute_start = NULL;
  u4  inner_classes_attribute_length = 0;
  u2  enclosing_method_class_index = 0;
  u2  enclosing_method_method_index = 0;
  const u1* nest_members_attribute_start = NULL;
  u4  nest_members_attribute_length = 0;
  const u1* record_attribute_start = NULL;
  u4  record_attribute_length = 0;
  const u1* permitted_subclasses_attribute_start = NULL;
  u4  permitted_subclasses_attribute_length = 0;
  const u1* preload_attribute_start = NULL;
  u4  preload_attribute_length = 0;

  // Iterate over attributes
  while (attributes_count--) {
    cfs->guarantee_more(6, CHECK);  // attribute_name_index, attribute_length
    const u2 attribute_name_index = cfs->get_u2_fast();
    const u4 attribute_length = cfs->get_u4_fast();
    check_property(
      valid_symbol_at(attribute_name_index),
      "Attribute name has bad constant pool index %u in class file %s",
      attribute_name_index, CHECK);
    const Symbol* const tag = cp->symbol_at(attribute_name_index);
    if (tag == vmSymbols::tag_source_file()) {
      // Check for SourceFile tag
      if (_need_verify) {
        guarantee_property(attribute_length == 2, "Wrong SourceFile attribute length in class file %s", CHECK);
      }
      if (parsed_sourcefile_attribute) {
        classfile_parse_error("Multiple SourceFile attributes in class file %s", THREAD);
        return;
      } else {
        parsed_sourcefile_attribute = true;
      }
      parse_classfile_sourcefile_attribute(cfs, CHECK);
    } else if (tag == vmSymbols::tag_source_debug_extension()) {
      // Check for SourceDebugExtension tag
      if (parsed_source_debug_ext_annotations_exist) {
        classfile_parse_error(
          "Multiple SourceDebugExtension attributes in class file %s", THREAD);
        return;
      }
      parsed_source_debug_ext_annotations_exist = true;
      parse_classfile_source_debug_extension_attribute(cfs, (int)attribute_length, CHECK);
    } else if (tag == vmSymbols::tag_inner_classes()) {
      // Check for InnerClasses tag
      if (parsed_innerclasses_attribute) {
        classfile_parse_error("Multiple InnerClasses attributes in class file %s", THREAD);
        return;
      } else {
        parsed_innerclasses_attribute = true;
      }
      inner_classes_attribute_start = cfs->current();
      inner_classes_attribute_length = attribute_length;
      cfs->skip_u1(inner_classes_attribute_length, CHECK);
    } else if (tag == vmSymbols::tag_synthetic()) {
      // Check for Synthetic tag
      // Shouldn't we check that the synthetic flags wasn't already set? - not required in spec
      if (attribute_length != 0) {
        classfile_parse_error(
          "Invalid Synthetic classfile attribute length %u in class file %s",
          attribute_length, THREAD);
        return;
      }
      parse_classfile_synthetic_attribute();
    } else if (tag == vmSymbols::tag_deprecated()) {
      // Check for Deprecated tag - 4276120
      if (attribute_length != 0) {
        classfile_parse_error(
          "Invalid Deprecated classfile attribute length %u in class file %s",
          attribute_length, THREAD);
        return;
      }
    } else if (_major_version >= JAVA_1_5_VERSION) {
      if (tag == vmSymbols::tag_signature()) {
        if (_generic_signature_index != 0) {
          classfile_parse_error(
            "Multiple Signature attributes in class file %s", THREAD);
          return;
        }
        if (attribute_length != 2) {
          classfile_parse_error(
            "Wrong Signature attribute length %u in class file %s",
            attribute_length, THREAD);
          return;
        }
        parse_classfile_signature_attribute(cfs, CHECK);
      } else if (tag == vmSymbols::tag_runtime_visible_annotations()) {
        if (runtime_visible_annotations != NULL) {
          classfile_parse_error(
            "Multiple RuntimeVisibleAnnotations attributes in class file %s", THREAD);
          return;
        }
        runtime_visible_annotations_length = attribute_length;
        runtime_visible_annotations = cfs->current();
        assert(runtime_visible_annotations != NULL, "null visible annotations");
        cfs->guarantee_more(runtime_visible_annotations_length, CHECK);
        parse_annotations(cp,
                          runtime_visible_annotations,
                          runtime_visible_annotations_length,
                          parsed_annotations,
                          _loader_data,
                          _can_access_vm_annotations);
        cfs->skip_u1_fast(runtime_visible_annotations_length);
      } else if (tag == vmSymbols::tag_runtime_invisible_annotations()) {
        if (runtime_invisible_annotations_exists) {
          classfile_parse_error(
            "Multiple RuntimeInvisibleAnnotations attributes in class file %s", THREAD);
          return;
        }
        runtime_invisible_annotations_exists = true;
        if (PreserveAllAnnotations) {
          runtime_invisible_annotations_length = attribute_length;
          runtime_invisible_annotations = cfs->current();
          assert(runtime_invisible_annotations != NULL, "null invisible annotations");
        }
        cfs->skip_u1(attribute_length, CHECK);
      } else if (tag == vmSymbols::tag_enclosing_method()) {
        if (parsed_enclosingmethod_attribute) {
          classfile_parse_error("Multiple EnclosingMethod attributes in class file %s", THREAD);
          return;
        } else {
          parsed_enclosingmethod_attribute = true;
        }
        guarantee_property(attribute_length == 4,
          "Wrong EnclosingMethod attribute length %u in class file %s",
          attribute_length, CHECK);
        cfs->guarantee_more(4, CHECK);  // class_index, method_index
        enclosing_method_class_index  = cfs->get_u2_fast();
        enclosing_method_method_index = cfs->get_u2_fast();
        if (enclosing_method_class_index == 0) {
          classfile_parse_error("Invalid class index in EnclosingMethod attribute in class file %s", THREAD);
          return;
        }
        // Validate the constant pool indices and types
        check_property(valid_klass_reference_at(enclosing_method_class_index),
          "Invalid or out-of-bounds class index in EnclosingMethod attribute in class file %s", CHECK);
        if (enclosing_method_method_index != 0 &&
            (!cp->is_within_bounds(enclosing_method_method_index) ||
             !cp->tag_at(enclosing_method_method_index).is_name_and_type())) {
          classfile_parse_error("Invalid or out-of-bounds method index in EnclosingMethod attribute in class file %s", THREAD);
          return;
        }
      } else if (tag == vmSymbols::tag_bootstrap_methods() &&
                 _major_version >= Verifier::INVOKEDYNAMIC_MAJOR_VERSION) {
        if (parsed_bootstrap_methods_attribute) {
          classfile_parse_error("Multiple BootstrapMethods attributes in class file %s", THREAD);
          return;
        }
        parsed_bootstrap_methods_attribute = true;
        parse_classfile_bootstrap_methods_attribute(cfs, cp, attribute_length, CHECK);
      } else if (tag == vmSymbols::tag_runtime_visible_type_annotations()) {
        if (runtime_visible_type_annotations != NULL) {
          classfile_parse_error(
            "Multiple RuntimeVisibleTypeAnnotations attributes in class file %s", THREAD);
          return;
        }
        runtime_visible_type_annotations_length = attribute_length;
        runtime_visible_type_annotations = cfs->current();
        assert(runtime_visible_type_annotations != NULL, "null visible type annotations");
        // No need for the VM to parse Type annotations
        cfs->skip_u1(runtime_visible_type_annotations_length, CHECK);
      } else if (tag == vmSymbols::tag_runtime_invisible_type_annotations()) {
        if (runtime_invisible_type_annotations_exists) {
          classfile_parse_error(
            "Multiple RuntimeInvisibleTypeAnnotations attributes in class file %s", THREAD);
          return;
        } else {
          runtime_invisible_type_annotations_exists = true;
        }
        if (PreserveAllAnnotations) {
          runtime_invisible_type_annotations_length = attribute_length;
          runtime_invisible_type_annotations = cfs->current();
          assert(runtime_invisible_type_annotations != NULL, "null invisible type annotations");
        }
        cfs->skip_u1(attribute_length, CHECK);
      } else if (_major_version >= JAVA_11_VERSION) {
        if (tag == vmSymbols::tag_nest_members()) {
          // Check for NestMembers tag
          if (parsed_nest_members_attribute) {
            classfile_parse_error("Multiple NestMembers attributes in class file %s", THREAD);
            return;
          } else {
            parsed_nest_members_attribute = true;
          }
          if (parsed_nest_host_attribute) {
            classfile_parse_error("Conflicting NestHost and NestMembers attributes in class file %s", THREAD);
            return;
          }
          nest_members_attribute_start = cfs->current();
          nest_members_attribute_length = attribute_length;
          cfs->skip_u1(nest_members_attribute_length, CHECK);
        } else if (tag == vmSymbols::tag_nest_host()) {
          if (parsed_nest_host_attribute) {
            classfile_parse_error("Multiple NestHost attributes in class file %s", THREAD);
            return;
          } else {
            parsed_nest_host_attribute = true;
          }
          if (parsed_nest_members_attribute) {
            classfile_parse_error("Conflicting NestMembers and NestHost attributes in class file %s", THREAD);
            return;
          }
          if (_need_verify) {
            guarantee_property(attribute_length == 2, "Wrong NestHost attribute length in class file %s", CHECK);
          }
          cfs->guarantee_more(2, CHECK);
          u2 class_info_index = cfs->get_u2_fast();
          check_property(
                         valid_klass_reference_at(class_info_index),
                         "Nest-host class_info_index %u has bad constant type in class file %s",
                         class_info_index, CHECK);
          _nest_host = class_info_index;

        } else if (_major_version >= JAVA_16_VERSION) {
          if (tag == vmSymbols::tag_record()) {
            if (parsed_record_attribute) {
              classfile_parse_error("Multiple Record attributes in class file %s", THREAD);
              return;
            }
            parsed_record_attribute = true;
            record_attribute_start = cfs->current();
            record_attribute_length = attribute_length;
          } else if (_major_version >= JAVA_17_VERSION) {
            if (tag == vmSymbols::tag_permitted_subclasses()) {
              if (parsed_permitted_subclasses_attribute) {
                classfile_parse_error("Multiple PermittedSubclasses attributes in class file %s", CHECK);
                return;
              }
              // Classes marked ACC_FINAL cannot have a PermittedSubclasses attribute.
              if (_access_flags.is_final()) {
                classfile_parse_error("PermittedSubclasses attribute in final class file %s", CHECK);
                return;
              }
              parsed_permitted_subclasses_attribute = true;
              permitted_subclasses_attribute_start = cfs->current();
              permitted_subclasses_attribute_length = attribute_length;
            }
            if (EnableValhalla && tag == vmSymbols::tag_preload()) {
              if (parsed_preload_attribute) {
                classfile_parse_error("Multiple Preload attributes in class file %s", CHECK);
                return;
              }
              parsed_preload_attribute = true;
              preload_attribute_start = cfs->current();
              preload_attribute_length = attribute_length;
            }
          }
          // Skip attribute_length for any attribute where major_verson >= JAVA_17_VERSION
          cfs->skip_u1(attribute_length, CHECK);
        } else {
          // Unknown attribute
          cfs->skip_u1(attribute_length, CHECK);
        }
      } else {
        // Unknown attribute
        cfs->skip_u1(attribute_length, CHECK);
      }
    } else {
      // Unknown attribute
      cfs->skip_u1(attribute_length, CHECK);
    }
  }
  _class_annotations = assemble_annotations(runtime_visible_annotations,
                                            runtime_visible_annotations_length,
                                            runtime_invisible_annotations,
                                            runtime_invisible_annotations_length,
                                            CHECK);
  _class_type_annotations = assemble_annotations(runtime_visible_type_annotations,
                                                 runtime_visible_type_annotations_length,
                                                 runtime_invisible_type_annotations,
                                                 runtime_invisible_type_annotations_length,
                                                 CHECK);

  if (parsed_innerclasses_attribute || parsed_enclosingmethod_attribute) {
    const u2 num_of_classes = parse_classfile_inner_classes_attribute(
                            cfs,
                            cp,
                            inner_classes_attribute_start,
                            parsed_innerclasses_attribute,
                            enclosing_method_class_index,
                            enclosing_method_method_index,
                            CHECK);
    if (parsed_innerclasses_attribute && _need_verify && _major_version >= JAVA_1_5_VERSION) {
      guarantee_property(
        inner_classes_attribute_length == sizeof(num_of_classes) + 4 * sizeof(u2) * num_of_classes,
        "Wrong InnerClasses attribute length in class file %s", CHECK);
    }
  }

  if (parsed_nest_members_attribute) {
    const u2 num_of_classes = parse_classfile_nest_members_attribute(
                            cfs,
                            nest_members_attribute_start,
                            CHECK);
    if (_need_verify) {
      guarantee_property(
        nest_members_attribute_length == sizeof(num_of_classes) + sizeof(u2) * num_of_classes,
        "Wrong NestMembers attribute length in class file %s", CHECK);
    }
  }

  if (parsed_record_attribute) {
    const unsigned int calculated_attr_length = parse_classfile_record_attribute(
                            cfs,
                            cp,
                            record_attribute_start,
                            CHECK);
    if (_need_verify) {
      guarantee_property(record_attribute_length == calculated_attr_length,
                         "Record attribute has wrong length in class file %s",
                         CHECK);
    }
  }

  if (parsed_permitted_subclasses_attribute) {
    const u2 num_subclasses = parse_classfile_permitted_subclasses_attribute(
                            cfs,
                            permitted_subclasses_attribute_start,
                            CHECK);
    if (_need_verify) {
      guarantee_property(
        permitted_subclasses_attribute_length == sizeof(num_subclasses) + sizeof(u2) * num_subclasses,
        "Wrong PermittedSubclasses attribute length in class file %s", CHECK);
    }
  }

  if (parsed_preload_attribute) {
    const u2 num_classes = parse_classfile_preload_attribute(
                            cfs,
                            preload_attribute_start,
                            CHECK);
    if (_need_verify) {
      guarantee_property(
        preload_attribute_length == sizeof(num_classes) + sizeof(u2) * num_classes,
        "Wrong Preload attribute length in class file %s", CHECK);
    }
  }

  if (_max_bootstrap_specifier_index >= 0) {
    guarantee_property(parsed_bootstrap_methods_attribute,
                       "Missing BootstrapMethods attribute in class file %s", CHECK);
  }
}

void ClassFileParser::apply_parsed_class_attributes(InstanceKlass* k) {
  assert(k != NULL, "invariant");

  if (_synthetic_flag)
    k->set_is_synthetic();
  if (_sourcefile_index != 0) {
    k->set_source_file_name_index(_sourcefile_index);
  }
  if (_generic_signature_index != 0) {
    k->set_generic_signature_index(_generic_signature_index);
  }
  if (_sde_buffer != NULL) {
    k->set_source_debug_extension(_sde_buffer, _sde_length);
  }
}

// Create the Annotations object that will
// hold the annotations array for the Klass.
void ClassFileParser::create_combined_annotations(TRAPS) {
    if (_class_annotations == NULL &&
        _class_type_annotations == NULL &&
        _fields_annotations == NULL &&
        _fields_type_annotations == NULL) {
      // Don't create the Annotations object unnecessarily.
      return;
    }

    Annotations* const annotations = Annotations::allocate(_loader_data, CHECK);
    annotations->set_class_annotations(_class_annotations);
    annotations->set_class_type_annotations(_class_type_annotations);
    annotations->set_fields_annotations(_fields_annotations);
    annotations->set_fields_type_annotations(_fields_type_annotations);

    // This is the Annotations object that will be
    // assigned to InstanceKlass being constructed.
    _combined_annotations = annotations;

    // The annotations arrays below has been transfered the
    // _combined_annotations so these fields can now be cleared.
    _class_annotations       = NULL;
    _class_type_annotations  = NULL;
    _fields_annotations      = NULL;
    _fields_type_annotations = NULL;
}

// Transfer ownership of metadata allocated to the InstanceKlass.
void ClassFileParser::apply_parsed_class_metadata(
                                            InstanceKlass* this_klass,
                                            int java_fields_count) {
  assert(this_klass != NULL, "invariant");

  _cp->set_pool_holder(this_klass);
  this_klass->set_constants(_cp);
  this_klass->set_fields(_fields, java_fields_count);
  this_klass->set_methods(_methods);
  this_klass->set_inner_classes(_inner_classes);
  this_klass->set_nest_members(_nest_members);
  this_klass->set_nest_host_index(_nest_host);
  this_klass->set_preload_classes(_preload_classes);
  this_klass->set_annotations(_combined_annotations);
  this_klass->set_permitted_subclasses(_permitted_subclasses);
  this_klass->set_record_components(_record_components);
  // Delay the setting of _local_interfaces and _transitive_interfaces until after
  // initialize_supers() in fill_instance_klass(). It is because the _local_interfaces could
  // be shared with _transitive_interfaces and _transitive_interfaces may be shared with
  // its _super. If an OOM occurs while loading the current klass, its _super field
  // may not have been set. When GC tries to free the klass, the _transitive_interfaces
  // may be deallocated mistakenly in InstanceKlass::deallocate_interfaces(). Subsequent
  // dereferences to the deallocated _transitive_interfaces will result in a crash.

  // Clear out these fields so they don't get deallocated by the destructor
  clear_class_metadata();
}

AnnotationArray* ClassFileParser::assemble_annotations(const u1* const runtime_visible_annotations,
                                                       int runtime_visible_annotations_length,
                                                       const u1* const runtime_invisible_annotations,
                                                       int runtime_invisible_annotations_length,
                                                       TRAPS) {
  AnnotationArray* annotations = NULL;
  if (runtime_visible_annotations != NULL ||
      runtime_invisible_annotations != NULL) {
    annotations = MetadataFactory::new_array<u1>(_loader_data,
                                          runtime_visible_annotations_length +
                                          runtime_invisible_annotations_length,
                                          CHECK_(annotations));
    if (runtime_visible_annotations != NULL) {
      for (int i = 0; i < runtime_visible_annotations_length; i++) {
        annotations->at_put(i, runtime_visible_annotations[i]);
      }
    }
    if (runtime_invisible_annotations != NULL) {
      for (int i = 0; i < runtime_invisible_annotations_length; i++) {
        int append = runtime_visible_annotations_length+i;
        annotations->at_put(append, runtime_invisible_annotations[i]);
      }
    }
  }
  return annotations;
}

const InstanceKlass* ClassFileParser::parse_super_class(ConstantPool* const cp,
                                                        const int super_class_index,
                                                        const bool need_verify,
                                                        TRAPS) {
  assert(cp != NULL, "invariant");
  const InstanceKlass* super_klass = NULL;

  if (super_class_index == 0) {
    check_property(_class_name == vmSymbols::java_lang_Object(),
                   "Invalid superclass index 0 in class file %s",
                   CHECK_NULL);
  } else {
    check_property(valid_klass_reference_at(super_class_index),
                   "Invalid superclass index %u in class file %s",
                   super_class_index,
                   CHECK_NULL);
    // The class name should be legal because it is checked when parsing constant pool.
    // However, make sure it is not an array type.
    if (cp->tag_at(super_class_index).is_klass()) {
      super_klass = InstanceKlass::cast(cp->resolved_klass_at(super_class_index));
    }
    if (need_verify) {
      bool is_array = (cp->klass_name_at(super_class_index)->char_at(0) == JVM_SIGNATURE_ARRAY);
      guarantee_property(!is_array,
                        "Bad superclass name in class file %s", CHECK_NULL);
    }
  }
  return super_klass;
}

OopMapBlocksBuilder::OopMapBlocksBuilder(unsigned int max_blocks) {
  _max_nonstatic_oop_maps = max_blocks;
  _nonstatic_oop_map_count = 0;
  if (max_blocks == 0) {
    _nonstatic_oop_maps = NULL;
  } else {
    _nonstatic_oop_maps =
        NEW_RESOURCE_ARRAY(OopMapBlock, _max_nonstatic_oop_maps);
    memset(_nonstatic_oop_maps, 0, sizeof(OopMapBlock) * max_blocks);
  }
}

OopMapBlock* OopMapBlocksBuilder::last_oop_map() const {
  assert(_nonstatic_oop_map_count > 0, "Has no oop maps");
  return _nonstatic_oop_maps + (_nonstatic_oop_map_count - 1);
}

// addition of super oop maps
void OopMapBlocksBuilder::initialize_inherited_blocks(OopMapBlock* blocks, unsigned int nof_blocks) {
  assert(nof_blocks && _nonstatic_oop_map_count == 0 &&
         nof_blocks <= _max_nonstatic_oop_maps, "invariant");

  memcpy(_nonstatic_oop_maps, blocks, sizeof(OopMapBlock) * nof_blocks);
  _nonstatic_oop_map_count += nof_blocks;
}

// collection of oops
void OopMapBlocksBuilder::add(int offset, int count) {
  if (_nonstatic_oop_map_count == 0) {
    _nonstatic_oop_map_count++;
  }
  OopMapBlock* nonstatic_oop_map = last_oop_map();
  if (nonstatic_oop_map->count() == 0) {  // Unused map, set it up
    nonstatic_oop_map->set_offset(offset);
    nonstatic_oop_map->set_count(count);
  } else if (nonstatic_oop_map->is_contiguous(offset)) { // contiguous, add
    nonstatic_oop_map->increment_count(count);
  } else { // Need a new one...
    _nonstatic_oop_map_count++;
    assert(_nonstatic_oop_map_count <= _max_nonstatic_oop_maps, "range check");
    nonstatic_oop_map = last_oop_map();
    nonstatic_oop_map->set_offset(offset);
    nonstatic_oop_map->set_count(count);
  }
}

// general purpose copy, e.g. into allocated instanceKlass
void OopMapBlocksBuilder::copy(OopMapBlock* dst) {
  if (_nonstatic_oop_map_count != 0) {
    memcpy(dst, _nonstatic_oop_maps, sizeof(OopMapBlock) * _nonstatic_oop_map_count);
  }
}

// Sort and compact adjacent blocks
void OopMapBlocksBuilder::compact() {
  if (_nonstatic_oop_map_count <= 1) {
    return;
  }
  /*
   * Since field layout sneeks in oops before values, we will be able to condense
   * blocks. There is potential to compact between super, own refs and values
   * containing refs.
   *
   * Currently compaction is slightly limited due to values being 8 byte aligned.
   * This may well change: FixMe if it doesn't, the code below is fairly general purpose
   * and maybe it doesn't need to be.
   */
  qsort(_nonstatic_oop_maps, _nonstatic_oop_map_count, sizeof(OopMapBlock),
        (_sort_Fn)OopMapBlock::compare_offset);
  if (_nonstatic_oop_map_count < 2) {
    return;
  }

  // Make a temp copy, and iterate through and copy back into the original
  ResourceMark rm;
  OopMapBlock* oop_maps_copy =
      NEW_RESOURCE_ARRAY(OopMapBlock, _nonstatic_oop_map_count);
  OopMapBlock* oop_maps_copy_end = oop_maps_copy + _nonstatic_oop_map_count;
  copy(oop_maps_copy);
  OopMapBlock* nonstatic_oop_map = _nonstatic_oop_maps;
  unsigned int new_count = 1;
  oop_maps_copy++;
  while(oop_maps_copy < oop_maps_copy_end) {
    assert(nonstatic_oop_map->offset() < oop_maps_copy->offset(), "invariant");
    if (nonstatic_oop_map->is_contiguous(oop_maps_copy->offset())) {
      nonstatic_oop_map->increment_count(oop_maps_copy->count());
    } else {
      nonstatic_oop_map++;
      new_count++;
      nonstatic_oop_map->set_offset(oop_maps_copy->offset());
      nonstatic_oop_map->set_count(oop_maps_copy->count());
    }
    oop_maps_copy++;
  }
  assert(new_count <= _nonstatic_oop_map_count, "end up with more maps after compact() ?");
  _nonstatic_oop_map_count = new_count;
}

void OopMapBlocksBuilder::print_on(outputStream* st) const {
  st->print_cr("  OopMapBlocks: %3d  /%3d", _nonstatic_oop_map_count, _max_nonstatic_oop_maps);
  if (_nonstatic_oop_map_count > 0) {
    OopMapBlock* map = _nonstatic_oop_maps;
    OopMapBlock* last_map = last_oop_map();
    assert(map <= last_map, "Last less than first");
    while (map <= last_map) {
      st->print_cr("    Offset: %3d  -%3d Count: %3d", map->offset(),
                   map->offset() + map->offset_span() - heapOopSize, map->count());
      map++;
    }
  }
}

void OopMapBlocksBuilder::print_value_on(outputStream* st) const {
  print_on(st);
}

void ClassFileParser::throwInlineTypeLimitation(THREAD_AND_LOCATION_DECL,
                                                const char* msg,
                                                const Symbol* name,
                                                const Symbol* sig) const {

  ResourceMark rm(THREAD);
  if (name == NULL || sig == NULL) {
    Exceptions::fthrow(THREAD_AND_LOCATION_ARGS,
        vmSymbols::java_lang_ClassFormatError(),
        "class: %s - %s", _class_name->as_C_string(), msg);
  }
  else {
    Exceptions::fthrow(THREAD_AND_LOCATION_ARGS,
        vmSymbols::java_lang_ClassFormatError(),
        "\"%s\" sig: \"%s\" class: %s - %s", name->as_C_string(), sig->as_C_string(),
        _class_name->as_C_string(), msg);
  }
}

void ClassFileParser::set_precomputed_flags(InstanceKlass* ik) {
  assert(ik != NULL, "invariant");

  const Klass* const super = ik->super();

  // Check if this klass has an empty finalize method (i.e. one with return bytecode only),
  // in which case we don't have to register objects as finalizable
  if (!_has_empty_finalizer) {
    if (_has_finalizer ||
        (super != NULL && super->has_finalizer())) {
      ik->set_has_finalizer();
    }
  }

#ifdef ASSERT
  bool f = false;
  const Method* const m = ik->lookup_method(vmSymbols::finalize_method_name(),
                                           vmSymbols::void_method_signature());
  if (InstanceKlass::is_finalization_enabled() &&
      (m != NULL) && !m->is_empty_method()) {
      f = true;
  }

  // Spec doesn't prevent agent from redefinition of empty finalizer.
  // Despite the fact that it's generally bad idea and redefined finalizer
  // will not work as expected we shouldn't abort vm in this case
  if (!ik->has_redefined_this_or_super()) {
    assert(ik->has_finalizer() == f, "inconsistent has_finalizer");
  }
#endif

  // Check if this klass supports the java.lang.Cloneable interface
  if (vmClasses::Cloneable_klass_loaded()) {
    if (ik->is_subtype_of(vmClasses::Cloneable_klass())) {
      if (ik->is_inline_klass()) {
        JavaThread *THREAD = JavaThread::current();
        throwInlineTypeLimitation(THREAD_AND_LOCATION, "Inline Types do not support Cloneable");
        return;
      }
      ik->set_is_cloneable();
    }
  }

  // Check if this klass has a vanilla default constructor
  if (super == NULL) {
    // java.lang.Object has empty default constructor
    ik->set_has_vanilla_constructor();
  } else {
    if (super->has_vanilla_constructor() &&
        _has_vanilla_constructor) {
      ik->set_has_vanilla_constructor();
    }
#ifdef ASSERT
    bool v = false;
    if (super->has_vanilla_constructor()) {
      const Method* const constructor =
        ik->find_method(vmSymbols::object_initializer_name(),
                       vmSymbols::void_method_signature());
      if (constructor != NULL && constructor->is_vanilla_constructor()) {
        v = true;
      }
    }
    assert(v == ik->has_vanilla_constructor(), "inconsistent has_vanilla_constructor");
#endif
  }

  // If it cannot be fast-path allocated, set a bit in the layout helper.
  // See documentation of InstanceKlass::can_be_fastpath_allocated().
  assert(ik->size_helper() > 0, "layout_helper is initialized");
  if ((!RegisterFinalizersAtInit && ik->has_finalizer())
      || ik->is_abstract() || ik->is_interface()
      || (ik->name() == vmSymbols::java_lang_Class() && ik->class_loader() == NULL)
      || ik->size_helper() >= FastAllocateSizeLimit) {
    // Forbid fast-path allocation.
    const jint lh = Klass::instance_layout_helper(ik->size_helper(), true);
    ik->set_layout_helper(lh);
  }
}

bool ClassFileParser::supports_inline_types() const {
  // Inline types are only supported by class file version 55 and later
  return _major_version >= JAVA_11_VERSION;
}

// utility methods for appending an array with check for duplicates

static void append_interfaces(GrowableArray<InstanceKlass*>* result,
                              const Array<InstanceKlass*>* const ifs) {
  // iterate over new interfaces
  for (int i = 0; i < ifs->length(); i++) {
    InstanceKlass* const e = ifs->at(i);
    assert(e->is_klass() && e->is_interface(), "just checking");
    // add new interface
    result->append_if_missing(e);
  }
}

static Array<InstanceKlass*>* compute_transitive_interfaces(const InstanceKlass* super,
                                                            Array<InstanceKlass*>* local_ifs,
                                                            ClassLoaderData* loader_data,
                                                            TRAPS) {
  assert(local_ifs != NULL, "invariant");
  assert(loader_data != NULL, "invariant");

  // Compute maximum size for transitive interfaces
  int max_transitive_size = 0;
  int super_size = 0;
  // Add superclass transitive interfaces size
  if (super != NULL) {
    super_size = super->transitive_interfaces()->length();
    max_transitive_size += super_size;
  }
  // Add local interfaces' super interfaces
  const int local_size = local_ifs->length();
  for (int i = 0; i < local_size; i++) {
    InstanceKlass* const l = local_ifs->at(i);
    max_transitive_size += l->transitive_interfaces()->length();
  }
  // Finally add local interfaces
  max_transitive_size += local_size;
  // Construct array
  if (max_transitive_size == 0) {
    // no interfaces, use canonicalized array
    return Universe::the_empty_instance_klass_array();
  } else if (max_transitive_size == super_size) {
    // no new local interfaces added, share superklass' transitive interface array
    return super->transitive_interfaces();
    // The three lines below are commented to work around bug JDK-8245487
//  } else if (max_transitive_size == local_size) {
//    // only local interfaces added, share local interface array
//    return local_ifs;
  } else {
    ResourceMark rm;
    GrowableArray<InstanceKlass*>* const result = new GrowableArray<InstanceKlass*>(max_transitive_size);

    // Copy down from superclass
    if (super != NULL) {
      append_interfaces(result, super->transitive_interfaces());
    }

    // Copy down from local interfaces' superinterfaces
    for (int i = 0; i < local_size; i++) {
      InstanceKlass* const l = local_ifs->at(i);
      append_interfaces(result, l->transitive_interfaces());
    }
    // Finally add local interfaces
    append_interfaces(result, local_ifs);

    // length will be less than the max_transitive_size if duplicates were removed
    const int length = result->length();
    assert(length <= max_transitive_size, "just checking");

    Array<InstanceKlass*>* const new_result =
      MetadataFactory::new_array<InstanceKlass*>(loader_data, length, CHECK_NULL);
    for (int i = 0; i < length; i++) {
      InstanceKlass* const e = result->at(i);
      assert(e != NULL, "just checking");
      new_result->at_put(i, e);
    }
    return new_result;
  }
}

void ClassFileParser::check_super_class_access(const InstanceKlass* this_klass, TRAPS) {
  assert(this_klass != NULL, "invariant");
  const Klass* const super = this_klass->super();

  if (super != NULL) {
    const InstanceKlass* super_ik = InstanceKlass::cast(super);

    if (super->is_final()) {
      classfile_icce_error("class %s cannot inherit from final class %s", super_ik, THREAD);
      return;
    }

    if (super_ik->is_sealed() && !super_ik->has_as_permitted_subclass(this_klass)) {
      classfile_icce_error("class %s cannot inherit from sealed class %s", super_ik, THREAD);
      return;
    }

    // The JVMS says that super classes for value types must have the ACC_PERMITS_VALUE
    // flag set.  However, since java.lang.Object has not yet been changed into an abstract
    // class, it cannot have its ACC_PERMITS_VALUE flag set.  But, java.lang.Object must
    // still be allowed to be a direct super class for a value classes.  So, it is treated
    // as a special case for now.
    if (this_klass->access_flags().is_value_class() &&
        super_ik->name() != vmSymbols::java_lang_Object() &&
        super_ik->is_identity_class()) {
      classfile_icce_error("value class %s cannot inherit from class %s", super_ik, THREAD);
      return;
    }

    // If the loader is not the boot loader then throw an exception if its
    // superclass is in package jdk.internal.reflect and its loader is not a
    // special reflection class loader
    if (!this_klass->class_loader_data()->is_the_null_class_loader_data()) {
      PackageEntry* super_package = super->package();
      if (super_package != NULL &&
          super_package->name()->fast_compare(vmSymbols::jdk_internal_reflect()) == 0 &&
          !java_lang_ClassLoader::is_reflection_class_loader(this_klass->class_loader())) {
        ResourceMark rm(THREAD);
        Exceptions::fthrow(
          THREAD_AND_LOCATION,
          vmSymbols::java_lang_IllegalAccessError(),
          "class %s loaded by %s cannot access jdk/internal/reflect superclass %s",
          this_klass->external_name(),
          this_klass->class_loader_data()->loader_name_and_id(),
          super->external_name());
        return;
      }
    }

    Reflection::VerifyClassAccessResults vca_result =
      Reflection::verify_class_access(this_klass, InstanceKlass::cast(super), false);
    if (vca_result != Reflection::ACCESS_OK) {
      ResourceMark rm(THREAD);
      char* msg = Reflection::verify_class_access_msg(this_klass,
                                                      InstanceKlass::cast(super),
                                                      vca_result);
      if (msg == NULL) {
        bool same_module = (this_klass->module() == super->module());
        Exceptions::fthrow(
          THREAD_AND_LOCATION,
          vmSymbols::java_lang_IllegalAccessError(),
          "class %s cannot access its %ssuperclass %s (%s%s%s)",
          this_klass->external_name(),
          super->is_abstract() ? "abstract " : "",
          super->external_name(),
          (same_module) ? this_klass->joint_in_module_of_loader(super) : this_klass->class_in_module_of_loader(),
          (same_module) ? "" : "; ",
          (same_module) ? "" : super->class_in_module_of_loader());
      } else {
        // Add additional message content.
        Exceptions::fthrow(
          THREAD_AND_LOCATION,
          vmSymbols::java_lang_IllegalAccessError(),
          "superclass access check failed: %s",
          msg);
      }
    }
  }
}


void ClassFileParser::check_super_interface_access(const InstanceKlass* this_klass, TRAPS) {
  assert(this_klass != NULL, "invariant");
  const Array<InstanceKlass*>* const local_interfaces = this_klass->local_interfaces();
  const int lng = local_interfaces->length();
  for (int i = lng - 1; i >= 0; i--) {
    InstanceKlass* const k = local_interfaces->at(i);
    assert (k != NULL && k->is_interface(), "invalid interface");

    if (k->is_sealed() && !k->has_as_permitted_subclass(this_klass)) {
      classfile_icce_error(this_klass->is_interface() ?
                             "class %s cannot extend sealed interface %s" :
                             "class %s cannot implement sealed interface %s",
                           k, THREAD);
      return;
    }

    Reflection::VerifyClassAccessResults vca_result =
      Reflection::verify_class_access(this_klass, k, false);
    if (vca_result != Reflection::ACCESS_OK) {
      ResourceMark rm(THREAD);
      char* msg = Reflection::verify_class_access_msg(this_klass,
                                                      k,
                                                      vca_result);
      if (msg == NULL) {
        bool same_module = (this_klass->module() == k->module());
        Exceptions::fthrow(
          THREAD_AND_LOCATION,
          vmSymbols::java_lang_IllegalAccessError(),
          "class %s cannot access its superinterface %s (%s%s%s)",
          this_klass->external_name(),
          k->external_name(),
          (same_module) ? this_klass->joint_in_module_of_loader(k) : this_klass->class_in_module_of_loader(),
          (same_module) ? "" : "; ",
          (same_module) ? "" : k->class_in_module_of_loader());
      } else {
        // Add additional message content.
        Exceptions::fthrow(
          THREAD_AND_LOCATION,
          vmSymbols::java_lang_IllegalAccessError(),
          "superinterface check failed: %s",
          msg);
      }
    }
  }
}


static void check_final_method_override(const InstanceKlass* this_klass, TRAPS) {
  assert(this_klass != NULL, "invariant");
  const Array<Method*>* const methods = this_klass->methods();
  const int num_methods = methods->length();

  // go thru each method and check if it overrides a final method
  for (int index = 0; index < num_methods; index++) {
    const Method* const m = methods->at(index);

    // skip private, static, and <init> methods
    if ((!m->is_private() && !m->is_static()) &&
        (m->name() != vmSymbols::object_initializer_name())) {

      const Symbol* const name = m->name();
      const Symbol* const signature = m->signature();
      const Klass* k = this_klass->super();
      const Method* super_m = NULL;
      while (k != NULL) {
        // skip supers that don't have final methods.
        if (k->has_final_method()) {
          // lookup a matching method in the super class hierarchy
          super_m = InstanceKlass::cast(k)->lookup_method(name, signature);
          if (super_m == NULL) {
            break; // didn't find any match; get out
          }

          if (super_m->is_final() && !super_m->is_static() &&
              !super_m->access_flags().is_private()) {
            // matching method in super is final, and not static or private
            bool can_access = Reflection::verify_member_access(this_klass,
                                                               super_m->method_holder(),
                                                               super_m->method_holder(),
                                                               super_m->access_flags(),
                                                              false, false, CHECK);
            if (can_access) {
              // this class can access super final method and therefore override
              ResourceMark rm(THREAD);
              THROW_MSG(vmSymbols::java_lang_IncompatibleClassChangeError(),
                        err_msg("class %s overrides final method %s.%s%s",
                                this_klass->external_name(),
                                super_m->method_holder()->external_name(),
                                name->as_C_string(),
                                signature->as_C_string()));
            }
          }

          // continue to look from super_m's holder's super.
          k = super_m->method_holder()->super();
          continue;
        }

        k = k->super();
      }
    }
  }
}


// assumes that this_klass is an interface
static void check_illegal_static_method(const InstanceKlass* this_klass, TRAPS) {
  assert(this_klass != NULL, "invariant");
  assert(this_klass->is_interface(), "not an interface");
  const Array<Method*>* methods = this_klass->methods();
  const int num_methods = methods->length();

  for (int index = 0; index < num_methods; index++) {
    const Method* const m = methods->at(index);
    // if m is static and not the init method, throw a verify error
    if ((m->is_static()) && (m->name() != vmSymbols::class_initializer_name())) {
      ResourceMark rm(THREAD);
      Exceptions::fthrow(
        THREAD_AND_LOCATION,
        vmSymbols::java_lang_VerifyError(),
        "Illegal static method %s in interface %s",
        m->name()->as_C_string(),
        this_klass->external_name()
      );
      return;
    }
  }
}

// utility methods for format checking

void ClassFileParser::verify_legal_class_modifiers(jint flags, const char* name, bool is_Object, TRAPS) const {
  const bool is_module = (flags & JVM_ACC_MODULE) != 0;
  const bool is_value_class = (flags & JVM_ACC_VALUE) != 0;
  const bool is_primitive_class = (flags & JVM_ACC_PRIMITIVE) != 0;
  const bool is_identity_class = (flags & JVM_ACC_IDENTITY) != 0;
  const bool is_inner_class = name != NULL;
  assert(_major_version >= JAVA_9_VERSION || !is_module, "JVM_ACC_MODULE should not be set");
  assert(supports_inline_types() || !is_value_class, "JVM_ACC_VALUE should not be set");
  assert(supports_inline_types() || !is_primitive_class, "JVM_ACC_PRIMITIVE should not be set");
  if (is_module) {
    ResourceMark rm(THREAD);
    Exceptions::fthrow(
      THREAD_AND_LOCATION,
      vmSymbols::java_lang_NoClassDefFoundError(),
      "%s is not a class because access_flag ACC_MODULE is set",
      _class_name->as_C_string());
    return;
  }

  if (!EnableValhalla) {
    if (is_value_class || is_primitive_class) {
      const char* bad_flag = is_primitive_class ? "ACC_PRIMITIVE" : "ACC_VALUE";
      ResourceMark rm(THREAD);
      Exceptions::fthrow(
        THREAD_AND_LOCATION,
        vmSymbols::java_lang_ClassFormatError(),
        "Class modifier %s in class %s requires option -XX:+EnableValhalla",
        bad_flag, _class_name->as_C_string()
      );
    }
    return;
  }

  // if (!_need_verify) { return; }

  const bool is_interface  = (flags & JVM_ACC_INTERFACE)  != 0;
  const bool is_abstract   = (flags & JVM_ACC_ABSTRACT)   != 0;
  const bool is_final      = (flags & JVM_ACC_FINAL)      != 0;
  const bool is_super      = (flags & JVM_ACC_SUPER)      != 0;
  const bool is_enum       = (flags & JVM_ACC_ENUM)       != 0;
  const bool is_annotation = (flags & JVM_ACC_ANNOTATION) != 0;
  const bool major_gte_1_5 = _major_version >= JAVA_1_5_VERSION;

  if ((is_abstract && is_final) ||
      (is_interface && !is_abstract) ||
      (is_interface && major_gte_1_5 && ((is_super && !supports_inline_types()) || is_enum)) ||   //  ACC_SUPER (now ACC_IDENTITY) was illegal for interfaces
      (!is_interface && major_gte_1_5 && is_annotation) ||
      (is_value_class && is_enum) ||
      (is_identity_class && is_value_class) ||
      (supports_inline_types() && !is_module && !is_abstract && !is_Object && !(is_identity_class || is_value_class) && !is_inner_class) ||
      (supports_inline_types() && is_primitive_class && (!is_value_class || !is_final || is_interface || is_abstract))) {
    ResourceMark rm(THREAD);
    const char* class_note = "";
    if (is_value_class)  class_note = " (a value class)";
    if (is_primitive_class)  class_note = " (a primitive class)";
    if (is_value_class && is_identity_class) class_note = " (a value and identity class)";
    if (name == NULL) { // Not an inner class
      Exceptions::fthrow(
        THREAD_AND_LOCATION,
        vmSymbols::java_lang_ClassFormatError(),
        "Illegal class modifiers in class %s%s: 0x%X",
        _class_name->as_C_string(), class_note, flags
      );
      return;
    } else {
      Exceptions::fthrow(
        THREAD_AND_LOCATION,
        vmSymbols::java_lang_ClassFormatError(),
        "Illegal class modifiers in declaration of inner class %s%s of class %s: 0x%X",
        name, class_note, _class_name->as_C_string(), flags
      );
      return;
    }
  }
}

static bool has_illegal_visibility(jint flags) {
  const bool is_public    = (flags & JVM_ACC_PUBLIC)    != 0;
  const bool is_protected = (flags & JVM_ACC_PROTECTED) != 0;
  const bool is_private   = (flags & JVM_ACC_PRIVATE)   != 0;

  return ((is_public && is_protected) ||
          (is_public && is_private) ||
          (is_protected && is_private));
}

// A legal major_version.minor_version must be one of the following:
//
//  Major_version >= 45 and major_version < 56, any minor_version.
//  Major_version >= 56 and major_version <= JVM_CLASSFILE_MAJOR_VERSION and minor_version = 0.
//  Major_version = JVM_CLASSFILE_MAJOR_VERSION and minor_version = 65535 and --enable-preview is present.
//
void ClassFileParser::verify_class_version(u2 major, u2 minor, Symbol* class_name, TRAPS){
  ResourceMark rm(THREAD);
  const u2 max_version = JVM_CLASSFILE_MAJOR_VERSION;
  if (major < JAVA_MIN_SUPPORTED_VERSION) {
    classfile_ucve_error("%s (class file version %u.%u) was compiled with an invalid major version",
                         class_name, major, minor, THREAD);
    return;
  }

  if (major > max_version) {
    Exceptions::fthrow(
      THREAD_AND_LOCATION,
      vmSymbols::java_lang_UnsupportedClassVersionError(),
      "%s has been compiled by a more recent version of the Java Runtime (class file version %u.%u), "
      "this version of the Java Runtime only recognizes class file versions up to %u.0",
      class_name->as_C_string(), major, minor, JVM_CLASSFILE_MAJOR_VERSION);
    return;
  }

  if (major < JAVA_12_VERSION || minor == 0) {
    return;
  }

  if (minor == JAVA_PREVIEW_MINOR_VERSION) {
    if (major != max_version) {
      Exceptions::fthrow(
        THREAD_AND_LOCATION,
        vmSymbols::java_lang_UnsupportedClassVersionError(),
        "%s (class file version %u.%u) was compiled with preview features that are unsupported. "
        "This version of the Java Runtime only recognizes preview features for class file version %u.%u",
        class_name->as_C_string(), major, minor, JVM_CLASSFILE_MAJOR_VERSION, JAVA_PREVIEW_MINOR_VERSION);
      return;
    }

    if (!Arguments::enable_preview()) {
      classfile_ucve_error("Preview features are not enabled for %s (class file version %u.%u). Try running with '--enable-preview'",
                           class_name, major, minor, THREAD);
      return;
    }

  } else { // minor != JAVA_PREVIEW_MINOR_VERSION
    classfile_ucve_error("%s (class file version %u.%u) was compiled with an invalid non-zero minor version",
                         class_name, major, minor, THREAD);
  }
}

void ClassFileParser:: verify_legal_field_modifiers(jint flags,
                                                   AccessFlags class_access_flags,
                                                   TRAPS) const {
  if (!_need_verify) { return; }

  const bool is_public    = (flags & JVM_ACC_PUBLIC)    != 0;
  const bool is_protected = (flags & JVM_ACC_PROTECTED) != 0;
  const bool is_private   = (flags & JVM_ACC_PRIVATE)   != 0;
  const bool is_static    = (flags & JVM_ACC_STATIC)    != 0;
  const bool is_final     = (flags & JVM_ACC_FINAL)     != 0;
  const bool is_volatile  = (flags & JVM_ACC_VOLATILE)  != 0;
  const bool is_transient = (flags & JVM_ACC_TRANSIENT) != 0;
  const bool is_enum      = (flags & JVM_ACC_ENUM)      != 0;
  const bool major_gte_1_5 = _major_version >= JAVA_1_5_VERSION;

  const bool is_interface = class_access_flags.is_interface();
  const bool is_abstract = class_access_flags.is_abstract();
  const bool is_value_class = class_access_flags.is_value_class();
  const bool is_identity_class = class_access_flags.is_identity_class();

  bool is_illegal = false;

  if (is_interface) {
    if (!is_public || !is_static || !is_final || is_private ||
        is_protected || is_volatile || is_transient ||
        (major_gte_1_5 && is_enum)) {
      is_illegal = true;
    }
  } else { // not interface
    if (has_illegal_visibility(flags) || (is_final && is_volatile)) {
      is_illegal = true;
    } else {
      if (is_value_class && !is_abstract && !is_static && !is_final) {
        is_illegal = true;
      } else if (is_abstract && !is_identity_class && !is_static) {
        is_illegal = true;
      }
    }
  }

  if (is_illegal) {
    ResourceMark rm(THREAD);
    Exceptions::fthrow(
      THREAD_AND_LOCATION,
      vmSymbols::java_lang_ClassFormatError(),
      "Illegal field modifiers in class %s: 0x%X",
      _class_name->as_C_string(), flags);
    return;
  }
}

void ClassFileParser::verify_legal_method_modifiers(jint flags,
<<<<<<< HEAD
                                                    AccessFlags class_access_flags,
=======
                                                    bool is_interface,
                                                    bool is_inline_type,
                                                    bool is_abstract_type,
>>>>>>> c7a75211
                                                    const Symbol* name,
                                                    TRAPS) const {
  if (!_need_verify) { return; }

  const bool is_public       = (flags & JVM_ACC_PUBLIC)       != 0;
  const bool is_private      = (flags & JVM_ACC_PRIVATE)      != 0;
  const bool is_static       = (flags & JVM_ACC_STATIC)       != 0;
  const bool is_final        = (flags & JVM_ACC_FINAL)        != 0;
  const bool is_native       = (flags & JVM_ACC_NATIVE)       != 0;
  const bool is_abstract     = (flags & JVM_ACC_ABSTRACT)     != 0;
  const bool is_bridge       = (flags & JVM_ACC_BRIDGE)       != 0;
  const bool is_strict       = (flags & JVM_ACC_STRICT)       != 0;
  const bool is_synchronized = (flags & JVM_ACC_SYNCHRONIZED) != 0;
  const bool is_protected    = (flags & JVM_ACC_PROTECTED)    != 0;
  const bool major_gte_1_5   = _major_version >= JAVA_1_5_VERSION;
  const bool major_gte_8     = _major_version >= JAVA_8_VERSION;
  const bool major_gte_17    = _major_version >= JAVA_17_VERSION;
  const bool is_initializer  = (name == vmSymbols::object_initializer_name());
  const bool is_interface    = class_access_flags.is_interface();
  const bool is_value_class  = class_access_flags.is_value_class();
  const bool is_identity_class = class_access_flags.is_identity_class();
  const bool is_abstract_class = class_access_flags.is_abstract();

  bool is_illegal = false;

  const char* class_note = "";
  if (is_interface) {
    if (major_gte_8) {
      // Class file version is JAVA_8_VERSION or later Methods of
      // interfaces may set any of the flags except ACC_PROTECTED,
      // ACC_FINAL, ACC_NATIVE, and ACC_SYNCHRONIZED; they must
      // have exactly one of the ACC_PUBLIC or ACC_PRIVATE flags set.
      if ((is_public == is_private) || /* Only one of private and public should be true - XNOR */
          (is_native || is_protected || is_final || is_synchronized) ||
          // If a specific method of a class or interface has its
          // ACC_ABSTRACT flag set, it must not have any of its
          // ACC_FINAL, ACC_NATIVE, ACC_PRIVATE, ACC_STATIC,
          // ACC_STRICT, or ACC_SYNCHRONIZED flags set.  No need to
          // check for ACC_FINAL, ACC_NATIVE or ACC_SYNCHRONIZED as
          // those flags are illegal irrespective of ACC_ABSTRACT being set or not.
          (is_abstract && (is_private || is_static || (!major_gte_17 && is_strict)))) {
        is_illegal = true;
      }
    } else if (major_gte_1_5) {
      // Class file version in the interval [JAVA_1_5_VERSION, JAVA_8_VERSION)
      if (!is_public || is_private || is_protected || is_static || is_final ||
          is_synchronized || is_native || !is_abstract || is_strict) {
        is_illegal = true;
      }
    } else {
      // Class file version is pre-JAVA_1_5_VERSION
      if (!is_public || is_static || is_final || is_native || !is_abstract) {
        is_illegal = true;
      }
    }
  } else { // not interface
    if (has_illegal_visibility(flags)) {
      is_illegal = true;
    } else {
      if (is_initializer) {
        if (is_final || is_synchronized || is_native ||
            is_abstract || (major_gte_1_5 && is_bridge)) {
          is_illegal = true;
        }
<<<<<<< HEAD
        if (!is_static && !is_value_class) {
          // OK, an object constructor in a regular class
        } else if (is_static && is_value_class) {
=======
        if (!is_static && (!is_inline_type || is_abstract_type)) {
          // OK, an object constructor in a regular class or an abstract value class
        } else if (is_static && is_inline_type) {
>>>>>>> c7a75211
          // OK, a static init factory in an inline class
        } else {
          // but no other combinations are allowed
          is_illegal = true;
          class_note = (is_value_class ? " (a value class)" : " (not a value class)");
        }
      } else { // not initializer
<<<<<<< HEAD
        if (!is_identity_class && is_synchronized && !is_static) {
=======
        if (is_inline_type && is_synchronized && !is_static) {
>>>>>>> c7a75211
          is_illegal = true;
          class_note = " (not an identity class)";
        } else {
          if (is_abstract) {
            if ((is_final || is_native || is_private || is_static ||
                (major_gte_1_5 && (is_synchronized || (!major_gte_17 && is_strict))))) {
              is_illegal = true;
            }
          }
        }
      }
    }
  }

  if (is_illegal) {
    ResourceMark rm(THREAD);
    Exceptions::fthrow(
      THREAD_AND_LOCATION,
      vmSymbols::java_lang_ClassFormatError(),
      "Method %s in class %s%s has illegal modifiers: 0x%X",
      name->as_C_string(), _class_name->as_C_string(), class_note, flags);
    return;
  }
}

void ClassFileParser::verify_legal_utf8(const unsigned char* buffer,
                                        int length,
                                        TRAPS) const {
  assert(_need_verify, "only called when _need_verify is true");
  if (!UTF8::is_legal_utf8(buffer, length, _major_version <= 47)) {
    classfile_parse_error("Illegal UTF8 string in constant pool in class file %s", THREAD);
  }
}

// Unqualified names may not contain the characters '.', ';', '[', or '/'.
// In class names, '/' separates unqualified names.  This is verified in this function also.
// Method names also may not contain the characters '<' or '>', unless <init>
// or <clinit>.  Note that method names may not be <init> or <clinit> in this
// method.  Because these names have been checked as special cases before
// calling this method in verify_legal_method_name.
//
// This method is also called from the modular system APIs in modules.cpp
// to verify the validity of module and package names.
bool ClassFileParser::verify_unqualified_name(const char* name,
                                              unsigned int length,
                                              int type) {
  if (length == 0) return false;  // Must have at least one char.
  for (const char* p = name; p != name + length; p++) {
    switch(*p) {
      case JVM_SIGNATURE_DOT:
      case JVM_SIGNATURE_ENDCLASS:
      case JVM_SIGNATURE_ARRAY:
        // do not permit '.', ';', or '['
        return false;
      case JVM_SIGNATURE_SLASH:
        // check for '//' or leading or trailing '/' which are not legal
        // unqualified name must not be empty
        if (type == ClassFileParser::LegalClass) {
          if (p == name || p+1 >= name+length ||
              *(p+1) == JVM_SIGNATURE_SLASH) {
            return false;
          }
        } else {
          return false;   // do not permit '/' unless it's class name
        }
        break;
      case JVM_SIGNATURE_SPECIAL:
      case JVM_SIGNATURE_ENDSPECIAL:
        // do not permit '<' or '>' in method names
        if (type == ClassFileParser::LegalMethod) {
          return false;
        }
    }
  }
  return true;
}

// Take pointer to a UTF8 byte string (not NUL-terminated).
// Skip over the longest part of the string that could
// be taken as a fieldname. Allow non-trailing '/'s if slash_ok is true.
// Return a pointer to just past the fieldname.
// Return NULL if no fieldname at all was found, or in the case of slash_ok
// being true, we saw consecutive slashes (meaning we were looking for a
// qualified path but found something that was badly-formed).
static const char* skip_over_field_name(const char* const name,
                                        bool slash_ok,
                                        unsigned int length) {
  const char* p;
  jboolean last_is_slash = false;
  jboolean not_first_ch = false;

  for (p = name; p != name + length; not_first_ch = true) {
    const char* old_p = p;
    jchar ch = *p;
    if (ch < 128) {
      p++;
      // quick check for ascii
      if ((ch >= 'a' && ch <= 'z') ||
        (ch >= 'A' && ch <= 'Z') ||
        (ch == '_' || ch == '$') ||
        (not_first_ch && ch >= '0' && ch <= '9')) {
        last_is_slash = false;
        continue;
      }
      if (slash_ok && ch == JVM_SIGNATURE_SLASH) {
        if (last_is_slash) {
          return NULL;  // Don't permit consecutive slashes
        }
        last_is_slash = true;
        continue;
      }
    }
    else {
      jint unicode_ch;
      char* tmp_p = UTF8::next_character(p, &unicode_ch);
      p = tmp_p;
      last_is_slash = false;
      // Check if ch is Java identifier start or is Java identifier part
      // 4672820: call java.lang.Character methods directly without generating separate tables.
      EXCEPTION_MARK;
      // return value
      JavaValue result(T_BOOLEAN);
      // Set up the arguments to isJavaIdentifierStart or isJavaIdentifierPart
      JavaCallArguments args;
      args.push_int(unicode_ch);

      if (not_first_ch) {
        // public static boolean isJavaIdentifierPart(char ch);
        JavaCalls::call_static(&result,
          vmClasses::Character_klass(),
          vmSymbols::isJavaIdentifierPart_name(),
          vmSymbols::int_bool_signature(),
          &args,
          THREAD);
      } else {
        // public static boolean isJavaIdentifierStart(char ch);
        JavaCalls::call_static(&result,
          vmClasses::Character_klass(),
          vmSymbols::isJavaIdentifierStart_name(),
          vmSymbols::int_bool_signature(),
          &args,
          THREAD);
      }
      if (HAS_PENDING_EXCEPTION) {
        CLEAR_PENDING_EXCEPTION;
        return NULL;
      }
      if(result.get_jboolean()) {
        continue;
      }
    }
    return (not_first_ch) ? old_p : NULL;
  }
  return (not_first_ch && !last_is_slash) ? p : NULL;
}

// Take pointer to a UTF8 byte string (not NUL-terminated).
// Skip over the longest part of the string that could
// be taken as a field signature. Allow "void" if void_ok.
// Return a pointer to just past the signature.
// Return NULL if no legal signature is found.
const char* ClassFileParser::skip_over_field_signature(const char* signature,
                                                       bool void_ok,
                                                       unsigned int length,
                                                       TRAPS) const {
  unsigned int array_dim = 0;
  while (length > 0) {
    switch (signature[0]) {
    case JVM_SIGNATURE_VOID: if (!void_ok) { return NULL; }
    case JVM_SIGNATURE_BOOLEAN:
    case JVM_SIGNATURE_BYTE:
    case JVM_SIGNATURE_CHAR:
    case JVM_SIGNATURE_SHORT:
    case JVM_SIGNATURE_INT:
    case JVM_SIGNATURE_FLOAT:
    case JVM_SIGNATURE_LONG:
    case JVM_SIGNATURE_DOUBLE:
      return signature + 1;
    case JVM_SIGNATURE_PRIMITIVE_OBJECT:
      // Can't enable this check fully until JDK upgrades the bytecode generators.
      // For now, compare to class file version 51 so old verifier doesn't see Q signatures.
      if (_major_version < 51 /* CONSTANT_CLASS_DESCRIPTORS */ ) {
        classfile_parse_error("Class name contains illegal Q-signature "
                              "in descriptor in class file %s",
                              CHECK_0);
        return NULL;
      }
      // fall through
    case JVM_SIGNATURE_CLASS:
    {
      if (_major_version < JAVA_1_5_VERSION) {
        // Skip over the class name if one is there
        const char* const p = skip_over_field_name(signature + 1, true, --length);

        // The next character better be a semicolon
        if (p && (p - signature) > 1 && p[0] == JVM_SIGNATURE_ENDCLASS) {
          return p + 1;
        }
      }
      else {
        // Skip leading 'L' or 'Q' and ignore first appearance of ';'
        signature++;
        const char* c = (const char*) memchr(signature, JVM_SIGNATURE_ENDCLASS, length - 1);
        // Format check signature
        if (c != NULL) {
          int newlen = c - (char*) signature;
          bool legal = verify_unqualified_name(signature, newlen, LegalClass);
          if (!legal) {
            classfile_parse_error("Class name is empty or contains illegal character "
                                  "in descriptor in class file %s",
                                  THREAD);
            return NULL;
          }
          return signature + newlen + 1;
        }
      }
      return NULL;
    }
    case JVM_SIGNATURE_ARRAY:
      array_dim++;
      if (array_dim > 255) {
        // 4277370: array descriptor is valid only if it represents 255 or fewer dimensions.
        classfile_parse_error("Array type descriptor has more than 255 dimensions in class file %s", THREAD);
        return NULL;
      }
      // The rest of what's there better be a legal signature
      signature++;
      length--;
      void_ok = false;
      break;
    default:
      return NULL;
    }
  }
  return NULL;
}

// Checks if name is a legal class name.
void ClassFileParser::verify_legal_class_name(const Symbol* name, TRAPS) const {
  if (!_need_verify || _relax_verify) { return; }

  assert(name->refcount() > 0, "symbol must be kept alive");
  char* bytes = (char*)name->bytes();
  unsigned int length = name->utf8_length();
  bool legal = false;

  if (length > 0) {
    const char* p;
    if (bytes[0] == JVM_SIGNATURE_ARRAY) {
      p = skip_over_field_signature(bytes, false, length, CHECK);
      legal = (p != NULL) && ((p - bytes) == (int)length);
    } else if (_major_version < JAVA_1_5_VERSION) {
      if (bytes[0] != JVM_SIGNATURE_SPECIAL) {
        p = skip_over_field_name(bytes, true, length);
        legal = (p != NULL) && ((p - bytes) == (int)length);
      }
    } else if ((_major_version >= CONSTANT_CLASS_DESCRIPTORS || _class_name->starts_with("jdk/internal/reflect/"))
                   && bytes[length - 1] == ';' ) {
      // Support for L...; and Q...; descriptors
      legal = verify_unqualified_name(bytes + 1, length - 2, LegalClass);
    } else {
      // 4900761: relax the constraints based on JSR202 spec
      // Class names may be drawn from the entire Unicode character set.
      // Identifiers between '/' must be unqualified names.
      // The utf8 string has been verified when parsing cpool entries.
      legal = verify_unqualified_name(bytes, length, LegalClass);
    }
  }
  if (!legal) {
    ResourceMark rm(THREAD);
    assert(_class_name != NULL, "invariant");
    Exceptions::fthrow(
      THREAD_AND_LOCATION,
      vmSymbols::java_lang_ClassFormatError(),
      "Illegal class name \"%.*s\" in class file %s", length, bytes,
      _class_name->as_C_string()
    );
    return;
  }
}

// Checks if name is a legal field name.
void ClassFileParser::verify_legal_field_name(const Symbol* name, TRAPS) const {
  if (!_need_verify || _relax_verify) { return; }

  char* bytes = (char*)name->bytes();
  unsigned int length = name->utf8_length();
  bool legal = false;

  if (length > 0) {
    if (_major_version < JAVA_1_5_VERSION) {
      if (bytes[0] != JVM_SIGNATURE_SPECIAL) {
        const char* p = skip_over_field_name(bytes, false, length);
        legal = (p != NULL) && ((p - bytes) == (int)length);
      }
    } else {
      // 4881221: relax the constraints based on JSR202 spec
      legal = verify_unqualified_name(bytes, length, LegalField);
    }
  }

  if (!legal) {
    ResourceMark rm(THREAD);
    assert(_class_name != NULL, "invariant");
    Exceptions::fthrow(
      THREAD_AND_LOCATION,
      vmSymbols::java_lang_ClassFormatError(),
      "Illegal field name \"%.*s\" in class %s", length, bytes,
      _class_name->as_C_string()
    );
    return;
  }
}

// Checks if name is a legal method name.
void ClassFileParser::verify_legal_method_name(const Symbol* name, TRAPS) const {
  if (!_need_verify || _relax_verify) { return; }

  assert(name != NULL, "method name is null");
  char* bytes = (char*)name->bytes();
  unsigned int length = name->utf8_length();
  bool legal = false;

  if (length > 0) {
    if (bytes[0] == JVM_SIGNATURE_SPECIAL) {
      if (name == vmSymbols::object_initializer_name() || name == vmSymbols::class_initializer_name()) {
        legal = true;
      }
    } else if (_major_version < JAVA_1_5_VERSION) {
      const char* p;
      p = skip_over_field_name(bytes, false, length);
      legal = (p != NULL) && ((p - bytes) == (int)length);
    } else {
      // 4881221: relax the constraints based on JSR202 spec
      legal = verify_unqualified_name(bytes, length, LegalMethod);
    }
  }

  if (!legal) {
    ResourceMark rm(THREAD);
    assert(_class_name != NULL, "invariant");
    Exceptions::fthrow(
      THREAD_AND_LOCATION,
      vmSymbols::java_lang_ClassFormatError(),
      "Illegal method name \"%.*s\" in class %s", length, bytes,
      _class_name->as_C_string()
    );
    return;
  }
}


// Checks if signature is a legal field signature.
void ClassFileParser::verify_legal_field_signature(const Symbol* name,
                                                   const Symbol* signature,
                                                   TRAPS) const {
  if (!_need_verify) { return; }
  if (!supports_inline_types() && (signature->is_Q_signature() || signature->is_Q_array_signature())) {
    throwIllegalSignature("Field", name, signature, CHECK);
  }

  const char* const bytes = (const char* const)signature->bytes();
  const unsigned int length = signature->utf8_length();
  const char* const p = skip_over_field_signature(bytes, false, length, CHECK);

  if (p == NULL || (p - bytes) != (int)length) {
    throwIllegalSignature("Field", name, signature, CHECK);
  }
}

// Check that the signature is compatible with the method name.  For example,
// check that <init> has a void signature.
void ClassFileParser::verify_legal_name_with_signature(const Symbol* name,
                                                       const Symbol* signature,
                                                       TRAPS) const {
  if (!_need_verify) {
    return;
  }

  // Class initializers cannot have args for class format version >= 51.
  if (name == vmSymbols::class_initializer_name() &&
      signature != vmSymbols::void_method_signature() &&
      _major_version >= JAVA_7_VERSION) {
    throwIllegalSignature("Method", name, signature, THREAD);
    return;
  }

  if (!is_value_class()) {
    int sig_length = signature->utf8_length();
    if (name->utf8_length() > 0 &&
      name->char_at(0) == JVM_SIGNATURE_SPECIAL &&
      sig_length > 0 &&
      signature->char_at(sig_length - 1) != JVM_SIGNATURE_VOID) {
      throwIllegalSignature("Method", name, signature, THREAD);
    }
  }
}

// Checks if signature is a legal method signature.
// Returns number of parameters
int ClassFileParser::verify_legal_method_signature(const Symbol* name,
                                                   const Symbol* signature,
                                                   TRAPS) const {
  if (!_need_verify) {
    // make sure caller's args_size will be less than 0 even for non-static
    // method so it will be recomputed in compute_size_of_parameters().
    return -2;
  }

  unsigned int args_size = 0;
  const char* p = (const char*)signature->bytes();
  unsigned int length = signature->utf8_length();
  const char* nextp;

  // The first character must be a '('
  if ((length > 0) && (*p++ == JVM_SIGNATURE_FUNC)) {
    length--;
    // Skip over legal field signatures
    nextp = skip_over_field_signature(p, false, length, CHECK_0);
    while ((length > 0) && (nextp != NULL)) {
      args_size++;
      if (p[0] == 'J' || p[0] == 'D') {
        args_size++;
      }
      length -= nextp - p;
      p = nextp;
      nextp = skip_over_field_signature(p, false, length, CHECK_0);
    }
    // The first non-signature thing better be a ')'
    if ((length > 0) && (*p++ == JVM_SIGNATURE_ENDFUNC)) {
      length--;
      // Now we better just have a return value
      nextp = skip_over_field_signature(p, true, length, CHECK_0);
      if (nextp && ((int)length == (nextp - p))) {
        return args_size;
      }
    }
  }
  // Report error
  throwIllegalSignature("Method", name, signature, THREAD);
  return 0;
}

int ClassFileParser::static_field_size() const {
  assert(_field_info != NULL, "invariant");
  return _field_info->_static_field_size;
}

int ClassFileParser::total_oop_map_count() const {
  assert(_field_info != NULL, "invariant");
  return _field_info->oop_map_blocks->_nonstatic_oop_map_count;
}

jint ClassFileParser::layout_size() const {
  assert(_field_info != NULL, "invariant");
  return _field_info->_instance_size;
}

static void check_methods_for_intrinsics(const InstanceKlass* ik,
                                         const Array<Method*>* methods) {
  assert(ik != NULL, "invariant");
  assert(methods != NULL, "invariant");

  // Set up Method*::intrinsic_id as soon as we know the names of methods.
  // (We used to do this lazily, but now we query it in Rewriter,
  // which is eagerly done for every method, so we might as well do it now,
  // when everything is fresh in memory.)
  const vmSymbolID klass_id = Method::klass_id_for_intrinsics(ik);

  if (klass_id != vmSymbolID::NO_SID) {
    for (int j = 0; j < methods->length(); ++j) {
      Method* method = methods->at(j);
      method->init_intrinsic_id(klass_id);

      if (CheckIntrinsics) {
        // Check if an intrinsic is defined for method 'method',
        // but the method is not annotated with @IntrinsicCandidate.
        if (method->intrinsic_id() != vmIntrinsics::_none &&
            !method->intrinsic_candidate()) {
              tty->print("Compiler intrinsic is defined for method [%s], "
              "but the method is not annotated with @IntrinsicCandidate.%s",
              method->name_and_sig_as_C_string(),
              NOT_DEBUG(" Method will not be inlined.") DEBUG_ONLY(" Exiting.")
            );
          tty->cr();
          DEBUG_ONLY(vm_exit(1));
        }
        // Check is the method 'method' is annotated with @IntrinsicCandidate,
        // but there is no intrinsic available for it.
        if (method->intrinsic_candidate() &&
          method->intrinsic_id() == vmIntrinsics::_none) {
            tty->print("Method [%s] is annotated with @IntrinsicCandidate, "
              "but no compiler intrinsic is defined for the method.%s",
              method->name_and_sig_as_C_string(),
              NOT_DEBUG("") DEBUG_ONLY(" Exiting.")
            );
          tty->cr();
          DEBUG_ONLY(vm_exit(1));
        }
      }
    } // end for

#ifdef ASSERT
    if (CheckIntrinsics) {
      // Check for orphan methods in the current class. A method m
      // of a class C is orphan if an intrinsic is defined for method m,
      // but class C does not declare m.
      // The check is potentially expensive, therefore it is available
      // only in debug builds.

      for (auto id : EnumRange<vmIntrinsicID>{}) {
        if (vmIntrinsics::_compiledLambdaForm == id) {
          // The _compiledLamdbdaForm intrinsic is a special marker for bytecode
          // generated for the JVM from a LambdaForm and therefore no method
          // is defined for it.
          continue;
        }
        if (vmIntrinsics::_blackhole == id) {
          // The _blackhole intrinsic is a special marker. No explicit method
          // is defined for it.
          continue;
        }

        if (vmIntrinsics::class_for(id) == klass_id) {
          // Check if the current class contains a method with the same
          // name, flags, signature.
          bool match = false;
          for (int j = 0; j < methods->length(); ++j) {
            const Method* method = methods->at(j);
            if (method->intrinsic_id() == id) {
              match = true;
              break;
            }
          }

          if (!match) {
            char buf[1000];
            tty->print("Compiler intrinsic is defined for method [%s], "
                       "but the method is not available in class [%s].%s",
                        vmIntrinsics::short_name_as_C_string(id, buf, sizeof(buf)),
                        ik->name()->as_C_string(),
                        NOT_DEBUG("") DEBUG_ONLY(" Exiting.")
            );
            tty->cr();
            DEBUG_ONLY(vm_exit(1));
          }
        }
      } // end for
    } // CheckIntrinsics
#endif // ASSERT
  }
}

InstanceKlass* ClassFileParser::create_instance_klass(bool changed_by_loadhook,
                                                      const ClassInstanceInfo& cl_inst_info,
                                                      TRAPS) {
  if (_klass != NULL) {
    return _klass;
  }

  InstanceKlass* const ik =
    InstanceKlass::allocate_instance_klass(*this, CHECK_NULL);

  if (is_hidden()) {
    mangle_hidden_class_name(ik);
  }

  fill_instance_klass(ik, changed_by_loadhook, cl_inst_info, CHECK_NULL);

  assert(_klass == ik, "invariant");
  return ik;
}

void ClassFileParser::fill_instance_klass(InstanceKlass* ik,
                                          bool changed_by_loadhook,
                                          const ClassInstanceInfo& cl_inst_info,
                                          TRAPS) {
  assert(ik != NULL, "invariant");

  // Set name and CLD before adding to CLD
  ik->set_class_loader_data(_loader_data);
  ik->set_name(_class_name);

  // Add all classes to our internal class loader list here,
  // including classes in the bootstrap (NULL) class loader.
  const bool publicize = !is_internal();

  _loader_data->add_class(ik, publicize);

  set_klass_to_deallocate(ik);

  assert(_field_info != NULL, "invariant");
  assert(ik->static_field_size() == _field_info->_static_field_size, "sanity");
  assert(ik->nonstatic_oop_map_count() == _field_info->oop_map_blocks->_nonstatic_oop_map_count,
         "sanity");

  assert(ik->is_instance_klass(), "sanity");
  assert(ik->size_helper() == _field_info->_instance_size, "sanity");

  // Fill in information already parsed
  ik->set_should_verify_class(_need_verify);

  // Not yet: supers are done below to support the new subtype-checking fields
  ik->set_nonstatic_field_size(_field_info->_nonstatic_field_size);
  ik->set_has_nonstatic_fields(_field_info->_has_nonstatic_fields);
  if (_field_info->_is_naturally_atomic && ik->is_inline_klass()) {
    ik->set_is_naturally_atomic();
  }

  if (carries_identity_modifier()) {
    ik->set_carries_identity_modifier();
  } else if (carries_value_modifier()) {
    ik->set_carries_value_modifier();
  }

  assert(_fac != NULL, "invariant");
  ik->set_static_oop_field_count(_fac->count[STATIC_OOP] + _fac->count[STATIC_INLINE]);

  // this transfers ownership of a lot of arrays from
  // the parser onto the InstanceKlass*
  apply_parsed_class_metadata(ik, _java_fields_count);

  // can only set dynamic nest-host after static nest information is set
  if (cl_inst_info.dynamic_nest_host() != NULL) {
    ik->set_nest_host(cl_inst_info.dynamic_nest_host());
  }

  // note that is not safe to use the fields in the parser from this point on
  assert(NULL == _cp, "invariant");
  assert(NULL == _fields, "invariant");
  assert(NULL == _methods, "invariant");
  assert(NULL == _inner_classes, "invariant");
  assert(NULL == _nest_members, "invariant");
  assert(NULL == _preload_classes, "invariant");
  assert(NULL == _combined_annotations, "invariant");
  assert(NULL == _record_components, "invariant");
  assert(NULL == _permitted_subclasses, "invariant");

  if (_has_final_method) {
    ik->set_has_final_method();
  }

  ik->copy_method_ordering(_method_ordering, CHECK);
  // The InstanceKlass::_methods_jmethod_ids cache
  // is managed on the assumption that the initial cache
  // size is equal to the number of methods in the class. If
  // that changes, then InstanceKlass::idnum_can_increment()
  // has to be changed accordingly.
  ik->set_initial_method_idnum(ik->methods()->length());

  ik->set_this_class_index(_this_class_index);

  if (_is_hidden) {
    // _this_class_index is a CONSTANT_Class entry that refers to this
    // hidden class itself. If this class needs to refer to its own methods
    // or fields, it would use a CONSTANT_MethodRef, etc, which would reference
    // _this_class_index. However, because this class is hidden (it's
    // not stored in SystemDictionary), _this_class_index cannot be resolved
    // with ConstantPool::klass_at_impl, which does a SystemDictionary lookup.
    // Therefore, we must eagerly resolve _this_class_index now.
    ik->constants()->klass_at_put(_this_class_index, ik);
  }

  ik->set_minor_version(_minor_version);
  ik->set_major_version(_major_version);
  ik->set_has_nonstatic_concrete_methods(_has_nonstatic_concrete_methods);
  ik->set_declares_nonstatic_concrete_methods(_declares_nonstatic_concrete_methods);
  if (_is_declared_atomic) {
    ik->set_is_declared_atomic();
  }

  if (_is_hidden) {
    ik->set_is_hidden();
  }

  // Set PackageEntry for this_klass
  oop cl = ik->class_loader();
  Handle clh = Handle(THREAD, java_lang_ClassLoader::non_reflection_class_loader(cl));
  ClassLoaderData* cld = ClassLoaderData::class_loader_data_or_null(clh());
  ik->set_package(cld, NULL, CHECK);

  const Array<Method*>* const methods = ik->methods();
  assert(methods != NULL, "invariant");
  const int methods_len = methods->length();

  check_methods_for_intrinsics(ik, methods);

  // Fill in field values obtained by parse_classfile_attributes
  if (_parsed_annotations->has_any_annotations()) {
    _parsed_annotations->apply_to(ik);
  }

  apply_parsed_class_attributes(ik);

  // Miranda methods
  if ((_num_miranda_methods > 0) ||
      // if this class introduced new miranda methods or
      (_super_klass != NULL && _super_klass->has_miranda_methods())
        // super class exists and this class inherited miranda methods
     ) {
       ik->set_has_miranda_methods(); // then set a flag
  }

  // Fill in information needed to compute superclasses.
  ik->initialize_supers(const_cast<InstanceKlass*>(_super_klass), _transitive_interfaces, CHECK);
  ik->set_transitive_interfaces(_transitive_interfaces);
  ik->set_local_interfaces(_local_interfaces);
  _transitive_interfaces = NULL;
  _local_interfaces = NULL;

  // Initialize itable offset tables
  klassItable::setup_itable_offset_table(ik);

  // Compute transitive closure of interfaces this class implements
  // Do final class setup
  OopMapBlocksBuilder* oop_map_blocks = _field_info->oop_map_blocks;
  if (oop_map_blocks->_nonstatic_oop_map_count > 0) {
    oop_map_blocks->copy(ik->start_of_nonstatic_oop_maps());
  }

  if (_has_contended_fields || _parsed_annotations->is_contended() ||
      ( _super_klass != NULL && _super_klass->has_contended_annotations())) {
    ik->set_has_contended_annotations(true);
  }

  // Fill in has_finalizer, has_vanilla_constructor, and layout_helper
  set_precomputed_flags(ik);

  // check if this class can access its super class
  check_super_class_access(ik, CHECK);

  // check if this class can access its superinterfaces
  check_super_interface_access(ik, CHECK);

  // check if this class overrides any final method
  check_final_method_override(ik, CHECK);

  // reject static interface methods prior to Java 8
  if (ik->is_interface() && _major_version < JAVA_8_VERSION) {
    check_illegal_static_method(ik, CHECK);
  }

  // Obtain this_klass' module entry
  ModuleEntry* module_entry = ik->module();
  assert(module_entry != NULL, "module_entry should always be set");

  // Obtain java.lang.Module
  Handle module_handle(THREAD, module_entry->module());

  // Allocate mirror and initialize static fields
  // The create_mirror() call will also call compute_modifiers()
  java_lang_Class::create_mirror(ik,
                                 Handle(THREAD, _loader_data->class_loader()),
                                 module_handle,
                                 _protection_domain,
                                 cl_inst_info.class_data(),
                                 CHECK);

  assert(_all_mirandas != NULL, "invariant");

  // Generate any default methods - default methods are public interface methods
  // that have a default implementation.  This is new with Java 8.
  if (_has_nonstatic_concrete_methods) {
    DefaultMethods::generate_default_methods(ik,
                                             _all_mirandas,
                                             CHECK);
  }

  // Add read edges to the unnamed modules of the bootstrap and app class loaders.
  if (changed_by_loadhook && !module_handle.is_null() && module_entry->is_named() &&
      !module_entry->has_default_read_edges()) {
    if (!module_entry->set_has_default_read_edges()) {
      // We won a potential race
      JvmtiExport::add_default_read_edges(module_handle, THREAD);
    }
  }

  bool all_fields_empty = true;
  for (AllFieldStream fs(ik->fields(), ik->constants()); !fs.done(); fs.next()) {
    if (!fs.access_flags().is_static()) {
      if (fs.field_descriptor().is_inline_type()) {
        Klass* k = _inline_type_field_klasses->at(fs.index());
        ik->set_inline_type_field_klass(fs.index(), k);
        if (!InlineKlass::cast(k)->is_empty_inline_type()) { all_fields_empty = false; }
      } else {
        all_fields_empty = false;
      }
    } else if (is_inline_type() && (fs.name() == vmSymbols::default_value_name())) {
      InlineKlass::cast(ik)->set_default_value_offset(ik->field_offset(fs.index()));
    }
  }

  if (_is_empty_inline_type || (is_inline_type() && all_fields_empty)) {
    ik->set_is_empty_inline_type();
  }

  if (is_inline_type()) {
    InlineKlass* vk = InlineKlass::cast(ik);
    vk->set_alignment(_alignment);
    vk->set_first_field_offset(_first_field_offset);
    vk->set_exact_size_in_bytes(_exact_size_in_bytes);
    InlineKlass::cast(ik)->initialize_calling_convention(CHECK);
  }

  ClassLoadingService::notify_class_loaded(ik, false /* not shared class */);

  if (!is_internal()) {
    ik->print_class_load_logging(_loader_data, module_entry, _stream);

    if (ik->minor_version() == JAVA_PREVIEW_MINOR_VERSION &&
        ik->major_version() == JVM_CLASSFILE_MAJOR_VERSION &&
        log_is_enabled(Info, class, preview)) {
      ResourceMark rm;
      log_info(class, preview)("Loading class %s that depends on preview features (class file version %d.65535)",
                               ik->external_name(), JVM_CLASSFILE_MAJOR_VERSION);
    }

    if (log_is_enabled(Debug, class, resolve))  {
      ResourceMark rm;
      // print out the superclass.
      const char * from = ik->external_name();
      if (ik->java_super() != NULL) {
        log_debug(class, resolve)("%s %s (super)",
                   from,
                   ik->java_super()->external_name());
      }
      // print out each of the interface classes referred to by this class.
      const Array<InstanceKlass*>* const local_interfaces = ik->local_interfaces();
      if (local_interfaces != NULL) {
        const int length = local_interfaces->length();
        for (int i = 0; i < length; i++) {
          const InstanceKlass* const k = local_interfaces->at(i);
          const char * to = k->external_name();
          log_debug(class, resolve)("%s %s (interface)", from, to);
        }
      }
    }
  }

  JFR_ONLY(INIT_ID(ik);)

  // If we reach here, all is well.
  // Now remove the InstanceKlass* from the _klass_to_deallocate field
  // in order for it to not be destroyed in the ClassFileParser destructor.
  set_klass_to_deallocate(NULL);

  // it's official
  set_klass(ik);

  debug_only(ik->verify();)
}

void ClassFileParser::update_class_name(Symbol* new_class_name) {
  // Decrement the refcount in the old name, since we're clobbering it.
  _class_name->decrement_refcount();

  _class_name = new_class_name;
  // Increment the refcount of the new name.
  // Now the ClassFileParser owns this name and will decrement in
  // the destructor.
  _class_name->increment_refcount();
}

static bool relax_format_check_for(ClassLoaderData* loader_data) {
  bool trusted = loader_data->is_boot_class_loader_data() ||
                 loader_data->is_platform_class_loader_data();
  bool need_verify =
    // verifyAll
    (BytecodeVerificationLocal && BytecodeVerificationRemote) ||
    // verifyRemote
    (!BytecodeVerificationLocal && BytecodeVerificationRemote && !trusted);
  return !need_verify;
}

ClassFileParser::ClassFileParser(ClassFileStream* stream,
                                 Symbol* name,
                                 ClassLoaderData* loader_data,
                                 const ClassLoadInfo* cl_info,
                                 Publicity pub_level,
                                 TRAPS) :
  _stream(stream),
  _class_name(NULL),
  _loader_data(loader_data),
  _is_hidden(cl_info->is_hidden()),
  _can_access_vm_annotations(cl_info->can_access_vm_annotations()),
  _orig_cp_size(0),
  _super_klass(),
  _cp(NULL),
  _fields(NULL),
  _methods(NULL),
  _inner_classes(NULL),
  _nest_members(NULL),
  _nest_host(0),
  _permitted_subclasses(NULL),
  _preload_classes(NULL),
  _record_components(NULL),
  _local_interfaces(NULL),
  _local_interface_indexes(NULL),
  _transitive_interfaces(NULL),
  _combined_annotations(NULL),
  _class_annotations(NULL),
  _class_type_annotations(NULL),
  _fields_annotations(NULL),
  _fields_type_annotations(NULL),
  _klass(NULL),
  _klass_to_deallocate(NULL),
  _parsed_annotations(NULL),
  _fac(NULL),
  _field_info(NULL),
  _inline_type_field_klasses(NULL),
  _method_ordering(NULL),
  _all_mirandas(NULL),
  _vtable_size(0),
  _itable_size(0),
  _num_miranda_methods(0),
  _rt(REF_NONE),
  _protection_domain(cl_info->protection_domain()),
  _access_flags(),
  _pub_level(pub_level),
  _bad_constant_seen(0),
  _synthetic_flag(false),
  _sde_length(false),
  _sde_buffer(NULL),
  _sourcefile_index(0),
  _generic_signature_index(0),
  _major_version(0),
  _minor_version(0),
  _this_class_index(0),
  _super_class_index(0),
  _itfs_len(0),
  _java_fields_count(0),
  _need_verify(false),
  _relax_verify(false),
  _has_nonstatic_concrete_methods(false),
  _declares_nonstatic_concrete_methods(false),
  _has_final_method(false),
  _has_contended_fields(false),
  _has_inline_type_fields(false),
  _has_nonstatic_fields(false),
  _is_empty_inline_type(false),
  _is_naturally_atomic(false),
  _is_declared_atomic(false),
  _carries_value_modifier(false),
  _carries_identity_modifier(false),
  _has_finalizer(false),
  _has_empty_finalizer(false),
  _has_vanilla_constructor(false),
  _max_bootstrap_specifier_index(-1) {

  _class_name = name != NULL ? name : vmSymbols::unknown_class_name();
  _class_name->increment_refcount();

  assert(_loader_data != NULL, "invariant");
  assert(stream != NULL, "invariant");
  assert(_stream != NULL, "invariant");
  assert(_stream->buffer() == _stream->current(), "invariant");
  assert(_class_name != NULL, "invariant");
  assert(0 == _access_flags.as_int(), "invariant");

  // Figure out whether we can skip format checking (matching classic VM behavior)
  if (DumpSharedSpaces) {
    // verify == true means it's a 'remote' class (i.e., non-boot class)
    // Verification decision is based on BytecodeVerificationRemote flag
    // for those classes.
    _need_verify = (stream->need_verify()) ? BytecodeVerificationRemote :
                                              BytecodeVerificationLocal;
  }
  else {
    _need_verify = Verifier::should_verify_for(_loader_data->class_loader(),
                                               stream->need_verify());
  }

  // synch back verification state to stream
  stream->set_verify(_need_verify);

  // Check if verification needs to be relaxed for this class file
  // Do not restrict it to jdk1.0 or jdk1.1 to maintain backward compatibility (4982376)
  _relax_verify = relax_format_check_for(_loader_data);

  parse_stream(stream, CHECK);

  post_process_parsed_stream(stream, _cp, CHECK);
}

void ClassFileParser::clear_class_metadata() {
  // metadata created before the instance klass is created.  Must be
  // deallocated if classfile parsing returns an error.
  _cp = NULL;
  _fields = NULL;
  _methods = NULL;
  _inner_classes = NULL;
  _nest_members = NULL;
  _permitted_subclasses = NULL;
  _preload_classes = NULL;
  _combined_annotations = NULL;
  _class_annotations = _class_type_annotations = NULL;
  _fields_annotations = _fields_type_annotations = NULL;
  _record_components = NULL;
}

// Destructor to clean up
ClassFileParser::~ClassFileParser() {
  _class_name->decrement_refcount();

  if (_cp != NULL) {
    MetadataFactory::free_metadata(_loader_data, _cp);
  }
  if (_fields != NULL) {
    MetadataFactory::free_array<u2>(_loader_data, _fields);
  }

  if (_inline_type_field_klasses != NULL) {
     MetadataFactory::free_array<InlineKlass*>(_loader_data, _inline_type_field_klasses);
  }

  if (_methods != NULL) {
    // Free methods
    InstanceKlass::deallocate_methods(_loader_data, _methods);
  }

  // beware of the Universe::empty_blah_array!!
  if (_inner_classes != NULL && _inner_classes != Universe::the_empty_short_array()) {
    MetadataFactory::free_array<u2>(_loader_data, _inner_classes);
  }

  if (_nest_members != NULL && _nest_members != Universe::the_empty_short_array()) {
    MetadataFactory::free_array<u2>(_loader_data, _nest_members);
  }

  if (_record_components != NULL) {
    InstanceKlass::deallocate_record_components(_loader_data, _record_components);
  }

  if (_permitted_subclasses != NULL && _permitted_subclasses != Universe::the_empty_short_array()) {
    MetadataFactory::free_array<u2>(_loader_data, _permitted_subclasses);
  }

  if (_preload_classes != NULL && _preload_classes != Universe::the_empty_short_array()) {
    MetadataFactory::free_array<u2>(_loader_data, _preload_classes);
  }

  // Free interfaces
  InstanceKlass::deallocate_interfaces(_loader_data, _super_klass,
                                       _local_interfaces, _transitive_interfaces);

  if (_combined_annotations != NULL) {
    // After all annotations arrays have been created, they are installed into the
    // Annotations object that will be assigned to the InstanceKlass being created.

    // Deallocate the Annotations object and the installed annotations arrays.
    _combined_annotations->deallocate_contents(_loader_data);

    // If the _combined_annotations pointer is non-NULL,
    // then the other annotations fields should have been cleared.
    assert(_class_annotations       == NULL, "Should have been cleared");
    assert(_class_type_annotations  == NULL, "Should have been cleared");
    assert(_fields_annotations      == NULL, "Should have been cleared");
    assert(_fields_type_annotations == NULL, "Should have been cleared");
  } else {
    // If the annotations arrays were not installed into the Annotations object,
    // then they have to be deallocated explicitly.
    MetadataFactory::free_array<u1>(_loader_data, _class_annotations);
    MetadataFactory::free_array<u1>(_loader_data, _class_type_annotations);
    Annotations::free_contents(_loader_data, _fields_annotations);
    Annotations::free_contents(_loader_data, _fields_type_annotations);
  }

  clear_class_metadata();
  _transitive_interfaces = NULL;
  _local_interfaces = NULL;

  // deallocate the klass if already created.  Don't directly deallocate, but add
  // to the deallocate list so that the klass is removed from the CLD::_klasses list
  // at a safepoint.
  if (_klass_to_deallocate != NULL) {
    _loader_data->add_to_deallocate_list(_klass_to_deallocate);
  }
}

void ClassFileParser::parse_stream(const ClassFileStream* const stream,
                                   TRAPS) {

  assert(stream != NULL, "invariant");
  assert(_class_name != NULL, "invariant");

  // BEGIN STREAM PARSING
  stream->guarantee_more(8, CHECK);  // magic, major, minor
  // Magic value
  const u4 magic = stream->get_u4_fast();
  guarantee_property(magic == JAVA_CLASSFILE_MAGIC,
                     "Incompatible magic value %u in class file %s",
                     magic, CHECK);

  // Version numbers
  _minor_version = stream->get_u2_fast();
  _major_version = stream->get_u2_fast();

  // Check version numbers - we check this even with verifier off
  verify_class_version(_major_version, _minor_version, _class_name, CHECK);

  stream->guarantee_more(3, CHECK); // length, first cp tag
  u2 cp_size = stream->get_u2_fast();

  guarantee_property(
    cp_size >= 1, "Illegal constant pool size %u in class file %s",
    cp_size, CHECK);

  _orig_cp_size = cp_size;
  if (is_hidden()) { // Add a slot for hidden class name.
    cp_size++;
  }

  _cp = ConstantPool::allocate(_loader_data,
                               cp_size,
                               CHECK);

  ConstantPool* const cp = _cp;

  parse_constant_pool(stream, cp, _orig_cp_size, CHECK);

  assert(cp_size == (const u2)cp->length(), "invariant");

  // ACCESS FLAGS
  stream->guarantee_more(8, CHECK);  // flags, this_class, super_class, infs_len

  jint recognized_modifiers = JVM_RECOGNIZED_CLASS_MODIFIERS;
  // JVM_ACC_MODULE is defined in JDK-9 and later.
  if (_major_version >= JAVA_9_VERSION) {
    recognized_modifiers |= JVM_ACC_MODULE;
  }
  // JVM_ACC_VALUE and JVM_ACC_PRIMITIVE are defined for class file version 55 and later
  if (supports_inline_types()) {
    recognized_modifiers |= JVM_ACC_PRIMITIVE | JVM_ACC_VALUE;
  }

  // Access flags
  jint flags = stream->get_u2_fast() & recognized_modifiers;

  if ((flags & JVM_ACC_INTERFACE) && _major_version < JAVA_6_VERSION) {
    // Set abstract bit for old class files for backward compatibility
    flags |= JVM_ACC_ABSTRACT;
  }

  _access_flags.set_flags(flags);

  // This class and superclass
  _this_class_index = stream->get_u2_fast();
  check_property(
    valid_cp_range(_this_class_index, cp_size) &&
      cp->tag_at(_this_class_index).is_unresolved_klass(),
    "Invalid this class index %u in constant pool in class file %s",
    _this_class_index, CHECK);

  Symbol* const class_name_in_cp = cp->klass_name_at(_this_class_index);
  assert(class_name_in_cp != NULL, "class_name can't be null");

  bool is_java_lang_Object = class_name_in_cp == vmSymbols::java_lang_Object();

  verify_legal_class_modifiers(flags, NULL, is_java_lang_Object, CHECK);

  if (EnableValhalla) {
    if(!supports_inline_types()) {
      const bool is_module = (flags & JVM_ACC_MODULE) != 0;
      const bool is_interface = (flags & JVM_ACC_INTERFACE) != 0;
      if (!is_module && !is_interface) {
        flags |= JVM_ACC_IDENTITY;
      }
    }
    if (_access_flags.is_identity_class()) set_carries_identity_modifier();
    if (_access_flags.is_value_class()) set_carries_value_modifier();
    if (carries_identity_modifier() && carries_value_modifier()) {
      classfile_parse_error("Class %s has both ACC_IDENTITY and ACC_VALUE modifiers", THREAD);
    }
  }

  short bad_constant = class_bad_constant_seen();
  if (bad_constant != 0) {
    // Do not throw CFE until after the access_flags are checked because if
    // ACC_MODULE is set in the access flags, then NCDFE must be thrown, not CFE.
    classfile_parse_error("Unknown constant tag %u in class file %s", bad_constant, THREAD);
    return;
  }

  // Don't need to check whether this class name is legal or not.
  // It has been checked when constant pool is parsed.
  // However, make sure it is not an array type.
  if (_need_verify) {
    guarantee_property(class_name_in_cp->char_at(0) != JVM_SIGNATURE_ARRAY,
                       "Bad class name in class file %s",
                       CHECK);
  }

#ifdef ASSERT
  // Basic sanity checks
  if (_is_hidden) {
    assert(_class_name != vmSymbols::unknown_class_name(), "hidden classes should have a special name");
  }
#endif

  // Update the _class_name as needed depending on whether this is a named, un-named, or hidden class.

  if (_is_hidden) {
    assert(_class_name != NULL, "Unexpected null _class_name");
#ifdef ASSERT
    if (_need_verify) {
      verify_legal_class_name(_class_name, CHECK);
    }
#endif

  } else {
    // Check if name in class file matches given name
    if (_class_name != class_name_in_cp) {
      if (_class_name != vmSymbols::unknown_class_name()) {
        ResourceMark rm(THREAD);
        Exceptions::fthrow(THREAD_AND_LOCATION,
                           vmSymbols::java_lang_NoClassDefFoundError(),
                           "%s (wrong name: %s)",
                           class_name_in_cp->as_C_string(),
                           _class_name->as_C_string()
                           );
        return;
      } else {
        // The class name was not known by the caller so we set it from
        // the value in the CP.
        update_class_name(class_name_in_cp);
      }
      // else nothing to do: the expected class name matches what is in the CP
    }
  }

  // Verification prevents us from creating names with dots in them, this
  // asserts that that's the case.
  assert(is_internal_format(_class_name), "external class name format used internally");

  if (!is_internal()) {
    LogTarget(Debug, class, preorder) lt;
    if (lt.is_enabled()){
      ResourceMark rm(THREAD);
      LogStream ls(lt);
      ls.print("%s", _class_name->as_klass_external_name());
      if (stream->source() != NULL) {
        ls.print(" source: %s", stream->source());
      }
      ls.cr();
    }
  }

  // SUPERKLASS
  _super_class_index = stream->get_u2_fast();
  _super_klass = parse_super_class(cp,
                                   _super_class_index,
                                   _need_verify,
                                   CHECK);

  // Interfaces
  _itfs_len = stream->get_u2_fast();
  parse_interfaces(stream,
                   _itfs_len,
                   cp,
                   &_has_nonstatic_concrete_methods,
                   &_is_declared_atomic,
                   CHECK);

  // Fields (offsets are filled in later)
  _fac = new FieldAllocationCount();
  parse_fields(stream,
               _access_flags,
               _fac,
               cp,
               cp_size,
               &_java_fields_count,
               CHECK);

  assert(_fields != NULL, "invariant");

  // Methods
  AccessFlags promoted_flags;
  parse_methods(stream,
                is_interface(),
<<<<<<< HEAD
                is_value_class(),
=======
                is_inline_type(),
                is_abstract_type(),
>>>>>>> c7a75211
                &promoted_flags,
                &_has_final_method,
                &_declares_nonstatic_concrete_methods,
                CHECK);

  assert(_methods != NULL, "invariant");

  // promote flags from parse_methods() to the klass' flags
  _access_flags.add_promoted_flags(promoted_flags.as_int());

  if (_declares_nonstatic_concrete_methods) {
    _has_nonstatic_concrete_methods = true;
  }

  // Additional attributes/annotations
  _parsed_annotations = new ClassAnnotationCollector();
  parse_classfile_attributes(stream, cp, _parsed_annotations, CHECK);

  assert(_inner_classes != NULL, "invariant");

  // Finalize the Annotations metadata object,
  // now that all annotation arrays have been created.
  create_combined_annotations(CHECK);

  // Make sure this is the end of class file stream
  guarantee_property(stream->at_eos(),
                     "Extra bytes at the end of class file %s",
                     CHECK);

  // all bytes in stream read and parsed
}

void ClassFileParser::mangle_hidden_class_name(InstanceKlass* const ik) {
  ResourceMark rm;
  // Construct hidden name from _class_name, "+", and &ik. Note that we can't
  // use a '/' because that confuses finding the class's package.  Also, can't
  // use an illegal char such as ';' because that causes serialization issues
  // and issues with hidden classes that create their own hidden classes.
  char addr_buf[20];
  if (DumpSharedSpaces) {
    // We want stable names for the archived hidden classes (only for static
    // archive for now). Spaces under default_SharedBaseAddress() will be
    // occupied by the archive at run time, so we know that no dynamically
    // loaded InstanceKlass will be placed under there.
    static volatile size_t counter = 0;
    Atomic::cmpxchg(&counter, (size_t)0, Arguments::default_SharedBaseAddress()); // initialize it
    size_t new_id = Atomic::add(&counter, (size_t)1);
    jio_snprintf(addr_buf, 20, SIZE_FORMAT_HEX, new_id);
  } else {
    jio_snprintf(addr_buf, 20, INTPTR_FORMAT, p2i(ik));
  }
  size_t new_name_len = _class_name->utf8_length() + 2 + strlen(addr_buf);
  char* new_name = NEW_RESOURCE_ARRAY(char, new_name_len);
  jio_snprintf(new_name, new_name_len, "%s+%s",
               _class_name->as_C_string(), addr_buf);
  update_class_name(SymbolTable::new_symbol(new_name));

  // Add a Utf8 entry containing the hidden name.
  assert(_class_name != NULL, "Unexpected null _class_name");
  int hidden_index = _orig_cp_size; // this is an extra slot we added
  _cp->symbol_at_put(hidden_index, _class_name);

  // Update this_class_index's slot in the constant pool with the new Utf8 entry.
  // We have to update the resolved_klass_index and the name_index together
  // so extract the existing resolved_klass_index first.
  CPKlassSlot cp_klass_slot = _cp->klass_slot_at(_this_class_index);
  int resolved_klass_index = cp_klass_slot.resolved_klass_index();
  _cp->unresolved_klass_at_put(_this_class_index, hidden_index, resolved_klass_index);
  assert(_cp->klass_slot_at(_this_class_index).name_index() == _orig_cp_size,
         "Bad name_index");
}

void ClassFileParser::post_process_parsed_stream(const ClassFileStream* const stream,
                                                 ConstantPool* cp,
                                                 TRAPS) {
  assert(stream != NULL, "invariant");
  assert(stream->at_eos(), "invariant");
  assert(cp != NULL, "invariant");
  assert(_loader_data != NULL, "invariant");

  if (_class_name == vmSymbols::java_lang_Object()) {
    check_property(_local_interfaces == Universe::the_empty_instance_klass_array(),
        "java.lang.Object cannot implement an interface in class file %s",
        CHECK);
  }
  // We check super class after class file is parsed and format is checked
  if (_super_class_index > 0 && NULL == _super_klass) {
    Symbol* const super_class_name = cp->klass_name_at(_super_class_index);
    if (is_interface()) {
      // Before attempting to resolve the superclass, check for class format
      // errors not checked yet.
      guarantee_property(super_class_name == vmSymbols::java_lang_Object(),
        "Interfaces must have java.lang.Object as superclass in class file %s",
        CHECK);
    }
    Handle loader(THREAD, _loader_data->class_loader());
    _super_klass = (const InstanceKlass*)
                       SystemDictionary::resolve_super_or_fail(_class_name,
                                                               super_class_name,
                                                               loader,
                                                               _protection_domain,
                                                               true,
                                                               CHECK);
  }

  if (_super_klass != NULL) {
    if (_super_klass->is_interface()) {
      classfile_icce_error("class %s has interface %s as super class", _super_klass, THREAD);
      return;
    }

    if (EnableValhalla) {
      check_identity_and_value_modifiers(this, _super_klass, CHECK);
    }

    if (_super_klass->has_nonstatic_concrete_methods()) {
      _has_nonstatic_concrete_methods = true;
    }
    if (_super_klass->is_declared_atomic()) {
      _is_declared_atomic = true;
    }
  }

  if (_class_name == vmSymbols::java_lang_NonTearable() && _loader_data->class_loader() == NULL) {
    // This is the original source of this condition.
    // It propagates by inheritance, as if testing "instanceof NonTearable".
    _is_declared_atomic = true;
  } else if (*ForceNonTearable != '\0') {
    // Allow a command line switch to force the same atomicity property:
    const char* class_name_str = _class_name->as_C_string();
    if (StringUtils::class_list_match(ForceNonTearable, class_name_str)) {
      _is_declared_atomic = true;
    }
  }

  int itfs_len = _local_interface_indexes == NULL ? 0 : _local_interface_indexes->length();
  _local_interfaces = MetadataFactory::new_array<InstanceKlass*>(_loader_data, itfs_len, NULL, CHECK);
  if (_local_interface_indexes != NULL) {
    for (int i = 0; i < _local_interface_indexes->length(); i++) {
      u2 interface_index = _local_interface_indexes->at(i);
      Klass* interf;
      if (cp->tag_at(interface_index).is_klass()) {
        interf = cp->resolved_klass_at(interface_index);
      } else {
        Symbol* const unresolved_klass  = cp->klass_name_at(interface_index);

        // Don't need to check legal name because it's checked when parsing constant pool.
        // But need to make sure it's not an array type.
        guarantee_property(unresolved_klass->char_at(0) != JVM_SIGNATURE_ARRAY,
                            "Bad interface name in class file %s", CHECK);

        // Call resolve_super so class circularity is checked
        interf = SystemDictionary::resolve_super_or_fail(
                                                  _class_name,
                                                  unresolved_klass,
                                                  Handle(THREAD, _loader_data->class_loader()),
                                                  _protection_domain,
                                                  false,
                                                  CHECK);
      }

      if (!interf->is_interface()) {
        THROW_MSG(vmSymbols::java_lang_IncompatibleClassChangeError(),
                  err_msg("class %s can not implement %s, because it is not an interface (%s)",
                          _class_name->as_klass_external_name(),
                          interf->external_name(),
                          interf->class_in_module_of_loader()));
      }

      if (EnableValhalla) {
        check_identity_and_value_modifiers(this, InstanceKlass::cast(interf), CHECK);
      }

      if (InstanceKlass::cast(interf)->has_nonstatic_concrete_methods()) {
        _has_nonstatic_concrete_methods = true;
      }
      if (InstanceKlass::cast(interf)->is_declared_atomic()) {
        _is_declared_atomic = true;
      }
      _local_interfaces->at_put(i, InstanceKlass::cast(interf));
    }
  }
  assert(_local_interfaces != NULL, "invariant");

  // Compute the transitive list of all unique interfaces implemented by this class
  _transitive_interfaces =
    compute_transitive_interfaces(_super_klass,
                                  _local_interfaces,
                                  _loader_data,
                                  CHECK);

  assert(_transitive_interfaces != NULL, "invariant");

  if (EnableValhalla) {
    if (is_value_class()) {
      for (int i = 0; i < _transitive_interfaces->length(); i++) {
        if (_transitive_interfaces->at(i)->access_flags().is_identity_class()) {
          classfile_icce_error("value class %s has an invalid identity super interface %s", _transitive_interfaces->at(i), THREAD);
        }
      }
    } else if (is_identity_class()) {
      for (int i = 0; i < _transitive_interfaces->length(); i++) {
        if (_transitive_interfaces->at(i)->access_flags().is_value_class()) {
          classfile_icce_error("identity class %s has an invalid value super interface %s", _transitive_interfaces->at(i), THREAD);
        }
      }
    }
  }

  // sort methods
  _method_ordering = sort_methods(_methods);

  _all_mirandas = new GrowableArray<Method*>(20);

  Handle loader(THREAD, _loader_data->class_loader());
  klassVtable::compute_vtable_size_and_num_mirandas(&_vtable_size,
                                                    &_num_miranda_methods,
                                                    _all_mirandas,
                                                    _super_klass,
                                                    _methods,
                                                    _access_flags,
                                                    _major_version,
                                                    loader,
                                                    _class_name,
                                                    _local_interfaces);

  // Size of Java itable (in words)
  _itable_size = is_interface() ? 0 :
    klassItable::compute_itable_size(_transitive_interfaces);

  assert(_fac != NULL, "invariant");
  assert(_parsed_annotations != NULL, "invariant");


  if (EnableValhalla) {
    _inline_type_field_klasses = MetadataFactory::new_array<InlineKlass*>(_loader_data,
                                                   java_fields_count(),
                                                   NULL,
                                                   CHECK);
    for (AllFieldStream fs(_fields, cp); !fs.done(); fs.next()) {
      if (!fs.access_flags().is_static() && access_flags().is_abstract() && !carries_identity_modifier()) {
        ResourceMark rm(THREAD);
        Exceptions::fthrow(
          THREAD_AND_LOCATION,
          vmSymbols::java_lang_IncompatibleClassChangeError(),
          "Illegal field modifiers in non identity class %s: 0x%X",
          _class_name->as_C_string(), fs.access_flags().as_int());
        return;
      }
      if (Signature::basic_type(fs.signature()) == T_PRIMITIVE_OBJECT && !fs.access_flags().is_static()) {
        // Pre-load inline class
        Klass* klass = SystemDictionary::resolve_inline_type_field_or_fail(&fs,
            Handle(THREAD, _loader_data->class_loader()),
            _protection_domain, true, CHECK);
        assert(klass != NULL, "Sanity check");
        if (!klass->access_flags().is_value_class()) {
          assert(klass->is_instance_klass(), "Sanity check");
          ResourceMark rm(THREAD);
            THROW_MSG(vmSymbols::java_lang_IncompatibleClassChangeError(),
                      err_msg("Class %s expects class %s to be an inline type, but it is not",
                      _class_name->as_C_string(),
                      InstanceKlass::cast(klass)->external_name()));
        }
        _inline_type_field_klasses->at_put(fs.index(), InlineKlass::cast(klass));
      }
    }
  }

  _field_info = new FieldLayoutInfo();
  FieldLayoutBuilder lb(class_name(), super_klass(), _cp, _fields,
      _parsed_annotations->is_contended(), is_inline_type(),
      _field_info, _inline_type_field_klasses);
  lb.build_layout(CHECK);
  if (is_inline_type()) {
    _alignment = lb.get_alignment();
    _first_field_offset = lb.get_first_field_offset();
    _exact_size_in_bytes = lb.get_exact_size_in_byte();
  }
  _has_inline_type_fields = _field_info->_has_inline_fields;

  // Compute reference type
  _rt = (NULL ==_super_klass) ? REF_NONE : _super_klass->reference_type();
}

void ClassFileParser::set_klass(InstanceKlass* klass) {

#ifdef ASSERT
  if (klass != NULL) {
    assert(NULL == _klass, "leaking?");
  }
#endif

  _klass = klass;
}

void ClassFileParser::set_klass_to_deallocate(InstanceKlass* klass) {

#ifdef ASSERT
  if (klass != NULL) {
    assert(NULL == _klass_to_deallocate, "leaking?");
  }
#endif

  _klass_to_deallocate = klass;
}

// Caller responsible for ResourceMark
// clone stream with rewound position
const ClassFileStream* ClassFileParser::clone_stream() const {
  assert(_stream != NULL, "invariant");

  return _stream->clone();
}

// ----------------------------------------------------------------------------
// debugging

#ifdef ASSERT

// return true if class_name contains no '.' (internal format is '/')
bool ClassFileParser::is_internal_format(Symbol* class_name) {
  if (class_name != NULL) {
    ResourceMark rm;
    char* name = class_name->as_C_string();
    return strchr(name, JVM_SIGNATURE_DOT) == NULL;
  } else {
    return true;
  }
}

#endif<|MERGE_RESOLUTION|>--- conflicted
+++ resolved
@@ -2325,12 +2325,8 @@
 
 Method* ClassFileParser::parse_method(const ClassFileStream* const cfs,
                                       bool is_interface,
-<<<<<<< HEAD
                                       bool is_value_class,
-=======
-                                      bool is_inline_type,
-                                      bool is_abstract_type,
->>>>>>> c7a75211
+                                      bool is_abstract_class,
                                       const ConstantPool* cp,
                                       AccessFlags* const promoted_flags,
                                       TRAPS) {
@@ -2372,22 +2368,14 @@
       return NULL;
     }
   } else {
-<<<<<<< HEAD
     verify_legal_method_modifiers(flags, access_flags() , name, CHECK_NULL);
-=======
-    verify_legal_method_modifiers(flags, is_interface, is_inline_type, is_abstract_type, name, CHECK_NULL);
->>>>>>> c7a75211
   }
 
   if (name == vmSymbols::object_initializer_name()) {
     if (is_interface) {
       classfile_parse_error("Interface cannot have a method named <init>, class file %s", THREAD);
       return NULL;
-<<<<<<< HEAD
-    } else if (!is_value_class && signature->is_void_method_signature()) {
-=======
-    } else if ((!is_inline_type || is_abstract_type) && signature->is_void_method_signature()) {
->>>>>>> c7a75211
+    } else if ((!is_value_class || is_abstract_class) && signature->is_void_method_signature()) {
       // OK, a constructor
     } else if (is_value_class && !signature->is_void_method_signature()) {
       // also OK, a static factory, as long as the return value is good
@@ -3009,12 +2997,8 @@
 // Side-effects: populates the _methods field in the parser
 void ClassFileParser::parse_methods(const ClassFileStream* const cfs,
                                     bool is_interface,
-<<<<<<< HEAD
                                     bool is_value_class,
-=======
-                                    bool is_inline_type,
                                     bool is_abstract_type,
->>>>>>> c7a75211
                                     AccessFlags* promoted_flags,
                                     bool* has_final_method,
                                     bool* declares_nonstatic_concrete_methods,
@@ -3039,12 +3023,8 @@
     for (int index = 0; index < length; index++) {
       Method* method = parse_method(cfs,
                                     is_interface,
-<<<<<<< HEAD
                                     is_value_class,
-=======
-                                    is_inline_type,
                                     is_abstract_type,
->>>>>>> c7a75211
                                     _cp,
                                     promoted_flags,
                                     CHECK);
@@ -4962,13 +4942,7 @@
 }
 
 void ClassFileParser::verify_legal_method_modifiers(jint flags,
-<<<<<<< HEAD
                                                     AccessFlags class_access_flags,
-=======
-                                                    bool is_interface,
-                                                    bool is_inline_type,
-                                                    bool is_abstract_type,
->>>>>>> c7a75211
                                                     const Symbol* name,
                                                     TRAPS) const {
   if (!_need_verify) { return; }
@@ -5033,15 +5007,9 @@
             is_abstract || (major_gte_1_5 && is_bridge)) {
           is_illegal = true;
         }
-<<<<<<< HEAD
-        if (!is_static && !is_value_class) {
-          // OK, an object constructor in a regular class
+        if (!is_static && (!is_value_class || is_abstract_class)) {
+          // OK, an object constructor in a regular class or an abstract value class
         } else if (is_static && is_value_class) {
-=======
-        if (!is_static && (!is_inline_type || is_abstract_type)) {
-          // OK, an object constructor in a regular class or an abstract value class
-        } else if (is_static && is_inline_type) {
->>>>>>> c7a75211
           // OK, a static init factory in an inline class
         } else {
           // but no other combinations are allowed
@@ -5049,11 +5017,7 @@
           class_note = (is_value_class ? " (a value class)" : " (not a value class)");
         }
       } else { // not initializer
-<<<<<<< HEAD
         if (!is_identity_class && is_synchronized && !is_static) {
-=======
-        if (is_inline_type && is_synchronized && !is_static) {
->>>>>>> c7a75211
           is_illegal = true;
           class_note = " (not an identity class)";
         } else {
@@ -6333,12 +6297,8 @@
   AccessFlags promoted_flags;
   parse_methods(stream,
                 is_interface(),
-<<<<<<< HEAD
                 is_value_class(),
-=======
-                is_inline_type(),
-                is_abstract_type(),
->>>>>>> c7a75211
+                is_abstract_class(),
                 &promoted_flags,
                 &_has_final_method,
                 &_declares_nonstatic_concrete_methods,
