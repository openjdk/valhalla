--- conflicted
+++ resolved
@@ -4451,7 +4451,6 @@
       (!is_interface && major_gte_1_5 && is_annotation) ||
       (!valid_value_class)) {
     ResourceMark rm(THREAD);
-<<<<<<< HEAD
     const char* class_note = "";
     if (!valid_value_class) {
       class_note = " (a value class must be final or else abstract)";
@@ -4465,6 +4464,7 @@
       );
       return;
     } else {
+      // Names are all known to be < 64k so we know this formatted message is not excessively large.
       Exceptions::fthrow(
         THREAD_AND_LOCATION,
         vmSymbols::java_lang_ClassFormatError(),
@@ -4473,16 +4473,6 @@
       );
       return;
     }
-=======
-    // Names are all known to be < 64k so we know this formatted message is not excessively large.
-    Exceptions::fthrow(
-      THREAD_AND_LOCATION,
-      vmSymbols::java_lang_ClassFormatError(),
-      "Illegal class modifiers in class %s: 0x%X",
-      _class_name->as_C_string(), flags
-    );
-    return;
->>>>>>> 8485cb1c
   }
 }
 
