/*
 * Copyright (c) 1997, 2024, Oracle and/or its affiliates. All rights reserved.
 * DO NOT ALTER OR REMOVE COPYRIGHT NOTICES OR THIS FILE HEADER.
 *
 * This code is free software; you can redistribute it and/or modify it
 * under the terms of the GNU General Public License version 2 only, as
 * published by the Free Software Foundation.
 *
 * This code is distributed in the hope that it will be useful, but WITHOUT
 * ANY WARRANTY; without even the implied warranty of MERCHANTABILITY or
 * FITNESS FOR A PARTICULAR PURPOSE.  See the GNU General Public License
 * version 2 for more details (a copy is included in the LICENSE file that
 * accompanied this code).
 *
 * You should have received a copy of the GNU General Public License version
 * 2 along with this work; if not, write to the Free Software Foundation,
 * Inc., 51 Franklin St, Fifth Floor, Boston, MA 02110-1301 USA.
 *
 * Please contact Oracle, 500 Oracle Parkway, Redwood Shores, CA 94065 USA
 * or visit www.oracle.com if you need additional information or have any
 * questions.
 *
 */

#include "oops/inlineKlass.hpp"
#include "precompiled.hpp"
#include "cds/cdsConfig.hpp"
#include "classfile/classFileParser.hpp"
#include "classfile/classFileStream.hpp"
#include "classfile/classLoader.hpp"
#include "classfile/classLoaderData.inline.hpp"
#include "classfile/classLoadInfo.hpp"
#include "classfile/defaultMethods.hpp"
#include "classfile/fieldLayoutBuilder.hpp"
#include "classfile/javaClasses.inline.hpp"
#include "classfile/moduleEntry.hpp"
#include "classfile/packageEntry.hpp"
#include "classfile/symbolTable.hpp"
#include "classfile/systemDictionary.hpp"
#include "classfile/verificationType.hpp"
#include "classfile/verifier.hpp"
#include "classfile/vmClasses.hpp"
#include "classfile/vmSymbols.hpp"
#include "jvm.h"
#include "logging/log.hpp"
#include "logging/logStream.hpp"
#include "memory/allocation.hpp"
#include "memory/metadataFactory.hpp"
#include "memory/oopFactory.hpp"
#include "memory/resourceArea.hpp"
#include "memory/universe.hpp"
#include "oops/annotations.hpp"
#include "oops/constantPool.inline.hpp"
#include "oops/fieldInfo.hpp"
#include "oops/fieldStreams.inline.hpp"
#include "oops/inlineKlass.inline.hpp"
#include "oops/instanceKlass.inline.hpp"
#include "oops/instanceMirrorKlass.hpp"
#include "oops/klass.inline.hpp"
#include "oops/klassVtable.hpp"
#include "oops/metadata.hpp"
#include "oops/method.inline.hpp"
#include "oops/oop.inline.hpp"
#include "oops/recordComponent.hpp"
#include "oops/symbol.hpp"
#include "prims/jvmtiExport.hpp"
#include "prims/jvmtiThreadState.hpp"
#include "runtime/arguments.hpp"
#include "runtime/fieldDescriptor.inline.hpp"
#include "runtime/handles.inline.hpp"
#include "runtime/javaCalls.hpp"
#include "runtime/os.hpp"
#include "runtime/perfData.hpp"
#include "runtime/reflection.hpp"
#include "runtime/safepointVerifiers.hpp"
#include "runtime/signature.hpp"
#include "runtime/timer.hpp"
#include "services/classLoadingService.hpp"
#include "services/threadService.hpp"
#include "utilities/align.hpp"
#include "utilities/bitMap.inline.hpp"
#include "utilities/checkedCast.hpp"
#include "utilities/copy.hpp"
#include "utilities/formatBuffer.hpp"
#include "utilities/exceptions.hpp"
#include "utilities/globalDefinitions.hpp"
#include "utilities/growableArray.hpp"
#include "utilities/macros.hpp"
#include "utilities/ostream.hpp"
#include "utilities/resourceHash.hpp"
#include "utilities/stringUtils.hpp"
#include "utilities/utf8.hpp"
#if INCLUDE_CDS
#include "classfile/systemDictionaryShared.hpp"
#endif
#if INCLUDE_JFR
#include "jfr/support/jfrTraceIdExtension.hpp"
#endif

// We generally try to create the oops directly when parsing, rather than
// allocating temporary data structures and copying the bytes twice. A
// temporary area is only needed when parsing utf8 entries in the constant
// pool and when parsing line number tables.

// We add assert in debug mode when class format is not checked.

#define JAVA_CLASSFILE_MAGIC              0xCAFEBABE
#define JAVA_MIN_SUPPORTED_VERSION        45
#define JAVA_PREVIEW_MINOR_VERSION        65535

// Used for two backward compatibility reasons:
// - to check for new additions to the class file format in JDK1.5
// - to check for bug fixes in the format checker in JDK1.5
#define JAVA_1_5_VERSION                  49

// Used for backward compatibility reasons:
// - to check for javac bug fixes that happened after 1.5
// - also used as the max version when running in jdk6
#define JAVA_6_VERSION                    50

// Used for backward compatibility reasons:
// - to disallow argument and require ACC_STATIC for <clinit> methods
#define JAVA_7_VERSION                    51

// Extension method support.
#define JAVA_8_VERSION                    52

#define JAVA_9_VERSION                    53

#define JAVA_10_VERSION                   54

#define JAVA_11_VERSION                   55

#define JAVA_12_VERSION                   56

#define JAVA_13_VERSION                   57

#define JAVA_14_VERSION                   58

#define JAVA_15_VERSION                   59

#define JAVA_16_VERSION                   60

#define JAVA_17_VERSION                   61

#define JAVA_18_VERSION                   62

#define JAVA_19_VERSION                   63

#define JAVA_20_VERSION                   64

#define JAVA_21_VERSION                   65

#define JAVA_22_VERSION                   66

#define JAVA_23_VERSION                   67

#define CONSTANT_CLASS_DESCRIPTORS        68

#define JAVA_24_VERSION                   68

void ClassFileParser::set_class_bad_constant_seen(short bad_constant) {
  assert((bad_constant == JVM_CONSTANT_Module ||
          bad_constant == JVM_CONSTANT_Package) && _major_version >= JAVA_9_VERSION,
         "Unexpected bad constant pool entry");
  if (_bad_constant_seen == 0) _bad_constant_seen = bad_constant;
}

void ClassFileParser::parse_constant_pool_entries(const ClassFileStream* const stream,
                                                  ConstantPool* cp,
                                                  const int length,
                                                  TRAPS) {
  assert(stream != nullptr, "invariant");
  assert(cp != nullptr, "invariant");

  // Use a local copy of ClassFileStream. It helps the C++ compiler to optimize
  // this function (_current can be allocated in a register, with scalar
  // replacement of aggregates). The _current pointer is copied back to
  // stream() when this function returns. DON'T call another method within
  // this method that uses stream().
  const ClassFileStream cfs1 = *stream;
  const ClassFileStream* const cfs = &cfs1;

  debug_only(const u1* const old_current = stream->current();)

  // Used for batching symbol allocations.
  const char* names[SymbolTable::symbol_alloc_batch_size];
  int lengths[SymbolTable::symbol_alloc_batch_size];
  int indices[SymbolTable::symbol_alloc_batch_size];
  unsigned int hashValues[SymbolTable::symbol_alloc_batch_size];
  int names_count = 0;

  // parsing  Index 0 is unused
  for (int index = 1; index < length; index++) {
    // Each of the following case guarantees one more byte in the stream
    // for the following tag or the access_flags following constant pool,
    // so we don't need bounds-check for reading tag.
    const u1 tag = cfs->get_u1_fast();
    switch (tag) {
      case JVM_CONSTANT_Class: {
        cfs->guarantee_more(3, CHECK);  // name_index, tag/access_flags
        const u2 name_index = cfs->get_u2_fast();
        cp->klass_index_at_put(index, name_index);
        break;
      }
      case JVM_CONSTANT_Fieldref: {
        cfs->guarantee_more(5, CHECK);  // class_index, name_and_type_index, tag/access_flags
        const u2 class_index = cfs->get_u2_fast();
        const u2 name_and_type_index = cfs->get_u2_fast();
        cp->field_at_put(index, class_index, name_and_type_index);
        break;
      }
      case JVM_CONSTANT_Methodref: {
        cfs->guarantee_more(5, CHECK);  // class_index, name_and_type_index, tag/access_flags
        const u2 class_index = cfs->get_u2_fast();
        const u2 name_and_type_index = cfs->get_u2_fast();
        cp->method_at_put(index, class_index, name_and_type_index);
        break;
      }
      case JVM_CONSTANT_InterfaceMethodref: {
        cfs->guarantee_more(5, CHECK);  // class_index, name_and_type_index, tag/access_flags
        const u2 class_index = cfs->get_u2_fast();
        const u2 name_and_type_index = cfs->get_u2_fast();
        cp->interface_method_at_put(index, class_index, name_and_type_index);
        break;
      }
      case JVM_CONSTANT_String : {
        cfs->guarantee_more(3, CHECK);  // string_index, tag/access_flags
        const u2 string_index = cfs->get_u2_fast();
        cp->string_index_at_put(index, string_index);
        break;
      }
      case JVM_CONSTANT_MethodHandle :
      case JVM_CONSTANT_MethodType: {
        if (_major_version < Verifier::INVOKEDYNAMIC_MAJOR_VERSION) {
          classfile_parse_error(
            "Class file version does not support constant tag %u in class file %s",
            tag, THREAD);
          return;
        }
        if (tag == JVM_CONSTANT_MethodHandle) {
          cfs->guarantee_more(4, CHECK);  // ref_kind, method_index, tag/access_flags
          const u1 ref_kind = cfs->get_u1_fast();
          const u2 method_index = cfs->get_u2_fast();
          cp->method_handle_index_at_put(index, ref_kind, method_index);
        }
        else if (tag == JVM_CONSTANT_MethodType) {
          cfs->guarantee_more(3, CHECK);  // signature_index, tag/access_flags
          const u2 signature_index = cfs->get_u2_fast();
          cp->method_type_index_at_put(index, signature_index);
        }
        else {
          ShouldNotReachHere();
        }
        break;
      }
      case JVM_CONSTANT_Dynamic : {
        if (_major_version < Verifier::DYNAMICCONSTANT_MAJOR_VERSION) {
          classfile_parse_error(
              "Class file version does not support constant tag %u in class file %s",
              tag, THREAD);
          return;
        }
        cfs->guarantee_more(5, CHECK);  // bsm_index, nt, tag/access_flags
        const u2 bootstrap_specifier_index = cfs->get_u2_fast();
        const u2 name_and_type_index = cfs->get_u2_fast();
        if (_max_bootstrap_specifier_index < (int) bootstrap_specifier_index) {
          _max_bootstrap_specifier_index = (int) bootstrap_specifier_index;  // collect for later
        }
        cp->dynamic_constant_at_put(index, bootstrap_specifier_index, name_and_type_index);
        break;
      }
      case JVM_CONSTANT_InvokeDynamic : {
        if (_major_version < Verifier::INVOKEDYNAMIC_MAJOR_VERSION) {
          classfile_parse_error(
              "Class file version does not support constant tag %u in class file %s",
              tag, THREAD);
          return;
        }
        cfs->guarantee_more(5, CHECK);  // bsm_index, nt, tag/access_flags
        const u2 bootstrap_specifier_index = cfs->get_u2_fast();
        const u2 name_and_type_index = cfs->get_u2_fast();
        if (_max_bootstrap_specifier_index < (int) bootstrap_specifier_index) {
          _max_bootstrap_specifier_index = (int) bootstrap_specifier_index;  // collect for later
        }
        cp->invoke_dynamic_at_put(index, bootstrap_specifier_index, name_and_type_index);
        break;
      }
      case JVM_CONSTANT_Integer: {
        cfs->guarantee_more(5, CHECK);  // bytes, tag/access_flags
        const u4 bytes = cfs->get_u4_fast();
        cp->int_at_put(index, (jint)bytes);
        break;
      }
      case JVM_CONSTANT_Float: {
        cfs->guarantee_more(5, CHECK);  // bytes, tag/access_flags
        const u4 bytes = cfs->get_u4_fast();
        cp->float_at_put(index, *(jfloat*)&bytes);
        break;
      }
      case JVM_CONSTANT_Long: {
        // A mangled type might cause you to overrun allocated memory
        guarantee_property(index + 1 < length,
                           "Invalid constant pool entry %u in class file %s",
                           index,
                           CHECK);
        cfs->guarantee_more(9, CHECK);  // bytes, tag/access_flags
        const u8 bytes = cfs->get_u8_fast();
        cp->long_at_put(index, bytes);
        index++;   // Skip entry following eigth-byte constant, see JVM book p. 98
        break;
      }
      case JVM_CONSTANT_Double: {
        // A mangled type might cause you to overrun allocated memory
        guarantee_property(index+1 < length,
                           "Invalid constant pool entry %u in class file %s",
                           index,
                           CHECK);
        cfs->guarantee_more(9, CHECK);  // bytes, tag/access_flags
        const u8 bytes = cfs->get_u8_fast();
        cp->double_at_put(index, *(jdouble*)&bytes);
        index++;   // Skip entry following eigth-byte constant, see JVM book p. 98
        break;
      }
      case JVM_CONSTANT_NameAndType: {
        cfs->guarantee_more(5, CHECK);  // name_index, signature_index, tag/access_flags
        const u2 name_index = cfs->get_u2_fast();
        const u2 signature_index = cfs->get_u2_fast();
        cp->name_and_type_at_put(index, name_index, signature_index);
        break;
      }
      case JVM_CONSTANT_Utf8 : {
        cfs->guarantee_more(2, CHECK);  // utf8_length
        u2  utf8_length = cfs->get_u2_fast();
        const u1* utf8_buffer = cfs->current();
        assert(utf8_buffer != nullptr, "null utf8 buffer");
        // Got utf8 string, guarantee utf8_length+1 bytes, set stream position forward.
        cfs->guarantee_more(utf8_length+1, CHECK);  // utf8 string, tag/access_flags
        cfs->skip_u1_fast(utf8_length);

        // Before storing the symbol, make sure it's legal
        if (_need_verify) {
          verify_legal_utf8(utf8_buffer, utf8_length, CHECK);
        }

        unsigned int hash;
        Symbol* const result = SymbolTable::lookup_only((const char*)utf8_buffer,
                                                        utf8_length,
                                                        hash);
        if (result == nullptr) {
          names[names_count] = (const char*)utf8_buffer;
          lengths[names_count] = utf8_length;
          indices[names_count] = index;
          hashValues[names_count++] = hash;
          if (names_count == SymbolTable::symbol_alloc_batch_size) {
            SymbolTable::new_symbols(_loader_data,
                                     constantPoolHandle(THREAD, cp),
                                     names_count,
                                     names,
                                     lengths,
                                     indices,
                                     hashValues);
            names_count = 0;
          }
        } else {
          cp->symbol_at_put(index, result);
        }
        break;
      }
      case JVM_CONSTANT_Module:
      case JVM_CONSTANT_Package: {
        // Record that an error occurred in these two cases but keep parsing so
        // that ACC_Module can be checked for in the access_flags.  Need to
        // throw NoClassDefFoundError in that case.
        if (_major_version >= JAVA_9_VERSION) {
          cfs->guarantee_more(3, CHECK);
          cfs->get_u2_fast();
          set_class_bad_constant_seen(tag);
          break;
        }
      }
      default: {
        classfile_parse_error("Unknown constant tag %u in class file %s",
                              tag,
                              THREAD);
        return;
      }
    } // end of switch(tag)
  } // end of for

  // Allocate the remaining symbols
  if (names_count > 0) {
    SymbolTable::new_symbols(_loader_data,
                             constantPoolHandle(THREAD, cp),
                             names_count,
                             names,
                             lengths,
                             indices,
                             hashValues);
  }

  // Copy _current pointer of local copy back to stream.
  assert(stream->current() == old_current, "non-exclusive use of stream");
  stream->set_current(cfs1.current());

}

static inline bool valid_cp_range(int index, int length) {
  return (index > 0 && index < length);
}

static inline Symbol* check_symbol_at(const ConstantPool* cp, int index) {
  assert(cp != nullptr, "invariant");
  if (valid_cp_range(index, cp->length()) && cp->tag_at(index).is_utf8()) {
    return cp->symbol_at(index);
  }
  return nullptr;
}

#ifdef ASSERT
PRAGMA_DIAG_PUSH
PRAGMA_FORMAT_NONLITERAL_IGNORED
void ClassFileParser::report_assert_property_failure(const char* msg, TRAPS) const {
  ResourceMark rm(THREAD);
  fatal(msg, _class_name->as_C_string());
}

void ClassFileParser::report_assert_property_failure(const char* msg,
                                                     int index,
                                                     TRAPS) const {
  ResourceMark rm(THREAD);
  fatal(msg, index, _class_name->as_C_string());
}
PRAGMA_DIAG_POP
#endif

void ClassFileParser::parse_constant_pool(const ClassFileStream* const stream,
                                         ConstantPool* const cp,
                                         const int length,
                                         TRAPS) {
  assert(cp != nullptr, "invariant");
  assert(stream != nullptr, "invariant");

  // parsing constant pool entries
  parse_constant_pool_entries(stream, cp, length, CHECK);
  if (class_bad_constant_seen() != 0) {
    // a bad CP entry has been detected previously so stop parsing and just return.
    return;
  }

  int index = 1;  // declared outside of loops for portability
  int num_klasses = 0;

  // first verification pass - validate cross references
  // and fixup class and string constants
  for (index = 1; index < length; index++) {          // Index 0 is unused
    const jbyte tag = cp->tag_at(index).value();
    switch (tag) {
      case JVM_CONSTANT_Class: {
        ShouldNotReachHere();     // Only JVM_CONSTANT_ClassIndex should be present
        break;
      }
      case JVM_CONSTANT_Fieldref:
        // fall through
      case JVM_CONSTANT_Methodref:
        // fall through
      case JVM_CONSTANT_InterfaceMethodref: {
        if (!_need_verify) break;
        const int klass_ref_index = cp->uncached_klass_ref_index_at(index);
        const int name_and_type_ref_index = cp->uncached_name_and_type_ref_index_at(index);
        check_property(valid_klass_reference_at(klass_ref_index),
                       "Invalid constant pool index %u in class file %s",
                       klass_ref_index, CHECK);
        check_property(valid_cp_range(name_and_type_ref_index, length) &&
          cp->tag_at(name_and_type_ref_index).is_name_and_type(),
          "Invalid constant pool index %u in class file %s",
          name_and_type_ref_index, CHECK);
        break;
      }
      case JVM_CONSTANT_String: {
        ShouldNotReachHere();     // Only JVM_CONSTANT_StringIndex should be present
        break;
      }
      case JVM_CONSTANT_Integer:
        break;
      case JVM_CONSTANT_Float:
        break;
      case JVM_CONSTANT_Long:
      case JVM_CONSTANT_Double: {
        index++;
        check_property(
          (index < length && cp->tag_at(index).is_invalid()),
          "Improper constant pool long/double index %u in class file %s",
          index, CHECK);
        break;
      }
      case JVM_CONSTANT_NameAndType: {
        if (!_need_verify) break;
        const int name_ref_index = cp->name_ref_index_at(index);
        const int signature_ref_index = cp->signature_ref_index_at(index);
        check_property(valid_symbol_at(name_ref_index),
          "Invalid constant pool index %u in class file %s",
          name_ref_index, CHECK);
        check_property(valid_symbol_at(signature_ref_index),
          "Invalid constant pool index %u in class file %s",
          signature_ref_index, CHECK);
        break;
      }
      case JVM_CONSTANT_Utf8:
        break;
      case JVM_CONSTANT_UnresolvedClass:         // fall-through
      case JVM_CONSTANT_UnresolvedClassInError: {
        ShouldNotReachHere();     // Only JVM_CONSTANT_ClassIndex should be present
        break;
      }
      case JVM_CONSTANT_ClassIndex: {
        const int class_index = cp->klass_index_at(index);
        check_property(valid_symbol_at(class_index),
          "Invalid constant pool index %u in class file %s",
          class_index, CHECK);

        Symbol* const name = cp->symbol_at(class_index);
        const unsigned int name_len = name->utf8_length();
        cp->unresolved_klass_at_put(index, class_index, num_klasses++);
        break;
      }
      case JVM_CONSTANT_StringIndex: {
        const int string_index = cp->string_index_at(index);
        check_property(valid_symbol_at(string_index),
          "Invalid constant pool index %u in class file %s",
          string_index, CHECK);
        Symbol* const sym = cp->symbol_at(string_index);
        cp->unresolved_string_at_put(index, sym);
        break;
      }
      case JVM_CONSTANT_MethodHandle: {
        const int ref_index = cp->method_handle_index_at(index);
        check_property(valid_cp_range(ref_index, length),
          "Invalid constant pool index %u in class file %s",
          ref_index, CHECK);
        const constantTag tag = cp->tag_at(ref_index);
        const int ref_kind = cp->method_handle_ref_kind_at(index);

        switch (ref_kind) {
          case JVM_REF_getField:
          case JVM_REF_getStatic:
          case JVM_REF_putField:
          case JVM_REF_putStatic: {
            check_property(
              tag.is_field(),
              "Invalid constant pool index %u in class file %s (not a field)",
              ref_index, CHECK);
            break;
          }
          case JVM_REF_invokeVirtual:
          case JVM_REF_newInvokeSpecial: {
            check_property(
              tag.is_method(),
              "Invalid constant pool index %u in class file %s (not a method)",
              ref_index, CHECK);
            break;
          }
          case JVM_REF_invokeStatic:
          case JVM_REF_invokeSpecial: {
            check_property(
              tag.is_method() ||
              ((_major_version >= JAVA_8_VERSION) && tag.is_interface_method()),
              "Invalid constant pool index %u in class file %s (not a method)",
              ref_index, CHECK);
            break;
          }
          case JVM_REF_invokeInterface: {
            check_property(
              tag.is_interface_method(),
              "Invalid constant pool index %u in class file %s (not an interface method)",
              ref_index, CHECK);
            break;
          }
          default: {
            classfile_parse_error(
              "Bad method handle kind at constant pool index %u in class file %s",
              index, THREAD);
            return;
          }
        } // switch(refkind)
        // Keep the ref_index unchanged.  It will be indirected at link-time.
        break;
      } // case MethodHandle
      case JVM_CONSTANT_MethodType: {
        const int ref_index = cp->method_type_index_at(index);
        check_property(valid_symbol_at(ref_index),
          "Invalid constant pool index %u in class file %s",
          ref_index, CHECK);
        break;
      }
      case JVM_CONSTANT_Dynamic: {
        const int name_and_type_ref_index =
          cp->bootstrap_name_and_type_ref_index_at(index);

        check_property(valid_cp_range(name_and_type_ref_index, length) &&
          cp->tag_at(name_and_type_ref_index).is_name_and_type(),
          "Invalid constant pool index %u in class file %s",
          name_and_type_ref_index, CHECK);
        // bootstrap specifier index must be checked later,
        // when BootstrapMethods attr is available

        // Mark the constant pool as having a CONSTANT_Dynamic_info structure
        cp->set_has_dynamic_constant();
        break;
      }
      case JVM_CONSTANT_InvokeDynamic: {
        const int name_and_type_ref_index =
          cp->bootstrap_name_and_type_ref_index_at(index);

        check_property(valid_cp_range(name_and_type_ref_index, length) &&
          cp->tag_at(name_and_type_ref_index).is_name_and_type(),
          "Invalid constant pool index %u in class file %s",
          name_and_type_ref_index, CHECK);
        // bootstrap specifier index must be checked later,
        // when BootstrapMethods attr is available
        break;
      }
      default: {
        fatal("bad constant pool tag value %u", cp->tag_at(index).value());
        ShouldNotReachHere();
        break;
      }
    } // switch(tag)
  } // end of for

  cp->allocate_resolved_klasses(_loader_data, num_klasses, CHECK);

  if (!_need_verify) {
    return;
  }

  // second verification pass - checks the strings are of the right format.
  // but not yet to the other entries
  for (index = 1; index < length; index++) {
    const jbyte tag = cp->tag_at(index).value();
    switch (tag) {
      case JVM_CONSTANT_UnresolvedClass: {
        const Symbol* const class_name = cp->klass_name_at(index);
        // check the name
        verify_legal_class_name(class_name, CHECK);
        break;
      }
      case JVM_CONSTANT_NameAndType: {
        if (_need_verify) {
          const int sig_index = cp->signature_ref_index_at(index);
          const int name_index = cp->name_ref_index_at(index);
          const Symbol* const name = cp->symbol_at(name_index);
          const Symbol* const sig = cp->symbol_at(sig_index);
          guarantee_property(sig->utf8_length() != 0,
            "Illegal zero length constant pool entry at %d in class %s",
            sig_index, CHECK);
          guarantee_property(name->utf8_length() != 0,
            "Illegal zero length constant pool entry at %d in class %s",
            name_index, CHECK);

          if (Signature::is_method(sig)) {
            // Format check method name and signature
            verify_legal_method_name(name, CHECK);
            verify_legal_method_signature(name, sig, CHECK);
          } else {
            // Format check field name and signature
            verify_legal_field_name(name, CHECK);
            verify_legal_field_signature(name, sig, CHECK);
          }
        }
        break;
      }
      case JVM_CONSTANT_Dynamic: {
        const int name_and_type_ref_index =
          cp->uncached_name_and_type_ref_index_at(index);
        // already verified to be utf8
        const int name_ref_index =
          cp->name_ref_index_at(name_and_type_ref_index);
        // already verified to be utf8
        const int signature_ref_index =
          cp->signature_ref_index_at(name_and_type_ref_index);
        const Symbol* const name = cp->symbol_at(name_ref_index);
        const Symbol* const signature = cp->symbol_at(signature_ref_index);
        if (_need_verify) {
          // CONSTANT_Dynamic's name and signature are verified above, when iterating NameAndType_info.
          // Need only to be sure signature is the right type.
          if (Signature::is_method(signature)) {
            throwIllegalSignature("CONSTANT_Dynamic", name, signature, CHECK);
          }
        }
        break;
      }
      case JVM_CONSTANT_InvokeDynamic:
      case JVM_CONSTANT_Fieldref:
      case JVM_CONSTANT_Methodref:
      case JVM_CONSTANT_InterfaceMethodref: {
        const int name_and_type_ref_index =
          cp->uncached_name_and_type_ref_index_at(index);
        // already verified to be utf8
        const int name_ref_index =
          cp->name_ref_index_at(name_and_type_ref_index);
        // already verified to be utf8
        const int signature_ref_index =
          cp->signature_ref_index_at(name_and_type_ref_index);
        const Symbol* const name = cp->symbol_at(name_ref_index);
        const Symbol* const signature = cp->symbol_at(signature_ref_index);
        if (tag == JVM_CONSTANT_Fieldref) {
          if (_need_verify) {
            // Field name and signature are verified above, when iterating NameAndType_info.
            // Need only to be sure signature is non-zero length and the right type.
            if (Signature::is_method(signature)) {
              throwIllegalSignature("Field", name, signature, CHECK);
            }
          }
        } else {
          if (_need_verify) {
            // Method name and signature are individually verified above, when iterating
            // NameAndType_info.  Need to check here that signature is non-zero length and
            // the right type.
            if (!Signature::is_method(signature)) {
              throwIllegalSignature("Method", name, signature, CHECK);
            }
          }
          // If a class method name begins with '<', it must be "<init>" and have void signature.
          const unsigned int name_len = name->utf8_length();
          if (tag == JVM_CONSTANT_Methodref && name_len != 0 &&
              name->char_at(0) == JVM_SIGNATURE_SPECIAL) {
            if (name != vmSymbols::object_initializer_name()) {
              classfile_parse_error(
                "Bad method name at constant pool index %u in class file %s",
                name_ref_index, THREAD);
              return;
            } else if (!Signature::is_void_method(signature)) {  // must have void signature.
              throwIllegalSignature("Method", name, signature, CHECK);
            }
          }
        }
        break;
      }
      case JVM_CONSTANT_MethodHandle: {
        const int ref_index = cp->method_handle_index_at(index);
        const int ref_kind = cp->method_handle_ref_kind_at(index);
        switch (ref_kind) {
          case JVM_REF_invokeVirtual:
          case JVM_REF_invokeStatic:
          case JVM_REF_invokeSpecial:
          case JVM_REF_newInvokeSpecial: {
            const int name_and_type_ref_index =
              cp->uncached_name_and_type_ref_index_at(ref_index);
            const int name_ref_index =
              cp->name_ref_index_at(name_and_type_ref_index);
            const Symbol* const name = cp->symbol_at(name_ref_index);

            if (name != vmSymbols::object_initializer_name()) { // !<init>
              if (ref_kind == JVM_REF_newInvokeSpecial) {
                classfile_parse_error(
                  "Bad constructor name at constant pool index %u in class file %s",
                    name_ref_index, THREAD);
                return;
              }
            } else { // <init>
              // The allowed invocation mode of <init> depends on its signature.
              // This test corresponds to verify_invoke_instructions in the verifier.
              const int signature_ref_index =
                cp->signature_ref_index_at(name_and_type_ref_index);
              const Symbol* const signature = cp->symbol_at(signature_ref_index);
              if (signature->is_void_method_signature()
                  && ref_kind == JVM_REF_newInvokeSpecial) {
                // OK, could be a constructor call
              } else {
                classfile_parse_error(
                  "Bad method name at constant pool index %u in class file %s",
                  name_ref_index, THREAD);
                return;
              }
            }
            break;
          }
          // Other ref_kinds are already fully checked in previous pass.
        } // switch(ref_kind)
        break;
      }
      case JVM_CONSTANT_MethodType: {
        const Symbol* const no_name = vmSymbols::type_name(); // place holder
        const Symbol* const signature = cp->method_type_signature_at(index);
        verify_legal_method_signature(no_name, signature, CHECK);
        break;
      }
      case JVM_CONSTANT_Utf8: {
        assert(cp->symbol_at(index)->refcount() != 0, "count corrupted");
      }
    }  // switch(tag)
  }  // end of for
}

class NameSigHash: public ResourceObj {
 public:
  const Symbol*       _name;       // name
  const Symbol*       _sig;        // signature

  static const int HASH_ROW_SIZE = 256;

  NameSigHash(Symbol* name, Symbol* sig) :
    _name(name),
    _sig(sig) {}

  static unsigned int hash(NameSigHash const& namesig) {
    return namesig._name->identity_hash() ^ namesig._sig->identity_hash();
  }

  static bool equals(NameSigHash const& e0, NameSigHash const& e1) {
    return (e0._name == e1._name) &&
          (e0._sig  == e1._sig);
  }
};

using NameSigHashtable = ResourceHashtable<NameSigHash, int,
                                           NameSigHash::HASH_ROW_SIZE,
                                           AnyObj::RESOURCE_AREA, mtInternal,
                                           &NameSigHash::hash, &NameSigHash::equals>;

static void check_identity_and_value_modifiers(ClassFileParser* current, const InstanceKlass* super_type, TRAPS) {
  assert(super_type != nullptr,"Method doesn't support null super type");
  if (super_type->access_flags().is_identity_class() && !current->access_flags().is_identity_class()
      && super_type->name() != vmSymbols::java_lang_Object()) {
      THROW_MSG(vmSymbols::java_lang_IncompatibleClassChangeError(),
                err_msg("Value type %s has an identity type as supertype",
                current->class_name()->as_klass_external_name()));
  }
}

void ClassFileParser::parse_interfaces(const ClassFileStream* stream,
                                       int itfs_len,
                                       ConstantPool* cp,
                                       bool* const has_nonstatic_concrete_methods,
                                       // FIXME: lots of these functions
                                       // declare their parameters as const,
                                       // which adds only noise to the code.
                                       // Remove the spurious const modifiers.
                                       // Many are of the form "const int x"
                                       // or "T* const x".
                                       TRAPS) {
  assert(stream != nullptr, "invariant");
  assert(cp != nullptr, "invariant");
  assert(has_nonstatic_concrete_methods != nullptr, "invariant");

  if (itfs_len == 0) {
    _local_interfaces = Universe::the_empty_instance_klass_array();

  } else {
    assert(itfs_len > 0, "only called for len>0");
    _local_interface_indexes = new GrowableArray<u2>(itfs_len);
    int index = 0;
    for (index = 0; index < itfs_len; index++) {
      const u2 interface_index = stream->get_u2(CHECK);
      check_property(
        valid_klass_reference_at(interface_index),
        "Interface name has bad constant pool index %u in class file %s",
        interface_index, CHECK);
      _local_interface_indexes->at_put_grow(index, interface_index);
    }

    if (!_need_verify || itfs_len <= 1) {
      return;
    }

    // Check if there's any duplicates in interfaces
    ResourceMark rm(THREAD);
    // Set containing interface names
    ResourceHashtable<Symbol*, int>* interface_names = new ResourceHashtable<Symbol*, int>();
    for (index = 0; index < itfs_len; index++) {
      Symbol* interface_name = cp->klass_name_at(_local_interface_indexes->at(index));
      // If no duplicates, add (name, nullptr) in hashtable interface_names.
      if (!interface_names->put(interface_name, 0)) {
        classfile_parse_error("Duplicate interface name \"%s\" in class file %s",
                               interface_name->as_C_string(), THREAD);
        return;
      }
    }
  }
}

void ClassFileParser::verify_constantvalue(const ConstantPool* const cp,
                                           int constantvalue_index,
                                           int signature_index,
                                           TRAPS) const {
  // Make sure the constant pool entry is of a type appropriate to this field
  guarantee_property(
    (constantvalue_index > 0 &&
      constantvalue_index < cp->length()),
    "Bad initial value index %u in ConstantValue attribute in class file %s",
    constantvalue_index, CHECK);

  const constantTag value_type = cp->tag_at(constantvalue_index);
  switch(cp->basic_type_for_signature_at(signature_index)) {
    case T_LONG: {
      guarantee_property(value_type.is_long(),
                         "Inconsistent constant value type in class file %s",
                         CHECK);
      break;
    }
    case T_FLOAT: {
      guarantee_property(value_type.is_float(),
                         "Inconsistent constant value type in class file %s",
                         CHECK);
      break;
    }
    case T_DOUBLE: {
      guarantee_property(value_type.is_double(),
                         "Inconsistent constant value type in class file %s",
                         CHECK);
      break;
    }
    case T_BYTE:
    case T_CHAR:
    case T_SHORT:
    case T_BOOLEAN:
    case T_INT: {
      guarantee_property(value_type.is_int(),
                         "Inconsistent constant value type in class file %s",
                         CHECK);
      break;
    }
    case T_OBJECT: {
      guarantee_property((cp->symbol_at(signature_index)->equals("Ljava/lang/String;")
                         && value_type.is_string()),
                         "Bad string initial value in class file %s",
                         CHECK);
      break;
    }
    default: {
      classfile_parse_error("Unable to set initial value %u in class file %s",
                             constantvalue_index,
                             THREAD);
    }
  }
}

class AnnotationCollector : public ResourceObj{
public:
  enum Location { _in_field, _in_method, _in_class };
  enum ID {
    _unknown = 0,
    _method_CallerSensitive,
    _method_ForceInline,
    _method_DontInline,
    _method_ChangesCurrentThread,
    _method_JvmtiMountTransition,
    _method_InjectedProfile,
    _method_LambdaForm_Compiled,
    _method_Hidden,
    _method_Scoped,
    _method_IntrinsicCandidate,
    _jdk_internal_vm_annotation_Contended,
    _field_Stable,
    _jdk_internal_vm_annotation_ReservedStackAccess,
    _jdk_internal_ValueBased,
    _jdk_internal_ImplicitlyConstructible,
    _jdk_internal_LooselyConsistentValue,
    _jdk_internal_NullRestricted,
    _java_lang_Deprecated,
    _java_lang_Deprecated_for_removal,
    _annotation_LIMIT
  };
  const Location _location;
  int _annotations_present;
  u2 _contended_group;

  AnnotationCollector(Location location)
    : _location(location), _annotations_present(0), _contended_group(0)
  {
    assert((int)_annotation_LIMIT <= (int)sizeof(_annotations_present) * BitsPerByte, "");
  }
  // If this annotation name has an ID, report it (or _none).
  ID annotation_index(const ClassLoaderData* loader_data, const Symbol* name, bool can_access_vm_annotations);
  // Set the annotation name:
  void set_annotation(ID id) {
    assert((int)id >= 0 && (int)id < (int)_annotation_LIMIT, "oob");
    _annotations_present |= (int)nth_bit((int)id);
  }

  void remove_annotation(ID id) {
    assert((int)id >= 0 && (int)id < (int)_annotation_LIMIT, "oob");
    _annotations_present &= (int)~nth_bit((int)id);
  }

  // Report if the annotation is present.
  bool has_any_annotations() const { return _annotations_present != 0; }
  bool has_annotation(ID id) const { return (nth_bit((int)id) & _annotations_present) != 0; }

  void set_contended_group(u2 group) { _contended_group = group; }
  u2 contended_group() const { return _contended_group; }

  bool is_contended() const { return has_annotation(_jdk_internal_vm_annotation_Contended); }

  void set_stable(bool stable) { set_annotation(_field_Stable); }
  bool is_stable() const { return has_annotation(_field_Stable); }
};

// This class also doubles as a holder for metadata cleanup.
class ClassFileParser::FieldAnnotationCollector : public AnnotationCollector {
private:
  ClassLoaderData* _loader_data;
  AnnotationArray* _field_annotations;
  AnnotationArray* _field_type_annotations;
public:
  FieldAnnotationCollector(ClassLoaderData* loader_data) :
    AnnotationCollector(_in_field),
    _loader_data(loader_data),
    _field_annotations(nullptr),
    _field_type_annotations(nullptr) {}
  ~FieldAnnotationCollector();
  void apply_to(FieldInfo* f);
  AnnotationArray* field_annotations()      { return _field_annotations; }
  AnnotationArray* field_type_annotations() { return _field_type_annotations; }

  void set_field_annotations(AnnotationArray* a)      { _field_annotations = a; }
  void set_field_type_annotations(AnnotationArray* a) { _field_type_annotations = a; }
};

class MethodAnnotationCollector : public AnnotationCollector{
public:
  MethodAnnotationCollector() : AnnotationCollector(_in_method) { }
  void apply_to(const methodHandle& m);
};

class ClassFileParser::ClassAnnotationCollector : public AnnotationCollector{
public:
  ClassAnnotationCollector() : AnnotationCollector(_in_class) { }
  void apply_to(InstanceKlass* ik);
};


static int skip_annotation_value(const u1*, int, int); // fwd decl

// Safely increment index by val if does not pass limit
#define SAFE_ADD(index, limit, val) \
if (index >= limit - val) return limit; \
index += val;

// Skip an annotation.  Return >=limit if there is any problem.
static int skip_annotation(const u1* buffer, int limit, int index) {
  assert(buffer != nullptr, "invariant");
  // annotation := atype:u2 do(nmem:u2) {member:u2 value}
  // value := switch (tag:u1) { ... }
  SAFE_ADD(index, limit, 4); // skip atype and read nmem
  int nmem = Bytes::get_Java_u2((address)buffer + index - 2);
  while (--nmem >= 0 && index < limit) {
    SAFE_ADD(index, limit, 2); // skip member
    index = skip_annotation_value(buffer, limit, index);
  }
  return index;
}

// Skip an annotation value.  Return >=limit if there is any problem.
static int skip_annotation_value(const u1* buffer, int limit, int index) {
  assert(buffer != nullptr, "invariant");

  // value := switch (tag:u1) {
  //   case B, C, I, S, Z, D, F, J, c: con:u2;
  //   case e: e_class:u2 e_name:u2;
  //   case s: s_con:u2;
  //   case [: do(nval:u2) {value};
  //   case @: annotation;
  //   case s: s_con:u2;
  // }
  SAFE_ADD(index, limit, 1); // read tag
  const u1 tag = buffer[index - 1];
  switch (tag) {
    case 'B':
    case 'C':
    case 'I':
    case 'S':
    case 'Z':
    case 'D':
    case 'F':
    case 'J':
    case 'c':
    case 's':
      SAFE_ADD(index, limit, 2);  // skip con or s_con
      break;
    case 'e':
      SAFE_ADD(index, limit, 4);  // skip e_class, e_name
      break;
    case '[':
    {
      SAFE_ADD(index, limit, 2); // read nval
      int nval = Bytes::get_Java_u2((address)buffer + index - 2);
      while (--nval >= 0 && index < limit) {
        index = skip_annotation_value(buffer, limit, index);
      }
    }
    break;
    case '@':
      index = skip_annotation(buffer, limit, index);
      break;
    default:
      return limit;  //  bad tag byte
  }
  return index;
}

// Sift through annotations, looking for those significant to the VM:
static void parse_annotations(const ConstantPool* const cp,
                              const u1* buffer, int limit,
                              AnnotationCollector* coll,
                              ClassLoaderData* loader_data,
                              const bool can_access_vm_annotations) {

  assert(cp != nullptr, "invariant");
  assert(buffer != nullptr, "invariant");
  assert(coll != nullptr, "invariant");
  assert(loader_data != nullptr, "invariant");

  // annotations := do(nann:u2) {annotation}
  int index = 2; // read nann
  if (index >= limit)  return;
  int nann = Bytes::get_Java_u2((address)buffer + index - 2);
  enum {  // initial annotation layout
    atype_off = 0,      // utf8 such as 'Ljava/lang/annotation/Retention;'
    count_off = 2,      // u2   such as 1 (one value)
    member_off = 4,     // utf8 such as 'value'
    tag_off = 6,        // u1   such as 'c' (type) or 'e' (enum)
    e_tag_val = 'e',
    e_type_off = 7,   // utf8 such as 'Ljava/lang/annotation/RetentionPolicy;'
    e_con_off = 9,    // utf8 payload, such as 'SOURCE', 'CLASS', 'RUNTIME'
    e_size = 11,     // end of 'e' annotation
    c_tag_val = 'c',    // payload is type
    c_con_off = 7,    // utf8 payload, such as 'I'
    c_size = 9,       // end of 'c' annotation
    s_tag_val = 's',    // payload is String
    s_con_off = 7,    // utf8 payload, such as 'Ljava/lang/String;'
    s_size = 9,
    b_tag_val = 'Z',  // payload is boolean
    min_size = 6        // smallest possible size (zero members)
  };
  // Cannot add min_size to index in case of overflow MAX_INT
  while ((--nann) >= 0 && (index - 2 <= limit - min_size)) {
    int index0 = index;
    index = skip_annotation(buffer, limit, index);
    const u1* const abase = buffer + index0;
    const int atype = Bytes::get_Java_u2((address)abase + atype_off);
    const int count = Bytes::get_Java_u2((address)abase + count_off);
    const Symbol* const aname = check_symbol_at(cp, atype);
    if (aname == nullptr)  break;  // invalid annotation name
    const Symbol* member = nullptr;
    if (count >= 1) {
      const int member_index = Bytes::get_Java_u2((address)abase + member_off);
      member = check_symbol_at(cp, member_index);
      if (member == nullptr)  break;  // invalid member name
    }

    // Here is where parsing particular annotations will take place.
    AnnotationCollector::ID id = coll->annotation_index(loader_data, aname, can_access_vm_annotations);
    if (AnnotationCollector::_unknown == id)  continue;
    coll->set_annotation(id);
    if (AnnotationCollector::_java_lang_Deprecated == id) {
      assert(count <= 2, "change this if more element-value pairs are added to the @Deprecated annotation");
      // @Deprecated can specify forRemoval=true
      const u1* offset = abase + member_off;
      for (int i = 0; i < count; ++i) {
        int member_index = Bytes::get_Java_u2((address)offset);
        offset += 2;
        member = check_symbol_at(cp, member_index);
        if (member == vmSymbols::since()) {
          assert(*((address)offset) == s_tag_val, "invariant");
          offset += 3;
          continue;
        }
        if (member == vmSymbols::for_removal()) {
          assert(*((address)offset) == b_tag_val, "invariant");
          const u2 boolean_value_index = Bytes::get_Java_u2((address)offset + 1);
          if (cp->int_at(boolean_value_index) == 1) {
            // forRemoval == true
            coll->set_annotation(AnnotationCollector::_java_lang_Deprecated_for_removal);
          }
          break;
        }

      }
      continue;
    }

    if (AnnotationCollector::_jdk_internal_vm_annotation_Contended == id) {
      // @Contended can optionally specify the contention group.
      //
      // Contended group defines the equivalence class over the fields:
      // the fields within the same contended group are not treated distinct.
      // The only exception is default group, which does not incur the
      // equivalence. Naturally, contention group for classes is meaningless.
      //
      // While the contention group is specified as String, annotation
      // values are already interned, and we might as well use the constant
      // pool index as the group tag.
      //
      u2 group_index = 0; // default contended group
      if (count == 1
        && s_size == (index - index0)  // match size
        && s_tag_val == *(abase + tag_off)
        && member == vmSymbols::value_name()) {
        group_index = Bytes::get_Java_u2((address)abase + s_con_off);
        if (cp->symbol_at(group_index)->utf8_length() == 0) {
          group_index = 0; // default contended group
        }
      }
      coll->set_contended_group(group_index);
    }
  }
}


// Parse attributes for a field.
void ClassFileParser::parse_field_attributes(const ClassFileStream* const cfs,
                                             u2 attributes_count,
                                             bool is_static, u2 signature_index,
                                             u2* const constantvalue_index_addr,
                                             bool* const is_synthetic_addr,
                                             u2* const generic_signature_index_addr,
                                             ClassFileParser::FieldAnnotationCollector* parsed_annotations,
                                             TRAPS) {
  assert(cfs != nullptr, "invariant");
  assert(constantvalue_index_addr != nullptr, "invariant");
  assert(is_synthetic_addr != nullptr, "invariant");
  assert(generic_signature_index_addr != nullptr, "invariant");
  assert(parsed_annotations != nullptr, "invariant");
  assert(attributes_count > 0, "attributes_count should be greater than 0");

  u2 constantvalue_index = 0;
  u2 generic_signature_index = 0;
  bool is_synthetic = false;
  const u1* runtime_visible_annotations = nullptr;
  int runtime_visible_annotations_length = 0;
  const u1* runtime_visible_type_annotations = nullptr;
  int runtime_visible_type_annotations_length = 0;
  bool runtime_invisible_annotations_exists = false;
  bool runtime_invisible_type_annotations_exists = false;
  const ConstantPool* const cp = _cp;

  while (attributes_count--) {
    cfs->guarantee_more(6, CHECK);  // attribute_name_index, attribute_length
    const u2 attribute_name_index = cfs->get_u2_fast();
    const u4 attribute_length = cfs->get_u4_fast();
    check_property(valid_symbol_at(attribute_name_index),
                   "Invalid field attribute index %u in class file %s",
                   attribute_name_index,
                   CHECK);

    const Symbol* const attribute_name = cp->symbol_at(attribute_name_index);
    if (is_static && attribute_name == vmSymbols::tag_constant_value()) {
      // ignore if non-static
      if (constantvalue_index != 0) {
        classfile_parse_error("Duplicate ConstantValue attribute in class file %s", THREAD);
        return;
      }
      check_property(
        attribute_length == 2,
        "Invalid ConstantValue field attribute length %u in class file %s",
        attribute_length, CHECK);

      constantvalue_index = cfs->get_u2(CHECK);
      if (_need_verify) {
        verify_constantvalue(cp, constantvalue_index, signature_index, CHECK);
      }
    } else if (attribute_name == vmSymbols::tag_synthetic()) {
      if (attribute_length != 0) {
        classfile_parse_error(
          "Invalid Synthetic field attribute length %u in class file %s",
          attribute_length, THREAD);
        return;
      }
      is_synthetic = true;
    } else if (attribute_name == vmSymbols::tag_deprecated()) { // 4276120
      if (attribute_length != 0) {
        classfile_parse_error(
          "Invalid Deprecated field attribute length %u in class file %s",
          attribute_length, THREAD);
        return;
      }
    } else if (_major_version >= JAVA_1_5_VERSION) {
      if (attribute_name == vmSymbols::tag_signature()) {
        if (generic_signature_index != 0) {
          classfile_parse_error(
            "Multiple Signature attributes for field in class file %s", THREAD);
          return;
        }
        if (attribute_length != 2) {
          classfile_parse_error(
            "Wrong size %u for field's Signature attribute in class file %s",
            attribute_length, THREAD);
          return;
        }
        generic_signature_index = parse_generic_signature_attribute(cfs, CHECK);
      } else if (attribute_name == vmSymbols::tag_runtime_visible_annotations()) {
        if (runtime_visible_annotations != nullptr) {
          classfile_parse_error(
            "Multiple RuntimeVisibleAnnotations attributes for field in class file %s", THREAD);
          return;
        }
        runtime_visible_annotations_length = attribute_length;
        runtime_visible_annotations = cfs->current();
        assert(runtime_visible_annotations != nullptr, "null visible annotations");
        cfs->guarantee_more(runtime_visible_annotations_length, CHECK);
        parse_annotations(cp,
                          runtime_visible_annotations,
                          runtime_visible_annotations_length,
                          parsed_annotations,
                          _loader_data,
                          _can_access_vm_annotations);
        cfs->skip_u1_fast(runtime_visible_annotations_length);
      } else if (attribute_name == vmSymbols::tag_runtime_invisible_annotations()) {
        if (runtime_invisible_annotations_exists) {
          classfile_parse_error(
            "Multiple RuntimeInvisibleAnnotations attributes for field in class file %s", THREAD);
          return;
        }
        runtime_invisible_annotations_exists = true;
        cfs->skip_u1(attribute_length, CHECK);
      } else if (attribute_name == vmSymbols::tag_runtime_visible_type_annotations()) {
        if (runtime_visible_type_annotations != nullptr) {
          classfile_parse_error(
            "Multiple RuntimeVisibleTypeAnnotations attributes for field in class file %s", THREAD);
          return;
        }
        runtime_visible_type_annotations_length = attribute_length;
        runtime_visible_type_annotations = cfs->current();
        assert(runtime_visible_type_annotations != nullptr, "null visible type annotations");
        cfs->skip_u1(runtime_visible_type_annotations_length, CHECK);
      } else if (attribute_name == vmSymbols::tag_runtime_invisible_type_annotations()) {
        if (runtime_invisible_type_annotations_exists) {
          classfile_parse_error(
            "Multiple RuntimeInvisibleTypeAnnotations attributes for field in class file %s", THREAD);
          return;
        } else {
          runtime_invisible_type_annotations_exists = true;
        }
        cfs->skip_u1(attribute_length, CHECK);
      } else {
        cfs->skip_u1(attribute_length, CHECK);  // Skip unknown attributes
      }
    } else {
      cfs->skip_u1(attribute_length, CHECK);  // Skip unknown attributes
    }
  }

  *constantvalue_index_addr = constantvalue_index;
  *is_synthetic_addr = is_synthetic;
  *generic_signature_index_addr = generic_signature_index;
  AnnotationArray* a = allocate_annotations(runtime_visible_annotations,
                                            runtime_visible_annotations_length,
                                            CHECK);
  parsed_annotations->set_field_annotations(a);
  a = allocate_annotations(runtime_visible_type_annotations,
                           runtime_visible_type_annotations_length,
                           CHECK);
  parsed_annotations->set_field_type_annotations(a);
  return;
}

// Side-effects: populates the _fields, _fields_annotations,
// _fields_type_annotations fields
void ClassFileParser::parse_fields(const ClassFileStream* const cfs,
                                   AccessFlags class_access_flags,
                                   ConstantPool* cp,
                                   const int cp_size,
                                   u2* const java_fields_count_ptr,
                                   TRAPS) {

  assert(cfs != nullptr, "invariant");
  assert(cp != nullptr, "invariant");
  assert(java_fields_count_ptr != nullptr, "invariant");

  assert(nullptr == _fields_annotations, "invariant");
  assert(nullptr == _fields_type_annotations, "invariant");

  bool is_inline_type = !class_access_flags.is_identity_class() && !class_access_flags.is_abstract();
  cfs->guarantee_more(2, CHECK);  // length
  const u2 length = cfs->get_u2_fast();
  *java_fields_count_ptr = length;

  int num_injected = 0;
  const InjectedField* const injected = JavaClasses::get_injected(_class_name,
                                                                  &num_injected);

  // two more slots are required for inline classes:
  // one for the static field with a reference to the pre-allocated default value
  // one for the field the JVM injects when detecting an empty inline class
  const int total_fields = length + num_injected + (is_inline_type ? 2 : 0);

  // Allocate a temporary resource array to collect field data.
  // After parsing all fields, data are stored in a UNSIGNED5 compressed stream.
  _temp_field_info = new GrowableArray<FieldInfo>(total_fields);

  int instance_fields_count = 0;
  ResourceMark rm(THREAD);
  for (int n = 0; n < length; n++) {
    // access_flags, name_index, descriptor_index, attributes_count
    cfs->guarantee_more(8, CHECK);

    jint recognized_modifiers = JVM_RECOGNIZED_FIELD_MODIFIERS;
    if (!supports_inline_types()) {
      recognized_modifiers &= ~JVM_ACC_STRICT;
    }

    const jint flags = cfs->get_u2_fast() & recognized_modifiers;
    verify_legal_field_modifiers(flags, class_access_flags, CHECK);
    AccessFlags access_flags;
    access_flags.set_flags(flags);
    FieldInfo::FieldFlags fieldFlags(0);

    const u2 name_index = cfs->get_u2_fast();
    check_property(valid_symbol_at(name_index),
      "Invalid constant pool index %u for field name in class file %s",
      name_index, CHECK);
    const Symbol* const name = cp->symbol_at(name_index);
    verify_legal_field_name(name, CHECK);

    const u2 signature_index = cfs->get_u2_fast();
    check_property(valid_symbol_at(signature_index),
      "Invalid constant pool index %u for field signature in class file %s",
      signature_index, CHECK);
    const Symbol* const sig = cp->symbol_at(signature_index);
    verify_legal_field_signature(name, sig, CHECK);
    if (!access_flags.is_static()) instance_fields_count++;

    u2 constantvalue_index = 0;
    bool is_synthetic = false;
    u2 generic_signature_index = 0;
    const bool is_static = access_flags.is_static();
    FieldAnnotationCollector parsed_annotations(_loader_data);

    bool is_null_restricted = false;

    const u2 attributes_count = cfs->get_u2_fast();
    if (attributes_count > 0) {
      parse_field_attributes(cfs,
                             attributes_count,
                             is_static,
                             signature_index,
                             &constantvalue_index,
                             &is_synthetic,
                             &generic_signature_index,
                             &parsed_annotations,
                             CHECK);

      if (parsed_annotations.field_annotations() != nullptr) {
        if (_fields_annotations == nullptr) {
          _fields_annotations = MetadataFactory::new_array<AnnotationArray*>(
                                             _loader_data, length, nullptr,
                                             CHECK);
        }
        _fields_annotations->at_put(n, parsed_annotations.field_annotations());
        if (parsed_annotations.has_annotation(AnnotationCollector::_jdk_internal_NullRestricted)) {
          if (!Signature::has_envelope(sig)) {
            Exceptions::fthrow(
              THREAD_AND_LOCATION,
              vmSymbols::java_lang_ClassFormatError(),
              "Illegal use of @jdk.internal.vm.annotation.NullRestricted annotation on field %s with signature %s (primitive types can never be null)",
              name->as_C_string(), sig->as_C_string());
          }
          is_null_restricted = true;
        }
        parsed_annotations.set_field_annotations(nullptr);
      }
      if (parsed_annotations.field_type_annotations() != nullptr) {
        if (_fields_type_annotations == nullptr) {
          _fields_type_annotations =
            MetadataFactory::new_array<AnnotationArray*>(_loader_data,
                                                         length,
                                                         nullptr,
                                                         CHECK);
        }
        _fields_type_annotations->at_put(n, parsed_annotations.field_type_annotations());
        parsed_annotations.set_field_type_annotations(nullptr);
      }

      if (is_synthetic) {
        access_flags.set_is_synthetic();
      }
      if (generic_signature_index != 0) {
        fieldFlags.update_generic(true);
      }
    }

    const BasicType type = cp->basic_type_for_signature_at(signature_index);

    if (is_static && is_reference_type(type)) {
      _static_oop_count++;
    }

    if (is_null_restricted) fieldFlags.update_null_free_inline_type(true);

    FieldInfo fi(access_flags, name_index, signature_index, constantvalue_index, fieldFlags);
    fi.set_index(n);
    if (fieldFlags.is_generic()) {
      fi.set_generic_signature_index(generic_signature_index);
    }
    parsed_annotations.apply_to(&fi);
    if (fi.field_flags().is_contended()) {
      _has_contended_fields = true;
    }
    _temp_field_info->append(fi);
  }
  assert(_temp_field_info->length() == length, "Must be");

  if (num_injected != 0) {
    for (int n = 0; n < num_injected; n++) {
      // Check for duplicates
      if (injected[n].may_be_java) {
        const Symbol* const name      = injected[n].name();
        const Symbol* const signature = injected[n].signature();
        bool duplicate = false;
        for (int i = 0; i < length; i++) {
          const FieldInfo* const f = _temp_field_info->adr_at(i);
          if (name      == cp->symbol_at(f->name_index()) &&
              signature == cp->symbol_at(f->signature_index())) {
            // Symbol is desclared in Java so skip this one
            duplicate = true;
            break;
          }
        }
        if (duplicate) {
          // These will be removed from the field array at the end
          continue;
        }
      }

      // Injected field
      FieldInfo::FieldFlags fflags(0);
      fflags.update_injected(true);
      AccessFlags aflags;
      FieldInfo fi(aflags, (u2)(injected[n].name_index), (u2)(injected[n].signature_index), 0, fflags);
      int idx = _temp_field_info->append(fi);
      _temp_field_info->adr_at(idx)->set_index(idx);
    }
  }

  if (is_inline_type) {
    // Inject static ".default" field
    FieldInfo::FieldFlags fflags(0);
    fflags.update_injected(true);
    AccessFlags aflags(JVM_ACC_STATIC);
    FieldInfo fi(aflags,
                 (u2)vmSymbols::as_int(VM_SYMBOL_ENUM_NAME(default_value_name)),
                 (u2)vmSymbols::as_int(VM_SYMBOL_ENUM_NAME(object_signature)),
                 0,
                 fflags);
    int idx = _temp_field_info->append(fi);
    _temp_field_info->adr_at(idx)->set_index(idx);
    _static_oop_count++;
    // Inject static ".null_reset" field. This is the same as the .default field but will never have its null-channel set to non-zero.
    FieldInfo::FieldFlags fflags2(0);
    fflags2.update_injected(true);
    AccessFlags aflags2(JVM_ACC_STATIC);
    FieldInfo fi2(aflags2,
                 (u2)vmSymbols::as_int(VM_SYMBOL_ENUM_NAME(null_reset_value_name)),
                 (u2)vmSymbols::as_int(VM_SYMBOL_ENUM_NAME(object_signature)),
                 0,
                 fflags2);
    int idx2 = _temp_field_info->append(fi2);
    _temp_field_info->adr_at(idx2)->set_index(idx2);
    _static_oop_count++;
  }

  if (_need_verify && length > 1) {
    // Check duplicated fields
    ResourceMark rm(THREAD);
    // Set containing name-signature pairs
    NameSigHashtable* names_and_sigs = new NameSigHashtable();
    for (int i = 0; i < _temp_field_info->length(); i++) {
      NameSigHash name_and_sig(_temp_field_info->adr_at(i)->name(_cp),
                               _temp_field_info->adr_at(i)->signature(_cp));
      // If no duplicates, add name/signature in hashtable names_and_sigs.
      if(!names_and_sigs->put(name_and_sig, 0)) {
        classfile_parse_error("Duplicate field name \"%s\" with signature \"%s\" in class file %s",
                               name_and_sig._name->as_C_string(), name_and_sig._sig->as_klass_external_name(), THREAD);
        return;
      }
    }
  }
}


const ClassFileParser::unsafe_u2* ClassFileParser::parse_exception_table(const ClassFileStream* const cfs,
                                                                         u4 code_length,
                                                                         u4 exception_table_length,
                                                                         TRAPS) {
  assert(cfs != nullptr, "invariant");

  const unsafe_u2* const exception_table_start = cfs->current();
  assert(exception_table_start != nullptr, "null exception table");

  cfs->guarantee_more(8 * exception_table_length, CHECK_NULL); // start_pc,
                                                               // end_pc,
                                                               // handler_pc,
                                                               // catch_type_index

  // Will check legal target after parsing code array in verifier.
  if (_need_verify) {
    for (unsigned int i = 0; i < exception_table_length; i++) {
      const u2 start_pc = cfs->get_u2_fast();
      const u2 end_pc = cfs->get_u2_fast();
      const u2 handler_pc = cfs->get_u2_fast();
      const u2 catch_type_index = cfs->get_u2_fast();
      guarantee_property((start_pc < end_pc) && (end_pc <= code_length),
                         "Illegal exception table range in class file %s",
                         CHECK_NULL);
      guarantee_property(handler_pc < code_length,
                         "Illegal exception table handler in class file %s",
                         CHECK_NULL);
      if (catch_type_index != 0) {
        guarantee_property(valid_klass_reference_at(catch_type_index),
                           "Catch type in exception table has bad constant type in class file %s", CHECK_NULL);
      }
    }
  } else {
    cfs->skip_u2_fast(exception_table_length * 4);
  }
  return exception_table_start;
}

void ClassFileParser::parse_linenumber_table(u4 code_attribute_length,
                                             u4 code_length,
                                             CompressedLineNumberWriteStream**const write_stream,
                                             TRAPS) {

  const ClassFileStream* const cfs = _stream;
  unsigned int num_entries = cfs->get_u2(CHECK);

  // Each entry is a u2 start_pc, and a u2 line_number
  const unsigned int length_in_bytes = num_entries * (sizeof(u2) * 2);

  // Verify line number attribute and table length
  check_property(
    code_attribute_length == sizeof(u2) + length_in_bytes,
    "LineNumberTable attribute has wrong length in class file %s", CHECK);

  cfs->guarantee_more(length_in_bytes, CHECK);

  if ((*write_stream) == nullptr) {
    if (length_in_bytes > fixed_buffer_size) {
      (*write_stream) = new CompressedLineNumberWriteStream(length_in_bytes);
    } else {
      (*write_stream) = new CompressedLineNumberWriteStream(
        _linenumbertable_buffer, fixed_buffer_size);
    }
  }

  while (num_entries-- > 0) {
    const u2 bci  = cfs->get_u2_fast(); // start_pc
    const u2 line = cfs->get_u2_fast(); // line_number
    guarantee_property(bci < code_length,
        "Invalid pc in LineNumberTable in class file %s", CHECK);
    (*write_stream)->write_pair(bci, line);
  }
}


class LVT_Hash : public AllStatic {
 public:

  static bool equals(LocalVariableTableElement const& e0, LocalVariableTableElement const& e1) {
  /*
   * 3-tuple start_bci/length/slot has to be unique key,
   * so the following comparison seems to be redundant:
   *       && elem->name_cp_index == entry->_elem->name_cp_index
   */
    return (e0.start_bci     == e1.start_bci &&
            e0.length        == e1.length &&
            e0.name_cp_index == e1.name_cp_index &&
            e0.slot          == e1.slot);
  }

  static unsigned int hash(LocalVariableTableElement const& e0) {
    unsigned int raw_hash = e0.start_bci;

    raw_hash = e0.length        + raw_hash * 37;
    raw_hash = e0.name_cp_index + raw_hash * 37;
    raw_hash = e0.slot          + raw_hash * 37;

    return raw_hash;
  }
};


// Class file LocalVariableTable elements.
class Classfile_LVT_Element {
 public:
  u2 start_bci;
  u2 length;
  u2 name_cp_index;
  u2 descriptor_cp_index;
  u2 slot;
};

static void copy_lvt_element(const Classfile_LVT_Element* const src,
                             LocalVariableTableElement* const lvt) {
  lvt->start_bci           = Bytes::get_Java_u2((u1*) &src->start_bci);
  lvt->length              = Bytes::get_Java_u2((u1*) &src->length);
  lvt->name_cp_index       = Bytes::get_Java_u2((u1*) &src->name_cp_index);
  lvt->descriptor_cp_index = Bytes::get_Java_u2((u1*) &src->descriptor_cp_index);
  lvt->signature_cp_index  = 0;
  lvt->slot                = Bytes::get_Java_u2((u1*) &src->slot);
}

// Function is used to parse both attributes:
// LocalVariableTable (LVT) and LocalVariableTypeTable (LVTT)
const ClassFileParser::unsafe_u2* ClassFileParser::parse_localvariable_table(const ClassFileStream* cfs,
                                                                             u4 code_length,
                                                                             u2 max_locals,
                                                                             u4 code_attribute_length,
                                                                             u2* const localvariable_table_length,
                                                                             bool isLVTT,
                                                                             TRAPS) {
  const char* const tbl_name = (isLVTT) ? "LocalVariableTypeTable" : "LocalVariableTable";
  *localvariable_table_length = cfs->get_u2(CHECK_NULL);
  const unsigned int size = checked_cast<unsigned>(
    (*localvariable_table_length) * sizeof(Classfile_LVT_Element) / sizeof(u2));

  const ConstantPool* const cp = _cp;

  // Verify local variable table attribute has right length
  if (_need_verify) {
    guarantee_property(code_attribute_length == (sizeof(*localvariable_table_length) + size * sizeof(u2)),
                       "%s has wrong length in class file %s", tbl_name, CHECK_NULL);
  }

  const unsafe_u2* const localvariable_table_start = cfs->current();
  assert(localvariable_table_start != nullptr, "null local variable table");
  if (!_need_verify) {
    cfs->skip_u2_fast(size);
  } else {
    cfs->guarantee_more(size * 2, CHECK_NULL);
    for(int i = 0; i < (*localvariable_table_length); i++) {
      const u2 start_pc = cfs->get_u2_fast();
      const u2 length = cfs->get_u2_fast();
      const u2 name_index = cfs->get_u2_fast();
      const u2 descriptor_index = cfs->get_u2_fast();
      const u2 index = cfs->get_u2_fast();
      // Assign to a u4 to avoid overflow
      const u4 end_pc = (u4)start_pc + (u4)length;

      if (start_pc >= code_length) {
        classfile_parse_error(
          "Invalid start_pc %u in %s in class file %s",
          start_pc, tbl_name, THREAD);
        return nullptr;
      }
      if (end_pc > code_length) {
        classfile_parse_error(
          "Invalid length %u in %s in class file %s",
          length, tbl_name, THREAD);
        return nullptr;
      }
      const int cp_size = cp->length();
      guarantee_property(valid_symbol_at(name_index),
        "Name index %u in %s has bad constant type in class file %s",
        name_index, tbl_name, CHECK_NULL);
      guarantee_property(valid_symbol_at(descriptor_index),
        "Signature index %u in %s has bad constant type in class file %s",
        descriptor_index, tbl_name, CHECK_NULL);

      const Symbol* const name = cp->symbol_at(name_index);
      const Symbol* const sig = cp->symbol_at(descriptor_index);
      verify_legal_field_name(name, CHECK_NULL);
      u2 extra_slot = 0;
      if (!isLVTT) {
        verify_legal_field_signature(name, sig, CHECK_NULL);

        // 4894874: check special cases for double and long local variables
        if (sig == vmSymbols::type_signature(T_DOUBLE) ||
            sig == vmSymbols::type_signature(T_LONG)) {
          extra_slot = 1;
        }
      }
      guarantee_property((index + extra_slot) < max_locals,
                          "Invalid index %u in %s in class file %s",
                          index, tbl_name, CHECK_NULL);
    }
  }
  return localvariable_table_start;
}

static const u1* parse_stackmap_table(const ClassFileStream* const cfs,
                                      u4 code_attribute_length,
                                      TRAPS) {
  assert(cfs != nullptr, "invariant");

  if (0 == code_attribute_length) {
    return nullptr;
  }

  const u1* const stackmap_table_start = cfs->current();
  assert(stackmap_table_start != nullptr, "null stackmap table");

  // check code_attribute_length
  cfs->skip_u1(code_attribute_length, CHECK_NULL);

  return stackmap_table_start;
}

const ClassFileParser::unsafe_u2* ClassFileParser::parse_checked_exceptions(const ClassFileStream* const cfs,
                                                                            u2* const checked_exceptions_length,
                                                                            u4 method_attribute_length,
                                                                            TRAPS) {
  assert(cfs != nullptr, "invariant");
  assert(checked_exceptions_length != nullptr, "invariant");

  cfs->guarantee_more(2, CHECK_NULL);  // checked_exceptions_length
  *checked_exceptions_length = cfs->get_u2_fast();
  const unsigned int size =
    (*checked_exceptions_length) * sizeof(CheckedExceptionElement) / sizeof(u2);
  const unsafe_u2* const checked_exceptions_start = cfs->current();
  assert(checked_exceptions_start != nullptr, "null checked exceptions");
  if (!_need_verify) {
    cfs->skip_u2_fast(size);
  } else {
    // Verify each value in the checked exception table
    u2 checked_exception;
    const u2 len = *checked_exceptions_length;
    cfs->guarantee_more(2 * len, CHECK_NULL);
    for (int i = 0; i < len; i++) {
      checked_exception = cfs->get_u2_fast();
      check_property(
        valid_klass_reference_at(checked_exception),
        "Exception name has bad type at constant pool %u in class file %s",
        checked_exception, CHECK_NULL);
    }
  }
  // check exceptions attribute length
  if (_need_verify) {
    guarantee_property(method_attribute_length == (sizeof(*checked_exceptions_length) +
                                                   sizeof(u2) * size),
                      "Exceptions attribute has wrong length in class file %s", CHECK_NULL);
  }
  return checked_exceptions_start;
}

void ClassFileParser::throwIllegalSignature(const char* type,
                                            const Symbol* name,
                                            const Symbol* sig,
                                            TRAPS) const {
  assert(name != nullptr, "invariant");
  assert(sig != nullptr, "invariant");

  ResourceMark rm(THREAD);
  Exceptions::fthrow(THREAD_AND_LOCATION,
      vmSymbols::java_lang_ClassFormatError(),
      "%s \"%s\" in class %s has illegal signature \"%s\"", type,
      name->as_C_string(), _class_name->as_C_string(), sig->as_C_string());
}

AnnotationCollector::ID
AnnotationCollector::annotation_index(const ClassLoaderData* loader_data,
                                      const Symbol* name,
                                      const bool can_access_vm_annotations) {
  const vmSymbolID sid = vmSymbols::find_sid(name);
  // Privileged code can use all annotations.  Other code silently drops some.
  const bool privileged = loader_data->is_boot_class_loader_data() ||
                          loader_data->is_platform_class_loader_data() ||
                          can_access_vm_annotations;
  switch (sid) {
    case VM_SYMBOL_ENUM_NAME(reflect_CallerSensitive_signature): {
      if (_location != _in_method)  break;  // only allow for methods
      if (!privileged)              break;  // only allow in privileged code
      return _method_CallerSensitive;
    }
    case VM_SYMBOL_ENUM_NAME(jdk_internal_vm_annotation_ForceInline_signature): {
      if (_location != _in_method)  break;  // only allow for methods
      if (!privileged)              break;  // only allow in privileged code
      return _method_ForceInline;
    }
    case VM_SYMBOL_ENUM_NAME(jdk_internal_vm_annotation_DontInline_signature): {
      if (_location != _in_method)  break;  // only allow for methods
      if (!privileged)              break;  // only allow in privileged code
      return _method_DontInline;
    }
    case VM_SYMBOL_ENUM_NAME(jdk_internal_vm_annotation_ChangesCurrentThread_signature): {
      if (_location != _in_method)  break;  // only allow for methods
      if (!privileged)              break;  // only allow in privileged code
      return _method_ChangesCurrentThread;
    }
    case VM_SYMBOL_ENUM_NAME(jdk_internal_vm_annotation_JvmtiMountTransition_signature): {
      if (_location != _in_method)  break;  // only allow for methods
      if (!privileged)              break;  // only allow in privileged code
      return _method_JvmtiMountTransition;
    }
    case VM_SYMBOL_ENUM_NAME(java_lang_invoke_InjectedProfile_signature): {
      if (_location != _in_method)  break;  // only allow for methods
      if (!privileged)              break;  // only allow in privileged code
      return _method_InjectedProfile;
    }
    case VM_SYMBOL_ENUM_NAME(java_lang_invoke_LambdaForm_Compiled_signature): {
      if (_location != _in_method)  break;  // only allow for methods
      if (!privileged)              break;  // only allow in privileged code
      return _method_LambdaForm_Compiled;
    }
    case VM_SYMBOL_ENUM_NAME(jdk_internal_vm_annotation_Hidden_signature): {
      if (_location != _in_method)  break;  // only allow for methods
      if (!privileged)              break;  // only allow in privileged code
      return _method_Hidden;
    }
    case VM_SYMBOL_ENUM_NAME(jdk_internal_misc_Scoped_signature): {
      if (_location != _in_method)  break;  // only allow for methods
      if (!privileged)              break;  // only allow in privileged code
      return _method_Scoped;
    }
    case VM_SYMBOL_ENUM_NAME(jdk_internal_vm_annotation_IntrinsicCandidate_signature): {
      if (_location != _in_method)  break;  // only allow for methods
      if (!privileged)              break;  // only allow in privileged code
      return _method_IntrinsicCandidate;
    }
    case VM_SYMBOL_ENUM_NAME(jdk_internal_vm_annotation_Stable_signature): {
      if (_location != _in_field)   break;  // only allow for fields
      if (!privileged)              break;  // only allow in privileged code
      return _field_Stable;
    }
    case VM_SYMBOL_ENUM_NAME(jdk_internal_vm_annotation_Contended_signature): {
      if (_location != _in_field && _location != _in_class) {
        break;  // only allow for fields and classes
      }
      if (!EnableContended || (RestrictContended && !privileged)) {
        break;  // honor privileges
      }
      return _jdk_internal_vm_annotation_Contended;
    }
    case VM_SYMBOL_ENUM_NAME(jdk_internal_vm_annotation_ReservedStackAccess_signature): {
      if (_location != _in_method)  break;  // only allow for methods
      if (RestrictReservedStack && !privileged) break; // honor privileges
      return _jdk_internal_vm_annotation_ReservedStackAccess;
    }
    case VM_SYMBOL_ENUM_NAME(jdk_internal_ValueBased_signature): {
      if (_location != _in_class)   break;  // only allow for classes
      if (!privileged)              break;  // only allow in privileged code
      return _jdk_internal_ValueBased;
    }
    case VM_SYMBOL_ENUM_NAME(jdk_internal_vm_annotation_ImplicitlyConstructible_signature): {
      if (_location != _in_class)   break; // only allow for classes
      return _jdk_internal_ImplicitlyConstructible;
    }
    case VM_SYMBOL_ENUM_NAME(jdk_internal_vm_annotation_LooselyConsistentValue_signature): {
      if (_location != _in_class)   break; // only allow for classes
      return _jdk_internal_LooselyConsistentValue;
    }
    case VM_SYMBOL_ENUM_NAME(jdk_internal_vm_annotation_NullRestricted_signature): {
      if (_location != _in_field)   break; // only allow for fields
      return _jdk_internal_NullRestricted;
    }
    case VM_SYMBOL_ENUM_NAME(java_lang_Deprecated): {
      return _java_lang_Deprecated;
    }
    default: {
      break;
    }
  }
  return AnnotationCollector::_unknown;
}

void ClassFileParser::FieldAnnotationCollector::apply_to(FieldInfo* f) {
  if (is_contended())
    // Setting the contended group also sets the contended bit in field flags
    f->set_contended_group(contended_group());
  if (is_stable())
    (f->field_flags_addr())->update_stable(true);
}

ClassFileParser::FieldAnnotationCollector::~FieldAnnotationCollector() {
  // If there's an error deallocate metadata for field annotations
  MetadataFactory::free_array<u1>(_loader_data, _field_annotations);
  MetadataFactory::free_array<u1>(_loader_data, _field_type_annotations);
}

void MethodAnnotationCollector::apply_to(const methodHandle& m) {
  if (has_annotation(_method_CallerSensitive))
    m->set_caller_sensitive();
  if (has_annotation(_method_ForceInline))
    m->set_force_inline();
  if (has_annotation(_method_DontInline))
    m->set_dont_inline();
  if (has_annotation(_method_ChangesCurrentThread))
    m->set_changes_current_thread();
  if (has_annotation(_method_JvmtiMountTransition))
    m->set_jvmti_mount_transition();
  if (has_annotation(_method_InjectedProfile))
    m->set_has_injected_profile();
  if (has_annotation(_method_LambdaForm_Compiled) && m->intrinsic_id() == vmIntrinsics::_none)
    m->set_intrinsic_id(vmIntrinsics::_compiledLambdaForm);
  if (has_annotation(_method_Hidden))
    m->set_is_hidden();
  if (has_annotation(_method_Scoped))
    m->set_scoped();
  if (has_annotation(_method_IntrinsicCandidate) && !m->is_synthetic())
    m->set_intrinsic_candidate();
  if (has_annotation(_jdk_internal_vm_annotation_ReservedStackAccess))
    m->set_has_reserved_stack_access();
  if (has_annotation(_java_lang_Deprecated))
    m->set_deprecated();
  if (has_annotation(_java_lang_Deprecated_for_removal))
    m->set_deprecated_for_removal();
}

void ClassFileParser::ClassAnnotationCollector::apply_to(InstanceKlass* ik) {
  assert(ik != nullptr, "invariant");
  if (has_annotation(_jdk_internal_vm_annotation_Contended)) {
    ik->set_is_contended(is_contended());
  }
  if (has_annotation(_jdk_internal_ValueBased)) {
    ik->set_has_value_based_class_annotation();
    if (DiagnoseSyncOnValueBasedClasses) {
      ik->set_is_value_based();
    }
  }
  if (has_annotation(_java_lang_Deprecated)) {
    Array<Method*>* methods = ik->methods();
    int length = ik->methods()->length();
    for (int i = 0; i < length; i++) {
      Method* m = methods->at(i);
      m->set_deprecated();
    }
  }
  if (has_annotation(_java_lang_Deprecated_for_removal)) {
    Array<Method*>* methods = ik->methods();
    int length = ik->methods()->length();
    for (int i = 0; i < length; i++) {
      Method* m = methods->at(i);
      m->set_deprecated_for_removal();
    }
  }
}

#define MAX_ARGS_SIZE 255
#define MAX_CODE_SIZE 65535
#define INITIAL_MAX_LVT_NUMBER 256

/* Copy class file LVT's/LVTT's into the HotSpot internal LVT.
 *
 * Rules for LVT's and LVTT's are:
 *   - There can be any number of LVT's and LVTT's.
 *   - If there are n LVT's, it is the same as if there was just
 *     one LVT containing all the entries from the n LVT's.
 *   - There may be no more than one LVT entry per local variable.
 *     Two LVT entries are 'equal' if these fields are the same:
 *        start_pc, length, name, slot
 *   - There may be no more than one LVTT entry per each LVT entry.
 *     Each LVTT entry has to match some LVT entry.
 *   - HotSpot internal LVT keeps natural ordering of class file LVT entries.
 */
void ClassFileParser::copy_localvariable_table(const ConstMethod* cm,
                                               int lvt_cnt,
                                               u2* const localvariable_table_length,
                                               const unsafe_u2** const localvariable_table_start,
                                               int lvtt_cnt,
                                               u2* const localvariable_type_table_length,
                                               const unsafe_u2** const localvariable_type_table_start,
                                               TRAPS) {

  ResourceMark rm(THREAD);

  typedef ResourceHashtable<LocalVariableTableElement, LocalVariableTableElement*,
                            256, AnyObj::RESOURCE_AREA, mtInternal,
                            &LVT_Hash::hash, &LVT_Hash::equals> LVT_HashTable;

  LVT_HashTable* const table = new LVT_HashTable();

  // To fill LocalVariableTable in
  const Classfile_LVT_Element* cf_lvt;
  LocalVariableTableElement* lvt = cm->localvariable_table_start();

  for (int tbl_no = 0; tbl_no < lvt_cnt; tbl_no++) {
    cf_lvt = (Classfile_LVT_Element *) localvariable_table_start[tbl_no];
    for (int idx = 0; idx < localvariable_table_length[tbl_no]; idx++, lvt++) {
      copy_lvt_element(&cf_lvt[idx], lvt);
      // If no duplicates, add LVT elem in hashtable.
      if (table->put(*lvt, lvt) == false
          && _need_verify
          && _major_version >= JAVA_1_5_VERSION) {
        classfile_parse_error("Duplicated LocalVariableTable attribute "
                              "entry for '%s' in class file %s",
                               _cp->symbol_at(lvt->name_cp_index)->as_utf8(),
                               THREAD);
        return;
      }
    }
  }

  // To merge LocalVariableTable and LocalVariableTypeTable
  const Classfile_LVT_Element* cf_lvtt;
  LocalVariableTableElement lvtt_elem;

  for (int tbl_no = 0; tbl_no < lvtt_cnt; tbl_no++) {
    cf_lvtt = (Classfile_LVT_Element *) localvariable_type_table_start[tbl_no];
    for (int idx = 0; idx < localvariable_type_table_length[tbl_no]; idx++) {
      copy_lvt_element(&cf_lvtt[idx], &lvtt_elem);
      LocalVariableTableElement** entry = table->get(lvtt_elem);
      if (entry == nullptr) {
        if (_need_verify) {
          classfile_parse_error("LVTT entry for '%s' in class file %s "
                                "does not match any LVT entry",
                                 _cp->symbol_at(lvtt_elem.name_cp_index)->as_utf8(),
                                 THREAD);
          return;
        }
      } else if ((*entry)->signature_cp_index != 0 && _need_verify) {
        classfile_parse_error("Duplicated LocalVariableTypeTable attribute "
                              "entry for '%s' in class file %s",
                               _cp->symbol_at(lvtt_elem.name_cp_index)->as_utf8(),
                               THREAD);
        return;
      } else {
        // to add generic signatures into LocalVariableTable
        (*entry)->signature_cp_index = lvtt_elem.descriptor_cp_index;
      }
    }
  }
}


void ClassFileParser::copy_method_annotations(ConstMethod* cm,
                                       const u1* runtime_visible_annotations,
                                       int runtime_visible_annotations_length,
                                       const u1* runtime_visible_parameter_annotations,
                                       int runtime_visible_parameter_annotations_length,
                                       const u1* runtime_visible_type_annotations,
                                       int runtime_visible_type_annotations_length,
                                       const u1* annotation_default,
                                       int annotation_default_length,
                                       TRAPS) {

  AnnotationArray* a;

  if (runtime_visible_annotations_length > 0) {
     a = allocate_annotations(runtime_visible_annotations,
                              runtime_visible_annotations_length,
                              CHECK);
     cm->set_method_annotations(a);
  }

  if (runtime_visible_parameter_annotations_length > 0) {
    a = allocate_annotations(runtime_visible_parameter_annotations,
                             runtime_visible_parameter_annotations_length,
                             CHECK);
    cm->set_parameter_annotations(a);
  }

  if (annotation_default_length > 0) {
    a = allocate_annotations(annotation_default,
                             annotation_default_length,
                             CHECK);
    cm->set_default_annotations(a);
  }

  if (runtime_visible_type_annotations_length > 0) {
    a = allocate_annotations(runtime_visible_type_annotations,
                             runtime_visible_type_annotations_length,
                             CHECK);
    cm->set_type_annotations(a);
  }
}


// Note: the parse_method below is big and clunky because all parsing of the code and exceptions
// attribute is inlined. This is cumbersome to avoid since we inline most of the parts in the
// Method* to save footprint, so we only know the size of the resulting Method* when the
// entire method attribute is parsed.
//
// The has_localvariable_table parameter is used to pass up the value to InstanceKlass.

Method* ClassFileParser::parse_method(const ClassFileStream* const cfs,
                                      bool is_interface,
                                      bool is_value_class,
                                      bool is_abstract_class,
                                      const ConstantPool* cp,
                                      bool* const has_localvariable_table,
                                      TRAPS) {
  assert(cfs != nullptr, "invariant");
  assert(cp != nullptr, "invariant");
  assert(has_localvariable_table != nullptr, "invariant");

  ResourceMark rm(THREAD);
  // Parse fixed parts:
  // access_flags, name_index, descriptor_index, attributes_count
  cfs->guarantee_more(8, CHECK_NULL);

  int flags = cfs->get_u2_fast();
  const u2 name_index = cfs->get_u2_fast();
  const int cp_size = cp->length();
  check_property(
    valid_symbol_at(name_index),
    "Illegal constant pool index %u for method name in class file %s",
    name_index, CHECK_NULL);
  const Symbol* const name = cp->symbol_at(name_index);
  verify_legal_method_name(name, CHECK_NULL);

  const u2 signature_index = cfs->get_u2_fast();
  guarantee_property(
    valid_symbol_at(signature_index),
    "Illegal constant pool index %u for method signature in class file %s",
    signature_index, CHECK_NULL);
  const Symbol* const signature = cp->symbol_at(signature_index);

  if (name == vmSymbols::class_initializer_name()) {
    // We ignore the other access flags for a valid class initializer.
    // (JVM Spec 2nd ed., chapter 4.6)
    if (_major_version < 51) { // backward compatibility
      flags = JVM_ACC_STATIC;
    } else if ((flags & JVM_ACC_STATIC) == JVM_ACC_STATIC) {
      flags &= JVM_ACC_STATIC | (_major_version <= JAVA_16_VERSION ? JVM_ACC_STRICT : 0);
    } else {
      classfile_parse_error("Method <clinit> is not static in class file %s", THREAD);
      return nullptr;
    }
  } else {
    verify_legal_method_modifiers(flags, access_flags() , name, CHECK_NULL);
  }

  if (name == vmSymbols::object_initializer_name() && is_interface) {
    classfile_parse_error("Interface cannot have a method named <init>, class file %s", THREAD);
    return nullptr;
  }

  if (EnableValhalla) {
    if (((flags & JVM_ACC_SYNCHRONIZED) == JVM_ACC_SYNCHRONIZED)
        && ((flags & JVM_ACC_STATIC) == 0 )
        && !_access_flags.is_identity_class()) {
      classfile_parse_error("Invalid synchronized method in non-identity class %s", THREAD);
        return nullptr;
    }
  }

  int args_size = -1;  // only used when _need_verify is true
  if (_need_verify) {
    verify_legal_name_with_signature(name, signature, CHECK_NULL);
    args_size = ((flags & JVM_ACC_STATIC) ? 0 : 1) +
                 verify_legal_method_signature(name, signature, CHECK_NULL);
    if (args_size > MAX_ARGS_SIZE) {
      classfile_parse_error("Too many arguments in method signature in class file %s", THREAD);
      return nullptr;
    }
  }

  AccessFlags access_flags(flags & JVM_RECOGNIZED_METHOD_MODIFIERS);

  // Default values for code and exceptions attribute elements
  u2 max_stack = 0;
  u2 max_locals = 0;
  u4 code_length = 0;
  const u1* code_start = nullptr;
  u2 exception_table_length = 0;
  const unsafe_u2* exception_table_start = nullptr; // (potentially unaligned) pointer to array of u2 elements
  Array<int>* exception_handlers = Universe::the_empty_int_array();
  u2 checked_exceptions_length = 0;
  const unsafe_u2* checked_exceptions_start = nullptr; // (potentially unaligned) pointer to array of u2 elements
  CompressedLineNumberWriteStream* linenumber_table = nullptr;
  int linenumber_table_length = 0;
  int total_lvt_length = 0;
  u2 lvt_cnt = 0;
  u2 lvtt_cnt = 0;
  bool lvt_allocated = false;
  u2 max_lvt_cnt = INITIAL_MAX_LVT_NUMBER;
  u2 max_lvtt_cnt = INITIAL_MAX_LVT_NUMBER;
  u2* localvariable_table_length = nullptr;
  const unsafe_u2** localvariable_table_start = nullptr; // (potentially unaligned) pointer to array of LVT attributes
  u2* localvariable_type_table_length = nullptr;
  const unsafe_u2** localvariable_type_table_start = nullptr; // (potentially unaligned) pointer to LVTT attributes
  int method_parameters_length = -1;
  const u1* method_parameters_data = nullptr;
  bool method_parameters_seen = false;
  bool parsed_code_attribute = false;
  bool parsed_checked_exceptions_attribute = false;
  bool parsed_stackmap_attribute = false;
  // stackmap attribute - JDK1.5
  const u1* stackmap_data = nullptr;
  int stackmap_data_length = 0;
  u2 generic_signature_index = 0;
  MethodAnnotationCollector parsed_annotations;
  const u1* runtime_visible_annotations = nullptr;
  int runtime_visible_annotations_length = 0;
  const u1* runtime_visible_parameter_annotations = nullptr;
  int runtime_visible_parameter_annotations_length = 0;
  const u1* runtime_visible_type_annotations = nullptr;
  int runtime_visible_type_annotations_length = 0;
  bool runtime_invisible_annotations_exists = false;
  bool runtime_invisible_type_annotations_exists = false;
  bool runtime_invisible_parameter_annotations_exists = false;
  const u1* annotation_default = nullptr;
  int annotation_default_length = 0;

  // Parse code and exceptions attribute
  u2 method_attributes_count = cfs->get_u2_fast();
  while (method_attributes_count--) {
    cfs->guarantee_more(6, CHECK_NULL);  // method_attribute_name_index, method_attribute_length
    const u2 method_attribute_name_index = cfs->get_u2_fast();
    const u4 method_attribute_length = cfs->get_u4_fast();
    check_property(
      valid_symbol_at(method_attribute_name_index),
      "Invalid method attribute name index %u in class file %s",
      method_attribute_name_index, CHECK_NULL);

    const Symbol* const method_attribute_name = cp->symbol_at(method_attribute_name_index);
    if (method_attribute_name == vmSymbols::tag_code()) {
      // Parse Code attribute
      if (_need_verify) {
        guarantee_property(
            !access_flags.is_native() && !access_flags.is_abstract(),
                        "Code attribute in native or abstract methods in class file %s",
                         CHECK_NULL);
      }
      if (parsed_code_attribute) {
        classfile_parse_error("Multiple Code attributes in class file %s",
                              THREAD);
        return nullptr;
      }
      parsed_code_attribute = true;

      // Stack size, locals size, and code size
      cfs->guarantee_more(8, CHECK_NULL);
      max_stack = cfs->get_u2_fast();
      max_locals = cfs->get_u2_fast();
      code_length = cfs->get_u4_fast();
      if (_need_verify) {
        guarantee_property(args_size <= max_locals,
                           "Arguments can't fit into locals in class file %s",
                           CHECK_NULL);
        guarantee_property(code_length > 0 && code_length <= MAX_CODE_SIZE,
                           "Invalid method Code length %u in class file %s",
                           code_length, CHECK_NULL);
      }
      // Code pointer
      code_start = cfs->current();
      assert(code_start != nullptr, "null code start");
      cfs->guarantee_more(code_length, CHECK_NULL);
      cfs->skip_u1_fast(code_length);

      // Exception handler table
      cfs->guarantee_more(2, CHECK_NULL);  // exception_table_length
      exception_table_length = cfs->get_u2_fast();
      if (exception_table_length > 0) {
        exception_table_start = parse_exception_table(cfs,
                                                      code_length,
                                                      exception_table_length,
                                                      CHECK_NULL);
      }

      // Parse additional attributes in code attribute
      cfs->guarantee_more(2, CHECK_NULL);  // code_attributes_count
      u2 code_attributes_count = cfs->get_u2_fast();

      unsigned int calculated_attribute_length = 0;

      calculated_attribute_length =
          sizeof(max_stack) + sizeof(max_locals) + sizeof(code_length);
      calculated_attribute_length += checked_cast<unsigned int>(
        code_length +
        sizeof(exception_table_length) +
        sizeof(code_attributes_count) +
        exception_table_length *
            ( sizeof(u2) +   // start_pc
              sizeof(u2) +   // end_pc
              sizeof(u2) +   // handler_pc
              sizeof(u2) )); // catch_type_index

      while (code_attributes_count--) {
        cfs->guarantee_more(6, CHECK_NULL);  // code_attribute_name_index, code_attribute_length
        const u2 code_attribute_name_index = cfs->get_u2_fast();
        const u4 code_attribute_length = cfs->get_u4_fast();
        calculated_attribute_length += code_attribute_length +
                                       (unsigned)sizeof(code_attribute_name_index) +
                                       (unsigned)sizeof(code_attribute_length);
        check_property(valid_symbol_at(code_attribute_name_index),
                       "Invalid code attribute name index %u in class file %s",
                       code_attribute_name_index,
                       CHECK_NULL);
        if (LoadLineNumberTables &&
            cp->symbol_at(code_attribute_name_index) == vmSymbols::tag_line_number_table()) {
          // Parse and compress line number table
          parse_linenumber_table(code_attribute_length,
                                 code_length,
                                 &linenumber_table,
                                 CHECK_NULL);

        } else if (LoadLocalVariableTables &&
                   cp->symbol_at(code_attribute_name_index) == vmSymbols::tag_local_variable_table()) {
          // Parse local variable table
          if (!lvt_allocated) {
            localvariable_table_length = NEW_RESOURCE_ARRAY_IN_THREAD(
              THREAD, u2,  INITIAL_MAX_LVT_NUMBER);
            localvariable_table_start = NEW_RESOURCE_ARRAY_IN_THREAD(
              THREAD, const unsafe_u2*, INITIAL_MAX_LVT_NUMBER);
            localvariable_type_table_length = NEW_RESOURCE_ARRAY_IN_THREAD(
              THREAD, u2,  INITIAL_MAX_LVT_NUMBER);
            localvariable_type_table_start = NEW_RESOURCE_ARRAY_IN_THREAD(
              THREAD, const unsafe_u2*, INITIAL_MAX_LVT_NUMBER);
            lvt_allocated = true;
          }
          if (lvt_cnt == max_lvt_cnt) {
            max_lvt_cnt <<= 1;
            localvariable_table_length = REALLOC_RESOURCE_ARRAY(u2, localvariable_table_length, lvt_cnt, max_lvt_cnt);
            localvariable_table_start  = REALLOC_RESOURCE_ARRAY(const unsafe_u2*, localvariable_table_start, lvt_cnt, max_lvt_cnt);
          }
          localvariable_table_start[lvt_cnt] =
            parse_localvariable_table(cfs,
                                      code_length,
                                      max_locals,
                                      code_attribute_length,
                                      &localvariable_table_length[lvt_cnt],
                                      false,    // is not LVTT
                                      CHECK_NULL);
          total_lvt_length += localvariable_table_length[lvt_cnt];
          lvt_cnt++;
        } else if (LoadLocalVariableTypeTables &&
                   _major_version >= JAVA_1_5_VERSION &&
                   cp->symbol_at(code_attribute_name_index) == vmSymbols::tag_local_variable_type_table()) {
          if (!lvt_allocated) {
            localvariable_table_length = NEW_RESOURCE_ARRAY_IN_THREAD(
              THREAD, u2,  INITIAL_MAX_LVT_NUMBER);
            localvariable_table_start = NEW_RESOURCE_ARRAY_IN_THREAD(
              THREAD, const unsafe_u2*, INITIAL_MAX_LVT_NUMBER);
            localvariable_type_table_length = NEW_RESOURCE_ARRAY_IN_THREAD(
              THREAD, u2,  INITIAL_MAX_LVT_NUMBER);
            localvariable_type_table_start = NEW_RESOURCE_ARRAY_IN_THREAD(
              THREAD, const unsafe_u2*, INITIAL_MAX_LVT_NUMBER);
            lvt_allocated = true;
          }
          // Parse local variable type table
          if (lvtt_cnt == max_lvtt_cnt) {
            max_lvtt_cnt <<= 1;
            localvariable_type_table_length = REALLOC_RESOURCE_ARRAY(u2, localvariable_type_table_length, lvtt_cnt, max_lvtt_cnt);
            localvariable_type_table_start  = REALLOC_RESOURCE_ARRAY(const unsafe_u2*, localvariable_type_table_start, lvtt_cnt, max_lvtt_cnt);
          }
          localvariable_type_table_start[lvtt_cnt] =
            parse_localvariable_table(cfs,
                                      code_length,
                                      max_locals,
                                      code_attribute_length,
                                      &localvariable_type_table_length[lvtt_cnt],
                                      true,     // is LVTT
                                      CHECK_NULL);
          lvtt_cnt++;
        } else if (_major_version >= Verifier::STACKMAP_ATTRIBUTE_MAJOR_VERSION &&
                   cp->symbol_at(code_attribute_name_index) == vmSymbols::tag_stack_map_table()) {
          // Stack map is only needed by the new verifier in JDK1.5.
          if (parsed_stackmap_attribute) {
            classfile_parse_error("Multiple StackMapTable attributes in class file %s", THREAD);
            return nullptr;
          }
          stackmap_data = parse_stackmap_table(cfs, code_attribute_length, CHECK_NULL);
          stackmap_data_length = code_attribute_length;
          parsed_stackmap_attribute = true;
        } else {
          // Skip unknown attributes
          cfs->skip_u1(code_attribute_length, CHECK_NULL);
        }
      }
      // check method attribute length
      if (_need_verify) {
        guarantee_property(method_attribute_length == calculated_attribute_length,
                           "Code segment has wrong length in class file %s",
                           CHECK_NULL);
      }
    } else if (method_attribute_name == vmSymbols::tag_exceptions()) {
      // Parse Exceptions attribute
      if (parsed_checked_exceptions_attribute) {
        classfile_parse_error("Multiple Exceptions attributes in class file %s",
                              THREAD);
        return nullptr;
      }
      parsed_checked_exceptions_attribute = true;
      checked_exceptions_start =
            parse_checked_exceptions(cfs,
                                     &checked_exceptions_length,
                                     method_attribute_length,
                                     CHECK_NULL);
    } else if (method_attribute_name == vmSymbols::tag_method_parameters()) {
      // reject multiple method parameters
      if (method_parameters_seen) {
        classfile_parse_error("Multiple MethodParameters attributes in class file %s",
                              THREAD);
        return nullptr;
      }
      method_parameters_seen = true;
      method_parameters_length = cfs->get_u1_fast();
      const u4 real_length = (method_parameters_length * 4u) + 1u;
      if (method_attribute_length != real_length) {
        classfile_parse_error(
          "Invalid MethodParameters method attribute length %u in class file",
          method_attribute_length, THREAD);
        return nullptr;
      }
      method_parameters_data = cfs->current();
      cfs->skip_u2_fast(method_parameters_length);
      cfs->skip_u2_fast(method_parameters_length);
      // ignore this attribute if it cannot be reflected
      if (!vmClasses::Parameter_klass_loaded())
        method_parameters_length = -1;
    } else if (method_attribute_name == vmSymbols::tag_synthetic()) {
      if (method_attribute_length != 0) {
        classfile_parse_error(
          "Invalid Synthetic method attribute length %u in class file %s",
          method_attribute_length, THREAD);
        return nullptr;
      }
      // Should we check that there hasn't already been a synthetic attribute?
      access_flags.set_is_synthetic();
    } else if (method_attribute_name == vmSymbols::tag_deprecated()) { // 4276120
      if (method_attribute_length != 0) {
        classfile_parse_error(
          "Invalid Deprecated method attribute length %u in class file %s",
          method_attribute_length, THREAD);
        return nullptr;
      }
    } else if (_major_version >= JAVA_1_5_VERSION) {
      if (method_attribute_name == vmSymbols::tag_signature()) {
        if (generic_signature_index != 0) {
          classfile_parse_error(
            "Multiple Signature attributes for method in class file %s",
            THREAD);
          return nullptr;
        }
        if (method_attribute_length != 2) {
          classfile_parse_error(
            "Invalid Signature attribute length %u in class file %s",
            method_attribute_length, THREAD);
          return nullptr;
        }
        generic_signature_index = parse_generic_signature_attribute(cfs, CHECK_NULL);
      } else if (method_attribute_name == vmSymbols::tag_runtime_visible_annotations()) {
        if (runtime_visible_annotations != nullptr) {
          classfile_parse_error(
            "Multiple RuntimeVisibleAnnotations attributes for method in class file %s",
            THREAD);
          return nullptr;
        }
        runtime_visible_annotations_length = method_attribute_length;
        runtime_visible_annotations = cfs->current();
        assert(runtime_visible_annotations != nullptr, "null visible annotations");
        cfs->guarantee_more(runtime_visible_annotations_length, CHECK_NULL);
        parse_annotations(cp,
                          runtime_visible_annotations,
                          runtime_visible_annotations_length,
                          &parsed_annotations,
                          _loader_data,
                          _can_access_vm_annotations);
        cfs->skip_u1_fast(runtime_visible_annotations_length);
      } else if (method_attribute_name == vmSymbols::tag_runtime_invisible_annotations()) {
        if (runtime_invisible_annotations_exists) {
          classfile_parse_error(
            "Multiple RuntimeInvisibleAnnotations attributes for method in class file %s",
            THREAD);
          return nullptr;
        }
        runtime_invisible_annotations_exists = true;
        cfs->skip_u1(method_attribute_length, CHECK_NULL);
      } else if (method_attribute_name == vmSymbols::tag_runtime_visible_parameter_annotations()) {
        if (runtime_visible_parameter_annotations != nullptr) {
          classfile_parse_error(
            "Multiple RuntimeVisibleParameterAnnotations attributes for method in class file %s",
            THREAD);
          return nullptr;
        }
        runtime_visible_parameter_annotations_length = method_attribute_length;
        runtime_visible_parameter_annotations = cfs->current();
        assert(runtime_visible_parameter_annotations != nullptr, "null visible parameter annotations");
        cfs->skip_u1(runtime_visible_parameter_annotations_length, CHECK_NULL);
      } else if (method_attribute_name == vmSymbols::tag_runtime_invisible_parameter_annotations()) {
        if (runtime_invisible_parameter_annotations_exists) {
          classfile_parse_error(
            "Multiple RuntimeInvisibleParameterAnnotations attributes for method in class file %s",
            THREAD);
          return nullptr;
        }
        runtime_invisible_parameter_annotations_exists = true;
        cfs->skip_u1(method_attribute_length, CHECK_NULL);
      } else if (method_attribute_name == vmSymbols::tag_annotation_default()) {
        if (annotation_default != nullptr) {
          classfile_parse_error(
            "Multiple AnnotationDefault attributes for method in class file %s",
            THREAD);
          return nullptr;
        }
        annotation_default_length = method_attribute_length;
        annotation_default = cfs->current();
        assert(annotation_default != nullptr, "null annotation default");
        cfs->skip_u1(annotation_default_length, CHECK_NULL);
      } else if (method_attribute_name == vmSymbols::tag_runtime_visible_type_annotations()) {
        if (runtime_visible_type_annotations != nullptr) {
          classfile_parse_error(
            "Multiple RuntimeVisibleTypeAnnotations attributes for method in class file %s",
            THREAD);
          return nullptr;
        }
        runtime_visible_type_annotations_length = method_attribute_length;
        runtime_visible_type_annotations = cfs->current();
        assert(runtime_visible_type_annotations != nullptr, "null visible type annotations");
        // No need for the VM to parse Type annotations
        cfs->skip_u1(runtime_visible_type_annotations_length, CHECK_NULL);
      } else if (method_attribute_name == vmSymbols::tag_runtime_invisible_type_annotations()) {
        if (runtime_invisible_type_annotations_exists) {
          classfile_parse_error(
            "Multiple RuntimeInvisibleTypeAnnotations attributes for method in class file %s",
            THREAD);
          return nullptr;
        }
        runtime_invisible_type_annotations_exists = true;
        cfs->skip_u1(method_attribute_length, CHECK_NULL);
      } else {
        // Skip unknown attributes
        cfs->skip_u1(method_attribute_length, CHECK_NULL);
      }
    } else {
      // Skip unknown attributes
      cfs->skip_u1(method_attribute_length, CHECK_NULL);
    }
  }

  if (linenumber_table != nullptr) {
    linenumber_table->write_terminator();
    linenumber_table_length = linenumber_table->position();
  }

  // Make sure there's at least one Code attribute in non-native/non-abstract method
  if (_need_verify) {
    guarantee_property(access_flags.is_native() ||
                       access_flags.is_abstract() ||
                       parsed_code_attribute,
                       "Absent Code attribute in method that is not native or abstract in class file %s",
                       CHECK_NULL);
  }

  // All sizing information for a Method* is finally available, now create it
  InlineTableSizes sizes(
      total_lvt_length,
      linenumber_table_length,
      exception_table_length,
      checked_exceptions_length,
      method_parameters_length,
      generic_signature_index,
      runtime_visible_annotations_length,
      runtime_visible_parameter_annotations_length,
      runtime_visible_type_annotations_length,
      annotation_default_length,
      0);

  Method* const m = Method::allocate(_loader_data,
                                     code_length,
                                     access_flags,
                                     &sizes,
                                     ConstMethod::NORMAL,
                                     _cp->symbol_at(name_index),
                                     CHECK_NULL);

  ClassLoadingService::add_class_method_size(m->size()*wordSize);

  // Fill in information from fixed part (access_flags already set)
  m->set_constants(_cp);
  m->set_name_index(name_index);
  m->set_signature_index(signature_index);
  m->constMethod()->compute_from_signature(cp->symbol_at(signature_index), access_flags.is_static());
  assert(args_size < 0 || args_size == m->size_of_parameters(), "");

  // Fill in code attribute information
  m->set_max_stack(max_stack);
  m->set_max_locals(max_locals);
  if (stackmap_data != nullptr) {
    m->constMethod()->copy_stackmap_data(_loader_data,
                                         (u1*)stackmap_data,
                                         stackmap_data_length,
                                         CHECK_NULL);
  }

  // Copy byte codes
  m->set_code((u1*)code_start);

  // Copy line number table
  if (linenumber_table != nullptr) {
    memcpy(m->compressed_linenumber_table(),
           linenumber_table->buffer(),
           linenumber_table_length);
  }

  // Copy exception table
  if (exception_table_length > 0) {
    Copy::conjoint_swap_if_needed<Endian::JAVA>(exception_table_start,
                                                m->exception_table_start(),
                                                exception_table_length * sizeof(ExceptionTableElement),
                                                sizeof(u2));
  }

  // Copy method parameters
  if (method_parameters_length > 0) {
    MethodParametersElement* elem = m->constMethod()->method_parameters_start();
    for (int i = 0; i < method_parameters_length; i++) {
      elem[i].name_cp_index = Bytes::get_Java_u2((address)method_parameters_data);
      method_parameters_data += 2;
      elem[i].flags = Bytes::get_Java_u2((address)method_parameters_data);
      method_parameters_data += 2;
    }
  }

  // Copy checked exceptions
  if (checked_exceptions_length > 0) {
    Copy::conjoint_swap_if_needed<Endian::JAVA>(checked_exceptions_start,
                                                m->checked_exceptions_start(),
                                                checked_exceptions_length * sizeof(CheckedExceptionElement),
                                                sizeof(u2));
  }

  // Copy class file LVT's/LVTT's into the HotSpot internal LVT.
  if (total_lvt_length > 0) {
    *has_localvariable_table = true;
    copy_localvariable_table(m->constMethod(),
                             lvt_cnt,
                             localvariable_table_length,
                             localvariable_table_start,
                             lvtt_cnt,
                             localvariable_type_table_length,
                             localvariable_type_table_start,
                             CHECK_NULL);
  }

  if (parsed_annotations.has_any_annotations())
    parsed_annotations.apply_to(methodHandle(THREAD, m));

  if (is_hidden()) { // Mark methods in hidden classes as 'hidden'.
    m->set_is_hidden();
  }

  // Copy annotations
  copy_method_annotations(m->constMethod(),
                          runtime_visible_annotations,
                          runtime_visible_annotations_length,
                          runtime_visible_parameter_annotations,
                          runtime_visible_parameter_annotations_length,
                          runtime_visible_type_annotations,
                          runtime_visible_type_annotations_length,
                          annotation_default,
                          annotation_default_length,
                          CHECK_NULL);

  if (InstanceKlass::is_finalization_enabled() &&
      name == vmSymbols::finalize_method_name() &&
      signature == vmSymbols::void_method_signature()) {
    if (m->is_empty_method()) {
      _has_empty_finalizer = true;
    } else {
      _has_finalizer = true;
    }
  }

  NOT_PRODUCT(m->verify());
  return m;
}


// Side-effects: populates the _methods field in the parser
void ClassFileParser::parse_methods(const ClassFileStream* const cfs,
                                    bool is_interface,
                                    bool is_value_class,
                                    bool is_abstract_type,
                                    bool* const has_localvariable_table,
                                    bool* has_final_method,
                                    bool* declares_nonstatic_concrete_methods,
                                    TRAPS) {
  assert(cfs != nullptr, "invariant");
  assert(has_localvariable_table != nullptr, "invariant");
  assert(has_final_method != nullptr, "invariant");
  assert(declares_nonstatic_concrete_methods != nullptr, "invariant");

  assert(nullptr == _methods, "invariant");

  cfs->guarantee_more(2, CHECK);  // length
  const u2 length = cfs->get_u2_fast();
  if (length == 0) {
    _methods = Universe::the_empty_method_array();
  } else {
    _methods = MetadataFactory::new_array<Method*>(_loader_data,
                                                   length,
                                                   nullptr,
                                                   CHECK);

    for (int index = 0; index < length; index++) {
      Method* method = parse_method(cfs,
                                    is_interface,
                                    is_value_class,
                                    is_abstract_type,
                                    _cp,
                                    has_localvariable_table,
                                    CHECK);

      if (method->is_final()) {
        *has_final_method = true;
      }
      // declares_nonstatic_concrete_methods: declares concrete instance methods, any access flags
      // used for interface initialization, and default method inheritance analysis
      if (is_interface && !(*declares_nonstatic_concrete_methods)
        && !method->is_abstract() && !method->is_static()) {
        *declares_nonstatic_concrete_methods = true;
      }
      _methods->at_put(index, method);
    }

    if (_need_verify && length > 1) {
      // Check duplicated methods
      ResourceMark rm(THREAD);
      // Set containing name-signature pairs
      NameSigHashtable* names_and_sigs = new NameSigHashtable();
      for (int i = 0; i < length; i++) {
        const Method* const m = _methods->at(i);
        NameSigHash name_and_sig(m->name(), m->signature());
        // If no duplicates, add name/signature in hashtable names_and_sigs.
        if(!names_and_sigs->put(name_and_sig, 0)) {
          classfile_parse_error("Duplicate method name \"%s\" with signature \"%s\" in class file %s",
                                 name_and_sig._name->as_C_string(), name_and_sig._sig->as_klass_external_name(), THREAD);
          return;
        }
      }
    }
  }
}

static const intArray* sort_methods(Array<Method*>* methods) {
  const int length = methods->length();
  // If JVMTI original method ordering or sharing is enabled we have to
  // remember the original class file ordering.
  // We temporarily use the vtable_index field in the Method* to store the
  // class file index, so we can read in after calling qsort.
  // Put the method ordering in the shared archive.
  if (JvmtiExport::can_maintain_original_method_order() || CDSConfig::is_dumping_archive()) {
    for (int index = 0; index < length; index++) {
      Method* const m = methods->at(index);
      assert(!m->valid_vtable_index(), "vtable index should not be set");
      m->set_vtable_index(index);
    }
  }
  // Sort method array by ascending method name (for faster lookups & vtable construction)
  // Note that the ordering is not alphabetical, see Symbol::fast_compare
  Method::sort_methods(methods);

  intArray* method_ordering = nullptr;
  // If JVMTI original method ordering or sharing is enabled construct int
  // array remembering the original ordering
  if (JvmtiExport::can_maintain_original_method_order() || CDSConfig::is_dumping_archive()) {
    method_ordering = new intArray(length, length, -1);
    for (int index = 0; index < length; index++) {
      Method* const m = methods->at(index);
      const int old_index = m->vtable_index();
      assert(old_index >= 0 && old_index < length, "invalid method index");
      method_ordering->at_put(index, old_index);
      m->set_vtable_index(Method::invalid_vtable_index);
    }
  }
  return method_ordering;
}

// Parse generic_signature attribute for methods and fields
u2 ClassFileParser::parse_generic_signature_attribute(const ClassFileStream* const cfs,
                                                      TRAPS) {
  assert(cfs != nullptr, "invariant");

  cfs->guarantee_more(2, CHECK_0);  // generic_signature_index
  const u2 generic_signature_index = cfs->get_u2_fast();
  check_property(
    valid_symbol_at(generic_signature_index),
    "Invalid Signature attribute at constant pool index %u in class file %s",
    generic_signature_index, CHECK_0);
  return generic_signature_index;
}

void ClassFileParser::parse_classfile_sourcefile_attribute(const ClassFileStream* const cfs,
                                                           TRAPS) {

  assert(cfs != nullptr, "invariant");

  cfs->guarantee_more(2, CHECK);  // sourcefile_index
  const u2 sourcefile_index = cfs->get_u2_fast();
  check_property(
    valid_symbol_at(sourcefile_index),
    "Invalid SourceFile attribute at constant pool index %u in class file %s",
    sourcefile_index, CHECK);
  set_class_sourcefile_index(sourcefile_index);
}

void ClassFileParser::parse_classfile_source_debug_extension_attribute(const ClassFileStream* const cfs,
                                                                       int length,
                                                                       TRAPS) {
  assert(cfs != nullptr, "invariant");

  const u1* const sde_buffer = cfs->current();
  assert(sde_buffer != nullptr, "null sde buffer");

  // Don't bother storing it if there is no way to retrieve it
  if (JvmtiExport::can_get_source_debug_extension()) {
    assert((length+1) > length, "Overflow checking");
    u1* const sde = NEW_RESOURCE_ARRAY_IN_THREAD(THREAD, u1, length+1);
    for (int i = 0; i < length; i++) {
      sde[i] = sde_buffer[i];
    }
    sde[length] = '\0';
    set_class_sde_buffer((const char*)sde, length);
  }
  // Got utf8 string, set stream position forward
  cfs->skip_u1(length, CHECK);
}


// Inner classes can be static, private or protected (classic VM does this)
#define RECOGNIZED_INNER_CLASS_MODIFIERS ( JVM_RECOGNIZED_CLASS_MODIFIERS | \
                                           JVM_ACC_PRIVATE |                \
                                           JVM_ACC_PROTECTED |              \
                                           JVM_ACC_STATIC                   \
                                         )

// Find index of the InnerClasses entry for the specified inner_class_info_index.
// Return -1 if none is found.
static int inner_classes_find_index(const Array<u2>* inner_classes, int inner, const ConstantPool* cp, int length) {
  Symbol* cp_klass_name =  cp->klass_name_at(inner);
  for (int idx = 0; idx < length; idx += InstanceKlass::inner_class_next_offset) {
    int idx_inner = inner_classes->at(idx + InstanceKlass::inner_class_inner_class_info_offset);
    if (cp->klass_name_at(idx_inner) == cp_klass_name) {
      return idx;
    }
  }
  return -1;
}

// Return the outer_class_info_index for the InnerClasses entry containing the
// specified inner_class_info_index.  Return -1 if no InnerClasses entry is found.
static int inner_classes_jump_to_outer(const Array<u2>* inner_classes, int inner, const ConstantPool* cp, int length) {
  if (inner == 0) return -1;
  int idx = inner_classes_find_index(inner_classes, inner, cp, length);
  if (idx == -1) return -1;
  int result = inner_classes->at(idx + InstanceKlass::inner_class_outer_class_info_offset);
  return result;
}

// Return true if circularity is found, false if no circularity is found.
// Use Floyd's cycle finding algorithm.
static bool inner_classes_check_loop_through_outer(const Array<u2>* inner_classes, int idx, const ConstantPool* cp, int length) {
  int slow = inner_classes->at(idx + InstanceKlass::inner_class_inner_class_info_offset);
  int fast = inner_classes->at(idx + InstanceKlass::inner_class_outer_class_info_offset);

  while (fast != -1 && fast != 0) {
    if (slow != 0 && (cp->klass_name_at(slow) == cp->klass_name_at(fast))) {
      return true;  // found a circularity
    }
    fast = inner_classes_jump_to_outer(inner_classes, fast, cp, length);
    if (fast == -1) return false;
    fast = inner_classes_jump_to_outer(inner_classes, fast, cp, length);
    if (fast == -1) return false;
    slow = inner_classes_jump_to_outer(inner_classes, slow, cp, length);
    assert(slow != -1, "sanity check");
  }
  return false;
}

// Loop through each InnerClasses entry checking for circularities and duplications
// with other entries.  If duplicate entries are found then throw CFE.  Otherwise,
// return true if a circularity or entries with duplicate inner_class_info_indexes
// are found.
bool ClassFileParser::check_inner_classes_circularity(const ConstantPool* cp, int length, TRAPS) {
  // Loop through each InnerClasses entry.
  for (int idx = 0; idx < length; idx += InstanceKlass::inner_class_next_offset) {
    // Return true if there are circular entries.
    if (inner_classes_check_loop_through_outer(_inner_classes, idx, cp, length)) {
      return true;
    }
    // Check if there are duplicate entries or entries with the same inner_class_info_index.
    for (int y = idx + InstanceKlass::inner_class_next_offset; y < length;
         y += InstanceKlass::inner_class_next_offset) {

      // 4347400: make sure there's no duplicate entry in the classes array
      if (_major_version >= JAVA_1_5_VERSION) {
        guarantee_property((_inner_classes->at(idx) != _inner_classes->at(y) ||
                            _inner_classes->at(idx+1) != _inner_classes->at(y+1) ||
                            _inner_classes->at(idx+2) != _inner_classes->at(y+2) ||
                            _inner_classes->at(idx+3) != _inner_classes->at(y+3)),
                           "Duplicate entry in InnerClasses attribute in class file %s",
                           CHECK_(true));
      }
      // Return true if there are two entries with the same inner_class_info_index.
      if (_inner_classes->at(y) == _inner_classes->at(idx)) {
        return true;
      }
    }
  }
  return false;
}

// Return number of classes in the inner classes attribute table
u2 ClassFileParser::parse_classfile_inner_classes_attribute(const ClassFileStream* const cfs,
                                                            const ConstantPool* cp,
                                                            const u1* const inner_classes_attribute_start,
                                                            bool parsed_enclosingmethod_attribute,
                                                            u2 enclosing_method_class_index,
                                                            u2 enclosing_method_method_index,
                                                            TRAPS) {
  const u1* const current_mark = cfs->current();
  u2 length = 0;
  if (inner_classes_attribute_start != nullptr) {
    cfs->set_current(inner_classes_attribute_start);
    cfs->guarantee_more(2, CHECK_0);  // length
    length = cfs->get_u2_fast();
  }

  // 4-tuples of shorts of inner classes data and 2 shorts of enclosing
  // method data:
  //   [inner_class_info_index,
  //    outer_class_info_index,
  //    inner_name_index,
  //    inner_class_access_flags,
  //    ...
  //    enclosing_method_class_index,
  //    enclosing_method_method_index]
  const int size = length * 4 + (parsed_enclosingmethod_attribute ? 2 : 0);
  Array<u2>* inner_classes = MetadataFactory::new_array<u2>(_loader_data, size, CHECK_0);
  _inner_classes = inner_classes;

  int index = 0;
  cfs->guarantee_more(8 * length, CHECK_0);  // 4-tuples of u2
  for (int n = 0; n < length; n++) {
    // Inner class index
    const u2 inner_class_info_index = cfs->get_u2_fast();
    check_property(
      valid_klass_reference_at(inner_class_info_index),
      "inner_class_info_index %u has bad constant type in class file %s",
      inner_class_info_index, CHECK_0);
    // Outer class index
    const u2 outer_class_info_index = cfs->get_u2_fast();
    check_property(
      outer_class_info_index == 0 ||
        valid_klass_reference_at(outer_class_info_index),
      "outer_class_info_index %u has bad constant type in class file %s",
      outer_class_info_index, CHECK_0);

    if (outer_class_info_index != 0) {
      const Symbol* const outer_class_name = cp->klass_name_at(outer_class_info_index);
      char* bytes = (char*)outer_class_name->bytes();
      guarantee_property(bytes[0] != JVM_SIGNATURE_ARRAY,
                         "Outer class is an array class in class file %s", CHECK_0);
    }
    // Inner class name
    const u2 inner_name_index = cfs->get_u2_fast();
    check_property(
      inner_name_index == 0 || valid_symbol_at(inner_name_index),
      "inner_name_index %u has bad constant type in class file %s",
      inner_name_index, CHECK_0);
    if (_need_verify) {
      guarantee_property(inner_class_info_index != outer_class_info_index,
                         "Class is both outer and inner class in class file %s", CHECK_0);
    }

    jint recognized_modifiers = RECOGNIZED_INNER_CLASS_MODIFIERS;
    // JVM_ACC_MODULE is defined in JDK-9 and later.
    if (_major_version >= JAVA_9_VERSION) {
      recognized_modifiers |= JVM_ACC_MODULE;
    }

    // Access flags
    jint flags = cfs->get_u2_fast() & recognized_modifiers;

    if ((flags & JVM_ACC_INTERFACE) && _major_version < JAVA_6_VERSION) {
      // Set abstract bit for old class files for backward compatibility
      flags |= JVM_ACC_ABSTRACT;
    }

    if (!supports_inline_types()) {
      const bool is_module = (flags & JVM_ACC_MODULE) != 0;
      const bool is_interface = (flags & JVM_ACC_INTERFACE) != 0;
      if (!is_module && !is_interface) {
        flags |= JVM_ACC_IDENTITY;
      }
    }

    const char* name = inner_name_index == 0 ? "unnamed" : cp->symbol_at(inner_name_index)->as_utf8();
    verify_legal_class_modifiers(flags, name, false, CHECK_0);
    AccessFlags inner_access_flags(flags);

    inner_classes->at_put(index++, inner_class_info_index);
    inner_classes->at_put(index++, outer_class_info_index);
    inner_classes->at_put(index++, inner_name_index);
    inner_classes->at_put(index++, inner_access_flags.as_short());
  }

  // Check for circular and duplicate entries.
  bool has_circularity = false;
  if (_need_verify) {
    has_circularity = check_inner_classes_circularity(cp, length * 4, CHECK_0);
    if (has_circularity) {
      // If circularity check failed then ignore InnerClasses attribute.
      MetadataFactory::free_array<u2>(_loader_data, _inner_classes);
      index = 0;
      if (parsed_enclosingmethod_attribute) {
        inner_classes = MetadataFactory::new_array<u2>(_loader_data, 2, CHECK_0);
        _inner_classes = inner_classes;
      } else {
        _inner_classes = Universe::the_empty_short_array();
      }
    }
  }
  // Set EnclosingMethod class and method indexes.
  if (parsed_enclosingmethod_attribute) {
    inner_classes->at_put(index++, enclosing_method_class_index);
    inner_classes->at_put(index++, enclosing_method_method_index);
  }
  assert(index == size || has_circularity, "wrong size");

  // Restore buffer's current position.
  cfs->set_current(current_mark);

  return length;
}

u2 ClassFileParser::parse_classfile_nest_members_attribute(const ClassFileStream* const cfs,
                                                           const u1* const nest_members_attribute_start,
                                                           TRAPS) {
  const u1* const current_mark = cfs->current();
  u2 length = 0;
  if (nest_members_attribute_start != nullptr) {
    cfs->set_current(nest_members_attribute_start);
    cfs->guarantee_more(2, CHECK_0);  // length
    length = cfs->get_u2_fast();
  }
  const int size = length;
  Array<u2>* const nest_members = MetadataFactory::new_array<u2>(_loader_data, size, CHECK_0);
  _nest_members = nest_members;

  int index = 0;
  cfs->guarantee_more(2 * length, CHECK_0);
  for (int n = 0; n < length; n++) {
    const u2 class_info_index = cfs->get_u2_fast();
    check_property(
      valid_klass_reference_at(class_info_index),
      "Nest member class_info_index %u has bad constant type in class file %s",
      class_info_index, CHECK_0);
    nest_members->at_put(index++, class_info_index);
  }
  assert(index == size, "wrong size");

  // Restore buffer's current position.
  cfs->set_current(current_mark);

  return length;
}

u2 ClassFileParser::parse_classfile_permitted_subclasses_attribute(const ClassFileStream* const cfs,
                                                                   const u1* const permitted_subclasses_attribute_start,
                                                                   TRAPS) {
  const u1* const current_mark = cfs->current();
  u2 length = 0;
  if (permitted_subclasses_attribute_start != nullptr) {
    cfs->set_current(permitted_subclasses_attribute_start);
    cfs->guarantee_more(2, CHECK_0);  // length
    length = cfs->get_u2_fast();
  }
  const int size = length;
  Array<u2>* const permitted_subclasses = MetadataFactory::new_array<u2>(_loader_data, size, CHECK_0);
  _permitted_subclasses = permitted_subclasses;

  if (length > 0) {
    int index = 0;
    cfs->guarantee_more(2 * length, CHECK_0);
    for (int n = 0; n < length; n++) {
      const u2 class_info_index = cfs->get_u2_fast();
      check_property(
        valid_klass_reference_at(class_info_index),
        "Permitted subclass class_info_index %u has bad constant type in class file %s",
        class_info_index, CHECK_0);
      permitted_subclasses->at_put(index++, class_info_index);
    }
    assert(index == size, "wrong size");
  }

  // Restore buffer's current position.
  cfs->set_current(current_mark);

  return length;
}

u2 ClassFileParser::parse_classfile_loadable_descriptors_attribute(const ClassFileStream* const cfs,
                                                                   const u1* const loadable_descriptors_attribute_start,
                                                                   TRAPS) {
  const u1* const current_mark = cfs->current();
  u2 length = 0;
  if (loadable_descriptors_attribute_start != nullptr) {
    cfs->set_current(loadable_descriptors_attribute_start);
    cfs->guarantee_more(2, CHECK_0);  // length
    length = cfs->get_u2_fast();
  }
  const int size = length;
  Array<u2>* const loadable_descriptors = MetadataFactory::new_array<u2>(_loader_data, size, CHECK_0);
  _loadable_descriptors = loadable_descriptors;
  if (length > 0) {
    int index = 0;
    cfs->guarantee_more(2 * length, CHECK_0);
    for (int n = 0; n < length; n++) {
      const u2 descriptor_index = cfs->get_u2_fast();
      check_property(
        valid_symbol_at(descriptor_index),
        "LoadableDescriptors descriptor_index %u has bad constant type in class file %s",
        descriptor_index, CHECK_0);
      Symbol* descriptor = _cp->symbol_at(descriptor_index);
      bool valid = legal_field_signature(descriptor, CHECK_0);
      if(!valid) {
        ResourceMark rm(THREAD);
        Exceptions::fthrow(THREAD_AND_LOCATION,
          vmSymbols::java_lang_ClassFormatError(),
          "Descriptor from LoadableDescriptors attribute at index \"%d\" in class %s has illegal signature \"%s\"",
          descriptor_index, _class_name->as_C_string(), descriptor->as_C_string());
        return 0;
      }
      loadable_descriptors->at_put(index++, descriptor_index);
    }
    assert(index == size, "wrong size");
  }

  // Restore buffer's current position.
  cfs->set_current(current_mark);

  return length;
}

//  Record {
//    u2 attribute_name_index;
//    u4 attribute_length;
//    u2 components_count;
//    component_info components[components_count];
//  }
//  component_info {
//    u2 name_index;
//    u2 descriptor_index
//    u2 attributes_count;
//    attribute_info_attributes[attributes_count];
//  }
u4 ClassFileParser::parse_classfile_record_attribute(const ClassFileStream* const cfs,
                                                     const ConstantPool* cp,
                                                     const u1* const record_attribute_start,
                                                     TRAPS) {
  const u1* const current_mark = cfs->current();
  int components_count = 0;
  unsigned int calculate_attr_size = 0;
  if (record_attribute_start != nullptr) {
    cfs->set_current(record_attribute_start);
    cfs->guarantee_more(2, CHECK_0);  // num of components
    components_count = (int)cfs->get_u2_fast();
    calculate_attr_size = 2;
  }

  Array<RecordComponent*>* const record_components =
    MetadataFactory::new_array<RecordComponent*>(_loader_data, components_count, nullptr, CHECK_0);
  _record_components = record_components;

  for (int x = 0; x < components_count; x++) {
    cfs->guarantee_more(6, CHECK_0); // name_index, descriptor_index, attributes_count

    const u2 name_index = cfs->get_u2_fast();
    check_property(valid_symbol_at(name_index),
      "Invalid constant pool index %u for name in Record attribute in class file %s",
      name_index, CHECK_0);
    const Symbol* const name = cp->symbol_at(name_index);
    verify_legal_field_name(name, CHECK_0);

    const u2 descriptor_index = cfs->get_u2_fast();
    check_property(valid_symbol_at(descriptor_index),
      "Invalid constant pool index %u for descriptor in Record attribute in class file %s",
      descriptor_index, CHECK_0);
    const Symbol* const descr = cp->symbol_at(descriptor_index);
    verify_legal_field_signature(name, descr, CHECK_0);

    const u2 attributes_count = cfs->get_u2_fast();
    calculate_attr_size += 6;
    u2 generic_sig_index = 0;
    const u1* runtime_visible_annotations = nullptr;
    int runtime_visible_annotations_length = 0;
    bool runtime_invisible_annotations_exists = false;
    const u1* runtime_visible_type_annotations = nullptr;
    int runtime_visible_type_annotations_length = 0;
    bool runtime_invisible_type_annotations_exists = false;

    // Expected attributes for record components are Signature, Runtime(In)VisibleAnnotations,
    // and Runtime(In)VisibleTypeAnnotations.  Other attributes are ignored.
    for (int y = 0; y < attributes_count; y++) {
      cfs->guarantee_more(6, CHECK_0);  // attribute_name_index, attribute_length
      const u2 attribute_name_index = cfs->get_u2_fast();
      const u4 attribute_length = cfs->get_u4_fast();
      calculate_attr_size += 6;
      check_property(
        valid_symbol_at(attribute_name_index),
        "Invalid Record attribute name index %u in class file %s",
        attribute_name_index, CHECK_0);

      const Symbol* const attribute_name = cp->symbol_at(attribute_name_index);
      if (attribute_name == vmSymbols::tag_signature()) {
        if (generic_sig_index != 0) {
          classfile_parse_error(
            "Multiple Signature attributes for Record component in class file %s",
            THREAD);
          return 0;
        }
        if (attribute_length != 2) {
          classfile_parse_error(
            "Invalid Signature attribute length %u in Record component in class file %s",
            attribute_length, THREAD);
          return 0;
        }
        generic_sig_index = parse_generic_signature_attribute(cfs, CHECK_0);

      } else if (attribute_name == vmSymbols::tag_runtime_visible_annotations()) {
        if (runtime_visible_annotations != nullptr) {
          classfile_parse_error(
            "Multiple RuntimeVisibleAnnotations attributes for Record component in class file %s", THREAD);
          return 0;
        }
        runtime_visible_annotations_length = attribute_length;
        runtime_visible_annotations = cfs->current();

        assert(runtime_visible_annotations != nullptr, "null record component visible annotation");
        cfs->guarantee_more(runtime_visible_annotations_length, CHECK_0);
        cfs->skip_u1_fast(runtime_visible_annotations_length);

      } else if (attribute_name == vmSymbols::tag_runtime_invisible_annotations()) {
        if (runtime_invisible_annotations_exists) {
          classfile_parse_error(
            "Multiple RuntimeInvisibleAnnotations attributes for Record component in class file %s", THREAD);
          return 0;
        }
        runtime_invisible_annotations_exists = true;
        cfs->skip_u1(attribute_length, CHECK_0);

      } else if (attribute_name == vmSymbols::tag_runtime_visible_type_annotations()) {
        if (runtime_visible_type_annotations != nullptr) {
          classfile_parse_error(
            "Multiple RuntimeVisibleTypeAnnotations attributes for Record component in class file %s", THREAD);
          return 0;
        }
        runtime_visible_type_annotations_length = attribute_length;
        runtime_visible_type_annotations = cfs->current();

        assert(runtime_visible_type_annotations != nullptr, "null record component visible type annotation");
        cfs->guarantee_more(runtime_visible_type_annotations_length, CHECK_0);
        cfs->skip_u1_fast(runtime_visible_type_annotations_length);

      } else if (attribute_name == vmSymbols::tag_runtime_invisible_type_annotations()) {
        if (runtime_invisible_type_annotations_exists) {
          classfile_parse_error(
            "Multiple RuntimeInvisibleTypeAnnotations attributes for Record component in class file %s", THREAD);
          return 0;
        }
        runtime_invisible_type_annotations_exists = true;
        cfs->skip_u1(attribute_length, CHECK_0);

      } else {
        // Skip unknown attributes
        cfs->skip_u1(attribute_length, CHECK_0);
      }
      calculate_attr_size += attribute_length;
    } // End of attributes For loop

    AnnotationArray* annotations = allocate_annotations(runtime_visible_annotations,
                                                        runtime_visible_annotations_length,
                                                        CHECK_0);
    AnnotationArray* type_annotations = allocate_annotations(runtime_visible_type_annotations,
                                                             runtime_visible_type_annotations_length,
                                                             CHECK_0);

    RecordComponent* record_component =
      RecordComponent::allocate(_loader_data, name_index, descriptor_index, generic_sig_index,
                                annotations, type_annotations, CHECK_0);
    record_components->at_put(x, record_component);
  }  // End of component processing loop

  // Restore buffer's current position.
  cfs->set_current(current_mark);
  return calculate_attr_size;
}

void ClassFileParser::parse_classfile_synthetic_attribute() {
  set_class_synthetic_flag(true);
}

void ClassFileParser::parse_classfile_signature_attribute(const ClassFileStream* const cfs, TRAPS) {
  assert(cfs != nullptr, "invariant");

  const u2 signature_index = cfs->get_u2(CHECK);
  check_property(
    valid_symbol_at(signature_index),
    "Invalid constant pool index %u in Signature attribute in class file %s",
    signature_index, CHECK);
  set_class_generic_signature_index(signature_index);
}

void ClassFileParser::parse_classfile_bootstrap_methods_attribute(const ClassFileStream* const cfs,
                                                                  ConstantPool* cp,
                                                                  u4 attribute_byte_length,
                                                                  TRAPS) {
  assert(cfs != nullptr, "invariant");
  assert(cp != nullptr, "invariant");

  const u1* const current_start = cfs->current();

  guarantee_property(attribute_byte_length >= sizeof(u2),
                     "Invalid BootstrapMethods attribute length %u in class file %s",
                     attribute_byte_length,
                     CHECK);

  cfs->guarantee_more(attribute_byte_length, CHECK);

  const int attribute_array_length = cfs->get_u2_fast();

  guarantee_property(_max_bootstrap_specifier_index < attribute_array_length,
                     "Short length on BootstrapMethods in class file %s",
                     CHECK);


  // The attribute contains a counted array of counted tuples of shorts,
  // represending bootstrap specifiers:
  //    length*{bootstrap_method_index, argument_count*{argument_index}}
  const unsigned int operand_count = (attribute_byte_length - (unsigned)sizeof(u2)) / (unsigned)sizeof(u2);
  // operand_count = number of shorts in attr, except for leading length

  // The attribute is copied into a short[] array.
  // The array begins with a series of short[2] pairs, one for each tuple.
  const int index_size = (attribute_array_length * 2);

  Array<u2>* const operands =
    MetadataFactory::new_array<u2>(_loader_data, index_size + operand_count, CHECK);

  // Eagerly assign operands so they will be deallocated with the constant
  // pool if there is an error.
  cp->set_operands(operands);

  int operand_fill_index = index_size;
  const int cp_size = cp->length();

  for (int n = 0; n < attribute_array_length; n++) {
    // Store a 32-bit offset into the header of the operand array.
    ConstantPool::operand_offset_at_put(operands, n, operand_fill_index);

    // Read a bootstrap specifier.
    cfs->guarantee_more(sizeof(u2) * 2, CHECK);  // bsm, argc
    const u2 bootstrap_method_index = cfs->get_u2_fast();
    const u2 argument_count = cfs->get_u2_fast();
    check_property(
      valid_cp_range(bootstrap_method_index, cp_size) &&
      cp->tag_at(bootstrap_method_index).is_method_handle(),
      "bootstrap_method_index %u has bad constant type in class file %s",
      bootstrap_method_index,
      CHECK);

    guarantee_property((operand_fill_index + 1 + argument_count) < operands->length(),
      "Invalid BootstrapMethods num_bootstrap_methods or num_bootstrap_arguments value in class file %s",
      CHECK);

    operands->at_put(operand_fill_index++, bootstrap_method_index);
    operands->at_put(operand_fill_index++, argument_count);

    cfs->guarantee_more(sizeof(u2) * argument_count, CHECK);  // argv[argc]
    for (int j = 0; j < argument_count; j++) {
      const u2 argument_index = cfs->get_u2_fast();
      check_property(
        valid_cp_range(argument_index, cp_size) &&
        cp->tag_at(argument_index).is_loadable_constant(),
        "argument_index %u has bad constant type in class file %s",
        argument_index,
        CHECK);
      operands->at_put(operand_fill_index++, argument_index);
    }
  }
  guarantee_property(current_start + attribute_byte_length == cfs->current(),
                     "Bad length on BootstrapMethods in class file %s",
                     CHECK);
}

void ClassFileParser::parse_classfile_attributes(const ClassFileStream* const cfs,
                                                 ConstantPool* cp,
                 ClassFileParser::ClassAnnotationCollector* parsed_annotations,
                                                 TRAPS) {
  assert(cfs != nullptr, "invariant");
  assert(cp != nullptr, "invariant");
  assert(parsed_annotations != nullptr, "invariant");

  // Set inner classes attribute to default sentinel
  _inner_classes = Universe::the_empty_short_array();
  // Set nest members attribute to default sentinel
  _nest_members = Universe::the_empty_short_array();
  // Set _permitted_subclasses attribute to default sentinel
  _permitted_subclasses = Universe::the_empty_short_array();
  // Set _loadable_descriptors attribute to default sentinel
  _loadable_descriptors = Universe::the_empty_short_array();
  cfs->guarantee_more(2, CHECK);  // attributes_count
  u2 attributes_count = cfs->get_u2_fast();
  bool parsed_sourcefile_attribute = false;
  bool parsed_innerclasses_attribute = false;
  bool parsed_nest_members_attribute = false;
  bool parsed_permitted_subclasses_attribute = false;
  bool parsed_loadable_descriptors_attribute = false;
  bool parsed_nest_host_attribute = false;
  bool parsed_record_attribute = false;
  bool parsed_enclosingmethod_attribute = false;
  bool parsed_bootstrap_methods_attribute = false;
  const u1* runtime_visible_annotations = nullptr;
  int runtime_visible_annotations_length = 0;
  const u1* runtime_visible_type_annotations = nullptr;
  int runtime_visible_type_annotations_length = 0;
  bool runtime_invisible_type_annotations_exists = false;
  bool runtime_invisible_annotations_exists = false;
  bool parsed_source_debug_ext_annotations_exist = false;
  const u1* inner_classes_attribute_start = nullptr;
  u4  inner_classes_attribute_length = 0;
  u2  enclosing_method_class_index = 0;
  u2  enclosing_method_method_index = 0;
  const u1* nest_members_attribute_start = nullptr;
  u4  nest_members_attribute_length = 0;
  const u1* record_attribute_start = nullptr;
  u4  record_attribute_length = 0;
  const u1* permitted_subclasses_attribute_start = nullptr;
  u4  permitted_subclasses_attribute_length = 0;
  const u1* loadable_descriptors_attribute_start = nullptr;
  u4  loadable_descriptors_attribute_length = 0;

  // Iterate over attributes
  while (attributes_count--) {
    cfs->guarantee_more(6, CHECK);  // attribute_name_index, attribute_length
    const u2 attribute_name_index = cfs->get_u2_fast();
    const u4 attribute_length = cfs->get_u4_fast();
    check_property(
      valid_symbol_at(attribute_name_index),
      "Attribute name has bad constant pool index %u in class file %s",
      attribute_name_index, CHECK);
    const Symbol* const tag = cp->symbol_at(attribute_name_index);
    if (tag == vmSymbols::tag_source_file()) {
      // Check for SourceFile tag
      if (_need_verify) {
        guarantee_property(attribute_length == 2, "Wrong SourceFile attribute length in class file %s", CHECK);
      }
      if (parsed_sourcefile_attribute) {
        classfile_parse_error("Multiple SourceFile attributes in class file %s", THREAD);
        return;
      } else {
        parsed_sourcefile_attribute = true;
      }
      parse_classfile_sourcefile_attribute(cfs, CHECK);
    } else if (tag == vmSymbols::tag_source_debug_extension()) {
      // Check for SourceDebugExtension tag
      if (parsed_source_debug_ext_annotations_exist) {
        classfile_parse_error(
          "Multiple SourceDebugExtension attributes in class file %s", THREAD);
        return;
      }
      parsed_source_debug_ext_annotations_exist = true;
      parse_classfile_source_debug_extension_attribute(cfs, (int)attribute_length, CHECK);
    } else if (tag == vmSymbols::tag_inner_classes()) {
      // Check for InnerClasses tag
      if (parsed_innerclasses_attribute) {
        classfile_parse_error("Multiple InnerClasses attributes in class file %s", THREAD);
        return;
      } else {
        parsed_innerclasses_attribute = true;
      }
      inner_classes_attribute_start = cfs->current();
      inner_classes_attribute_length = attribute_length;
      cfs->skip_u1(inner_classes_attribute_length, CHECK);
    } else if (tag == vmSymbols::tag_synthetic()) {
      // Check for Synthetic tag
      // Shouldn't we check that the synthetic flags wasn't already set? - not required in spec
      if (attribute_length != 0) {
        classfile_parse_error(
          "Invalid Synthetic classfile attribute length %u in class file %s",
          attribute_length, THREAD);
        return;
      }
      parse_classfile_synthetic_attribute();
    } else if (tag == vmSymbols::tag_deprecated()) {
      // Check for Deprecated tag - 4276120
      if (attribute_length != 0) {
        classfile_parse_error(
          "Invalid Deprecated classfile attribute length %u in class file %s",
          attribute_length, THREAD);
        return;
      }
    } else if (_major_version >= JAVA_1_5_VERSION) {
      if (tag == vmSymbols::tag_signature()) {
        if (_generic_signature_index != 0) {
          classfile_parse_error(
            "Multiple Signature attributes in class file %s", THREAD);
          return;
        }
        if (attribute_length != 2) {
          classfile_parse_error(
            "Wrong Signature attribute length %u in class file %s",
            attribute_length, THREAD);
          return;
        }
        parse_classfile_signature_attribute(cfs, CHECK);
      } else if (tag == vmSymbols::tag_runtime_visible_annotations()) {
        if (runtime_visible_annotations != nullptr) {
          classfile_parse_error(
            "Multiple RuntimeVisibleAnnotations attributes in class file %s", THREAD);
          return;
        }
        runtime_visible_annotations_length = attribute_length;
        runtime_visible_annotations = cfs->current();
        assert(runtime_visible_annotations != nullptr, "null visible annotations");
        cfs->guarantee_more(runtime_visible_annotations_length, CHECK);
        parse_annotations(cp,
                          runtime_visible_annotations,
                          runtime_visible_annotations_length,
                          parsed_annotations,
                          _loader_data,
                          _can_access_vm_annotations);
        cfs->skip_u1_fast(runtime_visible_annotations_length);
      } else if (tag == vmSymbols::tag_runtime_invisible_annotations()) {
        if (runtime_invisible_annotations_exists) {
          classfile_parse_error(
            "Multiple RuntimeInvisibleAnnotations attributes in class file %s", THREAD);
          return;
        }
        runtime_invisible_annotations_exists = true;
        cfs->skip_u1(attribute_length, CHECK);
      } else if (tag == vmSymbols::tag_enclosing_method()) {
        if (parsed_enclosingmethod_attribute) {
          classfile_parse_error("Multiple EnclosingMethod attributes in class file %s", THREAD);
          return;
        } else {
          parsed_enclosingmethod_attribute = true;
        }
        guarantee_property(attribute_length == 4,
          "Wrong EnclosingMethod attribute length %u in class file %s",
          attribute_length, CHECK);
        cfs->guarantee_more(4, CHECK);  // class_index, method_index
        enclosing_method_class_index  = cfs->get_u2_fast();
        enclosing_method_method_index = cfs->get_u2_fast();
        if (enclosing_method_class_index == 0) {
          classfile_parse_error("Invalid class index in EnclosingMethod attribute in class file %s", THREAD);
          return;
        }
        // Validate the constant pool indices and types
        check_property(valid_klass_reference_at(enclosing_method_class_index),
          "Invalid or out-of-bounds class index in EnclosingMethod attribute in class file %s", CHECK);
        if (enclosing_method_method_index != 0 &&
            (!cp->is_within_bounds(enclosing_method_method_index) ||
             !cp->tag_at(enclosing_method_method_index).is_name_and_type())) {
          classfile_parse_error("Invalid or out-of-bounds method index in EnclosingMethod attribute in class file %s", THREAD);
          return;
        }
      } else if (tag == vmSymbols::tag_bootstrap_methods() &&
                 _major_version >= Verifier::INVOKEDYNAMIC_MAJOR_VERSION) {
        if (parsed_bootstrap_methods_attribute) {
          classfile_parse_error("Multiple BootstrapMethods attributes in class file %s", THREAD);
          return;
        }
        parsed_bootstrap_methods_attribute = true;
        parse_classfile_bootstrap_methods_attribute(cfs, cp, attribute_length, CHECK);
      } else if (tag == vmSymbols::tag_runtime_visible_type_annotations()) {
        if (runtime_visible_type_annotations != nullptr) {
          classfile_parse_error(
            "Multiple RuntimeVisibleTypeAnnotations attributes in class file %s", THREAD);
          return;
        }
        runtime_visible_type_annotations_length = attribute_length;
        runtime_visible_type_annotations = cfs->current();
        assert(runtime_visible_type_annotations != nullptr, "null visible type annotations");
        // No need for the VM to parse Type annotations
        cfs->skip_u1(runtime_visible_type_annotations_length, CHECK);
      } else if (tag == vmSymbols::tag_runtime_invisible_type_annotations()) {
        if (runtime_invisible_type_annotations_exists) {
          classfile_parse_error(
            "Multiple RuntimeInvisibleTypeAnnotations attributes in class file %s", THREAD);
          return;
        }
        runtime_invisible_type_annotations_exists = true;
        cfs->skip_u1(attribute_length, CHECK);
      } else if (_major_version >= JAVA_11_VERSION) {
        if (tag == vmSymbols::tag_nest_members()) {
          // Check for NestMembers tag
          if (parsed_nest_members_attribute) {
            classfile_parse_error("Multiple NestMembers attributes in class file %s", THREAD);
            return;
          } else {
            parsed_nest_members_attribute = true;
          }
          if (parsed_nest_host_attribute) {
            classfile_parse_error("Conflicting NestHost and NestMembers attributes in class file %s", THREAD);
            return;
          }
          nest_members_attribute_start = cfs->current();
          nest_members_attribute_length = attribute_length;
          cfs->skip_u1(nest_members_attribute_length, CHECK);
        } else if (tag == vmSymbols::tag_nest_host()) {
          if (parsed_nest_host_attribute) {
            classfile_parse_error("Multiple NestHost attributes in class file %s", THREAD);
            return;
          } else {
            parsed_nest_host_attribute = true;
          }
          if (parsed_nest_members_attribute) {
            classfile_parse_error("Conflicting NestMembers and NestHost attributes in class file %s", THREAD);
            return;
          }
          if (_need_verify) {
            guarantee_property(attribute_length == 2, "Wrong NestHost attribute length in class file %s", CHECK);
          }
          cfs->guarantee_more(2, CHECK);
          u2 class_info_index = cfs->get_u2_fast();
          check_property(
                         valid_klass_reference_at(class_info_index),
                         "Nest-host class_info_index %u has bad constant type in class file %s",
                         class_info_index, CHECK);
          _nest_host = class_info_index;

        } else if (_major_version >= JAVA_16_VERSION) {
          if (tag == vmSymbols::tag_record()) {
            if (parsed_record_attribute) {
              classfile_parse_error("Multiple Record attributes in class file %s", THREAD);
              return;
            }
            parsed_record_attribute = true;
            record_attribute_start = cfs->current();
            record_attribute_length = attribute_length;
          } else if (_major_version >= JAVA_17_VERSION) {
            if (tag == vmSymbols::tag_permitted_subclasses()) {
              if (parsed_permitted_subclasses_attribute) {
                classfile_parse_error("Multiple PermittedSubclasses attributes in class file %s", CHECK);
                return;
              }
              // Classes marked ACC_FINAL cannot have a PermittedSubclasses attribute.
              if (_access_flags.is_final()) {
                classfile_parse_error("PermittedSubclasses attribute in final class file %s", CHECK);
                return;
              }
              parsed_permitted_subclasses_attribute = true;
              permitted_subclasses_attribute_start = cfs->current();
              permitted_subclasses_attribute_length = attribute_length;
            }
            if (EnableValhalla && tag == vmSymbols::tag_loadable_descriptors()) {
              if (parsed_loadable_descriptors_attribute) {
                classfile_parse_error("Multiple LoadableDescriptors attributes in class file %s", CHECK);
                return;
              }
              parsed_loadable_descriptors_attribute = true;
              loadable_descriptors_attribute_start = cfs->current();
              loadable_descriptors_attribute_length = attribute_length;
            }
          }
          // Skip attribute_length for any attribute where major_verson >= JAVA_17_VERSION
          cfs->skip_u1(attribute_length, CHECK);
        } else {
          // Unknown attribute
          cfs->skip_u1(attribute_length, CHECK);
        }
      } else {
        // Unknown attribute
        cfs->skip_u1(attribute_length, CHECK);
      }
    } else {
      // Unknown attribute
      cfs->skip_u1(attribute_length, CHECK);
    }
  }
  _class_annotations = allocate_annotations(runtime_visible_annotations,
                                            runtime_visible_annotations_length,
                                            CHECK);
  _class_type_annotations = allocate_annotations(runtime_visible_type_annotations,
                                                 runtime_visible_type_annotations_length,
                                                 CHECK);

  if (parsed_innerclasses_attribute || parsed_enclosingmethod_attribute) {
    const u2 num_of_classes = parse_classfile_inner_classes_attribute(
                            cfs,
                            cp,
                            inner_classes_attribute_start,
                            parsed_innerclasses_attribute,
                            enclosing_method_class_index,
                            enclosing_method_method_index,
                            CHECK);
    if (parsed_innerclasses_attribute && _need_verify && _major_version >= JAVA_1_5_VERSION) {
      guarantee_property(
        inner_classes_attribute_length == sizeof(num_of_classes) + 4 * sizeof(u2) * num_of_classes,
        "Wrong InnerClasses attribute length in class file %s", CHECK);
    }
  }

  if (parsed_nest_members_attribute) {
    const u2 num_of_classes = parse_classfile_nest_members_attribute(
                            cfs,
                            nest_members_attribute_start,
                            CHECK);
    if (_need_verify) {
      guarantee_property(
        nest_members_attribute_length == sizeof(num_of_classes) + sizeof(u2) * num_of_classes,
        "Wrong NestMembers attribute length in class file %s", CHECK);
    }
  }

  if (parsed_record_attribute) {
    const unsigned int calculated_attr_length = parse_classfile_record_attribute(
                            cfs,
                            cp,
                            record_attribute_start,
                            CHECK);
    if (_need_verify) {
      guarantee_property(record_attribute_length == calculated_attr_length,
                         "Record attribute has wrong length in class file %s",
                         CHECK);
    }
  }

  if (parsed_permitted_subclasses_attribute) {
    const u2 num_subclasses = parse_classfile_permitted_subclasses_attribute(
                            cfs,
                            permitted_subclasses_attribute_start,
                            CHECK);
    if (_need_verify) {
      guarantee_property(
        permitted_subclasses_attribute_length == sizeof(num_subclasses) + sizeof(u2) * num_subclasses,
        "Wrong PermittedSubclasses attribute length in class file %s", CHECK);
    }
  }

  if (parsed_loadable_descriptors_attribute) {
    const u2 num_classes = parse_classfile_loadable_descriptors_attribute(
                            cfs,
                            loadable_descriptors_attribute_start,
                            CHECK);
    if (_need_verify) {
      guarantee_property(
        loadable_descriptors_attribute_length == sizeof(num_classes) + sizeof(u2) * num_classes,
        "Wrong LoadableDescriptors attribute length in class file %s", CHECK);
    }
  }

  if (_max_bootstrap_specifier_index >= 0) {
    guarantee_property(parsed_bootstrap_methods_attribute,
                       "Missing BootstrapMethods attribute in class file %s", CHECK);
  }
}

void ClassFileParser::apply_parsed_class_attributes(InstanceKlass* k) {
  assert(k != nullptr, "invariant");

  if (_synthetic_flag)
    k->set_is_synthetic();
  if (_sourcefile_index != 0) {
    k->set_source_file_name_index(_sourcefile_index);
  }
  if (_generic_signature_index != 0) {
    k->set_generic_signature_index(_generic_signature_index);
  }
  if (_sde_buffer != nullptr) {
    k->set_source_debug_extension(_sde_buffer, _sde_length);
  }
}

// Create the Annotations object that will
// hold the annotations array for the Klass.
void ClassFileParser::create_combined_annotations(TRAPS) {
    if (_class_annotations == nullptr &&
        _class_type_annotations == nullptr &&
        _fields_annotations == nullptr &&
        _fields_type_annotations == nullptr) {
      // Don't create the Annotations object unnecessarily.
      return;
    }

    Annotations* const annotations = Annotations::allocate(_loader_data, CHECK);
    annotations->set_class_annotations(_class_annotations);
    annotations->set_class_type_annotations(_class_type_annotations);
    annotations->set_fields_annotations(_fields_annotations);
    annotations->set_fields_type_annotations(_fields_type_annotations);

    // This is the Annotations object that will be
    // assigned to InstanceKlass being constructed.
    _combined_annotations = annotations;

    // The annotations arrays below has been transferred the
    // _combined_annotations so these fields can now be cleared.
    _class_annotations       = nullptr;
    _class_type_annotations  = nullptr;
    _fields_annotations      = nullptr;
    _fields_type_annotations = nullptr;
}

// Transfer ownership of metadata allocated to the InstanceKlass.
void ClassFileParser::apply_parsed_class_metadata(
                                            InstanceKlass* this_klass,
                                            int java_fields_count) {
  assert(this_klass != nullptr, "invariant");

  _cp->set_pool_holder(this_klass);
  this_klass->set_constants(_cp);
  this_klass->set_fieldinfo_stream(_fieldinfo_stream);
  this_klass->set_fields_status(_fields_status);
  this_klass->set_methods(_methods);
  this_klass->set_inner_classes(_inner_classes);
  this_klass->set_nest_members(_nest_members);
  this_klass->set_nest_host_index(_nest_host);
  this_klass->set_loadable_descriptors(_loadable_descriptors);
  this_klass->set_annotations(_combined_annotations);
  this_klass->set_permitted_subclasses(_permitted_subclasses);
  this_klass->set_record_components(_record_components);
  this_klass->set_inline_layout_info_array(_inline_layout_info_array);
  // Delay the setting of _local_interfaces and _transitive_interfaces until after
  // initialize_supers() in fill_instance_klass(). It is because the _local_interfaces could
  // be shared with _transitive_interfaces and _transitive_interfaces may be shared with
  // its _super. If an OOM occurs while loading the current klass, its _super field
  // may not have been set. When GC tries to free the klass, the _transitive_interfaces
  // may be deallocated mistakenly in InstanceKlass::deallocate_interfaces(). Subsequent
  // dereferences to the deallocated _transitive_interfaces will result in a crash.

  // Clear out these fields so they don't get deallocated by the destructor
  clear_class_metadata();
}

AnnotationArray* ClassFileParser::allocate_annotations(const u1* const anno,
                                                       int anno_length,
                                                       TRAPS) {
  AnnotationArray* annotations = nullptr;
  if (anno != nullptr) {
    annotations = MetadataFactory::new_array<u1>(_loader_data,
                                                 anno_length,
                                                 CHECK_(annotations));
    for (int i = 0; i < anno_length; i++) {
      annotations->at_put(i, anno[i]);
    }
  }
  return annotations;
}

const InstanceKlass* ClassFileParser::parse_super_class(ConstantPool* const cp,
                                                        const int super_class_index,
                                                        const bool need_verify,
                                                        TRAPS) {
  assert(cp != nullptr, "invariant");
  const InstanceKlass* super_klass = nullptr;

  if (super_class_index == 0) {
    check_property(_class_name == vmSymbols::java_lang_Object(),
                   "Invalid superclass index 0 in class file %s",
                   CHECK_NULL);
  } else {
    check_property(valid_klass_reference_at(super_class_index),
                   "Invalid superclass index %u in class file %s",
                   super_class_index,
                   CHECK_NULL);
    // The class name should be legal because it is checked when parsing constant pool.
    // However, make sure it is not an array type.
    if (cp->tag_at(super_class_index).is_klass()) {
      super_klass = InstanceKlass::cast(cp->resolved_klass_at(super_class_index));
    }
    if (need_verify) {
      bool is_array = (cp->klass_name_at(super_class_index)->char_at(0) == JVM_SIGNATURE_ARRAY);
      guarantee_property(!is_array,
                        "Bad superclass name in class file %s", CHECK_NULL);
    }
  }
  return super_klass;
}

OopMapBlocksBuilder::OopMapBlocksBuilder(unsigned int max_blocks) {
  _max_nonstatic_oop_maps = max_blocks;
  _nonstatic_oop_map_count = 0;
  if (max_blocks == 0) {
    _nonstatic_oop_maps = nullptr;
  } else {
    _nonstatic_oop_maps =
        NEW_RESOURCE_ARRAY(OopMapBlock, _max_nonstatic_oop_maps);
    memset(_nonstatic_oop_maps, 0, sizeof(OopMapBlock) * max_blocks);
  }
}

OopMapBlock* OopMapBlocksBuilder::last_oop_map() const {
  assert(_nonstatic_oop_map_count > 0, "Has no oop maps");
  return _nonstatic_oop_maps + (_nonstatic_oop_map_count - 1);
}

// addition of super oop maps
void OopMapBlocksBuilder::initialize_inherited_blocks(OopMapBlock* blocks, unsigned int nof_blocks) {
  assert(nof_blocks && _nonstatic_oop_map_count == 0 &&
         nof_blocks <= _max_nonstatic_oop_maps, "invariant");

  memcpy(_nonstatic_oop_maps, blocks, sizeof(OopMapBlock) * nof_blocks);
  _nonstatic_oop_map_count += nof_blocks;
}

// collection of oops
void OopMapBlocksBuilder::add(int offset, int count) {
  if (_nonstatic_oop_map_count == 0) {
    _nonstatic_oop_map_count++;
  }
  OopMapBlock* nonstatic_oop_map = last_oop_map();
  if (nonstatic_oop_map->count() == 0) {  // Unused map, set it up
    nonstatic_oop_map->set_offset(offset);
    nonstatic_oop_map->set_count(count);
  } else if (nonstatic_oop_map->is_contiguous(offset)) { // contiguous, add
    nonstatic_oop_map->increment_count(count);
  } else { // Need a new one...
    _nonstatic_oop_map_count++;
    assert(_nonstatic_oop_map_count <= _max_nonstatic_oop_maps, "range check");
    nonstatic_oop_map = last_oop_map();
    nonstatic_oop_map->set_offset(offset);
    nonstatic_oop_map->set_count(count);
  }
}

// general purpose copy, e.g. into allocated instanceKlass
void OopMapBlocksBuilder::copy(OopMapBlock* dst) {
  if (_nonstatic_oop_map_count != 0) {
    memcpy(dst, _nonstatic_oop_maps, sizeof(OopMapBlock) * _nonstatic_oop_map_count);
  }
}

// Sort and compact adjacent blocks
void OopMapBlocksBuilder::compact() {
  if (_nonstatic_oop_map_count <= 1) {
    return;
  }
  /*
   * Since field layout sneaks in oops before values, we will be able to condense
   * blocks. There is potential to compact between super, own refs and values
   * containing refs.
   *
   * Currently compaction is slightly limited due to values being 8 byte aligned.
   * This may well change: FixMe if it doesn't, the code below is fairly general purpose
   * and maybe it doesn't need to be.
   */
  qsort(_nonstatic_oop_maps, _nonstatic_oop_map_count, sizeof(OopMapBlock),
        (_sort_Fn)OopMapBlock::compare_offset);
  if (_nonstatic_oop_map_count < 2) {
    return;
  }

  // Make a temp copy, and iterate through and copy back into the original
  ResourceMark rm;
  OopMapBlock* oop_maps_copy =
      NEW_RESOURCE_ARRAY(OopMapBlock, _nonstatic_oop_map_count);
  OopMapBlock* oop_maps_copy_end = oop_maps_copy + _nonstatic_oop_map_count;
  copy(oop_maps_copy);
  OopMapBlock* nonstatic_oop_map = _nonstatic_oop_maps;
  unsigned int new_count = 1;
  oop_maps_copy++;
  while(oop_maps_copy < oop_maps_copy_end) {
    assert(nonstatic_oop_map->offset() < oop_maps_copy->offset(), "invariant");
    if (nonstatic_oop_map->is_contiguous(oop_maps_copy->offset())) {
      nonstatic_oop_map->increment_count(oop_maps_copy->count());
    } else {
      nonstatic_oop_map++;
      new_count++;
      nonstatic_oop_map->set_offset(oop_maps_copy->offset());
      nonstatic_oop_map->set_count(oop_maps_copy->count());
    }
    oop_maps_copy++;
  }
  assert(new_count <= _nonstatic_oop_map_count, "end up with more maps after compact() ?");
  _nonstatic_oop_map_count = new_count;
}

void OopMapBlocksBuilder::print_on(outputStream* st) const {
  st->print_cr("  OopMapBlocks: %3d  /%3d", _nonstatic_oop_map_count, _max_nonstatic_oop_maps);
  if (_nonstatic_oop_map_count > 0) {
    OopMapBlock* map = _nonstatic_oop_maps;
    OopMapBlock* last_map = last_oop_map();
    assert(map <= last_map, "Last less than first");
    while (map <= last_map) {
      st->print_cr("    Offset: %3d  -%3d Count: %3d", map->offset(),
                   map->offset() + map->offset_span() - heapOopSize, map->count());
      map++;
    }
  }
}

void OopMapBlocksBuilder::print_value_on(outputStream* st) const {
  print_on(st);
}

void ClassFileParser::set_precomputed_flags(InstanceKlass* ik) {
  assert(ik != nullptr, "invariant");

  const InstanceKlass* const super = ik->java_super();

  // Check if this klass has an empty finalize method (i.e. one with return bytecode only),
  // in which case we don't have to register objects as finalizable
  if (!_has_empty_finalizer) {
    if (_has_finalizer ||
        (super != nullptr && super->has_finalizer())) {
      ik->set_has_finalizer();
    }
  }

#ifdef ASSERT
  bool f = false;
  const Method* const m = ik->lookup_method(vmSymbols::finalize_method_name(),
                                           vmSymbols::void_method_signature());
  if (InstanceKlass::is_finalization_enabled() &&
      (m != nullptr) && !m->is_empty_method()) {
      f = true;
  }

  // Spec doesn't prevent agent from redefinition of empty finalizer.
  // Despite the fact that it's generally bad idea and redefined finalizer
  // will not work as expected we shouldn't abort vm in this case
  if (!ik->has_redefined_this_or_super()) {
    assert(ik->has_finalizer() == f, "inconsistent has_finalizer");
  }
#endif

  // Check if this klass supports the java.lang.Cloneable interface
  if (vmClasses::Cloneable_klass_loaded()) {
    if (ik->is_subtype_of(vmClasses::Cloneable_klass())) {
      ik->set_is_cloneable();
    }
  }

  // If it cannot be fast-path allocated, set a bit in the layout helper.
  // See documentation of InstanceKlass::can_be_fastpath_allocated().
  assert(ik->size_helper() > 0, "layout_helper is initialized");
  if (ik->is_abstract() || ik->is_interface()
      || (ik->name() == vmSymbols::java_lang_Class() && ik->class_loader() == nullptr)
      || ik->size_helper() >= FastAllocateSizeLimit) {
    // Forbid fast-path allocation.
    const jint lh = Klass::instance_layout_helper(ik->size_helper(), true);
    ik->set_layout_helper(lh);
  }
}

bool ClassFileParser::supports_inline_types() const {
  // Inline types are only supported by class file version 68.65535 and later
  return _major_version > JAVA_24_VERSION ||
         (_major_version == JAVA_24_VERSION && _minor_version == JAVA_PREVIEW_MINOR_VERSION);
}

// utility methods for appending an array with check for duplicates

static void append_interfaces(GrowableArray<InstanceKlass*>* result,
                              const Array<InstanceKlass*>* const ifs) {
  // iterate over new interfaces
  for (int i = 0; i < ifs->length(); i++) {
    InstanceKlass* const e = ifs->at(i);
    assert(e->is_klass() && e->is_interface(), "just checking");
    // add new interface
    result->append_if_missing(e);
  }
}

static Array<InstanceKlass*>* compute_transitive_interfaces(const InstanceKlass* super,
                                                            Array<InstanceKlass*>* local_ifs,
                                                            ClassLoaderData* loader_data,
                                                            TRAPS) {
  assert(local_ifs != nullptr, "invariant");
  assert(loader_data != nullptr, "invariant");

  // Compute maximum size for transitive interfaces
  int max_transitive_size = 0;
  int super_size = 0;
  // Add superclass transitive interfaces size
  if (super != nullptr) {
    super_size = super->transitive_interfaces()->length();
    max_transitive_size += super_size;
  }
  // Add local interfaces' super interfaces
  const int local_size = local_ifs->length();
  for (int i = 0; i < local_size; i++) {
    InstanceKlass* const l = local_ifs->at(i);
    max_transitive_size += l->transitive_interfaces()->length();
  }
  // Finally add local interfaces
  max_transitive_size += local_size;
  // Construct array
  if (max_transitive_size == 0) {
    // no interfaces, use canonicalized array
    return Universe::the_empty_instance_klass_array();
  } else if (max_transitive_size == super_size) {
    // no new local interfaces added, share superklass' transitive interface array
    return super->transitive_interfaces();
    // The three lines below are commented to work around bug JDK-8245487
//  } else if (max_transitive_size == local_size) {
//    // only local interfaces added, share local interface array
//    return local_ifs;
  } else {
    ResourceMark rm;
    GrowableArray<InstanceKlass*>* const result = new GrowableArray<InstanceKlass*>(max_transitive_size);

    // Copy down from superclass
    if (super != nullptr) {
      append_interfaces(result, super->transitive_interfaces());
    }

    // Copy down from local interfaces' superinterfaces
    for (int i = 0; i < local_size; i++) {
      InstanceKlass* const l = local_ifs->at(i);
      append_interfaces(result, l->transitive_interfaces());
    }
    // Finally add local interfaces
    append_interfaces(result, local_ifs);

    // length will be less than the max_transitive_size if duplicates were removed
    const int length = result->length();
    assert(length <= max_transitive_size, "just checking");

    Array<InstanceKlass*>* const new_result =
      MetadataFactory::new_array<InstanceKlass*>(loader_data, length, CHECK_NULL);
    for (int i = 0; i < length; i++) {
      InstanceKlass* const e = result->at(i);
      assert(e != nullptr, "just checking");
      new_result->at_put(i, e);
    }
    return new_result;
  }
}

void ClassFileParser::check_super_class_access(const InstanceKlass* this_klass, TRAPS) {
  assert(this_klass != nullptr, "invariant");
  const Klass* const super = this_klass->super();

  if (super != nullptr) {
    const InstanceKlass* super_ik = InstanceKlass::cast(super);

    if (super->is_final()) {
      classfile_icce_error("class %s cannot inherit from final class %s", super_ik, THREAD);
      return;
    }

    if (super_ik->is_sealed() && !super_ik->has_as_permitted_subclass(this_klass)) {
      classfile_icce_error("class %s cannot inherit from sealed class %s", super_ik, THREAD);
      return;
    }

    // The JVMS says that super classes for value types must not have the ACC_IDENTITY
    // flag set. But, java.lang.Object must still be allowed to be a direct super class
    // for a value classes.  So, it is treated as a special case for now.
    if (!this_klass->access_flags().is_identity_class() &&
        super_ik->name() != vmSymbols::java_lang_Object() &&
        super_ik->is_identity_class()) {
      classfile_icce_error("value class %s cannot inherit from class %s", super_ik, THREAD);
      return;
    }

    // If the loader is not the boot loader then throw an exception if its
    // superclass is in package jdk.internal.reflect and its loader is not a
    // special reflection class loader
    if (!this_klass->class_loader_data()->is_the_null_class_loader_data()) {
      PackageEntry* super_package = super->package();
      if (super_package != nullptr &&
          super_package->name()->fast_compare(vmSymbols::jdk_internal_reflect()) == 0 &&
          !java_lang_ClassLoader::is_reflection_class_loader(this_klass->class_loader())) {
        ResourceMark rm(THREAD);
        Exceptions::fthrow(
          THREAD_AND_LOCATION,
          vmSymbols::java_lang_IllegalAccessError(),
          "class %s loaded by %s cannot access jdk/internal/reflect superclass %s",
          this_klass->external_name(),
          this_klass->class_loader_data()->loader_name_and_id(),
          super->external_name());
        return;
      }
    }

    Reflection::VerifyClassAccessResults vca_result =
      Reflection::verify_class_access(this_klass, InstanceKlass::cast(super), false);
    if (vca_result != Reflection::ACCESS_OK) {
      ResourceMark rm(THREAD);
      char* msg = Reflection::verify_class_access_msg(this_klass,
                                                      InstanceKlass::cast(super),
                                                      vca_result);
      if (msg == nullptr) {
        bool same_module = (this_klass->module() == super->module());
        Exceptions::fthrow(
          THREAD_AND_LOCATION,
          vmSymbols::java_lang_IllegalAccessError(),
          "class %s cannot access its %ssuperclass %s (%s%s%s)",
          this_klass->external_name(),
          super->is_abstract() ? "abstract " : "",
          super->external_name(),
          (same_module) ? this_klass->joint_in_module_of_loader(super) : this_klass->class_in_module_of_loader(),
          (same_module) ? "" : "; ",
          (same_module) ? "" : super->class_in_module_of_loader());
      } else {
        // Add additional message content.
        Exceptions::fthrow(
          THREAD_AND_LOCATION,
          vmSymbols::java_lang_IllegalAccessError(),
          "superclass access check failed: %s",
          msg);
      }
    }
  }
}


void ClassFileParser::check_super_interface_access(const InstanceKlass* this_klass, TRAPS) {
  assert(this_klass != nullptr, "invariant");
  const Array<InstanceKlass*>* const local_interfaces = this_klass->local_interfaces();
  const int lng = local_interfaces->length();
  for (int i = lng - 1; i >= 0; i--) {
    InstanceKlass* const k = local_interfaces->at(i);
    assert (k != nullptr && k->is_interface(), "invalid interface");

    if (k->is_sealed() && !k->has_as_permitted_subclass(this_klass)) {
      classfile_icce_error(this_klass->is_interface() ?
                             "class %s cannot extend sealed interface %s" :
                             "class %s cannot implement sealed interface %s",
                           k, THREAD);
      return;
    }

    Reflection::VerifyClassAccessResults vca_result =
      Reflection::verify_class_access(this_klass, k, false);
    if (vca_result != Reflection::ACCESS_OK) {
      ResourceMark rm(THREAD);
      char* msg = Reflection::verify_class_access_msg(this_klass,
                                                      k,
                                                      vca_result);
      if (msg == nullptr) {
        bool same_module = (this_klass->module() == k->module());
        Exceptions::fthrow(
          THREAD_AND_LOCATION,
          vmSymbols::java_lang_IllegalAccessError(),
          "class %s cannot access its superinterface %s (%s%s%s)",
          this_klass->external_name(),
          k->external_name(),
          (same_module) ? this_klass->joint_in_module_of_loader(k) : this_klass->class_in_module_of_loader(),
          (same_module) ? "" : "; ",
          (same_module) ? "" : k->class_in_module_of_loader());
        return;
      } else {
        // Add additional message content.
        Exceptions::fthrow(
          THREAD_AND_LOCATION,
          vmSymbols::java_lang_IllegalAccessError(),
          "superinterface check failed: %s",
          msg);
        return;
      }
    }
  }
}


static void check_final_method_override(const InstanceKlass* this_klass, TRAPS) {
  assert(this_klass != nullptr, "invariant");
  const Array<Method*>* const methods = this_klass->methods();
  const int num_methods = methods->length();

  // go thru each method and check if it overrides a final method
  for (int index = 0; index < num_methods; index++) {
    const Method* const m = methods->at(index);

    // skip private, static, and <init> methods
    if ((!m->is_private() && !m->is_static()) &&
        (m->name() != vmSymbols::object_initializer_name())) {

      const Symbol* const name = m->name();
      const Symbol* const signature = m->signature();
      const InstanceKlass* k = this_klass->java_super();
      const Method* super_m = nullptr;
      while (k != nullptr) {
        // skip supers that don't have final methods.
        if (k->has_final_method()) {
          // lookup a matching method in the super class hierarchy
          super_m = InstanceKlass::cast(k)->lookup_method(name, signature);
          if (super_m == nullptr) {
            break; // didn't find any match; get out
          }

          if (super_m->is_final() && !super_m->is_static() &&
              !super_m->access_flags().is_private()) {
            // matching method in super is final, and not static or private
            bool can_access = Reflection::verify_member_access(this_klass,
                                                               super_m->method_holder(),
                                                               super_m->method_holder(),
                                                               super_m->access_flags(),
                                                              false, false, CHECK);
            if (can_access) {
              // this class can access super final method and therefore override
              ResourceMark rm(THREAD);
              THROW_MSG(vmSymbols::java_lang_IncompatibleClassChangeError(),
                        err_msg("class %s overrides final method %s.%s%s",
                                this_klass->external_name(),
                                super_m->method_holder()->external_name(),
                                name->as_C_string(),
                                signature->as_C_string()));
            }
          }

          // continue to look from super_m's holder's super.
          k = super_m->method_holder()->java_super();
          continue;
        }

        k = k->java_super();
      }
    }
  }
}


// assumes that this_klass is an interface
static void check_illegal_static_method(const InstanceKlass* this_klass, TRAPS) {
  assert(this_klass != nullptr, "invariant");
  assert(this_klass->is_interface(), "not an interface");
  const Array<Method*>* methods = this_klass->methods();
  const int num_methods = methods->length();

  for (int index = 0; index < num_methods; index++) {
    const Method* const m = methods->at(index);
    // if m is static and not the init method, throw a verify error
    if ((m->is_static()) && (m->name() != vmSymbols::class_initializer_name())) {
      ResourceMark rm(THREAD);
      Exceptions::fthrow(
        THREAD_AND_LOCATION,
        vmSymbols::java_lang_VerifyError(),
        "Illegal static method %s in interface %s",
        m->name()->as_C_string(),
        this_klass->external_name()
      );
      return;
    }
  }
}

// utility methods for format checking

void ClassFileParser::verify_legal_class_modifiers(jint flags, const char* name, bool is_Object, TRAPS) const {
  const bool is_module = (flags & JVM_ACC_MODULE) != 0;
  const bool is_inner_class = name != nullptr;
  assert(_major_version >= JAVA_9_VERSION || !is_module, "JVM_ACC_MODULE should not be set");
  if (is_module) {
    ResourceMark rm(THREAD);
    Exceptions::fthrow(
      THREAD_AND_LOCATION,
      vmSymbols::java_lang_NoClassDefFoundError(),
      "%s is not a class because access_flag ACC_MODULE is set",
      _class_name->as_C_string());
    return;
  }

  if (!_need_verify) { return; }

  const bool is_interface  = (flags & JVM_ACC_INTERFACE)  != 0;
  const bool is_abstract   = (flags & JVM_ACC_ABSTRACT)   != 0;
  const bool is_final      = (flags & JVM_ACC_FINAL)      != 0;
  const bool is_identity   = (flags & JVM_ACC_IDENTITY)   != 0;
  const bool is_enum       = (flags & JVM_ACC_ENUM)       != 0;
  const bool is_annotation = (flags & JVM_ACC_ANNOTATION) != 0;
  const bool major_gte_1_5 = _major_version >= JAVA_1_5_VERSION;
  const bool valid_value_class = is_identity || is_interface ||
                                 (supports_inline_types() && (!is_identity && (is_abstract || is_final)));

  if ((is_abstract && is_final) ||
      (is_interface && !is_abstract) ||
      (is_interface && major_gte_1_5 && (is_identity || is_enum)) ||   //  ACC_SUPER (now ACC_IDENTITY) was illegal for interfaces
      (!is_interface && major_gte_1_5 && is_annotation) ||
      (!valid_value_class)) {
    ResourceMark rm(THREAD);
    const char* class_note = "";
    if (!valid_value_class) {
      class_note = " (a value class must be final or else abstract)";
    }
    if (name == nullptr) { // Not an inner class
      Exceptions::fthrow(
        THREAD_AND_LOCATION,
        vmSymbols::java_lang_ClassFormatError(),
        "Illegal class modifiers in class %s%s: 0x%X",
        _class_name->as_C_string(), class_note, flags
      );
      return;
    } else {
      Exceptions::fthrow(
        THREAD_AND_LOCATION,
        vmSymbols::java_lang_ClassFormatError(),
        "Illegal class modifiers in declaration of inner class %s%s of class %s: 0x%X",
        name, class_note, _class_name->as_C_string(), flags
      );
      return;
    }
  }
}

static bool has_illegal_visibility(jint flags) {
  const bool is_public    = (flags & JVM_ACC_PUBLIC)    != 0;
  const bool is_protected = (flags & JVM_ACC_PROTECTED) != 0;
  const bool is_private   = (flags & JVM_ACC_PRIVATE)   != 0;

  return ((is_public && is_protected) ||
          (is_public && is_private) ||
          (is_protected && is_private));
}

// A legal major_version.minor_version must be one of the following:
//
//  Major_version >= 45 and major_version < 56, any minor_version.
//  Major_version >= 56 and major_version <= JVM_CLASSFILE_MAJOR_VERSION and minor_version = 0.
//  Major_version = JVM_CLASSFILE_MAJOR_VERSION and minor_version = 65535 and --enable-preview is present.
//
void ClassFileParser::verify_class_version(u2 major, u2 minor, Symbol* class_name, TRAPS){
  ResourceMark rm(THREAD);
  const u2 max_version = JVM_CLASSFILE_MAJOR_VERSION;
  if (major < JAVA_MIN_SUPPORTED_VERSION) {
    classfile_ucve_error("%s (class file version %u.%u) was compiled with an invalid major version",
                         class_name, major, minor, THREAD);
    return;
  }

  if (major > max_version) {
    Exceptions::fthrow(
      THREAD_AND_LOCATION,
      vmSymbols::java_lang_UnsupportedClassVersionError(),
      "%s has been compiled by a more recent version of the Java Runtime (class file version %u.%u), "
      "this version of the Java Runtime only recognizes class file versions up to %u.0",
      class_name->as_C_string(), major, minor, JVM_CLASSFILE_MAJOR_VERSION);
    return;
  }

  if (major < JAVA_12_VERSION || minor == 0) {
    return;
  }

  if (minor == JAVA_PREVIEW_MINOR_VERSION) {
    if (major != max_version) {
      Exceptions::fthrow(
        THREAD_AND_LOCATION,
        vmSymbols::java_lang_UnsupportedClassVersionError(),
        "%s (class file version %u.%u) was compiled with preview features that are unsupported. "
        "This version of the Java Runtime only recognizes preview features for class file version %u.%u",
        class_name->as_C_string(), major, minor, JVM_CLASSFILE_MAJOR_VERSION, JAVA_PREVIEW_MINOR_VERSION);
      return;
    }

    if (!Arguments::enable_preview()) {
      classfile_ucve_error("Preview features are not enabled for %s (class file version %u.%u). Try running with '--enable-preview'",
                           class_name, major, minor, THREAD);
      return;
    }

  } else { // minor != JAVA_PREVIEW_MINOR_VERSION
    classfile_ucve_error("%s (class file version %u.%u) was compiled with an invalid non-zero minor version",
                         class_name, major, minor, THREAD);
  }
}

void ClassFileParser:: verify_legal_field_modifiers(jint flags,
                                                   AccessFlags class_access_flags,
                                                   TRAPS) const {
  if (!_need_verify) { return; }

  const bool is_public    = (flags & JVM_ACC_PUBLIC)    != 0;
  const bool is_protected = (flags & JVM_ACC_PROTECTED) != 0;
  const bool is_private   = (flags & JVM_ACC_PRIVATE)   != 0;
  const bool is_static    = (flags & JVM_ACC_STATIC)    != 0;
  const bool is_final     = (flags & JVM_ACC_FINAL)     != 0;
  const bool is_volatile  = (flags & JVM_ACC_VOLATILE)  != 0;
  const bool is_transient = (flags & JVM_ACC_TRANSIENT) != 0;
  const bool is_enum      = (flags & JVM_ACC_ENUM)      != 0;
  const bool is_strict    = (flags & JVM_ACC_STRICT)    != 0;
  const bool major_gte_1_5 = _major_version >= JAVA_1_5_VERSION;

  const bool is_interface = class_access_flags.is_interface();
  const bool is_identity_class = class_access_flags.is_identity_class();

  bool is_illegal = false;
  const char* error_msg = "";

  // There is some overlap in the checks that apply, for example interface fields
  // must be static, static fields can't be strict, and therefore interfaces can't
  // have strict fields. So we don't have to check every possible invalid combination
  // individually as long as all are covered. Once we have found an illegal combination
  // we can stop checking.

  if (supports_inline_types()) {
    if (is_strict && is_static) {
      is_illegal = true;
      error_msg = "field cannot be strict and static";
    }
    else if (is_strict && !is_final) {
      is_illegal = true;
      error_msg = "strict field must be final";
    }
  }

  if (!is_illegal) {
    if (is_interface) {
      if (!is_public || !is_static || !is_final || is_private ||
          is_protected || is_volatile || is_transient ||
          (major_gte_1_5 && is_enum)) {
        is_illegal = true;
        error_msg = "interface fields must be public, static and final, and may be synthetic";
      }
    } else { // not interface
      if (has_illegal_visibility(flags)) {
        is_illegal = true;
        error_msg = "invalid visibility flags for class field";
      } else if (is_final && is_volatile) {
        is_illegal = true;
        error_msg = "fields cannot be final and volatile";
      } else if (supports_inline_types()) {
        if (!is_identity_class && !is_static && !is_strict) {
          is_illegal = true;
          error_msg = "value class fields must be either strict or static";
        }
      }
    }
  }

  if (is_illegal) {
    ResourceMark rm(THREAD);
    Exceptions::fthrow(
      THREAD_AND_LOCATION,
      vmSymbols::java_lang_ClassFormatError(),
      "Illegal field modifiers (%s) in class %s: 0x%X",
      error_msg, _class_name->as_C_string(), flags);
    return;
  }
}

void ClassFileParser::verify_legal_method_modifiers(jint flags,
                                                    AccessFlags class_access_flags,
                                                    const Symbol* name,
                                                    TRAPS) const {
  if (!_need_verify) { return; }

  const bool is_public       = (flags & JVM_ACC_PUBLIC)       != 0;
  const bool is_private      = (flags & JVM_ACC_PRIVATE)      != 0;
  const bool is_static       = (flags & JVM_ACC_STATIC)       != 0;
  const bool is_final        = (flags & JVM_ACC_FINAL)        != 0;
  const bool is_native       = (flags & JVM_ACC_NATIVE)       != 0;
  const bool is_abstract     = (flags & JVM_ACC_ABSTRACT)     != 0;
  const bool is_bridge       = (flags & JVM_ACC_BRIDGE)       != 0;
  const bool is_strict       = (flags & JVM_ACC_STRICT)       != 0;
  const bool is_synchronized = (flags & JVM_ACC_SYNCHRONIZED) != 0;
  const bool is_protected    = (flags & JVM_ACC_PROTECTED)    != 0;
  const bool major_gte_1_5   = _major_version >= JAVA_1_5_VERSION;
  const bool major_gte_8     = _major_version >= JAVA_8_VERSION;
  const bool major_gte_17    = _major_version >= JAVA_17_VERSION;
  const bool is_initializer  = (name == vmSymbols::object_initializer_name());
  // LW401 CR required: removal of value factories support
  const bool is_interface    = class_access_flags.is_interface();
  const bool is_identity_class = class_access_flags.is_identity_class();
  const bool is_abstract_class = class_access_flags.is_abstract();

  bool is_illegal = false;

  const char* class_note = "";
  if (is_interface) {
    if (major_gte_8) {
      // Class file version is JAVA_8_VERSION or later Methods of
      // interfaces may set any of the flags except ACC_PROTECTED,
      // ACC_FINAL, ACC_NATIVE, and ACC_SYNCHRONIZED; they must
      // have exactly one of the ACC_PUBLIC or ACC_PRIVATE flags set.
      if ((is_public == is_private) || /* Only one of private and public should be true - XNOR */
          (is_native || is_protected || is_final || is_synchronized) ||
          // If a specific method of a class or interface has its
          // ACC_ABSTRACT flag set, it must not have any of its
          // ACC_FINAL, ACC_NATIVE, ACC_PRIVATE, ACC_STATIC,
          // ACC_STRICT, or ACC_SYNCHRONIZED flags set.  No need to
          // check for ACC_FINAL, ACC_NATIVE or ACC_SYNCHRONIZED as
          // those flags are illegal irrespective of ACC_ABSTRACT being set or not.
          (is_abstract && (is_private || is_static || (!major_gte_17 && is_strict)))) {
        is_illegal = true;
      }
    } else if (major_gte_1_5) {
      // Class file version in the interval [JAVA_1_5_VERSION, JAVA_8_VERSION)
      if (!is_public || is_private || is_protected || is_static || is_final ||
          is_synchronized || is_native || !is_abstract || is_strict) {
        is_illegal = true;
      }
    } else {
      // Class file version is pre-JAVA_1_5_VERSION
      if (!is_public || is_static || is_final || is_native || !is_abstract) {
        is_illegal = true;
      }
    }
  } else { // not interface
    if (has_illegal_visibility(flags)) {
      is_illegal = true;
    } else {
      if (is_initializer) {
        if (is_static || is_final || is_synchronized || is_native ||
            is_abstract || (major_gte_1_5 && is_bridge)) {
          is_illegal = true;
        }
      } else { // not initializer
        if (!is_identity_class && is_synchronized && !is_static) {
          is_illegal = true;
          class_note = " (not an identity class)";
        } else {
          if (is_abstract) {
            if ((is_final || is_native || is_private || is_static ||
                (major_gte_1_5 && (is_synchronized || (!major_gte_17 && is_strict))))) {
              is_illegal = true;
            }
          }
        }
      }
    }
  }

  if (is_illegal) {
    ResourceMark rm(THREAD);
    Exceptions::fthrow(
      THREAD_AND_LOCATION,
      vmSymbols::java_lang_ClassFormatError(),
      "Method %s in class %s%s has illegal modifiers: 0x%X",
      name->as_C_string(), _class_name->as_C_string(),
      class_note, flags);
    return;
  }
}

void ClassFileParser::verify_legal_utf8(const unsigned char* buffer,
                                        int length,
                                        TRAPS) const {
  assert(_need_verify, "only called when _need_verify is true");
  // Note: 0 <= length < 64K, as it comes from a u2 entry in the CP.
  if (!UTF8::is_legal_utf8(buffer, static_cast<size_t>(length), _major_version <= 47)) {
    classfile_parse_error("Illegal UTF8 string in constant pool in class file %s", THREAD);
  }
}

// Unqualified names may not contain the characters '.', ';', '[', or '/'.
// In class names, '/' separates unqualified names.  This is verified in this function also.
// Method names also may not contain the characters '<' or '>', unless <init>
// or <clinit>.  Note that method names may not be <init> or <clinit> in this
// method.  Because these names have been checked as special cases before
// calling this method in verify_legal_method_name.
//
// This method is also called from the modular system APIs in modules.cpp
// to verify the validity of module and package names.
bool ClassFileParser::verify_unqualified_name(const char* name,
                                              unsigned int length,
                                              int type) {
  if (length == 0) return false;  // Must have at least one char.
  for (const char* p = name; p != name + length; p++) {
    switch(*p) {
      case JVM_SIGNATURE_DOT:
      case JVM_SIGNATURE_ENDCLASS:
      case JVM_SIGNATURE_ARRAY:
        // do not permit '.', ';', or '['
        return false;
      case JVM_SIGNATURE_SLASH:
        // check for '//' or leading or trailing '/' which are not legal
        // unqualified name must not be empty
        if (type == ClassFileParser::LegalClass) {
          if (p == name || p+1 >= name+length ||
              *(p+1) == JVM_SIGNATURE_SLASH) {
            return false;
          }
        } else {
          return false;   // do not permit '/' unless it's class name
        }
        break;
      case JVM_SIGNATURE_SPECIAL:
      case JVM_SIGNATURE_ENDSPECIAL:
        // do not permit '<' or '>' in method names
        if (type == ClassFileParser::LegalMethod) {
          return false;
        }
    }
  }
  return true;
}

bool ClassFileParser::is_class_in_loadable_descriptors_attribute(Symbol *klass) {
  if (_loadable_descriptors == nullptr) return false;
  for (int i = 0; i < _loadable_descriptors->length(); i++) {
        Symbol* class_name = _cp->symbol_at(_loadable_descriptors->at(i));
        if (class_name == klass) return true;
  }
  return false;
}

// Take pointer to a UTF8 byte string (not NUL-terminated).
// Skip over the longest part of the string that could
// be taken as a fieldname. Allow non-trailing '/'s if slash_ok is true.
// Return a pointer to just past the fieldname.
// Return null if no fieldname at all was found, or in the case of slash_ok
// being true, we saw consecutive slashes (meaning we were looking for a
// qualified path but found something that was badly-formed).
static const char* skip_over_field_name(const char* const name,
                                        bool slash_ok,
                                        unsigned int length) {
  const char* p;
  jboolean last_is_slash = false;
  jboolean not_first_ch = false;

  for (p = name; p != name + length; not_first_ch = true) {
    const char* old_p = p;
    jchar ch = *p;
    if (ch < 128) {
      p++;
      // quick check for ascii
      if ((ch >= 'a' && ch <= 'z') ||
        (ch >= 'A' && ch <= 'Z') ||
        (ch == '_' || ch == '$') ||
        (not_first_ch && ch >= '0' && ch <= '9')) {
        last_is_slash = false;
        continue;
      }
      if (slash_ok && ch == JVM_SIGNATURE_SLASH) {
        if (last_is_slash) {
          return nullptr;  // Don't permit consecutive slashes
        }
        last_is_slash = true;
        continue;
      }
    }
    else {
      jint unicode_ch;
      char* tmp_p = UTF8::next_character(p, &unicode_ch);
      p = tmp_p;
      last_is_slash = false;
      // Check if ch is Java identifier start or is Java identifier part
      // 4672820: call java.lang.Character methods directly without generating separate tables.
      EXCEPTION_MARK;
      // return value
      JavaValue result(T_BOOLEAN);
      // Set up the arguments to isJavaIdentifierStart or isJavaIdentifierPart
      JavaCallArguments args;
      args.push_int(unicode_ch);

      if (not_first_ch) {
        // public static boolean isJavaIdentifierPart(char ch);
        JavaCalls::call_static(&result,
          vmClasses::Character_klass(),
          vmSymbols::isJavaIdentifierPart_name(),
          vmSymbols::int_bool_signature(),
          &args,
          THREAD);
      } else {
        // public static boolean isJavaIdentifierStart(char ch);
        JavaCalls::call_static(&result,
          vmClasses::Character_klass(),
          vmSymbols::isJavaIdentifierStart_name(),
          vmSymbols::int_bool_signature(),
          &args,
          THREAD);
      }
      if (HAS_PENDING_EXCEPTION) {
        CLEAR_PENDING_EXCEPTION;
        return nullptr;
      }
      if(result.get_jboolean()) {
        continue;
      }
    }
    return (not_first_ch) ? old_p : nullptr;
  }
  return (not_first_ch && !last_is_slash) ? p : nullptr;
}

// Take pointer to a UTF8 byte string (not NUL-terminated).
// Skip over the longest part of the string that could
// be taken as a field signature. Allow "void" if void_ok.
// Return a pointer to just past the signature.
// Return null if no legal signature is found.
const char* ClassFileParser::skip_over_field_signature(const char* signature,
                                                       bool void_ok,
                                                       unsigned int length,
                                                       TRAPS) const {
  unsigned int array_dim = 0;
  while (length > 0) {
    switch (signature[0]) {
    case JVM_SIGNATURE_VOID: if (!void_ok) { return nullptr; }
    case JVM_SIGNATURE_BOOLEAN:
    case JVM_SIGNATURE_BYTE:
    case JVM_SIGNATURE_CHAR:
    case JVM_SIGNATURE_SHORT:
    case JVM_SIGNATURE_INT:
    case JVM_SIGNATURE_FLOAT:
    case JVM_SIGNATURE_LONG:
    case JVM_SIGNATURE_DOUBLE:
      return signature + 1;
    case JVM_SIGNATURE_CLASS:
    {
      if (_major_version < JAVA_1_5_VERSION) {
        // Skip over the class name if one is there
        const char* const p = skip_over_field_name(signature + 1, true, --length);

        // The next character better be a semicolon
        if (p && (p - signature) > 1 && p[0] == JVM_SIGNATURE_ENDCLASS) {
          return p + 1;
        }
      }
      else {
        // Skip leading 'L' or 'Q' and ignore first appearance of ';'
        signature++;
        const char* c = (const char*) memchr(signature, JVM_SIGNATURE_ENDCLASS, length - 1);
        // Format check signature
        if (c != nullptr) {
          int newlen = pointer_delta_as_int(c, (char*) signature);
          bool legal = verify_unqualified_name(signature, newlen, LegalClass);
          if (!legal) {
            classfile_parse_error("Class name is empty or contains illegal character "
                                  "in descriptor in class file %s",
                                  THREAD);
            return nullptr;
          }
          return signature + newlen + 1;
        }
      }
      return nullptr;
    }
    case JVM_SIGNATURE_ARRAY:
      array_dim++;
      if (array_dim > 255) {
        // 4277370: array descriptor is valid only if it represents 255 or fewer dimensions.
        classfile_parse_error("Array type descriptor has more than 255 dimensions in class file %s", THREAD);
        return nullptr;
      }
      // The rest of what's there better be a legal signature
      signature++;
      length--;
      void_ok = false;
      break;
    default:
      return nullptr;
    }
  }
  return nullptr;
}

// Checks if name is a legal class name.
void ClassFileParser::verify_legal_class_name(const Symbol* name, TRAPS) const {
  if (!_need_verify || _relax_verify) { return; }

  assert(name->refcount() > 0, "symbol must be kept alive");
  char* bytes = (char*)name->bytes();
  unsigned int length = name->utf8_length();
  bool legal = false;

  if (length > 0) {
    const char* p;
    if (bytes[0] == JVM_SIGNATURE_ARRAY) {
      p = skip_over_field_signature(bytes, false, length, CHECK);
      legal = (p != nullptr) && ((p - bytes) == (int)length);
    } else if (_major_version < JAVA_1_5_VERSION) {
      if (bytes[0] != JVM_SIGNATURE_SPECIAL) {
        p = skip_over_field_name(bytes, true, length);
        legal = (p != nullptr) && ((p - bytes) == (int)length);
      }
    } else if ((_major_version >= CONSTANT_CLASS_DESCRIPTORS || _class_name->starts_with("jdk/internal/reflect/"))
                   && bytes[length - 1] == ';' ) {
      // Support for L...; descriptors
      legal = verify_unqualified_name(bytes + 1, length - 2, LegalClass);
    } else {
      // 4900761: relax the constraints based on JSR202 spec
      // Class names may be drawn from the entire Unicode character set.
      // Identifiers between '/' must be unqualified names.
      // The utf8 string has been verified when parsing cpool entries.
      legal = verify_unqualified_name(bytes, length, LegalClass);
    }
  }
  if (!legal) {
    ResourceMark rm(THREAD);
    assert(_class_name != nullptr, "invariant");
    Exceptions::fthrow(
      THREAD_AND_LOCATION,
      vmSymbols::java_lang_ClassFormatError(),
      "Illegal class name \"%.*s\" in class file %s", length, bytes,
      _class_name->as_C_string()
    );
    return;
  }
}

// Checks if name is a legal field name.
void ClassFileParser::verify_legal_field_name(const Symbol* name, TRAPS) const {
  if (!_need_verify || _relax_verify) { return; }

  char* bytes = (char*)name->bytes();
  unsigned int length = name->utf8_length();
  bool legal = false;

  if (length > 0) {
    if (_major_version < JAVA_1_5_VERSION) {
      if (bytes[0] != JVM_SIGNATURE_SPECIAL) {
        const char* p = skip_over_field_name(bytes, false, length);
        legal = (p != nullptr) && ((p - bytes) == (int)length);
      }
    } else {
      // 4881221: relax the constraints based on JSR202 spec
      legal = verify_unqualified_name(bytes, length, LegalField);
    }
  }

  if (!legal) {
    ResourceMark rm(THREAD);
    assert(_class_name != nullptr, "invariant");
    Exceptions::fthrow(
      THREAD_AND_LOCATION,
      vmSymbols::java_lang_ClassFormatError(),
      "Illegal field name \"%.*s\" in class %s", length, bytes,
      _class_name->as_C_string()
    );
    return;
  }
}

// Checks if name is a legal method name.
void ClassFileParser::verify_legal_method_name(const Symbol* name, TRAPS) const {
  if (!_need_verify || _relax_verify) { return; }

  assert(name != nullptr, "method name is null");
  char* bytes = (char*)name->bytes();
  unsigned int length = name->utf8_length();
  bool legal = false;

  if (length > 0) {
    if (bytes[0] == JVM_SIGNATURE_SPECIAL) {
      if (name == vmSymbols::object_initializer_name() ||
          name == vmSymbols::class_initializer_name()) {
        legal = true;
      }
    } else if (_major_version < JAVA_1_5_VERSION) {
      const char* p;
      p = skip_over_field_name(bytes, false, length);
      legal = (p != nullptr) && ((p - bytes) == (int)length);
    } else {
      // 4881221: relax the constraints based on JSR202 spec
      legal = verify_unqualified_name(bytes, length, LegalMethod);
    }
  }

  if (!legal) {
    ResourceMark rm(THREAD);
    assert(_class_name != nullptr, "invariant");
    Exceptions::fthrow(
      THREAD_AND_LOCATION,
      vmSymbols::java_lang_ClassFormatError(),
      "Illegal method name \"%.*s\" in class %s", length, bytes,
      _class_name->as_C_string()
    );
    return;
  }
}

bool ClassFileParser::legal_field_signature(const Symbol* signature, TRAPS) const {
  const char* const bytes = (const char*)signature->bytes();
  const unsigned int length = signature->utf8_length();
  const char* const p = skip_over_field_signature(bytes, false, length, CHECK_false);

  if (p == nullptr || (p - bytes) != (int)length) {
    return false;
  }
  return true;
}

// Checks if signature is a legal field signature.
void ClassFileParser::verify_legal_field_signature(const Symbol* name,
                                                   const Symbol* signature,
                                                   TRAPS) const {
  if (!_need_verify) { return; }

  const char* const bytes = (const char*)signature->bytes();
  const unsigned int length = signature->utf8_length();
  const char* const p = skip_over_field_signature(bytes, false, length, CHECK);

  if (p == nullptr || (p - bytes) != (int)length) {
    throwIllegalSignature("Field", name, signature, CHECK);
  }
}

// Check that the signature is compatible with the method name.  For example,
// check that <init> has a void signature.
void ClassFileParser::verify_legal_name_with_signature(const Symbol* name,
                                                       const Symbol* signature,
                                                       TRAPS) const {
  if (!_need_verify) {
    return;
  }

  // Class initializers cannot have args for class format version >= 51.
  if (name == vmSymbols::class_initializer_name() &&
      signature != vmSymbols::void_method_signature() &&
      _major_version >= JAVA_7_VERSION) {
    throwIllegalSignature("Method", name, signature, THREAD);
    return;
  }

  int sig_length = signature->utf8_length();
  if (name->utf8_length() > 0 &&
    name->char_at(0) == JVM_SIGNATURE_SPECIAL &&
    sig_length > 0 &&
    signature->char_at(sig_length - 1) != JVM_SIGNATURE_VOID) {
    throwIllegalSignature("Method", name, signature, THREAD);
  }
}

// Checks if signature is a legal method signature.
// Returns number of parameters
int ClassFileParser::verify_legal_method_signature(const Symbol* name,
                                                   const Symbol* signature,
                                                   TRAPS) const {
  if (!_need_verify) {
    // make sure caller's args_size will be less than 0 even for non-static
    // method so it will be recomputed in compute_size_of_parameters().
    return -2;
  }

  unsigned int args_size = 0;
  const char* p = (const char*)signature->bytes();
  unsigned int length = signature->utf8_length();
  const char* nextp;

  // The first character must be a '('
  if ((length > 0) && (*p++ == JVM_SIGNATURE_FUNC)) {
    length--;
    // Skip over legal field signatures
    nextp = skip_over_field_signature(p, false, length, CHECK_0);
    while ((length > 0) && (nextp != nullptr)) {
      args_size++;
      if (p[0] == 'J' || p[0] == 'D') {
        args_size++;
      }
      length -= pointer_delta_as_int(nextp, p);
      p = nextp;
      nextp = skip_over_field_signature(p, false, length, CHECK_0);
    }
    // The first non-signature thing better be a ')'
    if ((length > 0) && (*p++ == JVM_SIGNATURE_ENDFUNC)) {
      length--;
      // Now we better just have a return value
      nextp = skip_over_field_signature(p, true, length, CHECK_0);
      if (nextp && ((int)length == (nextp - p))) {
        return args_size;
      }
    }
  }
  // Report error
  throwIllegalSignature("Method", name, signature, THREAD);
  return 0;
}

int ClassFileParser::static_field_size() const {
  assert(_layout_info != nullptr, "invariant");
  return _layout_info->_static_field_size;
}

int ClassFileParser::total_oop_map_count() const {
  assert(_layout_info != nullptr, "invariant");
  return _layout_info->oop_map_blocks->_nonstatic_oop_map_count;
}

jint ClassFileParser::layout_size() const {
  assert(_layout_info != nullptr, "invariant");
  return _layout_info->_instance_size;
}

static void check_methods_for_intrinsics(const InstanceKlass* ik,
                                         const Array<Method*>* methods) {
  assert(ik != nullptr, "invariant");
  assert(methods != nullptr, "invariant");

  // Set up Method*::intrinsic_id as soon as we know the names of methods.
  // (We used to do this lazily, but now we query it in Rewriter,
  // which is eagerly done for every method, so we might as well do it now,
  // when everything is fresh in memory.)
  const vmSymbolID klass_id = Method::klass_id_for_intrinsics(ik);

  if (klass_id != vmSymbolID::NO_SID) {
    for (int j = 0; j < methods->length(); ++j) {
      Method* method = methods->at(j);
      method->init_intrinsic_id(klass_id);

      if (CheckIntrinsics) {
        // Check if an intrinsic is defined for method 'method',
        // but the method is not annotated with @IntrinsicCandidate.
        if (method->intrinsic_id() != vmIntrinsics::_none &&
            !method->intrinsic_candidate()) {
              tty->print("Compiler intrinsic is defined for method [%s], "
              "but the method is not annotated with @IntrinsicCandidate.%s",
              method->name_and_sig_as_C_string(),
              NOT_DEBUG(" Method will not be inlined.") DEBUG_ONLY(" Exiting.")
            );
          tty->cr();
          DEBUG_ONLY(vm_exit(1));
        }
        // Check is the method 'method' is annotated with @IntrinsicCandidate,
        // but there is no intrinsic available for it.
        if (method->intrinsic_candidate() &&
          method->intrinsic_id() == vmIntrinsics::_none) {
            tty->print("Method [%s] is annotated with @IntrinsicCandidate, "
              "but no compiler intrinsic is defined for the method.%s",
              method->name_and_sig_as_C_string(),
              NOT_DEBUG("") DEBUG_ONLY(" Exiting.")
            );
          tty->cr();
          DEBUG_ONLY(vm_exit(1));
        }
      }
    } // end for

#ifdef ASSERT
    if (CheckIntrinsics) {
      // Check for orphan methods in the current class. A method m
      // of a class C is orphan if an intrinsic is defined for method m,
      // but class C does not declare m.
      // The check is potentially expensive, therefore it is available
      // only in debug builds.

      for (auto id : EnumRange<vmIntrinsicID>{}) {
        if (vmIntrinsics::_compiledLambdaForm == id) {
          // The _compiledLamdbdaForm intrinsic is a special marker for bytecode
          // generated for the JVM from a LambdaForm and therefore no method
          // is defined for it.
          continue;
        }
        if (vmIntrinsics::_blackhole == id) {
          // The _blackhole intrinsic is a special marker. No explicit method
          // is defined for it.
          continue;
        }

        if (vmIntrinsics::class_for(id) == klass_id) {
          // Check if the current class contains a method with the same
          // name, flags, signature.
          bool match = false;
          for (int j = 0; j < methods->length(); ++j) {
            const Method* method = methods->at(j);
            if (method->intrinsic_id() == id) {
              match = true;
              break;
            }
          }

          if (!match) {
            char buf[1000];
            tty->print("Compiler intrinsic is defined for method [%s], "
                       "but the method is not available in class [%s].%s",
                        vmIntrinsics::short_name_as_C_string(id, buf, sizeof(buf)),
                        ik->name()->as_C_string(),
                        NOT_DEBUG("") DEBUG_ONLY(" Exiting.")
            );
            tty->cr();
            DEBUG_ONLY(vm_exit(1));
          }
        }
      } // end for
    } // CheckIntrinsics
#endif // ASSERT
  }
}

InstanceKlass* ClassFileParser::create_instance_klass(bool changed_by_loadhook,
                                                      const ClassInstanceInfo& cl_inst_info,
                                                      TRAPS) {
  if (_klass != nullptr) {
    return _klass;
  }

  InstanceKlass* const ik =
    InstanceKlass::allocate_instance_klass(*this, CHECK_NULL);

  if (is_hidden()) {
    mangle_hidden_class_name(ik);
  }

  fill_instance_klass(ik, changed_by_loadhook, cl_inst_info, CHECK_NULL);

  assert(_klass == ik, "invariant");
  return ik;
}

void ClassFileParser::fill_instance_klass(InstanceKlass* ik,
                                          bool changed_by_loadhook,
                                          const ClassInstanceInfo& cl_inst_info,
                                          TRAPS) {
  assert(ik != nullptr, "invariant");

  // Set name and CLD before adding to CLD
  ik->set_class_loader_data(_loader_data);
  ik->set_name(_class_name);

  // Add all classes to our internal class loader list here,
  // including classes in the bootstrap (null) class loader.
  const bool publicize = !is_internal();

  _loader_data->add_class(ik, publicize);

  set_klass_to_deallocate(ik);

  assert(_layout_info != nullptr, "invariant");
  assert(ik->static_field_size() == _layout_info->_static_field_size, "sanity");
  assert(ik->nonstatic_oop_map_count() == _layout_info->oop_map_blocks->_nonstatic_oop_map_count,
         "sanity");

  assert(ik->is_instance_klass(), "sanity");
  assert(ik->size_helper() == _layout_info->_instance_size, "sanity");

  // Fill in information already parsed
  ik->set_should_verify_class(_need_verify);

  // Not yet: supers are done below to support the new subtype-checking fields
  ik->set_nonstatic_field_size(_layout_info->_nonstatic_field_size);
  ik->set_has_nonstatic_fields(_layout_info->_has_nonstatic_fields);

  if (_layout_info->_is_naturally_atomic) {
    ik->set_is_naturally_atomic();
  }

  if (_layout_info->_must_be_atomic) {
    ik->set_must_be_atomic();
  }
  if (_is_implicitly_constructible) {
    ik->set_is_implicitly_constructible();
  }

  ik->set_static_oop_field_count(_static_oop_count);

  // this transfers ownership of a lot of arrays from
  // the parser onto the InstanceKlass*
  apply_parsed_class_metadata(ik, _java_fields_count);
  if (ik->is_inline_klass()) {
    InlineKlass::cast(ik)->init_fixed_block();
  }

  // can only set dynamic nest-host after static nest information is set
  if (cl_inst_info.dynamic_nest_host() != nullptr) {
    ik->set_nest_host(cl_inst_info.dynamic_nest_host());
  }

  // note that is not safe to use the fields in the parser from this point on
  assert(nullptr == _cp, "invariant");
  assert(nullptr == _fieldinfo_stream, "invariant");
  assert(nullptr == _fields_status, "invariant");
  assert(nullptr == _methods, "invariant");
  assert(nullptr == _inner_classes, "invariant");
  assert(nullptr == _nest_members, "invariant");
  assert(nullptr == _loadable_descriptors, "invariant");
  assert(nullptr == _combined_annotations, "invariant");
  assert(nullptr == _record_components, "invariant");
  assert(nullptr == _permitted_subclasses, "invariant");
  assert(nullptr == _inline_layout_info_array, "invariant");

  if (_has_localvariable_table) {
    ik->set_has_localvariable_table(true);
  }

  if (_has_final_method) {
    ik->set_has_final_method();
  }

  ik->copy_method_ordering(_method_ordering, CHECK);
  // The InstanceKlass::_methods_jmethod_ids cache
  // is managed on the assumption that the initial cache
  // size is equal to the number of methods in the class. If
  // that changes, then InstanceKlass::idnum_can_increment()
  // has to be changed accordingly.
  ik->set_initial_method_idnum(checked_cast<u2>(ik->methods()->length()));

  ik->set_this_class_index(_this_class_index);

  if (_is_hidden) {
    // _this_class_index is a CONSTANT_Class entry that refers to this
    // hidden class itself. If this class needs to refer to its own methods
    // or fields, it would use a CONSTANT_MethodRef, etc, which would reference
    // _this_class_index. However, because this class is hidden (it's
    // not stored in SystemDictionary), _this_class_index cannot be resolved
    // with ConstantPool::klass_at_impl, which does a SystemDictionary lookup.
    // Therefore, we must eagerly resolve _this_class_index now.
    ik->constants()->klass_at_put(_this_class_index, ik);
  }

  ik->set_minor_version(_minor_version);
  ik->set_major_version(_major_version);
  ik->set_has_nonstatic_concrete_methods(_has_nonstatic_concrete_methods);
  ik->set_declares_nonstatic_concrete_methods(_declares_nonstatic_concrete_methods);

<<<<<<< HEAD
  if (_is_hidden) {
    ik->set_is_hidden();
  }
=======
  if (_must_be_atomic) {
    ik->set_must_be_atomic();
  }
  if (_is_implicitly_constructible) {
    ik->set_is_implicitly_constructible();
  }
  assert(!_is_hidden || ik->is_hidden(), "must be set already");
>>>>>>> 88b2b86e

  // Set PackageEntry for this_klass
  oop cl = ik->class_loader();
  Handle clh = Handle(THREAD, java_lang_ClassLoader::non_reflection_class_loader(cl));
  ClassLoaderData* cld = ClassLoaderData::class_loader_data_or_null(clh());
  ik->set_package(cld, nullptr, CHECK);

  const Array<Method*>* const methods = ik->methods();
  assert(methods != nullptr, "invariant");
  const int methods_len = methods->length();

  check_methods_for_intrinsics(ik, methods);

  // Fill in field values obtained by parse_classfile_attributes
  if (_parsed_annotations->has_any_annotations()) {
    _parsed_annotations->apply_to(ik);
  }

  apply_parsed_class_attributes(ik);

  // Miranda methods
  if ((_num_miranda_methods > 0) ||
      // if this class introduced new miranda methods or
      (_super_klass != nullptr && _super_klass->has_miranda_methods())
        // super class exists and this class inherited miranda methods
     ) {
       ik->set_has_miranda_methods(); // then set a flag
  }

  // Fill in information needed to compute superclasses.
  ik->initialize_supers(const_cast<InstanceKlass*>(_super_klass), _transitive_interfaces, CHECK);
  ik->set_transitive_interfaces(_transitive_interfaces);
  ik->set_local_interfaces(_local_interfaces);
  _transitive_interfaces = nullptr;
  _local_interfaces = nullptr;

  // Initialize itable offset tables
  klassItable::setup_itable_offset_table(ik);

  // Compute transitive closure of interfaces this class implements
  // Do final class setup
  OopMapBlocksBuilder* oop_map_blocks = _layout_info->oop_map_blocks;
  if (oop_map_blocks->_nonstatic_oop_map_count > 0) {
    oop_map_blocks->copy(ik->start_of_nonstatic_oop_maps());
  }

  if (_has_contended_fields || _parsed_annotations->is_contended() ||
      ( _super_klass != nullptr && _super_klass->has_contended_annotations())) {
    ik->set_has_contended_annotations(true);
  }

  // Fill in has_finalizer and layout_helper
  set_precomputed_flags(ik);

  // check if this class can access its super class
  check_super_class_access(ik, CHECK);

  // check if this class can access its superinterfaces
  check_super_interface_access(ik, CHECK);

  // check if this class overrides any final method
  check_final_method_override(ik, CHECK);

  // reject static interface methods prior to Java 8
  if (ik->is_interface() && _major_version < JAVA_8_VERSION) {
    check_illegal_static_method(ik, CHECK);
  }

  // Obtain this_klass' module entry
  ModuleEntry* module_entry = ik->module();
  assert(module_entry != nullptr, "module_entry should always be set");

  // Obtain java.lang.Module
  Handle module_handle(THREAD, module_entry->module());

  // Allocate mirror and initialize static fields
  // The create_mirror() call will also call compute_modifiers()
  java_lang_Class::create_mirror(ik,
                                 Handle(THREAD, _loader_data->class_loader()),
                                 module_handle,
                                 _protection_domain,
                                 cl_inst_info.class_data(),
                                 CHECK);

  assert(_all_mirandas != nullptr, "invariant");

  // Generate any default methods - default methods are public interface methods
  // that have a default implementation.  This is new with Java 8.
  if (_has_nonstatic_concrete_methods) {
    DefaultMethods::generate_default_methods(ik,
                                             _all_mirandas,
                                             CHECK);
  }

  // Add read edges to the unnamed modules of the bootstrap and app class loaders.
  if (changed_by_loadhook && !module_handle.is_null() && module_entry->is_named() &&
      !module_entry->has_default_read_edges()) {
    if (!module_entry->set_has_default_read_edges()) {
      // We won a potential race
      JvmtiExport::add_default_read_edges(module_handle, THREAD);
    }
  }

  if (is_inline_type()) {
    InlineKlass* vk = InlineKlass::cast(ik);
    vk->set_payload_alignment(_layout_info->_payload_alignment);
    vk->set_first_field_offset(_layout_info->_first_field_offset);
    vk->set_payload_size_in_bytes(_layout_info->_payload_size_in_bytes);
    vk->set_non_atomic_size_in_bytes(_layout_info->_non_atomic_size_in_bytes);
    vk->set_non_atomic_alignment(_layout_info->_non_atomic_alignment);
    vk->set_atomic_size_in_bytes(_layout_info->_atomic_layout_size_in_bytes);
    vk->set_nullable_size_in_bytes(_layout_info->_nullable_layout_size_in_bytes);
    vk->set_null_marker_offset(_layout_info->_null_marker_offset);
    vk->set_default_value_offset(_layout_info->_default_value_offset);
    vk->set_null_reset_value_offset(_layout_info->_null_reset_value_offset);
    if (_layout_info->_is_empty_inline_klass) vk->set_is_empty_inline_type();
    vk->initialize_calling_convention(CHECK);
  }

  ClassLoadingService::notify_class_loaded(ik, false /* not shared class */);

  if (!is_internal()) {
    ik->print_class_load_logging(_loader_data, module_entry, _stream);

    if (ik->minor_version() == JAVA_PREVIEW_MINOR_VERSION &&
        ik->major_version() == JVM_CLASSFILE_MAJOR_VERSION &&
        log_is_enabled(Info, class, preview)) {
      ResourceMark rm;
      log_info(class, preview)("Loading class %s that depends on preview features (class file version %d.65535)",
                               ik->external_name(), JVM_CLASSFILE_MAJOR_VERSION);
    }

    if (log_is_enabled(Debug, class, resolve))  {
      ResourceMark rm;
      // print out the superclass.
      const char * from = ik->external_name();
      if (ik->java_super() != nullptr) {
        log_debug(class, resolve)("%s %s (super)",
                   from,
                   ik->java_super()->external_name());
      }
      // print out each of the interface classes referred to by this class.
      const Array<InstanceKlass*>* const local_interfaces = ik->local_interfaces();
      if (local_interfaces != nullptr) {
        const int length = local_interfaces->length();
        for (int i = 0; i < length; i++) {
          const InstanceKlass* const k = local_interfaces->at(i);
          const char * to = k->external_name();
          log_debug(class, resolve)("%s %s (interface)", from, to);
        }
      }
    }
  }

  JFR_ONLY(INIT_ID(ik);)

  // If we reach here, all is well.
  // Now remove the InstanceKlass* from the _klass_to_deallocate field
  // in order for it to not be destroyed in the ClassFileParser destructor.
  set_klass_to_deallocate(nullptr);

  // it's official
  set_klass(ik);

  debug_only(ik->verify();)
}

void ClassFileParser::update_class_name(Symbol* new_class_name) {
  // Decrement the refcount in the old name, since we're clobbering it.
  _class_name->decrement_refcount();

  _class_name = new_class_name;
  // Increment the refcount of the new name.
  // Now the ClassFileParser owns this name and will decrement in
  // the destructor.
  _class_name->increment_refcount();
}

static bool relax_format_check_for(ClassLoaderData* loader_data) {
  bool trusted = loader_data->is_boot_class_loader_data() ||
                 loader_data->is_platform_class_loader_data();
  bool need_verify =
    // verifyAll
    (BytecodeVerificationLocal && BytecodeVerificationRemote) ||
    // verifyRemote
    (!BytecodeVerificationLocal && BytecodeVerificationRemote && !trusted);
  return !need_verify;
}

ClassFileParser::ClassFileParser(ClassFileStream* stream,
                                 Symbol* name,
                                 ClassLoaderData* loader_data,
                                 const ClassLoadInfo* cl_info,
                                 Publicity pub_level,
                                 TRAPS) :
  _stream(stream),
  _class_name(nullptr),
  _loader_data(loader_data),
  _is_hidden(cl_info->is_hidden()),
  _can_access_vm_annotations(cl_info->can_access_vm_annotations()),
  _orig_cp_size(0),
  _static_oop_count(0),
  _super_klass(),
  _cp(nullptr),
  _fieldinfo_stream(nullptr),
  _fields_status(nullptr),
  _methods(nullptr),
  _inner_classes(nullptr),
  _nest_members(nullptr),
  _nest_host(0),
  _permitted_subclasses(nullptr),
  _loadable_descriptors(nullptr),
  _record_components(nullptr),
  _local_interfaces(nullptr),
  _local_interface_indexes(nullptr),
  _transitive_interfaces(nullptr),
  _combined_annotations(nullptr),
  _class_annotations(nullptr),
  _class_type_annotations(nullptr),
  _fields_annotations(nullptr),
  _fields_type_annotations(nullptr),
  _klass(nullptr),
  _klass_to_deallocate(nullptr),
  _parsed_annotations(nullptr),
  _layout_info(nullptr),
  _inline_layout_info_array(nullptr),
  _null_marker_offsets(nullptr),
  _temp_field_info(nullptr),
  _method_ordering(nullptr),
  _all_mirandas(nullptr),
  _vtable_size(0),
  _itable_size(0),
  _num_miranda_methods(0),
  _protection_domain(cl_info->protection_domain()),
  _access_flags(),
  _pub_level(pub_level),
  _bad_constant_seen(0),
  _synthetic_flag(false),
  _sde_length(false),
  _sde_buffer(nullptr),
  _sourcefile_index(0),
  _generic_signature_index(0),
  _major_version(0),
  _minor_version(0),
  _this_class_index(0),
  _super_class_index(0),
  _itfs_len(0),
  _java_fields_count(0),
  _need_verify(false),
  _relax_verify(false),
  _has_nonstatic_concrete_methods(false),
  _declares_nonstatic_concrete_methods(false),
  _has_localvariable_table(false),
  _has_final_method(false),
  _has_contended_fields(false),
  _has_inline_type_fields(false),
  _is_naturally_atomic(false),
  _must_be_atomic(true),
  _is_implicitly_constructible(false),
  _has_loosely_consistent_annotation(false),
  _has_implicitly_constructible_annotation(false),
  _has_finalizer(false),
  _has_empty_finalizer(false),
  _max_bootstrap_specifier_index(-1) {

  _class_name = name != nullptr ? name : vmSymbols::unknown_class_name();
  _class_name->increment_refcount();

  assert(_loader_data != nullptr, "invariant");
  assert(stream != nullptr, "invariant");
  assert(_stream != nullptr, "invariant");
  assert(_stream->buffer() == _stream->current(), "invariant");
  assert(_class_name != nullptr, "invariant");
  assert(0 == _access_flags.as_int(), "invariant");

  // Figure out whether we can skip format checking (matching classic VM behavior)
  if (CDSConfig::is_dumping_static_archive()) {
    // verify == true means it's a 'remote' class (i.e., non-boot class)
    // Verification decision is based on BytecodeVerificationRemote flag
    // for those classes.
    _need_verify = (stream->need_verify()) ? BytecodeVerificationRemote :
                                              BytecodeVerificationLocal;
  }
  else {
    _need_verify = Verifier::should_verify_for(_loader_data->class_loader(),
                                               stream->need_verify());
  }

  // synch back verification state to stream
  stream->set_verify(_need_verify);

  // Check if verification needs to be relaxed for this class file
  // Do not restrict it to jdk1.0 or jdk1.1 to maintain backward compatibility (4982376)
  _relax_verify = relax_format_check_for(_loader_data);

  parse_stream(stream, CHECK);

  post_process_parsed_stream(stream, _cp, CHECK);
}

void ClassFileParser::clear_class_metadata() {
  // metadata created before the instance klass is created.  Must be
  // deallocated if classfile parsing returns an error.
  _cp = nullptr;
  _fieldinfo_stream = nullptr;
  _fields_status = nullptr;
  _methods = nullptr;
  _inner_classes = nullptr;
  _nest_members = nullptr;
  _permitted_subclasses = nullptr;
  _loadable_descriptors = nullptr;
  _combined_annotations = nullptr;
  _class_annotations = _class_type_annotations = nullptr;
  _fields_annotations = _fields_type_annotations = nullptr;
  _record_components = nullptr;
  _inline_layout_info_array = nullptr;
  _null_marker_offsets = nullptr;
}

// Destructor to clean up
ClassFileParser::~ClassFileParser() {
  _class_name->decrement_refcount();

  if (_cp != nullptr) {
    MetadataFactory::free_metadata(_loader_data, _cp);
  }

  if (_fieldinfo_stream != nullptr) {
    MetadataFactory::free_array<u1>(_loader_data, _fieldinfo_stream);
  }

  if (_fields_status != nullptr) {
    MetadataFactory::free_array<FieldStatus>(_loader_data, _fields_status);
  }

  if (_inline_layout_info_array != nullptr) {
    MetadataFactory::free_array<InlineLayoutInfo>(_loader_data, _inline_layout_info_array);
  }

  if (_null_marker_offsets != nullptr) {
     MetadataFactory::free_array<int>(_loader_data, _null_marker_offsets);
  }

  if (_methods != nullptr) {
    // Free methods
    InstanceKlass::deallocate_methods(_loader_data, _methods);
  }

  // beware of the Universe::empty_blah_array!!
  if (_inner_classes != nullptr && _inner_classes != Universe::the_empty_short_array()) {
    MetadataFactory::free_array<u2>(_loader_data, _inner_classes);
  }

  if (_nest_members != nullptr && _nest_members != Universe::the_empty_short_array()) {
    MetadataFactory::free_array<u2>(_loader_data, _nest_members);
  }

  if (_record_components != nullptr) {
    InstanceKlass::deallocate_record_components(_loader_data, _record_components);
  }

  if (_permitted_subclasses != nullptr && _permitted_subclasses != Universe::the_empty_short_array()) {
    MetadataFactory::free_array<u2>(_loader_data, _permitted_subclasses);
  }

  if (_loadable_descriptors != nullptr && _loadable_descriptors != Universe::the_empty_short_array()) {
    MetadataFactory::free_array<u2>(_loader_data, _loadable_descriptors);
  }

  // Free interfaces
  InstanceKlass::deallocate_interfaces(_loader_data, _super_klass,
                                       _local_interfaces, _transitive_interfaces);

  if (_combined_annotations != nullptr) {
    // After all annotations arrays have been created, they are installed into the
    // Annotations object that will be assigned to the InstanceKlass being created.

    // Deallocate the Annotations object and the installed annotations arrays.
    _combined_annotations->deallocate_contents(_loader_data);

    // If the _combined_annotations pointer is non-null,
    // then the other annotations fields should have been cleared.
    assert(_class_annotations       == nullptr, "Should have been cleared");
    assert(_class_type_annotations  == nullptr, "Should have been cleared");
    assert(_fields_annotations      == nullptr, "Should have been cleared");
    assert(_fields_type_annotations == nullptr, "Should have been cleared");
  } else {
    // If the annotations arrays were not installed into the Annotations object,
    // then they have to be deallocated explicitly.
    MetadataFactory::free_array<u1>(_loader_data, _class_annotations);
    MetadataFactory::free_array<u1>(_loader_data, _class_type_annotations);
    Annotations::free_contents(_loader_data, _fields_annotations);
    Annotations::free_contents(_loader_data, _fields_type_annotations);
  }

  clear_class_metadata();
  _transitive_interfaces = nullptr;
  _local_interfaces = nullptr;

  // deallocate the klass if already created.  Don't directly deallocate, but add
  // to the deallocate list so that the klass is removed from the CLD::_klasses list
  // at a safepoint.
  if (_klass_to_deallocate != nullptr) {
    _loader_data->add_to_deallocate_list(_klass_to_deallocate);
  }
}

void ClassFileParser::parse_stream(const ClassFileStream* const stream,
                                   TRAPS) {

  assert(stream != nullptr, "invariant");
  assert(_class_name != nullptr, "invariant");

  // BEGIN STREAM PARSING
  stream->guarantee_more(8, CHECK);  // magic, major, minor
  // Magic value
  const u4 magic = stream->get_u4_fast();
  guarantee_property(magic == JAVA_CLASSFILE_MAGIC,
                     "Incompatible magic value %u in class file %s",
                     magic, CHECK);

  // Version numbers
  _minor_version = stream->get_u2_fast();
  _major_version = stream->get_u2_fast();

  // Check version numbers - we check this even with verifier off
  verify_class_version(_major_version, _minor_version, _class_name, CHECK);

  stream->guarantee_more(3, CHECK); // length, first cp tag
  u2 cp_size = stream->get_u2_fast();

  guarantee_property(
    cp_size >= 1, "Illegal constant pool size %u in class file %s",
    cp_size, CHECK);

  _orig_cp_size = cp_size;
  if (is_hidden()) { // Add a slot for hidden class name.
    cp_size++;
  }

  _cp = ConstantPool::allocate(_loader_data,
                               cp_size,
                               CHECK);

  ConstantPool* const cp = _cp;

  parse_constant_pool(stream, cp, _orig_cp_size, CHECK);

  assert(cp_size == (u2)cp->length(), "invariant");

  // ACCESS FLAGS
  stream->guarantee_more(8, CHECK);  // flags, this_class, super_class, infs_len

  jint recognized_modifiers = JVM_RECOGNIZED_CLASS_MODIFIERS;
  // JVM_ACC_MODULE is defined in JDK-9 and later.
  if (_major_version >= JAVA_9_VERSION) {
    recognized_modifiers |= JVM_ACC_MODULE;
  }

  // Access flags
  jint flags = stream->get_u2_fast() & recognized_modifiers;

  if ((flags & JVM_ACC_INTERFACE) && _major_version < JAVA_6_VERSION) {
    // Set abstract bit for old class files for backward compatibility
    flags |= JVM_ACC_ABSTRACT;
  }

  // Fixing ACC_SUPER/ACC_IDENTITY for old class files
  if (!supports_inline_types()) {
    const bool is_module = (flags & JVM_ACC_MODULE) != 0;
    const bool is_interface = (flags & JVM_ACC_INTERFACE) != 0;
    if (!is_module && !is_interface) {
      flags |= JVM_ACC_IDENTITY;
    }
  }


  // This class and superclass
  _this_class_index = stream->get_u2_fast();
  check_property(
    valid_cp_range(_this_class_index, cp_size) &&
      cp->tag_at(_this_class_index).is_unresolved_klass(),
    "Invalid this class index %u in constant pool in class file %s",
    _this_class_index, CHECK);

  Symbol* const class_name_in_cp = cp->klass_name_at(_this_class_index);
  assert(class_name_in_cp != nullptr, "class_name can't be null");

  bool is_java_lang_Object = class_name_in_cp == vmSymbols::java_lang_Object();

  verify_legal_class_modifiers(flags, nullptr, is_java_lang_Object, CHECK);

  _access_flags.set_flags(flags);

  short bad_constant = class_bad_constant_seen();
  if (bad_constant != 0) {
    // Do not throw CFE until after the access_flags are checked because if
    // ACC_MODULE is set in the access flags, then NCDFE must be thrown, not CFE.
    classfile_parse_error("Unknown constant tag %u in class file %s", bad_constant, THREAD);
    return;
  }

  // Don't need to check whether this class name is legal or not.
  // It has been checked when constant pool is parsed.
  // However, make sure it is not an array type.
  if (_need_verify) {
    guarantee_property(class_name_in_cp->char_at(0) != JVM_SIGNATURE_ARRAY,
                       "Bad class name in class file %s",
                       CHECK);
  }

#ifdef ASSERT
  // Basic sanity checks
  if (_is_hidden) {
    assert(_class_name != vmSymbols::unknown_class_name(), "hidden classes should have a special name");
  }
#endif

  // Update the _class_name as needed depending on whether this is a named, un-named, or hidden class.

  if (_is_hidden) {
    assert(_class_name != nullptr, "Unexpected null _class_name");
#ifdef ASSERT
    if (_need_verify) {
      verify_legal_class_name(_class_name, CHECK);
    }
#endif

  } else {
    // Check if name in class file matches given name
    if (_class_name != class_name_in_cp) {
      if (_class_name != vmSymbols::unknown_class_name()) {
        ResourceMark rm(THREAD);
        Exceptions::fthrow(THREAD_AND_LOCATION,
                           vmSymbols::java_lang_NoClassDefFoundError(),
                           "%s (wrong name: %s)",
                           _class_name->as_C_string(),
                           class_name_in_cp->as_C_string()
                           );
        return;
      } else {
        // The class name was not known by the caller so we set it from
        // the value in the CP.
        update_class_name(class_name_in_cp);
      }
      // else nothing to do: the expected class name matches what is in the CP
    }
  }

  // Verification prevents us from creating names with dots in them, this
  // asserts that that's the case.
  assert(is_internal_format(_class_name), "external class name format used internally");

  if (!is_internal()) {
    LogTarget(Debug, class, preorder) lt;
    if (lt.is_enabled()){
      ResourceMark rm(THREAD);
      LogStream ls(lt);
      ls.print("%s", _class_name->as_klass_external_name());
      if (stream->source() != nullptr) {
        ls.print(" source: %s", stream->source());
      }
      ls.cr();
    }
  }

  // SUPERKLASS
  _super_class_index = stream->get_u2_fast();
  _super_klass = parse_super_class(cp,
                                   _super_class_index,
                                   _need_verify,
                                   CHECK);

  // Interfaces
  _itfs_len = stream->get_u2_fast();
  parse_interfaces(stream,
                   _itfs_len,
                   cp,
                   &_has_nonstatic_concrete_methods,
                   CHECK);

  // Fields (offsets are filled in later)
  parse_fields(stream,
               _access_flags,
               cp,
               cp_size,
               &_java_fields_count,
               CHECK);

  assert(_temp_field_info != nullptr, "invariant");

  // Methods
  parse_methods(stream,
                is_interface(),
                !is_identity_class(),
                is_abstract_class(),
                &_has_localvariable_table,
                &_has_final_method,
                &_declares_nonstatic_concrete_methods,
                CHECK);

  assert(_methods != nullptr, "invariant");

  if (_declares_nonstatic_concrete_methods) {
    _has_nonstatic_concrete_methods = true;
  }

  // Additional attributes/annotations
  _parsed_annotations = new ClassAnnotationCollector();
  parse_classfile_attributes(stream, cp, _parsed_annotations, CHECK);

  assert(_inner_classes != nullptr, "invariant");

  // Finalize the Annotations metadata object,
  // now that all annotation arrays have been created.
  create_combined_annotations(CHECK);

  // Make sure this is the end of class file stream
  guarantee_property(stream->at_eos(),
                     "Extra bytes at the end of class file %s",
                     CHECK);

  // all bytes in stream read and parsed
}

void ClassFileParser::mangle_hidden_class_name(InstanceKlass* const ik) {
  ResourceMark rm;
  // Construct hidden name from _class_name, "+", and &ik. Note that we can't
  // use a '/' because that confuses finding the class's package.  Also, can't
  // use an illegal char such as ';' because that causes serialization issues
  // and issues with hidden classes that create their own hidden classes.
  char addr_buf[20];
  if (CDSConfig::is_dumping_static_archive()) {
    // We want stable names for the archived hidden classes (only for static
    // archive for now). Spaces under default_SharedBaseAddress() will be
    // occupied by the archive at run time, so we know that no dynamically
    // loaded InstanceKlass will be placed under there.
    static volatile size_t counter = 0;
    Atomic::cmpxchg(&counter, (size_t)0, Arguments::default_SharedBaseAddress()); // initialize it
    size_t new_id = Atomic::add(&counter, (size_t)1);
    jio_snprintf(addr_buf, 20, SIZE_FORMAT_X, new_id);
  } else {
    jio_snprintf(addr_buf, 20, INTPTR_FORMAT, p2i(ik));
  }
  size_t new_name_len = _class_name->utf8_length() + 2 + strlen(addr_buf);
  char* new_name = NEW_RESOURCE_ARRAY(char, new_name_len);
  jio_snprintf(new_name, new_name_len, "%s+%s",
               _class_name->as_C_string(), addr_buf);
  update_class_name(SymbolTable::new_symbol(new_name));

  // Add a Utf8 entry containing the hidden name.
  assert(_class_name != nullptr, "Unexpected null _class_name");
  int hidden_index = _orig_cp_size; // this is an extra slot we added
  _cp->symbol_at_put(hidden_index, _class_name);

  // Update this_class_index's slot in the constant pool with the new Utf8 entry.
  // We have to update the resolved_klass_index and the name_index together
  // so extract the existing resolved_klass_index first.
  CPKlassSlot cp_klass_slot = _cp->klass_slot_at(_this_class_index);
  int resolved_klass_index = cp_klass_slot.resolved_klass_index();
  _cp->unresolved_klass_at_put(_this_class_index, hidden_index, resolved_klass_index);
  assert(_cp->klass_slot_at(_this_class_index).name_index() == _orig_cp_size,
         "Bad name_index");
}

void ClassFileParser::post_process_parsed_stream(const ClassFileStream* const stream,
                                                 ConstantPool* cp,
                                                 TRAPS) {
  assert(stream != nullptr, "invariant");
  assert(stream->at_eos(), "invariant");
  assert(cp != nullptr, "invariant");
  assert(_loader_data != nullptr, "invariant");

  if (_class_name == vmSymbols::java_lang_Object()) {
    check_property(_local_interfaces == Universe::the_empty_instance_klass_array(),
        "java.lang.Object cannot implement an interface in class file %s",
        CHECK);
  }
  // We check super class after class file is parsed and format is checked
  if (_super_class_index > 0 && nullptr == _super_klass) {
    Symbol* const super_class_name = cp->klass_name_at(_super_class_index);
    if (is_interface()) {
      // Before attempting to resolve the superclass, check for class format
      // errors not checked yet.
      guarantee_property(super_class_name == vmSymbols::java_lang_Object(),
        "Interfaces must have java.lang.Object as superclass in class file %s",
        CHECK);
    }
    Handle loader(THREAD, _loader_data->class_loader());
    if (loader.is_null() && super_class_name == vmSymbols::java_lang_Object()) {
      _super_klass = vmClasses::Object_klass();
    } else {
      _super_klass = (const InstanceKlass*)
                       SystemDictionary::resolve_with_circularity_detection_or_fail(_class_name,
                                                               super_class_name,
                                                               loader,
                                                               _protection_domain,
                                                               true,
                                                               CHECK);
    }
  }

  if (_super_klass != nullptr) {
    if (_super_klass->is_interface()) {
      classfile_icce_error("class %s has interface %s as super class", _super_klass, THREAD);
      return;
    }

    if (_super_klass->is_final()) {
      classfile_icce_error("class %s cannot inherit from final class %s", _super_klass, THREAD);
      return;
    }

    if (EnableValhalla) {
      check_identity_and_value_modifiers(this, _super_klass, CHECK);
    }

    if (_super_klass->has_nonstatic_concrete_methods()) {
      _has_nonstatic_concrete_methods = true;
    }
  }

  if (_parsed_annotations->has_annotation(AnnotationCollector::_jdk_internal_LooselyConsistentValue) && _access_flags.is_identity_class()) {
    THROW_MSG(vmSymbols::java_lang_ClassFormatError(),
          err_msg("class %s cannot have annotation jdk.internal.vm.annotation.LooselyConsistentValue, because it is not a value class",
                  _class_name->as_klass_external_name()));
  }
  if (_parsed_annotations->has_annotation(AnnotationCollector::_jdk_internal_ImplicitlyConstructible) && _access_flags.is_identity_class()) {
    THROW_MSG(vmSymbols::java_lang_ClassFormatError(),
          err_msg("class %s cannot have annotation jdk.internal.vm.annotation.ImplicitlyConstructible, because it is not a value class",
                  _class_name->as_klass_external_name()));
  }

  // Determining is the class allows tearing or not (default is not)
  if (EnableValhalla && !_access_flags.is_identity_class()) {
    if (_parsed_annotations->has_annotation(ClassAnnotationCollector::_jdk_internal_LooselyConsistentValue)
        && (_super_klass == vmClasses::Object_klass() || !_super_klass->must_be_atomic())) {
      // Conditions above are not sufficient to determine atomicity requirements,
      // the presence of fields with atomic requirements could force the current class to have atomicy requirements too
      // Marking as not needing atomicity for now, can be updated when computing the fields layout
      // The InstanceKlass must be filled with the value from the FieldLayoutInfo returned by
      // the FieldLayoutBuilder, not with this _must_be_atomic field.
      _must_be_atomic = false;
    }
    if (_parsed_annotations->has_annotation(ClassAnnotationCollector::_jdk_internal_ImplicitlyConstructible)
        && (_super_klass == vmClasses::Object_klass() || _super_klass->is_implicitly_constructible())) {
      _is_implicitly_constructible = true;
    }
    // Apply VM options override
    if (*ForceNonTearable != '\0') {
      // Allow a command line switch to force the same atomicity property:
      const char* class_name_str = _class_name->as_C_string();
      if (StringUtils::class_list_match(ForceNonTearable, class_name_str)) {
        _must_be_atomic = true;
      }
    }
  }

  int itfs_len = _local_interface_indexes == nullptr ? 0 : _local_interface_indexes->length();
  _local_interfaces = MetadataFactory::new_array<InstanceKlass*>(_loader_data, itfs_len, nullptr, CHECK);
  if (_local_interface_indexes != nullptr) {
    for (int i = 0; i < _local_interface_indexes->length(); i++) {
      u2 interface_index = _local_interface_indexes->at(i);
      Klass* interf;
      if (cp->tag_at(interface_index).is_klass()) {
        interf = cp->resolved_klass_at(interface_index);
      } else {
        Symbol* const unresolved_klass  = cp->klass_name_at(interface_index);

        // Don't need to check legal name because it's checked when parsing constant pool.
        // But need to make sure it's not an array type.
        guarantee_property(unresolved_klass->char_at(0) != JVM_SIGNATURE_ARRAY,
                            "Bad interface name in class file %s", CHECK);

        // Call resolve on the interface class name with class circularity checking
        interf = SystemDictionary::resolve_with_circularity_detection_or_fail(
                                                  _class_name,
                                                  unresolved_klass,
                                                  Handle(THREAD, _loader_data->class_loader()),
                                                  _protection_domain,
                                                  false,
                                                  CHECK);
      }

      if (!interf->is_interface()) {
        THROW_MSG(vmSymbols::java_lang_IncompatibleClassChangeError(),
                  err_msg("class %s can not implement %s, because it is not an interface (%s)",
                          _class_name->as_klass_external_name(),
                          interf->external_name(),
                          interf->class_in_module_of_loader()));
      }

      if (EnableValhalla) {
        // Check modifiers and set carries_identity_modifier/carries_value_modifier flags
        check_identity_and_value_modifiers(this, InstanceKlass::cast(interf), CHECK);
      }

      if (InstanceKlass::cast(interf)->has_nonstatic_concrete_methods()) {
        _has_nonstatic_concrete_methods = true;
      }
      _local_interfaces->at_put(i, InstanceKlass::cast(interf));
    }
  }
  assert(_local_interfaces != nullptr, "invariant");

  // Compute the transitive list of all unique interfaces implemented by this class
  _transitive_interfaces =
    compute_transitive_interfaces(_super_klass,
                                  _local_interfaces,
                                  _loader_data,
                                  CHECK);

  assert(_transitive_interfaces != nullptr, "invariant");

  // sort methods
  _method_ordering = sort_methods(_methods);

  _all_mirandas = new GrowableArray<Method*>(20);

  Handle loader(THREAD, _loader_data->class_loader());
  klassVtable::compute_vtable_size_and_num_mirandas(&_vtable_size,
                                                    &_num_miranda_methods,
                                                    _all_mirandas,
                                                    _super_klass,
                                                    _methods,
                                                    _access_flags,
                                                    _major_version,
                                                    loader,
                                                    _class_name,
                                                    _local_interfaces);

  // Size of Java itable (in words)
  _itable_size = is_interface() ? 0 :
    klassItable::compute_itable_size(_transitive_interfaces);

  assert(_parsed_annotations != nullptr, "invariant");

  if (EnableValhalla) {
    _inline_layout_info_array = MetadataFactory::new_array<InlineLayoutInfo>(_loader_data,
                                                   java_fields_count(),
                                                   CHECK);
    for (GrowableArrayIterator<FieldInfo> it = _temp_field_info->begin(); it != _temp_field_info->end(); ++it) {
      FieldInfo fieldinfo = *it;
      if (fieldinfo.access_flags().is_static()) continue;  // Only non-static fields are processed at load time
      Symbol* sig = fieldinfo.signature(cp);
      if (fieldinfo.field_flags().is_null_free_inline_type()) {
        // Pre-load classes of null-free fields that are candidate for flattening
        TempNewSymbol s = Signature::strip_envelope(sig);
        if (s == _class_name) {
          THROW_MSG(vmSymbols::java_lang_ClassCircularityError(), err_msg("Class %s cannot have a null-free non-static field of its own type", _class_name->as_C_string()));
        }
        log_info(class, preload)("Preloading class %s during loading of class %s. Cause: a null-free non-static field is declared with this type", s->as_C_string(), _class_name->as_C_string());
        Klass* klass = SystemDictionary::resolve_with_circularity_detection_or_fail(_class_name, s, Handle(THREAD, _loader_data->class_loader()), _protection_domain, false, THREAD);
        if (HAS_PENDING_EXCEPTION) {
          log_warning(class, preload)("Preloading of class %s during loading of class %s (cause: null-free non-static field) failed: %s",
                                      s->as_C_string(), _class_name->as_C_string(), PENDING_EXCEPTION->klass()->name()->as_C_string());
          return; // Exception is still pending
        }
        assert(klass != nullptr, "Sanity check");
        if (klass->access_flags().is_identity_class()) {
          assert(klass->is_instance_klass(), "Sanity check");
          ResourceMark rm(THREAD);
          THROW_MSG(vmSymbols::java_lang_IncompatibleClassChangeError(),
                    err_msg("Class %s expects class %s to be a value class, but it is an identity class",
                    _class_name->as_C_string(),
                    InstanceKlass::cast(klass)->external_name()));
        }
        if (klass->is_abstract()) {
          assert(klass->is_instance_klass(), "Sanity check");
          ResourceMark rm(THREAD);
          THROW_MSG(vmSymbols::java_lang_IncompatibleClassChangeError(),
                    err_msg("Class %s expects class %s to be concrete value type, but it is an abstract class",
                    _class_name->as_C_string(),
                    InstanceKlass::cast(klass)->external_name()));
        }
        InlineKlass* vk = InlineKlass::cast(klass);
        if (!vk->is_implicitly_constructible()) {
          THROW_MSG(vmSymbols::java_lang_IncompatibleClassChangeError(),
                    err_msg("class %s is not implicitly constructible and it is used in a null restricted non-static field (not supported)",
                    klass->name()->as_C_string()));
        }
        _inline_layout_info_array->adr_at(fieldinfo.index())->set_klass(vk);
        log_info(class, preload)("Preloading of class %s during loading of class %s (cause: null-free non-static field) succeeded", s->as_C_string(), _class_name->as_C_string());
      } else if (Signature::has_envelope(sig)) {
        // Preloading classes for nullable fields that are listed in the LoadableDescriptors attribute
        // Those classes would be required later for the flattening of nullable inline type fields
        TempNewSymbol name = Signature::strip_envelope(sig);
        if (name != _class_name && is_class_in_loadable_descriptors_attribute(sig)) {
          log_info(class, preload)("Preloading class %s during loading of class %s. Cause: field type in LoadableDescriptors attribute", name->as_C_string(), _class_name->as_C_string());
          oop loader = loader_data()->class_loader();
          Klass* klass = SystemDictionary::resolve_with_circularity_detection_or_fail(_class_name, name, Handle(THREAD, loader), _protection_domain, false, THREAD);
          if (klass != nullptr) {
            if (klass->is_inline_klass()) {
              _inline_layout_info_array->adr_at(fieldinfo.index())->set_klass(InlineKlass::cast(klass));
              log_info(class, preload)("Preloading of class %s during loading of class %s (cause: field type in LoadableDescriptors attribute) succeeded", name->as_C_string(), _class_name->as_C_string());
            } else {
              // Non value class are allowed by the current spec, but it could be an indication of an issue so let's log a warning
              log_warning(class, preload)("Preloading class %s during loading of class %s (cause: field type in LoadableDescriptors attribute) but loaded class is not a value class", name->as_C_string(), _class_name->as_C_string());
            }
            } else {
            log_warning(class, preload)("Preloading of class %s during loading of class %s (cause: field type in LoadableDescriptors attribute) failed : %s",
                                          name->as_C_string(), _class_name->as_C_string(), PENDING_EXCEPTION->klass()->name()->as_C_string());
          }
          // Loads triggered by the LoadableDescriptors attribute are speculative, failures must not impact loading of current class
          if (HAS_PENDING_EXCEPTION) {
            CLEAR_PENDING_EXCEPTION;
          }
        }
      }
    }
  }

  _layout_info = new FieldLayoutInfo();
  FieldLayoutBuilder lb(class_name(), loader_data(), super_klass(), _cp, /*_fields*/ _temp_field_info,
      _parsed_annotations->is_contended(), is_inline_type(),
      access_flags().is_abstract() && !access_flags().is_identity_class() && !access_flags().is_interface(),
      _must_be_atomic, _layout_info, _inline_layout_info_array);
  lb.build_layout();
  _has_inline_type_fields = _layout_info->_has_inline_fields;

  int injected_fields_count = _temp_field_info->length() - _java_fields_count;
  _fieldinfo_stream =
    FieldInfoStream::create_FieldInfoStream(_temp_field_info, _java_fields_count,
                                            injected_fields_count, loader_data(), CHECK);

  _fields_status =
    MetadataFactory::new_array<FieldStatus>(_loader_data, _temp_field_info->length(),
                                            FieldStatus(0), CHECK);
}

void ClassFileParser::set_klass(InstanceKlass* klass) {

#ifdef ASSERT
  if (klass != nullptr) {
    assert(nullptr == _klass, "leaking?");
  }
#endif

  _klass = klass;
}

void ClassFileParser::set_klass_to_deallocate(InstanceKlass* klass) {

#ifdef ASSERT
  if (klass != nullptr) {
    assert(nullptr == _klass_to_deallocate, "leaking?");
  }
#endif

  _klass_to_deallocate = klass;
}

// Caller responsible for ResourceMark
// clone stream with rewound position
const ClassFileStream* ClassFileParser::clone_stream() const {
  assert(_stream != nullptr, "invariant");

  return _stream->clone();
}

ReferenceType ClassFileParser::super_reference_type() const {
  return _super_klass == nullptr ? REF_NONE : _super_klass->reference_type();
}

bool ClassFileParser::is_instance_ref_klass() const {
  // Only the subclasses of j.l.r.Reference are InstanceRefKlass.
  // j.l.r.Reference itself is InstanceKlass because InstanceRefKlass denotes a
  // klass requiring special treatment in ref-processing. The abstract
  // j.l.r.Reference cannot be instantiated so doesn't partake in
  // ref-processing.
  return is_java_lang_ref_Reference_subclass();
}

bool ClassFileParser::is_java_lang_ref_Reference_subclass() const {
  if (_super_klass == nullptr) {
    return false;
  }

  if (_super_klass->name() == vmSymbols::java_lang_ref_Reference()) {
    // Direct subclass of j.l.r.Reference: Soft|Weak|Final|Phantom
    return true;
  }

  return _super_klass->reference_type() != REF_NONE;
}

// ----------------------------------------------------------------------------
// debugging

#ifdef ASSERT

// return true if class_name contains no '.' (internal format is '/')
bool ClassFileParser::is_internal_format(Symbol* class_name) {
  if (class_name != nullptr) {
    ResourceMark rm;
    char* name = class_name->as_C_string();
    return strchr(name, JVM_SIGNATURE_DOT) == nullptr;
  } else {
    return true;
  }
}

#endif<|MERGE_RESOLUTION|>--- conflicted
+++ resolved
@@ -5361,19 +5361,7 @@
   ik->set_has_nonstatic_concrete_methods(_has_nonstatic_concrete_methods);
   ik->set_declares_nonstatic_concrete_methods(_declares_nonstatic_concrete_methods);
 
-<<<<<<< HEAD
-  if (_is_hidden) {
-    ik->set_is_hidden();
-  }
-=======
-  if (_must_be_atomic) {
-    ik->set_must_be_atomic();
-  }
-  if (_is_implicitly_constructible) {
-    ik->set_is_implicitly_constructible();
-  }
   assert(!_is_hidden || ik->is_hidden(), "must be set already");
->>>>>>> 88b2b86e
 
   // Set PackageEntry for this_klass
   oop cl = ik->class_loader();
