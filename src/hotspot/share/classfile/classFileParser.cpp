--- conflicted
+++ resolved
@@ -157,11 +157,9 @@
 
 #define JAVA_26_VERSION                   70
 
-<<<<<<< HEAD
-#define CONSTANT_CLASS_DESCRIPTORS        70
-=======
 #define JAVA_27_VERSION                   71
->>>>>>> c7aa1033
+
+#define CONSTANT_CLASS_DESCRIPTORS        71
 
 void ClassFileParser::set_class_bad_constant_seen(short bad_constant) {
   assert((bad_constant == JVM_CONSTANT_Module ||
