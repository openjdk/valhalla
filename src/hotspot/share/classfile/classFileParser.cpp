/*
 * Copyright (c) 1997, 2021, Oracle and/or its affiliates. All rights reserved.
 * DO NOT ALTER OR REMOVE COPYRIGHT NOTICES OR THIS FILE HEADER.
 *
 * This code is free software; you can redistribute it and/or modify it
 * under the terms of the GNU General Public License version 2 only, as
 * published by the Free Software Foundation.
 *
 * This code is distributed in the hope that it will be useful, but WITHOUT
 * ANY WARRANTY; without even the implied warranty of MERCHANTABILITY or
 * FITNESS FOR A PARTICULAR PURPOSE.  See the GNU General Public License
 * version 2 for more details (a copy is included in the LICENSE file that
 * accompanied this code).
 *
 * You should have received a copy of the GNU General Public License version
 * 2 along with this work; if not, write to the Free Software Foundation,
 * Inc., 51 Franklin St, Fifth Floor, Boston, MA 02110-1301 USA.
 *
 * Please contact Oracle, 500 Oracle Parkway, Redwood Shores, CA 94065 USA
 * or visit www.oracle.com if you need additional information or have any
 * questions.
 *
 */

#include "precompiled.hpp"
#include "jvm.h"
#include "aot/aotLoader.hpp"
#include "classfile/classFileParser.hpp"
#include "classfile/classFileStream.hpp"
#include "classfile/classLoader.hpp"
#include "classfile/classLoaderData.inline.hpp"
#include "classfile/classLoadInfo.hpp"
#include "classfile/defaultMethods.hpp"
#include "classfile/dictionary.hpp"
#include "classfile/fieldLayoutBuilder.hpp"
#include "classfile/javaClasses.inline.hpp"
#include "classfile/moduleEntry.hpp"
#include "classfile/packageEntry.hpp"
#include "classfile/symbolTable.hpp"
#include "classfile/systemDictionary.hpp"
#include "classfile/verificationType.hpp"
#include "classfile/verifier.hpp"
#include "classfile/vmClasses.hpp"
#include "classfile/vmSymbols.hpp"
#include "logging/log.hpp"
#include "logging/logStream.hpp"
#include "memory/allocation.hpp"
#include "memory/metadataFactory.hpp"
#include "memory/oopFactory.hpp"
#include "memory/resourceArea.hpp"
#include "memory/universe.hpp"
#include "oops/annotations.hpp"
#include "oops/constantPool.inline.hpp"
#include "oops/fieldStreams.inline.hpp"
#include "oops/inlineKlass.inline.hpp"
#include "oops/instanceKlass.inline.hpp"
#include "oops/instanceMirrorKlass.hpp"
#include "oops/klass.inline.hpp"
#include "oops/klassVtable.hpp"
#include "oops/metadata.hpp"
#include "oops/method.inline.hpp"
#include "oops/oop.inline.hpp"
#include "oops/recordComponent.hpp"
#include "oops/symbol.hpp"
#include "prims/jvmtiExport.hpp"
#include "prims/jvmtiThreadState.hpp"
#include "runtime/arguments.hpp"
#include "runtime/fieldDescriptor.inline.hpp"
#include "runtime/handles.inline.hpp"
#include "runtime/javaCalls.hpp"
#include "runtime/os.hpp"
#include "runtime/perfData.hpp"
#include "runtime/reflection.hpp"
#include "runtime/safepointVerifiers.hpp"
#include "runtime/signature.hpp"
#include "runtime/timer.hpp"
#include "services/classLoadingService.hpp"
#include "services/threadService.hpp"
#include "utilities/align.hpp"
#include "utilities/bitMap.inline.hpp"
#include "utilities/copy.hpp"
#include "utilities/exceptions.hpp"
#include "utilities/globalDefinitions.hpp"
#include "utilities/growableArray.hpp"
#include "utilities/macros.hpp"
#include "utilities/ostream.hpp"
#include "utilities/resourceHash.hpp"
#include "utilities/stringUtils.hpp"
#include "utilities/utf8.hpp"

#if INCLUDE_CDS
#include "classfile/systemDictionaryShared.hpp"
#endif
#if INCLUDE_JFR
#include "jfr/support/jfrTraceIdExtension.hpp"
#endif

// We generally try to create the oops directly when parsing, rather than
// allocating temporary data structures and copying the bytes twice. A
// temporary area is only needed when parsing utf8 entries in the constant
// pool and when parsing line number tables.

// We add assert in debug mode when class format is not checked.

#define JAVA_CLASSFILE_MAGIC              0xCAFEBABE
#define JAVA_MIN_SUPPORTED_VERSION        45
#define JAVA_PREVIEW_MINOR_VERSION        65535

// Used for two backward compatibility reasons:
// - to check for new additions to the class file format in JDK1.5
// - to check for bug fixes in the format checker in JDK1.5
#define JAVA_1_5_VERSION                  49

// Used for backward compatibility reasons:
// - to check for javac bug fixes that happened after 1.5
// - also used as the max version when running in jdk6
#define JAVA_6_VERSION                    50

// Used for backward compatibility reasons:
// - to disallow argument and require ACC_STATIC for <clinit> methods
#define JAVA_7_VERSION                    51

// Extension method support.
#define JAVA_8_VERSION                    52

#define JAVA_9_VERSION                    53

#define JAVA_10_VERSION                   54

#define JAVA_11_VERSION                   55

#define JAVA_12_VERSION                   56

#define JAVA_13_VERSION                   57

#define JAVA_14_VERSION                   58

#define JAVA_15_VERSION                   59

#define JAVA_16_VERSION                   60

#define JAVA_17_VERSION                   61

#define CONSTANT_CLASS_DESCRIPTORS        61

void ClassFileParser::set_class_bad_constant_seen(short bad_constant) {
  assert((bad_constant == JVM_CONSTANT_Module ||
          bad_constant == JVM_CONSTANT_Package) && _major_version >= JAVA_9_VERSION,
         "Unexpected bad constant pool entry");
  if (_bad_constant_seen == 0) _bad_constant_seen = bad_constant;
}

void ClassFileParser::parse_constant_pool_entries(const ClassFileStream* const stream,
                                                  ConstantPool* cp,
                                                  const int length,
                                                  TRAPS) {
  assert(stream != NULL, "invariant");
  assert(cp != NULL, "invariant");

  // Use a local copy of ClassFileStream. It helps the C++ compiler to optimize
  // this function (_current can be allocated in a register, with scalar
  // replacement of aggregates). The _current pointer is copied back to
  // stream() when this function returns. DON'T call another method within
  // this method that uses stream().
  const ClassFileStream cfs1 = *stream;
  const ClassFileStream* const cfs = &cfs1;

  assert(cfs->allocated_on_stack(), "should be local");
  debug_only(const u1* const old_current = stream->current();)

  // Used for batching symbol allocations.
  const char* names[SymbolTable::symbol_alloc_batch_size];
  int lengths[SymbolTable::symbol_alloc_batch_size];
  int indices[SymbolTable::symbol_alloc_batch_size];
  unsigned int hashValues[SymbolTable::symbol_alloc_batch_size];
  int names_count = 0;

  // parsing  Index 0 is unused
  for (int index = 1; index < length; index++) {
    // Each of the following case guarantees one more byte in the stream
    // for the following tag or the access_flags following constant pool,
    // so we don't need bounds-check for reading tag.
    const u1 tag = cfs->get_u1_fast();
    switch (tag) {
      case JVM_CONSTANT_Class: {
        cfs->guarantee_more(3, CHECK);  // name_index, tag/access_flags
        const u2 name_index = cfs->get_u2_fast();
        cp->klass_index_at_put(index, name_index);
        break;
      }
      case JVM_CONSTANT_Fieldref: {
        cfs->guarantee_more(5, CHECK);  // class_index, name_and_type_index, tag/access_flags
        const u2 class_index = cfs->get_u2_fast();
        const u2 name_and_type_index = cfs->get_u2_fast();
        cp->field_at_put(index, class_index, name_and_type_index);
        break;
      }
      case JVM_CONSTANT_Methodref: {
        cfs->guarantee_more(5, CHECK);  // class_index, name_and_type_index, tag/access_flags
        const u2 class_index = cfs->get_u2_fast();
        const u2 name_and_type_index = cfs->get_u2_fast();
        cp->method_at_put(index, class_index, name_and_type_index);
        break;
      }
      case JVM_CONSTANT_InterfaceMethodref: {
        cfs->guarantee_more(5, CHECK);  // class_index, name_and_type_index, tag/access_flags
        const u2 class_index = cfs->get_u2_fast();
        const u2 name_and_type_index = cfs->get_u2_fast();
        cp->interface_method_at_put(index, class_index, name_and_type_index);
        break;
      }
      case JVM_CONSTANT_String : {
        cfs->guarantee_more(3, CHECK);  // string_index, tag/access_flags
        const u2 string_index = cfs->get_u2_fast();
        cp->string_index_at_put(index, string_index);
        break;
      }
      case JVM_CONSTANT_MethodHandle :
      case JVM_CONSTANT_MethodType: {
        if (_major_version < Verifier::INVOKEDYNAMIC_MAJOR_VERSION) {
          classfile_parse_error(
            "Class file version does not support constant tag %u in class file %s",
            tag, THREAD);
          return;
        }
        if (tag == JVM_CONSTANT_MethodHandle) {
          cfs->guarantee_more(4, CHECK);  // ref_kind, method_index, tag/access_flags
          const u1 ref_kind = cfs->get_u1_fast();
          const u2 method_index = cfs->get_u2_fast();
          cp->method_handle_index_at_put(index, ref_kind, method_index);
        }
        else if (tag == JVM_CONSTANT_MethodType) {
          cfs->guarantee_more(3, CHECK);  // signature_index, tag/access_flags
          const u2 signature_index = cfs->get_u2_fast();
          cp->method_type_index_at_put(index, signature_index);
        }
        else {
          ShouldNotReachHere();
        }
        break;
      }
      case JVM_CONSTANT_Dynamic : {
        if (_major_version < Verifier::DYNAMICCONSTANT_MAJOR_VERSION) {
          classfile_parse_error(
              "Class file version does not support constant tag %u in class file %s",
              tag, THREAD);
          return;
        }
        cfs->guarantee_more(5, CHECK);  // bsm_index, nt, tag/access_flags
        const u2 bootstrap_specifier_index = cfs->get_u2_fast();
        const u2 name_and_type_index = cfs->get_u2_fast();
        if (_max_bootstrap_specifier_index < (int) bootstrap_specifier_index) {
          _max_bootstrap_specifier_index = (int) bootstrap_specifier_index;  // collect for later
        }
        cp->dynamic_constant_at_put(index, bootstrap_specifier_index, name_and_type_index);
        break;
      }
      case JVM_CONSTANT_InvokeDynamic : {
        if (_major_version < Verifier::INVOKEDYNAMIC_MAJOR_VERSION) {
          classfile_parse_error(
              "Class file version does not support constant tag %u in class file %s",
              tag, THREAD);
          return;
        }
        cfs->guarantee_more(5, CHECK);  // bsm_index, nt, tag/access_flags
        const u2 bootstrap_specifier_index = cfs->get_u2_fast();
        const u2 name_and_type_index = cfs->get_u2_fast();
        if (_max_bootstrap_specifier_index < (int) bootstrap_specifier_index) {
          _max_bootstrap_specifier_index = (int) bootstrap_specifier_index;  // collect for later
        }
        cp->invoke_dynamic_at_put(index, bootstrap_specifier_index, name_and_type_index);
        break;
      }
      case JVM_CONSTANT_Integer: {
        cfs->guarantee_more(5, CHECK);  // bytes, tag/access_flags
        const u4 bytes = cfs->get_u4_fast();
        cp->int_at_put(index, (jint)bytes);
        break;
      }
      case JVM_CONSTANT_Float: {
        cfs->guarantee_more(5, CHECK);  // bytes, tag/access_flags
        const u4 bytes = cfs->get_u4_fast();
        cp->float_at_put(index, *(jfloat*)&bytes);
        break;
      }
      case JVM_CONSTANT_Long: {
        // A mangled type might cause you to overrun allocated memory
        guarantee_property(index + 1 < length,
                           "Invalid constant pool entry %u in class file %s",
                           index,
                           CHECK);
        cfs->guarantee_more(9, CHECK);  // bytes, tag/access_flags
        const u8 bytes = cfs->get_u8_fast();
        cp->long_at_put(index, bytes);
        index++;   // Skip entry following eigth-byte constant, see JVM book p. 98
        break;
      }
      case JVM_CONSTANT_Double: {
        // A mangled type might cause you to overrun allocated memory
        guarantee_property(index+1 < length,
                           "Invalid constant pool entry %u in class file %s",
                           index,
                           CHECK);
        cfs->guarantee_more(9, CHECK);  // bytes, tag/access_flags
        const u8 bytes = cfs->get_u8_fast();
        cp->double_at_put(index, *(jdouble*)&bytes);
        index++;   // Skip entry following eigth-byte constant, see JVM book p. 98
        break;
      }
      case JVM_CONSTANT_NameAndType: {
        cfs->guarantee_more(5, CHECK);  // name_index, signature_index, tag/access_flags
        const u2 name_index = cfs->get_u2_fast();
        const u2 signature_index = cfs->get_u2_fast();
        cp->name_and_type_at_put(index, name_index, signature_index);
        break;
      }
      case JVM_CONSTANT_Utf8 : {
        cfs->guarantee_more(2, CHECK);  // utf8_length
        u2  utf8_length = cfs->get_u2_fast();
        const u1* utf8_buffer = cfs->current();
        assert(utf8_buffer != NULL, "null utf8 buffer");
        // Got utf8 string, guarantee utf8_length+1 bytes, set stream position forward.
        cfs->guarantee_more(utf8_length+1, CHECK);  // utf8 string, tag/access_flags
        cfs->skip_u1_fast(utf8_length);

        // Before storing the symbol, make sure it's legal
        if (_need_verify) {
          verify_legal_utf8(utf8_buffer, utf8_length, CHECK);
        }

        if (has_cp_patch_at(index)) {
          Handle patch = clear_cp_patch_at(index);
          guarantee_property(java_lang_String::is_instance(patch()),
                             "Illegal utf8 patch at %d in class file %s",
                             index,
                             CHECK);
          const char* const str = java_lang_String::as_utf8_string(patch());
          // (could use java_lang_String::as_symbol instead, but might as well batch them)
          utf8_buffer = (const u1*) str;
          utf8_length = (u2) strlen(str);
        }

        unsigned int hash;
        Symbol* const result = SymbolTable::lookup_only((const char*)utf8_buffer,
                                                        utf8_length,
                                                        hash);
        if (result == NULL) {
          names[names_count] = (const char*)utf8_buffer;
          lengths[names_count] = utf8_length;
          indices[names_count] = index;
          hashValues[names_count++] = hash;
          if (names_count == SymbolTable::symbol_alloc_batch_size) {
            SymbolTable::new_symbols(_loader_data,
                                     constantPoolHandle(THREAD, cp),
                                     names_count,
                                     names,
                                     lengths,
                                     indices,
                                     hashValues);
            names_count = 0;
          }
        } else {
          cp->symbol_at_put(index, result);
        }
        break;
      }
      case JVM_CONSTANT_Module:
      case JVM_CONSTANT_Package: {
        // Record that an error occurred in these two cases but keep parsing so
        // that ACC_Module can be checked for in the access_flags.  Need to
        // throw NoClassDefFoundError in that case.
        if (_major_version >= JAVA_9_VERSION) {
          cfs->guarantee_more(3, CHECK);
          cfs->get_u2_fast();
          set_class_bad_constant_seen(tag);
          break;
        }
      }
      default: {
        classfile_parse_error("Unknown constant tag %u in class file %s",
                              tag,
                              THREAD);
        return;
      }
    } // end of switch(tag)
  } // end of for

  // Allocate the remaining symbols
  if (names_count > 0) {
    SymbolTable::new_symbols(_loader_data,
                             constantPoolHandle(THREAD, cp),
                             names_count,
                             names,
                             lengths,
                             indices,
                             hashValues);
  }

  // Copy _current pointer of local copy back to stream.
  assert(stream->current() == old_current, "non-exclusive use of stream");
  stream->set_current(cfs1.current());

}

static inline bool valid_cp_range(int index, int length) {
  return (index > 0 && index < length);
}

static inline Symbol* check_symbol_at(const ConstantPool* cp, int index) {
  assert(cp != NULL, "invariant");
  if (valid_cp_range(index, cp->length()) && cp->tag_at(index).is_utf8()) {
    return cp->symbol_at(index);
  }
  return NULL;
}

#ifdef ASSERT
PRAGMA_DIAG_PUSH
PRAGMA_FORMAT_NONLITERAL_IGNORED
void ClassFileParser::report_assert_property_failure(const char* msg, TRAPS) const {
  ResourceMark rm(THREAD);
  fatal(msg, _class_name->as_C_string());
}

void ClassFileParser::report_assert_property_failure(const char* msg,
                                                     int index,
                                                     TRAPS) const {
  ResourceMark rm(THREAD);
  fatal(msg, index, _class_name->as_C_string());
}
PRAGMA_DIAG_POP
#endif

void ClassFileParser::parse_constant_pool(const ClassFileStream* const stream,
                                         ConstantPool* const cp,
                                         const int length,
                                         TRAPS) {
  assert(cp != NULL, "invariant");
  assert(stream != NULL, "invariant");

  // parsing constant pool entries
  parse_constant_pool_entries(stream, cp, length, CHECK);
  if (class_bad_constant_seen() != 0) {
    // a bad CP entry has been detected previously so stop parsing and just return.
    return;
  }

  int index = 1;  // declared outside of loops for portability
  int num_klasses = 0;

  // first verification pass - validate cross references
  // and fixup class and string constants
  for (index = 1; index < length; index++) {          // Index 0 is unused
    const jbyte tag = cp->tag_at(index).value();
    switch (tag) {
      case JVM_CONSTANT_Class: {
        ShouldNotReachHere();     // Only JVM_CONSTANT_ClassIndex should be present
        break;
      }
      case JVM_CONSTANT_Fieldref:
        // fall through
      case JVM_CONSTANT_Methodref:
        // fall through
      case JVM_CONSTANT_InterfaceMethodref: {
        if (!_need_verify) break;
        const int klass_ref_index = cp->klass_ref_index_at(index);
        const int name_and_type_ref_index = cp->name_and_type_ref_index_at(index);
        check_property(valid_klass_reference_at(klass_ref_index),
                       "Invalid constant pool index %u in class file %s",
                       klass_ref_index, CHECK);
        check_property(valid_cp_range(name_and_type_ref_index, length) &&
          cp->tag_at(name_and_type_ref_index).is_name_and_type(),
          "Invalid constant pool index %u in class file %s",
          name_and_type_ref_index, CHECK);
        break;
      }
      case JVM_CONSTANT_String: {
        ShouldNotReachHere();     // Only JVM_CONSTANT_StringIndex should be present
        break;
      }
      case JVM_CONSTANT_Integer:
        break;
      case JVM_CONSTANT_Float:
        break;
      case JVM_CONSTANT_Long:
      case JVM_CONSTANT_Double: {
        index++;
        check_property(
          (index < length && cp->tag_at(index).is_invalid()),
          "Improper constant pool long/double index %u in class file %s",
          index, CHECK);
        break;
      }
      case JVM_CONSTANT_NameAndType: {
        if (!_need_verify) break;
        const int name_ref_index = cp->name_ref_index_at(index);
        const int signature_ref_index = cp->signature_ref_index_at(index);
        check_property(valid_symbol_at(name_ref_index),
          "Invalid constant pool index %u in class file %s",
          name_ref_index, CHECK);
        check_property(valid_symbol_at(signature_ref_index),
          "Invalid constant pool index %u in class file %s",
          signature_ref_index, CHECK);
        break;
      }
      case JVM_CONSTANT_Utf8:
        break;
      case JVM_CONSTANT_UnresolvedClass:         // fall-through
      case JVM_CONSTANT_UnresolvedClassInError: {
        ShouldNotReachHere();     // Only JVM_CONSTANT_ClassIndex should be present
        break;
      }
      case JVM_CONSTANT_ClassIndex: {
        const int class_index = cp->klass_index_at(index);
        check_property(valid_symbol_at(class_index),
          "Invalid constant pool index %u in class file %s",
          class_index, CHECK);

        Symbol* const name = cp->symbol_at(class_index);
        const unsigned int name_len = name->utf8_length();
        if (name->is_Q_signature()) {
          cp->unresolved_qdescriptor_at_put(index, class_index, num_klasses++);
        } else {
          cp->unresolved_klass_at_put(index, class_index, num_klasses++);
        }
        break;
      }
      case JVM_CONSTANT_StringIndex: {
        const int string_index = cp->string_index_at(index);
        check_property(valid_symbol_at(string_index),
          "Invalid constant pool index %u in class file %s",
          string_index, CHECK);
        Symbol* const sym = cp->symbol_at(string_index);
        cp->unresolved_string_at_put(index, sym);
        break;
      }
      case JVM_CONSTANT_MethodHandle: {
        const int ref_index = cp->method_handle_index_at(index);
        check_property(valid_cp_range(ref_index, length),
          "Invalid constant pool index %u in class file %s",
          ref_index, CHECK);
        const constantTag tag = cp->tag_at(ref_index);
        const int ref_kind = cp->method_handle_ref_kind_at(index);

        switch (ref_kind) {
          case JVM_REF_getField:
          case JVM_REF_getStatic:
          case JVM_REF_putField:
          case JVM_REF_putStatic: {
            check_property(
              tag.is_field(),
              "Invalid constant pool index %u in class file %s (not a field)",
              ref_index, CHECK);
            break;
          }
          case JVM_REF_invokeVirtual:
          case JVM_REF_newInvokeSpecial: {
            check_property(
              tag.is_method(),
              "Invalid constant pool index %u in class file %s (not a method)",
              ref_index, CHECK);
            break;
          }
          case JVM_REF_invokeStatic:
          case JVM_REF_invokeSpecial: {
            check_property(
              tag.is_method() ||
              ((_major_version >= JAVA_8_VERSION) && tag.is_interface_method()),
              "Invalid constant pool index %u in class file %s (not a method)",
              ref_index, CHECK);
            break;
          }
          case JVM_REF_invokeInterface: {
            check_property(
              tag.is_interface_method(),
              "Invalid constant pool index %u in class file %s (not an interface method)",
              ref_index, CHECK);
            break;
          }
          default: {
            classfile_parse_error(
              "Bad method handle kind at constant pool index %u in class file %s",
              index, THREAD);
            return;
          }
        } // switch(refkind)
        // Keep the ref_index unchanged.  It will be indirected at link-time.
        break;
      } // case MethodHandle
      case JVM_CONSTANT_MethodType: {
        const int ref_index = cp->method_type_index_at(index);
        check_property(valid_symbol_at(ref_index),
          "Invalid constant pool index %u in class file %s",
          ref_index, CHECK);
        break;
      }
      case JVM_CONSTANT_Dynamic: {
        const int name_and_type_ref_index =
          cp->bootstrap_name_and_type_ref_index_at(index);

        check_property(valid_cp_range(name_and_type_ref_index, length) &&
          cp->tag_at(name_and_type_ref_index).is_name_and_type(),
          "Invalid constant pool index %u in class file %s",
          name_and_type_ref_index, CHECK);
        // bootstrap specifier index must be checked later,
        // when BootstrapMethods attr is available

        // Mark the constant pool as having a CONSTANT_Dynamic_info structure
        cp->set_has_dynamic_constant();
        break;
      }
      case JVM_CONSTANT_InvokeDynamic: {
        const int name_and_type_ref_index =
          cp->bootstrap_name_and_type_ref_index_at(index);

        check_property(valid_cp_range(name_and_type_ref_index, length) &&
          cp->tag_at(name_and_type_ref_index).is_name_and_type(),
          "Invalid constant pool index %u in class file %s",
          name_and_type_ref_index, CHECK);
        // bootstrap specifier index must be checked later,
        // when BootstrapMethods attr is available
        break;
      }
      default: {
        fatal("bad constant pool tag value %u", cp->tag_at(index).value());
        ShouldNotReachHere();
        break;
      }
    } // switch(tag)
  } // end of for

  _first_patched_klass_resolved_index = num_klasses;
  cp->allocate_resolved_klasses(_loader_data, num_klasses + _max_num_patched_klasses, CHECK);

  if (_cp_patches != NULL) {
    // need to treat this_class specially...

    // Add dummy utf8 entries in the space reserved for names of patched classes. We'll use "*"
    // for now. These will be replaced with actual names of the patched classes in patch_class().
    Symbol* s = vmSymbols::star_name();
    for (int n=_orig_cp_size; n<cp->length(); n++) {
      cp->symbol_at_put(n, s);
    }

    int this_class_index;
    {
      stream->guarantee_more(8, CHECK);  // flags, this_class, super_class, infs_len
      const u1* const mark = stream->current();
      stream->skip_u2_fast(1); // skip flags
      this_class_index = stream->get_u2_fast();
      stream->set_current(mark);  // revert to mark
    }

    for (index = 1; index < length; index++) {          // Index 0 is unused
      if (has_cp_patch_at(index)) {
        guarantee_property(index != this_class_index,
          "Illegal constant pool patch to self at %d in class file %s",
          index, CHECK);
        patch_constant_pool(cp, index, cp_patch_at(index), CHECK);
      }
    }
  }

  if (!_need_verify) {
    return;
  }

  // second verification pass - checks the strings are of the right format.
  // but not yet to the other entries
  for (index = 1; index < length; index++) {
    const jbyte tag = cp->tag_at(index).value();
    switch (tag) {
      case JVM_CONSTANT_UnresolvedClass: {
        const Symbol* const class_name = cp->klass_name_at(index);
        // check the name, even if _cp_patches will overwrite it
        verify_legal_class_name(class_name, CHECK);
        break;
      }
      case JVM_CONSTANT_NameAndType: {
        if (_need_verify) {
          const int sig_index = cp->signature_ref_index_at(index);
          const int name_index = cp->name_ref_index_at(index);
          const Symbol* const name = cp->symbol_at(name_index);
          const Symbol* const sig = cp->symbol_at(sig_index);
          guarantee_property(sig->utf8_length() != 0,
            "Illegal zero length constant pool entry at %d in class %s",
            sig_index, CHECK);
          guarantee_property(name->utf8_length() != 0,
            "Illegal zero length constant pool entry at %d in class %s",
            name_index, CHECK);

          if (Signature::is_method(sig)) {
            // Format check method name and signature
            verify_legal_method_name(name, CHECK);
            verify_legal_method_signature(name, sig, CHECK);
          } else {
            // Format check field name and signature
            verify_legal_field_name(name, CHECK);
            verify_legal_field_signature(name, sig, CHECK);
          }
        }
        break;
      }
      case JVM_CONSTANT_Dynamic: {
        const int name_and_type_ref_index =
          cp->name_and_type_ref_index_at(index);
        // already verified to be utf8
        const int name_ref_index =
          cp->name_ref_index_at(name_and_type_ref_index);
        // already verified to be utf8
        const int signature_ref_index =
          cp->signature_ref_index_at(name_and_type_ref_index);
        const Symbol* const name = cp->symbol_at(name_ref_index);
        const Symbol* const signature = cp->symbol_at(signature_ref_index);
        if (_need_verify) {
          // CONSTANT_Dynamic's name and signature are verified above, when iterating NameAndType_info.
          // Need only to be sure signature is the right type.
          if (Signature::is_method(signature)) {
            throwIllegalSignature("CONSTANT_Dynamic", name, signature, CHECK);
          }
        }
        break;
      }
      case JVM_CONSTANT_InvokeDynamic:
      case JVM_CONSTANT_Fieldref:
      case JVM_CONSTANT_Methodref:
      case JVM_CONSTANT_InterfaceMethodref: {
        const int name_and_type_ref_index =
          cp->name_and_type_ref_index_at(index);
        // already verified to be utf8
        const int name_ref_index =
          cp->name_ref_index_at(name_and_type_ref_index);
        // already verified to be utf8
        const int signature_ref_index =
          cp->signature_ref_index_at(name_and_type_ref_index);
        const Symbol* const name = cp->symbol_at(name_ref_index);
        const Symbol* const signature = cp->symbol_at(signature_ref_index);
        if (tag == JVM_CONSTANT_Fieldref) {
          if (_need_verify) {
            // Field name and signature are verified above, when iterating NameAndType_info.
            // Need only to be sure signature is non-zero length and the right type.
            if (Signature::is_method(signature)) {
              throwIllegalSignature("Field", name, signature, CHECK);
            }
          }
        } else {
          if (_need_verify) {
            // Method name and signature are verified above, when iterating NameAndType_info.
            // Need only to be sure signature is non-zero length and the right type.
            if (!Signature::is_method(signature)) {
              throwIllegalSignature("Method", name, signature, CHECK);
            }
          }
          // 4509014: If a class method name begins with '<', it must be "<init>"
          const unsigned int name_len = name->utf8_length();
          if (tag == JVM_CONSTANT_Methodref &&
              name_len != 0 &&
              name->char_at(0) == JVM_SIGNATURE_SPECIAL &&
              name != vmSymbols::object_initializer_name()) {
            classfile_parse_error(
              "Bad method name at constant pool index %u in class file %s",
              name_ref_index, THREAD);
            return;
          }
        }
        break;
      }
      case JVM_CONSTANT_MethodHandle: {
        const int ref_index = cp->method_handle_index_at(index);
        const int ref_kind = cp->method_handle_ref_kind_at(index);
        switch (ref_kind) {
          case JVM_REF_invokeVirtual:
          case JVM_REF_invokeStatic:
          case JVM_REF_invokeSpecial:
          case JVM_REF_newInvokeSpecial: {
            const int name_and_type_ref_index =
              cp->name_and_type_ref_index_at(ref_index);
            const int name_ref_index =
              cp->name_ref_index_at(name_and_type_ref_index);
            const Symbol* const name = cp->symbol_at(name_ref_index);
            if (name != vmSymbols::object_initializer_name()) {
              if (ref_kind == JVM_REF_newInvokeSpecial) {
                classfile_parse_error(
                  "Bad constructor name at constant pool index %u in class file %s",
                    name_ref_index, THREAD);
                return;
              }
            } else {
              // The allowed invocation mode of <init> depends on its signature.
              // This test corresponds to verify_invoke_instructions in the verifier.
              const int signature_ref_index =
                cp->signature_ref_index_at(name_and_type_ref_index);
              const Symbol* const signature = cp->symbol_at(signature_ref_index);
              if (signature->is_void_method_signature()
                  && ref_kind == JVM_REF_newInvokeSpecial) {
                // OK, could be a constructor call
              } else if (!signature->is_void_method_signature()
                         && ref_kind == JVM_REF_invokeStatic) {
                // also OK, could be a static factory call
              } else {
                classfile_parse_error(
                  "Bad method name at constant pool index %u in class file %s",
                  name_ref_index, THREAD);
                return;
              }
            }
            break;
          }
          // Other ref_kinds are already fully checked in previous pass.
        } // switch(ref_kind)
        break;
      }
      case JVM_CONSTANT_MethodType: {
        const Symbol* const no_name = vmSymbols::type_name(); // place holder
        const Symbol* const signature = cp->method_type_signature_at(index);
        verify_legal_method_signature(no_name, signature, CHECK);
        break;
      }
      case JVM_CONSTANT_Utf8: {
        assert(cp->symbol_at(index)->refcount() != 0, "count corrupted");
      }
    }  // switch(tag)
  }  // end of for
}

Handle ClassFileParser::clear_cp_patch_at(int index) {
  Handle patch = cp_patch_at(index);
  _cp_patches->at_put(index, Handle());
  assert(!has_cp_patch_at(index), "");
  return patch;
}

void ClassFileParser::patch_class(ConstantPool* cp, int class_index, Klass* k, Symbol* name) {
  int name_index = _orig_cp_size + _num_patched_klasses;
  int resolved_klass_index = _first_patched_klass_resolved_index + _num_patched_klasses;

  cp->klass_at_put(class_index, name_index, resolved_klass_index, k, name);
  _num_patched_klasses ++;
}

void ClassFileParser::patch_constant_pool(ConstantPool* cp,
                                          int index,
                                          Handle patch,
                                          TRAPS) {
  assert(cp != NULL, "invariant");

  BasicType patch_type = T_VOID;

  switch (cp->tag_at(index).value()) {

    case JVM_CONSTANT_UnresolvedClass: {
      // Patching a class means pre-resolving it.
      // The name in the constant pool is ignored.
      if (java_lang_Class::is_instance(patch())) {
        guarantee_property(!java_lang_Class::is_primitive(patch()),
                           "Illegal class patch at %d in class file %s",
                           index, CHECK);
        Klass* k = java_lang_Class::as_Klass(patch());
        patch_class(cp, index, k, k->name());
      } else {
        guarantee_property(java_lang_String::is_instance(patch()),
                           "Illegal class patch at %d in class file %s",
                           index, CHECK);
        Symbol* const name = java_lang_String::as_symbol(patch());
        patch_class(cp, index, NULL, name);
      }
      break;
    }

    case JVM_CONSTANT_String: {
      // skip this patch and don't clear it.  Needs the oop array for resolved
      // references to be created first.
      return;
    }
    case JVM_CONSTANT_Integer: patch_type = T_INT;    goto patch_prim;
    case JVM_CONSTANT_Float:   patch_type = T_FLOAT;  goto patch_prim;
    case JVM_CONSTANT_Long:    patch_type = T_LONG;   goto patch_prim;
    case JVM_CONSTANT_Double:  patch_type = T_DOUBLE; goto patch_prim;
    patch_prim:
    {
      jvalue value;
      BasicType value_type = java_lang_boxing_object::get_value(patch(), &value);
      guarantee_property(value_type == patch_type,
                         "Illegal primitive patch at %d in class file %s",
                         index, CHECK);
      switch (value_type) {
        case T_INT:    cp->int_at_put(index,   value.i); break;
        case T_FLOAT:  cp->float_at_put(index, value.f); break;
        case T_LONG:   cp->long_at_put(index,  value.j); break;
        case T_DOUBLE: cp->double_at_put(index, value.d); break;
        default:       assert(false, "");
      }
    } // end patch_prim label
    break;

    default: {
      // %%% TODO: put method handles into CONSTANT_InterfaceMethodref, etc.
      guarantee_property(!has_cp_patch_at(index),
                         "Illegal unexpected patch at %d in class file %s",
                         index, CHECK);
      return;
    }
  } // end of switch(tag)

  // On fall-through, mark the patch as used.
  clear_cp_patch_at(index);
}
class NameSigHash: public ResourceObj {
 public:
  const Symbol*       _name;       // name
  const Symbol*       _sig;        // signature
  NameSigHash*  _next;             // Next entry in hash table
};

static const int HASH_ROW_SIZE = 256;

static unsigned int hash(const Symbol* name, const Symbol* sig) {
  unsigned int raw_hash = 0;
  raw_hash += ((unsigned int)(uintptr_t)name) >> (LogHeapWordSize + 2);
  raw_hash += ((unsigned int)(uintptr_t)sig) >> LogHeapWordSize;

  return (raw_hash + (unsigned int)(uintptr_t)name) % HASH_ROW_SIZE;
}


static void initialize_hashtable(NameSigHash** table) {
  memset((void*)table, 0, sizeof(NameSigHash*) * HASH_ROW_SIZE);
}
// Return false if the name/sig combination is found in table.
// Return true if no duplicate is found. And name/sig is added as a new entry in table.
// The old format checker uses heap sort to find duplicates.
// NOTE: caller should guarantee that GC doesn't happen during the life cycle
// of table since we don't expect Symbol*'s to move.
static bool put_after_lookup(const Symbol* name, const Symbol* sig, NameSigHash** table) {
  assert(name != NULL, "name in constant pool is NULL");

  // First lookup for duplicates
  int index = hash(name, sig);
  NameSigHash* entry = table[index];
  while (entry != NULL) {
    if (entry->_name == name && entry->_sig == sig) {
      return false;
    }
    entry = entry->_next;
  }

  // No duplicate is found, allocate a new entry and fill it.
  entry = new NameSigHash();
  entry->_name = name;
  entry->_sig = sig;

  // Insert into hash table
  entry->_next = table[index];
  table[index] = entry;

  return true;
}

// Side-effects: populates the _local_interfaces field
void ClassFileParser::parse_interfaces(const ClassFileStream* stream,
                                       int itfs_len,
                                       ConstantPool* cp,
                                       bool is_inline_type,
                                       bool* const has_nonstatic_concrete_methods,
                                       // FIXME: lots of these functions
                                       // declare their parameters as const,
                                       // which adds only noise to the code.
                                       // Remove the spurious const modifiers.
                                       // Many are of the form "const int x"
                                       // or "T* const x".
                                       bool* const is_declared_atomic,
                                       TRAPS) {
  assert(stream != NULL, "invariant");
  assert(cp != NULL, "invariant");
  assert(has_nonstatic_concrete_methods != NULL, "invariant");

  if (itfs_len == 0) {
    _temp_local_interfaces = new GrowableArray<InstanceKlass*>(0);
  } else {
    assert(itfs_len > 0, "only called for len>0");
    _temp_local_interfaces = new GrowableArray<InstanceKlass*>(itfs_len);
    int index = 0;
    for (index = 0; index < itfs_len; index++) {
      const u2 interface_index = stream->get_u2(CHECK);
      Klass* interf;
      check_property(
        valid_klass_reference_at(interface_index),
        "Interface name has bad constant pool index %u in class file %s",
        interface_index, CHECK);
      if (cp->tag_at(interface_index).is_klass()) {
        interf = cp->resolved_klass_at(interface_index);
      } else {
        Symbol* const unresolved_klass  = cp->klass_name_at(interface_index);

        // Don't need to check legal name because it's checked when parsing constant pool.
        // But need to make sure it's not an array type.
        guarantee_property(unresolved_klass->char_at(0) != JVM_SIGNATURE_ARRAY,
                           "Bad interface name in class file %s", CHECK);

        // Call resolve_super so class circularity is checked
        interf = SystemDictionary::resolve_super_or_fail(
                                                  _class_name,
                                                  unresolved_klass,
                                                  Handle(THREAD, _loader_data->class_loader()),
                                                  _protection_domain,
                                                  false,
                                                  CHECK);
      }

      if (!interf->is_interface()) {
        THROW_MSG(vmSymbols::java_lang_IncompatibleClassChangeError(),
                  err_msg("class %s can not implement %s, because it is not an interface (%s)",
                          _class_name->as_klass_external_name(),
                          interf->external_name(),
                          interf->class_in_module_of_loader()));
      }

      InstanceKlass* ik = InstanceKlass::cast(interf);
      if (is_inline_type && ik->invalid_inline_super()) {
        ResourceMark rm(THREAD);
        Exceptions::fthrow(
          THREAD_AND_LOCATION,
          vmSymbols::java_lang_IncompatibleClassChangeError(),
          "Inline type %s attempts to implement interface java.lang.IdentityObject",
          _class_name->as_klass_external_name());
        return;
      }
      if (ik->invalid_inline_super()) {
        set_invalid_inline_super();
      }
      if (ik->has_nonstatic_concrete_methods()) {
        *has_nonstatic_concrete_methods = true;
      }
      if (ik->is_declared_atomic()) {
        *is_declared_atomic = true;
      }
      if (ik->name() == vmSymbols::java_lang_IdentityObject()) {
        _implements_identityObject = true;
      }
      _temp_local_interfaces->append(ik);
    }

    if (!_need_verify || itfs_len <= 1) {
      return;
    }

    // Check if there's any duplicates in interfaces
    ResourceMark rm(THREAD);
    NameSigHash** interface_names = NEW_RESOURCE_ARRAY_IN_THREAD(THREAD,
                                                                 NameSigHash*,
                                                                 HASH_ROW_SIZE);
    initialize_hashtable(interface_names);
    bool dup = false;
    const Symbol* name = NULL;
    {
      debug_only(NoSafepointVerifier nsv;)
      for (index = 0; index < itfs_len; index++) {
        const InstanceKlass* const k = _temp_local_interfaces->at(index);
        name = k->name();
        // If no duplicates, add (name, NULL) in hashtable interface_names.
        if (!put_after_lookup(name, NULL, interface_names)) {
          dup = true;
          break;
        }
      }
    }
    if (dup) {
      classfile_parse_error("Duplicate interface name \"%s\" in class file %s",
                             name->as_C_string(), THREAD);
    }
  }
}

void ClassFileParser::verify_constantvalue(const ConstantPool* const cp,
                                           int constantvalue_index,
                                           int signature_index,
                                           TRAPS) const {
  // Make sure the constant pool entry is of a type appropriate to this field
  guarantee_property(
    (constantvalue_index > 0 &&
      constantvalue_index < cp->length()),
    "Bad initial value index %u in ConstantValue attribute in class file %s",
    constantvalue_index, CHECK);

  const constantTag value_type = cp->tag_at(constantvalue_index);
  switch(cp->basic_type_for_signature_at(signature_index)) {
    case T_LONG: {
      guarantee_property(value_type.is_long(),
                         "Inconsistent constant value type in class file %s",
                         CHECK);
      break;
    }
    case T_FLOAT: {
      guarantee_property(value_type.is_float(),
                         "Inconsistent constant value type in class file %s",
                         CHECK);
      break;
    }
    case T_DOUBLE: {
      guarantee_property(value_type.is_double(),
                         "Inconsistent constant value type in class file %s",
                         CHECK);
      break;
    }
    case T_BYTE:
    case T_CHAR:
    case T_SHORT:
    case T_BOOLEAN:
    case T_INT: {
      guarantee_property(value_type.is_int(),
                         "Inconsistent constant value type in class file %s",
                         CHECK);
      break;
    }
    case T_OBJECT: {
      guarantee_property((cp->symbol_at(signature_index)->equals("Ljava/lang/String;")
                         && value_type.is_string()),
                         "Bad string initial value in class file %s",
                         CHECK);
      break;
    }
    default: {
      classfile_parse_error("Unable to set initial value %u in class file %s",
                             constantvalue_index,
                             THREAD);
    }
  }
}

class AnnotationCollector : public ResourceObj{
public:
  enum Location { _in_field, _in_method, _in_class };
  enum ID {
    _unknown = 0,
    _method_CallerSensitive,
    _method_ForceInline,
    _method_DontInline,
    _method_InjectedProfile,
    _method_LambdaForm_Compiled,
    _method_Hidden,
    _method_Scoped,
    _method_IntrinsicCandidate,
    _jdk_internal_vm_annotation_Contended,
    _field_Stable,
    _jdk_internal_vm_annotation_ReservedStackAccess,
    _jdk_internal_ValueBased,
    _annotation_LIMIT
  };
  const Location _location;
  int _annotations_present;
  u2 _contended_group;

  AnnotationCollector(Location location)
    : _location(location), _annotations_present(0), _contended_group(0)
  {
    assert((int)_annotation_LIMIT <= (int)sizeof(_annotations_present) * BitsPerByte, "");
  }
  // If this annotation name has an ID, report it (or _none).
  ID annotation_index(const ClassLoaderData* loader_data, const Symbol* name, bool can_access_vm_annotations);
  // Set the annotation name:
  void set_annotation(ID id) {
    assert((int)id >= 0 && (int)id < (int)_annotation_LIMIT, "oob");
    _annotations_present |= nth_bit((int)id);
  }

  void remove_annotation(ID id) {
    assert((int)id >= 0 && (int)id < (int)_annotation_LIMIT, "oob");
    _annotations_present &= ~nth_bit((int)id);
  }

  // Report if the annotation is present.
  bool has_any_annotations() const { return _annotations_present != 0; }
  bool has_annotation(ID id) const { return (nth_bit((int)id) & _annotations_present) != 0; }

  void set_contended_group(u2 group) { _contended_group = group; }
  u2 contended_group() const { return _contended_group; }

  bool is_contended() const { return has_annotation(_jdk_internal_vm_annotation_Contended); }

  void set_stable(bool stable) { set_annotation(_field_Stable); }
  bool is_stable() const { return has_annotation(_field_Stable); }
};

// This class also doubles as a holder for metadata cleanup.
class ClassFileParser::FieldAnnotationCollector : public AnnotationCollector {
private:
  ClassLoaderData* _loader_data;
  AnnotationArray* _field_annotations;
  AnnotationArray* _field_type_annotations;
public:
  FieldAnnotationCollector(ClassLoaderData* loader_data) :
    AnnotationCollector(_in_field),
    _loader_data(loader_data),
    _field_annotations(NULL),
    _field_type_annotations(NULL) {}
  ~FieldAnnotationCollector();
  void apply_to(FieldInfo* f);
  AnnotationArray* field_annotations()      { return _field_annotations; }
  AnnotationArray* field_type_annotations() { return _field_type_annotations; }

  void set_field_annotations(AnnotationArray* a)      { _field_annotations = a; }
  void set_field_type_annotations(AnnotationArray* a) { _field_type_annotations = a; }
};

class MethodAnnotationCollector : public AnnotationCollector{
public:
  MethodAnnotationCollector() : AnnotationCollector(_in_method) { }
  void apply_to(const methodHandle& m);
};

class ClassFileParser::ClassAnnotationCollector : public AnnotationCollector{
public:
  ClassAnnotationCollector() : AnnotationCollector(_in_class) { }
  void apply_to(InstanceKlass* ik);
};


static int skip_annotation_value(const u1*, int, int); // fwd decl

// Safely increment index by val if does not pass limit
#define SAFE_ADD(index, limit, val) \
if (index >= limit - val) return limit; \
index += val;

// Skip an annotation.  Return >=limit if there is any problem.
static int skip_annotation(const u1* buffer, int limit, int index) {
  assert(buffer != NULL, "invariant");
  // annotation := atype:u2 do(nmem:u2) {member:u2 value}
  // value := switch (tag:u1) { ... }
  SAFE_ADD(index, limit, 4); // skip atype and read nmem
  int nmem = Bytes::get_Java_u2((address)buffer + index - 2);
  while (--nmem >= 0 && index < limit) {
    SAFE_ADD(index, limit, 2); // skip member
    index = skip_annotation_value(buffer, limit, index);
  }
  return index;
}

// Skip an annotation value.  Return >=limit if there is any problem.
static int skip_annotation_value(const u1* buffer, int limit, int index) {
  assert(buffer != NULL, "invariant");

  // value := switch (tag:u1) {
  //   case B, C, I, S, Z, D, F, J, c: con:u2;
  //   case e: e_class:u2 e_name:u2;
  //   case s: s_con:u2;
  //   case [: do(nval:u2) {value};
  //   case @: annotation;
  //   case s: s_con:u2;
  // }
  SAFE_ADD(index, limit, 1); // read tag
  const u1 tag = buffer[index - 1];
  switch (tag) {
    case 'B':
    case 'C':
    case 'I':
    case 'S':
    case 'Z':
    case 'D':
    case 'F':
    case 'J':
    case 'c':
    case 's':
      SAFE_ADD(index, limit, 2);  // skip con or s_con
      break;
    case 'e':
      SAFE_ADD(index, limit, 4);  // skip e_class, e_name
      break;
    case '[':
    {
      SAFE_ADD(index, limit, 2); // read nval
      int nval = Bytes::get_Java_u2((address)buffer + index - 2);
      while (--nval >= 0 && index < limit) {
        index = skip_annotation_value(buffer, limit, index);
      }
    }
    break;
    case '@':
      index = skip_annotation(buffer, limit, index);
      break;
    default:
      return limit;  //  bad tag byte
  }
  return index;
}

// Sift through annotations, looking for those significant to the VM:
static void parse_annotations(const ConstantPool* const cp,
                              const u1* buffer, int limit,
                              AnnotationCollector* coll,
                              ClassLoaderData* loader_data,
                              const bool can_access_vm_annotations,
                              TRAPS) {

  assert(cp != NULL, "invariant");
  assert(buffer != NULL, "invariant");
  assert(coll != NULL, "invariant");
  assert(loader_data != NULL, "invariant");

  // annotations := do(nann:u2) {annotation}
  int index = 2; // read nann
  if (index >= limit)  return;
  int nann = Bytes::get_Java_u2((address)buffer + index - 2);
  enum {  // initial annotation layout
    atype_off = 0,      // utf8 such as 'Ljava/lang/annotation/Retention;'
    count_off = 2,      // u2   such as 1 (one value)
    member_off = 4,     // utf8 such as 'value'
    tag_off = 6,        // u1   such as 'c' (type) or 'e' (enum)
    e_tag_val = 'e',
    e_type_off = 7,   // utf8 such as 'Ljava/lang/annotation/RetentionPolicy;'
    e_con_off = 9,    // utf8 payload, such as 'SOURCE', 'CLASS', 'RUNTIME'
    e_size = 11,     // end of 'e' annotation
    c_tag_val = 'c',    // payload is type
    c_con_off = 7,    // utf8 payload, such as 'I'
    c_size = 9,       // end of 'c' annotation
    s_tag_val = 's',    // payload is String
    s_con_off = 7,    // utf8 payload, such as 'Ljava/lang/String;'
    s_size = 9,
    min_size = 6        // smallest possible size (zero members)
  };
  // Cannot add min_size to index in case of overflow MAX_INT
  while ((--nann) >= 0 && (index - 2 <= limit - min_size)) {
    int index0 = index;
    index = skip_annotation(buffer, limit, index);
    const u1* const abase = buffer + index0;
    const int atype = Bytes::get_Java_u2((address)abase + atype_off);
    const int count = Bytes::get_Java_u2((address)abase + count_off);
    const Symbol* const aname = check_symbol_at(cp, atype);
    if (aname == NULL)  break;  // invalid annotation name
    const Symbol* member = NULL;
    if (count >= 1) {
      const int member_index = Bytes::get_Java_u2((address)abase + member_off);
      member = check_symbol_at(cp, member_index);
      if (member == NULL)  break;  // invalid member name
    }

    // Here is where parsing particular annotations will take place.
    AnnotationCollector::ID id = coll->annotation_index(loader_data, aname, can_access_vm_annotations);
    if (AnnotationCollector::_unknown == id)  continue;
    coll->set_annotation(id);

    if (AnnotationCollector::_jdk_internal_vm_annotation_Contended == id) {
      // @Contended can optionally specify the contention group.
      //
      // Contended group defines the equivalence class over the fields:
      // the fields within the same contended group are not treated distinct.
      // The only exception is default group, which does not incur the
      // equivalence. Naturally, contention group for classes is meaningless.
      //
      // While the contention group is specified as String, annotation
      // values are already interned, and we might as well use the constant
      // pool index as the group tag.
      //
      u2 group_index = 0; // default contended group
      if (count == 1
        && s_size == (index - index0)  // match size
        && s_tag_val == *(abase + tag_off)
        && member == vmSymbols::value_name()) {
        group_index = Bytes::get_Java_u2((address)abase + s_con_off);
        if (cp->symbol_at(group_index)->utf8_length() == 0) {
          group_index = 0; // default contended group
        }
      }
      coll->set_contended_group(group_index);
    }
  }
}


// Parse attributes for a field.
void ClassFileParser::parse_field_attributes(const ClassFileStream* const cfs,
                                             u2 attributes_count,
                                             bool is_static, u2 signature_index,
                                             u2* const constantvalue_index_addr,
                                             bool* const is_synthetic_addr,
                                             u2* const generic_signature_index_addr,
                                             ClassFileParser::FieldAnnotationCollector* parsed_annotations,
                                             TRAPS) {
  assert(cfs != NULL, "invariant");
  assert(constantvalue_index_addr != NULL, "invariant");
  assert(is_synthetic_addr != NULL, "invariant");
  assert(generic_signature_index_addr != NULL, "invariant");
  assert(parsed_annotations != NULL, "invariant");
  assert(attributes_count > 0, "attributes_count should be greater than 0");

  u2 constantvalue_index = 0;
  u2 generic_signature_index = 0;
  bool is_synthetic = false;
  const u1* runtime_visible_annotations = NULL;
  int runtime_visible_annotations_length = 0;
  const u1* runtime_invisible_annotations = NULL;
  int runtime_invisible_annotations_length = 0;
  const u1* runtime_visible_type_annotations = NULL;
  int runtime_visible_type_annotations_length = 0;
  const u1* runtime_invisible_type_annotations = NULL;
  int runtime_invisible_type_annotations_length = 0;
  bool runtime_invisible_annotations_exists = false;
  bool runtime_invisible_type_annotations_exists = false;
  const ConstantPool* const cp = _cp;

  while (attributes_count--) {
    cfs->guarantee_more(6, CHECK);  // attribute_name_index, attribute_length
    const u2 attribute_name_index = cfs->get_u2_fast();
    const u4 attribute_length = cfs->get_u4_fast();
    check_property(valid_symbol_at(attribute_name_index),
                   "Invalid field attribute index %u in class file %s",
                   attribute_name_index,
                   CHECK);

    const Symbol* const attribute_name = cp->symbol_at(attribute_name_index);
    if (is_static && attribute_name == vmSymbols::tag_constant_value()) {
      // ignore if non-static
      if (constantvalue_index != 0) {
        classfile_parse_error("Duplicate ConstantValue attribute in class file %s", THREAD);
        return;
      }
      check_property(
        attribute_length == 2,
        "Invalid ConstantValue field attribute length %u in class file %s",
        attribute_length, CHECK);

      constantvalue_index = cfs->get_u2(CHECK);
      if (_need_verify) {
        verify_constantvalue(cp, constantvalue_index, signature_index, CHECK);
      }
    } else if (attribute_name == vmSymbols::tag_synthetic()) {
      if (attribute_length != 0) {
        classfile_parse_error(
          "Invalid Synthetic field attribute length %u in class file %s",
          attribute_length, THREAD);
        return;
      }
      is_synthetic = true;
    } else if (attribute_name == vmSymbols::tag_deprecated()) { // 4276120
      if (attribute_length != 0) {
        classfile_parse_error(
          "Invalid Deprecated field attribute length %u in class file %s",
          attribute_length, THREAD);
        return;
      }
    } else if (_major_version >= JAVA_1_5_VERSION) {
      if (attribute_name == vmSymbols::tag_signature()) {
        if (generic_signature_index != 0) {
          classfile_parse_error(
            "Multiple Signature attributes for field in class file %s", THREAD);
          return;
        }
        if (attribute_length != 2) {
          classfile_parse_error(
            "Wrong size %u for field's Signature attribute in class file %s",
            attribute_length, THREAD);
          return;
        }
        generic_signature_index = parse_generic_signature_attribute(cfs, CHECK);
      } else if (attribute_name == vmSymbols::tag_runtime_visible_annotations()) {
        if (runtime_visible_annotations != NULL) {
          classfile_parse_error(
            "Multiple RuntimeVisibleAnnotations attributes for field in class file %s", THREAD);
          return;
        }
        runtime_visible_annotations_length = attribute_length;
        runtime_visible_annotations = cfs->current();
        assert(runtime_visible_annotations != NULL, "null visible annotations");
        cfs->guarantee_more(runtime_visible_annotations_length, CHECK);
        parse_annotations(cp,
                          runtime_visible_annotations,
                          runtime_visible_annotations_length,
                          parsed_annotations,
                          _loader_data,
                          _can_access_vm_annotations,
                          CHECK);
        cfs->skip_u1_fast(runtime_visible_annotations_length);
      } else if (attribute_name == vmSymbols::tag_runtime_invisible_annotations()) {
        if (runtime_invisible_annotations_exists) {
          classfile_parse_error(
            "Multiple RuntimeInvisibleAnnotations attributes for field in class file %s", THREAD);
          return;
        }
        runtime_invisible_annotations_exists = true;
        if (PreserveAllAnnotations) {
          runtime_invisible_annotations_length = attribute_length;
          runtime_invisible_annotations = cfs->current();
          assert(runtime_invisible_annotations != NULL, "null invisible annotations");
        }
        cfs->skip_u1(attribute_length, CHECK);
      } else if (attribute_name == vmSymbols::tag_runtime_visible_type_annotations()) {
        if (runtime_visible_type_annotations != NULL) {
          classfile_parse_error(
            "Multiple RuntimeVisibleTypeAnnotations attributes for field in class file %s", THREAD);
          return;
        }
        runtime_visible_type_annotations_length = attribute_length;
        runtime_visible_type_annotations = cfs->current();
        assert(runtime_visible_type_annotations != NULL, "null visible type annotations");
        cfs->skip_u1(runtime_visible_type_annotations_length, CHECK);
      } else if (attribute_name == vmSymbols::tag_runtime_invisible_type_annotations()) {
        if (runtime_invisible_type_annotations_exists) {
          classfile_parse_error(
            "Multiple RuntimeInvisibleTypeAnnotations attributes for field in class file %s", THREAD);
          return;
        } else {
          runtime_invisible_type_annotations_exists = true;
        }
        if (PreserveAllAnnotations) {
          runtime_invisible_type_annotations_length = attribute_length;
          runtime_invisible_type_annotations = cfs->current();
          assert(runtime_invisible_type_annotations != NULL, "null invisible type annotations");
        }
        cfs->skip_u1(attribute_length, CHECK);
      } else {
        cfs->skip_u1(attribute_length, CHECK);  // Skip unknown attributes
      }
    } else {
      cfs->skip_u1(attribute_length, CHECK);  // Skip unknown attributes
    }
  }

  *constantvalue_index_addr = constantvalue_index;
  *is_synthetic_addr = is_synthetic;
  *generic_signature_index_addr = generic_signature_index;
  AnnotationArray* a = assemble_annotations(runtime_visible_annotations,
                                            runtime_visible_annotations_length,
                                            runtime_invisible_annotations,
                                            runtime_invisible_annotations_length,
                                            CHECK);
  parsed_annotations->set_field_annotations(a);
  a = assemble_annotations(runtime_visible_type_annotations,
                           runtime_visible_type_annotations_length,
                           runtime_invisible_type_annotations,
                           runtime_invisible_type_annotations_length,
                           CHECK);
  parsed_annotations->set_field_type_annotations(a);
  return;
}


// Field allocation types. Used for computing field offsets.

enum FieldAllocationType {
  STATIC_OOP,           // Oops
  STATIC_BYTE,          // Boolean, Byte, char
  STATIC_SHORT,         // shorts
  STATIC_WORD,          // ints
  STATIC_DOUBLE,        // aligned long or double
  STATIC_INLINE,        // inline type field
  NONSTATIC_OOP,
  NONSTATIC_BYTE,
  NONSTATIC_SHORT,
  NONSTATIC_WORD,
  NONSTATIC_DOUBLE,
  NONSTATIC_INLINE,
  MAX_FIELD_ALLOCATION_TYPE,
  BAD_ALLOCATION_TYPE = -1
};

static FieldAllocationType _basic_type_to_atype[2 * (T_CONFLICT + 1)] = {
  BAD_ALLOCATION_TYPE, // 0
  BAD_ALLOCATION_TYPE, // 1
  BAD_ALLOCATION_TYPE, // 2
  BAD_ALLOCATION_TYPE, // 3
  NONSTATIC_BYTE ,     // T_BOOLEAN     =  4,
  NONSTATIC_SHORT,     // T_CHAR        =  5,
  NONSTATIC_WORD,      // T_FLOAT       =  6,
  NONSTATIC_DOUBLE,    // T_DOUBLE      =  7,
  NONSTATIC_BYTE,      // T_BYTE        =  8,
  NONSTATIC_SHORT,     // T_SHORT       =  9,
  NONSTATIC_WORD,      // T_INT         = 10,
  NONSTATIC_DOUBLE,    // T_LONG        = 11,
  NONSTATIC_OOP,       // T_OBJECT      = 12,
  NONSTATIC_OOP,       // T_ARRAY       = 13,
  NONSTATIC_OOP,       // T_INLINE_TYPE = 14,
  BAD_ALLOCATION_TYPE, // T_VOID        = 15,
  BAD_ALLOCATION_TYPE, // T_ADDRESS     = 16,
  BAD_ALLOCATION_TYPE, // T_NARROWOOP   = 17,
  BAD_ALLOCATION_TYPE, // T_METADATA    = 18,
  BAD_ALLOCATION_TYPE, // T_NARROWKLASS = 19,
  BAD_ALLOCATION_TYPE, // T_CONFLICT    = 20,
  BAD_ALLOCATION_TYPE, // 0
  BAD_ALLOCATION_TYPE, // 1
  BAD_ALLOCATION_TYPE, // 2
  BAD_ALLOCATION_TYPE, // 3
  STATIC_BYTE ,        // T_BOOLEAN     =  4,
  STATIC_SHORT,        // T_CHAR        =  5,
  STATIC_WORD,         // T_FLOAT       =  6,
  STATIC_DOUBLE,       // T_DOUBLE      =  7,
  STATIC_BYTE,         // T_BYTE        =  8,
  STATIC_SHORT,        // T_SHORT       =  9,
  STATIC_WORD,         // T_INT         = 10,
  STATIC_DOUBLE,       // T_LONG        = 11,
  STATIC_OOP,          // T_OBJECT      = 12,
  STATIC_OOP,          // T_ARRAY       = 13,
  STATIC_OOP,          // T_INLINE_TYPE = 14,
  BAD_ALLOCATION_TYPE, // T_VOID        = 15,
  BAD_ALLOCATION_TYPE, // T_ADDRESS     = 16,
  BAD_ALLOCATION_TYPE, // T_NARROWOOP   = 17,
  BAD_ALLOCATION_TYPE, // T_METADATA    = 18,
  BAD_ALLOCATION_TYPE, // T_NARROWKLASS = 19,
  BAD_ALLOCATION_TYPE, // T_CONFLICT    = 20
};

static FieldAllocationType basic_type_to_atype(bool is_static, BasicType type, bool is_inline_type) {
  assert(type >= T_BOOLEAN && type < T_VOID, "only allowable values");
  FieldAllocationType result = _basic_type_to_atype[type + (is_static ? (T_CONFLICT + 1) : 0)];
  assert(result != BAD_ALLOCATION_TYPE, "bad type");
  if (is_inline_type) {
    result = is_static ? STATIC_INLINE : NONSTATIC_INLINE;
  }
  return result;
}

class ClassFileParser::FieldAllocationCount : public ResourceObj {
 public:
  u2 count[MAX_FIELD_ALLOCATION_TYPE];

  FieldAllocationCount() {
    for (int i = 0; i < MAX_FIELD_ALLOCATION_TYPE; i++) {
      count[i] = 0;
    }
  }

  void update(bool is_static, BasicType type, bool is_inline_type) {
    FieldAllocationType atype = basic_type_to_atype(is_static, type, is_inline_type);
    if (atype != BAD_ALLOCATION_TYPE) {
      // Make sure there is no overflow with injected fields.
      assert(count[atype] < 0xFFFF, "More than 65535 fields");
      count[atype]++;
    }
  }
};

// Side-effects: populates the _fields, _fields_annotations,
// _fields_type_annotations fields
void ClassFileParser::parse_fields(const ClassFileStream* const cfs,
                                   bool is_interface,
                                   bool is_inline_type,
                                   FieldAllocationCount* const fac,
                                   ConstantPool* cp,
                                   const int cp_size,
                                   u2* const java_fields_count_ptr,
                                   TRAPS) {

  assert(cfs != NULL, "invariant");
  assert(fac != NULL, "invariant");
  assert(cp != NULL, "invariant");
  assert(java_fields_count_ptr != NULL, "invariant");

  assert(NULL == _fields, "invariant");
  assert(NULL == _fields_annotations, "invariant");
  assert(NULL == _fields_type_annotations, "invariant");

  cfs->guarantee_more(2, CHECK);  // length
  const u2 length = cfs->get_u2_fast();
  *java_fields_count_ptr = length;

  int num_injected = 0;
  const InjectedField* const injected = JavaClasses::get_injected(_class_name,
                                                                  &num_injected);

  // two more slots are required for inline classes:
  // one for the static field with a reference to the pre-allocated default value
  // one for the field the JVM injects when detecting an empty inline class
  const int total_fields = length + num_injected + (is_inline_type ? 2 : 0);

  // The field array starts with tuples of shorts
  // [access, name index, sig index, initial value index, byte offset].
  // A generic signature slot only exists for field with generic
  // signature attribute. And the access flag is set with
  // JVM_ACC_FIELD_HAS_GENERIC_SIGNATURE for that field. The generic
  // signature slots are at the end of the field array and after all
  // other fields data.
  //
  //   f1: [access, name index, sig index, initial value index, low_offset, high_offset]
  //   f2: [access, name index, sig index, initial value index, low_offset, high_offset]
  //       ...
  //   fn: [access, name index, sig index, initial value index, low_offset, high_offset]
  //       [generic signature index]
  //       [generic signature index]
  //       ...
  //
  // Allocate a temporary resource array for field data. For each field,
  // a slot is reserved in the temporary array for the generic signature
  // index. After parsing all fields, the data are copied to a permanent
  // array and any unused slots will be discarded.
  ResourceMark rm(THREAD);
  u2* const fa = NEW_RESOURCE_ARRAY_IN_THREAD(THREAD,
                                              u2,
                                              total_fields * (FieldInfo::field_slots + 1));

  // The generic signature slots start after all other fields' data.
  int generic_signature_slot = total_fields * FieldInfo::field_slots;
  int num_generic_signature = 0;
  int instance_fields_count = 0;
  for (int n = 0; n < length; n++) {
    // access_flags, name_index, descriptor_index, attributes_count
    cfs->guarantee_more(8, CHECK);

    jint recognized_modifiers = JVM_RECOGNIZED_FIELD_MODIFIERS;

    const jint flags = cfs->get_u2_fast() & recognized_modifiers;
    verify_legal_field_modifiers(flags, is_interface, is_inline_type, CHECK);
    AccessFlags access_flags;
    access_flags.set_flags(flags);

    const u2 name_index = cfs->get_u2_fast();
    check_property(valid_symbol_at(name_index),
      "Invalid constant pool index %u for field name in class file %s",
      name_index, CHECK);
    const Symbol* const name = cp->symbol_at(name_index);
    verify_legal_field_name(name, CHECK);

    const u2 signature_index = cfs->get_u2_fast();
    check_property(valid_symbol_at(signature_index),
      "Invalid constant pool index %u for field signature in class file %s",
      signature_index, CHECK);
    const Symbol* const sig = cp->symbol_at(signature_index);
    verify_legal_field_signature(name, sig, CHECK);
    if (!access_flags.is_static()) instance_fields_count++;

    u2 constantvalue_index = 0;
    bool is_synthetic = false;
    u2 generic_signature_index = 0;
    const bool is_static = access_flags.is_static();
    FieldAnnotationCollector parsed_annotations(_loader_data);

    const u2 attributes_count = cfs->get_u2_fast();
    if (attributes_count > 0) {
      parse_field_attributes(cfs,
                             attributes_count,
                             is_static,
                             signature_index,
                             &constantvalue_index,
                             &is_synthetic,
                             &generic_signature_index,
                             &parsed_annotations,
                             CHECK);

      if (parsed_annotations.field_annotations() != NULL) {
        if (_fields_annotations == NULL) {
          _fields_annotations = MetadataFactory::new_array<AnnotationArray*>(
                                             _loader_data, length, NULL,
                                             CHECK);
        }
        _fields_annotations->at_put(n, parsed_annotations.field_annotations());
        parsed_annotations.set_field_annotations(NULL);
      }
      if (parsed_annotations.field_type_annotations() != NULL) {
        if (_fields_type_annotations == NULL) {
          _fields_type_annotations =
            MetadataFactory::new_array<AnnotationArray*>(_loader_data,
                                                         length,
                                                         NULL,
                                                         CHECK);
        }
        _fields_type_annotations->at_put(n, parsed_annotations.field_type_annotations());
        parsed_annotations.set_field_type_annotations(NULL);
      }

      if (is_synthetic) {
        access_flags.set_is_synthetic();
      }
      if (generic_signature_index != 0) {
        access_flags.set_field_has_generic_signature();
        fa[generic_signature_slot] = generic_signature_index;
        generic_signature_slot ++;
        num_generic_signature ++;
      }
    }

    FieldInfo* const field = FieldInfo::from_field_array(fa, n);
    field->initialize(access_flags.as_short(),
                      name_index,
                      signature_index,
                      constantvalue_index);
    const BasicType type = cp->basic_type_for_signature_at(signature_index);

    // Update FieldAllocationCount for this kind of field
    fac->update(is_static, type, type == T_INLINE_TYPE);

    // After field is initialized with type, we can augment it with aux info
    if (parsed_annotations.has_any_annotations()) {
      parsed_annotations.apply_to(field);
      if (field->is_contended()) {
        _has_contended_fields = true;
      }
    }
  }

  int index = length;
  if (num_injected != 0) {
    for (int n = 0; n < num_injected; n++) {
      // Check for duplicates
      if (injected[n].may_be_java) {
        const Symbol* const name      = injected[n].name();
        const Symbol* const signature = injected[n].signature();
        bool duplicate = false;
        for (int i = 0; i < length; i++) {
          const FieldInfo* const f = FieldInfo::from_field_array(fa, i);
          if (name      == cp->symbol_at(f->name_index()) &&
              signature == cp->symbol_at(f->signature_index())) {
            // Symbol is desclared in Java so skip this one
            duplicate = true;
            break;
          }
        }
        if (duplicate) {
          // These will be removed from the field array at the end
          continue;
        }
      }

      // Injected field
      FieldInfo* const field = FieldInfo::from_field_array(fa, index);
      field->initialize((u2)JVM_ACC_FIELD_INTERNAL,
                        (u2)(injected[n].name_index),
                        (u2)(injected[n].signature_index),
                        0);

      const BasicType type = Signature::basic_type(injected[n].signature());

      // Update FieldAllocationCount for this kind of field
      fac->update(false, type, false);
      index++;
    }
  }

  if (is_inline_type) {
    FieldInfo* const field = FieldInfo::from_field_array(fa, index);
    field->initialize(JVM_ACC_FIELD_INTERNAL | JVM_ACC_STATIC,
                      (u2)vmSymbols::as_int(VM_SYMBOL_ENUM_NAME(default_value_name)),
                      (u2)vmSymbols::as_int(VM_SYMBOL_ENUM_NAME(object_signature)),
                      0);
    const BasicType type = Signature::basic_type(vmSymbols::object_signature());
    fac->update(true, type, false);
    index++;
  }

  if (is_inline_type && instance_fields_count == 0) {
    _is_empty_inline_type = true;
    FieldInfo* const field = FieldInfo::from_field_array(fa, index);
    field->initialize(JVM_ACC_FIELD_INTERNAL,
        (u2)vmSymbols::as_int(VM_SYMBOL_ENUM_NAME(empty_marker_name)),
        (u2)vmSymbols::as_int(VM_SYMBOL_ENUM_NAME(byte_signature)),
        0);
    const BasicType type = Signature::basic_type(vmSymbols::byte_signature());
    fac->update(false, type, false);
    index++;
  }

  if (instance_fields_count > 0) {
    _has_nonstatic_fields = true;
  }

  assert(NULL == _fields, "invariant");

  _fields =
    MetadataFactory::new_array<u2>(_loader_data,
                                   index * FieldInfo::field_slots + num_generic_signature,
                                   CHECK);
  // Sometimes injected fields already exist in the Java source so
  // the fields array could be too long.  In that case the
  // fields array is trimed. Also unused slots that were reserved
  // for generic signature indexes are discarded.
  {
    int i = 0;
    for (; i < index * FieldInfo::field_slots; i++) {
      _fields->at_put(i, fa[i]);
    }
    for (int j = total_fields * FieldInfo::field_slots;
         j < generic_signature_slot; j++) {
      _fields->at_put(i++, fa[j]);
    }
    assert(_fields->length() == i, "");
  }

  if (_need_verify && length > 1) {
    // Check duplicated fields
    ResourceMark rm(THREAD);
    NameSigHash** names_and_sigs = NEW_RESOURCE_ARRAY_IN_THREAD(
      THREAD, NameSigHash*, HASH_ROW_SIZE);
    initialize_hashtable(names_and_sigs);
    bool dup = false;
    const Symbol* name = NULL;
    const Symbol* sig = NULL;
    {
      debug_only(NoSafepointVerifier nsv;)
      for (AllFieldStream fs(_fields, cp); !fs.done(); fs.next()) {
        name = fs.name();
        sig = fs.signature();
        // If no duplicates, add name/signature in hashtable names_and_sigs.
        if (!put_after_lookup(name, sig, names_and_sigs)) {
          dup = true;
          break;
        }
      }
    }
    if (dup) {
      classfile_parse_error("Duplicate field name \"%s\" with signature \"%s\" in class file %s",
                             name->as_C_string(), sig->as_klass_external_name(), THREAD);
    }
  }
}


const ClassFileParser::unsafe_u2* ClassFileParser::parse_exception_table(const ClassFileStream* const cfs,
                                                                         u4 code_length,
                                                                         u4 exception_table_length,
                                                                         TRAPS) {
  assert(cfs != NULL, "invariant");

  const unsafe_u2* const exception_table_start = cfs->current();
  assert(exception_table_start != NULL, "null exception table");

  cfs->guarantee_more(8 * exception_table_length, CHECK_NULL); // start_pc,
                                                               // end_pc,
                                                               // handler_pc,
                                                               // catch_type_index

  // Will check legal target after parsing code array in verifier.
  if (_need_verify) {
    for (unsigned int i = 0; i < exception_table_length; i++) {
      const u2 start_pc = cfs->get_u2_fast();
      const u2 end_pc = cfs->get_u2_fast();
      const u2 handler_pc = cfs->get_u2_fast();
      const u2 catch_type_index = cfs->get_u2_fast();
      guarantee_property((start_pc < end_pc) && (end_pc <= code_length),
                         "Illegal exception table range in class file %s",
                         CHECK_NULL);
      guarantee_property(handler_pc < code_length,
                         "Illegal exception table handler in class file %s",
                         CHECK_NULL);
      if (catch_type_index != 0) {
        guarantee_property(valid_klass_reference_at(catch_type_index),
                           "Catch type in exception table has bad constant type in class file %s", CHECK_NULL);
      }
    }
  } else {
    cfs->skip_u2_fast(exception_table_length * 4);
  }
  return exception_table_start;
}

void ClassFileParser::parse_linenumber_table(u4 code_attribute_length,
                                             u4 code_length,
                                             CompressedLineNumberWriteStream**const write_stream,
                                             TRAPS) {

  const ClassFileStream* const cfs = _stream;
  unsigned int num_entries = cfs->get_u2(CHECK);

  // Each entry is a u2 start_pc, and a u2 line_number
  const unsigned int length_in_bytes = num_entries * (sizeof(u2) * 2);

  // Verify line number attribute and table length
  check_property(
    code_attribute_length == sizeof(u2) + length_in_bytes,
    "LineNumberTable attribute has wrong length in class file %s", CHECK);

  cfs->guarantee_more(length_in_bytes, CHECK);

  if ((*write_stream) == NULL) {
    if (length_in_bytes > fixed_buffer_size) {
      (*write_stream) = new CompressedLineNumberWriteStream(length_in_bytes);
    } else {
      (*write_stream) = new CompressedLineNumberWriteStream(
        _linenumbertable_buffer, fixed_buffer_size);
    }
  }

  while (num_entries-- > 0) {
    const u2 bci  = cfs->get_u2_fast(); // start_pc
    const u2 line = cfs->get_u2_fast(); // line_number
    guarantee_property(bci < code_length,
        "Invalid pc in LineNumberTable in class file %s", CHECK);
    (*write_stream)->write_pair(bci, line);
  }
}


class LVT_Hash : public AllStatic {
 public:

  static bool equals(LocalVariableTableElement const& e0, LocalVariableTableElement const& e1) {
  /*
   * 3-tuple start_bci/length/slot has to be unique key,
   * so the following comparison seems to be redundant:
   *       && elem->name_cp_index == entry->_elem->name_cp_index
   */
    return (e0.start_bci     == e1.start_bci &&
            e0.length        == e1.length &&
            e0.name_cp_index == e1.name_cp_index &&
            e0.slot          == e1.slot);
  }

  static unsigned int hash(LocalVariableTableElement const& e0) {
    unsigned int raw_hash = e0.start_bci;

    raw_hash = e0.length        + raw_hash * 37;
    raw_hash = e0.name_cp_index + raw_hash * 37;
    raw_hash = e0.slot          + raw_hash * 37;

    return raw_hash;
  }
};


// Class file LocalVariableTable elements.
class Classfile_LVT_Element {
 public:
  u2 start_bci;
  u2 length;
  u2 name_cp_index;
  u2 descriptor_cp_index;
  u2 slot;
};

static void copy_lvt_element(const Classfile_LVT_Element* const src,
                             LocalVariableTableElement* const lvt) {
  lvt->start_bci           = Bytes::get_Java_u2((u1*) &src->start_bci);
  lvt->length              = Bytes::get_Java_u2((u1*) &src->length);
  lvt->name_cp_index       = Bytes::get_Java_u2((u1*) &src->name_cp_index);
  lvt->descriptor_cp_index = Bytes::get_Java_u2((u1*) &src->descriptor_cp_index);
  lvt->signature_cp_index  = 0;
  lvt->slot                = Bytes::get_Java_u2((u1*) &src->slot);
}

// Function is used to parse both attributes:
// LocalVariableTable (LVT) and LocalVariableTypeTable (LVTT)
const ClassFileParser::unsafe_u2* ClassFileParser::parse_localvariable_table(const ClassFileStream* cfs,
                                                                             u4 code_length,
                                                                             u2 max_locals,
                                                                             u4 code_attribute_length,
                                                                             u2* const localvariable_table_length,
                                                                             bool isLVTT,
                                                                             TRAPS) {
  const char* const tbl_name = (isLVTT) ? "LocalVariableTypeTable" : "LocalVariableTable";
  *localvariable_table_length = cfs->get_u2(CHECK_NULL);
  const unsigned int size =
    (*localvariable_table_length) * sizeof(Classfile_LVT_Element) / sizeof(u2);

  const ConstantPool* const cp = _cp;

  // Verify local variable table attribute has right length
  if (_need_verify) {
    guarantee_property(code_attribute_length == (sizeof(*localvariable_table_length) + size * sizeof(u2)),
                       "%s has wrong length in class file %s", tbl_name, CHECK_NULL);
  }

  const unsafe_u2* const localvariable_table_start = cfs->current();
  assert(localvariable_table_start != NULL, "null local variable table");
  if (!_need_verify) {
    cfs->skip_u2_fast(size);
  } else {
    cfs->guarantee_more(size * 2, CHECK_NULL);
    for(int i = 0; i < (*localvariable_table_length); i++) {
      const u2 start_pc = cfs->get_u2_fast();
      const u2 length = cfs->get_u2_fast();
      const u2 name_index = cfs->get_u2_fast();
      const u2 descriptor_index = cfs->get_u2_fast();
      const u2 index = cfs->get_u2_fast();
      // Assign to a u4 to avoid overflow
      const u4 end_pc = (u4)start_pc + (u4)length;

      if (start_pc >= code_length) {
        classfile_parse_error(
          "Invalid start_pc %u in %s in class file %s",
          start_pc, tbl_name, THREAD);
        return NULL;
      }
      if (end_pc > code_length) {
        classfile_parse_error(
          "Invalid length %u in %s in class file %s",
          length, tbl_name, THREAD);
        return NULL;
      }
      const int cp_size = cp->length();
      guarantee_property(valid_symbol_at(name_index),
        "Name index %u in %s has bad constant type in class file %s",
        name_index, tbl_name, CHECK_NULL);
      guarantee_property(valid_symbol_at(descriptor_index),
        "Signature index %u in %s has bad constant type in class file %s",
        descriptor_index, tbl_name, CHECK_NULL);

      const Symbol* const name = cp->symbol_at(name_index);
      const Symbol* const sig = cp->symbol_at(descriptor_index);
      verify_legal_field_name(name, CHECK_NULL);
      u2 extra_slot = 0;
      if (!isLVTT) {
        verify_legal_field_signature(name, sig, CHECK_NULL);

        // 4894874: check special cases for double and long local variables
        if (sig == vmSymbols::type_signature(T_DOUBLE) ||
            sig == vmSymbols::type_signature(T_LONG)) {
          extra_slot = 1;
        }
      }
      guarantee_property((index + extra_slot) < max_locals,
                          "Invalid index %u in %s in class file %s",
                          index, tbl_name, CHECK_NULL);
    }
  }
  return localvariable_table_start;
}

static const u1* parse_stackmap_table(const ClassFileStream* const cfs,
                                      u4 code_attribute_length,
                                      bool need_verify,
                                      TRAPS) {
  assert(cfs != NULL, "invariant");

  if (0 == code_attribute_length) {
    return NULL;
  }

  const u1* const stackmap_table_start = cfs->current();
  assert(stackmap_table_start != NULL, "null stackmap table");

  // check code_attribute_length first
  cfs->skip_u1(code_attribute_length, CHECK_NULL);

  if (!need_verify && !DumpSharedSpaces) {
    return NULL;
  }
  return stackmap_table_start;
}

const ClassFileParser::unsafe_u2* ClassFileParser::parse_checked_exceptions(const ClassFileStream* const cfs,
                                                                            u2* const checked_exceptions_length,
                                                                            u4 method_attribute_length,
                                                                            TRAPS) {
  assert(cfs != NULL, "invariant");
  assert(checked_exceptions_length != NULL, "invariant");

  cfs->guarantee_more(2, CHECK_NULL);  // checked_exceptions_length
  *checked_exceptions_length = cfs->get_u2_fast();
  const unsigned int size =
    (*checked_exceptions_length) * sizeof(CheckedExceptionElement) / sizeof(u2);
  const unsafe_u2* const checked_exceptions_start = cfs->current();
  assert(checked_exceptions_start != NULL, "null checked exceptions");
  if (!_need_verify) {
    cfs->skip_u2_fast(size);
  } else {
    // Verify each value in the checked exception table
    u2 checked_exception;
    const u2 len = *checked_exceptions_length;
    cfs->guarantee_more(2 * len, CHECK_NULL);
    for (int i = 0; i < len; i++) {
      checked_exception = cfs->get_u2_fast();
      check_property(
        valid_klass_reference_at(checked_exception),
        "Exception name has bad type at constant pool %u in class file %s",
        checked_exception, CHECK_NULL);
    }
  }
  // check exceptions attribute length
  if (_need_verify) {
    guarantee_property(method_attribute_length == (sizeof(*checked_exceptions_length) +
                                                   sizeof(u2) * size),
                      "Exceptions attribute has wrong length in class file %s", CHECK_NULL);
  }
  return checked_exceptions_start;
}

void ClassFileParser::throwIllegalSignature(const char* type,
                                            const Symbol* name,
                                            const Symbol* sig,
                                            TRAPS) const {
  assert(name != NULL, "invariant");
  assert(sig != NULL, "invariant");

  const char* class_note = "";
  if (is_inline_type() && name == vmSymbols::object_initializer_name()) {
    class_note = " (an inline class)";
  }

  ResourceMark rm(THREAD);
  Exceptions::fthrow(THREAD_AND_LOCATION,
      vmSymbols::java_lang_ClassFormatError(),
      "%s \"%s\" in class %s%s has illegal signature \"%s\"", type,
      name->as_C_string(), _class_name->as_C_string(), class_note, sig->as_C_string());
}

AnnotationCollector::ID
AnnotationCollector::annotation_index(const ClassLoaderData* loader_data,
                                      const Symbol* name,
                                      const bool can_access_vm_annotations) {
  const vmSymbolID sid = vmSymbols::find_sid(name);
  // Privileged code can use all annotations.  Other code silently drops some.
  const bool privileged = loader_data->is_boot_class_loader_data() ||
                          loader_data->is_platform_class_loader_data() ||
                          can_access_vm_annotations;
  switch (sid) {
    case VM_SYMBOL_ENUM_NAME(reflect_CallerSensitive_signature): {
      if (_location != _in_method)  break;  // only allow for methods
      if (!privileged)              break;  // only allow in privileged code
      return _method_CallerSensitive;
    }
    case VM_SYMBOL_ENUM_NAME(jdk_internal_vm_annotation_ForceInline_signature): {
      if (_location != _in_method)  break;  // only allow for methods
      if (!privileged)              break;  // only allow in privileged code
      return _method_ForceInline;
    }
    case VM_SYMBOL_ENUM_NAME(jdk_internal_vm_annotation_DontInline_signature): {
      if (_location != _in_method)  break;  // only allow for methods
      if (!privileged)              break;  // only allow in privileged code
      return _method_DontInline;
    }
    case VM_SYMBOL_ENUM_NAME(java_lang_invoke_InjectedProfile_signature): {
      if (_location != _in_method)  break;  // only allow for methods
      if (!privileged)              break;  // only allow in privileged code
      return _method_InjectedProfile;
    }
    case VM_SYMBOL_ENUM_NAME(java_lang_invoke_LambdaForm_Compiled_signature): {
      if (_location != _in_method)  break;  // only allow for methods
      if (!privileged)              break;  // only allow in privileged code
      return _method_LambdaForm_Compiled;
    }
    case VM_SYMBOL_ENUM_NAME(jdk_internal_vm_annotation_Hidden_signature): {
      if (_location != _in_method)  break;  // only allow for methods
      if (!privileged)              break;  // only allow in privileged code
      return _method_Hidden;
    }
    case VM_SYMBOL_ENUM_NAME(jdk_internal_misc_Scoped_signature): {
      if (_location != _in_method)  break;  // only allow for methods
      if (!privileged)              break;  // only allow in privileged code
      return _method_Scoped;
    }
    case VM_SYMBOL_ENUM_NAME(jdk_internal_vm_annotation_IntrinsicCandidate_signature): {
      if (_location != _in_method)  break;  // only allow for methods
      if (!privileged)              break;  // only allow in privileged code
      return _method_IntrinsicCandidate;
    }
    case VM_SYMBOL_ENUM_NAME(jdk_internal_vm_annotation_Stable_signature): {
      if (_location != _in_field)   break;  // only allow for fields
      if (!privileged)              break;  // only allow in privileged code
      return _field_Stable;
    }
    case VM_SYMBOL_ENUM_NAME(jdk_internal_vm_annotation_Contended_signature): {
      if (_location != _in_field && _location != _in_class) {
        break;  // only allow for fields and classes
      }
      if (!EnableContended || (RestrictContended && !privileged)) {
        break;  // honor privileges
      }
      return _jdk_internal_vm_annotation_Contended;
    }
    case VM_SYMBOL_ENUM_NAME(jdk_internal_vm_annotation_ReservedStackAccess_signature): {
      if (_location != _in_method)  break;  // only allow for methods
      if (RestrictReservedStack && !privileged) break; // honor privileges
      return _jdk_internal_vm_annotation_ReservedStackAccess;
    }
    case VM_SYMBOL_ENUM_NAME(jdk_internal_ValueBased_signature): {
      if (_location != _in_class)   break;  // only allow for classes
      if (!privileged)              break;  // only allow in priviledged code
      return _jdk_internal_ValueBased;
    }
    default: {
      break;
    }
  }
  return AnnotationCollector::_unknown;
}

void ClassFileParser::FieldAnnotationCollector::apply_to(FieldInfo* f) {
  if (is_contended())
    f->set_contended_group(contended_group());
  if (is_stable())
    f->set_stable(true);
}

ClassFileParser::FieldAnnotationCollector::~FieldAnnotationCollector() {
  // If there's an error deallocate metadata for field annotations
  MetadataFactory::free_array<u1>(_loader_data, _field_annotations);
  MetadataFactory::free_array<u1>(_loader_data, _field_type_annotations);
}

void MethodAnnotationCollector::apply_to(const methodHandle& m) {
  if (has_annotation(_method_CallerSensitive))
    m->set_caller_sensitive(true);
  if (has_annotation(_method_ForceInline))
    m->set_force_inline(true);
  if (has_annotation(_method_DontInline))
    m->set_dont_inline(true);
  if (has_annotation(_method_InjectedProfile))
    m->set_has_injected_profile(true);
  if (has_annotation(_method_LambdaForm_Compiled) && m->intrinsic_id() == vmIntrinsics::_none)
    m->set_intrinsic_id(vmIntrinsics::_compiledLambdaForm);
  if (has_annotation(_method_Hidden))
    m->set_hidden(true);
  if (has_annotation(_method_Scoped))
    m->set_scoped(true);
  if (has_annotation(_method_IntrinsicCandidate) && !m->is_synthetic())
    m->set_intrinsic_candidate(true);
  if (has_annotation(_jdk_internal_vm_annotation_ReservedStackAccess))
    m->set_has_reserved_stack_access(true);
}

void ClassFileParser::ClassAnnotationCollector::apply_to(InstanceKlass* ik) {
  assert(ik != NULL, "invariant");
  if (has_annotation(_jdk_internal_vm_annotation_Contended)) {
    ik->set_is_contended(is_contended());
  }
  if (has_annotation(_jdk_internal_ValueBased)) {
    ik->set_has_value_based_class_annotation();
    if (DiagnoseSyncOnValueBasedClasses) {
      ik->set_is_value_based();
      ik->set_prototype_header(markWord::prototype());
    }
  }
}

#define MAX_ARGS_SIZE 255
#define MAX_CODE_SIZE 65535
#define INITIAL_MAX_LVT_NUMBER 256

/* Copy class file LVT's/LVTT's into the HotSpot internal LVT.
 *
 * Rules for LVT's and LVTT's are:
 *   - There can be any number of LVT's and LVTT's.
 *   - If there are n LVT's, it is the same as if there was just
 *     one LVT containing all the entries from the n LVT's.
 *   - There may be no more than one LVT entry per local variable.
 *     Two LVT entries are 'equal' if these fields are the same:
 *        start_pc, length, name, slot
 *   - There may be no more than one LVTT entry per each LVT entry.
 *     Each LVTT entry has to match some LVT entry.
 *   - HotSpot internal LVT keeps natural ordering of class file LVT entries.
 */
void ClassFileParser::copy_localvariable_table(const ConstMethod* cm,
                                               int lvt_cnt,
                                               u2* const localvariable_table_length,
                                               const unsafe_u2** const localvariable_table_start,
                                               int lvtt_cnt,
                                               u2* const localvariable_type_table_length,
                                               const unsafe_u2** const localvariable_type_table_start,
                                               TRAPS) {

  ResourceMark rm(THREAD);

  typedef ResourceHashtable<LocalVariableTableElement, LocalVariableTableElement*,
                            &LVT_Hash::hash, &LVT_Hash::equals> LVT_HashTable;

  LVT_HashTable* const table = new LVT_HashTable();

  // To fill LocalVariableTable in
  const Classfile_LVT_Element* cf_lvt;
  LocalVariableTableElement* lvt = cm->localvariable_table_start();

  for (int tbl_no = 0; tbl_no < lvt_cnt; tbl_no++) {
    cf_lvt = (Classfile_LVT_Element *) localvariable_table_start[tbl_no];
    for (int idx = 0; idx < localvariable_table_length[tbl_no]; idx++, lvt++) {
      copy_lvt_element(&cf_lvt[idx], lvt);
      // If no duplicates, add LVT elem in hashtable.
      if (table->put(*lvt, lvt) == false
          && _need_verify
          && _major_version >= JAVA_1_5_VERSION) {
        classfile_parse_error("Duplicated LocalVariableTable attribute "
                              "entry for '%s' in class file %s",
                               _cp->symbol_at(lvt->name_cp_index)->as_utf8(),
                               THREAD);
        return;
      }
    }
  }

  // To merge LocalVariableTable and LocalVariableTypeTable
  const Classfile_LVT_Element* cf_lvtt;
  LocalVariableTableElement lvtt_elem;

  for (int tbl_no = 0; tbl_no < lvtt_cnt; tbl_no++) {
    cf_lvtt = (Classfile_LVT_Element *) localvariable_type_table_start[tbl_no];
    for (int idx = 0; idx < localvariable_type_table_length[tbl_no]; idx++) {
      copy_lvt_element(&cf_lvtt[idx], &lvtt_elem);
      LocalVariableTableElement** entry = table->get(lvtt_elem);
      if (entry == NULL) {
        if (_need_verify) {
          classfile_parse_error("LVTT entry for '%s' in class file %s "
                                "does not match any LVT entry",
                                 _cp->symbol_at(lvtt_elem.name_cp_index)->as_utf8(),
                                 THREAD);
          return;
        }
      } else if ((*entry)->signature_cp_index != 0 && _need_verify) {
        classfile_parse_error("Duplicated LocalVariableTypeTable attribute "
                              "entry for '%s' in class file %s",
                               _cp->symbol_at(lvtt_elem.name_cp_index)->as_utf8(),
                               THREAD);
        return;
      } else {
        // to add generic signatures into LocalVariableTable
        (*entry)->signature_cp_index = lvtt_elem.descriptor_cp_index;
      }
    }
  }
}


void ClassFileParser::copy_method_annotations(ConstMethod* cm,
                                       const u1* runtime_visible_annotations,
                                       int runtime_visible_annotations_length,
                                       const u1* runtime_invisible_annotations,
                                       int runtime_invisible_annotations_length,
                                       const u1* runtime_visible_parameter_annotations,
                                       int runtime_visible_parameter_annotations_length,
                                       const u1* runtime_invisible_parameter_annotations,
                                       int runtime_invisible_parameter_annotations_length,
                                       const u1* runtime_visible_type_annotations,
                                       int runtime_visible_type_annotations_length,
                                       const u1* runtime_invisible_type_annotations,
                                       int runtime_invisible_type_annotations_length,
                                       const u1* annotation_default,
                                       int annotation_default_length,
                                       TRAPS) {

  AnnotationArray* a;

  if (runtime_visible_annotations_length +
      runtime_invisible_annotations_length > 0) {
     a = assemble_annotations(runtime_visible_annotations,
                              runtime_visible_annotations_length,
                              runtime_invisible_annotations,
                              runtime_invisible_annotations_length,
                              CHECK);
     cm->set_method_annotations(a);
  }

  if (runtime_visible_parameter_annotations_length +
      runtime_invisible_parameter_annotations_length > 0) {
    a = assemble_annotations(runtime_visible_parameter_annotations,
                             runtime_visible_parameter_annotations_length,
                             runtime_invisible_parameter_annotations,
                             runtime_invisible_parameter_annotations_length,
                             CHECK);
    cm->set_parameter_annotations(a);
  }

  if (annotation_default_length > 0) {
    a = assemble_annotations(annotation_default,
                             annotation_default_length,
                             NULL,
                             0,
                             CHECK);
    cm->set_default_annotations(a);
  }

  if (runtime_visible_type_annotations_length +
      runtime_invisible_type_annotations_length > 0) {
    a = assemble_annotations(runtime_visible_type_annotations,
                             runtime_visible_type_annotations_length,
                             runtime_invisible_type_annotations,
                             runtime_invisible_type_annotations_length,
                             CHECK);
    cm->set_type_annotations(a);
  }
}


// Note: the parse_method below is big and clunky because all parsing of the code and exceptions
// attribute is inlined. This is cumbersome to avoid since we inline most of the parts in the
// Method* to save footprint, so we only know the size of the resulting Method* when the
// entire method attribute is parsed.
//
// The promoted_flags parameter is used to pass relevant access_flags
// from the method back up to the containing klass. These flag values
// are added to klass's access_flags.

Method* ClassFileParser::parse_method(const ClassFileStream* const cfs,
                                      bool is_interface,
                                      bool is_inline_type,
                                      const ConstantPool* cp,
                                      AccessFlags* const promoted_flags,
                                      TRAPS) {
  assert(cfs != NULL, "invariant");
  assert(cp != NULL, "invariant");
  assert(promoted_flags != NULL, "invariant");

  ResourceMark rm(THREAD);
  // Parse fixed parts:
  // access_flags, name_index, descriptor_index, attributes_count
  cfs->guarantee_more(8, CHECK_NULL);

  int flags = cfs->get_u2_fast();
  const u2 name_index = cfs->get_u2_fast();
  const int cp_size = cp->length();
  check_property(
    valid_symbol_at(name_index),
    "Illegal constant pool index %u for method name in class file %s",
    name_index, CHECK_NULL);
  const Symbol* const name = cp->symbol_at(name_index);
  verify_legal_method_name(name, CHECK_NULL);

  const u2 signature_index = cfs->get_u2_fast();
  guarantee_property(
    valid_symbol_at(signature_index),
    "Illegal constant pool index %u for method signature in class file %s",
    signature_index, CHECK_NULL);
  const Symbol* const signature = cp->symbol_at(signature_index);

  if (name == vmSymbols::class_initializer_name()) {
    // We ignore the other access flags for a valid class initializer.
    // (JVM Spec 2nd ed., chapter 4.6)
    if (_major_version < 51) { // backward compatibility
      flags = JVM_ACC_STATIC;
    } else if ((flags & JVM_ACC_STATIC) == JVM_ACC_STATIC) {
      flags &= JVM_ACC_STATIC | JVM_ACC_STRICT;
    } else {
      classfile_parse_error("Method <clinit> is not static in class file %s", THREAD);
      return NULL;
    }
  } else {
    verify_legal_method_modifiers(flags, is_interface, is_inline_type, name, CHECK_NULL);
  }

  if (name == vmSymbols::object_initializer_name()) {
    if (is_interface) {
      classfile_parse_error("Interface cannot have a method named <init>, class file %s", THREAD);
      return NULL;
    } else if (!is_inline_type && signature->is_void_method_signature()) {
      // OK, a constructor
    } else if (is_inline_type && !signature->is_void_method_signature()) {
      // also OK, a static factory, as long as the return value is good
      bool ok = false;
      SignatureStream ss((Symbol*) signature, true);
      while (!ss.at_return_type())  ss.next();
      if (ss.is_reference()) {
        Symbol* ret = ss.as_symbol();
        const Symbol* required = class_name();
        if (is_hidden()) {
          // The original class name in hidden classes gets changed.  So using
          // the original name in the return type is no longer valid.
          // Note that expecting the return type for inline hidden class factory
          // methods to be java.lang.Object works around a JVM Spec issue for
          // hidden classes.
          required = vmSymbols::java_lang_Object();
        }
        ok = (ret == required);
      }
      if (!ok) {
        throwIllegalSignature("Method", name, signature, CHECK_0);
      }
    } else {
      // not OK, so throw the same error as in verify_legal_method_signature.
      throwIllegalSignature("Method", name, signature, CHECK_0);
    }
    // A declared <init> method must always be either a non-static
    // object constructor, with a void return, or else it must be a
    // static factory method, with a non-void return.  No other
    // definition of <init> is possible.
    //
    // The verifier (in verify_invoke_instructions) will inspect the
    // signature of any attempt to invoke <init>, and ensures that it
    // returns non-void if and only if it is being invoked by
    // invokestatic, and void if and only if it is being invoked by
    // invokespecial.
    //
    // When a symbolic reference to <init> is resolved for a
    // particular invocation mode (special or static), the mode is
    // matched to the JVM_ACC_STATIC modifier of the <init> method.
    // Thus, it is impossible to statically invoke a constructor, and
    // impossible to "new + invokespecial" a static factory, either
    // through bytecode or through reflection.
  }

  int args_size = -1;  // only used when _need_verify is true
  if (_need_verify) {
    args_size = ((flags & JVM_ACC_STATIC) ? 0 : 1) +
                 verify_legal_method_signature(name, signature, CHECK_NULL);
    if (args_size > MAX_ARGS_SIZE) {
      classfile_parse_error("Too many arguments in method signature in class file %s", THREAD);
      return NULL;
    }
  }

  AccessFlags access_flags(flags & JVM_RECOGNIZED_METHOD_MODIFIERS);

  // Default values for code and exceptions attribute elements
  u2 max_stack = 0;
  u2 max_locals = 0;
  u4 code_length = 0;
  const u1* code_start = 0;
  u2 exception_table_length = 0;
  const unsafe_u2* exception_table_start = NULL; // (potentially unaligned) pointer to array of u2 elements
  Array<int>* exception_handlers = Universe::the_empty_int_array();
  u2 checked_exceptions_length = 0;
  const unsafe_u2* checked_exceptions_start = NULL; // (potentially unaligned) pointer to array of u2 elements
  CompressedLineNumberWriteStream* linenumber_table = NULL;
  int linenumber_table_length = 0;
  int total_lvt_length = 0;
  u2 lvt_cnt = 0;
  u2 lvtt_cnt = 0;
  bool lvt_allocated = false;
  u2 max_lvt_cnt = INITIAL_MAX_LVT_NUMBER;
  u2 max_lvtt_cnt = INITIAL_MAX_LVT_NUMBER;
  u2* localvariable_table_length = NULL;
  const unsafe_u2** localvariable_table_start = NULL; // (potentially unaligned) pointer to array of LVT attributes
  u2* localvariable_type_table_length = NULL;
  const unsafe_u2** localvariable_type_table_start = NULL; // (potentially unaligned) pointer to LVTT attributes
  int method_parameters_length = -1;
  const u1* method_parameters_data = NULL;
  bool method_parameters_seen = false;
  bool parsed_code_attribute = false;
  bool parsed_checked_exceptions_attribute = false;
  bool parsed_stackmap_attribute = false;
  // stackmap attribute - JDK1.5
  const u1* stackmap_data = NULL;
  int stackmap_data_length = 0;
  u2 generic_signature_index = 0;
  MethodAnnotationCollector parsed_annotations;
  const u1* runtime_visible_annotations = NULL;
  int runtime_visible_annotations_length = 0;
  const u1* runtime_invisible_annotations = NULL;
  int runtime_invisible_annotations_length = 0;
  const u1* runtime_visible_parameter_annotations = NULL;
  int runtime_visible_parameter_annotations_length = 0;
  const u1* runtime_invisible_parameter_annotations = NULL;
  int runtime_invisible_parameter_annotations_length = 0;
  const u1* runtime_visible_type_annotations = NULL;
  int runtime_visible_type_annotations_length = 0;
  const u1* runtime_invisible_type_annotations = NULL;
  int runtime_invisible_type_annotations_length = 0;
  bool runtime_invisible_annotations_exists = false;
  bool runtime_invisible_type_annotations_exists = false;
  bool runtime_invisible_parameter_annotations_exists = false;
  const u1* annotation_default = NULL;
  int annotation_default_length = 0;

  // Parse code and exceptions attribute
  u2 method_attributes_count = cfs->get_u2_fast();
  while (method_attributes_count--) {
    cfs->guarantee_more(6, CHECK_NULL);  // method_attribute_name_index, method_attribute_length
    const u2 method_attribute_name_index = cfs->get_u2_fast();
    const u4 method_attribute_length = cfs->get_u4_fast();
    check_property(
      valid_symbol_at(method_attribute_name_index),
      "Invalid method attribute name index %u in class file %s",
      method_attribute_name_index, CHECK_NULL);

    const Symbol* const method_attribute_name = cp->symbol_at(method_attribute_name_index);
    if (method_attribute_name == vmSymbols::tag_code()) {
      // Parse Code attribute
      if (_need_verify) {
        guarantee_property(
            !access_flags.is_native() && !access_flags.is_abstract(),
                        "Code attribute in native or abstract methods in class file %s",
                         CHECK_NULL);
      }
      if (parsed_code_attribute) {
        classfile_parse_error("Multiple Code attributes in class file %s",
                              THREAD);
        return NULL;
      }
      parsed_code_attribute = true;

      // Stack size, locals size, and code size
      cfs->guarantee_more(8, CHECK_NULL);
      max_stack = cfs->get_u2_fast();
      max_locals = cfs->get_u2_fast();
      code_length = cfs->get_u4_fast();
      if (_need_verify) {
        guarantee_property(args_size <= max_locals,
                           "Arguments can't fit into locals in class file %s",
                           CHECK_NULL);
        guarantee_property(code_length > 0 && code_length <= MAX_CODE_SIZE,
                           "Invalid method Code length %u in class file %s",
                           code_length, CHECK_NULL);
      }
      // Code pointer
      code_start = cfs->current();
      assert(code_start != NULL, "null code start");
      cfs->guarantee_more(code_length, CHECK_NULL);
      cfs->skip_u1_fast(code_length);

      // Exception handler table
      cfs->guarantee_more(2, CHECK_NULL);  // exception_table_length
      exception_table_length = cfs->get_u2_fast();
      if (exception_table_length > 0) {
        exception_table_start = parse_exception_table(cfs,
                                                      code_length,
                                                      exception_table_length,
                                                      CHECK_NULL);
      }

      // Parse additional attributes in code attribute
      cfs->guarantee_more(2, CHECK_NULL);  // code_attributes_count
      u2 code_attributes_count = cfs->get_u2_fast();

      unsigned int calculated_attribute_length = 0;

      calculated_attribute_length =
          sizeof(max_stack) + sizeof(max_locals) + sizeof(code_length);
      calculated_attribute_length +=
        code_length +
        sizeof(exception_table_length) +
        sizeof(code_attributes_count) +
        exception_table_length *
            ( sizeof(u2) +   // start_pc
              sizeof(u2) +   // end_pc
              sizeof(u2) +   // handler_pc
              sizeof(u2) );  // catch_type_index

      while (code_attributes_count--) {
        cfs->guarantee_more(6, CHECK_NULL);  // code_attribute_name_index, code_attribute_length
        const u2 code_attribute_name_index = cfs->get_u2_fast();
        const u4 code_attribute_length = cfs->get_u4_fast();
        calculated_attribute_length += code_attribute_length +
                                       sizeof(code_attribute_name_index) +
                                       sizeof(code_attribute_length);
        check_property(valid_symbol_at(code_attribute_name_index),
                       "Invalid code attribute name index %u in class file %s",
                       code_attribute_name_index,
                       CHECK_NULL);
        if (LoadLineNumberTables &&
            cp->symbol_at(code_attribute_name_index) == vmSymbols::tag_line_number_table()) {
          // Parse and compress line number table
          parse_linenumber_table(code_attribute_length,
                                 code_length,
                                 &linenumber_table,
                                 CHECK_NULL);

        } else if (LoadLocalVariableTables &&
                   cp->symbol_at(code_attribute_name_index) == vmSymbols::tag_local_variable_table()) {
          // Parse local variable table
          if (!lvt_allocated) {
            localvariable_table_length = NEW_RESOURCE_ARRAY_IN_THREAD(
              THREAD, u2,  INITIAL_MAX_LVT_NUMBER);
            localvariable_table_start = NEW_RESOURCE_ARRAY_IN_THREAD(
              THREAD, const unsafe_u2*, INITIAL_MAX_LVT_NUMBER);
            localvariable_type_table_length = NEW_RESOURCE_ARRAY_IN_THREAD(
              THREAD, u2,  INITIAL_MAX_LVT_NUMBER);
            localvariable_type_table_start = NEW_RESOURCE_ARRAY_IN_THREAD(
              THREAD, const unsafe_u2*, INITIAL_MAX_LVT_NUMBER);
            lvt_allocated = true;
          }
          if (lvt_cnt == max_lvt_cnt) {
            max_lvt_cnt <<= 1;
            localvariable_table_length = REALLOC_RESOURCE_ARRAY(u2, localvariable_table_length, lvt_cnt, max_lvt_cnt);
            localvariable_table_start  = REALLOC_RESOURCE_ARRAY(const unsafe_u2*, localvariable_table_start, lvt_cnt, max_lvt_cnt);
          }
          localvariable_table_start[lvt_cnt] =
            parse_localvariable_table(cfs,
                                      code_length,
                                      max_locals,
                                      code_attribute_length,
                                      &localvariable_table_length[lvt_cnt],
                                      false,    // is not LVTT
                                      CHECK_NULL);
          total_lvt_length += localvariable_table_length[lvt_cnt];
          lvt_cnt++;
        } else if (LoadLocalVariableTypeTables &&
                   _major_version >= JAVA_1_5_VERSION &&
                   cp->symbol_at(code_attribute_name_index) == vmSymbols::tag_local_variable_type_table()) {
          if (!lvt_allocated) {
            localvariable_table_length = NEW_RESOURCE_ARRAY_IN_THREAD(
              THREAD, u2,  INITIAL_MAX_LVT_NUMBER);
            localvariable_table_start = NEW_RESOURCE_ARRAY_IN_THREAD(
              THREAD, const unsafe_u2*, INITIAL_MAX_LVT_NUMBER);
            localvariable_type_table_length = NEW_RESOURCE_ARRAY_IN_THREAD(
              THREAD, u2,  INITIAL_MAX_LVT_NUMBER);
            localvariable_type_table_start = NEW_RESOURCE_ARRAY_IN_THREAD(
              THREAD, const unsafe_u2*, INITIAL_MAX_LVT_NUMBER);
            lvt_allocated = true;
          }
          // Parse local variable type table
          if (lvtt_cnt == max_lvtt_cnt) {
            max_lvtt_cnt <<= 1;
            localvariable_type_table_length = REALLOC_RESOURCE_ARRAY(u2, localvariable_type_table_length, lvtt_cnt, max_lvtt_cnt);
            localvariable_type_table_start  = REALLOC_RESOURCE_ARRAY(const unsafe_u2*, localvariable_type_table_start, lvtt_cnt, max_lvtt_cnt);
          }
          localvariable_type_table_start[lvtt_cnt] =
            parse_localvariable_table(cfs,
                                      code_length,
                                      max_locals,
                                      code_attribute_length,
                                      &localvariable_type_table_length[lvtt_cnt],
                                      true,     // is LVTT
                                      CHECK_NULL);
          lvtt_cnt++;
        } else if (_major_version >= Verifier::STACKMAP_ATTRIBUTE_MAJOR_VERSION &&
                   cp->symbol_at(code_attribute_name_index) == vmSymbols::tag_stack_map_table()) {
          // Stack map is only needed by the new verifier in JDK1.5.
          if (parsed_stackmap_attribute) {
            classfile_parse_error("Multiple StackMapTable attributes in class file %s", THREAD);
            return NULL;
          }
          stackmap_data = parse_stackmap_table(cfs, code_attribute_length, _need_verify, CHECK_NULL);
          stackmap_data_length = code_attribute_length;
          parsed_stackmap_attribute = true;
        } else {
          // Skip unknown attributes
          cfs->skip_u1(code_attribute_length, CHECK_NULL);
        }
      }
      // check method attribute length
      if (_need_verify) {
        guarantee_property(method_attribute_length == calculated_attribute_length,
                           "Code segment has wrong length in class file %s",
                           CHECK_NULL);
      }
    } else if (method_attribute_name == vmSymbols::tag_exceptions()) {
      // Parse Exceptions attribute
      if (parsed_checked_exceptions_attribute) {
        classfile_parse_error("Multiple Exceptions attributes in class file %s",
                              THREAD);
        return NULL;
      }
      parsed_checked_exceptions_attribute = true;
      checked_exceptions_start =
            parse_checked_exceptions(cfs,
                                     &checked_exceptions_length,
                                     method_attribute_length,
                                     CHECK_NULL);
    } else if (method_attribute_name == vmSymbols::tag_method_parameters()) {
      // reject multiple method parameters
      if (method_parameters_seen) {
        classfile_parse_error("Multiple MethodParameters attributes in class file %s",
                              THREAD);
        return NULL;
      }
      method_parameters_seen = true;
      method_parameters_length = cfs->get_u1_fast();
      const u2 real_length = (method_parameters_length * 4u) + 1u;
      if (method_attribute_length != real_length) {
        classfile_parse_error(
          "Invalid MethodParameters method attribute length %u in class file",
          method_attribute_length, THREAD);
        return NULL;
      }
      method_parameters_data = cfs->current();
      cfs->skip_u2_fast(method_parameters_length);
      cfs->skip_u2_fast(method_parameters_length);
      // ignore this attribute if it cannot be reflected
      if (!vmClasses::Parameter_klass_loaded())
        method_parameters_length = -1;
    } else if (method_attribute_name == vmSymbols::tag_synthetic()) {
      if (method_attribute_length != 0) {
        classfile_parse_error(
          "Invalid Synthetic method attribute length %u in class file %s",
          method_attribute_length, THREAD);
        return NULL;
      }
      // Should we check that there hasn't already been a synthetic attribute?
      access_flags.set_is_synthetic();
    } else if (method_attribute_name == vmSymbols::tag_deprecated()) { // 4276120
      if (method_attribute_length != 0) {
        classfile_parse_error(
          "Invalid Deprecated method attribute length %u in class file %s",
          method_attribute_length, THREAD);
        return NULL;
      }
    } else if (_major_version >= JAVA_1_5_VERSION) {
      if (method_attribute_name == vmSymbols::tag_signature()) {
        if (generic_signature_index != 0) {
          classfile_parse_error(
            "Multiple Signature attributes for method in class file %s",
            THREAD);
          return NULL;
        }
        if (method_attribute_length != 2) {
          classfile_parse_error(
            "Invalid Signature attribute length %u in class file %s",
            method_attribute_length, THREAD);
          return NULL;
        }
        generic_signature_index = parse_generic_signature_attribute(cfs, CHECK_NULL);
      } else if (method_attribute_name == vmSymbols::tag_runtime_visible_annotations()) {
        if (runtime_visible_annotations != NULL) {
          classfile_parse_error(
            "Multiple RuntimeVisibleAnnotations attributes for method in class file %s",
            THREAD);
          return NULL;
        }
        runtime_visible_annotations_length = method_attribute_length;
        runtime_visible_annotations = cfs->current();
        assert(runtime_visible_annotations != NULL, "null visible annotations");
        cfs->guarantee_more(runtime_visible_annotations_length, CHECK_NULL);
        parse_annotations(cp,
                          runtime_visible_annotations,
                          runtime_visible_annotations_length,
                          &parsed_annotations,
                          _loader_data,
                          _can_access_vm_annotations,
                          CHECK_NULL);
        cfs->skip_u1_fast(runtime_visible_annotations_length);
      } else if (method_attribute_name == vmSymbols::tag_runtime_invisible_annotations()) {
        if (runtime_invisible_annotations_exists) {
          classfile_parse_error(
            "Multiple RuntimeInvisibleAnnotations attributes for method in class file %s",
            THREAD);
          return NULL;
        }
        runtime_invisible_annotations_exists = true;
        if (PreserveAllAnnotations) {
          runtime_invisible_annotations_length = method_attribute_length;
          runtime_invisible_annotations = cfs->current();
          assert(runtime_invisible_annotations != NULL, "null invisible annotations");
        }
        cfs->skip_u1(method_attribute_length, CHECK_NULL);
      } else if (method_attribute_name == vmSymbols::tag_runtime_visible_parameter_annotations()) {
        if (runtime_visible_parameter_annotations != NULL) {
          classfile_parse_error(
            "Multiple RuntimeVisibleParameterAnnotations attributes for method in class file %s",
            THREAD);
          return NULL;
        }
        runtime_visible_parameter_annotations_length = method_attribute_length;
        runtime_visible_parameter_annotations = cfs->current();
        assert(runtime_visible_parameter_annotations != NULL, "null visible parameter annotations");
        cfs->skip_u1(runtime_visible_parameter_annotations_length, CHECK_NULL);
      } else if (method_attribute_name == vmSymbols::tag_runtime_invisible_parameter_annotations()) {
        if (runtime_invisible_parameter_annotations_exists) {
          classfile_parse_error(
            "Multiple RuntimeInvisibleParameterAnnotations attributes for method in class file %s",
            THREAD);
          return NULL;
        }
        runtime_invisible_parameter_annotations_exists = true;
        if (PreserveAllAnnotations) {
          runtime_invisible_parameter_annotations_length = method_attribute_length;
          runtime_invisible_parameter_annotations = cfs->current();
          assert(runtime_invisible_parameter_annotations != NULL,
            "null invisible parameter annotations");
        }
        cfs->skip_u1(method_attribute_length, CHECK_NULL);
      } else if (method_attribute_name == vmSymbols::tag_annotation_default()) {
        if (annotation_default != NULL) {
          classfile_parse_error(
            "Multiple AnnotationDefault attributes for method in class file %s",
            THREAD);
          return NULL;
        }
        annotation_default_length = method_attribute_length;
        annotation_default = cfs->current();
        assert(annotation_default != NULL, "null annotation default");
        cfs->skip_u1(annotation_default_length, CHECK_NULL);
      } else if (method_attribute_name == vmSymbols::tag_runtime_visible_type_annotations()) {
        if (runtime_visible_type_annotations != NULL) {
          classfile_parse_error(
            "Multiple RuntimeVisibleTypeAnnotations attributes for method in class file %s",
            THREAD);
          return NULL;
        }
        runtime_visible_type_annotations_length = method_attribute_length;
        runtime_visible_type_annotations = cfs->current();
        assert(runtime_visible_type_annotations != NULL, "null visible type annotations");
        // No need for the VM to parse Type annotations
        cfs->skip_u1(runtime_visible_type_annotations_length, CHECK_NULL);
      } else if (method_attribute_name == vmSymbols::tag_runtime_invisible_type_annotations()) {
        if (runtime_invisible_type_annotations_exists) {
          classfile_parse_error(
            "Multiple RuntimeInvisibleTypeAnnotations attributes for method in class file %s",
            THREAD);
          return NULL;
        } else {
          runtime_invisible_type_annotations_exists = true;
        }
        if (PreserveAllAnnotations) {
          runtime_invisible_type_annotations_length = method_attribute_length;
          runtime_invisible_type_annotations = cfs->current();
          assert(runtime_invisible_type_annotations != NULL, "null invisible type annotations");
        }
        cfs->skip_u1(method_attribute_length, CHECK_NULL);
      } else {
        // Skip unknown attributes
        cfs->skip_u1(method_attribute_length, CHECK_NULL);
      }
    } else {
      // Skip unknown attributes
      cfs->skip_u1(method_attribute_length, CHECK_NULL);
    }
  }

  if (linenumber_table != NULL) {
    linenumber_table->write_terminator();
    linenumber_table_length = linenumber_table->position();
  }

  // Make sure there's at least one Code attribute in non-native/non-abstract method
  if (_need_verify) {
    guarantee_property(access_flags.is_native() ||
                       access_flags.is_abstract() ||
                       parsed_code_attribute,
                       "Absent Code attribute in method that is not native or abstract in class file %s",
                       CHECK_NULL);
  }

  // All sizing information for a Method* is finally available, now create it
  InlineTableSizes sizes(
      total_lvt_length,
      linenumber_table_length,
      exception_table_length,
      checked_exceptions_length,
      method_parameters_length,
      generic_signature_index,
      runtime_visible_annotations_length +
           runtime_invisible_annotations_length,
      runtime_visible_parameter_annotations_length +
           runtime_invisible_parameter_annotations_length,
      runtime_visible_type_annotations_length +
           runtime_invisible_type_annotations_length,
      annotation_default_length,
      0);

  Method* const m = Method::allocate(_loader_data,
                                     code_length,
                                     access_flags,
                                     &sizes,
                                     ConstMethod::NORMAL,
                                     CHECK_NULL);

  ClassLoadingService::add_class_method_size(m->size()*wordSize);

  // Fill in information from fixed part (access_flags already set)
  m->set_constants(_cp);
  m->set_name_index(name_index);
  m->set_signature_index(signature_index);
  m->compute_from_signature(cp->symbol_at(signature_index));
  assert(args_size < 0 || args_size == m->size_of_parameters(), "");

  // Fill in code attribute information
  m->set_max_stack(max_stack);
  m->set_max_locals(max_locals);
  if (stackmap_data != NULL) {
    m->constMethod()->copy_stackmap_data(_loader_data,
                                         (u1*)stackmap_data,
                                         stackmap_data_length,
                                         CHECK_NULL);
  }

  // Copy byte codes
  m->set_code((u1*)code_start);

  // Copy line number table
  if (linenumber_table != NULL) {
    memcpy(m->compressed_linenumber_table(),
           linenumber_table->buffer(),
           linenumber_table_length);
  }

  // Copy exception table
  if (exception_table_length > 0) {
    Copy::conjoint_swap_if_needed<Endian::JAVA>(exception_table_start,
                                                m->exception_table_start(),
                                                exception_table_length * sizeof(ExceptionTableElement),
                                                sizeof(u2));
  }

  // Copy method parameters
  if (method_parameters_length > 0) {
    MethodParametersElement* elem = m->constMethod()->method_parameters_start();
    for (int i = 0; i < method_parameters_length; i++) {
      elem[i].name_cp_index = Bytes::get_Java_u2((address)method_parameters_data);
      method_parameters_data += 2;
      elem[i].flags = Bytes::get_Java_u2((address)method_parameters_data);
      method_parameters_data += 2;
    }
  }

  // Copy checked exceptions
  if (checked_exceptions_length > 0) {
    Copy::conjoint_swap_if_needed<Endian::JAVA>(checked_exceptions_start,
                                                m->checked_exceptions_start(),
                                                checked_exceptions_length * sizeof(CheckedExceptionElement),
                                                sizeof(u2));
  }

  // Copy class file LVT's/LVTT's into the HotSpot internal LVT.
  if (total_lvt_length > 0) {
    promoted_flags->set_has_localvariable_table();
    copy_localvariable_table(m->constMethod(),
                             lvt_cnt,
                             localvariable_table_length,
                             localvariable_table_start,
                             lvtt_cnt,
                             localvariable_type_table_length,
                             localvariable_type_table_start,
                             CHECK_NULL);
  }

  if (parsed_annotations.has_any_annotations())
    parsed_annotations.apply_to(methodHandle(THREAD, m));

  if (is_hidden()) { // Mark methods in hidden classes as 'hidden'.
    m->set_hidden(true);
  }

  // Copy annotations
  copy_method_annotations(m->constMethod(),
                          runtime_visible_annotations,
                          runtime_visible_annotations_length,
                          runtime_invisible_annotations,
                          runtime_invisible_annotations_length,
                          runtime_visible_parameter_annotations,
                          runtime_visible_parameter_annotations_length,
                          runtime_invisible_parameter_annotations,
                          runtime_invisible_parameter_annotations_length,
                          runtime_visible_type_annotations,
                          runtime_visible_type_annotations_length,
                          runtime_invisible_type_annotations,
                          runtime_invisible_type_annotations_length,
                          annotation_default,
                          annotation_default_length,
                          CHECK_NULL);

  if (name == vmSymbols::finalize_method_name() &&
      signature == vmSymbols::void_method_signature()) {
    if (m->is_empty_method()) {
      _has_empty_finalizer = true;
    } else {
      _has_finalizer = true;
    }
  }
  if (name == vmSymbols::object_initializer_name() &&
      signature == vmSymbols::void_method_signature() &&
      m->is_vanilla_constructor()) {
    _has_vanilla_constructor = true;
  }

  NOT_PRODUCT(m->verify());
  return m;
}


// The promoted_flags parameter is used to pass relevant access_flags
// from the methods back up to the containing klass. These flag values
// are added to klass's access_flags.
// Side-effects: populates the _methods field in the parser
void ClassFileParser::parse_methods(const ClassFileStream* const cfs,
                                    bool is_interface,
                                    bool is_inline_type,
                                    AccessFlags* promoted_flags,
                                    bool* has_final_method,
                                    bool* declares_nonstatic_concrete_methods,
                                    TRAPS) {
  assert(cfs != NULL, "invariant");
  assert(promoted_flags != NULL, "invariant");
  assert(has_final_method != NULL, "invariant");
  assert(declares_nonstatic_concrete_methods != NULL, "invariant");

  assert(NULL == _methods, "invariant");

  cfs->guarantee_more(2, CHECK);  // length
  const u2 length = cfs->get_u2_fast();
  if (length == 0) {
    _methods = Universe::the_empty_method_array();
  } else {
    _methods = MetadataFactory::new_array<Method*>(_loader_data,
                                                   length,
                                                   NULL,
                                                   CHECK);

    for (int index = 0; index < length; index++) {
      Method* method = parse_method(cfs,
                                    is_interface,
                                    is_inline_type,
                                    _cp,
                                    promoted_flags,
                                    CHECK);

      if (method->is_final()) {
        *has_final_method = true;
      }
      // declares_nonstatic_concrete_methods: declares concrete instance methods, any access flags
      // used for interface initialization, and default method inheritance analysis
      if (is_interface && !(*declares_nonstatic_concrete_methods)
        && !method->is_abstract() && !method->is_static()) {
        *declares_nonstatic_concrete_methods = true;
      }
      _methods->at_put(index, method);
    }

    if (_need_verify && length > 1) {
      // Check duplicated methods
      ResourceMark rm(THREAD);
      NameSigHash** names_and_sigs = NEW_RESOURCE_ARRAY_IN_THREAD(
        THREAD, NameSigHash*, HASH_ROW_SIZE);
      initialize_hashtable(names_and_sigs);
      bool dup = false;
      const Symbol* name = NULL;
      const Symbol* sig = NULL;
      {
        debug_only(NoSafepointVerifier nsv;)
        for (int i = 0; i < length; i++) {
          const Method* const m = _methods->at(i);
          name = m->name();
          sig = m->signature();
          // If no duplicates, add name/signature in hashtable names_and_sigs.
          if (!put_after_lookup(name, sig, names_and_sigs)) {
            dup = true;
            break;
          }
        }
      }
      if (dup) {
        classfile_parse_error("Duplicate method name \"%s\" with signature \"%s\" in class file %s",
                               name->as_C_string(), sig->as_klass_external_name(), THREAD);
      }
    }
  }
}

static const intArray* sort_methods(Array<Method*>* methods) {
  const int length = methods->length();
  // If JVMTI original method ordering or sharing is enabled we have to
  // remember the original class file ordering.
  // We temporarily use the vtable_index field in the Method* to store the
  // class file index, so we can read in after calling qsort.
  // Put the method ordering in the shared archive.
  if (JvmtiExport::can_maintain_original_method_order() || Arguments::is_dumping_archive()) {
    for (int index = 0; index < length; index++) {
      Method* const m = methods->at(index);
      assert(!m->valid_vtable_index(), "vtable index should not be set");
      m->set_vtable_index(index);
    }
  }
  // Sort method array by ascending method name (for faster lookups & vtable construction)
  // Note that the ordering is not alphabetical, see Symbol::fast_compare
  Method::sort_methods(methods);

  intArray* method_ordering = NULL;
  // If JVMTI original method ordering or sharing is enabled construct int
  // array remembering the original ordering
  if (JvmtiExport::can_maintain_original_method_order() || Arguments::is_dumping_archive()) {
    method_ordering = new intArray(length, length, -1);
    for (int index = 0; index < length; index++) {
      Method* const m = methods->at(index);
      const int old_index = m->vtable_index();
      assert(old_index >= 0 && old_index < length, "invalid method index");
      method_ordering->at_put(index, old_index);
      m->set_vtable_index(Method::invalid_vtable_index);
    }
  }
  return method_ordering;
}

// Parse generic_signature attribute for methods and fields
u2 ClassFileParser::parse_generic_signature_attribute(const ClassFileStream* const cfs,
                                                      TRAPS) {
  assert(cfs != NULL, "invariant");

  cfs->guarantee_more(2, CHECK_0);  // generic_signature_index
  const u2 generic_signature_index = cfs->get_u2_fast();
  check_property(
    valid_symbol_at(generic_signature_index),
    "Invalid Signature attribute at constant pool index %u in class file %s",
    generic_signature_index, CHECK_0);
  return generic_signature_index;
}

void ClassFileParser::parse_classfile_sourcefile_attribute(const ClassFileStream* const cfs,
                                                           TRAPS) {

  assert(cfs != NULL, "invariant");

  cfs->guarantee_more(2, CHECK);  // sourcefile_index
  const u2 sourcefile_index = cfs->get_u2_fast();
  check_property(
    valid_symbol_at(sourcefile_index),
    "Invalid SourceFile attribute at constant pool index %u in class file %s",
    sourcefile_index, CHECK);
  set_class_sourcefile_index(sourcefile_index);
}

void ClassFileParser::parse_classfile_source_debug_extension_attribute(const ClassFileStream* const cfs,
                                                                       int length,
                                                                       TRAPS) {
  assert(cfs != NULL, "invariant");

  const u1* const sde_buffer = cfs->current();
  assert(sde_buffer != NULL, "null sde buffer");

  // Don't bother storing it if there is no way to retrieve it
  if (JvmtiExport::can_get_source_debug_extension()) {
    assert((length+1) > length, "Overflow checking");
    u1* const sde = NEW_RESOURCE_ARRAY_IN_THREAD(THREAD, u1, length+1);
    for (int i = 0; i < length; i++) {
      sde[i] = sde_buffer[i];
    }
    sde[length] = '\0';
    set_class_sde_buffer((const char*)sde, length);
  }
  // Got utf8 string, set stream position forward
  cfs->skip_u1(length, CHECK);
}


// Inner classes can be static, private or protected (classic VM does this)
#define RECOGNIZED_INNER_CLASS_MODIFIERS ( JVM_RECOGNIZED_CLASS_MODIFIERS | \
                                           JVM_ACC_PRIVATE |                \
                                           JVM_ACC_PROTECTED |              \
                                           JVM_ACC_STATIC                   \
                                         )

// Find index of the InnerClasses entry for the specified inner_class_info_index.
// Return -1 if none is found.
static int inner_classes_find_index(const Array<u2>* inner_classes, int inner, const ConstantPool* cp, int length) {
  Symbol* cp_klass_name =  cp->klass_name_at(inner);
  for (int idx = 0; idx < length; idx += InstanceKlass::inner_class_next_offset) {
    int idx_inner = inner_classes->at(idx + InstanceKlass::inner_class_inner_class_info_offset);
    if (cp->klass_name_at(idx_inner) == cp_klass_name) {
      return idx;
    }
  }
  return -1;
}

// Return the outer_class_info_index for the InnerClasses entry containing the
// specified inner_class_info_index.  Return -1 if no InnerClasses entry is found.
static int inner_classes_jump_to_outer(const Array<u2>* inner_classes, int inner, const ConstantPool* cp, int length) {
  if (inner == 0) return -1;
  int idx = inner_classes_find_index(inner_classes, inner, cp, length);
  if (idx == -1) return -1;
  int result = inner_classes->at(idx + InstanceKlass::inner_class_outer_class_info_offset);
  return result;
}

// Return true if circularity is found, false if no circularity is found.
// Use Floyd's cycle finding algorithm.
static bool inner_classes_check_loop_through_outer(const Array<u2>* inner_classes, int idx, const ConstantPool* cp, int length) {
  int slow = inner_classes->at(idx + InstanceKlass::inner_class_inner_class_info_offset);
  int fast = inner_classes->at(idx + InstanceKlass::inner_class_outer_class_info_offset);
  while (fast != -1 && fast != 0) {
    if (slow != 0 && (cp->klass_name_at(slow) == cp->klass_name_at(fast))) {
      return true;  // found a circularity
    }
    fast = inner_classes_jump_to_outer(inner_classes, fast, cp, length);
    if (fast == -1) return false;
    fast = inner_classes_jump_to_outer(inner_classes, fast, cp, length);
    if (fast == -1) return false;
    slow = inner_classes_jump_to_outer(inner_classes, slow, cp, length);
    assert(slow != -1, "sanity check");
  }
  return false;
}

// Loop through each InnerClasses entry checking for circularities and duplications
// with other entries.  If duplicate entries are found then throw CFE.  Otherwise,
// return true if a circularity or entries with duplicate inner_class_info_indexes
// are found.
bool ClassFileParser::check_inner_classes_circularity(const ConstantPool* cp, int length, TRAPS) {
  // Loop through each InnerClasses entry.
  for (int idx = 0; idx < length; idx += InstanceKlass::inner_class_next_offset) {
    // Return true if there are circular entries.
    if (inner_classes_check_loop_through_outer(_inner_classes, idx, cp, length)) {
      return true;
    }
    // Check if there are duplicate entries or entries with the same inner_class_info_index.
    for (int y = idx + InstanceKlass::inner_class_next_offset; y < length;
         y += InstanceKlass::inner_class_next_offset) {

      // To maintain compatibility, throw an exception if duplicate inner classes
      // entries are found.
      guarantee_property((_inner_classes->at(idx) != _inner_classes->at(y) ||
                          _inner_classes->at(idx+1) != _inner_classes->at(y+1) ||
                          _inner_classes->at(idx+2) != _inner_classes->at(y+2) ||
                          _inner_classes->at(idx+3) != _inner_classes->at(y+3)),
                         "Duplicate entry in InnerClasses attribute in class file %s",
                         CHECK_(true));
      // Return true if there are two entries with the same inner_class_info_index.
      if (_inner_classes->at(y) == _inner_classes->at(idx)) {
        return true;
      }
    }
  }
  return false;
}

// Return number of classes in the inner classes attribute table
u2 ClassFileParser::parse_classfile_inner_classes_attribute(const ClassFileStream* const cfs,
                                                            const ConstantPool* cp,
                                                            const u1* const inner_classes_attribute_start,
                                                            bool parsed_enclosingmethod_attribute,
                                                            u2 enclosing_method_class_index,
                                                            u2 enclosing_method_method_index,
                                                            TRAPS) {
  const u1* const current_mark = cfs->current();
  u2 length = 0;
  if (inner_classes_attribute_start != NULL) {
    cfs->set_current(inner_classes_attribute_start);
    cfs->guarantee_more(2, CHECK_0);  // length
    length = cfs->get_u2_fast();
  }

  // 4-tuples of shorts of inner classes data and 2 shorts of enclosing
  // method data:
  //   [inner_class_info_index,
  //    outer_class_info_index,
  //    inner_name_index,
  //    inner_class_access_flags,
  //    ...
  //    enclosing_method_class_index,
  //    enclosing_method_method_index]
  const int size = length * 4 + (parsed_enclosingmethod_attribute ? 2 : 0);
  Array<u2>* inner_classes = MetadataFactory::new_array<u2>(_loader_data, size, CHECK_0);
  _inner_classes = inner_classes;

  int index = 0;
  cfs->guarantee_more(8 * length, CHECK_0);  // 4-tuples of u2
  for (int n = 0; n < length; n++) {
    // Inner class index
    const u2 inner_class_info_index = cfs->get_u2_fast();
    check_property(
      valid_klass_reference_at(inner_class_info_index),
      "inner_class_info_index %u has bad constant type in class file %s",
      inner_class_info_index, CHECK_0);
    // Outer class index
    const u2 outer_class_info_index = cfs->get_u2_fast();
    check_property(
      outer_class_info_index == 0 ||
        valid_klass_reference_at(outer_class_info_index),
      "outer_class_info_index %u has bad constant type in class file %s",
      outer_class_info_index, CHECK_0);
    // Inner class name
    const u2 inner_name_index = cfs->get_u2_fast();
    check_property(
      inner_name_index == 0 || valid_symbol_at(inner_name_index),
      "inner_name_index %u has bad constant type in class file %s",
      inner_name_index, CHECK_0);
    if (_need_verify) {
      guarantee_property(inner_class_info_index != outer_class_info_index,
                         "Class is both outer and inner class in class file %s", CHECK_0);
    }

    jint recognized_modifiers = RECOGNIZED_INNER_CLASS_MODIFIERS;
    // JVM_ACC_MODULE is defined in JDK-9 and later.
    if (_major_version >= JAVA_9_VERSION) {
      recognized_modifiers |= JVM_ACC_MODULE;
    }
    // JVM_ACC_INLINE is defined for class file version 55 and later
    if (supports_inline_types()) {
      recognized_modifiers |= JVM_ACC_INLINE;
    }

    // Access flags
    jint flags = cfs->get_u2_fast() & recognized_modifiers;

    if ((flags & JVM_ACC_INTERFACE) && _major_version < JAVA_6_VERSION) {
      // Set abstract bit for old class files for backward compatibility
      flags |= JVM_ACC_ABSTRACT;
    }
    verify_legal_class_modifiers(flags, CHECK_0);
    AccessFlags inner_access_flags(flags);

    inner_classes->at_put(index++, inner_class_info_index);
    inner_classes->at_put(index++, outer_class_info_index);
    inner_classes->at_put(index++, inner_name_index);
    inner_classes->at_put(index++, inner_access_flags.as_short());
  }

  // 4347400: make sure there's no duplicate entry in the classes array
  // Also, check for circular entries.
  bool has_circularity = false;
  if (_need_verify && _major_version >= JAVA_1_5_VERSION) {
    has_circularity = check_inner_classes_circularity(cp, length * 4, CHECK_0);
    if (has_circularity) {
      // If circularity check failed then ignore InnerClasses attribute.
      MetadataFactory::free_array<u2>(_loader_data, _inner_classes);
      index = 0;
      if (parsed_enclosingmethod_attribute) {
        inner_classes = MetadataFactory::new_array<u2>(_loader_data, 2, CHECK_0);
        _inner_classes = inner_classes;
      } else {
        _inner_classes = Universe::the_empty_short_array();
      }
    }
  }
  // Set EnclosingMethod class and method indexes.
  if (parsed_enclosingmethod_attribute) {
    inner_classes->at_put(index++, enclosing_method_class_index);
    inner_classes->at_put(index++, enclosing_method_method_index);
  }
  assert(index == size || has_circularity, "wrong size");

  // Restore buffer's current position.
  cfs->set_current(current_mark);

  return length;
}

u2 ClassFileParser::parse_classfile_nest_members_attribute(const ClassFileStream* const cfs,
                                                           const u1* const nest_members_attribute_start,
                                                           TRAPS) {
  const u1* const current_mark = cfs->current();
  u2 length = 0;
  if (nest_members_attribute_start != NULL) {
    cfs->set_current(nest_members_attribute_start);
    cfs->guarantee_more(2, CHECK_0);  // length
    length = cfs->get_u2_fast();
  }
  const int size = length;
  Array<u2>* const nest_members = MetadataFactory::new_array<u2>(_loader_data, size, CHECK_0);
  _nest_members = nest_members;

  int index = 0;
  cfs->guarantee_more(2 * length, CHECK_0);
  for (int n = 0; n < length; n++) {
    const u2 class_info_index = cfs->get_u2_fast();
    check_property(
      valid_klass_reference_at(class_info_index),
      "Nest member class_info_index %u has bad constant type in class file %s",
      class_info_index, CHECK_0);
    nest_members->at_put(index++, class_info_index);
  }
  assert(index == size, "wrong size");

  // Restore buffer's current position.
  cfs->set_current(current_mark);

  return length;
}

u2 ClassFileParser::parse_classfile_permitted_subclasses_attribute(const ClassFileStream* const cfs,
                                                                   const u1* const permitted_subclasses_attribute_start,
                                                                   TRAPS) {
  const u1* const current_mark = cfs->current();
  u2 length = 0;
  if (permitted_subclasses_attribute_start != NULL) {
    cfs->set_current(permitted_subclasses_attribute_start);
    cfs->guarantee_more(2, CHECK_0);  // length
    length = cfs->get_u2_fast();
  }
  const int size = length;
  Array<u2>* const permitted_subclasses = MetadataFactory::new_array<u2>(_loader_data, size, CHECK_0);
  _permitted_subclasses = permitted_subclasses;

  if (length > 0) {
    int index = 0;
    cfs->guarantee_more(2 * length, CHECK_0);
    for (int n = 0; n < length; n++) {
      const u2 class_info_index = cfs->get_u2_fast();
      check_property(
        valid_klass_reference_at(class_info_index),
        "Permitted subclass class_info_index %u has bad constant type in class file %s",
        class_info_index, CHECK_0);
      permitted_subclasses->at_put(index++, class_info_index);
    }
    assert(index == size, "wrong size");
  }

  // Restore buffer's current position.
  cfs->set_current(current_mark);

  return length;
}

//  Record {
//    u2 attribute_name_index;
//    u4 attribute_length;
//    u2 components_count;
//    component_info components[components_count];
//  }
//  component_info {
//    u2 name_index;
//    u2 descriptor_index
//    u2 attributes_count;
//    attribute_info_attributes[attributes_count];
//  }
u2 ClassFileParser::parse_classfile_record_attribute(const ClassFileStream* const cfs,
                                                     const ConstantPool* cp,
                                                     const u1* const record_attribute_start,
                                                     TRAPS) {
  const u1* const current_mark = cfs->current();
  int components_count = 0;
  unsigned int calculate_attr_size = 0;
  if (record_attribute_start != NULL) {
    cfs->set_current(record_attribute_start);
    cfs->guarantee_more(2, CHECK_0);  // num of components
    components_count = (int)cfs->get_u2_fast();
    calculate_attr_size = 2;
  }

  Array<RecordComponent*>* const record_components =
    MetadataFactory::new_array<RecordComponent*>(_loader_data, components_count, NULL, CHECK_0);
  _record_components = record_components;

  for (int x = 0; x < components_count; x++) {
    cfs->guarantee_more(6, CHECK_0); // name_index, descriptor_index, attributes_count

    const u2 name_index = cfs->get_u2_fast();
    check_property(valid_symbol_at(name_index),
      "Invalid constant pool index %u for name in Record attribute in class file %s",
      name_index, CHECK_0);
    const Symbol* const name = cp->symbol_at(name_index);
    verify_legal_field_name(name, CHECK_0);

    const u2 descriptor_index = cfs->get_u2_fast();
    check_property(valid_symbol_at(descriptor_index),
      "Invalid constant pool index %u for descriptor in Record attribute in class file %s",
      descriptor_index, CHECK_0);
    const Symbol* const descr = cp->symbol_at(descriptor_index);
    verify_legal_field_signature(name, descr, CHECK_0);

    const u2 attributes_count = cfs->get_u2_fast();
    calculate_attr_size += 6;
    u2 generic_sig_index = 0;
    const u1* runtime_visible_annotations = NULL;
    int runtime_visible_annotations_length = 0;
    const u1* runtime_invisible_annotations = NULL;
    int runtime_invisible_annotations_length = 0;
    bool runtime_invisible_annotations_exists = false;
    const u1* runtime_visible_type_annotations = NULL;
    int runtime_visible_type_annotations_length = 0;
    const u1* runtime_invisible_type_annotations = NULL;
    int runtime_invisible_type_annotations_length = 0;
    bool runtime_invisible_type_annotations_exists = false;

    // Expected attributes for record components are Signature, Runtime(In)VisibleAnnotations,
    // and Runtime(In)VisibleTypeAnnotations.  Other attributes are ignored.
    for (int y = 0; y < attributes_count; y++) {
      cfs->guarantee_more(6, CHECK_0);  // attribute_name_index, attribute_length
      const u2 attribute_name_index = cfs->get_u2_fast();
      const u4 attribute_length = cfs->get_u4_fast();
      calculate_attr_size += 6;
      check_property(
        valid_symbol_at(attribute_name_index),
        "Invalid Record attribute name index %u in class file %s",
        attribute_name_index, CHECK_0);

      const Symbol* const attribute_name = cp->symbol_at(attribute_name_index);
      if (attribute_name == vmSymbols::tag_signature()) {
        if (generic_sig_index != 0) {
          classfile_parse_error(
            "Multiple Signature attributes for Record component in class file %s",
            THREAD);
          return 0;
        }
        if (attribute_length != 2) {
          classfile_parse_error(
            "Invalid Signature attribute length %u in Record component in class file %s",
            attribute_length, THREAD);
          return 0;
        }
        generic_sig_index = parse_generic_signature_attribute(cfs, CHECK_0);

      } else if (attribute_name == vmSymbols::tag_runtime_visible_annotations()) {
        if (runtime_visible_annotations != NULL) {
          classfile_parse_error(
            "Multiple RuntimeVisibleAnnotations attributes for Record component in class file %s", THREAD);
          return 0;
        }
        runtime_visible_annotations_length = attribute_length;
        runtime_visible_annotations = cfs->current();

        assert(runtime_visible_annotations != NULL, "null record component visible annotation");
        cfs->guarantee_more(runtime_visible_annotations_length, CHECK_0);
        cfs->skip_u1_fast(runtime_visible_annotations_length);

      } else if (attribute_name == vmSymbols::tag_runtime_invisible_annotations()) {
        if (runtime_invisible_annotations_exists) {
          classfile_parse_error(
            "Multiple RuntimeInvisibleAnnotations attributes for Record component in class file %s", THREAD);
          return 0;
        }
        runtime_invisible_annotations_exists = true;
        if (PreserveAllAnnotations) {
          runtime_invisible_annotations_length = attribute_length;
          runtime_invisible_annotations = cfs->current();
          assert(runtime_invisible_annotations != NULL, "null record component invisible annotation");
        }
        cfs->skip_u1(attribute_length, CHECK_0);

      } else if (attribute_name == vmSymbols::tag_runtime_visible_type_annotations()) {
        if (runtime_visible_type_annotations != NULL) {
          classfile_parse_error(
            "Multiple RuntimeVisibleTypeAnnotations attributes for Record component in class file %s", THREAD);
          return 0;
        }
        runtime_visible_type_annotations_length = attribute_length;
        runtime_visible_type_annotations = cfs->current();

        assert(runtime_visible_type_annotations != NULL, "null record component visible type annotation");
        cfs->guarantee_more(runtime_visible_type_annotations_length, CHECK_0);
        cfs->skip_u1_fast(runtime_visible_type_annotations_length);

      } else if (attribute_name == vmSymbols::tag_runtime_invisible_type_annotations()) {
        if (runtime_invisible_type_annotations_exists) {
          classfile_parse_error(
            "Multiple RuntimeInvisibleTypeAnnotations attributes for Record component in class file %s", THREAD);
          return 0;
        }
        runtime_invisible_type_annotations_exists = true;
        if (PreserveAllAnnotations) {
          runtime_invisible_type_annotations_length = attribute_length;
          runtime_invisible_type_annotations = cfs->current();
          assert(runtime_invisible_type_annotations != NULL, "null record component invisible type annotation");
        }
        cfs->skip_u1(attribute_length, CHECK_0);

      } else {
        // Skip unknown attributes
        cfs->skip_u1(attribute_length, CHECK_0);
      }
      calculate_attr_size += attribute_length;
    } // End of attributes For loop

    AnnotationArray* annotations = assemble_annotations(runtime_visible_annotations,
                                                        runtime_visible_annotations_length,
                                                        runtime_invisible_annotations,
                                                        runtime_invisible_annotations_length,
                                                        CHECK_0);
    AnnotationArray* type_annotations = assemble_annotations(runtime_visible_type_annotations,
                                                             runtime_visible_type_annotations_length,
                                                             runtime_invisible_type_annotations,
                                                             runtime_invisible_type_annotations_length,
                                                             CHECK_0);

    RecordComponent* record_component =
      RecordComponent::allocate(_loader_data, name_index, descriptor_index,
                                attributes_count, generic_sig_index,
                                annotations, type_annotations, CHECK_0);
    record_components->at_put(x, record_component);
  }  // End of component processing loop

  // Restore buffer's current position.
  cfs->set_current(current_mark);
  return calculate_attr_size;
}

void ClassFileParser::parse_classfile_synthetic_attribute(TRAPS) {
  set_class_synthetic_flag(true);
}

void ClassFileParser::parse_classfile_signature_attribute(const ClassFileStream* const cfs, TRAPS) {
  assert(cfs != NULL, "invariant");

  const u2 signature_index = cfs->get_u2(CHECK);
  check_property(
    valid_symbol_at(signature_index),
    "Invalid constant pool index %u in Signature attribute in class file %s",
    signature_index, CHECK);
  set_class_generic_signature_index(signature_index);
}

void ClassFileParser::parse_classfile_bootstrap_methods_attribute(const ClassFileStream* const cfs,
                                                                  ConstantPool* cp,
                                                                  u4 attribute_byte_length,
                                                                  TRAPS) {
  assert(cfs != NULL, "invariant");
  assert(cp != NULL, "invariant");

  const u1* const current_start = cfs->current();

  guarantee_property(attribute_byte_length >= sizeof(u2),
                     "Invalid BootstrapMethods attribute length %u in class file %s",
                     attribute_byte_length,
                     CHECK);

  cfs->guarantee_more(attribute_byte_length, CHECK);

  const int attribute_array_length = cfs->get_u2_fast();

  guarantee_property(_max_bootstrap_specifier_index < attribute_array_length,
                     "Short length on BootstrapMethods in class file %s",
                     CHECK);


  // The attribute contains a counted array of counted tuples of shorts,
  // represending bootstrap specifiers:
  //    length*{bootstrap_method_index, argument_count*{argument_index}}
  const int operand_count = (attribute_byte_length - sizeof(u2)) / sizeof(u2);
  // operand_count = number of shorts in attr, except for leading length

  // The attribute is copied into a short[] array.
  // The array begins with a series of short[2] pairs, one for each tuple.
  const int index_size = (attribute_array_length * 2);

  Array<u2>* const operands =
    MetadataFactory::new_array<u2>(_loader_data, index_size + operand_count, CHECK);

  // Eagerly assign operands so they will be deallocated with the constant
  // pool if there is an error.
  cp->set_operands(operands);

  int operand_fill_index = index_size;
  const int cp_size = cp->length();

  for (int n = 0; n < attribute_array_length; n++) {
    // Store a 32-bit offset into the header of the operand array.
    ConstantPool::operand_offset_at_put(operands, n, operand_fill_index);

    // Read a bootstrap specifier.
    cfs->guarantee_more(sizeof(u2) * 2, CHECK);  // bsm, argc
    const u2 bootstrap_method_index = cfs->get_u2_fast();
    const u2 argument_count = cfs->get_u2_fast();
    check_property(
      valid_cp_range(bootstrap_method_index, cp_size) &&
      cp->tag_at(bootstrap_method_index).is_method_handle(),
      "bootstrap_method_index %u has bad constant type in class file %s",
      bootstrap_method_index,
      CHECK);

    guarantee_property((operand_fill_index + 1 + argument_count) < operands->length(),
      "Invalid BootstrapMethods num_bootstrap_methods or num_bootstrap_arguments value in class file %s",
      CHECK);

    operands->at_put(operand_fill_index++, bootstrap_method_index);
    operands->at_put(operand_fill_index++, argument_count);

    cfs->guarantee_more(sizeof(u2) * argument_count, CHECK);  // argv[argc]
    for (int j = 0; j < argument_count; j++) {
      const u2 argument_index = cfs->get_u2_fast();
      check_property(
        valid_cp_range(argument_index, cp_size) &&
        cp->tag_at(argument_index).is_loadable_constant(),
        "argument_index %u has bad constant type in class file %s",
        argument_index,
        CHECK);
      operands->at_put(operand_fill_index++, argument_index);
    }
  }
  guarantee_property(current_start + attribute_byte_length == cfs->current(),
                     "Bad length on BootstrapMethods in class file %s",
                     CHECK);
}

bool ClassFileParser::supports_sealed_types() {
  // temporarily disable the sealed type preview feature check
  return _major_version == JVM_CLASSFILE_MAJOR_VERSION;
}

void ClassFileParser::parse_classfile_attributes(const ClassFileStream* const cfs,
                                                 ConstantPool* cp,
                 ClassFileParser::ClassAnnotationCollector* parsed_annotations,
                                                 TRAPS) {
  assert(cfs != NULL, "invariant");
  assert(cp != NULL, "invariant");
  assert(parsed_annotations != NULL, "invariant");

  // Set inner classes attribute to default sentinel
  _inner_classes = Universe::the_empty_short_array();
  // Set nest members attribute to default sentinel
  _nest_members = Universe::the_empty_short_array();
  // Set _permitted_subclasses attribute to default sentinel
  _permitted_subclasses = Universe::the_empty_short_array();
  cfs->guarantee_more(2, CHECK);  // attributes_count
  u2 attributes_count = cfs->get_u2_fast();
  bool parsed_sourcefile_attribute = false;
  bool parsed_innerclasses_attribute = false;
  bool parsed_nest_members_attribute = false;
  bool parsed_permitted_subclasses_attribute = false;
  bool parsed_nest_host_attribute = false;
  bool parsed_record_attribute = false;
  bool parsed_enclosingmethod_attribute = false;
  bool parsed_bootstrap_methods_attribute = false;
  const u1* runtime_visible_annotations = NULL;
  int runtime_visible_annotations_length = 0;
  const u1* runtime_invisible_annotations = NULL;
  int runtime_invisible_annotations_length = 0;
  const u1* runtime_visible_type_annotations = NULL;
  int runtime_visible_type_annotations_length = 0;
  const u1* runtime_invisible_type_annotations = NULL;
  int runtime_invisible_type_annotations_length = 0;
  bool runtime_invisible_type_annotations_exists = false;
  bool runtime_invisible_annotations_exists = false;
  bool parsed_source_debug_ext_annotations_exist = false;
  const u1* inner_classes_attribute_start = NULL;
  u4  inner_classes_attribute_length = 0;
  u2  enclosing_method_class_index = 0;
  u2  enclosing_method_method_index = 0;
  const u1* nest_members_attribute_start = NULL;
  u4  nest_members_attribute_length = 0;
  const u1* record_attribute_start = NULL;
  u4  record_attribute_length = 0;
  const u1* permitted_subclasses_attribute_start = NULL;
  u4  permitted_subclasses_attribute_length = 0;

  // Iterate over attributes
  while (attributes_count--) {
    cfs->guarantee_more(6, CHECK);  // attribute_name_index, attribute_length
    const u2 attribute_name_index = cfs->get_u2_fast();
    const u4 attribute_length = cfs->get_u4_fast();
    check_property(
      valid_symbol_at(attribute_name_index),
      "Attribute name has bad constant pool index %u in class file %s",
      attribute_name_index, CHECK);
    const Symbol* const tag = cp->symbol_at(attribute_name_index);
    if (tag == vmSymbols::tag_source_file()) {
      // Check for SourceFile tag
      if (_need_verify) {
        guarantee_property(attribute_length == 2, "Wrong SourceFile attribute length in class file %s", CHECK);
      }
      if (parsed_sourcefile_attribute) {
        classfile_parse_error("Multiple SourceFile attributes in class file %s", THREAD);
        return;
      } else {
        parsed_sourcefile_attribute = true;
      }
      parse_classfile_sourcefile_attribute(cfs, CHECK);
    } else if (tag == vmSymbols::tag_source_debug_extension()) {
      // Check for SourceDebugExtension tag
      if (parsed_source_debug_ext_annotations_exist) {
        classfile_parse_error(
          "Multiple SourceDebugExtension attributes in class file %s", THREAD);
        return;
      }
      parsed_source_debug_ext_annotations_exist = true;
      parse_classfile_source_debug_extension_attribute(cfs, (int)attribute_length, CHECK);
    } else if (tag == vmSymbols::tag_inner_classes()) {
      // Check for InnerClasses tag
      if (parsed_innerclasses_attribute) {
        classfile_parse_error("Multiple InnerClasses attributes in class file %s", THREAD);
        return;
      } else {
        parsed_innerclasses_attribute = true;
      }
      inner_classes_attribute_start = cfs->current();
      inner_classes_attribute_length = attribute_length;
      cfs->skip_u1(inner_classes_attribute_length, CHECK);
    } else if (tag == vmSymbols::tag_synthetic()) {
      // Check for Synthetic tag
      // Shouldn't we check that the synthetic flags wasn't already set? - not required in spec
      if (attribute_length != 0) {
        classfile_parse_error(
          "Invalid Synthetic classfile attribute length %u in class file %s",
          attribute_length, THREAD);
        return;
      }
      parse_classfile_synthetic_attribute(CHECK);
    } else if (tag == vmSymbols::tag_deprecated()) {
      // Check for Deprecatd tag - 4276120
      if (attribute_length != 0) {
        classfile_parse_error(
          "Invalid Deprecated classfile attribute length %u in class file %s",
          attribute_length, THREAD);
        return;
      }
    } else if (_major_version >= JAVA_1_5_VERSION) {
      if (tag == vmSymbols::tag_signature()) {
        if (_generic_signature_index != 0) {
          classfile_parse_error(
            "Multiple Signature attributes in class file %s", THREAD);
          return;
        }
        if (attribute_length != 2) {
          classfile_parse_error(
            "Wrong Signature attribute length %u in class file %s",
            attribute_length, THREAD);
          return;
        }
        parse_classfile_signature_attribute(cfs, CHECK);
      } else if (tag == vmSymbols::tag_runtime_visible_annotations()) {
        if (runtime_visible_annotations != NULL) {
          classfile_parse_error(
            "Multiple RuntimeVisibleAnnotations attributes in class file %s", THREAD);
          return;
        }
        runtime_visible_annotations_length = attribute_length;
        runtime_visible_annotations = cfs->current();
        assert(runtime_visible_annotations != NULL, "null visible annotations");
        cfs->guarantee_more(runtime_visible_annotations_length, CHECK);
        parse_annotations(cp,
                          runtime_visible_annotations,
                          runtime_visible_annotations_length,
                          parsed_annotations,
                          _loader_data,
                          _can_access_vm_annotations,
                          CHECK);
        cfs->skip_u1_fast(runtime_visible_annotations_length);
      } else if (tag == vmSymbols::tag_runtime_invisible_annotations()) {
        if (runtime_invisible_annotations_exists) {
          classfile_parse_error(
            "Multiple RuntimeInvisibleAnnotations attributes in class file %s", THREAD);
          return;
        }
        runtime_invisible_annotations_exists = true;
        if (PreserveAllAnnotations) {
          runtime_invisible_annotations_length = attribute_length;
          runtime_invisible_annotations = cfs->current();
          assert(runtime_invisible_annotations != NULL, "null invisible annotations");
        }
        cfs->skip_u1(attribute_length, CHECK);
      } else if (tag == vmSymbols::tag_enclosing_method()) {
        if (parsed_enclosingmethod_attribute) {
          classfile_parse_error("Multiple EnclosingMethod attributes in class file %s", THREAD);
          return;
        } else {
          parsed_enclosingmethod_attribute = true;
        }
        guarantee_property(attribute_length == 4,
          "Wrong EnclosingMethod attribute length %u in class file %s",
          attribute_length, CHECK);
        cfs->guarantee_more(4, CHECK);  // class_index, method_index
        enclosing_method_class_index  = cfs->get_u2_fast();
        enclosing_method_method_index = cfs->get_u2_fast();
        if (enclosing_method_class_index == 0) {
          classfile_parse_error("Invalid class index in EnclosingMethod attribute in class file %s", THREAD);
          return;
        }
        // Validate the constant pool indices and types
        check_property(valid_klass_reference_at(enclosing_method_class_index),
          "Invalid or out-of-bounds class index in EnclosingMethod attribute in class file %s", CHECK);
        if (enclosing_method_method_index != 0 &&
            (!cp->is_within_bounds(enclosing_method_method_index) ||
             !cp->tag_at(enclosing_method_method_index).is_name_and_type())) {
          classfile_parse_error("Invalid or out-of-bounds method index in EnclosingMethod attribute in class file %s", THREAD);
          return;
        }
      } else if (tag == vmSymbols::tag_bootstrap_methods() &&
                 _major_version >= Verifier::INVOKEDYNAMIC_MAJOR_VERSION) {
        if (parsed_bootstrap_methods_attribute) {
          classfile_parse_error("Multiple BootstrapMethods attributes in class file %s", THREAD);
          return;
        }
        parsed_bootstrap_methods_attribute = true;
        parse_classfile_bootstrap_methods_attribute(cfs, cp, attribute_length, CHECK);
      } else if (tag == vmSymbols::tag_runtime_visible_type_annotations()) {
        if (runtime_visible_type_annotations != NULL) {
          classfile_parse_error(
            "Multiple RuntimeVisibleTypeAnnotations attributes in class file %s", THREAD);
          return;
        }
        runtime_visible_type_annotations_length = attribute_length;
        runtime_visible_type_annotations = cfs->current();
        assert(runtime_visible_type_annotations != NULL, "null visible type annotations");
        // No need for the VM to parse Type annotations
        cfs->skip_u1(runtime_visible_type_annotations_length, CHECK);
      } else if (tag == vmSymbols::tag_runtime_invisible_type_annotations()) {
        if (runtime_invisible_type_annotations_exists) {
          classfile_parse_error(
            "Multiple RuntimeInvisibleTypeAnnotations attributes in class file %s", THREAD);
          return;
        } else {
          runtime_invisible_type_annotations_exists = true;
        }
        if (PreserveAllAnnotations) {
          runtime_invisible_type_annotations_length = attribute_length;
          runtime_invisible_type_annotations = cfs->current();
          assert(runtime_invisible_type_annotations != NULL, "null invisible type annotations");
        }
        cfs->skip_u1(attribute_length, CHECK);
      } else if (_major_version >= JAVA_11_VERSION) {
        if (tag == vmSymbols::tag_nest_members()) {
          // Check for NestMembers tag
          if (parsed_nest_members_attribute) {
            classfile_parse_error("Multiple NestMembers attributes in class file %s", THREAD);
            return;
          } else {
            parsed_nest_members_attribute = true;
          }
          if (parsed_nest_host_attribute) {
            classfile_parse_error("Conflicting NestHost and NestMembers attributes in class file %s", THREAD);
            return;
          }
          nest_members_attribute_start = cfs->current();
          nest_members_attribute_length = attribute_length;
          cfs->skip_u1(nest_members_attribute_length, CHECK);
        } else if (tag == vmSymbols::tag_nest_host()) {
          if (parsed_nest_host_attribute) {
            classfile_parse_error("Multiple NestHost attributes in class file %s", THREAD);
            return;
          } else {
            parsed_nest_host_attribute = true;
          }
          if (parsed_nest_members_attribute) {
            classfile_parse_error("Conflicting NestMembers and NestHost attributes in class file %s", THREAD);
            return;
          }
          if (_need_verify) {
            guarantee_property(attribute_length == 2, "Wrong NestHost attribute length in class file %s", CHECK);
          }
          cfs->guarantee_more(2, CHECK);
          u2 class_info_index = cfs->get_u2_fast();
          check_property(
                         valid_klass_reference_at(class_info_index),
                         "Nest-host class_info_index %u has bad constant type in class file %s",
                         class_info_index, CHECK);
          _nest_host = class_info_index;

        } else if (_major_version >= JAVA_16_VERSION) {
          if (tag == vmSymbols::tag_record()) {
            if (parsed_record_attribute) {
              classfile_parse_error("Multiple Record attributes in class file %s", THREAD);
              return;
            }
            parsed_record_attribute = true;
            record_attribute_start = cfs->current();
            record_attribute_length = attribute_length;
          } else if (tag == vmSymbols::tag_permitted_subclasses()) {
            if (supports_sealed_types()) {
              if (parsed_permitted_subclasses_attribute) {
                classfile_parse_error("Multiple PermittedSubclasses attributes in class file %s", CHECK);
                return;
              }
              // Classes marked ACC_FINAL cannot have a PermittedSubclasses attribute.
              if (_access_flags.is_final()) {
                classfile_parse_error("PermittedSubclasses attribute in final class file %s", CHECK);
                return;
              }
              parsed_permitted_subclasses_attribute = true;
              permitted_subclasses_attribute_start = cfs->current();
              permitted_subclasses_attribute_length = attribute_length;
            }
          }
          // Skip attribute_length for any attribute where major_verson >= JAVA_16_VERSION
          cfs->skip_u1(attribute_length, CHECK);
        } else {
          // Unknown attribute
          cfs->skip_u1(attribute_length, CHECK);
        }
      } else {
        // Unknown attribute
        cfs->skip_u1(attribute_length, CHECK);
      }
    } else {
      // Unknown attribute
      cfs->skip_u1(attribute_length, CHECK);
    }
  }
  _class_annotations = assemble_annotations(runtime_visible_annotations,
                                            runtime_visible_annotations_length,
                                            runtime_invisible_annotations,
                                            runtime_invisible_annotations_length,
                                            CHECK);
  _class_type_annotations = assemble_annotations(runtime_visible_type_annotations,
                                                 runtime_visible_type_annotations_length,
                                                 runtime_invisible_type_annotations,
                                                 runtime_invisible_type_annotations_length,
                                                 CHECK);

  if (parsed_innerclasses_attribute || parsed_enclosingmethod_attribute) {
    const u2 num_of_classes = parse_classfile_inner_classes_attribute(
                            cfs,
                            cp,
                            inner_classes_attribute_start,
                            parsed_innerclasses_attribute,
                            enclosing_method_class_index,
                            enclosing_method_method_index,
                            CHECK);
    if (parsed_innerclasses_attribute && _need_verify && _major_version >= JAVA_1_5_VERSION) {
      guarantee_property(
        inner_classes_attribute_length == sizeof(num_of_classes) + 4 * sizeof(u2) * num_of_classes,
        "Wrong InnerClasses attribute length in class file %s", CHECK);
    }
  }

  if (parsed_nest_members_attribute) {
    const u2 num_of_classes = parse_classfile_nest_members_attribute(
                            cfs,
                            nest_members_attribute_start,
                            CHECK);
    if (_need_verify) {
      guarantee_property(
        nest_members_attribute_length == sizeof(num_of_classes) + sizeof(u2) * num_of_classes,
        "Wrong NestMembers attribute length in class file %s", CHECK);
    }
  }

  if (parsed_record_attribute) {
    const unsigned int calculated_attr_length = parse_classfile_record_attribute(
                            cfs,
                            cp,
                            record_attribute_start,
                            CHECK);
    if (_need_verify) {
      guarantee_property(record_attribute_length == calculated_attr_length,
                         "Record attribute has wrong length in class file %s",
                         CHECK);
    }
  }

  if (parsed_permitted_subclasses_attribute) {
    const u2 num_subclasses = parse_classfile_permitted_subclasses_attribute(
                            cfs,
                            permitted_subclasses_attribute_start,
                            CHECK);
    if (_need_verify) {
      guarantee_property(
        permitted_subclasses_attribute_length == sizeof(num_subclasses) + sizeof(u2) * num_subclasses,
        "Wrong PermittedSubclasses attribute length in class file %s", CHECK);
    }
  }

  if (_max_bootstrap_specifier_index >= 0) {
    guarantee_property(parsed_bootstrap_methods_attribute,
                       "Missing BootstrapMethods attribute in class file %s", CHECK);
  }
}

void ClassFileParser::apply_parsed_class_attributes(InstanceKlass* k) {
  assert(k != NULL, "invariant");

  if (_synthetic_flag)
    k->set_is_synthetic();
  if (_sourcefile_index != 0) {
    k->set_source_file_name_index(_sourcefile_index);
  }
  if (_generic_signature_index != 0) {
    k->set_generic_signature_index(_generic_signature_index);
  }
  if (_sde_buffer != NULL) {
    k->set_source_debug_extension(_sde_buffer, _sde_length);
  }
}

// Create the Annotations object that will
// hold the annotations array for the Klass.
void ClassFileParser::create_combined_annotations(TRAPS) {
    if (_class_annotations == NULL &&
        _class_type_annotations == NULL &&
        _fields_annotations == NULL &&
        _fields_type_annotations == NULL) {
      // Don't create the Annotations object unnecessarily.
      return;
    }

    Annotations* const annotations = Annotations::allocate(_loader_data, CHECK);
    annotations->set_class_annotations(_class_annotations);
    annotations->set_class_type_annotations(_class_type_annotations);
    annotations->set_fields_annotations(_fields_annotations);
    annotations->set_fields_type_annotations(_fields_type_annotations);

    // This is the Annotations object that will be
    // assigned to InstanceKlass being constructed.
    _combined_annotations = annotations;

    // The annotations arrays below has been transfered the
    // _combined_annotations so these fields can now be cleared.
    _class_annotations       = NULL;
    _class_type_annotations  = NULL;
    _fields_annotations      = NULL;
    _fields_type_annotations = NULL;
}

// Transfer ownership of metadata allocated to the InstanceKlass.
void ClassFileParser::apply_parsed_class_metadata(
                                            InstanceKlass* this_klass,
                                            int java_fields_count,
                                            TRAPS) {
  assert(this_klass != NULL, "invariant");

  _cp->set_pool_holder(this_klass);
  this_klass->set_constants(_cp);
  this_klass->set_fields(_fields, java_fields_count);
  this_klass->set_methods(_methods);
  this_klass->set_inner_classes(_inner_classes);
  this_klass->set_nest_members(_nest_members);
  this_klass->set_nest_host_index(_nest_host);
  this_klass->set_annotations(_combined_annotations);
  this_klass->set_permitted_subclasses(_permitted_subclasses);
  this_klass->set_record_components(_record_components);
  // Delay the setting of _local_interfaces and _transitive_interfaces until after
  // initialize_supers() in fill_instance_klass(). It is because the _local_interfaces could
  // be shared with _transitive_interfaces and _transitive_interfaces may be shared with
  // its _super. If an OOM occurs while loading the current klass, its _super field
  // may not have been set. When GC tries to free the klass, the _transitive_interfaces
  // may be deallocated mistakenly in InstanceKlass::deallocate_interfaces(). Subsequent
  // dereferences to the deallocated _transitive_interfaces will result in a crash.

  // Clear out these fields so they don't get deallocated by the destructor
  clear_class_metadata();
}

AnnotationArray* ClassFileParser::assemble_annotations(const u1* const runtime_visible_annotations,
                                                       int runtime_visible_annotations_length,
                                                       const u1* const runtime_invisible_annotations,
                                                       int runtime_invisible_annotations_length,
                                                       TRAPS) {
  AnnotationArray* annotations = NULL;
  if (runtime_visible_annotations != NULL ||
      runtime_invisible_annotations != NULL) {
    annotations = MetadataFactory::new_array<u1>(_loader_data,
                                          runtime_visible_annotations_length +
                                          runtime_invisible_annotations_length,
                                          CHECK_(annotations));
    if (runtime_visible_annotations != NULL) {
      for (int i = 0; i < runtime_visible_annotations_length; i++) {
        annotations->at_put(i, runtime_visible_annotations[i]);
      }
    }
    if (runtime_invisible_annotations != NULL) {
      for (int i = 0; i < runtime_invisible_annotations_length; i++) {
        int append = runtime_visible_annotations_length+i;
        annotations->at_put(append, runtime_invisible_annotations[i]);
      }
    }
  }
  return annotations;
}

const InstanceKlass* ClassFileParser::parse_super_class(ConstantPool* const cp,
                                                        const int super_class_index,
                                                        const bool need_verify,
                                                        TRAPS) {
  assert(cp != NULL, "invariant");
  const InstanceKlass* super_klass = NULL;

  if (super_class_index == 0) {
    check_property(_class_name == vmSymbols::java_lang_Object()
                   || (_access_flags.get_flags() & JVM_ACC_INLINE),
                   "Invalid superclass index %u in class file %s",
                   super_class_index,
                   CHECK_NULL);
  } else {
    check_property(valid_klass_reference_at(super_class_index),
                   "Invalid superclass index %u in class file %s",
                   super_class_index,
                   CHECK_NULL);
    // The class name should be legal because it is checked when parsing constant pool.
    // However, make sure it is not an array type.
    bool is_array = false;
    if (cp->tag_at(super_class_index).is_klass()) {
      super_klass = InstanceKlass::cast(cp->resolved_klass_at(super_class_index));
      if (need_verify)
        is_array = super_klass->is_array_klass();
    } else if (need_verify) {
      is_array = (cp->klass_name_at(super_class_index)->char_at(0) == JVM_SIGNATURE_ARRAY);
    }
    if (need_verify) {
      guarantee_property(!is_array,
                        "Bad superclass name in class file %s", CHECK_NULL);
    }
  }
  return super_klass;
}

OopMapBlocksBuilder::OopMapBlocksBuilder(unsigned int max_blocks) {
  _max_nonstatic_oop_maps = max_blocks;
  _nonstatic_oop_map_count = 0;
  if (max_blocks == 0) {
    _nonstatic_oop_maps = NULL;
  } else {
    _nonstatic_oop_maps =
        NEW_RESOURCE_ARRAY(OopMapBlock, _max_nonstatic_oop_maps);
    memset(_nonstatic_oop_maps, 0, sizeof(OopMapBlock) * max_blocks);
  }
}

OopMapBlock* OopMapBlocksBuilder::last_oop_map() const {
  assert(_nonstatic_oop_map_count > 0, "Has no oop maps");
  return _nonstatic_oop_maps + (_nonstatic_oop_map_count - 1);
}

// addition of super oop maps
void OopMapBlocksBuilder::initialize_inherited_blocks(OopMapBlock* blocks, unsigned int nof_blocks) {
  assert(nof_blocks && _nonstatic_oop_map_count == 0 &&
         nof_blocks <= _max_nonstatic_oop_maps, "invariant");

  memcpy(_nonstatic_oop_maps, blocks, sizeof(OopMapBlock) * nof_blocks);
  _nonstatic_oop_map_count += nof_blocks;
}

// collection of oops
void OopMapBlocksBuilder::add(int offset, int count) {
  if (_nonstatic_oop_map_count == 0) {
    _nonstatic_oop_map_count++;
  }
  OopMapBlock* nonstatic_oop_map = last_oop_map();
  if (nonstatic_oop_map->count() == 0) {  // Unused map, set it up
    nonstatic_oop_map->set_offset(offset);
    nonstatic_oop_map->set_count(count);
  } else if (nonstatic_oop_map->is_contiguous(offset)) { // contiguous, add
    nonstatic_oop_map->increment_count(count);
  } else { // Need a new one...
    _nonstatic_oop_map_count++;
    assert(_nonstatic_oop_map_count <= _max_nonstatic_oop_maps, "range check");
    nonstatic_oop_map = last_oop_map();
    nonstatic_oop_map->set_offset(offset);
    nonstatic_oop_map->set_count(count);
  }
}

// general purpose copy, e.g. into allocated instanceKlass
void OopMapBlocksBuilder::copy(OopMapBlock* dst) {
  if (_nonstatic_oop_map_count != 0) {
    memcpy(dst, _nonstatic_oop_maps, sizeof(OopMapBlock) * _nonstatic_oop_map_count);
  }
}

// Sort and compact adjacent blocks
void OopMapBlocksBuilder::compact() {
  if (_nonstatic_oop_map_count <= 1) {
    return;
  }
  /*
   * Since field layout sneeks in oops before values, we will be able to condense
   * blocks. There is potential to compact between super, own refs and values
   * containing refs.
   *
   * Currently compaction is slightly limited due to values being 8 byte aligned.
   * This may well change: FixMe if it doesn't, the code below is fairly general purpose
   * and maybe it doesn't need to be.
   */
  qsort(_nonstatic_oop_maps, _nonstatic_oop_map_count, sizeof(OopMapBlock),
        (_sort_Fn)OopMapBlock::compare_offset);
  if (_nonstatic_oop_map_count < 2) {
    return;
  }

  // Make a temp copy, and iterate through and copy back into the original
  ResourceMark rm;
  OopMapBlock* oop_maps_copy =
      NEW_RESOURCE_ARRAY(OopMapBlock, _nonstatic_oop_map_count);
  OopMapBlock* oop_maps_copy_end = oop_maps_copy + _nonstatic_oop_map_count;
  copy(oop_maps_copy);
  OopMapBlock* nonstatic_oop_map = _nonstatic_oop_maps;
  unsigned int new_count = 1;
  oop_maps_copy++;
  while(oop_maps_copy < oop_maps_copy_end) {
    assert(nonstatic_oop_map->offset() < oop_maps_copy->offset(), "invariant");
    if (nonstatic_oop_map->is_contiguous(oop_maps_copy->offset())) {
      nonstatic_oop_map->increment_count(oop_maps_copy->count());
    } else {
      nonstatic_oop_map++;
      new_count++;
      nonstatic_oop_map->set_offset(oop_maps_copy->offset());
      nonstatic_oop_map->set_count(oop_maps_copy->count());
    }
    oop_maps_copy++;
  }
  assert(new_count <= _nonstatic_oop_map_count, "end up with more maps after compact() ?");
  _nonstatic_oop_map_count = new_count;
}

void OopMapBlocksBuilder::print_on(outputStream* st) const {
  st->print_cr("  OopMapBlocks: %3d  /%3d", _nonstatic_oop_map_count, _max_nonstatic_oop_maps);
  if (_nonstatic_oop_map_count > 0) {
    OopMapBlock* map = _nonstatic_oop_maps;
    OopMapBlock* last_map = last_oop_map();
    assert(map <= last_map, "Last less than first");
    while (map <= last_map) {
      st->print_cr("    Offset: %3d  -%3d Count: %3d", map->offset(),
                   map->offset() + map->offset_span() - heapOopSize, map->count());
      map++;
    }
  }
}

void OopMapBlocksBuilder::print_value_on(outputStream* st) const {
  print_on(st);
}

void ClassFileParser::throwInlineTypeLimitation(THREAD_AND_LOCATION_DECL,
                                                const char* msg,
                                                const Symbol* name,
                                                const Symbol* sig) const {

  ResourceMark rm(THREAD);
  if (name == NULL || sig == NULL) {
    Exceptions::fthrow(THREAD_AND_LOCATION_ARGS,
        vmSymbols::java_lang_ClassFormatError(),
        "class: %s - %s", _class_name->as_C_string(), msg);
  }
  else {
    Exceptions::fthrow(THREAD_AND_LOCATION_ARGS,
        vmSymbols::java_lang_ClassFormatError(),
        "\"%s\" sig: \"%s\" class: %s - %s", name->as_C_string(), sig->as_C_string(),
        _class_name->as_C_string(), msg);
  }
}

void ClassFileParser::set_precomputed_flags(InstanceKlass* ik) {
  assert(ik != NULL, "invariant");

  const Klass* const super = ik->super();

  // Check if this klass has an empty finalize method (i.e. one with return bytecode only),
  // in which case we don't have to register objects as finalizable
  if (!_has_empty_finalizer) {
    if (_has_finalizer ||
        (super != NULL && super->has_finalizer())) {
      ik->set_has_finalizer();
    }
  }

#ifdef ASSERT
  bool f = false;
  const Method* const m = ik->lookup_method(vmSymbols::finalize_method_name(),
                                           vmSymbols::void_method_signature());
  if (m != NULL && !m->is_empty_method()) {
      f = true;
  }

  // Spec doesn't prevent agent from redefinition of empty finalizer.
  // Despite the fact that it's generally bad idea and redefined finalizer
  // will not work as expected we shouldn't abort vm in this case
  if (!ik->has_redefined_this_or_super()) {
    assert(ik->has_finalizer() == f, "inconsistent has_finalizer");
  }
#endif

  // Check if this klass supports the java.lang.Cloneable interface
<<<<<<< HEAD
  if (SystemDictionary::Cloneable_klass_loaded()) {
    if (ik->is_subtype_of(SystemDictionary::Cloneable_klass())) {
      if (ik->is_inline_klass()) {
        Thread *THREAD = Thread::current();
        throwInlineTypeLimitation(THREAD_AND_LOCATION, "Inline Types do not support Cloneable");
        return;
      }
=======
  if (vmClasses::Cloneable_klass_loaded()) {
    if (ik->is_subtype_of(vmClasses::Cloneable_klass())) {
>>>>>>> f025bc1d
      ik->set_is_cloneable();
    }
  }

  // Check if this klass has a vanilla default constructor
  if (super == NULL) {
    // java.lang.Object has empty default constructor
    ik->set_has_vanilla_constructor();
  } else {
    if (super->has_vanilla_constructor() &&
        _has_vanilla_constructor) {
      ik->set_has_vanilla_constructor();
    }
#ifdef ASSERT
    bool v = false;
    if (super->has_vanilla_constructor()) {
      const Method* const constructor =
        ik->find_method(vmSymbols::object_initializer_name(),
                       vmSymbols::void_method_signature());
      if (constructor != NULL && constructor->is_vanilla_constructor()) {
        v = true;
      }
    }
    assert(v == ik->has_vanilla_constructor(), "inconsistent has_vanilla_constructor");
#endif
  }

  // If it cannot be fast-path allocated, set a bit in the layout helper.
  // See documentation of InstanceKlass::can_be_fastpath_allocated().
  assert(ik->size_helper() > 0, "layout_helper is initialized");
  if ((!RegisterFinalizersAtInit && ik->has_finalizer())
      || ik->is_abstract() || ik->is_interface()
      || (ik->name() == vmSymbols::java_lang_Class() && ik->class_loader() == NULL)
      || ik->size_helper() >= FastAllocateSizeLimit) {
    // Forbid fast-path allocation.
    const jint lh = Klass::instance_layout_helper(ik->size_helper(), true);
    ik->set_layout_helper(lh);
  }
}

bool ClassFileParser::supports_inline_types() const {
  // Inline types are only supported by class file version 55 and later
  return _major_version >= JAVA_11_VERSION;
}

// utility methods for appending an array with check for duplicates

static void append_interfaces(GrowableArray<InstanceKlass*>* result,
                              const Array<InstanceKlass*>* const ifs) {
  // iterate over new interfaces
  for (int i = 0; i < ifs->length(); i++) {
    InstanceKlass* const e = ifs->at(i);
    assert(e->is_klass() && e->is_interface(), "just checking");
    // add new interface
    result->append_if_missing(e);
  }
}

static Array<InstanceKlass*>* compute_transitive_interfaces(const InstanceKlass* super,
                                                            Array<InstanceKlass*>* local_ifs,
                                                            ClassLoaderData* loader_data,
                                                            TRAPS) {
  assert(local_ifs != NULL, "invariant");
  assert(loader_data != NULL, "invariant");

  // Compute maximum size for transitive interfaces
  int max_transitive_size = 0;
  int super_size = 0;
  // Add superclass transitive interfaces size
  if (super != NULL) {
    super_size = super->transitive_interfaces()->length();
    max_transitive_size += super_size;
  }
  // Add local interfaces' super interfaces
  const int local_size = local_ifs->length();
  for (int i = 0; i < local_size; i++) {
    InstanceKlass* const l = local_ifs->at(i);
    max_transitive_size += l->transitive_interfaces()->length();
  }
  // Finally add local interfaces
  max_transitive_size += local_size;
  // Construct array
  if (max_transitive_size == 0) {
    // no interfaces, use canonicalized array
    return Universe::the_empty_instance_klass_array();
  } else if (max_transitive_size == super_size) {
    // no new local interfaces added, share superklass' transitive interface array
    return super->transitive_interfaces();
    // The three lines below are commented to work around bug JDK-8245487
//  } else if (max_transitive_size == local_size) {
//    // only local interfaces added, share local interface array
//    return local_ifs;
  } else {
    ResourceMark rm;
    GrowableArray<InstanceKlass*>* const result = new GrowableArray<InstanceKlass*>(max_transitive_size);

    // Copy down from superclass
    if (super != NULL) {
      append_interfaces(result, super->transitive_interfaces());
    }

    // Copy down from local interfaces' superinterfaces
    for (int i = 0; i < local_size; i++) {
      InstanceKlass* const l = local_ifs->at(i);
      append_interfaces(result, l->transitive_interfaces());
    }
    // Finally add local interfaces
    append_interfaces(result, local_ifs);

    // length will be less than the max_transitive_size if duplicates were removed
    const int length = result->length();
    assert(length <= max_transitive_size, "just checking");

    if (length == 1 && result->at(0) == SystemDictionary::IdentityObject_klass()) {
      return Universe::the_single_IdentityObject_klass_array();
    }

    Array<InstanceKlass*>* const new_result =
      MetadataFactory::new_array<InstanceKlass*>(loader_data, length, CHECK_NULL);
    for (int i = 0; i < length; i++) {
      InstanceKlass* const e = result->at(i);
      assert(e != NULL, "just checking");
      new_result->at_put(i, e);
    }
    return new_result;
  }
}

void ClassFileParser::check_super_class_access(const InstanceKlass* this_klass, TRAPS) {
  assert(this_klass != NULL, "invariant");
  const Klass* const super = this_klass->super();

  if (super != NULL) {
    const InstanceKlass* super_ik = InstanceKlass::cast(super);

    if (super->is_final()) {
      classfile_icce_error("class %s cannot inherit from final class %s", super_ik, THREAD);
      return;
    }

    if (super_ik->is_sealed() && !super_ik->has_as_permitted_subclass(this_klass)) {
      classfile_icce_error("class %s cannot inherit from sealed class %s", super_ik, THREAD);
      return;
    }

    // If the loader is not the boot loader then throw an exception if its
    // superclass is in package jdk.internal.reflect and its loader is not a
    // special reflection class loader
    if (!this_klass->class_loader_data()->is_the_null_class_loader_data()) {
      PackageEntry* super_package = super->package();
      if (super_package != NULL &&
          super_package->name()->fast_compare(vmSymbols::jdk_internal_reflect()) == 0 &&
          !java_lang_ClassLoader::is_reflection_class_loader(this_klass->class_loader())) {
        ResourceMark rm(THREAD);
        Exceptions::fthrow(
          THREAD_AND_LOCATION,
          vmSymbols::java_lang_IllegalAccessError(),
          "class %s loaded by %s cannot access jdk/internal/reflect superclass %s",
          this_klass->external_name(),
          this_klass->class_loader_data()->loader_name_and_id(),
          super->external_name());
        return;
      }
    }

    Reflection::VerifyClassAccessResults vca_result =
      Reflection::verify_class_access(this_klass, InstanceKlass::cast(super), false);
    if (vca_result != Reflection::ACCESS_OK) {
      ResourceMark rm(THREAD);
      char* msg = Reflection::verify_class_access_msg(this_klass,
                                                      InstanceKlass::cast(super),
                                                      vca_result);
      if (msg == NULL) {
        bool same_module = (this_klass->module() == super->module());
        Exceptions::fthrow(
          THREAD_AND_LOCATION,
          vmSymbols::java_lang_IllegalAccessError(),
          "class %s cannot access its %ssuperclass %s (%s%s%s)",
          this_klass->external_name(),
          super->is_abstract() ? "abstract " : "",
          super->external_name(),
          (same_module) ? this_klass->joint_in_module_of_loader(super) : this_klass->class_in_module_of_loader(),
          (same_module) ? "" : "; ",
          (same_module) ? "" : super->class_in_module_of_loader());
      } else {
        // Add additional message content.
        Exceptions::fthrow(
          THREAD_AND_LOCATION,
          vmSymbols::java_lang_IllegalAccessError(),
          "superclass access check failed: %s",
          msg);
      }
    }
  }
}


void ClassFileParser::check_super_interface_access(const InstanceKlass* this_klass, TRAPS) {
  assert(this_klass != NULL, "invariant");
  const Array<InstanceKlass*>* const local_interfaces = this_klass->local_interfaces();
  const int lng = local_interfaces->length();
  for (int i = lng - 1; i >= 0; i--) {
    InstanceKlass* const k = local_interfaces->at(i);
    assert (k != NULL && k->is_interface(), "invalid interface");

    if (k->is_sealed() && !k->has_as_permitted_subclass(this_klass)) {
      classfile_icce_error(this_klass->is_interface() ?
                             "class %s cannot extend sealed interface %s" :
                             "class %s cannot implement sealed interface %s",
                           k, THREAD);
      return;
    }

    Reflection::VerifyClassAccessResults vca_result =
      Reflection::verify_class_access(this_klass, k, false);
    if (vca_result != Reflection::ACCESS_OK) {
      ResourceMark rm(THREAD);
      char* msg = Reflection::verify_class_access_msg(this_klass,
                                                      k,
                                                      vca_result);
      if (msg == NULL) {
        bool same_module = (this_klass->module() == k->module());
        Exceptions::fthrow(
          THREAD_AND_LOCATION,
          vmSymbols::java_lang_IllegalAccessError(),
          "class %s cannot access its superinterface %s (%s%s%s)",
          this_klass->external_name(),
          k->external_name(),
          (same_module) ? this_klass->joint_in_module_of_loader(k) : this_klass->class_in_module_of_loader(),
          (same_module) ? "" : "; ",
          (same_module) ? "" : k->class_in_module_of_loader());
      } else {
        // Add additional message content.
        Exceptions::fthrow(
          THREAD_AND_LOCATION,
          vmSymbols::java_lang_IllegalAccessError(),
          "superinterface check failed: %s",
          msg);
      }
    }
  }
}


static void check_final_method_override(const InstanceKlass* this_klass, TRAPS) {
  assert(this_klass != NULL, "invariant");
  const Array<Method*>* const methods = this_klass->methods();
  const int num_methods = methods->length();

  // go thru each method and check if it overrides a final method
  for (int index = 0; index < num_methods; index++) {
    const Method* const m = methods->at(index);

    // skip private, static, and <init> methods
    if ((!m->is_private() && !m->is_static()) &&
        (m->name() != vmSymbols::object_initializer_name())) {

      const Symbol* const name = m->name();
      const Symbol* const signature = m->signature();
      const Klass* k = this_klass->super();
      const Method* super_m = NULL;
      while (k != NULL) {
        // skip supers that don't have final methods.
        if (k->has_final_method()) {
          // lookup a matching method in the super class hierarchy
          super_m = InstanceKlass::cast(k)->lookup_method(name, signature);
          if (super_m == NULL) {
            break; // didn't find any match; get out
          }

          if (super_m->is_final() && !super_m->is_static() &&
              !super_m->access_flags().is_private()) {
            // matching method in super is final, and not static or private
            bool can_access = Reflection::verify_member_access(this_klass,
                                                               super_m->method_holder(),
                                                               super_m->method_holder(),
                                                               super_m->access_flags(),
                                                              false, false, CHECK);
            if (can_access) {
              // this class can access super final method and therefore override
              ResourceMark rm(THREAD);
              THROW_MSG(vmSymbols::java_lang_IncompatibleClassChangeError(),
                        err_msg("class %s overrides final method %s.%s%s",
                                this_klass->external_name(),
                                super_m->method_holder()->external_name(),
                                name->as_C_string(),
                                signature->as_C_string()));
            }
          }

          // continue to look from super_m's holder's super.
          k = super_m->method_holder()->super();
          continue;
        }

        k = k->super();
      }
    }
  }
}


// assumes that this_klass is an interface
static void check_illegal_static_method(const InstanceKlass* this_klass, TRAPS) {
  assert(this_klass != NULL, "invariant");
  assert(this_klass->is_interface(), "not an interface");
  const Array<Method*>* methods = this_klass->methods();
  const int num_methods = methods->length();

  for (int index = 0; index < num_methods; index++) {
    const Method* const m = methods->at(index);
    // if m is static and not the init method, throw a verify error
    if ((m->is_static()) && (m->name() != vmSymbols::class_initializer_name())) {
      ResourceMark rm(THREAD);
      Exceptions::fthrow(
        THREAD_AND_LOCATION,
        vmSymbols::java_lang_VerifyError(),
        "Illegal static method %s in interface %s",
        m->name()->as_C_string(),
        this_klass->external_name()
      );
      return;
    }
  }
}

// utility methods for format checking

void ClassFileParser::verify_legal_class_modifiers(jint flags, TRAPS) const {
  const bool is_module = (flags & JVM_ACC_MODULE) != 0;
  const bool is_inline_type = (flags & JVM_ACC_INLINE) != 0;
  assert(_major_version >= JAVA_9_VERSION || !is_module, "JVM_ACC_MODULE should not be set");
  assert(supports_inline_types() || !is_inline_type, "JVM_ACC_INLINE should not be set");
  if (is_module) {
    ResourceMark rm(THREAD);
    Exceptions::fthrow(
      THREAD_AND_LOCATION,
      vmSymbols::java_lang_NoClassDefFoundError(),
      "%s is not a class because access_flag ACC_MODULE is set",
      _class_name->as_C_string());
    return;
  }

  if (is_inline_type && !EnableValhalla) {
    ResourceMark rm(THREAD);
    Exceptions::fthrow(
      THREAD_AND_LOCATION,
      vmSymbols::java_lang_ClassFormatError(),
      "Class modifier ACC_INLINE in class %s requires option -XX:+EnableValhalla",
      _class_name->as_C_string()
    );
    return;
  }

  if (!_need_verify) { return; }

  const bool is_interface  = (flags & JVM_ACC_INTERFACE)  != 0;
  const bool is_abstract   = (flags & JVM_ACC_ABSTRACT)   != 0;
  const bool is_final      = (flags & JVM_ACC_FINAL)      != 0;
  const bool is_super      = (flags & JVM_ACC_SUPER)      != 0;
  const bool is_enum       = (flags & JVM_ACC_ENUM)       != 0;
  const bool is_annotation = (flags & JVM_ACC_ANNOTATION) != 0;
  const bool major_gte_1_5 = _major_version >= JAVA_1_5_VERSION;
  const bool major_gte_14  = _major_version >= JAVA_14_VERSION;

  if ((is_abstract && is_final) ||
      (is_interface && !is_abstract) ||
      (is_interface && major_gte_1_5 && (is_super || is_enum)) ||
      (!is_interface && major_gte_1_5 && is_annotation) ||
      (is_inline_type && (is_interface || is_abstract || is_enum || !is_final))) {
    ResourceMark rm(THREAD);
    const char* class_note = "";
    if (is_inline_type)  class_note = " (an inline class)";
    Exceptions::fthrow(
      THREAD_AND_LOCATION,
      vmSymbols::java_lang_ClassFormatError(),
      "Illegal class modifiers in class %s%s: 0x%X",
      _class_name->as_C_string(), class_note, flags
    );
    return;
  }
}

static bool has_illegal_visibility(jint flags) {
  const bool is_public    = (flags & JVM_ACC_PUBLIC)    != 0;
  const bool is_protected = (flags & JVM_ACC_PROTECTED) != 0;
  const bool is_private   = (flags & JVM_ACC_PRIVATE)   != 0;

  return ((is_public && is_protected) ||
          (is_public && is_private) ||
          (is_protected && is_private));
}

// A legal major_version.minor_version must be one of the following:
//
//  Major_version >= 45 and major_version < 56, any minor_version.
//  Major_version >= 56 and major_version <= JVM_CLASSFILE_MAJOR_VERSION and minor_version = 0.
//  Major_version = JVM_CLASSFILE_MAJOR_VERSION and minor_version = 65535 and --enable-preview is present.
//
void ClassFileParser::verify_class_version(u2 major, u2 minor, Symbol* class_name, TRAPS){
  ResourceMark rm(THREAD);
  const u2 max_version = JVM_CLASSFILE_MAJOR_VERSION;
  if (major < JAVA_MIN_SUPPORTED_VERSION) {
    classfile_ucve_error("%s (class file version %u.%u) was compiled with an invalid major version",
                         class_name, major, minor, THREAD);
    return;
  }

  if (major > max_version) {
    Exceptions::fthrow(
      THREAD_AND_LOCATION,
      vmSymbols::java_lang_UnsupportedClassVersionError(),
      "%s has been compiled by a more recent version of the Java Runtime (class file version %u.%u), "
      "this version of the Java Runtime only recognizes class file versions up to %u.0",
      class_name->as_C_string(), major, minor, JVM_CLASSFILE_MAJOR_VERSION);
    return;
  }

  if (major < JAVA_12_VERSION || minor == 0) {
    return;
  }

  if (minor == JAVA_PREVIEW_MINOR_VERSION) {
    if (major != max_version) {
      Exceptions::fthrow(
        THREAD_AND_LOCATION,
        vmSymbols::java_lang_UnsupportedClassVersionError(),
        "%s (class file version %u.%u) was compiled with preview features that are unsupported. "
        "This version of the Java Runtime only recognizes preview features for class file version %u.%u",
        class_name->as_C_string(), major, minor, JVM_CLASSFILE_MAJOR_VERSION, JAVA_PREVIEW_MINOR_VERSION);
      return;
    }

    if (!Arguments::enable_preview()) {
      classfile_ucve_error("Preview features are not enabled for %s (class file version %u.%u). Try running with '--enable-preview'",
                           class_name, major, minor, THREAD);
      return;
    }

  } else { // minor != JAVA_PREVIEW_MINOR_VERSION
    classfile_ucve_error("%s (class file version %u.%u) was compiled with an invalid non-zero minor version",
                         class_name, major, minor, THREAD);
  }
}

void ClassFileParser::verify_legal_field_modifiers(jint flags,
                                                   bool is_interface,
                                                   bool is_inline_type,
                                                   TRAPS) const {
  if (!_need_verify) { return; }

  const bool is_public    = (flags & JVM_ACC_PUBLIC)    != 0;
  const bool is_protected = (flags & JVM_ACC_PROTECTED) != 0;
  const bool is_private   = (flags & JVM_ACC_PRIVATE)   != 0;
  const bool is_static    = (flags & JVM_ACC_STATIC)    != 0;
  const bool is_final     = (flags & JVM_ACC_FINAL)     != 0;
  const bool is_volatile  = (flags & JVM_ACC_VOLATILE)  != 0;
  const bool is_transient = (flags & JVM_ACC_TRANSIENT) != 0;
  const bool is_enum      = (flags & JVM_ACC_ENUM)      != 0;
  const bool major_gte_1_5 = _major_version >= JAVA_1_5_VERSION;

  bool is_illegal = false;

  if (is_interface) {
    if (!is_public || !is_static || !is_final || is_private ||
        is_protected || is_volatile || is_transient ||
        (major_gte_1_5 && is_enum)) {
      is_illegal = true;
    }
  } else { // not interface
    if (has_illegal_visibility(flags) || (is_final && is_volatile)) {
      is_illegal = true;
    } else {
      if (is_inline_type && !is_static && !is_final) {
        is_illegal = true;
      }
    }
  }

  if (is_illegal) {
    ResourceMark rm(THREAD);
    Exceptions::fthrow(
      THREAD_AND_LOCATION,
      vmSymbols::java_lang_ClassFormatError(),
      "Illegal field modifiers in class %s: 0x%X",
      _class_name->as_C_string(), flags);
    return;
  }
}

void ClassFileParser::verify_legal_method_modifiers(jint flags,
                                                    bool is_interface,
                                                    bool is_inline_type,
                                                    const Symbol* name,
                                                    TRAPS) const {
  if (!_need_verify) { return; }

  const bool is_public       = (flags & JVM_ACC_PUBLIC)       != 0;
  const bool is_private      = (flags & JVM_ACC_PRIVATE)      != 0;
  const bool is_static       = (flags & JVM_ACC_STATIC)       != 0;
  const bool is_final        = (flags & JVM_ACC_FINAL)        != 0;
  const bool is_native       = (flags & JVM_ACC_NATIVE)       != 0;
  const bool is_abstract     = (flags & JVM_ACC_ABSTRACT)     != 0;
  const bool is_bridge       = (flags & JVM_ACC_BRIDGE)       != 0;
  const bool is_strict       = (flags & JVM_ACC_STRICT)       != 0;
  const bool is_synchronized = (flags & JVM_ACC_SYNCHRONIZED) != 0;
  const bool is_protected    = (flags & JVM_ACC_PROTECTED)    != 0;
  const bool major_gte_1_5   = _major_version >= JAVA_1_5_VERSION;
  const bool major_gte_8     = _major_version >= JAVA_8_VERSION;
  const bool is_initializer  = (name == vmSymbols::object_initializer_name());

  bool is_illegal = false;

  const char* class_note = "";
  if (is_interface) {
    if (major_gte_8) {
      // Class file version is JAVA_8_VERSION or later Methods of
      // interfaces may set any of the flags except ACC_PROTECTED,
      // ACC_FINAL, ACC_NATIVE, and ACC_SYNCHRONIZED; they must
      // have exactly one of the ACC_PUBLIC or ACC_PRIVATE flags set.
      if ((is_public == is_private) || /* Only one of private and public should be true - XNOR */
          (is_native || is_protected || is_final || is_synchronized) ||
          // If a specific method of a class or interface has its
          // ACC_ABSTRACT flag set, it must not have any of its
          // ACC_FINAL, ACC_NATIVE, ACC_PRIVATE, ACC_STATIC,
          // ACC_STRICT, or ACC_SYNCHRONIZED flags set.  No need to
          // check for ACC_FINAL, ACC_NATIVE or ACC_SYNCHRONIZED as
          // those flags are illegal irrespective of ACC_ABSTRACT being set or not.
          (is_abstract && (is_private || is_static || is_strict))) {
        is_illegal = true;
      }
    } else if (major_gte_1_5) {
      // Class file version in the interval [JAVA_1_5_VERSION, JAVA_8_VERSION)
      if (!is_public || is_private || is_protected || is_static || is_final ||
          is_synchronized || is_native || !is_abstract || is_strict) {
        is_illegal = true;
      }
    } else {
      // Class file version is pre-JAVA_1_5_VERSION
      if (!is_public || is_static || is_final || is_native || !is_abstract) {
        is_illegal = true;
      }
    }
  } else { // not interface
    if (has_illegal_visibility(flags)) {
      is_illegal = true;
    } else {
      if (is_initializer) {
        if (is_final || is_synchronized || is_native ||
            is_abstract || (major_gte_1_5 && is_bridge)) {
          is_illegal = true;
        }
        if (!is_static && !is_inline_type) {
          // OK, an object constructor in a regular class
        } else if (is_static && is_inline_type) {
          // OK, a static init factory in an inline class
        } else {
          // but no other combinations are allowed
          is_illegal = true;
          class_note = (is_inline_type ? " (an inline class)" : " (not an inline class)");
        }
      } else { // not initializer
        if (is_inline_type && is_synchronized && !is_static) {
          is_illegal = true;
          class_note = " (an inline class)";
        } else {
          if (is_abstract) {
            if ((is_final || is_native || is_private || is_static ||
                (major_gte_1_5 && (is_synchronized || is_strict)))) {
              is_illegal = true;
            }
          }
        }
      }
    }
  }

  if (is_illegal) {
    ResourceMark rm(THREAD);
    Exceptions::fthrow(
      THREAD_AND_LOCATION,
      vmSymbols::java_lang_ClassFormatError(),
      "Method %s in class %s%s has illegal modifiers: 0x%X",
      name->as_C_string(), _class_name->as_C_string(), class_note, flags);
    return;
  }
}

void ClassFileParser::verify_legal_utf8(const unsigned char* buffer,
                                        int length,
                                        TRAPS) const {
  assert(_need_verify, "only called when _need_verify is true");
  if (!UTF8::is_legal_utf8(buffer, length, _major_version <= 47)) {
    classfile_parse_error("Illegal UTF8 string in constant pool in class file %s", THREAD);
  }
}

// Unqualified names may not contain the characters '.', ';', '[', or '/'.
// In class names, '/' separates unqualified names.  This is verified in this function also.
// Method names also may not contain the characters '<' or '>', unless <init>
// or <clinit>.  Note that method names may not be <init> or <clinit> in this
// method.  Because these names have been checked as special cases before
// calling this method in verify_legal_method_name.
//
// This method is also called from the modular system APIs in modules.cpp
// to verify the validity of module and package names.
bool ClassFileParser::verify_unqualified_name(const char* name,
                                              unsigned int length,
                                              int type) {
  if (length == 0) return false;  // Must have at least one char.
  for (const char* p = name; p != name + length; p++) {
    switch(*p) {
      case JVM_SIGNATURE_DOT:
      case JVM_SIGNATURE_ENDCLASS:
      case JVM_SIGNATURE_ARRAY:
        // do not permit '.', ';', or '['
        return false;
      case JVM_SIGNATURE_SLASH:
        // check for '//' or leading or trailing '/' which are not legal
        // unqualified name must not be empty
        if (type == ClassFileParser::LegalClass) {
          if (p == name || p+1 >= name+length ||
              *(p+1) == JVM_SIGNATURE_SLASH) {
            return false;
          }
        } else {
          return false;   // do not permit '/' unless it's class name
        }
        break;
      case JVM_SIGNATURE_SPECIAL:
      case JVM_SIGNATURE_ENDSPECIAL:
        // do not permit '<' or '>' in method names
        if (type == ClassFileParser::LegalMethod) {
          return false;
        }
    }
  }
  return true;
}

// Take pointer to a UTF8 byte string (not NUL-terminated).
// Skip over the longest part of the string that could
// be taken as a fieldname. Allow '/' if slash_ok is true.
// Return a pointer to just past the fieldname.
// Return NULL if no fieldname at all was found, or in the case of slash_ok
// being true, we saw consecutive slashes (meaning we were looking for a
// qualified path but found something that was badly-formed).
static const char* skip_over_field_name(const char* const name,
                                        bool slash_ok,
                                        unsigned int length) {
  const char* p;
  jboolean last_is_slash = false;
  jboolean not_first_ch = false;

  for (p = name; p != name + length; not_first_ch = true) {
    const char* old_p = p;
    jchar ch = *p;
    if (ch < 128) {
      p++;
      // quick check for ascii
      if ((ch >= 'a' && ch <= 'z') ||
        (ch >= 'A' && ch <= 'Z') ||
        (ch == '_' || ch == '$') ||
        (not_first_ch && ch >= '0' && ch <= '9')) {
        last_is_slash = false;
        continue;
      }
      if (slash_ok && ch == JVM_SIGNATURE_SLASH) {
        if (last_is_slash) {
          return NULL;  // Don't permit consecutive slashes
        }
        last_is_slash = true;
        continue;
      }
    }
    else {
      jint unicode_ch;
      char* tmp_p = UTF8::next_character(p, &unicode_ch);
      p = tmp_p;
      last_is_slash = false;
      // Check if ch is Java identifier start or is Java identifier part
      // 4672820: call java.lang.Character methods directly without generating separate tables.
      EXCEPTION_MARK;
      // return value
      JavaValue result(T_BOOLEAN);
      // Set up the arguments to isJavaIdentifierStart or isJavaIdentifierPart
      JavaCallArguments args;
      args.push_int(unicode_ch);

      if (not_first_ch) {
        // public static boolean isJavaIdentifierPart(char ch);
        JavaCalls::call_static(&result,
          vmClasses::Character_klass(),
          vmSymbols::isJavaIdentifierPart_name(),
          vmSymbols::int_bool_signature(),
          &args,
          THREAD);
      } else {
        // public static boolean isJavaIdentifierStart(char ch);
        JavaCalls::call_static(&result,
          vmClasses::Character_klass(),
          vmSymbols::isJavaIdentifierStart_name(),
          vmSymbols::int_bool_signature(),
          &args,
          THREAD);
      }
      if (HAS_PENDING_EXCEPTION) {
        CLEAR_PENDING_EXCEPTION;
        return NULL;
      }
      if(result.get_jboolean()) {
        continue;
      }
    }
    return (not_first_ch) ? old_p : NULL;
  }
  return (not_first_ch) ? p : NULL;
}

// Take pointer to a UTF8 byte string (not NUL-terminated).
// Skip over the longest part of the string that could
// be taken as a field signature. Allow "void" if void_ok.
// Return a pointer to just past the signature.
// Return NULL if no legal signature is found.
const char* ClassFileParser::skip_over_field_signature(const char* signature,
                                                       bool void_ok,
                                                       unsigned int length,
                                                       TRAPS) const {
  unsigned int array_dim = 0;
  while (length > 0) {
    switch (signature[0]) {
    case JVM_SIGNATURE_VOID: if (!void_ok) { return NULL; }
    case JVM_SIGNATURE_BOOLEAN:
    case JVM_SIGNATURE_BYTE:
    case JVM_SIGNATURE_CHAR:
    case JVM_SIGNATURE_SHORT:
    case JVM_SIGNATURE_INT:
    case JVM_SIGNATURE_FLOAT:
    case JVM_SIGNATURE_LONG:
    case JVM_SIGNATURE_DOUBLE:
      return signature + 1;
    case JVM_SIGNATURE_INLINE_TYPE:
      // Can't enable this check until JDK upgrades the bytecode generators
      // if (_major_version < CONSTANT_CLASS_DESCRIPTORS ) {
      //   classfile_parse_error("Class name contains illegal Q-signature "
      //                                    "in descriptor in class file %s",
      //                                    CHECK_0);
      // }
      // fall through
    case JVM_SIGNATURE_CLASS:
    {
      if (_major_version < JAVA_1_5_VERSION) {
        // Skip over the class name if one is there
        const char* const p = skip_over_field_name(signature + 1, true, --length);

        // The next character better be a semicolon
        if (p && (p - signature) > 1 && p[0] == JVM_SIGNATURE_ENDCLASS) {
          return p + 1;
        }
      }
      else {
        // Skip leading 'L' or 'Q' and ignore first appearance of ';'
        signature++;
        const char* c = (const char*) memchr(signature, JVM_SIGNATURE_ENDCLASS, length - 1);
        // Format check signature
        if (c != NULL) {
          int newlen = c - (char*) signature;
          bool legal = verify_unqualified_name(signature, newlen, LegalClass);
          if (!legal) {
            classfile_parse_error("Class name is empty or contains illegal character "
                                  "in descriptor in class file %s",
                                  THREAD);
            return NULL;
          }
          return signature + newlen + 1;
        }
      }
      return NULL;
    }
    case JVM_SIGNATURE_ARRAY:
      array_dim++;
      if (array_dim > 255) {
        // 4277370: array descriptor is valid only if it represents 255 or fewer dimensions.
        classfile_parse_error("Array type descriptor has more than 255 dimensions in class file %s", THREAD);
        return NULL;
      }
      // The rest of what's there better be a legal signature
      signature++;
      length--;
      void_ok = false;
      break;
    default:
      return NULL;
    }
  }
  return NULL;
}

// Checks if name is a legal class name.
void ClassFileParser::verify_legal_class_name(const Symbol* name, TRAPS) const {
  if (!_need_verify || _relax_verify) { return; }

  assert(name->refcount() > 0, "symbol must be kept alive");
  char* bytes = (char*)name->bytes();
  unsigned int length = name->utf8_length();
  bool legal = false;

  if (length > 0) {
    const char* p;
    if (bytes[0] == JVM_SIGNATURE_ARRAY) {
      p = skip_over_field_signature(bytes, false, length, CHECK);
      legal = (p != NULL) && ((p - bytes) == (int)length);
    } else if (_major_version < JAVA_1_5_VERSION) {
      if (bytes[0] != JVM_SIGNATURE_SPECIAL) {
        p = skip_over_field_name(bytes, true, length);
        legal = (p != NULL) && ((p - bytes) == (int)length);
      }
    } else if (_major_version >= CONSTANT_CLASS_DESCRIPTORS && bytes[length - 1] == ';' ) {
      // Support for L...; and Q...; descriptors
      legal = verify_unqualified_name(bytes + 1, length - 2, LegalClass);
    } else {
      // 4900761: relax the constraints based on JSR202 spec
      // Class names may be drawn from the entire Unicode character set.
      // Identifiers between '/' must be unqualified names.
      // The utf8 string has been verified when parsing cpool entries.
      legal = verify_unqualified_name(bytes, length, LegalClass);
    }
  }
  if (!legal) {
    ResourceMark rm(THREAD);
    assert(_class_name != NULL, "invariant");
    Exceptions::fthrow(
      THREAD_AND_LOCATION,
      vmSymbols::java_lang_ClassFormatError(),
      "Illegal class name \"%.*s\" in class file %s", length, bytes,
      _class_name->as_C_string()
    );
    return;
  }
}

// Checks if name is a legal field name.
void ClassFileParser::verify_legal_field_name(const Symbol* name, TRAPS) const {
  if (!_need_verify || _relax_verify) { return; }

  char* bytes = (char*)name->bytes();
  unsigned int length = name->utf8_length();
  bool legal = false;

  if (length > 0) {
    if (_major_version < JAVA_1_5_VERSION) {
      if (bytes[0] != JVM_SIGNATURE_SPECIAL) {
        const char* p = skip_over_field_name(bytes, false, length);
        legal = (p != NULL) && ((p - bytes) == (int)length);
      }
    } else {
      // 4881221: relax the constraints based on JSR202 spec
      legal = verify_unqualified_name(bytes, length, LegalField);
    }
  }

  if (!legal) {
    ResourceMark rm(THREAD);
    assert(_class_name != NULL, "invariant");
    Exceptions::fthrow(
      THREAD_AND_LOCATION,
      vmSymbols::java_lang_ClassFormatError(),
      "Illegal field name \"%.*s\" in class %s", length, bytes,
      _class_name->as_C_string()
    );
    return;
  }
}

// Checks if name is a legal method name.
void ClassFileParser::verify_legal_method_name(const Symbol* name, TRAPS) const {
  if (!_need_verify || _relax_verify) { return; }

  assert(name != NULL, "method name is null");
  char* bytes = (char*)name->bytes();
  unsigned int length = name->utf8_length();
  bool legal = false;

  if (length > 0) {
    if (bytes[0] == JVM_SIGNATURE_SPECIAL) {
      if (name == vmSymbols::object_initializer_name() || name == vmSymbols::class_initializer_name()) {
        legal = true;
      }
    } else if (_major_version < JAVA_1_5_VERSION) {
      const char* p;
      p = skip_over_field_name(bytes, false, length);
      legal = (p != NULL) && ((p - bytes) == (int)length);
    } else {
      // 4881221: relax the constraints based on JSR202 spec
      legal = verify_unqualified_name(bytes, length, LegalMethod);
    }
  }

  if (!legal) {
    ResourceMark rm(THREAD);
    assert(_class_name != NULL, "invariant");
    Exceptions::fthrow(
      THREAD_AND_LOCATION,
      vmSymbols::java_lang_ClassFormatError(),
      "Illegal method name \"%.*s\" in class %s", length, bytes,
      _class_name->as_C_string()
    );
    return;
  }
}


// Checks if signature is a legal field signature.
void ClassFileParser::verify_legal_field_signature(const Symbol* name,
                                                   const Symbol* signature,
                                                   TRAPS) const {
  if (!_need_verify) { return; }
  if (!supports_inline_types() && (signature->is_Q_signature() || signature->is_Q_array_signature())) {
    throwIllegalSignature("Field", name, signature, CHECK);
  }

  const char* const bytes = (const char* const)signature->bytes();
  const unsigned int length = signature->utf8_length();
  const char* const p = skip_over_field_signature(bytes, false, length, CHECK);

  if (p == NULL || (p - bytes) != (int)length) {
    throwIllegalSignature("Field", name, signature, CHECK);
  }
}

// Checks if signature is a legal method signature.
// Returns number of parameters
int ClassFileParser::verify_legal_method_signature(const Symbol* name,
                                                   const Symbol* signature,
                                                   TRAPS) const {
  if (!_need_verify) {
    // make sure caller's args_size will be less than 0 even for non-static
    // method so it will be recomputed in compute_size_of_parameters().
    return -2;
  }

  // Class initializers cannot have args for class format version >= 51.
  if (name == vmSymbols::class_initializer_name() &&
      signature != vmSymbols::void_method_signature() &&
      _major_version >= JAVA_7_VERSION) {
    throwIllegalSignature("Method", name, signature, CHECK_0);
    return 0;
  }

  unsigned int args_size = 0;
  const char* p = (const char*)signature->bytes();
  unsigned int length = signature->utf8_length();
  const char* nextp;

  // The first character must be a '('
  if ((length > 0) && (*p++ == JVM_SIGNATURE_FUNC)) {
    length--;
    // Skip over legal field signatures
    nextp = skip_over_field_signature(p, false, length, CHECK_0);
    while ((length > 0) && (nextp != NULL)) {
      args_size++;
      if (p[0] == 'J' || p[0] == 'D') {
        args_size++;
      }
      length -= nextp - p;
      p = nextp;
      nextp = skip_over_field_signature(p, false, length, CHECK_0);
    }
    // The first non-signature thing better be a ')'
    if ((length > 0) && (*p++ == JVM_SIGNATURE_ENDFUNC)) {
      length--;
      if (name->utf8_length() > 0 && name->char_at(0) == JVM_SIGNATURE_SPECIAL) {
        // All constructor methods must return void
        if ((length == 1) && (p[0] == JVM_SIGNATURE_VOID)) {
          return args_size;
        }
        // All static init methods must return the current class
        if ((length >= 3) && (p[length-1] == JVM_SIGNATURE_ENDCLASS)
            && name == vmSymbols::object_initializer_name()) {
          nextp = skip_over_field_signature(p, true, length, CHECK_0);
          if (nextp && ((int)length == (nextp - p))) {
            // The actual class will be checked against current class
            // when the method is defined (see parse_method).
            // A reference to a static init with a bad return type
            // will load and verify OK, but will fail to link.
            return args_size;
          }
        }
        // The distinction between static factory methods and
        // constructors depends on the JVM_ACC_STATIC modifier.
        // This distinction must be reflected in a void or non-void
        // return. For declared methods, the check is in parse_method.
      } else {
        // Now we better just have a return value
        nextp = skip_over_field_signature(p, true, length, CHECK_0);
        if (nextp && ((int)length == (nextp - p))) {
          return args_size;
        }
      }
    }
  }
  // Report error
  throwIllegalSignature("Method", name, signature, CHECK_0);
  return 0;
}

int ClassFileParser::static_field_size() const {
  assert(_field_info != NULL, "invariant");
  return _field_info->_static_field_size;
}

int ClassFileParser::total_oop_map_count() const {
  assert(_field_info != NULL, "invariant");
  return _field_info->oop_map_blocks->_nonstatic_oop_map_count;
}

jint ClassFileParser::layout_size() const {
  assert(_field_info != NULL, "invariant");
  return _field_info->_instance_size;
}

static void check_methods_for_intrinsics(const InstanceKlass* ik,
                                         const Array<Method*>* methods) {
  assert(ik != NULL, "invariant");
  assert(methods != NULL, "invariant");

  // Set up Method*::intrinsic_id as soon as we know the names of methods.
  // (We used to do this lazily, but now we query it in Rewriter,
  // which is eagerly done for every method, so we might as well do it now,
  // when everything is fresh in memory.)
  const vmSymbolID klass_id = Method::klass_id_for_intrinsics(ik);

  if (klass_id != vmSymbolID::NO_SID) {
    for (int j = 0; j < methods->length(); ++j) {
      Method* method = methods->at(j);
      method->init_intrinsic_id();

      if (CheckIntrinsics) {
        // Check if an intrinsic is defined for method 'method',
        // but the method is not annotated with @IntrinsicCandidate.
        if (method->intrinsic_id() != vmIntrinsics::_none &&
            !method->intrinsic_candidate()) {
              tty->print("Compiler intrinsic is defined for method [%s], "
              "but the method is not annotated with @IntrinsicCandidate.%s",
              method->name_and_sig_as_C_string(),
              NOT_DEBUG(" Method will not be inlined.") DEBUG_ONLY(" Exiting.")
            );
          tty->cr();
          DEBUG_ONLY(vm_exit(1));
        }
        // Check is the method 'method' is annotated with @IntrinsicCandidate,
        // but there is no intrinsic available for it.
        if (method->intrinsic_candidate() &&
          method->intrinsic_id() == vmIntrinsics::_none) {
            tty->print("Method [%s] is annotated with @IntrinsicCandidate, "
              "but no compiler intrinsic is defined for the method.%s",
              method->name_and_sig_as_C_string(),
              NOT_DEBUG("") DEBUG_ONLY(" Exiting.")
            );
          tty->cr();
          DEBUG_ONLY(vm_exit(1));
        }
      }
    } // end for

#ifdef ASSERT
    if (CheckIntrinsics) {
      // Check for orphan methods in the current class. A method m
      // of a class C is orphan if an intrinsic is defined for method m,
      // but class C does not declare m.
      // The check is potentially expensive, therefore it is available
      // only in debug builds.

      for (auto id : EnumRange<vmIntrinsicID>{}) {
        if (vmIntrinsics::_compiledLambdaForm == id) {
          // The _compiledLamdbdaForm intrinsic is a special marker for bytecode
          // generated for the JVM from a LambdaForm and therefore no method
          // is defined for it.
          continue;
        }

        if (vmIntrinsics::class_for(id) == klass_id) {
          // Check if the current class contains a method with the same
          // name, flags, signature.
          bool match = false;
          for (int j = 0; j < methods->length(); ++j) {
            const Method* method = methods->at(j);
            if (method->intrinsic_id() == id) {
              match = true;
              break;
            }
          }

          if (!match) {
            char buf[1000];
            tty->print("Compiler intrinsic is defined for method [%s], "
                       "but the method is not available in class [%s].%s",
                        vmIntrinsics::short_name_as_C_string(id, buf, sizeof(buf)),
                        ik->name()->as_C_string(),
                        NOT_DEBUG("") DEBUG_ONLY(" Exiting.")
            );
            tty->cr();
            DEBUG_ONLY(vm_exit(1));
          }
        }
      } // end for
    } // CheckIntrinsics
#endif // ASSERT
  }
}

InstanceKlass* ClassFileParser::create_instance_klass(bool changed_by_loadhook,
                                                      const ClassInstanceInfo& cl_inst_info,
                                                      TRAPS) {
  if (_klass != NULL) {
    return _klass;
  }

  InstanceKlass* const ik =
    InstanceKlass::allocate_instance_klass(*this, CHECK_NULL);

  if (is_hidden()) {
    mangle_hidden_class_name(ik);
  }

  fill_instance_klass(ik, changed_by_loadhook, cl_inst_info, CHECK_NULL);

  assert(_klass == ik, "invariant");


  if (ik->should_store_fingerprint()) {
    ik->store_fingerprint(_stream->compute_fingerprint());
  }

  ik->set_has_passed_fingerprint_check(false);
  if (UseAOT && ik->supers_have_passed_fingerprint_checks()) {
    uint64_t aot_fp = AOTLoader::get_saved_fingerprint(ik);
    uint64_t fp = ik->has_stored_fingerprint() ? ik->get_stored_fingerprint() : _stream->compute_fingerprint();
    if (aot_fp != 0 && aot_fp == fp) {
      // This class matches with a class saved in an AOT library
      ik->set_has_passed_fingerprint_check(true);
    } else {
      ResourceMark rm;
      log_info(class, fingerprint)("%s :  expected = " PTR64_FORMAT " actual = " PTR64_FORMAT,
                                 ik->external_name(), aot_fp, _stream->compute_fingerprint());
    }
  }

  if (ik->is_inline_klass()) {
    InlineKlass* vk = InlineKlass::cast(ik);
    oop val = ik->allocate_instance(CHECK_NULL);
    vk->set_default_value(val);
  }

  return ik;
}

// Return true if the specified class is not a valid super class for an inline type.
// A valid super class for an inline type is abstract, has no instance fields,
// does not implement interface java.lang.IdentityObject (checked elsewhere), has
// an empty body-less no-arg constructor, and no synchronized instance methods.
// This function doesn't check if the class's super types are invalid.  Those checks
// are done elsewhere.  The final determination of whether or not a class is an
// invalid super type for an inline class is done in fill_instance_klass().
bool ClassFileParser::is_invalid_super_for_inline_type() {
  if (class_name() == vmSymbols::java_lang_IdentityObject()) {
    return true;
  }
  if (is_interface() || class_name() == vmSymbols::java_lang_Object()) {
    return false;
  }
  if (!access_flags().is_abstract() || _has_nonstatic_fields) {
    return true;
  } else {
    // Look at each method
    for (int x = 0; x < _methods->length(); x++) {
      const Method* const method = _methods->at(x);
      if (method->is_synchronized() && !method->is_static()) {
        return true;

      } else if (method->name() == vmSymbols::object_initializer_name()) {
        if (method->signature() != vmSymbols::void_method_signature() ||
            !method->is_vanilla_constructor()) {
          return true;
        }
      }
    }
  }
  return false;
}

void ClassFileParser::fill_instance_klass(InstanceKlass* ik,
                                          bool changed_by_loadhook,
                                          const ClassInstanceInfo& cl_inst_info,
                                          TRAPS) {
  assert(ik != NULL, "invariant");

  // Set name and CLD before adding to CLD
  ik->set_class_loader_data(_loader_data);
  ik->set_name(_class_name);

  // Add all classes to our internal class loader list here,
  // including classes in the bootstrap (NULL) class loader.
  const bool publicize = !is_internal();

  _loader_data->add_class(ik, publicize);

  set_klass_to_deallocate(ik);

  assert(_field_info != NULL, "invariant");
  assert(ik->static_field_size() == _field_info->_static_field_size, "sanity");
  assert(ik->nonstatic_oop_map_count() == _field_info->oop_map_blocks->_nonstatic_oop_map_count,
         "sanity");

  assert(ik->is_instance_klass(), "sanity");
  assert(ik->size_helper() == _field_info->_instance_size, "sanity");

  // Fill in information already parsed
  ik->set_should_verify_class(_need_verify);

  // Not yet: supers are done below to support the new subtype-checking fields
  ik->set_nonstatic_field_size(_field_info->_nonstatic_field_size);
  ik->set_has_nonstatic_fields(_field_info->_has_nonstatic_fields);
  if (_field_info->_is_naturally_atomic && ik->is_inline_klass()) {
    ik->set_is_naturally_atomic();
  }

  if (this->_invalid_inline_super) {
    ik->set_invalid_inline_super();
  }

  if (_has_injected_identityObject) {
    ik->set_has_injected_identityObject();
  }

  assert(_fac != NULL, "invariant");
  ik->set_static_oop_field_count(_fac->count[STATIC_OOP] + _fac->count[STATIC_INLINE]);

  // this transfers ownership of a lot of arrays from
  // the parser onto the InstanceKlass*
  apply_parsed_class_metadata(ik, _java_fields_count, CHECK);

  // can only set dynamic nest-host after static nest information is set
  if (cl_inst_info.dynamic_nest_host() != NULL) {
    ik->set_nest_host(cl_inst_info.dynamic_nest_host(), THREAD);
  }

  // note that is not safe to use the fields in the parser from this point on
  assert(NULL == _cp, "invariant");
  assert(NULL == _fields, "invariant");
  assert(NULL == _methods, "invariant");
  assert(NULL == _inner_classes, "invariant");
  assert(NULL == _nest_members, "invariant");
  assert(NULL == _combined_annotations, "invariant");
  assert(NULL == _record_components, "invariant");
  assert(NULL == _permitted_subclasses, "invariant");

  if (_has_final_method) {
    ik->set_has_final_method();
  }

  ik->copy_method_ordering(_method_ordering, CHECK);
  // The InstanceKlass::_methods_jmethod_ids cache
  // is managed on the assumption that the initial cache
  // size is equal to the number of methods in the class. If
  // that changes, then InstanceKlass::idnum_can_increment()
  // has to be changed accordingly.
  ik->set_initial_method_idnum(ik->methods()->length());

  ik->set_this_class_index(_this_class_index);

  if (_is_hidden || is_unsafe_anonymous()) {
    // _this_class_index is a CONSTANT_Class entry that refers to this
    // hidden or anonymous class itself. If this class needs to refer to its own
    // methods or fields, it would use a CONSTANT_MethodRef, etc, which would reference
    // _this_class_index. However, because this class is hidden or anonymous (it's
    // not stored in SystemDictionary), _this_class_index cannot be resolved
    // with ConstantPool::klass_at_impl, which does a SystemDictionary lookup.
    // Therefore, we must eagerly resolve _this_class_index now.
    ik->constants()->klass_at_put(_this_class_index, ik);
  }

  ik->set_minor_version(_minor_version);
  ik->set_major_version(_major_version);
  ik->set_has_nonstatic_concrete_methods(_has_nonstatic_concrete_methods);
  ik->set_declares_nonstatic_concrete_methods(_declares_nonstatic_concrete_methods);
  if (_is_declared_atomic) {
    ik->set_is_declared_atomic();
  }

  if (_unsafe_anonymous_host != NULL) {
    assert (ik->is_unsafe_anonymous(), "should be the same");
    ik->set_unsafe_anonymous_host(_unsafe_anonymous_host);
  }
  if (_is_hidden) {
    ik->set_is_hidden();
  }

  // Set PackageEntry for this_klass
  oop cl = ik->class_loader();
  Handle clh = Handle(THREAD, java_lang_ClassLoader::non_reflection_class_loader(cl));
  ClassLoaderData* cld = ClassLoaderData::class_loader_data_or_null(clh());
  ik->set_package(cld, NULL, CHECK);

  const Array<Method*>* const methods = ik->methods();
  assert(methods != NULL, "invariant");
  const int methods_len = methods->length();

  check_methods_for_intrinsics(ik, methods);

  // Fill in field values obtained by parse_classfile_attributes
  if (_parsed_annotations->has_any_annotations()) {
    _parsed_annotations->apply_to(ik);
  }

  apply_parsed_class_attributes(ik);

  // Miranda methods
  if ((_num_miranda_methods > 0) ||
      // if this class introduced new miranda methods or
      (_super_klass != NULL && _super_klass->has_miranda_methods())
        // super class exists and this class inherited miranda methods
     ) {
       ik->set_has_miranda_methods(); // then set a flag
  }

  // Fill in information needed to compute superclasses.
  ik->initialize_supers(const_cast<InstanceKlass*>(_super_klass), _transitive_interfaces, CHECK);
  ik->set_transitive_interfaces(_transitive_interfaces);
  ik->set_local_interfaces(_local_interfaces);
  _transitive_interfaces = NULL;
  _local_interfaces = NULL;

  // Initialize itable offset tables
  klassItable::setup_itable_offset_table(ik);

  // Compute transitive closure of interfaces this class implements
  // Do final class setup
  OopMapBlocksBuilder* oop_map_blocks = _field_info->oop_map_blocks;
  if (oop_map_blocks->_nonstatic_oop_map_count > 0) {
    oop_map_blocks->copy(ik->start_of_nonstatic_oop_maps());
  }

  if (_has_contended_fields || _parsed_annotations->is_contended() ||
      ( _super_klass != NULL && _super_klass->has_contended_annotations())) {
    ik->set_has_contended_annotations(true);
  }

  // Fill in has_finalizer, has_vanilla_constructor, and layout_helper
  set_precomputed_flags(ik);

  // check if this class can access its super class
  check_super_class_access(ik, CHECK);

  // check if this class can access its superinterfaces
  check_super_interface_access(ik, CHECK);

  // check if this class overrides any final method
  check_final_method_override(ik, CHECK);

  // reject static interface methods prior to Java 8
  if (ik->is_interface() && _major_version < JAVA_8_VERSION) {
    check_illegal_static_method(ik, CHECK);
  }

  // Obtain this_klass' module entry
  ModuleEntry* module_entry = ik->module();
  assert(module_entry != NULL, "module_entry should always be set");

  // Obtain java.lang.Module
  Handle module_handle(THREAD, module_entry->module());

  // Allocate mirror and initialize static fields
  // The create_mirror() call will also call compute_modifiers()
  java_lang_Class::create_mirror(ik,
                                 Handle(THREAD, _loader_data->class_loader()),
                                 module_handle,
                                 _protection_domain,
                                 cl_inst_info.class_data(),
                                 CHECK);

  assert(_all_mirandas != NULL, "invariant");

  // Generate any default methods - default methods are public interface methods
  // that have a default implementation.  This is new with Java 8.
  if (_has_nonstatic_concrete_methods) {
    DefaultMethods::generate_default_methods(ik,
                                             _all_mirandas,
                                             CHECK);
  }

  // Add read edges to the unnamed modules of the bootstrap and app class loaders.
  if (changed_by_loadhook && !module_handle.is_null() && module_entry->is_named() &&
      !module_entry->has_default_read_edges()) {
    if (!module_entry->set_has_default_read_edges()) {
      // We won a potential race
      JvmtiExport::add_default_read_edges(module_handle, THREAD);
    }
  }

  bool all_fields_empty = true;
  int nfields = ik->java_fields_count();
  if (ik->is_inline_klass()) nfields++;
  for (int i = 0; i < nfields; i++) {
    if (((ik->field_access_flags(i) & JVM_ACC_STATIC) == 0)) {
      if (ik->field_is_inline_type(i)) {
        Symbol* klass_name = ik->field_signature(i)->fundamental_name(CHECK);
        // Inline classes for instance fields must have been pre-loaded
        // Inline classes for static fields might not have been loaded yet
        Klass* klass = SystemDictionary::find(klass_name,
            Handle(THREAD, ik->class_loader()),
            Handle(THREAD, ik->protection_domain()), CHECK);
        assert(klass != NULL, "Just checking");
        assert(klass->access_flags().is_inline_type(), "Inline type expected");
        ik->set_inline_type_field_klass(i, klass);
        klass_name->decrement_refcount();
        if (!InlineKlass::cast(klass)->is_empty_inline_type()) { all_fields_empty = false; }
      } else {
        all_fields_empty = false;
      }
    } else if (is_inline_type() && ((ik->field_access_flags(i) & JVM_ACC_FIELD_INTERNAL) != 0)) {
      InlineKlass::cast(ik)->set_default_value_offset(ik->field_offset(i));
    }
  }

  if (_is_empty_inline_type || (is_inline_type() && all_fields_empty)) {
    ik->set_is_empty_inline_type();
  }

  if (is_inline_type()) {
    InlineKlass* vk = InlineKlass::cast(ik);
    vk->set_alignment(_alignment);
    vk->set_first_field_offset(_first_field_offset);
    vk->set_exact_size_in_bytes(_exact_size_in_bytes);
    InlineKlass::cast(ik)->initialize_calling_convention(CHECK);
  }

  ClassLoadingService::notify_class_loaded(ik, false /* not shared class */);

  if (!is_internal()) {
    ik->print_class_load_logging(_loader_data, module_entry, _stream);

    if (ik->minor_version() == JAVA_PREVIEW_MINOR_VERSION &&
        ik->major_version() == JVM_CLASSFILE_MAJOR_VERSION &&
        log_is_enabled(Info, class, preview)) {
      ResourceMark rm;
      log_info(class, preview)("Loading class %s that depends on preview features (class file version %d.65535)",
                               ik->external_name(), JVM_CLASSFILE_MAJOR_VERSION);
    }

    if (log_is_enabled(Debug, class, resolve))  {
      ResourceMark rm;
      // print out the superclass.
      const char * from = ik->external_name();
      if (ik->java_super() != NULL) {
        log_debug(class, resolve)("%s %s (super)",
                   from,
                   ik->java_super()->external_name());
      }
      // print out each of the interface classes referred to by this class.
      const Array<InstanceKlass*>* const local_interfaces = ik->local_interfaces();
      if (local_interfaces != NULL) {
        const int length = local_interfaces->length();
        for (int i = 0; i < length; i++) {
          const InstanceKlass* const k = local_interfaces->at(i);
          const char * to = k->external_name();
          log_debug(class, resolve)("%s %s (interface)", from, to);
        }
      }
    }
  }

  JFR_ONLY(INIT_ID(ik);)

  // If we reach here, all is well.
  // Now remove the InstanceKlass* from the _klass_to_deallocate field
  // in order for it to not be destroyed in the ClassFileParser destructor.
  set_klass_to_deallocate(NULL);

  // it's official
  set_klass(ik);

  if (ik->name() == vmSymbols::java_lang_IdentityObject()) {
    Universe::initialize_the_single_IdentityObject_klass_array(ik, CHECK);
  }

  debug_only(ik->verify();)
}

void ClassFileParser::update_class_name(Symbol* new_class_name) {
  // Decrement the refcount in the old name, since we're clobbering it.
  _class_name->decrement_refcount();

  _class_name = new_class_name;
  // Increment the refcount of the new name.
  // Now the ClassFileParser owns this name and will decrement in
  // the destructor.
  _class_name->increment_refcount();
}

// For an unsafe anonymous class that is in the unnamed package, move it to its host class's
// package by prepending its host class's package name to its class name and setting
// its _class_name field.
void ClassFileParser::prepend_host_package_name(const InstanceKlass* unsafe_anonymous_host, TRAPS) {
  ResourceMark rm(THREAD);
  assert(strrchr(_class_name->as_C_string(), JVM_SIGNATURE_SLASH) == NULL,
         "Unsafe anonymous class should not be in a package");
  TempNewSymbol host_pkg_name =
    ClassLoader::package_from_class_name(unsafe_anonymous_host->name());

  if (host_pkg_name != NULL) {
    int host_pkg_len = host_pkg_name->utf8_length();
    int class_name_len = _class_name->utf8_length();
    int symbol_len = host_pkg_len + 1 + class_name_len;
    char* new_anon_name = NEW_RESOURCE_ARRAY(char, symbol_len + 1);
    int n = os::snprintf(new_anon_name, symbol_len + 1, "%.*s/%.*s",
                         host_pkg_len, host_pkg_name->base(), class_name_len, _class_name->base());
    assert(n == symbol_len, "Unexpected number of characters in string");

    // Decrement old _class_name to avoid leaking.
    _class_name->decrement_refcount();

    // Create a symbol and update the anonymous class name.
    // The new class name is created with a refcount of one. When installed into the InstanceKlass,
    // it'll be two and when the ClassFileParser destructor runs, it'll go back to one and get deleted
    // when the class is unloaded.
    _class_name = SymbolTable::new_symbol(new_anon_name, symbol_len);
  }
}

// If the host class and the anonymous class are in the same package then do
// nothing.  If the anonymous class is in the unnamed package then move it to its
// host's package.  If the classes are in different packages then throw an IAE
// exception.
void ClassFileParser::fix_unsafe_anonymous_class_name(TRAPS) {
  assert(_unsafe_anonymous_host != NULL, "Expected an unsafe anonymous class");

  const jbyte* anon_last_slash = UTF8::strrchr((const jbyte*)_class_name->base(),
                                               _class_name->utf8_length(), JVM_SIGNATURE_SLASH);
  if (anon_last_slash == NULL) {  // Unnamed package
    prepend_host_package_name(_unsafe_anonymous_host, CHECK);
  } else {
    if (!_unsafe_anonymous_host->is_same_class_package(_unsafe_anonymous_host->class_loader(), _class_name)) {
      ResourceMark rm(THREAD);
      THROW_MSG(vmSymbols::java_lang_IllegalArgumentException(),
        err_msg("Host class %s and anonymous class %s are in different packages",
        _unsafe_anonymous_host->name()->as_C_string(), _class_name->as_C_string()));
    }
  }
}

static bool relax_format_check_for(ClassLoaderData* loader_data) {
  bool trusted = loader_data->is_boot_class_loader_data() ||
                 loader_data->is_platform_class_loader_data();
  bool need_verify =
    // verifyAll
    (BytecodeVerificationLocal && BytecodeVerificationRemote) ||
    // verifyRemote
    (!BytecodeVerificationLocal && BytecodeVerificationRemote && !trusted);
  return !need_verify;
}

ClassFileParser::ClassFileParser(ClassFileStream* stream,
                                 Symbol* name,
                                 ClassLoaderData* loader_data,
                                 const ClassLoadInfo* cl_info,
                                 Publicity pub_level,
                                 TRAPS) :
  _stream(stream),
  _class_name(NULL),
  _loader_data(loader_data),
  _unsafe_anonymous_host(cl_info->unsafe_anonymous_host()),
  _cp_patches(cl_info->cp_patches()),
  _is_hidden(cl_info->is_hidden()),
  _can_access_vm_annotations(cl_info->can_access_vm_annotations()),
  _num_patched_klasses(0),
  _max_num_patched_klasses(0),
  _orig_cp_size(0),
  _first_patched_klass_resolved_index(0),
  _super_klass(),
  _cp(NULL),
  _fields(NULL),
  _methods(NULL),
  _inner_classes(NULL),
  _nest_members(NULL),
  _nest_host(0),
  _permitted_subclasses(NULL),
  _record_components(NULL),
  _temp_local_interfaces(NULL),
  _local_interfaces(NULL),
  _transitive_interfaces(NULL),
  _combined_annotations(NULL),
  _class_annotations(NULL),
  _class_type_annotations(NULL),
  _fields_annotations(NULL),
  _fields_type_annotations(NULL),
  _klass(NULL),
  _klass_to_deallocate(NULL),
  _parsed_annotations(NULL),
  _fac(NULL),
  _field_info(NULL),
  _method_ordering(NULL),
  _all_mirandas(NULL),
  _vtable_size(0),
  _itable_size(0),
  _num_miranda_methods(0),
  _rt(REF_NONE),
  _protection_domain(cl_info->protection_domain()),
  _access_flags(),
  _pub_level(pub_level),
  _bad_constant_seen(0),
  _synthetic_flag(false),
  _sde_length(false),
  _sde_buffer(NULL),
  _sourcefile_index(0),
  _generic_signature_index(0),
  _major_version(0),
  _minor_version(0),
  _this_class_index(0),
  _super_class_index(0),
  _itfs_len(0),
  _java_fields_count(0),
  _need_verify(false),
  _relax_verify(false),
  _has_nonstatic_concrete_methods(false),
  _declares_nonstatic_concrete_methods(false),
  _has_final_method(false),
  _has_contended_fields(false),
  _has_inline_type_fields(false),
  _has_nonstatic_fields(false),
  _is_empty_inline_type(false),
  _is_naturally_atomic(false),
  _is_declared_atomic(false),
  _invalid_inline_super(false),
  _invalid_identity_super(false),
  _implements_identityObject(false),
  _has_injected_identityObject(false),
  _has_finalizer(false),
  _has_empty_finalizer(false),
  _has_vanilla_constructor(false),
  _max_bootstrap_specifier_index(-1) {

  _class_name = name != NULL ? name : vmSymbols::unknown_class_name();
  _class_name->increment_refcount();

  assert(THREAD->is_Java_thread(), "invariant");
  assert(_loader_data != NULL, "invariant");
  assert(stream != NULL, "invariant");
  assert(_stream != NULL, "invariant");
  assert(_stream->buffer() == _stream->current(), "invariant");
  assert(_class_name != NULL, "invariant");
  assert(0 == _access_flags.as_int(), "invariant");

  // Figure out whether we can skip format checking (matching classic VM behavior)
  if (DumpSharedSpaces) {
    // verify == true means it's a 'remote' class (i.e., non-boot class)
    // Verification decision is based on BytecodeVerificationRemote flag
    // for those classes.
    _need_verify = (stream->need_verify()) ? BytecodeVerificationRemote :
                                              BytecodeVerificationLocal;
  }
  else {
    _need_verify = Verifier::should_verify_for(_loader_data->class_loader(),
                                               stream->need_verify());
  }
  if (_cp_patches != NULL) {
    int len = _cp_patches->length();
    for (int i=0; i<len; i++) {
      if (has_cp_patch_at(i)) {
        Handle patch = cp_patch_at(i);
        if (java_lang_String::is_instance(patch()) || java_lang_Class::is_instance(patch())) {
          // We need to append the names of the patched classes to the end of the constant pool,
          // because a patched class may have a Utf8 name that's not already included in the
          // original constant pool. These class names are used when patch_constant_pool()
          // calls patch_class().
          //
          // Note that a String in cp_patch_at(i) may be used to patch a Utf8, a String, or a Class.
          // At this point, we don't know the tag for index i yet, because we haven't parsed the
          // constant pool. So we can only assume the worst -- every String is used to patch a Class.
          _max_num_patched_klasses++;
        }
      }
    }
  }

  // synch back verification state to stream
  stream->set_verify(_need_verify);

  // Check if verification needs to be relaxed for this class file
  // Do not restrict it to jdk1.0 or jdk1.1 to maintain backward compatibility (4982376)
  _relax_verify = relax_format_check_for(_loader_data);

  parse_stream(stream, CHECK);

  post_process_parsed_stream(stream, _cp, CHECK);
}

void ClassFileParser::clear_class_metadata() {
  // metadata created before the instance klass is created.  Must be
  // deallocated if classfile parsing returns an error.
  _cp = NULL;
  _fields = NULL;
  _methods = NULL;
  _inner_classes = NULL;
  _nest_members = NULL;
  _permitted_subclasses = NULL;
  _combined_annotations = NULL;
  _class_annotations = _class_type_annotations = NULL;
  _fields_annotations = _fields_type_annotations = NULL;
  _record_components = NULL;
}

// Destructor to clean up
ClassFileParser::~ClassFileParser() {
  _class_name->decrement_refcount();

  if (_cp != NULL) {
    MetadataFactory::free_metadata(_loader_data, _cp);
  }
  if (_fields != NULL) {
    MetadataFactory::free_array<u2>(_loader_data, _fields);
  }

  if (_methods != NULL) {
    // Free methods
    InstanceKlass::deallocate_methods(_loader_data, _methods);
  }

  // beware of the Universe::empty_blah_array!!
  if (_inner_classes != NULL && _inner_classes != Universe::the_empty_short_array()) {
    MetadataFactory::free_array<u2>(_loader_data, _inner_classes);
  }

  if (_nest_members != NULL && _nest_members != Universe::the_empty_short_array()) {
    MetadataFactory::free_array<u2>(_loader_data, _nest_members);
  }

  if (_record_components != NULL) {
    InstanceKlass::deallocate_record_components(_loader_data, _record_components);
  }

  if (_permitted_subclasses != NULL && _permitted_subclasses != Universe::the_empty_short_array()) {
    MetadataFactory::free_array<u2>(_loader_data, _permitted_subclasses);
  }

  // Free interfaces
  InstanceKlass::deallocate_interfaces(_loader_data, _super_klass,
                                       _local_interfaces, _transitive_interfaces);

  if (_combined_annotations != NULL) {
    // After all annotations arrays have been created, they are installed into the
    // Annotations object that will be assigned to the InstanceKlass being created.

    // Deallocate the Annotations object and the installed annotations arrays.
    _combined_annotations->deallocate_contents(_loader_data);

    // If the _combined_annotations pointer is non-NULL,
    // then the other annotations fields should have been cleared.
    assert(_class_annotations       == NULL, "Should have been cleared");
    assert(_class_type_annotations  == NULL, "Should have been cleared");
    assert(_fields_annotations      == NULL, "Should have been cleared");
    assert(_fields_type_annotations == NULL, "Should have been cleared");
  } else {
    // If the annotations arrays were not installed into the Annotations object,
    // then they have to be deallocated explicitly.
    MetadataFactory::free_array<u1>(_loader_data, _class_annotations);
    MetadataFactory::free_array<u1>(_loader_data, _class_type_annotations);
    Annotations::free_contents(_loader_data, _fields_annotations);
    Annotations::free_contents(_loader_data, _fields_type_annotations);
  }

  clear_class_metadata();
  _transitive_interfaces = NULL;
  _local_interfaces = NULL;

  // deallocate the klass if already created.  Don't directly deallocate, but add
  // to the deallocate list so that the klass is removed from the CLD::_klasses list
  // at a safepoint.
  if (_klass_to_deallocate != NULL) {
    _loader_data->add_to_deallocate_list(_klass_to_deallocate);
  }
}

void ClassFileParser::parse_stream(const ClassFileStream* const stream,
                                   TRAPS) {

  assert(stream != NULL, "invariant");
  assert(_class_name != NULL, "invariant");

  // BEGIN STREAM PARSING
  stream->guarantee_more(8, CHECK);  // magic, major, minor
  // Magic value
  const u4 magic = stream->get_u4_fast();
  guarantee_property(magic == JAVA_CLASSFILE_MAGIC,
                     "Incompatible magic value %u in class file %s",
                     magic, CHECK);

  // Version numbers
  _minor_version = stream->get_u2_fast();
  _major_version = stream->get_u2_fast();

  if (DumpSharedSpaces && _major_version < JAVA_6_VERSION) {
    ResourceMark rm;
    warning("Pre JDK 6 class not supported by CDS: %u.%u %s",
            _major_version,  _minor_version, _class_name->as_C_string());
    Exceptions::fthrow(
      THREAD_AND_LOCATION,
      vmSymbols::java_lang_UnsupportedClassVersionError(),
      "Unsupported major.minor version for dump time %u.%u",
      _major_version,
      _minor_version);
  }

  // Check version numbers - we check this even with verifier off
  verify_class_version(_major_version, _minor_version, _class_name, CHECK);

  stream->guarantee_more(3, CHECK); // length, first cp tag
  u2 cp_size = stream->get_u2_fast();

  guarantee_property(
    cp_size >= 1, "Illegal constant pool size %u in class file %s",
    cp_size, CHECK);

  _orig_cp_size = cp_size;
  if (is_hidden()) { // Add a slot for hidden class name.
    assert(_max_num_patched_klasses == 0, "Sanity check");
    cp_size++;
  } else {
    if (int(cp_size) + _max_num_patched_klasses > 0xffff) {
      THROW_MSG(vmSymbols::java_lang_InternalError(), "not enough space for patched classes");
    }
    cp_size += _max_num_patched_klasses;
  }

  _cp = ConstantPool::allocate(_loader_data,
                               cp_size,
                               CHECK);

  ConstantPool* const cp = _cp;

  parse_constant_pool(stream, cp, _orig_cp_size, CHECK);

  assert(cp_size == (const u2)cp->length(), "invariant");

  // ACCESS FLAGS
  stream->guarantee_more(8, CHECK);  // flags, this_class, super_class, infs_len

  jint recognized_modifiers = JVM_RECOGNIZED_CLASS_MODIFIERS;
  // JVM_ACC_MODULE is defined in JDK-9 and later.
  if (_major_version >= JAVA_9_VERSION) {
    recognized_modifiers |= JVM_ACC_MODULE;
  }
  // JVM_ACC_INLINE is defined for class file version 55 and later
  if (supports_inline_types()) {
    recognized_modifiers |= JVM_ACC_INLINE;
  }

  // Access flags
  jint flags = stream->get_u2_fast() & recognized_modifiers;

  if ((flags & JVM_ACC_INTERFACE) && _major_version < JAVA_6_VERSION) {
    // Set abstract bit for old class files for backward compatibility
    flags |= JVM_ACC_ABSTRACT;
  }

  verify_legal_class_modifiers(flags, CHECK);

  short bad_constant = class_bad_constant_seen();
  if (bad_constant != 0) {
    // Do not throw CFE until after the access_flags are checked because if
    // ACC_MODULE is set in the access flags, then NCDFE must be thrown, not CFE.
    classfile_parse_error("Unknown constant tag %u in class file %s", bad_constant, THREAD);
    return;
  }

  _access_flags.set_flags(flags);

  // This class and superclass
  _this_class_index = stream->get_u2_fast();
  check_property(
    valid_cp_range(_this_class_index, cp_size) &&
      cp->tag_at(_this_class_index).is_unresolved_klass(),
    "Invalid this class index %u in constant pool in class file %s",
    _this_class_index, CHECK);

  Symbol* const class_name_in_cp = cp->klass_name_at(_this_class_index);
  assert(class_name_in_cp != NULL, "class_name can't be null");

  // Don't need to check whether this class name is legal or not.
  // It has been checked when constant pool is parsed.
  // However, make sure it is not an array type.
  if (_need_verify) {
    guarantee_property(class_name_in_cp->char_at(0) != JVM_SIGNATURE_ARRAY,
                       "Bad class name in class file %s",
                       CHECK);
  }

#ifdef ASSERT
  // Basic sanity checks
  assert(!(_is_hidden && (_unsafe_anonymous_host != NULL)), "mutually exclusive variants");

  if (_unsafe_anonymous_host != NULL) {
    assert(_class_name == vmSymbols::unknown_class_name(), "A named anonymous class???");
  }
  if (_is_hidden) {
    assert(_class_name != vmSymbols::unknown_class_name(), "hidden classes should have a special name");
  }
#endif

  // Update the _class_name as needed depending on whether this is a named,
  // un-named, hidden or unsafe-anonymous class.

  if (_is_hidden) {
    assert(_class_name != NULL, "Unexpected null _class_name");
#ifdef ASSERT
    if (_need_verify) {
      verify_legal_class_name(_class_name, CHECK);
    }
#endif

  // NOTE: !_is_hidden does not imply "findable" as it could be an old-style
  //       "hidden" unsafe-anonymous class

  // If this is an anonymous class fix up its name if it is in the unnamed
  // package.  Otherwise, throw IAE if it is in a different package than
  // its host class.
  } else if (_unsafe_anonymous_host != NULL) {
    update_class_name(class_name_in_cp);
    fix_unsafe_anonymous_class_name(CHECK);

  } else {
    // Check if name in class file matches given name
    if (_class_name != class_name_in_cp) {
      if (_class_name != vmSymbols::unknown_class_name()) {
        ResourceMark rm(THREAD);
        Exceptions::fthrow(THREAD_AND_LOCATION,
                           vmSymbols::java_lang_NoClassDefFoundError(),
                           "%s (wrong name: %s)",
                           class_name_in_cp->as_C_string(),
                           _class_name->as_C_string()
                           );
        return;
      } else {
        // The class name was not known by the caller so we set it from
        // the value in the CP.
        update_class_name(class_name_in_cp);
      }
      // else nothing to do: the expected class name matches what is in the CP
    }
  }

  // Verification prevents us from creating names with dots in them, this
  // asserts that that's the case.
  assert(is_internal_format(_class_name), "external class name format used internally");

  if (!is_internal()) {
    LogTarget(Debug, class, preorder) lt;
    if (lt.is_enabled()){
      ResourceMark rm(THREAD);
      LogStream ls(lt);
      ls.print("%s", _class_name->as_klass_external_name());
      if (stream->source() != NULL) {
        ls.print(" source: %s", stream->source());
      }
      ls.cr();
    }
  }

  // SUPERKLASS
  _super_class_index = stream->get_u2_fast();
  _super_klass = parse_super_class(cp,
                                   _super_class_index,
                                   _need_verify,
                                   CHECK);

  // Interfaces
  _itfs_len = stream->get_u2_fast();
  parse_interfaces(stream,
                   _itfs_len,
                   cp,
                   is_inline_type(),
                   &_has_nonstatic_concrete_methods,
                   &_is_declared_atomic,
                   CHECK);

  assert(_temp_local_interfaces != NULL, "invariant");

  // Fields (offsets are filled in later)
  _fac = new FieldAllocationCount();
  parse_fields(stream,
               is_interface(),
               is_inline_type(),
               _fac,
               cp,
               cp_size,
               &_java_fields_count,
               CHECK);

  assert(_fields != NULL, "invariant");

  // Methods
  AccessFlags promoted_flags;
  parse_methods(stream,
                is_interface(),
                is_inline_type(),
                &promoted_flags,
                &_has_final_method,
                &_declares_nonstatic_concrete_methods,
                CHECK);

  assert(_methods != NULL, "invariant");

  // promote flags from parse_methods() to the klass' flags
  _access_flags.add_promoted_flags(promoted_flags.as_int());

  if (_declares_nonstatic_concrete_methods) {
    _has_nonstatic_concrete_methods = true;
  }

  // Additional attributes/annotations
  _parsed_annotations = new ClassAnnotationCollector();
  parse_classfile_attributes(stream, cp, _parsed_annotations, CHECK);

  assert(_inner_classes != NULL, "invariant");

  // Finalize the Annotations metadata object,
  // now that all annotation arrays have been created.
  create_combined_annotations(CHECK);

  // Make sure this is the end of class file stream
  guarantee_property(stream->at_eos(),
                     "Extra bytes at the end of class file %s",
                     CHECK);

  // all bytes in stream read and parsed
}

void ClassFileParser::mangle_hidden_class_name(InstanceKlass* const ik) {
  ResourceMark rm;
  // Construct hidden name from _class_name, "+", and &ik. Note that we can't
  // use a '/' because that confuses finding the class's package.  Also, can't
  // use an illegal char such as ';' because that causes serialization issues
  // and issues with hidden classes that create their own hidden classes.
  char addr_buf[20];
  if (DumpSharedSpaces) {
    // We want stable names for the archived hidden classes (only for static
    // archive for now). Spaces under default_SharedBaseAddress() will be
    // occupied by the archive at run time, so we know that no dynamically
    // loaded InstanceKlass will be placed under there.
    static volatile size_t counter = 0;
    Atomic::cmpxchg(&counter, (size_t)0, Arguments::default_SharedBaseAddress()); // initialize it
    size_t new_id = Atomic::add(&counter, (size_t)1);
    jio_snprintf(addr_buf, 20, SIZE_FORMAT_HEX, new_id);
  } else {
    jio_snprintf(addr_buf, 20, INTPTR_FORMAT, p2i(ik));
  }
  size_t new_name_len = _class_name->utf8_length() + 2 + strlen(addr_buf);
  char* new_name = NEW_RESOURCE_ARRAY(char, new_name_len);
  jio_snprintf(new_name, new_name_len, "%s+%s",
               _class_name->as_C_string(), addr_buf);
  update_class_name(SymbolTable::new_symbol(new_name));

  // Add a Utf8 entry containing the hidden name.
  assert(_class_name != NULL, "Unexpected null _class_name");
  int hidden_index = _orig_cp_size; // this is an extra slot we added
  _cp->symbol_at_put(hidden_index, _class_name);

  // Update this_class_index's slot in the constant pool with the new Utf8 entry.
  // We have to update the resolved_klass_index and the name_index together
  // so extract the existing resolved_klass_index first.
  CPKlassSlot cp_klass_slot = _cp->klass_slot_at(_this_class_index);
  int resolved_klass_index = cp_klass_slot.resolved_klass_index();
  _cp->unresolved_klass_at_put(_this_class_index, hidden_index, resolved_klass_index);
  assert(_cp->klass_slot_at(_this_class_index).name_index() == _orig_cp_size,
         "Bad name_index");
}

void ClassFileParser::post_process_parsed_stream(const ClassFileStream* const stream,
                                                 ConstantPool* cp,
                                                 TRAPS) {
  assert(stream != NULL, "invariant");
  assert(stream->at_eos(), "invariant");
  assert(cp != NULL, "invariant");
  assert(_loader_data != NULL, "invariant");

  if (_class_name == vmSymbols::java_lang_Object()) {
    check_property(_temp_local_interfaces->length() == 0,
        "java.lang.Object cannot implement an interface in class file %s",
        CHECK);
  }
  // We check super class after class file is parsed and format is checked
  if (_super_class_index > 0 && NULL == _super_klass) {
    Symbol* const super_class_name = cp->klass_name_at(_super_class_index);
    if (is_interface()) {
      // Before attempting to resolve the superclass, check for class format
      // errors not checked yet.
      guarantee_property(super_class_name == vmSymbols::java_lang_Object(),
        "Interfaces must have java.lang.Object as superclass in class file %s",
        CHECK);
    }
    Handle loader(THREAD, _loader_data->class_loader());
    _super_klass = (const InstanceKlass*)
                       SystemDictionary::resolve_super_or_fail(_class_name,
                                                               super_class_name,
                                                               loader,
                                                               _protection_domain,
                                                               true,
                                                               CHECK);
  }

  if (_super_klass != NULL) {
    if (_super_klass->has_nonstatic_concrete_methods()) {
      _has_nonstatic_concrete_methods = true;
    }
    if (_super_klass->is_declared_atomic()) {
      _is_declared_atomic = true;
    }

    if (_super_klass->is_interface()) {
      classfile_icce_error("class %s has interface %s as super class", _super_klass, THREAD);
      return;
    }

    // For an inline class, only java/lang/Object or special abstract classes
    // are acceptable super classes.
    if (is_inline_type()) {
      const InstanceKlass* super_ik = _super_klass;
      if (super_ik->invalid_inline_super()) {
        ResourceMark rm(THREAD);
        Exceptions::fthrow(
          THREAD_AND_LOCATION,
          vmSymbols::java_lang_IncompatibleClassChangeError(),
          "inline class %s has an invalid super class %s",
          _class_name->as_klass_external_name(),
          _super_klass->external_name());
        return;
      }
    }
  }

  if (_class_name == vmSymbols::java_lang_NonTearable() && _loader_data->class_loader() == NULL) {
    // This is the original source of this condition.
    // It propagates by inheritance, as if testing "instanceof NonTearable".
    _is_declared_atomic = true;
  } else if (*ForceNonTearable != '\0') {
    // Allow a command line switch to force the same atomicity property:
    const char* class_name_str = _class_name->as_C_string();
    if (StringUtils::class_list_match(ForceNonTearable, class_name_str)) {
      _is_declared_atomic = true;
    }
  }

  // Set ik->invalid_inline_super field to TRUE if already marked as invalid,
  // if super is marked invalid, or if is_invalid_super_for_inline_type()
  // returns true
  if (invalid_inline_super() ||
      (_super_klass != NULL && _super_klass->invalid_inline_super()) ||
      is_invalid_super_for_inline_type()) {
    set_invalid_inline_super();
  }

  if (!is_inline_type() && invalid_inline_super() && (_super_klass == NULL || !_super_klass->invalid_inline_super())
      && !_implements_identityObject && class_name() != vmSymbols::java_lang_IdentityObject()) {
    _temp_local_interfaces->append(SystemDictionary::IdentityObject_klass());
    _has_injected_identityObject = true;
  }
  int itfs_len = _temp_local_interfaces->length();
  if (itfs_len == 0) {
    _local_interfaces = Universe::the_empty_instance_klass_array();
  } else if (itfs_len == 1 && _temp_local_interfaces->at(0) == SystemDictionary::IdentityObject_klass()) {
    _local_interfaces = Universe::the_single_IdentityObject_klass_array();
  } else {
    _local_interfaces = MetadataFactory::new_array<InstanceKlass*>(_loader_data, itfs_len, NULL, CHECK);
    for (int i = 0; i < itfs_len; i++) {
      _local_interfaces->at_put(i, _temp_local_interfaces->at(i));
    }
  }
  _temp_local_interfaces = NULL;
  assert(_local_interfaces != NULL, "invariant");

  // Compute the transitive list of all unique interfaces implemented by this class
  _transitive_interfaces =
    compute_transitive_interfaces(_super_klass,
                                  _local_interfaces,
                                  _loader_data,
                                  CHECK);

  assert(_transitive_interfaces != NULL, "invariant");

  // sort methods
  _method_ordering = sort_methods(_methods);

  _all_mirandas = new GrowableArray<Method*>(20);

  Handle loader(THREAD, _loader_data->class_loader());
  klassVtable::compute_vtable_size_and_num_mirandas(&_vtable_size,
                                                    &_num_miranda_methods,
                                                    _all_mirandas,
                                                    _super_klass,
                                                    _methods,
                                                    _access_flags,
                                                    _major_version,
                                                    loader,
                                                    _class_name,
                                                    _local_interfaces,
                                                    CHECK);

  // Size of Java itable (in words)
  _itable_size = is_interface() ? 0 :
    klassItable::compute_itable_size(_transitive_interfaces);

  assert(_fac != NULL, "invariant");
  assert(_parsed_annotations != NULL, "invariant");


  for (AllFieldStream fs(_fields, cp); !fs.done(); fs.next()) {
    if (Signature::basic_type(fs.signature()) == T_INLINE_TYPE  && !fs.access_flags().is_static()) {
      // Pre-load inline class
      Klass* klass = SystemDictionary::resolve_inline_type_field_or_fail(&fs,
          Handle(THREAD, _loader_data->class_loader()),
          _protection_domain, true, CHECK);
      assert(klass != NULL, "Sanity check");
      if (!klass->access_flags().is_inline_type()) {
        assert(klass->is_instance_klass(), "Sanity check");
        ResourceMark rm(THREAD);
          THROW_MSG(vmSymbols::java_lang_IncompatibleClassChangeError(),
                    err_msg("Class %s expects class %s to be an inline type, but it is not",
                    _class_name->as_C_string(),
                    InstanceKlass::cast(klass)->external_name()));
      }
    }
  }

  _field_info = new FieldLayoutInfo();
  FieldLayoutBuilder lb(class_name(), super_klass(), _cp, _fields,
      _parsed_annotations->is_contended(), is_inline_type(),
      loader_data(), _protection_domain, _field_info);
  lb.build_layout(CHECK);
  if (is_inline_type()) {
    _alignment = lb.get_alignment();
    _first_field_offset = lb.get_first_field_offset();
    _exact_size_in_bytes = lb.get_exact_size_in_byte();
  }
  _has_inline_type_fields = _field_info->_has_inline_fields;

  // Compute reference type
  _rt = (NULL ==_super_klass) ? REF_NONE : _super_klass->reference_type();
}

void ClassFileParser::set_klass(InstanceKlass* klass) {

#ifdef ASSERT
  if (klass != NULL) {
    assert(NULL == _klass, "leaking?");
  }
#endif

  _klass = klass;
}

void ClassFileParser::set_klass_to_deallocate(InstanceKlass* klass) {

#ifdef ASSERT
  if (klass != NULL) {
    assert(NULL == _klass_to_deallocate, "leaking?");
  }
#endif

  _klass_to_deallocate = klass;
}

// Caller responsible for ResourceMark
// clone stream with rewound position
const ClassFileStream* ClassFileParser::clone_stream() const {
  assert(_stream != NULL, "invariant");

  return _stream->clone();
}

// ----------------------------------------------------------------------------
// debugging

#ifdef ASSERT

// return true if class_name contains no '.' (internal format is '/')
bool ClassFileParser::is_internal_format(Symbol* class_name) {
  if (class_name != NULL) {
    ResourceMark rm;
    char* name = class_name->as_C_string();
    return strchr(name, JVM_SIGNATURE_DOT) == NULL;
  } else {
    return true;
  }
}

#endif<|MERGE_RESOLUTION|>--- conflicted
+++ resolved
@@ -4477,18 +4477,13 @@
 #endif
 
   // Check if this klass supports the java.lang.Cloneable interface
-<<<<<<< HEAD
-  if (SystemDictionary::Cloneable_klass_loaded()) {
-    if (ik->is_subtype_of(SystemDictionary::Cloneable_klass())) {
+  if (vmClasses::Cloneable_klass_loaded()) {
+    if (ik->is_subtype_of(vmClasses::Cloneable_klass())) {
       if (ik->is_inline_klass()) {
         Thread *THREAD = Thread::current();
         throwInlineTypeLimitation(THREAD_AND_LOCATION, "Inline Types do not support Cloneable");
         return;
       }
-=======
-  if (vmClasses::Cloneable_klass_loaded()) {
-    if (ik->is_subtype_of(vmClasses::Cloneable_klass())) {
->>>>>>> f025bc1d
       ik->set_is_cloneable();
     }
   }
