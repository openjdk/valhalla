/*
 * Copyright (c) 1997, 2020, Oracle and/or its affiliates. All rights reserved.
 * DO NOT ALTER OR REMOVE COPYRIGHT NOTICES OR THIS FILE HEADER.
 *
 * This code is free software; you can redistribute it and/or modify it
 * under the terms of the GNU General Public License version 2 only, as
 * published by the Free Software Foundation.
 *
 * This code is distributed in the hope that it will be useful, but WITHOUT
 * ANY WARRANTY; without even the implied warranty of MERCHANTABILITY or
 * FITNESS FOR A PARTICULAR PURPOSE.  See the GNU General Public License
 * version 2 for more details (a copy is included in the LICENSE file that
 * accompanied this code).
 *
 * You should have received a copy of the GNU General Public License version
 * 2 along with this work; if not, write to the Free Software Foundation,
 * Inc., 51 Franklin St, Fifth Floor, Boston, MA 02110-1301 USA.
 *
 * Please contact Oracle, 500 Oracle Parkway, Redwood Shores, CA 94065 USA
 * or visit www.oracle.com if you need additional information or have any
 * questions.
 *
 */

#include "precompiled.hpp"
#include "jvm.h"
#include "aot/aotLoader.hpp"
#include "classfile/classFileParser.hpp"
#include "classfile/classFileStream.hpp"
#include "classfile/classLoader.hpp"
#include "classfile/classLoaderData.inline.hpp"
#include "classfile/defaultMethods.hpp"
#include "classfile/dictionary.hpp"
#include "classfile/fieldLayoutBuilder.hpp"
#include "classfile/javaClasses.inline.hpp"
#include "classfile/moduleEntry.hpp"
#include "classfile/packageEntry.hpp"
#include "classfile/symbolTable.hpp"
#include "classfile/systemDictionary.hpp"
#include "classfile/verificationType.hpp"
#include "classfile/verifier.hpp"
#include "classfile/vmSymbols.hpp"
#include "logging/log.hpp"
#include "logging/logStream.hpp"
#include "memory/allocation.hpp"
#include "memory/metadataFactory.hpp"
#include "memory/oopFactory.hpp"
#include "memory/resourceArea.hpp"
#include "memory/universe.hpp"
#include "oops/annotations.hpp"
#include "oops/constantPool.inline.hpp"
#include "oops/fieldStreams.inline.hpp"
#include "oops/instanceKlass.hpp"
#include "oops/instanceMirrorKlass.hpp"
#include "oops/klass.inline.hpp"
#include "oops/klassVtable.hpp"
#include "oops/metadata.hpp"
#include "oops/method.inline.hpp"
#include "oops/oop.inline.hpp"
#include "oops/recordComponent.hpp"
#include "oops/symbol.hpp"
#include "oops/valueKlass.inline.hpp"
#include "prims/jvmtiExport.hpp"
#include "prims/jvmtiThreadState.hpp"
#include "runtime/arguments.hpp"
#include "runtime/fieldDescriptor.inline.hpp"
#include "runtime/handles.inline.hpp"
#include "runtime/javaCalls.hpp"
#include "runtime/os.hpp"
#include "runtime/perfData.hpp"
#include "runtime/reflection.hpp"
#include "runtime/safepointVerifiers.hpp"
#include "runtime/signature.hpp"
#include "runtime/timer.hpp"
#include "services/classLoadingService.hpp"
#include "services/threadService.hpp"
#include "utilities/align.hpp"
#include "utilities/bitMap.inline.hpp"
#include "utilities/copy.hpp"
#include "utilities/exceptions.hpp"
#include "utilities/globalDefinitions.hpp"
#include "utilities/growableArray.hpp"
#include "utilities/macros.hpp"
#include "utilities/ostream.hpp"
#include "utilities/resourceHash.hpp"
#include "utilities/stringUtils.hpp"
#include "utilities/utf8.hpp"

#if INCLUDE_CDS
#include "classfile/systemDictionaryShared.hpp"
#endif
#if INCLUDE_JFR
#include "jfr/support/jfrTraceIdExtension.hpp"
#endif

// We generally try to create the oops directly when parsing, rather than
// allocating temporary data structures and copying the bytes twice. A
// temporary area is only needed when parsing utf8 entries in the constant
// pool and when parsing line number tables.

// We add assert in debug mode when class format is not checked.

#define JAVA_CLASSFILE_MAGIC              0xCAFEBABE
#define JAVA_MIN_SUPPORTED_VERSION        45
#define JAVA_PREVIEW_MINOR_VERSION        65535

// Used for two backward compatibility reasons:
// - to check for new additions to the class file format in JDK1.5
// - to check for bug fixes in the format checker in JDK1.5
#define JAVA_1_5_VERSION                  49

// Used for backward compatibility reasons:
// - to check for javac bug fixes that happened after 1.5
// - also used as the max version when running in jdk6
#define JAVA_6_VERSION                    50

// Used for backward compatibility reasons:
// - to disallow argument and require ACC_STATIC for <clinit> methods
#define JAVA_7_VERSION                    51

// Extension method support.
#define JAVA_8_VERSION                    52

#define JAVA_9_VERSION                    53

#define JAVA_10_VERSION                   54

#define JAVA_11_VERSION                   55

#define JAVA_12_VERSION                   56

#define JAVA_13_VERSION                   57

#define JAVA_14_VERSION                   58

#define JAVA_15_VERSION                   59

#define CONSTANT_CLASS_DESCRIPTORS        59

void ClassFileParser::set_class_bad_constant_seen(short bad_constant) {
  assert((bad_constant == JVM_CONSTANT_Module ||
          bad_constant == JVM_CONSTANT_Package) && _major_version >= JAVA_9_VERSION,
         "Unexpected bad constant pool entry");
  if (_bad_constant_seen == 0) _bad_constant_seen = bad_constant;
}

void ClassFileParser::parse_constant_pool_entries(const ClassFileStream* const stream,
                                                  ConstantPool* cp,
                                                  const int length,
                                                  TRAPS) {
  assert(stream != NULL, "invariant");
  assert(cp != NULL, "invariant");

  // Use a local copy of ClassFileStream. It helps the C++ compiler to optimize
  // this function (_current can be allocated in a register, with scalar
  // replacement of aggregates). The _current pointer is copied back to
  // stream() when this function returns. DON'T call another method within
  // this method that uses stream().
  const ClassFileStream cfs1 = *stream;
  const ClassFileStream* const cfs = &cfs1;

  assert(cfs->allocated_on_stack(), "should be local");
  debug_only(const u1* const old_current = stream->current();)

  // Used for batching symbol allocations.
  const char* names[SymbolTable::symbol_alloc_batch_size];
  int lengths[SymbolTable::symbol_alloc_batch_size];
  int indices[SymbolTable::symbol_alloc_batch_size];
  unsigned int hashValues[SymbolTable::symbol_alloc_batch_size];
  int names_count = 0;

  // parsing  Index 0 is unused
  for (int index = 1; index < length; index++) {
    // Each of the following case guarantees one more byte in the stream
    // for the following tag or the access_flags following constant pool,
    // so we don't need bounds-check for reading tag.
    const u1 tag = cfs->get_u1_fast();
    switch (tag) {
      case JVM_CONSTANT_Class: {
        cfs->guarantee_more(3, CHECK);  // name_index, tag/access_flags
        const u2 name_index = cfs->get_u2_fast();
        cp->klass_index_at_put(index, name_index);
        break;
      }
      case JVM_CONSTANT_Fieldref: {
        cfs->guarantee_more(5, CHECK);  // class_index, name_and_type_index, tag/access_flags
        const u2 class_index = cfs->get_u2_fast();
        const u2 name_and_type_index = cfs->get_u2_fast();
        cp->field_at_put(index, class_index, name_and_type_index);
        break;
      }
      case JVM_CONSTANT_Methodref: {
        cfs->guarantee_more(5, CHECK);  // class_index, name_and_type_index, tag/access_flags
        const u2 class_index = cfs->get_u2_fast();
        const u2 name_and_type_index = cfs->get_u2_fast();
        cp->method_at_put(index, class_index, name_and_type_index);
        break;
      }
      case JVM_CONSTANT_InterfaceMethodref: {
        cfs->guarantee_more(5, CHECK);  // class_index, name_and_type_index, tag/access_flags
        const u2 class_index = cfs->get_u2_fast();
        const u2 name_and_type_index = cfs->get_u2_fast();
        cp->interface_method_at_put(index, class_index, name_and_type_index);
        break;
      }
      case JVM_CONSTANT_String : {
        cfs->guarantee_more(3, CHECK);  // string_index, tag/access_flags
        const u2 string_index = cfs->get_u2_fast();
        cp->string_index_at_put(index, string_index);
        break;
      }
      case JVM_CONSTANT_MethodHandle :
      case JVM_CONSTANT_MethodType: {
        if (_major_version < Verifier::INVOKEDYNAMIC_MAJOR_VERSION) {
          classfile_parse_error(
            "Class file version does not support constant tag %u in class file %s",
            tag, CHECK);
        }
        if (tag == JVM_CONSTANT_MethodHandle) {
          cfs->guarantee_more(4, CHECK);  // ref_kind, method_index, tag/access_flags
          const u1 ref_kind = cfs->get_u1_fast();
          const u2 method_index = cfs->get_u2_fast();
          cp->method_handle_index_at_put(index, ref_kind, method_index);
        }
        else if (tag == JVM_CONSTANT_MethodType) {
          cfs->guarantee_more(3, CHECK);  // signature_index, tag/access_flags
          const u2 signature_index = cfs->get_u2_fast();
          cp->method_type_index_at_put(index, signature_index);
        }
        else {
          ShouldNotReachHere();
        }
        break;
      }
      case JVM_CONSTANT_Dynamic : {
        if (_major_version < Verifier::DYNAMICCONSTANT_MAJOR_VERSION) {
          classfile_parse_error(
              "Class file version does not support constant tag %u in class file %s",
              tag, CHECK);
        }
        cfs->guarantee_more(5, CHECK);  // bsm_index, nt, tag/access_flags
        const u2 bootstrap_specifier_index = cfs->get_u2_fast();
        const u2 name_and_type_index = cfs->get_u2_fast();
        if (_max_bootstrap_specifier_index < (int) bootstrap_specifier_index) {
          _max_bootstrap_specifier_index = (int) bootstrap_specifier_index;  // collect for later
        }
        cp->dynamic_constant_at_put(index, bootstrap_specifier_index, name_and_type_index);
        break;
      }
      case JVM_CONSTANT_InvokeDynamic : {
        if (_major_version < Verifier::INVOKEDYNAMIC_MAJOR_VERSION) {
          classfile_parse_error(
              "Class file version does not support constant tag %u in class file %s",
              tag, CHECK);
        }
        cfs->guarantee_more(5, CHECK);  // bsm_index, nt, tag/access_flags
        const u2 bootstrap_specifier_index = cfs->get_u2_fast();
        const u2 name_and_type_index = cfs->get_u2_fast();
        if (_max_bootstrap_specifier_index < (int) bootstrap_specifier_index) {
          _max_bootstrap_specifier_index = (int) bootstrap_specifier_index;  // collect for later
        }
        cp->invoke_dynamic_at_put(index, bootstrap_specifier_index, name_and_type_index);
        break;
      }
      case JVM_CONSTANT_Integer: {
        cfs->guarantee_more(5, CHECK);  // bytes, tag/access_flags
        const u4 bytes = cfs->get_u4_fast();
        cp->int_at_put(index, (jint)bytes);
        break;
      }
      case JVM_CONSTANT_Float: {
        cfs->guarantee_more(5, CHECK);  // bytes, tag/access_flags
        const u4 bytes = cfs->get_u4_fast();
        cp->float_at_put(index, *(jfloat*)&bytes);
        break;
      }
      case JVM_CONSTANT_Long: {
        // A mangled type might cause you to overrun allocated memory
        guarantee_property(index + 1 < length,
                           "Invalid constant pool entry %u in class file %s",
                           index,
                           CHECK);
        cfs->guarantee_more(9, CHECK);  // bytes, tag/access_flags
        const u8 bytes = cfs->get_u8_fast();
        cp->long_at_put(index, bytes);
        index++;   // Skip entry following eigth-byte constant, see JVM book p. 98
        break;
      }
      case JVM_CONSTANT_Double: {
        // A mangled type might cause you to overrun allocated memory
        guarantee_property(index+1 < length,
                           "Invalid constant pool entry %u in class file %s",
                           index,
                           CHECK);
        cfs->guarantee_more(9, CHECK);  // bytes, tag/access_flags
        const u8 bytes = cfs->get_u8_fast();
        cp->double_at_put(index, *(jdouble*)&bytes);
        index++;   // Skip entry following eigth-byte constant, see JVM book p. 98
        break;
      }
      case JVM_CONSTANT_NameAndType: {
        cfs->guarantee_more(5, CHECK);  // name_index, signature_index, tag/access_flags
        const u2 name_index = cfs->get_u2_fast();
        const u2 signature_index = cfs->get_u2_fast();
        cp->name_and_type_at_put(index, name_index, signature_index);
        break;
      }
      case JVM_CONSTANT_Utf8 : {
        cfs->guarantee_more(2, CHECK);  // utf8_length
        u2  utf8_length = cfs->get_u2_fast();
        const u1* utf8_buffer = cfs->current();
        assert(utf8_buffer != NULL, "null utf8 buffer");
        // Got utf8 string, guarantee utf8_length+1 bytes, set stream position forward.
        cfs->guarantee_more(utf8_length+1, CHECK);  // utf8 string, tag/access_flags
        cfs->skip_u1_fast(utf8_length);

        // Before storing the symbol, make sure it's legal
        if (_need_verify) {
          verify_legal_utf8(utf8_buffer, utf8_length, CHECK);
        }

        if (has_cp_patch_at(index)) {
          Handle patch = clear_cp_patch_at(index);
          guarantee_property(java_lang_String::is_instance(patch()),
                             "Illegal utf8 patch at %d in class file %s",
                             index,
                             CHECK);
          const char* const str = java_lang_String::as_utf8_string(patch());
          // (could use java_lang_String::as_symbol instead, but might as well batch them)
          utf8_buffer = (const u1*) str;
          utf8_length = (u2) strlen(str);
        }

        unsigned int hash;
        Symbol* const result = SymbolTable::lookup_only((const char*)utf8_buffer,
                                                        utf8_length,
                                                        hash);
        if (result == NULL) {
          names[names_count] = (const char*)utf8_buffer;
          lengths[names_count] = utf8_length;
          indices[names_count] = index;
          hashValues[names_count++] = hash;
          if (names_count == SymbolTable::symbol_alloc_batch_size) {
            SymbolTable::new_symbols(_loader_data,
                                     constantPoolHandle(THREAD, cp),
                                     names_count,
                                     names,
                                     lengths,
                                     indices,
                                     hashValues);
            names_count = 0;
          }
        } else {
          cp->symbol_at_put(index, result);
        }
        break;
      }
      case JVM_CONSTANT_Module:
      case JVM_CONSTANT_Package: {
        // Record that an error occurred in these two cases but keep parsing so
        // that ACC_Module can be checked for in the access_flags.  Need to
        // throw NoClassDefFoundError in that case.
        if (_major_version >= JAVA_9_VERSION) {
          cfs->guarantee_more(3, CHECK);
          cfs->get_u2_fast();
          set_class_bad_constant_seen(tag);
          break;
        }
      }
      default: {
        classfile_parse_error("Unknown constant tag %u in class file %s",
                              tag,
                              CHECK);
        break;
      }
    } // end of switch(tag)
  } // end of for

  // Allocate the remaining symbols
  if (names_count > 0) {
    SymbolTable::new_symbols(_loader_data,
                             constantPoolHandle(THREAD, cp),
                             names_count,
                             names,
                             lengths,
                             indices,
                             hashValues);
  }

  // Copy _current pointer of local copy back to stream.
  assert(stream->current() == old_current, "non-exclusive use of stream");
  stream->set_current(cfs1.current());

}

static inline bool valid_cp_range(int index, int length) {
  return (index > 0 && index < length);
}

static inline Symbol* check_symbol_at(const ConstantPool* cp, int index) {
  assert(cp != NULL, "invariant");
  if (valid_cp_range(index, cp->length()) && cp->tag_at(index).is_utf8()) {
    return cp->symbol_at(index);
  }
  return NULL;
}

#ifdef ASSERT
PRAGMA_DIAG_PUSH
PRAGMA_FORMAT_NONLITERAL_IGNORED
void ClassFileParser::report_assert_property_failure(const char* msg, TRAPS) const {
  ResourceMark rm(THREAD);
  fatal(msg, _class_name->as_C_string());
}

void ClassFileParser::report_assert_property_failure(const char* msg,
                                                     int index,
                                                     TRAPS) const {
  ResourceMark rm(THREAD);
  fatal(msg, index, _class_name->as_C_string());
}
PRAGMA_DIAG_POP
#endif

void ClassFileParser::parse_constant_pool(const ClassFileStream* const stream,
                                         ConstantPool* const cp,
                                         const int length,
                                         TRAPS) {
  assert(cp != NULL, "invariant");
  assert(stream != NULL, "invariant");

  // parsing constant pool entries
  parse_constant_pool_entries(stream, cp, length, CHECK);
  if (class_bad_constant_seen() != 0) {
    // a bad CP entry has been detected previously so stop parsing and just return.
    return;
  }

  int index = 1;  // declared outside of loops for portability
  int num_klasses = 0;

  // first verification pass - validate cross references
  // and fixup class and string constants
  for (index = 1; index < length; index++) {          // Index 0 is unused
    const jbyte tag = cp->tag_at(index).value();
    switch (tag) {
      case JVM_CONSTANT_Class: {
        ShouldNotReachHere();     // Only JVM_CONSTANT_ClassIndex should be present
        break;
      }
      case JVM_CONSTANT_Fieldref:
        // fall through
      case JVM_CONSTANT_Methodref:
        // fall through
      case JVM_CONSTANT_InterfaceMethodref: {
        if (!_need_verify) break;
        const int klass_ref_index = cp->klass_ref_index_at(index);
        const int name_and_type_ref_index = cp->name_and_type_ref_index_at(index);
        check_property(valid_klass_reference_at(klass_ref_index),
                       "Invalid constant pool index %u in class file %s",
                       klass_ref_index, CHECK);
        check_property(valid_cp_range(name_and_type_ref_index, length) &&
          cp->tag_at(name_and_type_ref_index).is_name_and_type(),
          "Invalid constant pool index %u in class file %s",
          name_and_type_ref_index, CHECK);
        break;
      }
      case JVM_CONSTANT_String: {
        ShouldNotReachHere();     // Only JVM_CONSTANT_StringIndex should be present
        break;
      }
      case JVM_CONSTANT_Integer:
        break;
      case JVM_CONSTANT_Float:
        break;
      case JVM_CONSTANT_Long:
      case JVM_CONSTANT_Double: {
        index++;
        check_property(
          (index < length && cp->tag_at(index).is_invalid()),
          "Improper constant pool long/double index %u in class file %s",
          index, CHECK);
        break;
      }
      case JVM_CONSTANT_NameAndType: {
        if (!_need_verify) break;
        const int name_ref_index = cp->name_ref_index_at(index);
        const int signature_ref_index = cp->signature_ref_index_at(index);
        check_property(valid_symbol_at(name_ref_index),
          "Invalid constant pool index %u in class file %s",
          name_ref_index, CHECK);
        check_property(valid_symbol_at(signature_ref_index),
          "Invalid constant pool index %u in class file %s",
          signature_ref_index, CHECK);
        break;
      }
      case JVM_CONSTANT_Utf8:
        break;
      case JVM_CONSTANT_UnresolvedClass:         // fall-through
      case JVM_CONSTANT_UnresolvedClassInError: {
        ShouldNotReachHere();     // Only JVM_CONSTANT_ClassIndex should be present
        break;
      }
      case JVM_CONSTANT_ClassIndex: {
        const int class_index = cp->klass_index_at(index);
        check_property(valid_symbol_at(class_index),
          "Invalid constant pool index %u in class file %s",
          class_index, CHECK);

        Symbol* const name = cp->symbol_at(class_index);
        const unsigned int name_len = name->utf8_length();
        if (name->is_Q_signature()) {
          cp->unresolved_qdescriptor_at_put(index, class_index, num_klasses++);
        } else {
          cp->unresolved_klass_at_put(index, class_index, num_klasses++);
        }
        break;
      }
      case JVM_CONSTANT_StringIndex: {
        const int string_index = cp->string_index_at(index);
        check_property(valid_symbol_at(string_index),
          "Invalid constant pool index %u in class file %s",
          string_index, CHECK);
        Symbol* const sym = cp->symbol_at(string_index);
        cp->unresolved_string_at_put(index, sym);
        break;
      }
      case JVM_CONSTANT_MethodHandle: {
        const int ref_index = cp->method_handle_index_at(index);
        check_property(valid_cp_range(ref_index, length),
          "Invalid constant pool index %u in class file %s",
          ref_index, CHECK);
        const constantTag tag = cp->tag_at(ref_index);
        const int ref_kind = cp->method_handle_ref_kind_at(index);

        switch (ref_kind) {
          case JVM_REF_getField:
          case JVM_REF_getStatic:
          case JVM_REF_putField:
          case JVM_REF_putStatic: {
            check_property(
              tag.is_field(),
              "Invalid constant pool index %u in class file %s (not a field)",
              ref_index, CHECK);
            break;
          }
          case JVM_REF_invokeVirtual:
          case JVM_REF_newInvokeSpecial: {
            check_property(
              tag.is_method(),
              "Invalid constant pool index %u in class file %s (not a method)",
              ref_index, CHECK);
            break;
          }
          case JVM_REF_invokeStatic:
          case JVM_REF_invokeSpecial: {
            check_property(
              tag.is_method() ||
              ((_major_version >= JAVA_8_VERSION) && tag.is_interface_method()),
              "Invalid constant pool index %u in class file %s (not a method)",
              ref_index, CHECK);
            break;
          }
          case JVM_REF_invokeInterface: {
            check_property(
              tag.is_interface_method(),
              "Invalid constant pool index %u in class file %s (not an interface method)",
              ref_index, CHECK);
            break;
          }
          default: {
            classfile_parse_error(
              "Bad method handle kind at constant pool index %u in class file %s",
              index, CHECK);
          }
        } // switch(refkind)
        // Keep the ref_index unchanged.  It will be indirected at link-time.
        break;
      } // case MethodHandle
      case JVM_CONSTANT_MethodType: {
        const int ref_index = cp->method_type_index_at(index);
        check_property(valid_symbol_at(ref_index),
          "Invalid constant pool index %u in class file %s",
          ref_index, CHECK);
        break;
      }
      case JVM_CONSTANT_Dynamic: {
        const int name_and_type_ref_index =
          cp->bootstrap_name_and_type_ref_index_at(index);

        check_property(valid_cp_range(name_and_type_ref_index, length) &&
          cp->tag_at(name_and_type_ref_index).is_name_and_type(),
          "Invalid constant pool index %u in class file %s",
          name_and_type_ref_index, CHECK);
        // bootstrap specifier index must be checked later,
        // when BootstrapMethods attr is available

        // Mark the constant pool as having a CONSTANT_Dynamic_info structure
        cp->set_has_dynamic_constant();
        break;
      }
      case JVM_CONSTANT_InvokeDynamic: {
        const int name_and_type_ref_index =
          cp->bootstrap_name_and_type_ref_index_at(index);

        check_property(valid_cp_range(name_and_type_ref_index, length) &&
          cp->tag_at(name_and_type_ref_index).is_name_and_type(),
          "Invalid constant pool index %u in class file %s",
          name_and_type_ref_index, CHECK);
        // bootstrap specifier index must be checked later,
        // when BootstrapMethods attr is available
        break;
      }
      default: {
        fatal("bad constant pool tag value %u", cp->tag_at(index).value());
        ShouldNotReachHere();
        break;
      }
    } // switch(tag)
  } // end of for

  _first_patched_klass_resolved_index = num_klasses;
  cp->allocate_resolved_klasses(_loader_data, num_klasses + _max_num_patched_klasses, CHECK);

  if (_cp_patches != NULL) {
    // need to treat this_class specially...

    // Add dummy utf8 entries in the space reserved for names of patched classes. We'll use "*"
    // for now. These will be replaced with actual names of the patched classes in patch_class().
    Symbol* s = vmSymbols::star_name();
    for (int n=_orig_cp_size; n<cp->length(); n++) {
      cp->symbol_at_put(n, s);
    }

    int this_class_index;
    {
      stream->guarantee_more(8, CHECK);  // flags, this_class, super_class, infs_len
      const u1* const mark = stream->current();
      stream->skip_u2_fast(1); // skip flags
      this_class_index = stream->get_u2_fast();
      stream->set_current(mark);  // revert to mark
    }

    for (index = 1; index < length; index++) {          // Index 0 is unused
      if (has_cp_patch_at(index)) {
        guarantee_property(index != this_class_index,
          "Illegal constant pool patch to self at %d in class file %s",
          index, CHECK);
        patch_constant_pool(cp, index, cp_patch_at(index), CHECK);
      }
    }
  }

  if (!_need_verify) {
    return;
  }

  // second verification pass - checks the strings are of the right format.
  // but not yet to the other entries
  for (index = 1; index < length; index++) {
    const jbyte tag = cp->tag_at(index).value();
    switch (tag) {
      case JVM_CONSTANT_UnresolvedClass: {
        const Symbol* const class_name = cp->klass_name_at(index);
        // check the name, even if _cp_patches will overwrite it
        verify_legal_class_name(class_name, CHECK);
        break;
      }
      case JVM_CONSTANT_NameAndType: {
        if (_need_verify) {
          const int sig_index = cp->signature_ref_index_at(index);
          const int name_index = cp->name_ref_index_at(index);
          const Symbol* const name = cp->symbol_at(name_index);
          const Symbol* const sig = cp->symbol_at(sig_index);
          guarantee_property(sig->utf8_length() != 0,
            "Illegal zero length constant pool entry at %d in class %s",
            sig_index, CHECK);
          guarantee_property(name->utf8_length() != 0,
            "Illegal zero length constant pool entry at %d in class %s",
            name_index, CHECK);

          if (Signature::is_method(sig)) {
            // Format check method name and signature
            verify_legal_method_name(name, CHECK);
            verify_legal_method_signature(name, sig, CHECK);
          } else {
            // Format check field name and signature
            verify_legal_field_name(name, CHECK);
            verify_legal_field_signature(name, sig, CHECK);
          }
        }
        break;
      }
      case JVM_CONSTANT_Dynamic: {
        const int name_and_type_ref_index =
          cp->name_and_type_ref_index_at(index);
        // already verified to be utf8
        const int name_ref_index =
          cp->name_ref_index_at(name_and_type_ref_index);
        // already verified to be utf8
        const int signature_ref_index =
          cp->signature_ref_index_at(name_and_type_ref_index);
        const Symbol* const name = cp->symbol_at(name_ref_index);
        const Symbol* const signature = cp->symbol_at(signature_ref_index);
        if (_need_verify) {
          // CONSTANT_Dynamic's name and signature are verified above, when iterating NameAndType_info.
          // Need only to be sure signature is the right type.
          if (Signature::is_method(signature)) {
            throwIllegalSignature("CONSTANT_Dynamic", name, signature, CHECK);
          }
        }
        break;
      }
      case JVM_CONSTANT_InvokeDynamic:
      case JVM_CONSTANT_Fieldref:
      case JVM_CONSTANT_Methodref:
      case JVM_CONSTANT_InterfaceMethodref: {
        const int name_and_type_ref_index =
          cp->name_and_type_ref_index_at(index);
        // already verified to be utf8
        const int name_ref_index =
          cp->name_ref_index_at(name_and_type_ref_index);
        // already verified to be utf8
        const int signature_ref_index =
          cp->signature_ref_index_at(name_and_type_ref_index);
        const Symbol* const name = cp->symbol_at(name_ref_index);
        const Symbol* const signature = cp->symbol_at(signature_ref_index);
        if (tag == JVM_CONSTANT_Fieldref) {
          if (_need_verify) {
            // Field name and signature are verified above, when iterating NameAndType_info.
            // Need only to be sure signature is non-zero length and the right type.
            if (Signature::is_method(signature)) {
              throwIllegalSignature("Field", name, signature, CHECK);
            }
          }
        } else {
          if (_need_verify) {
            // Method name and signature are verified above, when iterating NameAndType_info.
            // Need only to be sure signature is non-zero length and the right type.
            if (!Signature::is_method(signature)) {
              throwIllegalSignature("Method", name, signature, CHECK);
            }
          }
          // 4509014: If a class method name begins with '<', it must be "<init>"
          const unsigned int name_len = name->utf8_length();
          if (tag == JVM_CONSTANT_Methodref &&
              name_len != 0 &&
              name->char_at(0) == JVM_SIGNATURE_SPECIAL &&
              name != vmSymbols::object_initializer_name()) {
            classfile_parse_error(
              "Bad method name at constant pool index %u in class file %s",
              name_ref_index, CHECK);
          }
        }
        break;
      }
      case JVM_CONSTANT_MethodHandle: {
        const int ref_index = cp->method_handle_index_at(index);
        const int ref_kind = cp->method_handle_ref_kind_at(index);
        switch (ref_kind) {
          case JVM_REF_invokeVirtual:
          case JVM_REF_invokeStatic:
          case JVM_REF_invokeSpecial:
          case JVM_REF_newInvokeSpecial: {
            const int name_and_type_ref_index =
              cp->name_and_type_ref_index_at(ref_index);
            const int name_ref_index =
              cp->name_ref_index_at(name_and_type_ref_index);
            const Symbol* const name = cp->symbol_at(name_ref_index);
            if (name != vmSymbols::object_initializer_name()) {
              if (ref_kind == JVM_REF_newInvokeSpecial) {
                classfile_parse_error(
                  "Bad constructor name at constant pool index %u in class file %s",
                    name_ref_index, CHECK);
              }
            } else {
              // The allowed invocation mode of <init> depends on its signature.
              // This test corresponds to verify_invoke_instructions in the verifier.
              const int signature_ref_index =
                cp->signature_ref_index_at(name_and_type_ref_index);
              const Symbol* const signature = cp->symbol_at(signature_ref_index);
              if (signature->is_void_method_signature()
                  && ref_kind == JVM_REF_newInvokeSpecial) {
                // OK, could be a constructor call
              } else if (!signature->is_void_method_signature()
                         && ref_kind == JVM_REF_invokeStatic) {
                // also OK, could be a static factory call
              } else {
                classfile_parse_error(
                  "Bad method name at constant pool index %u in class file %s",
                  name_ref_index, CHECK);
              }
            }
            break;
          }
          // Other ref_kinds are already fully checked in previous pass.
        } // switch(ref_kind)
        break;
      }
      case JVM_CONSTANT_MethodType: {
        const Symbol* const no_name = vmSymbols::type_name(); // place holder
        const Symbol* const signature = cp->method_type_signature_at(index);
        verify_legal_method_signature(no_name, signature, CHECK);
        break;
      }
      case JVM_CONSTANT_Utf8: {
        assert(cp->symbol_at(index)->refcount() != 0, "count corrupted");
      }
    }  // switch(tag)
  }  // end of for
}

Handle ClassFileParser::clear_cp_patch_at(int index) {
  Handle patch = cp_patch_at(index);
  _cp_patches->at_put(index, Handle());
  assert(!has_cp_patch_at(index), "");
  return patch;
}

void ClassFileParser::patch_class(ConstantPool* cp, int class_index, Klass* k, Symbol* name) {
  int name_index = _orig_cp_size + _num_patched_klasses;
  int resolved_klass_index = _first_patched_klass_resolved_index + _num_patched_klasses;

  cp->klass_at_put(class_index, name_index, resolved_klass_index, k, name);
  _num_patched_klasses ++;
}

void ClassFileParser::patch_constant_pool(ConstantPool* cp,
                                          int index,
                                          Handle patch,
                                          TRAPS) {
  assert(cp != NULL, "invariant");

  BasicType patch_type = T_VOID;

  switch (cp->tag_at(index).value()) {

    case JVM_CONSTANT_UnresolvedClass: {
      // Patching a class means pre-resolving it.
      // The name in the constant pool is ignored.
      if (java_lang_Class::is_instance(patch())) {
        guarantee_property(!java_lang_Class::is_primitive(patch()),
                           "Illegal class patch at %d in class file %s",
                           index, CHECK);
        Klass* k = java_lang_Class::as_Klass(patch());
        patch_class(cp, index, k, k->name());
      } else {
        guarantee_property(java_lang_String::is_instance(patch()),
                           "Illegal class patch at %d in class file %s",
                           index, CHECK);
        Symbol* const name = java_lang_String::as_symbol(patch());
        patch_class(cp, index, NULL, name);
      }
      break;
    }

    case JVM_CONSTANT_String: {
      // skip this patch and don't clear it.  Needs the oop array for resolved
      // references to be created first.
      return;
    }
    case JVM_CONSTANT_Integer: patch_type = T_INT;    goto patch_prim;
    case JVM_CONSTANT_Float:   patch_type = T_FLOAT;  goto patch_prim;
    case JVM_CONSTANT_Long:    patch_type = T_LONG;   goto patch_prim;
    case JVM_CONSTANT_Double:  patch_type = T_DOUBLE; goto patch_prim;
    patch_prim:
    {
      jvalue value;
      BasicType value_type = java_lang_boxing_object::get_value(patch(), &value);
      guarantee_property(value_type == patch_type,
                         "Illegal primitive patch at %d in class file %s",
                         index, CHECK);
      switch (value_type) {
        case T_INT:    cp->int_at_put(index,   value.i); break;
        case T_FLOAT:  cp->float_at_put(index, value.f); break;
        case T_LONG:   cp->long_at_put(index,  value.j); break;
        case T_DOUBLE: cp->double_at_put(index, value.d); break;
        default:       assert(false, "");
      }
    } // end patch_prim label
    break;

    default: {
      // %%% TODO: put method handles into CONSTANT_InterfaceMethodref, etc.
      guarantee_property(!has_cp_patch_at(index),
                         "Illegal unexpected patch at %d in class file %s",
                         index, CHECK);
      return;
    }
  } // end of switch(tag)

  // On fall-through, mark the patch as used.
  clear_cp_patch_at(index);
}
class NameSigHash: public ResourceObj {
 public:
  const Symbol*       _name;       // name
  const Symbol*       _sig;        // signature
  NameSigHash*  _next;             // Next entry in hash table
};

static const int HASH_ROW_SIZE = 256;

static unsigned int hash(const Symbol* name, const Symbol* sig) {
  unsigned int raw_hash = 0;
  raw_hash += ((unsigned int)(uintptr_t)name) >> (LogHeapWordSize + 2);
  raw_hash += ((unsigned int)(uintptr_t)sig) >> LogHeapWordSize;

  return (raw_hash + (unsigned int)(uintptr_t)name) % HASH_ROW_SIZE;
}


static void initialize_hashtable(NameSigHash** table) {
  memset((void*)table, 0, sizeof(NameSigHash*) * HASH_ROW_SIZE);
}
// Return false if the name/sig combination is found in table.
// Return true if no duplicate is found. And name/sig is added as a new entry in table.
// The old format checker uses heap sort to find duplicates.
// NOTE: caller should guarantee that GC doesn't happen during the life cycle
// of table since we don't expect Symbol*'s to move.
static bool put_after_lookup(const Symbol* name, const Symbol* sig, NameSigHash** table) {
  assert(name != NULL, "name in constant pool is NULL");

  // First lookup for duplicates
  int index = hash(name, sig);
  NameSigHash* entry = table[index];
  while (entry != NULL) {
    if (entry->_name == name && entry->_sig == sig) {
      return false;
    }
    entry = entry->_next;
  }

  // No duplicate is found, allocate a new entry and fill it.
  entry = new NameSigHash();
  entry->_name = name;
  entry->_sig = sig;

  // Insert into hash table
  entry->_next = table[index];
  table[index] = entry;

  return true;
}

// Side-effects: populates the _local_interfaces field
void ClassFileParser::parse_interfaces(const ClassFileStream* stream,
                                       int itfs_len,
                                       ConstantPool* cp,
                                       bool is_inline_type,
                                       bool* const has_nonstatic_concrete_methods,
                                       // FIXME: lots of these functions
                                       // declare their parameters as const,
                                       // which adds only noise to the code.
                                       // Remove the spurious const modifiers.
                                       // Many are of the form "const int x"
                                       // or "T* const x".
                                       bool* const is_declared_atomic,
                                       TRAPS) {
  assert(stream != NULL, "invariant");
  assert(cp != NULL, "invariant");
  assert(has_nonstatic_concrete_methods != NULL, "invariant");

  if (itfs_len == 0) {
    _temp_local_interfaces = new GrowableArray<InstanceKlass*>(0);
  } else {
    assert(itfs_len > 0, "only called for len>0");
    _temp_local_interfaces = new GrowableArray<InstanceKlass*>(itfs_len);
    int index = 0;
    for (index = 0; index < itfs_len; index++) {
      const u2 interface_index = stream->get_u2(CHECK);
      Klass* interf;
      check_property(
        valid_klass_reference_at(interface_index),
        "Interface name has bad constant pool index %u in class file %s",
        interface_index, CHECK);
      if (cp->tag_at(interface_index).is_klass()) {
        interf = cp->resolved_klass_at(interface_index);
      } else {
        Symbol* const unresolved_klass  = cp->klass_name_at(interface_index);

        // Don't need to check legal name because it's checked when parsing constant pool.
        // But need to make sure it's not an array type.
        guarantee_property(unresolved_klass->char_at(0) != JVM_SIGNATURE_ARRAY,
                           "Bad interface name in class file %s", CHECK);

        // Call resolve_super so class circularity is checked
        interf = SystemDictionary::resolve_super_or_fail(
                                                  _class_name,
                                                  unresolved_klass,
                                                  Handle(THREAD, _loader_data->class_loader()),
                                                  _protection_domain,
                                                  false,
                                                  CHECK);
      }

      if (!interf->is_interface()) {
        THROW_MSG(vmSymbols::java_lang_IncompatibleClassChangeError(),
                  err_msg("class %s can not implement %s, because it is not an interface (%s)",
                          _class_name->as_klass_external_name(),
                          interf->external_name(),
                          interf->class_in_module_of_loader()));
      }

      InstanceKlass* ik = InstanceKlass::cast(interf);
      if (is_inline_type && ik->invalid_inline_super()) {
        ResourceMark rm(THREAD);
        Exceptions::fthrow(
          THREAD_AND_LOCATION,
          vmSymbols::java_lang_IncompatibleClassChangeError(),
          "Inline type %s attempts to implement interface java.lang.IdentityObject",
          _class_name->as_klass_external_name());
        return;
      }
      if (ik->invalid_inline_super()) {
        set_invalid_inline_super();
      }
      if (ik->has_nonstatic_concrete_methods()) {
        *has_nonstatic_concrete_methods = true;
      }
      if (ik->is_declared_atomic()) {
        *is_declared_atomic = true;
      }
      if (ik->name() == vmSymbols::java_lang_IdentityObject()) {
        _implements_identityObject = true;
      }
      _temp_local_interfaces->append(ik);
    }

    if (!_need_verify || itfs_len <= 1) {
      return;
    }

    // Check if there's any duplicates in interfaces
    ResourceMark rm(THREAD);
    NameSigHash** interface_names = NEW_RESOURCE_ARRAY_IN_THREAD(THREAD,
                                                                 NameSigHash*,
                                                                 HASH_ROW_SIZE);
    initialize_hashtable(interface_names);
    bool dup = false;
    const Symbol* name = NULL;
    {
      debug_only(NoSafepointVerifier nsv;)
      for (index = 0; index < itfs_len; index++) {
        const InstanceKlass* const k = _temp_local_interfaces->at(index);
        name = k->name();
        // If no duplicates, add (name, NULL) in hashtable interface_names.
        if (!put_after_lookup(name, NULL, interface_names)) {
          dup = true;
          break;
        }
      }
    }
    if (dup) {
      classfile_parse_error("Duplicate interface name \"%s\" in class file %s",
                             name->as_C_string(), CHECK);
    }
  }
}

void ClassFileParser::verify_constantvalue(const ConstantPool* const cp,
                                           int constantvalue_index,
                                           int signature_index,
                                           TRAPS) const {
  // Make sure the constant pool entry is of a type appropriate to this field
  guarantee_property(
    (constantvalue_index > 0 &&
      constantvalue_index < cp->length()),
    "Bad initial value index %u in ConstantValue attribute in class file %s",
    constantvalue_index, CHECK);

  const constantTag value_type = cp->tag_at(constantvalue_index);
  switch(cp->basic_type_for_signature_at(signature_index)) {
    case T_LONG: {
      guarantee_property(value_type.is_long(),
                         "Inconsistent constant value type in class file %s",
                         CHECK);
      break;
    }
    case T_FLOAT: {
      guarantee_property(value_type.is_float(),
                         "Inconsistent constant value type in class file %s",
                         CHECK);
      break;
    }
    case T_DOUBLE: {
      guarantee_property(value_type.is_double(),
                         "Inconsistent constant value type in class file %s",
                         CHECK);
      break;
    }
    case T_BYTE:
    case T_CHAR:
    case T_SHORT:
    case T_BOOLEAN:
    case T_INT: {
      guarantee_property(value_type.is_int(),
                         "Inconsistent constant value type in class file %s",
                         CHECK);
      break;
    }
    case T_OBJECT: {
      guarantee_property((cp->symbol_at(signature_index)->equals("Ljava/lang/String;")
                         && value_type.is_string()),
                         "Bad string initial value in class file %s",
                         CHECK);
      break;
    }
    default: {
      classfile_parse_error("Unable to set initial value %u in class file %s",
                             constantvalue_index,
                             CHECK);
    }
  }
}

class AnnotationCollector : public ResourceObj{
public:
  enum Location { _in_field, _in_method, _in_class };
  enum ID {
    _unknown = 0,
    _method_CallerSensitive,
    _method_ForceInline,
    _method_DontInline,
    _method_InjectedProfile,
    _method_LambdaForm_Compiled,
    _method_Hidden,
    _method_HotSpotIntrinsicCandidate,
    _jdk_internal_vm_annotation_Contended,
    _field_Stable,
    _jdk_internal_vm_annotation_ReservedStackAccess,
    _annotation_LIMIT
  };
  const Location _location;
  int _annotations_present;
  u2 _contended_group;

  AnnotationCollector(Location location)
    : _location(location), _annotations_present(0)
  {
    assert((int)_annotation_LIMIT <= (int)sizeof(_annotations_present) * BitsPerByte, "");
  }
  // If this annotation name has an ID, report it (or _none).
  ID annotation_index(const ClassLoaderData* loader_data, const Symbol* name, bool can_access_vm_annotations);
  // Set the annotation name:
  void set_annotation(ID id) {
    assert((int)id >= 0 && (int)id < (int)_annotation_LIMIT, "oob");
    _annotations_present |= nth_bit((int)id);
  }

  void remove_annotation(ID id) {
    assert((int)id >= 0 && (int)id < (int)_annotation_LIMIT, "oob");
    _annotations_present &= ~nth_bit((int)id);
  }

  // Report if the annotation is present.
  bool has_any_annotations() const { return _annotations_present != 0; }
  bool has_annotation(ID id) const { return (nth_bit((int)id) & _annotations_present) != 0; }

  void set_contended_group(u2 group) { _contended_group = group; }
  u2 contended_group() const { return _contended_group; }

  bool is_contended() const { return has_annotation(_jdk_internal_vm_annotation_Contended); }

  void set_stable(bool stable) { set_annotation(_field_Stable); }
  bool is_stable() const { return has_annotation(_field_Stable); }
};

// This class also doubles as a holder for metadata cleanup.
class ClassFileParser::FieldAnnotationCollector : public AnnotationCollector {
private:
  ClassLoaderData* _loader_data;
  AnnotationArray* _field_annotations;
  AnnotationArray* _field_type_annotations;
public:
  FieldAnnotationCollector(ClassLoaderData* loader_data) :
    AnnotationCollector(_in_field),
    _loader_data(loader_data),
    _field_annotations(NULL),
    _field_type_annotations(NULL) {}
  ~FieldAnnotationCollector();
  void apply_to(FieldInfo* f);
  AnnotationArray* field_annotations()      { return _field_annotations; }
  AnnotationArray* field_type_annotations() { return _field_type_annotations; }

  void set_field_annotations(AnnotationArray* a)      { _field_annotations = a; }
  void set_field_type_annotations(AnnotationArray* a) { _field_type_annotations = a; }
};

class MethodAnnotationCollector : public AnnotationCollector{
public:
  MethodAnnotationCollector() : AnnotationCollector(_in_method) { }
  void apply_to(const methodHandle& m);
};

class ClassFileParser::ClassAnnotationCollector : public AnnotationCollector{
public:
  ClassAnnotationCollector() : AnnotationCollector(_in_class) { }
  void apply_to(InstanceKlass* ik);
};


static int skip_annotation_value(const u1*, int, int); // fwd decl

// Safely increment index by val if does not pass limit
#define SAFE_ADD(index, limit, val) \
if (index >= limit - val) return limit; \
index += val;

// Skip an annotation.  Return >=limit if there is any problem.
static int skip_annotation(const u1* buffer, int limit, int index) {
  assert(buffer != NULL, "invariant");
  // annotation := atype:u2 do(nmem:u2) {member:u2 value}
  // value := switch (tag:u1) { ... }
  SAFE_ADD(index, limit, 4); // skip atype and read nmem
  int nmem = Bytes::get_Java_u2((address)buffer + index - 2);
  while (--nmem >= 0 && index < limit) {
    SAFE_ADD(index, limit, 2); // skip member
    index = skip_annotation_value(buffer, limit, index);
  }
  return index;
}

// Skip an annotation value.  Return >=limit if there is any problem.
static int skip_annotation_value(const u1* buffer, int limit, int index) {
  assert(buffer != NULL, "invariant");

  // value := switch (tag:u1) {
  //   case B, C, I, S, Z, D, F, J, c: con:u2;
  //   case e: e_class:u2 e_name:u2;
  //   case s: s_con:u2;
  //   case [: do(nval:u2) {value};
  //   case @: annotation;
  //   case s: s_con:u2;
  // }
  SAFE_ADD(index, limit, 1); // read tag
  const u1 tag = buffer[index - 1];
  switch (tag) {
    case 'B':
    case 'C':
    case 'I':
    case 'S':
    case 'Z':
    case 'D':
    case 'F':
    case 'J':
    case 'c':
    case 's':
      SAFE_ADD(index, limit, 2);  // skip con or s_con
      break;
    case 'e':
      SAFE_ADD(index, limit, 4);  // skip e_class, e_name
      break;
    case '[':
    {
      SAFE_ADD(index, limit, 2); // read nval
      int nval = Bytes::get_Java_u2((address)buffer + index - 2);
      while (--nval >= 0 && index < limit) {
        index = skip_annotation_value(buffer, limit, index);
      }
    }
    break;
    case '@':
      index = skip_annotation(buffer, limit, index);
      break;
    default:
      return limit;  //  bad tag byte
  }
  return index;
}

// Sift through annotations, looking for those significant to the VM:
static void parse_annotations(const ConstantPool* const cp,
                              const u1* buffer, int limit,
                              AnnotationCollector* coll,
                              ClassLoaderData* loader_data,
                              const bool can_access_vm_annotations,
                              TRAPS) {

  assert(cp != NULL, "invariant");
  assert(buffer != NULL, "invariant");
  assert(coll != NULL, "invariant");
  assert(loader_data != NULL, "invariant");

  // annotations := do(nann:u2) {annotation}
  int index = 2; // read nann
  if (index >= limit)  return;
  int nann = Bytes::get_Java_u2((address)buffer + index - 2);
  enum {  // initial annotation layout
    atype_off = 0,      // utf8 such as 'Ljava/lang/annotation/Retention;'
    count_off = 2,      // u2   such as 1 (one value)
    member_off = 4,     // utf8 such as 'value'
    tag_off = 6,        // u1   such as 'c' (type) or 'e' (enum)
    e_tag_val = 'e',
    e_type_off = 7,   // utf8 such as 'Ljava/lang/annotation/RetentionPolicy;'
    e_con_off = 9,    // utf8 payload, such as 'SOURCE', 'CLASS', 'RUNTIME'
    e_size = 11,     // end of 'e' annotation
    c_tag_val = 'c',    // payload is type
    c_con_off = 7,    // utf8 payload, such as 'I'
    c_size = 9,       // end of 'c' annotation
    s_tag_val = 's',    // payload is String
    s_con_off = 7,    // utf8 payload, such as 'Ljava/lang/String;'
    s_size = 9,
    min_size = 6        // smallest possible size (zero members)
  };
  // Cannot add min_size to index in case of overflow MAX_INT
  while ((--nann) >= 0 && (index - 2 <= limit - min_size)) {
    int index0 = index;
    index = skip_annotation(buffer, limit, index);
    const u1* const abase = buffer + index0;
    const int atype = Bytes::get_Java_u2((address)abase + atype_off);
    const int count = Bytes::get_Java_u2((address)abase + count_off);
    const Symbol* const aname = check_symbol_at(cp, atype);
    if (aname == NULL)  break;  // invalid annotation name
    const Symbol* member = NULL;
    if (count >= 1) {
      const int member_index = Bytes::get_Java_u2((address)abase + member_off);
      member = check_symbol_at(cp, member_index);
      if (member == NULL)  break;  // invalid member name
    }

    // Here is where parsing particular annotations will take place.
    AnnotationCollector::ID id = coll->annotation_index(loader_data, aname, can_access_vm_annotations);
    if (AnnotationCollector::_unknown == id)  continue;
    coll->set_annotation(id);

    if (AnnotationCollector::_jdk_internal_vm_annotation_Contended == id) {
      // @Contended can optionally specify the contention group.
      //
      // Contended group defines the equivalence class over the fields:
      // the fields within the same contended group are not treated distinct.
      // The only exception is default group, which does not incur the
      // equivalence. Naturally, contention group for classes is meaningless.
      //
      // While the contention group is specified as String, annotation
      // values are already interned, and we might as well use the constant
      // pool index as the group tag.
      //
      u2 group_index = 0; // default contended group
      if (count == 1
        && s_size == (index - index0)  // match size
        && s_tag_val == *(abase + tag_off)
        && member == vmSymbols::value_name()) {
        group_index = Bytes::get_Java_u2((address)abase + s_con_off);
        if (cp->symbol_at(group_index)->utf8_length() == 0) {
          group_index = 0; // default contended group
        }
      }
      coll->set_contended_group(group_index);
    }
  }
}


// Parse attributes for a field.
void ClassFileParser::parse_field_attributes(const ClassFileStream* const cfs,
                                             u2 attributes_count,
                                             bool is_static, u2 signature_index,
                                             u2* const constantvalue_index_addr,
                                             bool* const is_synthetic_addr,
                                             u2* const generic_signature_index_addr,
                                             ClassFileParser::FieldAnnotationCollector* parsed_annotations,
                                             TRAPS) {
  assert(cfs != NULL, "invariant");
  assert(constantvalue_index_addr != NULL, "invariant");
  assert(is_synthetic_addr != NULL, "invariant");
  assert(generic_signature_index_addr != NULL, "invariant");
  assert(parsed_annotations != NULL, "invariant");
  assert(attributes_count > 0, "attributes_count should be greater than 0");

  u2 constantvalue_index = 0;
  u2 generic_signature_index = 0;
  bool is_synthetic = false;
  const u1* runtime_visible_annotations = NULL;
  int runtime_visible_annotations_length = 0;
  const u1* runtime_invisible_annotations = NULL;
  int runtime_invisible_annotations_length = 0;
  const u1* runtime_visible_type_annotations = NULL;
  int runtime_visible_type_annotations_length = 0;
  const u1* runtime_invisible_type_annotations = NULL;
  int runtime_invisible_type_annotations_length = 0;
  bool runtime_invisible_annotations_exists = false;
  bool runtime_invisible_type_annotations_exists = false;
  const ConstantPool* const cp = _cp;

  while (attributes_count--) {
    cfs->guarantee_more(6, CHECK);  // attribute_name_index, attribute_length
    const u2 attribute_name_index = cfs->get_u2_fast();
    const u4 attribute_length = cfs->get_u4_fast();
    check_property(valid_symbol_at(attribute_name_index),
                   "Invalid field attribute index %u in class file %s",
                   attribute_name_index,
                   CHECK);

    const Symbol* const attribute_name = cp->symbol_at(attribute_name_index);
    if (is_static && attribute_name == vmSymbols::tag_constant_value()) {
      // ignore if non-static
      if (constantvalue_index != 0) {
        classfile_parse_error("Duplicate ConstantValue attribute in class file %s", CHECK);
      }
      check_property(
        attribute_length == 2,
        "Invalid ConstantValue field attribute length %u in class file %s",
        attribute_length, CHECK);

      constantvalue_index = cfs->get_u2(CHECK);
      if (_need_verify) {
        verify_constantvalue(cp, constantvalue_index, signature_index, CHECK);
      }
    } else if (attribute_name == vmSymbols::tag_synthetic()) {
      if (attribute_length != 0) {
        classfile_parse_error(
          "Invalid Synthetic field attribute length %u in class file %s",
          attribute_length, CHECK);
      }
      is_synthetic = true;
    } else if (attribute_name == vmSymbols::tag_deprecated()) { // 4276120
      if (attribute_length != 0) {
        classfile_parse_error(
          "Invalid Deprecated field attribute length %u in class file %s",
          attribute_length, CHECK);
      }
    } else if (_major_version >= JAVA_1_5_VERSION) {
      if (attribute_name == vmSymbols::tag_signature()) {
        if (generic_signature_index != 0) {
          classfile_parse_error(
            "Multiple Signature attributes for field in class file %s", CHECK);
        }
        if (attribute_length != 2) {
          classfile_parse_error(
            "Wrong size %u for field's Signature attribute in class file %s",
            attribute_length, CHECK);
        }
        generic_signature_index = parse_generic_signature_attribute(cfs, CHECK);
      } else if (attribute_name == vmSymbols::tag_runtime_visible_annotations()) {
        if (runtime_visible_annotations != NULL) {
          classfile_parse_error(
            "Multiple RuntimeVisibleAnnotations attributes for field in class file %s", CHECK);
        }
        runtime_visible_annotations_length = attribute_length;
        runtime_visible_annotations = cfs->current();
        assert(runtime_visible_annotations != NULL, "null visible annotations");
        cfs->guarantee_more(runtime_visible_annotations_length, CHECK);
        parse_annotations(cp,
                          runtime_visible_annotations,
                          runtime_visible_annotations_length,
                          parsed_annotations,
                          _loader_data,
                          _can_access_vm_annotations,
                          CHECK);
        cfs->skip_u1_fast(runtime_visible_annotations_length);
      } else if (attribute_name == vmSymbols::tag_runtime_invisible_annotations()) {
        if (runtime_invisible_annotations_exists) {
          classfile_parse_error(
            "Multiple RuntimeInvisibleAnnotations attributes for field in class file %s", CHECK);
        }
        runtime_invisible_annotations_exists = true;
        if (PreserveAllAnnotations) {
          runtime_invisible_annotations_length = attribute_length;
          runtime_invisible_annotations = cfs->current();
          assert(runtime_invisible_annotations != NULL, "null invisible annotations");
        }
        cfs->skip_u1(attribute_length, CHECK);
      } else if (attribute_name == vmSymbols::tag_runtime_visible_type_annotations()) {
        if (runtime_visible_type_annotations != NULL) {
          classfile_parse_error(
            "Multiple RuntimeVisibleTypeAnnotations attributes for field in class file %s", CHECK);
        }
        runtime_visible_type_annotations_length = attribute_length;
        runtime_visible_type_annotations = cfs->current();
        assert(runtime_visible_type_annotations != NULL, "null visible type annotations");
        cfs->skip_u1(runtime_visible_type_annotations_length, CHECK);
      } else if (attribute_name == vmSymbols::tag_runtime_invisible_type_annotations()) {
        if (runtime_invisible_type_annotations_exists) {
          classfile_parse_error(
            "Multiple RuntimeInvisibleTypeAnnotations attributes for field in class file %s", CHECK);
        } else {
          runtime_invisible_type_annotations_exists = true;
        }
        if (PreserveAllAnnotations) {
          runtime_invisible_type_annotations_length = attribute_length;
          runtime_invisible_type_annotations = cfs->current();
          assert(runtime_invisible_type_annotations != NULL, "null invisible type annotations");
        }
        cfs->skip_u1(attribute_length, CHECK);
      } else {
        cfs->skip_u1(attribute_length, CHECK);  // Skip unknown attributes
      }
    } else {
      cfs->skip_u1(attribute_length, CHECK);  // Skip unknown attributes
    }
  }

  *constantvalue_index_addr = constantvalue_index;
  *is_synthetic_addr = is_synthetic;
  *generic_signature_index_addr = generic_signature_index;
  AnnotationArray* a = assemble_annotations(runtime_visible_annotations,
                                            runtime_visible_annotations_length,
                                            runtime_invisible_annotations,
                                            runtime_invisible_annotations_length,
                                            CHECK);
  parsed_annotations->set_field_annotations(a);
  a = assemble_annotations(runtime_visible_type_annotations,
                           runtime_visible_type_annotations_length,
                           runtime_invisible_type_annotations,
                           runtime_invisible_type_annotations_length,
                           CHECK);
  parsed_annotations->set_field_type_annotations(a);
  return;
}


// Field allocation types. Used for computing field offsets.

enum FieldAllocationType {
  STATIC_OOP,           // Oops
  STATIC_BYTE,          // Boolean, Byte, char
  STATIC_SHORT,         // shorts
  STATIC_WORD,          // ints
  STATIC_DOUBLE,        // aligned long or double
  STATIC_FLATTENABLE,   // flattenable field
  NONSTATIC_OOP,
  NONSTATIC_BYTE,
  NONSTATIC_SHORT,
  NONSTATIC_WORD,
  NONSTATIC_DOUBLE,
  NONSTATIC_FLATTENABLE,
  MAX_FIELD_ALLOCATION_TYPE,
  BAD_ALLOCATION_TYPE = -1
};

static FieldAllocationType _basic_type_to_atype[2 * (T_CONFLICT + 1)] = {
  BAD_ALLOCATION_TYPE, // 0
  BAD_ALLOCATION_TYPE, // 1
  BAD_ALLOCATION_TYPE, // 2
  BAD_ALLOCATION_TYPE, // 3
  NONSTATIC_BYTE ,     // T_BOOLEAN     =  4,
  NONSTATIC_SHORT,     // T_CHAR        =  5,
  NONSTATIC_WORD,      // T_FLOAT       =  6,
  NONSTATIC_DOUBLE,    // T_DOUBLE      =  7,
  NONSTATIC_BYTE,      // T_BYTE        =  8,
  NONSTATIC_SHORT,     // T_SHORT       =  9,
  NONSTATIC_WORD,      // T_INT         = 10,
  NONSTATIC_DOUBLE,    // T_LONG        = 11,
  NONSTATIC_OOP,       // T_OBJECT      = 12,
  NONSTATIC_OOP,       // T_ARRAY       = 13,
  NONSTATIC_OOP,       // T_VALUETYPE   = 14,
  BAD_ALLOCATION_TYPE, // T_VOID        = 15,
  BAD_ALLOCATION_TYPE, // T_ADDRESS     = 16,
  BAD_ALLOCATION_TYPE, // T_NARROWOOP   = 17,
  BAD_ALLOCATION_TYPE, // T_METADATA    = 18,
  BAD_ALLOCATION_TYPE, // T_NARROWKLASS = 19,
  BAD_ALLOCATION_TYPE, // T_CONFLICT    = 20,
  BAD_ALLOCATION_TYPE, // 0
  BAD_ALLOCATION_TYPE, // 1
  BAD_ALLOCATION_TYPE, // 2
  BAD_ALLOCATION_TYPE, // 3
  STATIC_BYTE ,        // T_BOOLEAN     =  4,
  STATIC_SHORT,        // T_CHAR        =  5,
  STATIC_WORD,         // T_FLOAT       =  6,
  STATIC_DOUBLE,       // T_DOUBLE      =  7,
  STATIC_BYTE,         // T_BYTE        =  8,
  STATIC_SHORT,        // T_SHORT       =  9,
  STATIC_WORD,         // T_INT         = 10,
  STATIC_DOUBLE,       // T_LONG        = 11,
  STATIC_OOP,          // T_OBJECT      = 12,
  STATIC_OOP,          // T_ARRAY       = 13,
  STATIC_OOP,          // T_VALUETYPE   = 14,
  BAD_ALLOCATION_TYPE, // T_VOID        = 15,
  BAD_ALLOCATION_TYPE, // T_ADDRESS     = 16,
  BAD_ALLOCATION_TYPE, // T_NARROWOOP   = 17,
  BAD_ALLOCATION_TYPE, // T_METADATA    = 18,
  BAD_ALLOCATION_TYPE, // T_NARROWKLASS = 19,
  BAD_ALLOCATION_TYPE, // T_CONFLICT    = 20
};

static FieldAllocationType basic_type_to_atype(bool is_static, BasicType type, bool is_flattenable) {
  assert(type >= T_BOOLEAN && type < T_VOID, "only allowable values");
  FieldAllocationType result = _basic_type_to_atype[type + (is_static ? (T_CONFLICT + 1) : 0)];
  assert(result != BAD_ALLOCATION_TYPE, "bad type");
  if (is_flattenable) {
    result = is_static ? STATIC_FLATTENABLE : NONSTATIC_FLATTENABLE;
  }
  return result;
}

class ClassFileParser::FieldAllocationCount : public ResourceObj {
 public:
  u2 count[MAX_FIELD_ALLOCATION_TYPE];

  FieldAllocationCount() {
    for (int i = 0; i < MAX_FIELD_ALLOCATION_TYPE; i++) {
      count[i] = 0;
    }
  }

  FieldAllocationType update(bool is_static, BasicType type, bool is_flattenable) {
    FieldAllocationType atype = basic_type_to_atype(is_static, type, is_flattenable);
    if (atype != BAD_ALLOCATION_TYPE) {
      // Make sure there is no overflow with injected fields.
      assert(count[atype] < 0xFFFF, "More than 65535 fields");
      count[atype]++;
    }
    return atype;
  }
};

// Side-effects: populates the _fields, _fields_annotations,
// _fields_type_annotations fields
void ClassFileParser::parse_fields(const ClassFileStream* const cfs,
                                   bool is_interface,
                                   bool is_inline_type,
                                   FieldAllocationCount* const fac,
                                   ConstantPool* cp,
                                   const int cp_size,
                                   u2* const java_fields_count_ptr,
                                   TRAPS) {

  assert(cfs != NULL, "invariant");
  assert(fac != NULL, "invariant");
  assert(cp != NULL, "invariant");
  assert(java_fields_count_ptr != NULL, "invariant");

  assert(NULL == _fields, "invariant");
  assert(NULL == _fields_annotations, "invariant");
  assert(NULL == _fields_type_annotations, "invariant");

  cfs->guarantee_more(2, CHECK);  // length
  const u2 length = cfs->get_u2_fast();
  *java_fields_count_ptr = length;

  int num_injected = 0;
  const InjectedField* const injected = JavaClasses::get_injected(_class_name,
                                                                  &num_injected);

  // two more slots are required for inline classes:
  // one for the static field with a reference to the pre-allocated default value
  // one for the field the JVM injects when detecting an empty inline class
  const int total_fields = length + num_injected + (is_inline_type ? 2 : 0);

  // The field array starts with tuples of shorts
  // [access, name index, sig index, initial value index, byte offset].
  // A generic signature slot only exists for field with generic
  // signature attribute. And the access flag is set with
  // JVM_ACC_FIELD_HAS_GENERIC_SIGNATURE for that field. The generic
  // signature slots are at the end of the field array and after all
  // other fields data.
  //
  //   f1: [access, name index, sig index, initial value index, low_offset, high_offset]
  //   f2: [access, name index, sig index, initial value index, low_offset, high_offset]
  //       ...
  //   fn: [access, name index, sig index, initial value index, low_offset, high_offset]
  //       [generic signature index]
  //       [generic signature index]
  //       ...
  //
  // Allocate a temporary resource array for field data. For each field,
  // a slot is reserved in the temporary array for the generic signature
  // index. After parsing all fields, the data are copied to a permanent
  // array and any unused slots will be discarded.
  ResourceMark rm(THREAD);
  u2* const fa = NEW_RESOURCE_ARRAY_IN_THREAD(THREAD,
                                              u2,
                                              total_fields * (FieldInfo::field_slots + 1));

  // The generic signature slots start after all other fields' data.
  int generic_signature_slot = total_fields * FieldInfo::field_slots;
  int num_generic_signature = 0;
  int instance_fields_count = 0;
  for (int n = 0; n < length; n++) {
    // access_flags, name_index, descriptor_index, attributes_count
    cfs->guarantee_more(8, CHECK);

    jint recognized_modifiers = JVM_RECOGNIZED_FIELD_MODIFIERS;

    const jint flags = cfs->get_u2_fast() & recognized_modifiers;
    verify_legal_field_modifiers(flags, is_interface, is_inline_type, CHECK);
    AccessFlags access_flags;
    access_flags.set_flags(flags);

    const u2 name_index = cfs->get_u2_fast();
    check_property(valid_symbol_at(name_index),
      "Invalid constant pool index %u for field name in class file %s",
      name_index, CHECK);
    const Symbol* const name = cp->symbol_at(name_index);
    verify_legal_field_name(name, CHECK);

    const u2 signature_index = cfs->get_u2_fast();
    check_property(valid_symbol_at(signature_index),
      "Invalid constant pool index %u for field signature in class file %s",
      signature_index, CHECK);
    const Symbol* const sig = cp->symbol_at(signature_index);
    verify_legal_field_signature(name, sig, CHECK);
    assert(!access_flags.is_flattenable(), "ACC_FLATTENABLE should have been filtered out");
    if (sig->is_Q_signature()) {
      // assert(_major_version >= CONSTANT_CLASS_DESCRIPTORS, "Q-descriptors are only supported in recent classfiles");
      access_flags.set_is_flattenable();
    }
    if (access_flags.is_flattenable()) {
      // Array flattenability cannot be specified.  Arrays of value classes are
      // are always flattenable.  Arrays of other classes are not flattenable.
      if (sig->utf8_length() > 1 && sig->char_at(0) == '[') {
        classfile_parse_error(
            "Field \"%s\" with signature \"%s\" in class file %s is invalid."
            " ACC_FLATTENABLE cannot be specified for an array",
            name->as_C_string(), sig->as_klass_external_name(), CHECK);
      }
      _has_flattenable_fields = true;
    }
    if (!access_flags.is_static()) instance_fields_count++;

    u2 constantvalue_index = 0;
    bool is_synthetic = false;
    u2 generic_signature_index = 0;
    const bool is_static = access_flags.is_static();
    FieldAnnotationCollector parsed_annotations(_loader_data);

    const u2 attributes_count = cfs->get_u2_fast();
    if (attributes_count > 0) {
      parse_field_attributes(cfs,
                             attributes_count,
                             is_static,
                             signature_index,
                             &constantvalue_index,
                             &is_synthetic,
                             &generic_signature_index,
                             &parsed_annotations,
                             CHECK);

      if (parsed_annotations.field_annotations() != NULL) {
        if (_fields_annotations == NULL) {
          _fields_annotations = MetadataFactory::new_array<AnnotationArray*>(
                                             _loader_data, length, NULL,
                                             CHECK);
        }
        _fields_annotations->at_put(n, parsed_annotations.field_annotations());
        parsed_annotations.set_field_annotations(NULL);
      }
      if (parsed_annotations.field_type_annotations() != NULL) {
        if (_fields_type_annotations == NULL) {
          _fields_type_annotations =
            MetadataFactory::new_array<AnnotationArray*>(_loader_data,
                                                         length,
                                                         NULL,
                                                         CHECK);
        }
        _fields_type_annotations->at_put(n, parsed_annotations.field_type_annotations());
        parsed_annotations.set_field_type_annotations(NULL);
      }

      if (is_synthetic) {
        access_flags.set_is_synthetic();
      }
      if (generic_signature_index != 0) {
        access_flags.set_field_has_generic_signature();
        fa[generic_signature_slot] = generic_signature_index;
        generic_signature_slot ++;
        num_generic_signature ++;
      }
    }

    FieldInfo* const field = FieldInfo::from_field_array(fa, n);
    field->initialize(access_flags.as_short(),
                      name_index,
                      signature_index,
                      constantvalue_index);
    const BasicType type = cp->basic_type_for_signature_at(signature_index);

    // Remember how many oops we encountered and compute allocation type
    const FieldAllocationType atype = fac->update(is_static, type, access_flags.is_flattenable());
    field->set_allocation_type(atype);

    // After field is initialized with type, we can augment it with aux info
    if (parsed_annotations.has_any_annotations()) {
      parsed_annotations.apply_to(field);
      if (field->is_contended()) {
        _has_contended_fields = true;
      }
    }
  }

  int index = length;
  if (num_injected != 0) {
    for (int n = 0; n < num_injected; n++) {
      // Check for duplicates
      if (injected[n].may_be_java) {
        const Symbol* const name      = injected[n].name();
        const Symbol* const signature = injected[n].signature();
        bool duplicate = false;
        for (int i = 0; i < length; i++) {
          const FieldInfo* const f = FieldInfo::from_field_array(fa, i);
          if (name      == cp->symbol_at(f->name_index()) &&
              signature == cp->symbol_at(f->signature_index())) {
            // Symbol is desclared in Java so skip this one
            duplicate = true;
            break;
          }
        }
        if (duplicate) {
          // These will be removed from the field array at the end
          continue;
        }
      }

      // Injected field
      FieldInfo* const field = FieldInfo::from_field_array(fa, index);
      field->initialize(JVM_ACC_FIELD_INTERNAL,
                        injected[n].name_index,
                        injected[n].signature_index,
                        0);

      const BasicType type = Signature::basic_type(injected[n].signature());

      // Remember how many oops we encountered and compute allocation type
      const FieldAllocationType atype = fac->update(false, type, false);
      field->set_allocation_type(atype);
      index++;
    }
  }

  if (is_inline_type) {
    FieldInfo* const field = FieldInfo::from_field_array(fa, index);
    field->initialize(JVM_ACC_FIELD_INTERNAL | JVM_ACC_STATIC,
                      vmSymbols::default_value_name_enum,
                      vmSymbols::object_signature_enum,
                      0);
    const BasicType type = Signature::basic_type(vmSymbols::object_signature());
    const FieldAllocationType atype = fac->update(true, type, false);
    field->set_allocation_type(atype);
    index++;
  }

  if (is_inline_type && instance_fields_count == 0) {
    _is_empty_inline_type = true;
    FieldInfo* const field = FieldInfo::from_field_array(fa, index);
    field->initialize(JVM_ACC_FIELD_INTERNAL,
        vmSymbols::empty_marker_name_enum,
        vmSymbols::byte_signature_enum,
        0);
    const BasicType type = Signature::basic_type(vmSymbols::byte_signature());
    const FieldAllocationType atype = fac->update(false, type, false);
    field->set_allocation_type(atype);
    index++;
  }

  if (instance_fields_count > 0) {
    _has_nonstatic_fields = true;
  }

  assert(NULL == _fields, "invariant");

  _fields =
    MetadataFactory::new_array<u2>(_loader_data,
                                   index * FieldInfo::field_slots + num_generic_signature,
                                   CHECK);
  // Sometimes injected fields already exist in the Java source so
  // the fields array could be too long.  In that case the
  // fields array is trimed. Also unused slots that were reserved
  // for generic signature indexes are discarded.
  {
    int i = 0;
    for (; i < index * FieldInfo::field_slots; i++) {
      _fields->at_put(i, fa[i]);
    }
    for (int j = total_fields * FieldInfo::field_slots;
         j < generic_signature_slot; j++) {
      _fields->at_put(i++, fa[j]);
    }
    assert(_fields->length() == i, "");
  }

  if (_need_verify && length > 1) {
    // Check duplicated fields
    ResourceMark rm(THREAD);
    NameSigHash** names_and_sigs = NEW_RESOURCE_ARRAY_IN_THREAD(
      THREAD, NameSigHash*, HASH_ROW_SIZE);
    initialize_hashtable(names_and_sigs);
    bool dup = false;
    const Symbol* name = NULL;
    const Symbol* sig = NULL;
    {
      debug_only(NoSafepointVerifier nsv;)
      for (AllFieldStream fs(_fields, cp); !fs.done(); fs.next()) {
        name = fs.name();
        sig = fs.signature();
        // If no duplicates, add name/signature in hashtable names_and_sigs.
        if (!put_after_lookup(name, sig, names_and_sigs)) {
          dup = true;
          break;
        }
      }
    }
    if (dup) {
      classfile_parse_error("Duplicate field name \"%s\" with signature \"%s\" in class file %s",
                             name->as_C_string(), sig->as_klass_external_name(), CHECK);
    }
  }
}


const ClassFileParser::unsafe_u2* ClassFileParser::parse_exception_table(const ClassFileStream* const cfs,
                                                                         u4 code_length,
                                                                         u4 exception_table_length,
                                                                         TRAPS) {
  assert(cfs != NULL, "invariant");

  const unsafe_u2* const exception_table_start = cfs->current();
  assert(exception_table_start != NULL, "null exception table");

  cfs->guarantee_more(8 * exception_table_length, CHECK_NULL); // start_pc,
                                                               // end_pc,
                                                               // handler_pc,
                                                               // catch_type_index

  // Will check legal target after parsing code array in verifier.
  if (_need_verify) {
    for (unsigned int i = 0; i < exception_table_length; i++) {
      const u2 start_pc = cfs->get_u2_fast();
      const u2 end_pc = cfs->get_u2_fast();
      const u2 handler_pc = cfs->get_u2_fast();
      const u2 catch_type_index = cfs->get_u2_fast();
      guarantee_property((start_pc < end_pc) && (end_pc <= code_length),
                         "Illegal exception table range in class file %s",
                         CHECK_NULL);
      guarantee_property(handler_pc < code_length,
                         "Illegal exception table handler in class file %s",
                         CHECK_NULL);
      if (catch_type_index != 0) {
        guarantee_property(valid_klass_reference_at(catch_type_index),
                           "Catch type in exception table has bad constant type in class file %s", CHECK_NULL);
      }
    }
  } else {
    cfs->skip_u2_fast(exception_table_length * 4);
  }
  return exception_table_start;
}

void ClassFileParser::parse_linenumber_table(u4 code_attribute_length,
                                             u4 code_length,
                                             CompressedLineNumberWriteStream**const write_stream,
                                             TRAPS) {

  const ClassFileStream* const cfs = _stream;
  unsigned int num_entries = cfs->get_u2(CHECK);

  // Each entry is a u2 start_pc, and a u2 line_number
  const unsigned int length_in_bytes = num_entries * (sizeof(u2) * 2);

  // Verify line number attribute and table length
  check_property(
    code_attribute_length == sizeof(u2) + length_in_bytes,
    "LineNumberTable attribute has wrong length in class file %s", CHECK);

  cfs->guarantee_more(length_in_bytes, CHECK);

  if ((*write_stream) == NULL) {
    if (length_in_bytes > fixed_buffer_size) {
      (*write_stream) = new CompressedLineNumberWriteStream(length_in_bytes);
    } else {
      (*write_stream) = new CompressedLineNumberWriteStream(
        _linenumbertable_buffer, fixed_buffer_size);
    }
  }

  while (num_entries-- > 0) {
    const u2 bci  = cfs->get_u2_fast(); // start_pc
    const u2 line = cfs->get_u2_fast(); // line_number
    guarantee_property(bci < code_length,
        "Invalid pc in LineNumberTable in class file %s", CHECK);
    (*write_stream)->write_pair(bci, line);
  }
}


class LVT_Hash : public AllStatic {
 public:

  static bool equals(LocalVariableTableElement const& e0, LocalVariableTableElement const& e1) {
  /*
   * 3-tuple start_bci/length/slot has to be unique key,
   * so the following comparison seems to be redundant:
   *       && elem->name_cp_index == entry->_elem->name_cp_index
   */
    return (e0.start_bci     == e1.start_bci &&
            e0.length        == e1.length &&
            e0.name_cp_index == e1.name_cp_index &&
            e0.slot          == e1.slot);
  }

  static unsigned int hash(LocalVariableTableElement const& e0) {
    unsigned int raw_hash = e0.start_bci;

    raw_hash = e0.length        + raw_hash * 37;
    raw_hash = e0.name_cp_index + raw_hash * 37;
    raw_hash = e0.slot          + raw_hash * 37;

    return raw_hash;
  }
};


// Class file LocalVariableTable elements.
class Classfile_LVT_Element {
 public:
  u2 start_bci;
  u2 length;
  u2 name_cp_index;
  u2 descriptor_cp_index;
  u2 slot;
};

static void copy_lvt_element(const Classfile_LVT_Element* const src,
                             LocalVariableTableElement* const lvt) {
  lvt->start_bci           = Bytes::get_Java_u2((u1*) &src->start_bci);
  lvt->length              = Bytes::get_Java_u2((u1*) &src->length);
  lvt->name_cp_index       = Bytes::get_Java_u2((u1*) &src->name_cp_index);
  lvt->descriptor_cp_index = Bytes::get_Java_u2((u1*) &src->descriptor_cp_index);
  lvt->signature_cp_index  = 0;
  lvt->slot                = Bytes::get_Java_u2((u1*) &src->slot);
}

// Function is used to parse both attributes:
// LocalVariableTable (LVT) and LocalVariableTypeTable (LVTT)
const ClassFileParser::unsafe_u2* ClassFileParser::parse_localvariable_table(const ClassFileStream* cfs,
                                                                             u4 code_length,
                                                                             u2 max_locals,
                                                                             u4 code_attribute_length,
                                                                             u2* const localvariable_table_length,
                                                                             bool isLVTT,
                                                                             TRAPS) {
  const char* const tbl_name = (isLVTT) ? "LocalVariableTypeTable" : "LocalVariableTable";
  *localvariable_table_length = cfs->get_u2(CHECK_NULL);
  const unsigned int size =
    (*localvariable_table_length) * sizeof(Classfile_LVT_Element) / sizeof(u2);

  const ConstantPool* const cp = _cp;

  // Verify local variable table attribute has right length
  if (_need_verify) {
    guarantee_property(code_attribute_length == (sizeof(*localvariable_table_length) + size * sizeof(u2)),
                       "%s has wrong length in class file %s", tbl_name, CHECK_NULL);
  }

  const unsafe_u2* const localvariable_table_start = cfs->current();
  assert(localvariable_table_start != NULL, "null local variable table");
  if (!_need_verify) {
    cfs->skip_u2_fast(size);
  } else {
    cfs->guarantee_more(size * 2, CHECK_NULL);
    for(int i = 0; i < (*localvariable_table_length); i++) {
      const u2 start_pc = cfs->get_u2_fast();
      const u2 length = cfs->get_u2_fast();
      const u2 name_index = cfs->get_u2_fast();
      const u2 descriptor_index = cfs->get_u2_fast();
      const u2 index = cfs->get_u2_fast();
      // Assign to a u4 to avoid overflow
      const u4 end_pc = (u4)start_pc + (u4)length;

      if (start_pc >= code_length) {
        classfile_parse_error(
          "Invalid start_pc %u in %s in class file %s",
          start_pc, tbl_name, CHECK_NULL);
      }
      if (end_pc > code_length) {
        classfile_parse_error(
          "Invalid length %u in %s in class file %s",
          length, tbl_name, CHECK_NULL);
      }
      const int cp_size = cp->length();
      guarantee_property(valid_symbol_at(name_index),
        "Name index %u in %s has bad constant type in class file %s",
        name_index, tbl_name, CHECK_NULL);
      guarantee_property(valid_symbol_at(descriptor_index),
        "Signature index %u in %s has bad constant type in class file %s",
        descriptor_index, tbl_name, CHECK_NULL);

      const Symbol* const name = cp->symbol_at(name_index);
      const Symbol* const sig = cp->symbol_at(descriptor_index);
      verify_legal_field_name(name, CHECK_NULL);
      u2 extra_slot = 0;
      if (!isLVTT) {
        verify_legal_field_signature(name, sig, CHECK_NULL);

        // 4894874: check special cases for double and long local variables
        if (sig == vmSymbols::type_signature(T_DOUBLE) ||
            sig == vmSymbols::type_signature(T_LONG)) {
          extra_slot = 1;
        }
      }
      guarantee_property((index + extra_slot) < max_locals,
                          "Invalid index %u in %s in class file %s",
                          index, tbl_name, CHECK_NULL);
    }
  }
  return localvariable_table_start;
}

static const u1* parse_stackmap_table(const ClassFileStream* const cfs,
                                      u4 code_attribute_length,
                                      bool need_verify,
                                      TRAPS) {
  assert(cfs != NULL, "invariant");

  if (0 == code_attribute_length) {
    return NULL;
  }

  const u1* const stackmap_table_start = cfs->current();
  assert(stackmap_table_start != NULL, "null stackmap table");

  // check code_attribute_length first
  cfs->skip_u1(code_attribute_length, CHECK_NULL);

  if (!need_verify && !DumpSharedSpaces) {
    return NULL;
  }
  return stackmap_table_start;
}

const ClassFileParser::unsafe_u2* ClassFileParser::parse_checked_exceptions(const ClassFileStream* const cfs,
                                                                            u2* const checked_exceptions_length,
                                                                            u4 method_attribute_length,
                                                                            TRAPS) {
  assert(cfs != NULL, "invariant");
  assert(checked_exceptions_length != NULL, "invariant");

  cfs->guarantee_more(2, CHECK_NULL);  // checked_exceptions_length
  *checked_exceptions_length = cfs->get_u2_fast();
  const unsigned int size =
    (*checked_exceptions_length) * sizeof(CheckedExceptionElement) / sizeof(u2);
  const unsafe_u2* const checked_exceptions_start = cfs->current();
  assert(checked_exceptions_start != NULL, "null checked exceptions");
  if (!_need_verify) {
    cfs->skip_u2_fast(size);
  } else {
    // Verify each value in the checked exception table
    u2 checked_exception;
    const u2 len = *checked_exceptions_length;
    cfs->guarantee_more(2 * len, CHECK_NULL);
    for (int i = 0; i < len; i++) {
      checked_exception = cfs->get_u2_fast();
      check_property(
        valid_klass_reference_at(checked_exception),
        "Exception name has bad type at constant pool %u in class file %s",
        checked_exception, CHECK_NULL);
    }
  }
  // check exceptions attribute length
  if (_need_verify) {
    guarantee_property(method_attribute_length == (sizeof(*checked_exceptions_length) +
                                                   sizeof(u2) * size),
                      "Exceptions attribute has wrong length in class file %s", CHECK_NULL);
  }
  return checked_exceptions_start;
}

void ClassFileParser::throwIllegalSignature(const char* type,
                                            const Symbol* name,
                                            const Symbol* sig,
                                            TRAPS) const {
  assert(name != NULL, "invariant");
  assert(sig != NULL, "invariant");

  const char* class_note = "";
  if (is_inline_type() && name == vmSymbols::object_initializer_name()) {
    class_note = " (an inline class)";
  }

  ResourceMark rm(THREAD);
  Exceptions::fthrow(THREAD_AND_LOCATION,
      vmSymbols::java_lang_ClassFormatError(),
      "%s \"%s\" in class %s%s has illegal signature \"%s\"", type,
      name->as_C_string(), _class_name->as_C_string(), class_note, sig->as_C_string());
}

AnnotationCollector::ID
AnnotationCollector::annotation_index(const ClassLoaderData* loader_data,
                                      const Symbol* name,
                                      const bool can_access_vm_annotations) {
  const vmSymbols::SID sid = vmSymbols::find_sid(name);
  // Privileged code can use all annotations.  Other code silently drops some.
  const bool privileged = loader_data->is_boot_class_loader_data() ||
                          loader_data->is_platform_class_loader_data() ||
                          can_access_vm_annotations;
  switch (sid) {
    case vmSymbols::VM_SYMBOL_ENUM_NAME(reflect_CallerSensitive_signature): {
      if (_location != _in_method)  break;  // only allow for methods
      if (!privileged)              break;  // only allow in privileged code
      return _method_CallerSensitive;
    }
    case vmSymbols::VM_SYMBOL_ENUM_NAME(jdk_internal_vm_annotation_ForceInline_signature): {
      if (_location != _in_method)  break;  // only allow for methods
      if (!privileged)              break;  // only allow in privileged code
      return _method_ForceInline;
    }
    case vmSymbols::VM_SYMBOL_ENUM_NAME(jdk_internal_vm_annotation_DontInline_signature): {
      if (_location != _in_method)  break;  // only allow for methods
      if (!privileged)              break;  // only allow in privileged code
      return _method_DontInline;
    }
    case vmSymbols::VM_SYMBOL_ENUM_NAME(java_lang_invoke_InjectedProfile_signature): {
      if (_location != _in_method)  break;  // only allow for methods
      if (!privileged)              break;  // only allow in privileged code
      return _method_InjectedProfile;
    }
    case vmSymbols::VM_SYMBOL_ENUM_NAME(java_lang_invoke_LambdaForm_Compiled_signature): {
      if (_location != _in_method)  break;  // only allow for methods
      if (!privileged)              break;  // only allow in privileged code
      return _method_LambdaForm_Compiled;
    }
    case vmSymbols::VM_SYMBOL_ENUM_NAME(jdk_internal_vm_annotation_Hidden_signature): {
      if (_location != _in_method)  break;  // only allow for methods
      if (!privileged)              break;  // only allow in privileged code
      return _method_Hidden;
    }
    case vmSymbols::VM_SYMBOL_ENUM_NAME(jdk_internal_HotSpotIntrinsicCandidate_signature): {
      if (_location != _in_method)  break;  // only allow for methods
      if (!privileged)              break;  // only allow in privileged code
      return _method_HotSpotIntrinsicCandidate;
    }
    case vmSymbols::VM_SYMBOL_ENUM_NAME(jdk_internal_vm_annotation_Stable_signature): {
      if (_location != _in_field)   break;  // only allow for fields
      if (!privileged)              break;  // only allow in privileged code
      return _field_Stable;
    }
    case vmSymbols::VM_SYMBOL_ENUM_NAME(jdk_internal_vm_annotation_Contended_signature): {
      if (_location != _in_field && _location != _in_class) {
        break;  // only allow for fields and classes
      }
      if (!EnableContended || (RestrictContended && !privileged)) {
        break;  // honor privileges
      }
      return _jdk_internal_vm_annotation_Contended;
    }
    case vmSymbols::VM_SYMBOL_ENUM_NAME(jdk_internal_vm_annotation_ReservedStackAccess_signature): {
      if (_location != _in_method)  break;  // only allow for methods
      if (RestrictReservedStack && !privileged) break; // honor privileges
      return _jdk_internal_vm_annotation_ReservedStackAccess;
    }
    default: {
      break;
    }
  }
  return AnnotationCollector::_unknown;
}

void ClassFileParser::FieldAnnotationCollector::apply_to(FieldInfo* f) {
  if (is_contended())
    f->set_contended_group(contended_group());
  if (is_stable())
    f->set_stable(true);
}

ClassFileParser::FieldAnnotationCollector::~FieldAnnotationCollector() {
  // If there's an error deallocate metadata for field annotations
  MetadataFactory::free_array<u1>(_loader_data, _field_annotations);
  MetadataFactory::free_array<u1>(_loader_data, _field_type_annotations);
}

void MethodAnnotationCollector::apply_to(const methodHandle& m) {
  if (has_annotation(_method_CallerSensitive))
    m->set_caller_sensitive(true);
  if (has_annotation(_method_ForceInline))
    m->set_force_inline(true);
  if (has_annotation(_method_DontInline))
    m->set_dont_inline(true);
  if (has_annotation(_method_InjectedProfile))
    m->set_has_injected_profile(true);
  if (has_annotation(_method_LambdaForm_Compiled) && m->intrinsic_id() == vmIntrinsics::_none)
    m->set_intrinsic_id(vmIntrinsics::_compiledLambdaForm);
  if (has_annotation(_method_Hidden))
    m->set_hidden(true);
  if (has_annotation(_method_HotSpotIntrinsicCandidate) && !m->is_synthetic())
    m->set_intrinsic_candidate(true);
  if (has_annotation(_jdk_internal_vm_annotation_ReservedStackAccess))
    m->set_has_reserved_stack_access(true);
}

void ClassFileParser::ClassAnnotationCollector::apply_to(InstanceKlass* ik) {
  assert(ik != NULL, "invariant");
  ik->set_is_contended(is_contended());
}

#define MAX_ARGS_SIZE 255
#define MAX_CODE_SIZE 65535
#define INITIAL_MAX_LVT_NUMBER 256

/* Copy class file LVT's/LVTT's into the HotSpot internal LVT.
 *
 * Rules for LVT's and LVTT's are:
 *   - There can be any number of LVT's and LVTT's.
 *   - If there are n LVT's, it is the same as if there was just
 *     one LVT containing all the entries from the n LVT's.
 *   - There may be no more than one LVT entry per local variable.
 *     Two LVT entries are 'equal' if these fields are the same:
 *        start_pc, length, name, slot
 *   - There may be no more than one LVTT entry per each LVT entry.
 *     Each LVTT entry has to match some LVT entry.
 *   - HotSpot internal LVT keeps natural ordering of class file LVT entries.
 */
void ClassFileParser::copy_localvariable_table(const ConstMethod* cm,
                                               int lvt_cnt,
                                               u2* const localvariable_table_length,
                                               const unsafe_u2** const localvariable_table_start,
                                               int lvtt_cnt,
                                               u2* const localvariable_type_table_length,
                                               const unsafe_u2** const localvariable_type_table_start,
                                               TRAPS) {

  ResourceMark rm(THREAD);

  typedef ResourceHashtable<LocalVariableTableElement, LocalVariableTableElement*,
                            &LVT_Hash::hash, &LVT_Hash::equals> LVT_HashTable;

  LVT_HashTable* const table = new LVT_HashTable();

  // To fill LocalVariableTable in
  const Classfile_LVT_Element* cf_lvt;
  LocalVariableTableElement* lvt = cm->localvariable_table_start();

  for (int tbl_no = 0; tbl_no < lvt_cnt; tbl_no++) {
    cf_lvt = (Classfile_LVT_Element *) localvariable_table_start[tbl_no];
    for (int idx = 0; idx < localvariable_table_length[tbl_no]; idx++, lvt++) {
      copy_lvt_element(&cf_lvt[idx], lvt);
      // If no duplicates, add LVT elem in hashtable.
      if (table->put(*lvt, lvt) == false
          && _need_verify
          && _major_version >= JAVA_1_5_VERSION) {
        classfile_parse_error("Duplicated LocalVariableTable attribute "
                              "entry for '%s' in class file %s",
                               _cp->symbol_at(lvt->name_cp_index)->as_utf8(),
                               CHECK);
      }
    }
  }

  // To merge LocalVariableTable and LocalVariableTypeTable
  const Classfile_LVT_Element* cf_lvtt;
  LocalVariableTableElement lvtt_elem;

  for (int tbl_no = 0; tbl_no < lvtt_cnt; tbl_no++) {
    cf_lvtt = (Classfile_LVT_Element *) localvariable_type_table_start[tbl_no];
    for (int idx = 0; idx < localvariable_type_table_length[tbl_no]; idx++) {
      copy_lvt_element(&cf_lvtt[idx], &lvtt_elem);
      LocalVariableTableElement** entry = table->get(lvtt_elem);
      if (entry == NULL) {
        if (_need_verify) {
          classfile_parse_error("LVTT entry for '%s' in class file %s "
                                "does not match any LVT entry",
                                 _cp->symbol_at(lvtt_elem.name_cp_index)->as_utf8(),
                                 CHECK);
        }
      } else if ((*entry)->signature_cp_index != 0 && _need_verify) {
        classfile_parse_error("Duplicated LocalVariableTypeTable attribute "
                              "entry for '%s' in class file %s",
                               _cp->symbol_at(lvtt_elem.name_cp_index)->as_utf8(),
                               CHECK);
      } else {
        // to add generic signatures into LocalVariableTable
        (*entry)->signature_cp_index = lvtt_elem.descriptor_cp_index;
      }
    }
  }
}


void ClassFileParser::copy_method_annotations(ConstMethod* cm,
                                       const u1* runtime_visible_annotations,
                                       int runtime_visible_annotations_length,
                                       const u1* runtime_invisible_annotations,
                                       int runtime_invisible_annotations_length,
                                       const u1* runtime_visible_parameter_annotations,
                                       int runtime_visible_parameter_annotations_length,
                                       const u1* runtime_invisible_parameter_annotations,
                                       int runtime_invisible_parameter_annotations_length,
                                       const u1* runtime_visible_type_annotations,
                                       int runtime_visible_type_annotations_length,
                                       const u1* runtime_invisible_type_annotations,
                                       int runtime_invisible_type_annotations_length,
                                       const u1* annotation_default,
                                       int annotation_default_length,
                                       TRAPS) {

  AnnotationArray* a;

  if (runtime_visible_annotations_length +
      runtime_invisible_annotations_length > 0) {
     a = assemble_annotations(runtime_visible_annotations,
                              runtime_visible_annotations_length,
                              runtime_invisible_annotations,
                              runtime_invisible_annotations_length,
                              CHECK);
     cm->set_method_annotations(a);
  }

  if (runtime_visible_parameter_annotations_length +
      runtime_invisible_parameter_annotations_length > 0) {
    a = assemble_annotations(runtime_visible_parameter_annotations,
                             runtime_visible_parameter_annotations_length,
                             runtime_invisible_parameter_annotations,
                             runtime_invisible_parameter_annotations_length,
                             CHECK);
    cm->set_parameter_annotations(a);
  }

  if (annotation_default_length > 0) {
    a = assemble_annotations(annotation_default,
                             annotation_default_length,
                             NULL,
                             0,
                             CHECK);
    cm->set_default_annotations(a);
  }

  if (runtime_visible_type_annotations_length +
      runtime_invisible_type_annotations_length > 0) {
    a = assemble_annotations(runtime_visible_type_annotations,
                             runtime_visible_type_annotations_length,
                             runtime_invisible_type_annotations,
                             runtime_invisible_type_annotations_length,
                             CHECK);
    cm->set_type_annotations(a);
  }
}


// Note: the parse_method below is big and clunky because all parsing of the code and exceptions
// attribute is inlined. This is cumbersome to avoid since we inline most of the parts in the
// Method* to save footprint, so we only know the size of the resulting Method* when the
// entire method attribute is parsed.
//
// The promoted_flags parameter is used to pass relevant access_flags
// from the method back up to the containing klass. These flag values
// are added to klass's access_flags.

Method* ClassFileParser::parse_method(const ClassFileStream* const cfs,
                                      bool is_interface,
                                      bool is_inline_type,
                                      const ConstantPool* cp,
                                      AccessFlags* const promoted_flags,
                                      TRAPS) {
  assert(cfs != NULL, "invariant");
  assert(cp != NULL, "invariant");
  assert(promoted_flags != NULL, "invariant");

  ResourceMark rm(THREAD);
  // Parse fixed parts:
  // access_flags, name_index, descriptor_index, attributes_count
  cfs->guarantee_more(8, CHECK_NULL);

  int flags = cfs->get_u2_fast();
  const u2 name_index = cfs->get_u2_fast();
  const int cp_size = cp->length();
  check_property(
    valid_symbol_at(name_index),
    "Illegal constant pool index %u for method name in class file %s",
    name_index, CHECK_NULL);
  const Symbol* const name = cp->symbol_at(name_index);
  verify_legal_method_name(name, CHECK_NULL);

  const u2 signature_index = cfs->get_u2_fast();
  guarantee_property(
    valid_symbol_at(signature_index),
    "Illegal constant pool index %u for method signature in class file %s",
    signature_index, CHECK_NULL);
  const Symbol* const signature = cp->symbol_at(signature_index);

  if (name == vmSymbols::class_initializer_name()) {
    // We ignore the other access flags for a valid class initializer.
    // (JVM Spec 2nd ed., chapter 4.6)
    if (_major_version < 51) { // backward compatibility
      flags = JVM_ACC_STATIC;
    } else if ((flags & JVM_ACC_STATIC) == JVM_ACC_STATIC) {
      flags &= JVM_ACC_STATIC | JVM_ACC_STRICT;
    } else {
      classfile_parse_error("Method <clinit> is not static in class file %s", CHECK_NULL);
    }
  } else {
    verify_legal_method_modifiers(flags, is_interface, is_inline_type, name, CHECK_NULL);
  }

  if (name == vmSymbols::object_initializer_name()) {
    if (is_interface) {
      classfile_parse_error("Interface cannot have a method named <init>, class file %s", CHECK_NULL);
    } else if (!is_inline_type && signature->is_void_method_signature()) {
      // OK, a constructor
    } else if (is_inline_type && !signature->is_void_method_signature()) {
      // also OK, a static factory, as long as the return value is good
      bool ok = false;
      SignatureStream ss((Symbol*) signature, true);
      while (!ss.at_return_type())  ss.next();
      if (ss.is_reference()) {
        Symbol* ret = ss.as_symbol();
        const Symbol* required = class_name();
        if (is_unsafe_anonymous()) {
          // The original class name in the UAC byte stream gets changed.  So
          // using the original name in the return type is no longer valid.
          required = vmSymbols::java_lang_Object();
        }
        ok = (ret == required);
      }
      if (!ok) {
        throwIllegalSignature("Method", name, signature, CHECK_0);
      }
    } else {
      // not OK, so throw the same error as in verify_legal_method_signature.
      throwIllegalSignature("Method", name, signature, CHECK_0);
    }
    // A declared <init> method must always be either a non-static
    // object constructor, with a void return, or else it must be a
    // static factory method, with a non-void return.  No other
    // definition of <init> is possible.
    //
    // The verifier (in verify_invoke_instructions) will inspect the
    // signature of any attempt to invoke <init>, and ensures that it
    // returns non-void if and only if it is being invoked by
    // invokestatic, and void if and only if it is being invoked by
    // invokespecial.
    //
    // When a symbolic reference to <init> is resolved for a
    // particular invocation mode (special or static), the mode is
    // matched to the JVM_ACC_STATIC modifier of the <init> method.
    // Thus, it is impossible to statically invoke a constructor, and
    // impossible to "new + invokespecial" a static factory, either
    // through bytecode or through reflection.
  }

  int args_size = -1;  // only used when _need_verify is true
  if (_need_verify) {
    args_size = ((flags & JVM_ACC_STATIC) ? 0 : 1) +
                 verify_legal_method_signature(name, signature, CHECK_NULL);
    if (args_size > MAX_ARGS_SIZE) {
      classfile_parse_error("Too many arguments in method signature in class file %s", CHECK_NULL);
    }
  }

  AccessFlags access_flags(flags & JVM_RECOGNIZED_METHOD_MODIFIERS);

  // Default values for code and exceptions attribute elements
  u2 max_stack = 0;
  u2 max_locals = 0;
  u4 code_length = 0;
  const u1* code_start = 0;
  u2 exception_table_length = 0;
  const unsafe_u2* exception_table_start = NULL; // (potentially unaligned) pointer to array of u2 elements
  Array<int>* exception_handlers = Universe::the_empty_int_array();
  u2 checked_exceptions_length = 0;
  const unsafe_u2* checked_exceptions_start = NULL; // (potentially unaligned) pointer to array of u2 elements
  CompressedLineNumberWriteStream* linenumber_table = NULL;
  int linenumber_table_length = 0;
  int total_lvt_length = 0;
  u2 lvt_cnt = 0;
  u2 lvtt_cnt = 0;
  bool lvt_allocated = false;
  u2 max_lvt_cnt = INITIAL_MAX_LVT_NUMBER;
  u2 max_lvtt_cnt = INITIAL_MAX_LVT_NUMBER;
  u2* localvariable_table_length = NULL;
  const unsafe_u2** localvariable_table_start = NULL; // (potentially unaligned) pointer to array of LVT attributes
  u2* localvariable_type_table_length = NULL;
  const unsafe_u2** localvariable_type_table_start = NULL; // (potentially unaligned) pointer to LVTT attributes
  int method_parameters_length = -1;
  const u1* method_parameters_data = NULL;
  bool method_parameters_seen = false;
  bool parsed_code_attribute = false;
  bool parsed_checked_exceptions_attribute = false;
  bool parsed_stackmap_attribute = false;
  // stackmap attribute - JDK1.5
  const u1* stackmap_data = NULL;
  int stackmap_data_length = 0;
  u2 generic_signature_index = 0;
  MethodAnnotationCollector parsed_annotations;
  const u1* runtime_visible_annotations = NULL;
  int runtime_visible_annotations_length = 0;
  const u1* runtime_invisible_annotations = NULL;
  int runtime_invisible_annotations_length = 0;
  const u1* runtime_visible_parameter_annotations = NULL;
  int runtime_visible_parameter_annotations_length = 0;
  const u1* runtime_invisible_parameter_annotations = NULL;
  int runtime_invisible_parameter_annotations_length = 0;
  const u1* runtime_visible_type_annotations = NULL;
  int runtime_visible_type_annotations_length = 0;
  const u1* runtime_invisible_type_annotations = NULL;
  int runtime_invisible_type_annotations_length = 0;
  bool runtime_invisible_annotations_exists = false;
  bool runtime_invisible_type_annotations_exists = false;
  bool runtime_invisible_parameter_annotations_exists = false;
  const u1* annotation_default = NULL;
  int annotation_default_length = 0;

  // Parse code and exceptions attribute
  u2 method_attributes_count = cfs->get_u2_fast();
  while (method_attributes_count--) {
    cfs->guarantee_more(6, CHECK_NULL);  // method_attribute_name_index, method_attribute_length
    const u2 method_attribute_name_index = cfs->get_u2_fast();
    const u4 method_attribute_length = cfs->get_u4_fast();
    check_property(
      valid_symbol_at(method_attribute_name_index),
      "Invalid method attribute name index %u in class file %s",
      method_attribute_name_index, CHECK_NULL);

    const Symbol* const method_attribute_name = cp->symbol_at(method_attribute_name_index);
    if (method_attribute_name == vmSymbols::tag_code()) {
      // Parse Code attribute
      if (_need_verify) {
        guarantee_property(
            !access_flags.is_native() && !access_flags.is_abstract(),
                        "Code attribute in native or abstract methods in class file %s",
                         CHECK_NULL);
      }
      if (parsed_code_attribute) {
        classfile_parse_error("Multiple Code attributes in class file %s",
                              CHECK_NULL);
      }
      parsed_code_attribute = true;

      // Stack size, locals size, and code size
      cfs->guarantee_more(8, CHECK_NULL);
      max_stack = cfs->get_u2_fast();
      max_locals = cfs->get_u2_fast();
      code_length = cfs->get_u4_fast();
      if (_need_verify) {
        guarantee_property(args_size <= max_locals,
                           "Arguments can't fit into locals in class file %s",
                           CHECK_NULL);
        guarantee_property(code_length > 0 && code_length <= MAX_CODE_SIZE,
                           "Invalid method Code length %u in class file %s",
                           code_length, CHECK_NULL);
      }
      // Code pointer
      code_start = cfs->current();
      assert(code_start != NULL, "null code start");
      cfs->guarantee_more(code_length, CHECK_NULL);
      cfs->skip_u1_fast(code_length);

      // Exception handler table
      cfs->guarantee_more(2, CHECK_NULL);  // exception_table_length
      exception_table_length = cfs->get_u2_fast();
      if (exception_table_length > 0) {
        exception_table_start = parse_exception_table(cfs,
                                                      code_length,
                                                      exception_table_length,
                                                      CHECK_NULL);
      }

      // Parse additional attributes in code attribute
      cfs->guarantee_more(2, CHECK_NULL);  // code_attributes_count
      u2 code_attributes_count = cfs->get_u2_fast();

      unsigned int calculated_attribute_length = 0;

      calculated_attribute_length =
          sizeof(max_stack) + sizeof(max_locals) + sizeof(code_length);
      calculated_attribute_length +=
        code_length +
        sizeof(exception_table_length) +
        sizeof(code_attributes_count) +
        exception_table_length *
            ( sizeof(u2) +   // start_pc
              sizeof(u2) +   // end_pc
              sizeof(u2) +   // handler_pc
              sizeof(u2) );  // catch_type_index

      while (code_attributes_count--) {
        cfs->guarantee_more(6, CHECK_NULL);  // code_attribute_name_index, code_attribute_length
        const u2 code_attribute_name_index = cfs->get_u2_fast();
        const u4 code_attribute_length = cfs->get_u4_fast();
        calculated_attribute_length += code_attribute_length +
                                       sizeof(code_attribute_name_index) +
                                       sizeof(code_attribute_length);
        check_property(valid_symbol_at(code_attribute_name_index),
                       "Invalid code attribute name index %u in class file %s",
                       code_attribute_name_index,
                       CHECK_NULL);
        if (LoadLineNumberTables &&
            cp->symbol_at(code_attribute_name_index) == vmSymbols::tag_line_number_table()) {
          // Parse and compress line number table
          parse_linenumber_table(code_attribute_length,
                                 code_length,
                                 &linenumber_table,
                                 CHECK_NULL);

        } else if (LoadLocalVariableTables &&
                   cp->symbol_at(code_attribute_name_index) == vmSymbols::tag_local_variable_table()) {
          // Parse local variable table
          if (!lvt_allocated) {
            localvariable_table_length = NEW_RESOURCE_ARRAY_IN_THREAD(
              THREAD, u2,  INITIAL_MAX_LVT_NUMBER);
            localvariable_table_start = NEW_RESOURCE_ARRAY_IN_THREAD(
              THREAD, const unsafe_u2*, INITIAL_MAX_LVT_NUMBER);
            localvariable_type_table_length = NEW_RESOURCE_ARRAY_IN_THREAD(
              THREAD, u2,  INITIAL_MAX_LVT_NUMBER);
            localvariable_type_table_start = NEW_RESOURCE_ARRAY_IN_THREAD(
              THREAD, const unsafe_u2*, INITIAL_MAX_LVT_NUMBER);
            lvt_allocated = true;
          }
          if (lvt_cnt == max_lvt_cnt) {
            max_lvt_cnt <<= 1;
            localvariable_table_length = REALLOC_RESOURCE_ARRAY(u2, localvariable_table_length, lvt_cnt, max_lvt_cnt);
            localvariable_table_start  = REALLOC_RESOURCE_ARRAY(const unsafe_u2*, localvariable_table_start, lvt_cnt, max_lvt_cnt);
          }
          localvariable_table_start[lvt_cnt] =
            parse_localvariable_table(cfs,
                                      code_length,
                                      max_locals,
                                      code_attribute_length,
                                      &localvariable_table_length[lvt_cnt],
                                      false,    // is not LVTT
                                      CHECK_NULL);
          total_lvt_length += localvariable_table_length[lvt_cnt];
          lvt_cnt++;
        } else if (LoadLocalVariableTypeTables &&
                   _major_version >= JAVA_1_5_VERSION &&
                   cp->symbol_at(code_attribute_name_index) == vmSymbols::tag_local_variable_type_table()) {
          if (!lvt_allocated) {
            localvariable_table_length = NEW_RESOURCE_ARRAY_IN_THREAD(
              THREAD, u2,  INITIAL_MAX_LVT_NUMBER);
            localvariable_table_start = NEW_RESOURCE_ARRAY_IN_THREAD(
              THREAD, const unsafe_u2*, INITIAL_MAX_LVT_NUMBER);
            localvariable_type_table_length = NEW_RESOURCE_ARRAY_IN_THREAD(
              THREAD, u2,  INITIAL_MAX_LVT_NUMBER);
            localvariable_type_table_start = NEW_RESOURCE_ARRAY_IN_THREAD(
              THREAD, const unsafe_u2*, INITIAL_MAX_LVT_NUMBER);
            lvt_allocated = true;
          }
          // Parse local variable type table
          if (lvtt_cnt == max_lvtt_cnt) {
            max_lvtt_cnt <<= 1;
            localvariable_type_table_length = REALLOC_RESOURCE_ARRAY(u2, localvariable_type_table_length, lvtt_cnt, max_lvtt_cnt);
            localvariable_type_table_start  = REALLOC_RESOURCE_ARRAY(const unsafe_u2*, localvariable_type_table_start, lvtt_cnt, max_lvtt_cnt);
          }
          localvariable_type_table_start[lvtt_cnt] =
            parse_localvariable_table(cfs,
                                      code_length,
                                      max_locals,
                                      code_attribute_length,
                                      &localvariable_type_table_length[lvtt_cnt],
                                      true,     // is LVTT
                                      CHECK_NULL);
          lvtt_cnt++;
        } else if (_major_version >= Verifier::STACKMAP_ATTRIBUTE_MAJOR_VERSION &&
                   cp->symbol_at(code_attribute_name_index) == vmSymbols::tag_stack_map_table()) {
          // Stack map is only needed by the new verifier in JDK1.5.
          if (parsed_stackmap_attribute) {
            classfile_parse_error("Multiple StackMapTable attributes in class file %s", CHECK_NULL);
          }
          stackmap_data = parse_stackmap_table(cfs, code_attribute_length, _need_verify, CHECK_NULL);
          stackmap_data_length = code_attribute_length;
          parsed_stackmap_attribute = true;
        } else {
          // Skip unknown attributes
          cfs->skip_u1(code_attribute_length, CHECK_NULL);
        }
      }
      // check method attribute length
      if (_need_verify) {
        guarantee_property(method_attribute_length == calculated_attribute_length,
                           "Code segment has wrong length in class file %s",
                           CHECK_NULL);
      }
    } else if (method_attribute_name == vmSymbols::tag_exceptions()) {
      // Parse Exceptions attribute
      if (parsed_checked_exceptions_attribute) {
        classfile_parse_error("Multiple Exceptions attributes in class file %s",
                              CHECK_NULL);
      }
      parsed_checked_exceptions_attribute = true;
      checked_exceptions_start =
            parse_checked_exceptions(cfs,
                                     &checked_exceptions_length,
                                     method_attribute_length,
                                     CHECK_NULL);
    } else if (method_attribute_name == vmSymbols::tag_method_parameters()) {
      // reject multiple method parameters
      if (method_parameters_seen) {
        classfile_parse_error("Multiple MethodParameters attributes in class file %s",
                              CHECK_NULL);
      }
      method_parameters_seen = true;
      method_parameters_length = cfs->get_u1_fast();
      const u2 real_length = (method_parameters_length * 4u) + 1u;
      if (method_attribute_length != real_length) {
        classfile_parse_error(
          "Invalid MethodParameters method attribute length %u in class file",
          method_attribute_length, CHECK_NULL);
      }
      method_parameters_data = cfs->current();
      cfs->skip_u2_fast(method_parameters_length);
      cfs->skip_u2_fast(method_parameters_length);
      // ignore this attribute if it cannot be reflected
      if (!SystemDictionary::Parameter_klass_loaded())
        method_parameters_length = -1;
    } else if (method_attribute_name == vmSymbols::tag_synthetic()) {
      if (method_attribute_length != 0) {
        classfile_parse_error(
          "Invalid Synthetic method attribute length %u in class file %s",
          method_attribute_length, CHECK_NULL);
      }
      // Should we check that there hasn't already been a synthetic attribute?
      access_flags.set_is_synthetic();
    } else if (method_attribute_name == vmSymbols::tag_deprecated()) { // 4276120
      if (method_attribute_length != 0) {
        classfile_parse_error(
          "Invalid Deprecated method attribute length %u in class file %s",
          method_attribute_length, CHECK_NULL);
      }
    } else if (_major_version >= JAVA_1_5_VERSION) {
      if (method_attribute_name == vmSymbols::tag_signature()) {
        if (generic_signature_index != 0) {
          classfile_parse_error(
            "Multiple Signature attributes for method in class file %s",
            CHECK_NULL);
        }
        if (method_attribute_length != 2) {
          classfile_parse_error(
            "Invalid Signature attribute length %u in class file %s",
            method_attribute_length, CHECK_NULL);
        }
        generic_signature_index = parse_generic_signature_attribute(cfs, CHECK_NULL);
      } else if (method_attribute_name == vmSymbols::tag_runtime_visible_annotations()) {
        if (runtime_visible_annotations != NULL) {
          classfile_parse_error(
            "Multiple RuntimeVisibleAnnotations attributes for method in class file %s",
            CHECK_NULL);
        }
        runtime_visible_annotations_length = method_attribute_length;
        runtime_visible_annotations = cfs->current();
        assert(runtime_visible_annotations != NULL, "null visible annotations");
        cfs->guarantee_more(runtime_visible_annotations_length, CHECK_NULL);
        parse_annotations(cp,
                          runtime_visible_annotations,
                          runtime_visible_annotations_length,
                          &parsed_annotations,
                          _loader_data,
                          _can_access_vm_annotations,
                          CHECK_NULL);
        cfs->skip_u1_fast(runtime_visible_annotations_length);
      } else if (method_attribute_name == vmSymbols::tag_runtime_invisible_annotations()) {
        if (runtime_invisible_annotations_exists) {
          classfile_parse_error(
            "Multiple RuntimeInvisibleAnnotations attributes for method in class file %s",
            CHECK_NULL);
        }
        runtime_invisible_annotations_exists = true;
        if (PreserveAllAnnotations) {
          runtime_invisible_annotations_length = method_attribute_length;
          runtime_invisible_annotations = cfs->current();
          assert(runtime_invisible_annotations != NULL, "null invisible annotations");
        }
        cfs->skip_u1(method_attribute_length, CHECK_NULL);
      } else if (method_attribute_name == vmSymbols::tag_runtime_visible_parameter_annotations()) {
        if (runtime_visible_parameter_annotations != NULL) {
          classfile_parse_error(
            "Multiple RuntimeVisibleParameterAnnotations attributes for method in class file %s",
            CHECK_NULL);
        }
        runtime_visible_parameter_annotations_length = method_attribute_length;
        runtime_visible_parameter_annotations = cfs->current();
        assert(runtime_visible_parameter_annotations != NULL, "null visible parameter annotations");
        cfs->skip_u1(runtime_visible_parameter_annotations_length, CHECK_NULL);
      } else if (method_attribute_name == vmSymbols::tag_runtime_invisible_parameter_annotations()) {
        if (runtime_invisible_parameter_annotations_exists) {
          classfile_parse_error(
            "Multiple RuntimeInvisibleParameterAnnotations attributes for method in class file %s",
            CHECK_NULL);
        }
        runtime_invisible_parameter_annotations_exists = true;
        if (PreserveAllAnnotations) {
          runtime_invisible_parameter_annotations_length = method_attribute_length;
          runtime_invisible_parameter_annotations = cfs->current();
          assert(runtime_invisible_parameter_annotations != NULL,
            "null invisible parameter annotations");
        }
        cfs->skip_u1(method_attribute_length, CHECK_NULL);
      } else if (method_attribute_name == vmSymbols::tag_annotation_default()) {
        if (annotation_default != NULL) {
          classfile_parse_error(
            "Multiple AnnotationDefault attributes for method in class file %s",
            CHECK_NULL);
        }
        annotation_default_length = method_attribute_length;
        annotation_default = cfs->current();
        assert(annotation_default != NULL, "null annotation default");
        cfs->skip_u1(annotation_default_length, CHECK_NULL);
      } else if (method_attribute_name == vmSymbols::tag_runtime_visible_type_annotations()) {
        if (runtime_visible_type_annotations != NULL) {
          classfile_parse_error(
            "Multiple RuntimeVisibleTypeAnnotations attributes for method in class file %s",
            CHECK_NULL);
        }
        runtime_visible_type_annotations_length = method_attribute_length;
        runtime_visible_type_annotations = cfs->current();
        assert(runtime_visible_type_annotations != NULL, "null visible type annotations");
        // No need for the VM to parse Type annotations
        cfs->skip_u1(runtime_visible_type_annotations_length, CHECK_NULL);
      } else if (method_attribute_name == vmSymbols::tag_runtime_invisible_type_annotations()) {
        if (runtime_invisible_type_annotations_exists) {
          classfile_parse_error(
            "Multiple RuntimeInvisibleTypeAnnotations attributes for method in class file %s",
            CHECK_NULL);
        } else {
          runtime_invisible_type_annotations_exists = true;
        }
        if (PreserveAllAnnotations) {
          runtime_invisible_type_annotations_length = method_attribute_length;
          runtime_invisible_type_annotations = cfs->current();
          assert(runtime_invisible_type_annotations != NULL, "null invisible type annotations");
        }
        cfs->skip_u1(method_attribute_length, CHECK_NULL);
      } else {
        // Skip unknown attributes
        cfs->skip_u1(method_attribute_length, CHECK_NULL);
      }
    } else {
      // Skip unknown attributes
      cfs->skip_u1(method_attribute_length, CHECK_NULL);
    }
  }

  if (linenumber_table != NULL) {
    linenumber_table->write_terminator();
    linenumber_table_length = linenumber_table->position();
  }

  // Make sure there's at least one Code attribute in non-native/non-abstract method
  if (_need_verify) {
    guarantee_property(access_flags.is_native() ||
                       access_flags.is_abstract() ||
                       parsed_code_attribute,
                       "Absent Code attribute in method that is not native or abstract in class file %s",
                       CHECK_NULL);
  }

  // All sizing information for a Method* is finally available, now create it
  InlineTableSizes sizes(
      total_lvt_length,
      linenumber_table_length,
      exception_table_length,
      checked_exceptions_length,
      method_parameters_length,
      generic_signature_index,
      runtime_visible_annotations_length +
           runtime_invisible_annotations_length,
      runtime_visible_parameter_annotations_length +
           runtime_invisible_parameter_annotations_length,
      runtime_visible_type_annotations_length +
           runtime_invisible_type_annotations_length,
      annotation_default_length,
      0);

  Method* const m = Method::allocate(_loader_data,
                                     code_length,
                                     access_flags,
                                     &sizes,
                                     ConstMethod::NORMAL,
                                     CHECK_NULL);

  ClassLoadingService::add_class_method_size(m->size()*wordSize);

  // Fill in information from fixed part (access_flags already set)
  m->set_constants(_cp);
  m->set_name_index(name_index);
  m->set_signature_index(signature_index);
  m->compute_from_signature(cp->symbol_at(signature_index));
  assert(args_size < 0 || args_size == m->size_of_parameters(), "");

  // Fill in code attribute information
  m->set_max_stack(max_stack);
  m->set_max_locals(max_locals);
  if (stackmap_data != NULL) {
    m->constMethod()->copy_stackmap_data(_loader_data,
                                         (u1*)stackmap_data,
                                         stackmap_data_length,
                                         CHECK_NULL);
  }

  // Copy byte codes
  m->set_code((u1*)code_start);

  // Copy line number table
  if (linenumber_table != NULL) {
    memcpy(m->compressed_linenumber_table(),
           linenumber_table->buffer(),
           linenumber_table_length);
  }

  // Copy exception table
  if (exception_table_length > 0) {
    Copy::conjoint_swap_if_needed<Endian::JAVA>(exception_table_start,
                                                m->exception_table_start(),
                                                exception_table_length * sizeof(ExceptionTableElement),
                                                sizeof(u2));
  }

  // Copy method parameters
  if (method_parameters_length > 0) {
    MethodParametersElement* elem = m->constMethod()->method_parameters_start();
    for (int i = 0; i < method_parameters_length; i++) {
      elem[i].name_cp_index = Bytes::get_Java_u2((address)method_parameters_data);
      method_parameters_data += 2;
      elem[i].flags = Bytes::get_Java_u2((address)method_parameters_data);
      method_parameters_data += 2;
    }
  }

  // Copy checked exceptions
  if (checked_exceptions_length > 0) {
    Copy::conjoint_swap_if_needed<Endian::JAVA>(checked_exceptions_start,
                                                m->checked_exceptions_start(),
                                                checked_exceptions_length * sizeof(CheckedExceptionElement),
                                                sizeof(u2));
  }

  // Copy class file LVT's/LVTT's into the HotSpot internal LVT.
  if (total_lvt_length > 0) {
    promoted_flags->set_has_localvariable_table();
    copy_localvariable_table(m->constMethod(),
                             lvt_cnt,
                             localvariable_table_length,
                             localvariable_table_start,
                             lvtt_cnt,
                             localvariable_type_table_length,
                             localvariable_type_table_start,
                             CHECK_NULL);
  }

  if (parsed_annotations.has_any_annotations())
    parsed_annotations.apply_to(methodHandle(THREAD, m));

  if (is_hidden()) { // Mark methods in hidden classes as 'hidden'.
    m->set_hidden(true);
  }

  // Copy annotations
  copy_method_annotations(m->constMethod(),
                          runtime_visible_annotations,
                          runtime_visible_annotations_length,
                          runtime_invisible_annotations,
                          runtime_invisible_annotations_length,
                          runtime_visible_parameter_annotations,
                          runtime_visible_parameter_annotations_length,
                          runtime_invisible_parameter_annotations,
                          runtime_invisible_parameter_annotations_length,
                          runtime_visible_type_annotations,
                          runtime_visible_type_annotations_length,
                          runtime_invisible_type_annotations,
                          runtime_invisible_type_annotations_length,
                          annotation_default,
                          annotation_default_length,
                          CHECK_NULL);

  if (name == vmSymbols::finalize_method_name() &&
      signature == vmSymbols::void_method_signature()) {
    if (m->is_empty_method()) {
      _has_empty_finalizer = true;
    } else {
      _has_finalizer = true;
    }
  }
  if (name == vmSymbols::object_initializer_name() &&
      signature == vmSymbols::void_method_signature() &&
      m->is_vanilla_constructor()) {
    _has_vanilla_constructor = true;
  }

  NOT_PRODUCT(m->verify());
  return m;
}


// The promoted_flags parameter is used to pass relevant access_flags
// from the methods back up to the containing klass. These flag values
// are added to klass's access_flags.
// Side-effects: populates the _methods field in the parser
void ClassFileParser::parse_methods(const ClassFileStream* const cfs,
                                    bool is_interface,
                                    bool is_inline_type,
                                    AccessFlags* promoted_flags,
                                    bool* has_final_method,
                                    bool* declares_nonstatic_concrete_methods,
                                    TRAPS) {
  assert(cfs != NULL, "invariant");
  assert(promoted_flags != NULL, "invariant");
  assert(has_final_method != NULL, "invariant");
  assert(declares_nonstatic_concrete_methods != NULL, "invariant");

  assert(NULL == _methods, "invariant");

  cfs->guarantee_more(2, CHECK);  // length
  const u2 length = cfs->get_u2_fast();
  if (length == 0) {
    _methods = Universe::the_empty_method_array();
  } else {
    _methods = MetadataFactory::new_array<Method*>(_loader_data,
                                                   length,
                                                   NULL,
                                                   CHECK);

    for (int index = 0; index < length; index++) {
      Method* method = parse_method(cfs,
                                    is_interface,
                                    is_inline_type,
                                    _cp,
                                    promoted_flags,
                                    CHECK);

      if (method->is_final()) {
        *has_final_method = true;
      }
      // declares_nonstatic_concrete_methods: declares concrete instance methods, any access flags
      // used for interface initialization, and default method inheritance analysis
      if (is_interface && !(*declares_nonstatic_concrete_methods)
        && !method->is_abstract() && !method->is_static()) {
        *declares_nonstatic_concrete_methods = true;
      }
      _methods->at_put(index, method);
    }

    if (_need_verify && length > 1) {
      // Check duplicated methods
      ResourceMark rm(THREAD);
      NameSigHash** names_and_sigs = NEW_RESOURCE_ARRAY_IN_THREAD(
        THREAD, NameSigHash*, HASH_ROW_SIZE);
      initialize_hashtable(names_and_sigs);
      bool dup = false;
      const Symbol* name = NULL;
      const Symbol* sig = NULL;
      {
        debug_only(NoSafepointVerifier nsv;)
        for (int i = 0; i < length; i++) {
          const Method* const m = _methods->at(i);
          name = m->name();
          sig = m->signature();
          // If no duplicates, add name/signature in hashtable names_and_sigs.
          if (!put_after_lookup(name, sig, names_and_sigs)) {
            dup = true;
            break;
          }
        }
      }
      if (dup) {
        classfile_parse_error("Duplicate method name \"%s\" with signature \"%s\" in class file %s",
                               name->as_C_string(), sig->as_klass_external_name(), CHECK);
      }
    }
  }
}

static const intArray* sort_methods(Array<Method*>* methods) {
  const int length = methods->length();
  // If JVMTI original method ordering or sharing is enabled we have to
  // remember the original class file ordering.
  // We temporarily use the vtable_index field in the Method* to store the
  // class file index, so we can read in after calling qsort.
  // Put the method ordering in the shared archive.
  if (JvmtiExport::can_maintain_original_method_order() || Arguments::is_dumping_archive()) {
    for (int index = 0; index < length; index++) {
      Method* const m = methods->at(index);
      assert(!m->valid_vtable_index(), "vtable index should not be set");
      m->set_vtable_index(index);
    }
  }
  // Sort method array by ascending method name (for faster lookups & vtable construction)
  // Note that the ordering is not alphabetical, see Symbol::fast_compare
  Method::sort_methods(methods);

  intArray* method_ordering = NULL;
  // If JVMTI original method ordering or sharing is enabled construct int
  // array remembering the original ordering
  if (JvmtiExport::can_maintain_original_method_order() || Arguments::is_dumping_archive()) {
    method_ordering = new intArray(length, length, -1);
    for (int index = 0; index < length; index++) {
      Method* const m = methods->at(index);
      const int old_index = m->vtable_index();
      assert(old_index >= 0 && old_index < length, "invalid method index");
      method_ordering->at_put(index, old_index);
      m->set_vtable_index(Method::invalid_vtable_index);
    }
  }
  return method_ordering;
}

// Parse generic_signature attribute for methods and fields
u2 ClassFileParser::parse_generic_signature_attribute(const ClassFileStream* const cfs,
                                                      TRAPS) {
  assert(cfs != NULL, "invariant");

  cfs->guarantee_more(2, CHECK_0);  // generic_signature_index
  const u2 generic_signature_index = cfs->get_u2_fast();
  check_property(
    valid_symbol_at(generic_signature_index),
    "Invalid Signature attribute at constant pool index %u in class file %s",
    generic_signature_index, CHECK_0);
  return generic_signature_index;
}

void ClassFileParser::parse_classfile_sourcefile_attribute(const ClassFileStream* const cfs,
                                                           TRAPS) {

  assert(cfs != NULL, "invariant");

  cfs->guarantee_more(2, CHECK);  // sourcefile_index
  const u2 sourcefile_index = cfs->get_u2_fast();
  check_property(
    valid_symbol_at(sourcefile_index),
    "Invalid SourceFile attribute at constant pool index %u in class file %s",
    sourcefile_index, CHECK);
  set_class_sourcefile_index(sourcefile_index);
}

void ClassFileParser::parse_classfile_source_debug_extension_attribute(const ClassFileStream* const cfs,
                                                                       int length,
                                                                       TRAPS) {
  assert(cfs != NULL, "invariant");

  const u1* const sde_buffer = cfs->current();
  assert(sde_buffer != NULL, "null sde buffer");

  // Don't bother storing it if there is no way to retrieve it
  if (JvmtiExport::can_get_source_debug_extension()) {
    assert((length+1) > length, "Overflow checking");
    u1* const sde = NEW_RESOURCE_ARRAY_IN_THREAD(THREAD, u1, length+1);
    for (int i = 0; i < length; i++) {
      sde[i] = sde_buffer[i];
    }
    sde[length] = '\0';
    set_class_sde_buffer((const char*)sde, length);
  }
  // Got utf8 string, set stream position forward
  cfs->skip_u1(length, CHECK);
}


// Inner classes can be static, private or protected (classic VM does this)
#define RECOGNIZED_INNER_CLASS_MODIFIERS ( JVM_RECOGNIZED_CLASS_MODIFIERS | \
                                           JVM_ACC_PRIVATE |                \
                                           JVM_ACC_PROTECTED |              \
                                           JVM_ACC_STATIC                   \
                                         )

// Return number of classes in the inner classes attribute table
u2 ClassFileParser::parse_classfile_inner_classes_attribute(const ClassFileStream* const cfs,
                                                            const u1* const inner_classes_attribute_start,
                                                            bool parsed_enclosingmethod_attribute,
                                                            u2 enclosing_method_class_index,
                                                            u2 enclosing_method_method_index,
                                                            TRAPS) {
  const u1* const current_mark = cfs->current();
  u2 length = 0;
  if (inner_classes_attribute_start != NULL) {
    cfs->set_current(inner_classes_attribute_start);
    cfs->guarantee_more(2, CHECK_0);  // length
    length = cfs->get_u2_fast();
  }

  // 4-tuples of shorts of inner classes data and 2 shorts of enclosing
  // method data:
  //   [inner_class_info_index,
  //    outer_class_info_index,
  //    inner_name_index,
  //    inner_class_access_flags,
  //    ...
  //    enclosing_method_class_index,
  //    enclosing_method_method_index]
  const int size = length * 4 + (parsed_enclosingmethod_attribute ? 2 : 0);
  Array<u2>* const inner_classes = MetadataFactory::new_array<u2>(_loader_data, size, CHECK_0);
  _inner_classes = inner_classes;

  int index = 0;
  cfs->guarantee_more(8 * length, CHECK_0);  // 4-tuples of u2
  for (int n = 0; n < length; n++) {
    // Inner class index
    const u2 inner_class_info_index = cfs->get_u2_fast();
    check_property(
      valid_klass_reference_at(inner_class_info_index),
      "inner_class_info_index %u has bad constant type in class file %s",
      inner_class_info_index, CHECK_0);
    // Outer class index
    const u2 outer_class_info_index = cfs->get_u2_fast();
    check_property(
      outer_class_info_index == 0 ||
        valid_klass_reference_at(outer_class_info_index),
      "outer_class_info_index %u has bad constant type in class file %s",
      outer_class_info_index, CHECK_0);
    // Inner class name
    const u2 inner_name_index = cfs->get_u2_fast();
    check_property(
      inner_name_index == 0 || valid_symbol_at(inner_name_index),
      "inner_name_index %u has bad constant type in class file %s",
      inner_name_index, CHECK_0);
    if (_need_verify) {
      guarantee_property(inner_class_info_index != outer_class_info_index,
                         "Class is both outer and inner class in class file %s", CHECK_0);
    }

    jint recognized_modifiers = RECOGNIZED_INNER_CLASS_MODIFIERS;
    // JVM_ACC_MODULE is defined in JDK-9 and later.
    if (_major_version >= JAVA_9_VERSION) {
      recognized_modifiers |= JVM_ACC_MODULE;
    }
    // JVM_ACC_VALUE is defined for class file version 55 and later
    if (supports_inline_types()) {
      recognized_modifiers |= JVM_ACC_VALUE;
    }

    // Access flags
    jint flags = cfs->get_u2_fast() & recognized_modifiers;

    if ((flags & JVM_ACC_INTERFACE) && _major_version < JAVA_6_VERSION) {
      // Set abstract bit for old class files for backward compatibility
      flags |= JVM_ACC_ABSTRACT;
    }
    verify_legal_class_modifiers(flags, CHECK_0);
    AccessFlags inner_access_flags(flags);

    inner_classes->at_put(index++, inner_class_info_index);
    inner_classes->at_put(index++, outer_class_info_index);
    inner_classes->at_put(index++, inner_name_index);
    inner_classes->at_put(index++, inner_access_flags.as_short());
  }

  // 4347400: make sure there's no duplicate entry in the classes array
  if (_need_verify && _major_version >= JAVA_1_5_VERSION) {
    for(int i = 0; i < length * 4; i += 4) {
      for(int j = i + 4; j < length * 4; j += 4) {
        guarantee_property((inner_classes->at(i)   != inner_classes->at(j) ||
                            inner_classes->at(i+1) != inner_classes->at(j+1) ||
                            inner_classes->at(i+2) != inner_classes->at(j+2) ||
                            inner_classes->at(i+3) != inner_classes->at(j+3)),
                            "Duplicate entry in InnerClasses in class file %s",
                            CHECK_0);
      }
    }
  }

  // Set EnclosingMethod class and method indexes.
  if (parsed_enclosingmethod_attribute) {
    inner_classes->at_put(index++, enclosing_method_class_index);
    inner_classes->at_put(index++, enclosing_method_method_index);
  }
  assert(index == size, "wrong size");

  // Restore buffer's current position.
  cfs->set_current(current_mark);

  return length;
}

u2 ClassFileParser::parse_classfile_nest_members_attribute(const ClassFileStream* const cfs,
                                                           const u1* const nest_members_attribute_start,
                                                           TRAPS) {
  const u1* const current_mark = cfs->current();
  u2 length = 0;
  if (nest_members_attribute_start != NULL) {
    cfs->set_current(nest_members_attribute_start);
    cfs->guarantee_more(2, CHECK_0);  // length
    length = cfs->get_u2_fast();
  }
  const int size = length;
  Array<u2>* const nest_members = MetadataFactory::new_array<u2>(_loader_data, size, CHECK_0);
  _nest_members = nest_members;

  int index = 0;
  cfs->guarantee_more(2 * length, CHECK_0);
  for (int n = 0; n < length; n++) {
    const u2 class_info_index = cfs->get_u2_fast();
    check_property(
      valid_klass_reference_at(class_info_index),
      "Nest member class_info_index %u has bad constant type in class file %s",
      class_info_index, CHECK_0);
    nest_members->at_put(index++, class_info_index);
  }
  assert(index == size, "wrong size");

  // Restore buffer's current position.
  cfs->set_current(current_mark);

  return length;
}

//  Record {
//    u2 attribute_name_index;
//    u4 attribute_length;
//    u2 components_count;
//    component_info components[components_count];
//  }
//  component_info {
//    u2 name_index;
//    u2 descriptor_index
//    u2 attributes_count;
//    attribute_info_attributes[attributes_count];
//  }
u2 ClassFileParser::parse_classfile_record_attribute(const ClassFileStream* const cfs,
                                                     const ConstantPool* cp,
                                                     const u1* const record_attribute_start,
                                                     TRAPS) {
  const u1* const current_mark = cfs->current();
  int components_count = 0;
  unsigned int calculate_attr_size = 0;
  if (record_attribute_start != NULL) {
    cfs->set_current(record_attribute_start);
    cfs->guarantee_more(2, CHECK_0);  // num of components
    components_count = (int)cfs->get_u2_fast();
    calculate_attr_size = 2;
  }

  Array<RecordComponent*>* const record_components =
    MetadataFactory::new_array<RecordComponent*>(_loader_data, components_count, NULL, CHECK_0);
  _record_components = record_components;

  for (int x = 0; x < components_count; x++) {
    cfs->guarantee_more(6, CHECK_0); // name_index, descriptor_index, attributes_count

    const u2 name_index = cfs->get_u2_fast();
    check_property(valid_symbol_at(name_index),
      "Invalid constant pool index %u for name in Record attribute in class file %s",
      name_index, CHECK_0);
    const Symbol* const name = cp->symbol_at(name_index);
    verify_legal_field_name(name, CHECK_0);

    const u2 descriptor_index = cfs->get_u2_fast();
    check_property(valid_symbol_at(descriptor_index),
      "Invalid constant pool index %u for descriptor in Record attribute in class file %s",
      descriptor_index, CHECK_0);
    const Symbol* const descr = cp->symbol_at(descriptor_index);
    verify_legal_field_signature(name, descr, CHECK_0);

    const u2 attributes_count = cfs->get_u2_fast();
    calculate_attr_size += 6;
    u2 generic_sig_index = 0;
    const u1* runtime_visible_annotations = NULL;
    int runtime_visible_annotations_length = 0;
    const u1* runtime_invisible_annotations = NULL;
    int runtime_invisible_annotations_length = 0;
    bool runtime_invisible_annotations_exists = false;
    const u1* runtime_visible_type_annotations = NULL;
    int runtime_visible_type_annotations_length = 0;
    const u1* runtime_invisible_type_annotations = NULL;
    int runtime_invisible_type_annotations_length = 0;
    bool runtime_invisible_type_annotations_exists = false;

    // Expected attributes for record components are Signature, Runtime(In)VisibleAnnotations,
    // and Runtime(In)VisibleTypeAnnotations.  Other attributes are ignored.
    for (int y = 0; y < attributes_count; y++) {
      cfs->guarantee_more(6, CHECK_0);  // attribute_name_index, attribute_length
      const u2 attribute_name_index = cfs->get_u2_fast();
      const u4 attribute_length = cfs->get_u4_fast();
      calculate_attr_size += 6;
      check_property(
        valid_symbol_at(attribute_name_index),
        "Invalid Record attribute name index %u in class file %s",
        attribute_name_index, CHECK_0);

      const Symbol* const attribute_name = cp->symbol_at(attribute_name_index);
      if (attribute_name == vmSymbols::tag_signature()) {
        if (generic_sig_index != 0) {
          classfile_parse_error(
            "Multiple Signature attributes for Record component in class file %s",
            CHECK_0);
        }
        if (attribute_length != 2) {
          classfile_parse_error(
            "Invalid Signature attribute length %u in Record component in class file %s",
            attribute_length, CHECK_0);
        }
        generic_sig_index = parse_generic_signature_attribute(cfs, CHECK_0);

      } else if (attribute_name == vmSymbols::tag_runtime_visible_annotations()) {
        if (runtime_visible_annotations != NULL) {
          classfile_parse_error(
            "Multiple RuntimeVisibleAnnotations attributes for Record component in class file %s", CHECK_0);
        }
        runtime_visible_annotations_length = attribute_length;
        runtime_visible_annotations = cfs->current();

        assert(runtime_visible_annotations != NULL, "null record component visible annotation");
        cfs->guarantee_more(runtime_visible_annotations_length, CHECK_0);
        cfs->skip_u1_fast(runtime_visible_annotations_length);

      } else if (attribute_name == vmSymbols::tag_runtime_invisible_annotations()) {
        if (runtime_invisible_annotations_exists) {
          classfile_parse_error(
            "Multiple RuntimeInvisibleAnnotations attributes for Record component in class file %s", CHECK_0);
        }
        runtime_invisible_annotations_exists = true;
        if (PreserveAllAnnotations) {
          runtime_invisible_annotations_length = attribute_length;
          runtime_invisible_annotations = cfs->current();
          assert(runtime_invisible_annotations != NULL, "null record component invisible annotation");
        }
        cfs->skip_u1(attribute_length, CHECK_0);

      } else if (attribute_name == vmSymbols::tag_runtime_visible_type_annotations()) {
        if (runtime_visible_type_annotations != NULL) {
          classfile_parse_error(
            "Multiple RuntimeVisibleTypeAnnotations attributes for Record component in class file %s", CHECK_0);
        }
        runtime_visible_type_annotations_length = attribute_length;
        runtime_visible_type_annotations = cfs->current();

        assert(runtime_visible_type_annotations != NULL, "null record component visible type annotation");
        cfs->guarantee_more(runtime_visible_type_annotations_length, CHECK_0);
        cfs->skip_u1_fast(runtime_visible_type_annotations_length);

      } else if (attribute_name == vmSymbols::tag_runtime_invisible_type_annotations()) {
        if (runtime_invisible_type_annotations_exists) {
          classfile_parse_error(
            "Multiple RuntimeInvisibleTypeAnnotations attributes for Record component in class file %s", CHECK_0);
        }
        runtime_invisible_type_annotations_exists = true;
        if (PreserveAllAnnotations) {
          runtime_invisible_type_annotations_length = attribute_length;
          runtime_invisible_type_annotations = cfs->current();
          assert(runtime_invisible_type_annotations != NULL, "null record component invisible type annotation");
        }
        cfs->skip_u1(attribute_length, CHECK_0);

      } else {
        // Skip unknown attributes
        cfs->skip_u1(attribute_length, CHECK_0);
      }
      calculate_attr_size += attribute_length;
    } // End of attributes For loop

    AnnotationArray* annotations = assemble_annotations(runtime_visible_annotations,
                                                        runtime_visible_annotations_length,
                                                        runtime_invisible_annotations,
                                                        runtime_invisible_annotations_length,
                                                        CHECK_0);
    AnnotationArray* type_annotations = assemble_annotations(runtime_visible_type_annotations,
                                                             runtime_visible_type_annotations_length,
                                                             runtime_invisible_type_annotations,
                                                             runtime_invisible_type_annotations_length,
                                                             CHECK_0);

    RecordComponent* record_component =
      RecordComponent::allocate(_loader_data, name_index, descriptor_index,
                                attributes_count, generic_sig_index,
                                annotations, type_annotations, CHECK_0);
    record_components->at_put(x, record_component);
  }  // End of component processing loop

  // Restore buffer's current position.
  cfs->set_current(current_mark);
  return calculate_attr_size;
}

void ClassFileParser::parse_classfile_synthetic_attribute(TRAPS) {
  set_class_synthetic_flag(true);
}

void ClassFileParser::parse_classfile_signature_attribute(const ClassFileStream* const cfs, TRAPS) {
  assert(cfs != NULL, "invariant");

  const u2 signature_index = cfs->get_u2(CHECK);
  check_property(
    valid_symbol_at(signature_index),
    "Invalid constant pool index %u in Signature attribute in class file %s",
    signature_index, CHECK);
  set_class_generic_signature_index(signature_index);
}

void ClassFileParser::parse_classfile_bootstrap_methods_attribute(const ClassFileStream* const cfs,
                                                                  ConstantPool* cp,
                                                                  u4 attribute_byte_length,
                                                                  TRAPS) {
  assert(cfs != NULL, "invariant");
  assert(cp != NULL, "invariant");

  const u1* const current_start = cfs->current();

  guarantee_property(attribute_byte_length >= sizeof(u2),
                     "Invalid BootstrapMethods attribute length %u in class file %s",
                     attribute_byte_length,
                     CHECK);

  cfs->guarantee_more(attribute_byte_length, CHECK);

  const int attribute_array_length = cfs->get_u2_fast();

  guarantee_property(_max_bootstrap_specifier_index < attribute_array_length,
                     "Short length on BootstrapMethods in class file %s",
                     CHECK);


  // The attribute contains a counted array of counted tuples of shorts,
  // represending bootstrap specifiers:
  //    length*{bootstrap_method_index, argument_count*{argument_index}}
  const int operand_count = (attribute_byte_length - sizeof(u2)) / sizeof(u2);
  // operand_count = number of shorts in attr, except for leading length

  // The attribute is copied into a short[] array.
  // The array begins with a series of short[2] pairs, one for each tuple.
  const int index_size = (attribute_array_length * 2);

  Array<u2>* const operands =
    MetadataFactory::new_array<u2>(_loader_data, index_size + operand_count, CHECK);

  // Eagerly assign operands so they will be deallocated with the constant
  // pool if there is an error.
  cp->set_operands(operands);

  int operand_fill_index = index_size;
  const int cp_size = cp->length();

  for (int n = 0; n < attribute_array_length; n++) {
    // Store a 32-bit offset into the header of the operand array.
    ConstantPool::operand_offset_at_put(operands, n, operand_fill_index);

    // Read a bootstrap specifier.
    cfs->guarantee_more(sizeof(u2) * 2, CHECK);  // bsm, argc
    const u2 bootstrap_method_index = cfs->get_u2_fast();
    const u2 argument_count = cfs->get_u2_fast();
    check_property(
      valid_cp_range(bootstrap_method_index, cp_size) &&
      cp->tag_at(bootstrap_method_index).is_method_handle(),
      "bootstrap_method_index %u has bad constant type in class file %s",
      bootstrap_method_index,
      CHECK);

    guarantee_property((operand_fill_index + 1 + argument_count) < operands->length(),
      "Invalid BootstrapMethods num_bootstrap_methods or num_bootstrap_arguments value in class file %s",
      CHECK);

    operands->at_put(operand_fill_index++, bootstrap_method_index);
    operands->at_put(operand_fill_index++, argument_count);

    cfs->guarantee_more(sizeof(u2) * argument_count, CHECK);  // argv[argc]
    for (int j = 0; j < argument_count; j++) {
      const u2 argument_index = cfs->get_u2_fast();
      check_property(
        valid_cp_range(argument_index, cp_size) &&
        cp->tag_at(argument_index).is_loadable_constant(),
        "argument_index %u has bad constant type in class file %s",
        argument_index,
        CHECK);
      operands->at_put(operand_fill_index++, argument_index);
    }
  }
  guarantee_property(current_start + attribute_byte_length == cfs->current(),
                     "Bad length on BootstrapMethods in class file %s",
                     CHECK);
}

bool ClassFileParser::supports_records() {
  return _major_version == JVM_CLASSFILE_MAJOR_VERSION &&
    _minor_version == JAVA_PREVIEW_MINOR_VERSION &&
    Arguments::enable_preview();
}

void ClassFileParser::parse_classfile_attributes(const ClassFileStream* const cfs,
                                                 ConstantPool* cp,
                 ClassFileParser::ClassAnnotationCollector* parsed_annotations,
                                                 TRAPS) {
  assert(cfs != NULL, "invariant");
  assert(cp != NULL, "invariant");
  assert(parsed_annotations != NULL, "invariant");

  // Set inner classes attribute to default sentinel
  _inner_classes = Universe::the_empty_short_array();
  // Set nest members attribute to default sentinel
  _nest_members = Universe::the_empty_short_array();
  cfs->guarantee_more(2, CHECK);  // attributes_count
  u2 attributes_count = cfs->get_u2_fast();
  bool parsed_sourcefile_attribute = false;
  bool parsed_innerclasses_attribute = false;
  bool parsed_nest_members_attribute = false;
  bool parsed_nest_host_attribute = false;
  bool parsed_record_attribute = false;
  bool parsed_enclosingmethod_attribute = false;
  bool parsed_bootstrap_methods_attribute = false;
  const u1* runtime_visible_annotations = NULL;
  int runtime_visible_annotations_length = 0;
  const u1* runtime_invisible_annotations = NULL;
  int runtime_invisible_annotations_length = 0;
  const u1* runtime_visible_type_annotations = NULL;
  int runtime_visible_type_annotations_length = 0;
  const u1* runtime_invisible_type_annotations = NULL;
  int runtime_invisible_type_annotations_length = 0;
  bool runtime_invisible_type_annotations_exists = false;
  bool runtime_invisible_annotations_exists = false;
  bool parsed_source_debug_ext_annotations_exist = false;
  const u1* inner_classes_attribute_start = NULL;
  u4  inner_classes_attribute_length = 0;
  u2  enclosing_method_class_index = 0;
  u2  enclosing_method_method_index = 0;
  const u1* nest_members_attribute_start = NULL;
  u4  nest_members_attribute_length = 0;
  const u1* record_attribute_start = NULL;
  u4  record_attribute_length = 0;

  // Iterate over attributes
  while (attributes_count--) {
    cfs->guarantee_more(6, CHECK);  // attribute_name_index, attribute_length
    const u2 attribute_name_index = cfs->get_u2_fast();
    const u4 attribute_length = cfs->get_u4_fast();
    check_property(
      valid_symbol_at(attribute_name_index),
      "Attribute name has bad constant pool index %u in class file %s",
      attribute_name_index, CHECK);
    const Symbol* const tag = cp->symbol_at(attribute_name_index);
    if (tag == vmSymbols::tag_source_file()) {
      // Check for SourceFile tag
      if (_need_verify) {
        guarantee_property(attribute_length == 2, "Wrong SourceFile attribute length in class file %s", CHECK);
      }
      if (parsed_sourcefile_attribute) {
        classfile_parse_error("Multiple SourceFile attributes in class file %s", CHECK);
      } else {
        parsed_sourcefile_attribute = true;
      }
      parse_classfile_sourcefile_attribute(cfs, CHECK);
    } else if (tag == vmSymbols::tag_source_debug_extension()) {
      // Check for SourceDebugExtension tag
      if (parsed_source_debug_ext_annotations_exist) {
          classfile_parse_error(
            "Multiple SourceDebugExtension attributes in class file %s", CHECK);
      }
      parsed_source_debug_ext_annotations_exist = true;
      parse_classfile_source_debug_extension_attribute(cfs, (int)attribute_length, CHECK);
    } else if (tag == vmSymbols::tag_inner_classes()) {
      // Check for InnerClasses tag
      if (parsed_innerclasses_attribute) {
        classfile_parse_error("Multiple InnerClasses attributes in class file %s", CHECK);
      } else {
        parsed_innerclasses_attribute = true;
      }
      inner_classes_attribute_start = cfs->current();
      inner_classes_attribute_length = attribute_length;
      cfs->skip_u1(inner_classes_attribute_length, CHECK);
    } else if (tag == vmSymbols::tag_synthetic()) {
      // Check for Synthetic tag
      // Shouldn't we check that the synthetic flags wasn't already set? - not required in spec
      if (attribute_length != 0) {
        classfile_parse_error(
          "Invalid Synthetic classfile attribute length %u in class file %s",
          attribute_length, CHECK);
      }
      parse_classfile_synthetic_attribute(CHECK);
    } else if (tag == vmSymbols::tag_deprecated()) {
      // Check for Deprecatd tag - 4276120
      if (attribute_length != 0) {
        classfile_parse_error(
          "Invalid Deprecated classfile attribute length %u in class file %s",
          attribute_length, CHECK);
      }
    } else if (_major_version >= JAVA_1_5_VERSION) {
      if (tag == vmSymbols::tag_signature()) {
        if (_generic_signature_index != 0) {
          classfile_parse_error(
            "Multiple Signature attributes in class file %s", CHECK);
        }
        if (attribute_length != 2) {
          classfile_parse_error(
            "Wrong Signature attribute length %u in class file %s",
            attribute_length, CHECK);
        }
        parse_classfile_signature_attribute(cfs, CHECK);
      } else if (tag == vmSymbols::tag_runtime_visible_annotations()) {
        if (runtime_visible_annotations != NULL) {
          classfile_parse_error(
            "Multiple RuntimeVisibleAnnotations attributes in class file %s", CHECK);
        }
        runtime_visible_annotations_length = attribute_length;
        runtime_visible_annotations = cfs->current();
        assert(runtime_visible_annotations != NULL, "null visible annotations");
        cfs->guarantee_more(runtime_visible_annotations_length, CHECK);
        parse_annotations(cp,
                          runtime_visible_annotations,
                          runtime_visible_annotations_length,
                          parsed_annotations,
                          _loader_data,
                          _can_access_vm_annotations,
                          CHECK);
        cfs->skip_u1_fast(runtime_visible_annotations_length);
      } else if (tag == vmSymbols::tag_runtime_invisible_annotations()) {
        if (runtime_invisible_annotations_exists) {
          classfile_parse_error(
            "Multiple RuntimeInvisibleAnnotations attributes in class file %s", CHECK);
        }
        runtime_invisible_annotations_exists = true;
        if (PreserveAllAnnotations) {
          runtime_invisible_annotations_length = attribute_length;
          runtime_invisible_annotations = cfs->current();
          assert(runtime_invisible_annotations != NULL, "null invisible annotations");
        }
        cfs->skip_u1(attribute_length, CHECK);
      } else if (tag == vmSymbols::tag_enclosing_method()) {
        if (parsed_enclosingmethod_attribute) {
          classfile_parse_error("Multiple EnclosingMethod attributes in class file %s", CHECK);
        } else {
          parsed_enclosingmethod_attribute = true;
        }
        guarantee_property(attribute_length == 4,
          "Wrong EnclosingMethod attribute length %u in class file %s",
          attribute_length, CHECK);
        cfs->guarantee_more(4, CHECK);  // class_index, method_index
        enclosing_method_class_index  = cfs->get_u2_fast();
        enclosing_method_method_index = cfs->get_u2_fast();
        if (enclosing_method_class_index == 0) {
          classfile_parse_error("Invalid class index in EnclosingMethod attribute in class file %s", CHECK);
        }
        // Validate the constant pool indices and types
        check_property(valid_klass_reference_at(enclosing_method_class_index),
          "Invalid or out-of-bounds class index in EnclosingMethod attribute in class file %s", CHECK);
        if (enclosing_method_method_index != 0 &&
            (!cp->is_within_bounds(enclosing_method_method_index) ||
             !cp->tag_at(enclosing_method_method_index).is_name_and_type())) {
          classfile_parse_error("Invalid or out-of-bounds method index in EnclosingMethod attribute in class file %s", CHECK);
        }
      } else if (tag == vmSymbols::tag_bootstrap_methods() &&
                 _major_version >= Verifier::INVOKEDYNAMIC_MAJOR_VERSION) {
        if (parsed_bootstrap_methods_attribute) {
          classfile_parse_error("Multiple BootstrapMethods attributes in class file %s", CHECK);
        }
        parsed_bootstrap_methods_attribute = true;
        parse_classfile_bootstrap_methods_attribute(cfs, cp, attribute_length, CHECK);
      } else if (tag == vmSymbols::tag_runtime_visible_type_annotations()) {
        if (runtime_visible_type_annotations != NULL) {
          classfile_parse_error(
            "Multiple RuntimeVisibleTypeAnnotations attributes in class file %s", CHECK);
        }
        runtime_visible_type_annotations_length = attribute_length;
        runtime_visible_type_annotations = cfs->current();
        assert(runtime_visible_type_annotations != NULL, "null visible type annotations");
        // No need for the VM to parse Type annotations
        cfs->skip_u1(runtime_visible_type_annotations_length, CHECK);
      } else if (tag == vmSymbols::tag_runtime_invisible_type_annotations()) {
        if (runtime_invisible_type_annotations_exists) {
          classfile_parse_error(
            "Multiple RuntimeInvisibleTypeAnnotations attributes in class file %s", CHECK);
        } else {
          runtime_invisible_type_annotations_exists = true;
        }
        if (PreserveAllAnnotations) {
          runtime_invisible_type_annotations_length = attribute_length;
          runtime_invisible_type_annotations = cfs->current();
          assert(runtime_invisible_type_annotations != NULL, "null invisible type annotations");
        }
        cfs->skip_u1(attribute_length, CHECK);
      } else if (_major_version >= JAVA_11_VERSION) {
        if (tag == vmSymbols::tag_nest_members()) {
          // Check for NestMembers tag
          if (parsed_nest_members_attribute) {
            classfile_parse_error("Multiple NestMembers attributes in class file %s", CHECK);
          } else {
            parsed_nest_members_attribute = true;
          }
          if (parsed_nest_host_attribute) {
            classfile_parse_error("Conflicting NestHost and NestMembers attributes in class file %s", CHECK);
          }
          nest_members_attribute_start = cfs->current();
          nest_members_attribute_length = attribute_length;
          cfs->skip_u1(nest_members_attribute_length, CHECK);
        } else if (tag == vmSymbols::tag_nest_host()) {
          if (parsed_nest_host_attribute) {
            classfile_parse_error("Multiple NestHost attributes in class file %s", CHECK);
          } else {
            parsed_nest_host_attribute = true;
          }
          if (parsed_nest_members_attribute) {
            classfile_parse_error("Conflicting NestMembers and NestHost attributes in class file %s", CHECK);
          }
          if (_need_verify) {
            guarantee_property(attribute_length == 2, "Wrong NestHost attribute length in class file %s", CHECK);
          }
          cfs->guarantee_more(2, CHECK);
          u2 class_info_index = cfs->get_u2_fast();
          check_property(
                         valid_klass_reference_at(class_info_index),
                         "Nest-host class_info_index %u has bad constant type in class file %s",
                         class_info_index, CHECK);
          _nest_host = class_info_index;
        } else if (_major_version >= JAVA_14_VERSION) {
          if (tag == vmSymbols::tag_record()) {
            // Skip over Record attribute if not supported or if super class is
            // not java.lang.Record.
            if (supports_records() &&
                cp->klass_name_at(_super_class_index) == vmSymbols::java_lang_Record()) {
              if (parsed_record_attribute) {
                classfile_parse_error("Multiple Record attributes in class file %s", CHECK);
              }
              // Check that class is final and not abstract.
              if (!_access_flags.is_final() || _access_flags.is_abstract()) {
                classfile_parse_error("Record attribute in non-final or abstract class file %s", CHECK);
              }
              parsed_record_attribute = true;
              record_attribute_start = cfs->current();
              record_attribute_length = attribute_length;
            } else if (log_is_enabled(Info, class, record)) {
              // Log why the Record attribute was ignored.  Note that if the
              // class file version is JVM_CLASSFILE_MAJOR_VERSION.65535 and
              // --enable-preview wasn't specified then a java.lang.UnsupportedClassVersionError
              // exception would have been thrown.
              ResourceMark rm(THREAD);
              if (supports_records()) {
                log_info(class, record)(
                  "Ignoring Record attribute in class %s because super type is not java.lang.Record",
                  _class_name->as_C_string());
              } else {
                log_info(class, record)(
                  "Ignoring Record attribute in class %s because class file version is not %d.65535",
                   _class_name->as_C_string(), JVM_CLASSFILE_MAJOR_VERSION);
              }
            }
            cfs->skip_u1(attribute_length, CHECK);
          } else {
            // Unknown attribute
            cfs->skip_u1(attribute_length, CHECK);
          }
        } else {
          // Unknown attribute
          cfs->skip_u1(attribute_length, CHECK);
        }
      } else {
        // Unknown attribute
        cfs->skip_u1(attribute_length, CHECK);
      }
    } else {
      // Unknown attribute
      cfs->skip_u1(attribute_length, CHECK);
    }
  }
  _class_annotations = assemble_annotations(runtime_visible_annotations,
                                            runtime_visible_annotations_length,
                                            runtime_invisible_annotations,
                                            runtime_invisible_annotations_length,
                                            CHECK);
  _class_type_annotations = assemble_annotations(runtime_visible_type_annotations,
                                                 runtime_visible_type_annotations_length,
                                                 runtime_invisible_type_annotations,
                                                 runtime_invisible_type_annotations_length,
                                                 CHECK);

  if (parsed_innerclasses_attribute || parsed_enclosingmethod_attribute) {
    const u2 num_of_classes = parse_classfile_inner_classes_attribute(
                            cfs,
                            inner_classes_attribute_start,
                            parsed_innerclasses_attribute,
                            enclosing_method_class_index,
                            enclosing_method_method_index,
                            CHECK);
    if (parsed_innerclasses_attribute && _need_verify && _major_version >= JAVA_1_5_VERSION) {
      guarantee_property(
        inner_classes_attribute_length == sizeof(num_of_classes) + 4 * sizeof(u2) * num_of_classes,
        "Wrong InnerClasses attribute length in class file %s", CHECK);
    }
  }

  if (parsed_nest_members_attribute) {
    const u2 num_of_classes = parse_classfile_nest_members_attribute(
                            cfs,
                            nest_members_attribute_start,
                            CHECK);
    if (_need_verify) {
      guarantee_property(
        nest_members_attribute_length == sizeof(num_of_classes) + sizeof(u2) * num_of_classes,
        "Wrong NestMembers attribute length in class file %s", CHECK);
    }
  }

  if (parsed_record_attribute) {
    const unsigned int calculated_attr_length = parse_classfile_record_attribute(
                            cfs,
                            cp,
                            record_attribute_start,
                            CHECK);
    if (_need_verify) {
      guarantee_property(record_attribute_length == calculated_attr_length,
                         "Record attribute has wrong length in class file %s",
                         CHECK);
    }
  }

  if (_max_bootstrap_specifier_index >= 0) {
    guarantee_property(parsed_bootstrap_methods_attribute,
                       "Missing BootstrapMethods attribute in class file %s", CHECK);
  }
}

void ClassFileParser::apply_parsed_class_attributes(InstanceKlass* k) {
  assert(k != NULL, "invariant");

  if (_synthetic_flag)
    k->set_is_synthetic();
  if (_sourcefile_index != 0) {
    k->set_source_file_name_index(_sourcefile_index);
  }
  if (_generic_signature_index != 0) {
    k->set_generic_signature_index(_generic_signature_index);
  }
  if (_sde_buffer != NULL) {
    k->set_source_debug_extension(_sde_buffer, _sde_length);
  }
}

// Create the Annotations object that will
// hold the annotations array for the Klass.
void ClassFileParser::create_combined_annotations(TRAPS) {
    if (_class_annotations == NULL &&
        _class_type_annotations == NULL &&
        _fields_annotations == NULL &&
        _fields_type_annotations == NULL) {
      // Don't create the Annotations object unnecessarily.
      return;
    }

    Annotations* const annotations = Annotations::allocate(_loader_data, CHECK);
    annotations->set_class_annotations(_class_annotations);
    annotations->set_class_type_annotations(_class_type_annotations);
    annotations->set_fields_annotations(_fields_annotations);
    annotations->set_fields_type_annotations(_fields_type_annotations);

    // This is the Annotations object that will be
    // assigned to InstanceKlass being constructed.
    _combined_annotations = annotations;

    // The annotations arrays below has been transfered the
    // _combined_annotations so these fields can now be cleared.
    _class_annotations       = NULL;
    _class_type_annotations  = NULL;
    _fields_annotations      = NULL;
    _fields_type_annotations = NULL;
}

// Transfer ownership of metadata allocated to the InstanceKlass.
void ClassFileParser::apply_parsed_class_metadata(
                                            InstanceKlass* this_klass,
                                            int java_fields_count,
                                            TRAPS) {
  assert(this_klass != NULL, "invariant");

  _cp->set_pool_holder(this_klass);
  this_klass->set_constants(_cp);
  this_klass->set_fields(_fields, java_fields_count);
  this_klass->set_methods(_methods);
  this_klass->set_inner_classes(_inner_classes);
  this_klass->set_nest_members(_nest_members);
  this_klass->set_nest_host_index(_nest_host);
  this_klass->set_local_interfaces(_local_interfaces);
  this_klass->set_annotations(_combined_annotations);
  this_klass->set_record_components(_record_components);
  // Delay the setting of _transitive_interfaces until after initialize_supers() in
  // fill_instance_klass(). It is because the _transitive_interfaces may be shared with
  // its _super. If an OOM occurs while loading the current klass, its _super field
  // may not have been set. When GC tries to free the klass, the _transitive_interfaces
  // may be deallocated mistakenly in InstanceKlass::deallocate_interfaces(). Subsequent
  // dereferences to the deallocated _transitive_interfaces will result in a crash.

  // Clear out these fields so they don't get deallocated by the destructor
  clear_class_metadata();
}

AnnotationArray* ClassFileParser::assemble_annotations(const u1* const runtime_visible_annotations,
                                                       int runtime_visible_annotations_length,
                                                       const u1* const runtime_invisible_annotations,
                                                       int runtime_invisible_annotations_length,
                                                       TRAPS) {
  AnnotationArray* annotations = NULL;
  if (runtime_visible_annotations != NULL ||
      runtime_invisible_annotations != NULL) {
    annotations = MetadataFactory::new_array<u1>(_loader_data,
                                          runtime_visible_annotations_length +
                                          runtime_invisible_annotations_length,
                                          CHECK_(annotations));
    if (runtime_visible_annotations != NULL) {
      for (int i = 0; i < runtime_visible_annotations_length; i++) {
        annotations->at_put(i, runtime_visible_annotations[i]);
      }
    }
    if (runtime_invisible_annotations != NULL) {
      for (int i = 0; i < runtime_invisible_annotations_length; i++) {
        int append = runtime_visible_annotations_length+i;
        annotations->at_put(append, runtime_invisible_annotations[i]);
      }
    }
  }
  return annotations;
}

const InstanceKlass* ClassFileParser::parse_super_class(ConstantPool* const cp,
                                                        const int super_class_index,
                                                        const bool need_verify,
                                                        TRAPS) {
  assert(cp != NULL, "invariant");
  const InstanceKlass* super_klass = NULL;

  if (super_class_index == 0) {
    check_property(_class_name == vmSymbols::java_lang_Object()
                   || (_access_flags.get_flags() & JVM_ACC_VALUE),
                   "Invalid superclass index %u in class file %s",
                   super_class_index,
                   CHECK_NULL);
  } else {
    check_property(valid_klass_reference_at(super_class_index),
                   "Invalid superclass index %u in class file %s",
                   super_class_index,
                   CHECK_NULL);
    // The class name should be legal because it is checked when parsing constant pool.
    // However, make sure it is not an array type.
    bool is_array = false;
    if (cp->tag_at(super_class_index).is_klass()) {
      super_klass = InstanceKlass::cast(cp->resolved_klass_at(super_class_index));
      if (need_verify)
        is_array = super_klass->is_array_klass();
    } else if (need_verify) {
      is_array = (cp->klass_name_at(super_class_index)->char_at(0) == JVM_SIGNATURE_ARRAY);
    }
    if (need_verify) {
      guarantee_property(!is_array,
                        "Bad superclass name in class file %s", CHECK_NULL);
    }
  }
  return super_klass;
}

#ifndef PRODUCT
static void print_field_layout(const Symbol* name,
                               Array<u2>* fields,
                               ConstantPool* cp,
                               int instance_size,
                               int instance_fields_start,
                               int instance_fields_end,
                               int static_fields_end) {

  assert(name != NULL, "invariant");

  tty->print("%s: field layout\n", name->as_klass_external_name());
  tty->print("  @%3d %s\n", instance_fields_start, "--- instance fields start ---");
  for (AllFieldStream fs(fields, cp); !fs.done(); fs.next()) {
    if (!fs.access_flags().is_static()) {
      tty->print("  @%3d \"%s\" %s\n",
        fs.offset(),
        fs.name()->as_klass_external_name(),
        fs.signature()->as_klass_external_name());
    }
  }
  tty->print("  @%3d %s\n", instance_fields_end, "--- instance fields end ---");
  tty->print("  @%3d %s\n", instance_size * wordSize, "--- instance ends ---");
  tty->print("  @%3d %s\n", InstanceMirrorKlass::offset_of_static_fields(), "--- static fields start ---");
  for (AllFieldStream fs(fields, cp); !fs.done(); fs.next()) {
    if (fs.access_flags().is_static()) {
      tty->print("  @%3d \"%s\" %s\n",
        fs.offset(),
        fs.name()->as_klass_external_name(),
        fs.signature()->as_klass_external_name());
    }
  }
  tty->print("  @%3d %s\n", static_fields_end, "--- static fields end ---");
  tty->print("\n");
}
#endif

OopMapBlocksBuilder::OopMapBlocksBuilder(unsigned int max_blocks) {
  _max_nonstatic_oop_maps = max_blocks;
  _nonstatic_oop_map_count = 0;
  if (max_blocks == 0) {
    _nonstatic_oop_maps = NULL;
  } else {
    _nonstatic_oop_maps =
        NEW_RESOURCE_ARRAY(OopMapBlock, _max_nonstatic_oop_maps);
    memset(_nonstatic_oop_maps, 0, sizeof(OopMapBlock) * max_blocks);
  }
}

OopMapBlock* OopMapBlocksBuilder::last_oop_map() const {
  assert(_nonstatic_oop_map_count > 0, "Has no oop maps");
  return _nonstatic_oop_maps + (_nonstatic_oop_map_count - 1);
}

// addition of super oop maps
void OopMapBlocksBuilder::initialize_inherited_blocks(OopMapBlock* blocks, unsigned int nof_blocks) {
  assert(nof_blocks && _nonstatic_oop_map_count == 0 &&
         nof_blocks <= _max_nonstatic_oop_maps, "invariant");

  memcpy(_nonstatic_oop_maps, blocks, sizeof(OopMapBlock) * nof_blocks);
  _nonstatic_oop_map_count += nof_blocks;
}

// collection of oops
void OopMapBlocksBuilder::add(int offset, int count) {
  if (_nonstatic_oop_map_count == 0) {
    _nonstatic_oop_map_count++;
  }
  OopMapBlock* nonstatic_oop_map = last_oop_map();
  if (nonstatic_oop_map->count() == 0) {  // Unused map, set it up
    nonstatic_oop_map->set_offset(offset);
    nonstatic_oop_map->set_count(count);
  } else if (nonstatic_oop_map->is_contiguous(offset)) { // contiguous, add
    nonstatic_oop_map->increment_count(count);
  } else { // Need a new one...
    _nonstatic_oop_map_count++;
    assert(_nonstatic_oop_map_count <= _max_nonstatic_oop_maps, "range check");
    nonstatic_oop_map = last_oop_map();
    nonstatic_oop_map->set_offset(offset);
    nonstatic_oop_map->set_count(count);
  }
}

// general purpose copy, e.g. into allocated instanceKlass
void OopMapBlocksBuilder::copy(OopMapBlock* dst) {
  if (_nonstatic_oop_map_count != 0) {
    memcpy(dst, _nonstatic_oop_maps, sizeof(OopMapBlock) * _nonstatic_oop_map_count);
  }
}

// Sort and compact adjacent blocks
void OopMapBlocksBuilder::compact() {
  if (_nonstatic_oop_map_count <= 1) {
    return;
  }
  /*
   * Since field layout sneeks in oops before values, we will be able to condense
   * blocks. There is potential to compact between super, own refs and values
   * containing refs.
   *
   * Currently compaction is slightly limited due to values being 8 byte aligned.
   * This may well change: FixMe if it doesn't, the code below is fairly general purpose
   * and maybe it doesn't need to be.
   */
  qsort(_nonstatic_oop_maps, _nonstatic_oop_map_count, sizeof(OopMapBlock),
        (_sort_Fn)OopMapBlock::compare_offset);
  if (_nonstatic_oop_map_count < 2) {
    return;
  }

  // Make a temp copy, and iterate through and copy back into the original
  ResourceMark rm;
  OopMapBlock* oop_maps_copy =
      NEW_RESOURCE_ARRAY(OopMapBlock, _nonstatic_oop_map_count);
  OopMapBlock* oop_maps_copy_end = oop_maps_copy + _nonstatic_oop_map_count;
  copy(oop_maps_copy);
  OopMapBlock* nonstatic_oop_map = _nonstatic_oop_maps;
  unsigned int new_count = 1;
  oop_maps_copy++;
  while(oop_maps_copy < oop_maps_copy_end) {
    assert(nonstatic_oop_map->offset() < oop_maps_copy->offset(), "invariant");
    if (nonstatic_oop_map->is_contiguous(oop_maps_copy->offset())) {
      nonstatic_oop_map->increment_count(oop_maps_copy->count());
    } else {
      nonstatic_oop_map++;
      new_count++;
      nonstatic_oop_map->set_offset(oop_maps_copy->offset());
      nonstatic_oop_map->set_count(oop_maps_copy->count());
    }
    oop_maps_copy++;
  }
  assert(new_count <= _nonstatic_oop_map_count, "end up with more maps after compact() ?");
  _nonstatic_oop_map_count = new_count;
}

void OopMapBlocksBuilder::print_on(outputStream* st) const {
  st->print_cr("  OopMapBlocks: %3d  /%3d", _nonstatic_oop_map_count, _max_nonstatic_oop_maps);
  if (_nonstatic_oop_map_count > 0) {
    OopMapBlock* map = _nonstatic_oop_maps;
    OopMapBlock* last_map = last_oop_map();
    assert(map <= last_map, "Last less than first");
    while (map <= last_map) {
      st->print_cr("    Offset: %3d  -%3d Count: %3d", map->offset(),
                   map->offset() + map->offset_span() - heapOopSize, map->count());
      map++;
    }
  }
}

void OopMapBlocksBuilder::print_value_on(outputStream* st) const {
  print_on(st);
}

void ClassFileParser::throwInlineTypeLimitation(THREAD_AND_LOCATION_DECL,
                                                const char* msg,
                                                const Symbol* name,
                                                const Symbol* sig) const {

  ResourceMark rm(THREAD);
  if (name == NULL || sig == NULL) {
    Exceptions::fthrow(THREAD_AND_LOCATION_ARGS,
        vmSymbols::java_lang_ClassFormatError(),
        "class: %s - %s", _class_name->as_C_string(), msg);
  }
  else {
    Exceptions::fthrow(THREAD_AND_LOCATION_ARGS,
        vmSymbols::java_lang_ClassFormatError(),
        "\"%s\" sig: \"%s\" class: %s - %s", name->as_C_string(), sig->as_C_string(),
        _class_name->as_C_string(), msg);
  }
}

// Layout fields and fill in FieldLayoutInfo.  Could use more refactoring!
void ClassFileParser::layout_fields(ConstantPool* cp,
                                    const FieldAllocationCount* fac,
                                    const ClassAnnotationCollector* parsed_annotations,
                                    FieldLayoutInfo* info,
                                    TRAPS) {

  assert(cp != NULL, "invariant");

  // Field size and offset computation
  int nonstatic_field_size = _super_klass == NULL ? 0 :
                               _super_klass->nonstatic_field_size();
  int next_nonstatic_inline_type_offset = 0;
  int first_nonstatic_inline_type_offset = 0;

  // Fields that are inline types are handled differently depending if they are static or not:
  // - static fields are oops
  // - non-static fields are embedded

  // Count the contended fields by type.
  //
  // We ignore static fields, because @Contended is not supported for them.
  // The layout code below will also ignore the static fields.
  int nonstatic_contended_count = 0;
  FieldAllocationCount fac_contended;
  for (AllFieldStream fs(_fields, cp); !fs.done(); fs.next()) {
    FieldAllocationType atype = (FieldAllocationType) fs.allocation_type();
    if (fs.is_contended()) {
      fac_contended.count[atype]++;
      if (!fs.access_flags().is_static()) {
        nonstatic_contended_count++;
      }
    }
  }


  // Calculate the starting byte offsets
  int next_static_oop_offset    = InstanceMirrorKlass::offset_of_static_fields();
  // Inline types in static fields are not embedded, they are handled with oops
  int next_static_double_offset = next_static_oop_offset +
                                  ((fac->count[STATIC_OOP] + fac->count[STATIC_FLATTENABLE]) * heapOopSize);
  if (fac->count[STATIC_DOUBLE]) {
    next_static_double_offset = align_up(next_static_double_offset, BytesPerLong);
  }

  int next_static_word_offset   = next_static_double_offset +
                                    ((fac->count[STATIC_DOUBLE]) * BytesPerLong);
  int next_static_short_offset  = next_static_word_offset +
                                    ((fac->count[STATIC_WORD]) * BytesPerInt);
  int next_static_byte_offset   = next_static_short_offset +
                                  ((fac->count[STATIC_SHORT]) * BytesPerShort);

  int nonstatic_fields_start  = instanceOopDesc::base_offset_in_bytes() +
                                nonstatic_field_size * heapOopSize;

  // First field of inline types is aligned on a long boundary in order to ease
  // in-lining of inline types (with header removal) in packed arrays and
  // flatten inline types
  int initial_inline_type_padding = 0;
  if (is_inline_type()) {
    int old = nonstatic_fields_start;
    nonstatic_fields_start = align_up(nonstatic_fields_start, BytesPerLong);
    initial_inline_type_padding = nonstatic_fields_start - old;
  }

  int next_nonstatic_field_offset = nonstatic_fields_start;

  const bool is_contended_class     = parsed_annotations->is_contended();

  // Class is contended, pad before all the fields
  if (is_contended_class) {
    next_nonstatic_field_offset += ContendedPaddingWidth;
  }

  // Temporary inline types restrictions
  if (is_inline_type()) {
    if (is_contended_class) {
      throwInlineTypeLimitation(THREAD_AND_LOCATION, "Inline Types do not support @Contended annotation yet");
      return;
    }
  }

  // Compute the non-contended fields count.
  // The packing code below relies on these counts to determine if some field
  // can be squeezed into the alignment gap. Contended fields are obviously
  // exempt from that.
  unsigned int nonstatic_double_count = fac->count[NONSTATIC_DOUBLE] - fac_contended.count[NONSTATIC_DOUBLE];
  unsigned int nonstatic_word_count   = fac->count[NONSTATIC_WORD]   - fac_contended.count[NONSTATIC_WORD];
  unsigned int nonstatic_short_count  = fac->count[NONSTATIC_SHORT]  - fac_contended.count[NONSTATIC_SHORT];
  unsigned int nonstatic_byte_count   = fac->count[NONSTATIC_BYTE]   - fac_contended.count[NONSTATIC_BYTE];
  unsigned int nonstatic_oop_count    = fac->count[NONSTATIC_OOP]    - fac_contended.count[NONSTATIC_OOP];

  int static_inline_type_count = 0;
  int nonstatic_inline_type_count = 0;
  int* nonstatic_inline_type_indexes = NULL;
  Klass** nonstatic_inline_type_klasses = NULL;
  unsigned int inline_type_oop_map_count = 0;
  int not_flattened_inline_types = 0;
  int not_atomic_inline_types = 0;

  int max_nonstatic_inline_type = fac->count[NONSTATIC_FLATTENABLE] + 1;

  nonstatic_inline_type_indexes = NEW_RESOURCE_ARRAY_IN_THREAD(THREAD, int,
                                                               max_nonstatic_inline_type);
  for (int i = 0; i < max_nonstatic_inline_type; i++) {
    nonstatic_inline_type_indexes[i] = -1;
  }
  nonstatic_inline_type_klasses = NEW_RESOURCE_ARRAY_IN_THREAD(THREAD, Klass*,
                                                               max_nonstatic_inline_type);

  for (AllFieldStream fs(_fields, _cp); !fs.done(); fs.next()) {
    if (fs.allocation_type() == STATIC_FLATTENABLE) {
      ResourceMark rm;
      if (!fs.signature()->is_Q_signature()) {
        THROW(vmSymbols::java_lang_ClassFormatError());
      }
      static_inline_type_count++;
    } else if (fs.allocation_type() == NONSTATIC_FLATTENABLE) {
      // Pre-resolve the flattenable field and check for inline type circularity issues.
      ResourceMark rm;
      if (!fs.signature()->is_Q_signature()) {
        THROW(vmSymbols::java_lang_ClassFormatError());
      }
      Klass* klass =
        SystemDictionary::resolve_flattenable_field_or_fail(&fs,
                                                            Handle(THREAD, _loader_data->class_loader()),
                                                            _protection_domain, true, CHECK);
      assert(klass != NULL, "Sanity check");
      if (!klass->access_flags().is_inline_type()) {
        THROW(vmSymbols::java_lang_IncompatibleClassChangeError());
      }
      ValueKlass* vk = ValueKlass::cast(klass);
      // Conditions to apply flattening or not should be defined in a single place
      bool too_big_to_flatten = (ValueFieldMaxFlatSize >= 0 &&
                                 (vk->size_helper() * HeapWordSize) > ValueFieldMaxFlatSize);
      bool too_atomic_to_flatten = vk->is_declared_atomic();
      bool too_volatile_to_flatten = fs.access_flags().is_volatile();
      if (vk->is_naturally_atomic()) {
        too_atomic_to_flatten = false;
        //too_volatile_to_flatten = false; //FIXME
        // volatile fields are currently never flattened, this could change in the future
      }
      if (!(too_big_to_flatten | too_atomic_to_flatten | too_volatile_to_flatten)) {
        nonstatic_inline_type_indexes[nonstatic_inline_type_count] = fs.index();
        nonstatic_inline_type_klasses[nonstatic_inline_type_count] = klass;
        nonstatic_inline_type_count++;

        ValueKlass* vklass = ValueKlass::cast(klass);
        if (vklass->contains_oops()) {
          inline_type_oop_map_count += vklass->nonstatic_oop_map_count();
        }
        fs.set_flattened(true);
        if (!vk->is_atomic()) {  // flat and non-atomic: take note
          not_atomic_inline_types++;
        }
      } else {
        not_flattened_inline_types++;
        fs.set_flattened(false);
      }
    }
  }

  // Adjusting non_static_oop_count to take into account not flattened inline types;
  nonstatic_oop_count += not_flattened_inline_types;

  // Total non-static fields count, including every contended field
  unsigned int nonstatic_fields_count = fac->count[NONSTATIC_DOUBLE] + fac->count[NONSTATIC_WORD] +
                                        fac->count[NONSTATIC_SHORT] + fac->count[NONSTATIC_BYTE] +
                                        fac->count[NONSTATIC_OOP] + fac->count[NONSTATIC_FLATTENABLE];

  const bool super_has_nonstatic_fields =
          (_super_klass != NULL && _super_klass->has_nonstatic_fields());
  const bool has_nonstatic_fields =
    super_has_nonstatic_fields || (nonstatic_fields_count != 0);
  const bool has_nonstatic_value_fields = nonstatic_inline_type_count > 0;

  if (is_inline_type() && (!has_nonstatic_fields)) {
    // There are a number of fixes required throughout the type system and JIT
    throwInlineTypeLimitation(THREAD_AND_LOCATION, "Inline Types do not support zero instance size yet");
    return;
  }

  // Prepare list of oops for oop map generation.
  //
  // "offset" and "count" lists are describing the set of contiguous oop
  // regions. offset[i] is the start of the i-th region, which then has
  // count[i] oops following. Before we know how many regions are required,
  // we pessimistically allocate the maps to fit all the oops into the
  // distinct regions.
  //
  int super_oop_map_count = (_super_klass == NULL) ? 0 :_super_klass->nonstatic_oop_map_count();
  int max_oop_map_count =
      super_oop_map_count +
      fac->count[NONSTATIC_OOP] +
      inline_type_oop_map_count +
      not_flattened_inline_types;

  OopMapBlocksBuilder* nonstatic_oop_maps = new OopMapBlocksBuilder(max_oop_map_count);
  if (super_oop_map_count > 0) {
    nonstatic_oop_maps->initialize_inherited_blocks(_super_klass->start_of_nonstatic_oop_maps(),
                                                    _super_klass->nonstatic_oop_map_count());
  }

  int first_nonstatic_oop_offset = 0; // will be set for first oop field

  bool compact_fields  = true;
  bool allocate_oops_first = false;

  // The next classes have predefined hard-coded fields offsets
  // (see in JavaClasses::compute_hard_coded_offsets()).
  // Use default fields allocation order for them.
  if (_loader_data->class_loader() == NULL &&
      (_class_name == vmSymbols::java_lang_ref_Reference() ||
       _class_name == vmSymbols::java_lang_Boolean() ||
       _class_name == vmSymbols::java_lang_Character() ||
       _class_name == vmSymbols::java_lang_Float() ||
       _class_name == vmSymbols::java_lang_Double() ||
       _class_name == vmSymbols::java_lang_Byte() ||
       _class_name == vmSymbols::java_lang_Short() ||
       _class_name == vmSymbols::java_lang_Integer() ||
       _class_name == vmSymbols::java_lang_Long())) {
    allocate_oops_first = true;     // Allocate oops first
    compact_fields   = false; // Don't compact fields
  }

  int next_nonstatic_oop_offset = 0;
  int next_nonstatic_double_offset = 0;

  // Rearrange fields for a given allocation style
  if (allocate_oops_first) {
    // Fields order: oops, longs/doubles, ints, shorts/chars, bytes, padded fields
    next_nonstatic_oop_offset    = next_nonstatic_field_offset;
    next_nonstatic_double_offset = next_nonstatic_oop_offset +
                                    (nonstatic_oop_count * heapOopSize);
  } else {
    // Fields order: longs/doubles, ints, shorts/chars, bytes, oops, padded fields
    next_nonstatic_double_offset = next_nonstatic_field_offset;
  }

  int nonstatic_oop_space_count   = 0;
  int nonstatic_word_space_count  = 0;
  int nonstatic_short_space_count = 0;
  int nonstatic_byte_space_count  = 0;
  int nonstatic_oop_space_offset = 0;
  int nonstatic_word_space_offset = 0;
  int nonstatic_short_space_offset = 0;
  int nonstatic_byte_space_offset = 0;

  // Try to squeeze some of the fields into the gaps due to
  // long/double alignment.
  if (nonstatic_double_count > 0) {
    int offset = next_nonstatic_double_offset;
    next_nonstatic_double_offset = align_up(offset, BytesPerLong);
    if (compact_fields && offset != next_nonstatic_double_offset) {
      // Allocate available fields into the gap before double field.
      int length = next_nonstatic_double_offset - offset;
      assert(length == BytesPerInt, "");
      nonstatic_word_space_offset = offset;
      if (nonstatic_word_count > 0) {
        nonstatic_word_count      -= 1;
        nonstatic_word_space_count = 1; // Only one will fit
        length -= BytesPerInt;
        offset += BytesPerInt;
      }
      nonstatic_short_space_offset = offset;
      while (length >= BytesPerShort && nonstatic_short_count > 0) {
        nonstatic_short_count       -= 1;
        nonstatic_short_space_count += 1;
        length -= BytesPerShort;
        offset += BytesPerShort;
      }
      nonstatic_byte_space_offset = offset;
      while (length > 0 && nonstatic_byte_count > 0) {
        nonstatic_byte_count       -= 1;
        nonstatic_byte_space_count += 1;
        length -= 1;
      }
      // Allocate oop field in the gap if there are no other fields for that.
      nonstatic_oop_space_offset = offset;
      if (length >= heapOopSize && nonstatic_oop_count > 0 &&
          !allocate_oops_first) { // when oop fields not first
        nonstatic_oop_count      -= 1;
        nonstatic_oop_space_count = 1; // Only one will fit
        length -= heapOopSize;
        offset += heapOopSize;
      }
    }
  }

  int next_nonstatic_word_offset = next_nonstatic_double_offset +
                                     (nonstatic_double_count * BytesPerLong);
  int next_nonstatic_short_offset = next_nonstatic_word_offset +
                                      (nonstatic_word_count * BytesPerInt);
  int next_nonstatic_byte_offset = next_nonstatic_short_offset +
                                     (nonstatic_short_count * BytesPerShort);
  int next_nonstatic_padded_offset = next_nonstatic_byte_offset +
                                       nonstatic_byte_count;

  // let oops jump before padding with this allocation style
  if (!allocate_oops_first) {
    next_nonstatic_oop_offset = next_nonstatic_padded_offset;
    if( nonstatic_oop_count > 0 ) {
      next_nonstatic_oop_offset = align_up(next_nonstatic_oop_offset, heapOopSize);
    }
    next_nonstatic_padded_offset = next_nonstatic_oop_offset + (nonstatic_oop_count * heapOopSize);
  }

  // Aligning embedded inline types
  // bug below, the current algorithm to layout embedded inline types always put them at the
  // end of the layout, which doesn't match the different allocation policies the VM is
  // supposed to provide => FixMe
  // Note also that the current alignment policy is to make each inline type starting on a
  // 64 bits boundary. This could be optimized later. For instance, it could be nice to
  // align inline types according to their most constrained internal type.
  next_nonstatic_inline_type_offset = align_up(next_nonstatic_padded_offset, BytesPerLong);
  int next_inline_type_index = 0;

  // Iterate over fields again and compute correct offsets.
  // The field allocation type was temporarily stored in the offset slot.
  // oop fields are located before non-oop fields (static and non-static).
  for (AllFieldStream fs(_fields, cp); !fs.done(); fs.next()) {

    // skip already laid out fields
    if (fs.is_offset_set()) continue;

    // contended instance fields are handled below
    if (fs.is_contended() && !fs.access_flags().is_static()) continue;

    int real_offset = 0;
    const FieldAllocationType atype = (const FieldAllocationType) fs.allocation_type();

    // pack the rest of the fields
    switch (atype) {
      // Inline types in static fields are handled with oops
      case STATIC_FLATTENABLE:   // Fallthrough
      case STATIC_OOP:
        real_offset = next_static_oop_offset;
        next_static_oop_offset += heapOopSize;
        break;
      case STATIC_BYTE:
        real_offset = next_static_byte_offset;
        next_static_byte_offset += 1;
        break;
      case STATIC_SHORT:
        real_offset = next_static_short_offset;
        next_static_short_offset += BytesPerShort;
        break;
      case STATIC_WORD:
        real_offset = next_static_word_offset;
        next_static_word_offset += BytesPerInt;
        break;
      case STATIC_DOUBLE:
        real_offset = next_static_double_offset;
        next_static_double_offset += BytesPerLong;
        break;
      case NONSTATIC_FLATTENABLE:
        if (fs.is_flattened()) {
          Klass* klass = nonstatic_inline_type_klasses[next_inline_type_index];
          assert(klass != NULL, "Klass should have been loaded and resolved earlier");
          assert(klass->access_flags().is_inline_type(),"Must be an inline type");
          ValueKlass* vklass = ValueKlass::cast(klass);
          real_offset = next_nonstatic_inline_type_offset;
          next_nonstatic_inline_type_offset += (vklass->size_helper()) * wordSize - vklass->first_field_offset();
          // aligning next inline type on a 64 bits boundary
          next_nonstatic_inline_type_offset = align_up(next_nonstatic_inline_type_offset, BytesPerLong);
          next_inline_type_index += 1;

          if (vklass->contains_oops()) { // add flatten oop maps
            int diff = real_offset - vklass->first_field_offset();
            const OopMapBlock* map = vklass->start_of_nonstatic_oop_maps();
            const OopMapBlock* const last_map = map + vklass->nonstatic_oop_map_count();
            while (map < last_map) {
              nonstatic_oop_maps->add(map->offset() + diff, map->count());
              map++;
            }
          }
          break;
        } else {
          // Fall through
        }
      case NONSTATIC_OOP:
        if( nonstatic_oop_space_count > 0 ) {
          real_offset = nonstatic_oop_space_offset;
          nonstatic_oop_space_offset += heapOopSize;
          nonstatic_oop_space_count  -= 1;
        } else {
          real_offset = next_nonstatic_oop_offset;
          next_nonstatic_oop_offset += heapOopSize;
        }
        nonstatic_oop_maps->add(real_offset, 1);
        break;
      case NONSTATIC_BYTE:
        if( nonstatic_byte_space_count > 0 ) {
          real_offset = nonstatic_byte_space_offset;
          nonstatic_byte_space_offset += 1;
          nonstatic_byte_space_count  -= 1;
        } else {
          real_offset = next_nonstatic_byte_offset;
          next_nonstatic_byte_offset += 1;
        }
        break;
      case NONSTATIC_SHORT:
        if( nonstatic_short_space_count > 0 ) {
          real_offset = nonstatic_short_space_offset;
          nonstatic_short_space_offset += BytesPerShort;
          nonstatic_short_space_count  -= 1;
        } else {
          real_offset = next_nonstatic_short_offset;
          next_nonstatic_short_offset += BytesPerShort;
        }
        break;
      case NONSTATIC_WORD:
        if( nonstatic_word_space_count > 0 ) {
          real_offset = nonstatic_word_space_offset;
          nonstatic_word_space_offset += BytesPerInt;
          nonstatic_word_space_count  -= 1;
        } else {
          real_offset = next_nonstatic_word_offset;
          next_nonstatic_word_offset += BytesPerInt;
        }
        break;
      case NONSTATIC_DOUBLE:
        real_offset = next_nonstatic_double_offset;
        next_nonstatic_double_offset += BytesPerLong;
        break;
      default:
        ShouldNotReachHere();
    }
    fs.set_offset(real_offset);
  }


  // Handle the contended cases.
  //
  // Each contended field should not intersect the cache line with another contended field.
  // In the absence of alignment information, we end up with pessimistically separating
  // the fields with full-width padding.
  //
  // Additionally, this should not break alignment for the fields, so we round the alignment up
  // for each field.
  if (nonstatic_contended_count > 0) {

    // if there is at least one contended field, we need to have pre-padding for them
    next_nonstatic_padded_offset += ContendedPaddingWidth;

    // collect all contended groups
    ResourceBitMap bm(cp->size());
    for (AllFieldStream fs(_fields, cp); !fs.done(); fs.next()) {
      // skip already laid out fields
      if (fs.is_offset_set()) continue;

      if (fs.is_contended()) {
        bm.set_bit(fs.contended_group());
      }
    }

    int current_group = -1;
    while ((current_group = (int)bm.get_next_one_offset(current_group + 1)) != (int)bm.size()) {

      for (AllFieldStream fs(_fields, cp); !fs.done(); fs.next()) {

        // skip already laid out fields
        if (fs.is_offset_set()) continue;

        // skip non-contended fields and fields from different group
        if (!fs.is_contended() || (fs.contended_group() != current_group)) continue;

        // handle statics below
        if (fs.access_flags().is_static()) continue;

        int real_offset = 0;
        FieldAllocationType atype = (FieldAllocationType) fs.allocation_type();

        switch (atype) {
          case NONSTATIC_BYTE:
            next_nonstatic_padded_offset = align_up(next_nonstatic_padded_offset, 1);
            real_offset = next_nonstatic_padded_offset;
            next_nonstatic_padded_offset += 1;
            break;

          case NONSTATIC_SHORT:
            next_nonstatic_padded_offset = align_up(next_nonstatic_padded_offset, BytesPerShort);
            real_offset = next_nonstatic_padded_offset;
            next_nonstatic_padded_offset += BytesPerShort;
            break;

          case NONSTATIC_WORD:
            next_nonstatic_padded_offset = align_up(next_nonstatic_padded_offset, BytesPerInt);
            real_offset = next_nonstatic_padded_offset;
            next_nonstatic_padded_offset += BytesPerInt;
            break;

          case NONSTATIC_DOUBLE:
            next_nonstatic_padded_offset = align_up(next_nonstatic_padded_offset, BytesPerLong);
            real_offset = next_nonstatic_padded_offset;
            next_nonstatic_padded_offset += BytesPerLong;
            break;

            // Inline types in static fields are handled with oops
          case NONSTATIC_FLATTENABLE:
            throwInlineTypeLimitation(THREAD_AND_LOCATION,
                                      "@Contended annotation not supported for inline types yet", fs.name(), fs.signature());
            return;

          case NONSTATIC_OOP:
            next_nonstatic_padded_offset = align_up(next_nonstatic_padded_offset, heapOopSize);
            real_offset = next_nonstatic_padded_offset;
            next_nonstatic_padded_offset += heapOopSize;
            nonstatic_oop_maps->add(real_offset, 1);
            break;

          default:
            ShouldNotReachHere();
        }

        if (fs.contended_group() == 0) {
          // Contended group defines the equivalence class over the fields:
          // the fields within the same contended group are not inter-padded.
          // The only exception is default group, which does not incur the
          // equivalence, and so requires intra-padding.
          next_nonstatic_padded_offset += ContendedPaddingWidth;
        }

        fs.set_offset(real_offset);
      } // for

      // Start laying out the next group.
      // Note that this will effectively pad the last group in the back;
      // this is expected to alleviate memory contention effects for
      // subclass fields and/or adjacent object.
      // If this was the default group, the padding is already in place.
      if (current_group != 0) {
        next_nonstatic_padded_offset += ContendedPaddingWidth;
      }
    }

    // handle static fields
  }

  // Entire class is contended, pad in the back.
  // This helps to alleviate memory contention effects for subclass fields
  // and/or adjacent object.
  if (is_contended_class) {
    assert(!is_inline_type(), "@Contended not supported for inline types yet");
    next_nonstatic_padded_offset += ContendedPaddingWidth;
  }

  int notaligned_nonstatic_fields_end;
  if (nonstatic_inline_type_count != 0) {
    notaligned_nonstatic_fields_end = next_nonstatic_inline_type_offset;
  } else {
    notaligned_nonstatic_fields_end = next_nonstatic_padded_offset;
  }

  int nonstatic_field_sz_align = heapOopSize;
  if (is_inline_type()) {
    if ((notaligned_nonstatic_fields_end - nonstatic_fields_start) > heapOopSize) {
      nonstatic_field_sz_align = BytesPerLong; // value copy of fields only uses jlong copy
    }
  }
  int nonstatic_fields_end      = align_up(notaligned_nonstatic_fields_end, nonstatic_field_sz_align);
  int instance_end              = align_up(notaligned_nonstatic_fields_end, wordSize);
  int static_fields_end         = align_up(next_static_byte_offset, wordSize);

  int static_field_size         = (static_fields_end -
                                   InstanceMirrorKlass::offset_of_static_fields()) / wordSize;
  nonstatic_field_size          = nonstatic_field_size +
                                  (nonstatic_fields_end - nonstatic_fields_start) / heapOopSize;

  int instance_size             = align_object_size(instance_end / wordSize);

  assert(instance_size == align_object_size(align_up(
         (instanceOopDesc::base_offset_in_bytes() + nonstatic_field_size*heapOopSize)
         + initial_inline_type_padding, wordSize) / wordSize), "consistent layout helper value");


  // Invariant: nonstatic_field end/start should only change if there are
  // nonstatic fields in the class, or if the class is contended. We compare
  // against the non-aligned value, so that end alignment will not fail the
  // assert without actually having the fields.
  assert((notaligned_nonstatic_fields_end == nonstatic_fields_start) ||
         is_contended_class ||
         (nonstatic_fields_count > 0), "double-check nonstatic start/end");

  // Number of non-static oop map blocks allocated at end of klass.
  nonstatic_oop_maps->compact();

#ifndef PRODUCT
  if ((PrintFieldLayout && !is_inline_type()) ||
      (PrintValueLayout && (is_inline_type() || has_nonstatic_value_fields))) {
    print_field_layout(_class_name,
          _fields,
          cp,
          instance_size,
          nonstatic_fields_start,
          nonstatic_fields_end,
          static_fields_end);
    nonstatic_oop_maps->print_on(tty);
    tty->print("\n");
    tty->print_cr("Instance size = %d", instance_size);
    tty->print_cr("Nonstatic_field_size = %d", nonstatic_field_size);
    tty->print_cr("Static_field_size = %d", static_field_size);
    tty->print_cr("Has nonstatic fields = %d", has_nonstatic_fields);
    tty->print_cr("---");
  }

#endif
  // Pass back information needed for InstanceKlass creation
  info->oop_map_blocks = nonstatic_oop_maps;
  info->_instance_size = instance_size;
  info->_static_field_size = static_field_size;
  info->_nonstatic_field_size = nonstatic_field_size;
  info->_has_nonstatic_fields = has_nonstatic_fields;

  // An inline type is naturally atomic if it has just one field, and
  // that field is simple enough.
  info->_is_naturally_atomic = (is_inline_type() &&
                                !super_has_nonstatic_fields &&
                                (nonstatic_fields_count <= 1) &&
                                (not_atomic_inline_types == 0) &&
                                (nonstatic_contended_count == 0));
  // This may be too restrictive, since if all the fields fit in 64
  // bits we could make the decision to align instances of this class
  // to 64-bit boundaries, and load and store them as single words.
  // And on machines which supported larger atomics we could similarly
  // allow larger values to be atomic, if properly aligned.
}

void ClassFileParser::set_precomputed_flags(InstanceKlass* ik) {
  assert(ik != NULL, "invariant");

  const Klass* const super = ik->super();

  // Check if this klass has an empty finalize method (i.e. one with return bytecode only),
  // in which case we don't have to register objects as finalizable
  if (!_has_empty_finalizer) {
    if (_has_finalizer ||
        (super != NULL && super->has_finalizer())) {
      ik->set_has_finalizer();
    }
  }

#ifdef ASSERT
  bool f = false;
  const Method* const m = ik->lookup_method(vmSymbols::finalize_method_name(),
                                           vmSymbols::void_method_signature());
  if (m != NULL && !m->is_empty_method()) {
      f = true;
  }

  // Spec doesn't prevent agent from redefinition of empty finalizer.
  // Despite the fact that it's generally bad idea and redefined finalizer
  // will not work as expected we shouldn't abort vm in this case
  if (!ik->has_redefined_this_or_super()) {
    assert(ik->has_finalizer() == f, "inconsistent has_finalizer");
  }
#endif

  // Check if this klass supports the java.lang.Cloneable interface
  if (SystemDictionary::Cloneable_klass_loaded()) {
    if (ik->is_subtype_of(SystemDictionary::Cloneable_klass())) {
      if (ik->is_value()) {
        Thread *THREAD = Thread::current();
        throwInlineTypeLimitation(THREAD_AND_LOCATION, "Inline Types do not support Cloneable");
        return;
      }
      ik->set_is_cloneable();
    }
  }

  // Check if this klass has a vanilla default constructor
  if (super == NULL) {
    // java.lang.Object has empty default constructor
    ik->set_has_vanilla_constructor();
  } else {
    if (super->has_vanilla_constructor() &&
        _has_vanilla_constructor) {
      ik->set_has_vanilla_constructor();
    }
#ifdef ASSERT
    bool v = false;
    if (super->has_vanilla_constructor()) {
      const Method* const constructor =
        ik->find_method(vmSymbols::object_initializer_name(),
                       vmSymbols::void_method_signature());
      if (constructor != NULL && constructor->is_vanilla_constructor()) {
        v = true;
      }
    }
    assert(v == ik->has_vanilla_constructor(), "inconsistent has_vanilla_constructor");
#endif
  }

  // If it cannot be fast-path allocated, set a bit in the layout helper.
  // See documentation of InstanceKlass::can_be_fastpath_allocated().
  assert(ik->size_helper() > 0, "layout_helper is initialized");
  if ((!RegisterFinalizersAtInit && ik->has_finalizer())
      || ik->is_abstract() || ik->is_interface()
      || (ik->name() == vmSymbols::java_lang_Class() && ik->class_loader() == NULL)
      || ik->size_helper() >= FastAllocateSizeLimit) {
    // Forbid fast-path allocation.
    const jint lh = Klass::instance_layout_helper(ik->size_helper(), true);
    ik->set_layout_helper(lh);
  }
}

bool ClassFileParser::supports_inline_types() const {
  // Inline types are only supported by class file version 55 and later
  return _major_version >= JAVA_11_VERSION;
}

// utility methods for appending an array with check for duplicates

static void append_interfaces(GrowableArray<InstanceKlass*>* result,
                              const Array<InstanceKlass*>* const ifs) {
  // iterate over new interfaces
  for (int i = 0; i < ifs->length(); i++) {
    InstanceKlass* const e = ifs->at(i);
    assert(e->is_klass() && e->is_interface(), "just checking");
    // add new interface
    result->append_if_missing(e);
  }
}

static Array<InstanceKlass*>* compute_transitive_interfaces(const InstanceKlass* super,
                                                            Array<InstanceKlass*>* local_ifs,
                                                            ClassLoaderData* loader_data,
                                                            TRAPS) {
  assert(local_ifs != NULL, "invariant");
  assert(loader_data != NULL, "invariant");

  // Compute maximum size for transitive interfaces
  int max_transitive_size = 0;
  int super_size = 0;
  // Add superclass transitive interfaces size
  if (super != NULL) {
    super_size = super->transitive_interfaces()->length();
    max_transitive_size += super_size;
  }
  // Add local interfaces' super interfaces
  const int local_size = local_ifs->length();
  for (int i = 0; i < local_size; i++) {
    InstanceKlass* const l = local_ifs->at(i);
    max_transitive_size += l->transitive_interfaces()->length();
  }
  // Finally add local interfaces
  max_transitive_size += local_size;
  // Construct array
  if (max_transitive_size == 0) {
    // no interfaces, use canonicalized array
    return Universe::the_empty_instance_klass_array();
  } else if (max_transitive_size == super_size) {
    // no new local interfaces added, share superklass' transitive interface array
    return super->transitive_interfaces();
    // The three lines below are commented to work around bug JDK-8245487
//  } else if (max_transitive_size == local_size) {
//    // only local interfaces added, share local interface array
//    return local_ifs;
  } else {
    ResourceMark rm;
    GrowableArray<InstanceKlass*>* const result = new GrowableArray<InstanceKlass*>(max_transitive_size);

    // Copy down from superclass
    if (super != NULL) {
      append_interfaces(result, super->transitive_interfaces());
    }

    // Copy down from local interfaces' superinterfaces
    for (int i = 0; i < local_size; i++) {
      InstanceKlass* const l = local_ifs->at(i);
      append_interfaces(result, l->transitive_interfaces());
    }
    // Finally add local interfaces
    append_interfaces(result, local_ifs);

    // length will be less than the max_transitive_size if duplicates were removed
    const int length = result->length();
    assert(length <= max_transitive_size, "just checking");

    if (length == 1 && result->at(0) == SystemDictionary::IdentityObject_klass()) {
      return Universe::the_single_IdentityObject_klass_array();
    }

    Array<InstanceKlass*>* const new_result =
      MetadataFactory::new_array<InstanceKlass*>(loader_data, length, CHECK_NULL);
    for (int i = 0; i < length; i++) {
      InstanceKlass* const e = result->at(i);
      assert(e != NULL, "just checking");
      new_result->at_put(i, e);
    }
    return new_result;
  }
}

static void check_super_class_access(const InstanceKlass* this_klass, TRAPS) {
  assert(this_klass != NULL, "invariant");
  const Klass* const super = this_klass->super();

  if (super != NULL) {

    // If the loader is not the boot loader then throw an exception if its
    // superclass is in package jdk.internal.reflect and its loader is not a
    // special reflection class loader
    if (!this_klass->class_loader_data()->is_the_null_class_loader_data()) {
      assert(super->is_instance_klass(), "super is not instance klass");
      PackageEntry* super_package = super->package();
      if (super_package != NULL &&
          super_package->name()->fast_compare(vmSymbols::jdk_internal_reflect()) == 0 &&
          !java_lang_ClassLoader::is_reflection_class_loader(this_klass->class_loader())) {
        ResourceMark rm(THREAD);
        Exceptions::fthrow(
          THREAD_AND_LOCATION,
          vmSymbols::java_lang_IllegalAccessError(),
          "class %s loaded by %s cannot access jdk/internal/reflect superclass %s",
          this_klass->external_name(),
          this_klass->class_loader_data()->loader_name_and_id(),
          super->external_name());
        return;
      }
    }

    Reflection::VerifyClassAccessResults vca_result =
      Reflection::verify_class_access(this_klass, InstanceKlass::cast(super), false);
    if (vca_result != Reflection::ACCESS_OK) {
      ResourceMark rm(THREAD);
      char* msg = Reflection::verify_class_access_msg(this_klass,
                                                      InstanceKlass::cast(super),
                                                      vca_result);
      if (msg == NULL) {
        bool same_module = (this_klass->module() == super->module());
        Exceptions::fthrow(
          THREAD_AND_LOCATION,
          vmSymbols::java_lang_IllegalAccessError(),
          "class %s cannot access its %ssuperclass %s (%s%s%s)",
          this_klass->external_name(),
          super->is_abstract() ? "abstract " : "",
          super->external_name(),
          (same_module) ? this_klass->joint_in_module_of_loader(super) : this_klass->class_in_module_of_loader(),
          (same_module) ? "" : "; ",
          (same_module) ? "" : super->class_in_module_of_loader());
      } else {
        // Add additional message content.
        Exceptions::fthrow(
          THREAD_AND_LOCATION,
          vmSymbols::java_lang_IllegalAccessError(),
          "superclass access check failed: %s",
          msg);
      }
    }
  }
}


static void check_super_interface_access(const InstanceKlass* this_klass, TRAPS) {
  assert(this_klass != NULL, "invariant");
  const Array<InstanceKlass*>* const local_interfaces = this_klass->local_interfaces();
  const int lng = local_interfaces->length();
  for (int i = lng - 1; i >= 0; i--) {
    InstanceKlass* const k = local_interfaces->at(i);
    assert (k != NULL && k->is_interface(), "invalid interface");
    Reflection::VerifyClassAccessResults vca_result =
      Reflection::verify_class_access(this_klass, k, false);
    if (vca_result != Reflection::ACCESS_OK) {
      ResourceMark rm(THREAD);
      char* msg = Reflection::verify_class_access_msg(this_klass,
                                                      k,
                                                      vca_result);
      if (msg == NULL) {
        bool same_module = (this_klass->module() == k->module());
        Exceptions::fthrow(
          THREAD_AND_LOCATION,
          vmSymbols::java_lang_IllegalAccessError(),
          "class %s cannot access its superinterface %s (%s%s%s)",
          this_klass->external_name(),
          k->external_name(),
          (same_module) ? this_klass->joint_in_module_of_loader(k) : this_klass->class_in_module_of_loader(),
          (same_module) ? "" : "; ",
          (same_module) ? "" : k->class_in_module_of_loader());
      } else {
        // Add additional message content.
        Exceptions::fthrow(
          THREAD_AND_LOCATION,
          vmSymbols::java_lang_IllegalAccessError(),
          "superinterface check failed: %s",
          msg);
      }
    }
  }
}


static void check_final_method_override(const InstanceKlass* this_klass, TRAPS) {
  assert(this_klass != NULL, "invariant");
  const Array<Method*>* const methods = this_klass->methods();
  const int num_methods = methods->length();

  // go thru each method and check if it overrides a final method
  for (int index = 0; index < num_methods; index++) {
    const Method* const m = methods->at(index);

    // skip private, static, and <init> methods
    if ((!m->is_private() && !m->is_static()) &&
        (m->name() != vmSymbols::object_initializer_name())) {

      const Symbol* const name = m->name();
      const Symbol* const signature = m->signature();
      const Klass* k = this_klass->super();
      const Method* super_m = NULL;
      while (k != NULL) {
        // skip supers that don't have final methods.
        if (k->has_final_method()) {
          // lookup a matching method in the super class hierarchy
          super_m = InstanceKlass::cast(k)->lookup_method(name, signature);
          if (super_m == NULL) {
            break; // didn't find any match; get out
          }

          if (super_m->is_final() && !super_m->is_static() &&
              !super_m->access_flags().is_private()) {
            // matching method in super is final, and not static or private
            bool can_access = Reflection::verify_member_access(this_klass,
                                                               super_m->method_holder(),
                                                               super_m->method_holder(),
                                                               super_m->access_flags(),
                                                              false, false, CHECK);
            if (can_access) {
              // this class can access super final method and therefore override
              ResourceMark rm(THREAD);
              Exceptions::fthrow(THREAD_AND_LOCATION,
                                 vmSymbols::java_lang_VerifyError(),
                                 "class %s overrides final method %s.%s%s",
                                 this_klass->external_name(),
                                 super_m->method_holder()->external_name(),
                                 name->as_C_string(),
                                 signature->as_C_string()
                                 );
              return;
            }
          }

          // continue to look from super_m's holder's super.
          k = super_m->method_holder()->super();
          continue;
        }

        k = k->super();
      }
    }
  }
}


// assumes that this_klass is an interface
static void check_illegal_static_method(const InstanceKlass* this_klass, TRAPS) {
  assert(this_klass != NULL, "invariant");
  assert(this_klass->is_interface(), "not an interface");
  const Array<Method*>* methods = this_klass->methods();
  const int num_methods = methods->length();

  for (int index = 0; index < num_methods; index++) {
    const Method* const m = methods->at(index);
    // if m is static and not the init method, throw a verify error
    if ((m->is_static()) && (m->name() != vmSymbols::class_initializer_name())) {
      ResourceMark rm(THREAD);
      Exceptions::fthrow(
        THREAD_AND_LOCATION,
        vmSymbols::java_lang_VerifyError(),
        "Illegal static method %s in interface %s",
        m->name()->as_C_string(),
        this_klass->external_name()
      );
      return;
    }
  }
}

// utility methods for format checking

void ClassFileParser::verify_legal_class_modifiers(jint flags, TRAPS) const {
  const bool is_module = (flags & JVM_ACC_MODULE) != 0;
  const bool is_inline_type = (flags & JVM_ACC_VALUE) != 0;
  assert(_major_version >= JAVA_9_VERSION || !is_module, "JVM_ACC_MODULE should not be set");
  assert(supports_inline_types() || !is_inline_type, "JVM_ACC_VALUE should not be set");
  if (is_module) {
    ResourceMark rm(THREAD);
    Exceptions::fthrow(
      THREAD_AND_LOCATION,
      vmSymbols::java_lang_NoClassDefFoundError(),
      "%s is not a class because access_flag ACC_MODULE is set",
      _class_name->as_C_string());
    return;
  }

  if (is_inline_type && !EnableValhalla) {
    ResourceMark rm(THREAD);
    Exceptions::fthrow(
      THREAD_AND_LOCATION,
      vmSymbols::java_lang_ClassFormatError(),
      "Class modifier ACC_VALUE in class %s requires option -XX:+EnableValhalla",
      _class_name->as_C_string()
    );
  }

  if (!_need_verify) { return; }

  const bool is_interface  = (flags & JVM_ACC_INTERFACE)  != 0;
  const bool is_abstract   = (flags & JVM_ACC_ABSTRACT)   != 0;
  const bool is_final      = (flags & JVM_ACC_FINAL)      != 0;
  const bool is_super      = (flags & JVM_ACC_SUPER)      != 0;
  const bool is_enum       = (flags & JVM_ACC_ENUM)       != 0;
  const bool is_annotation = (flags & JVM_ACC_ANNOTATION) != 0;
  const bool major_gte_1_5 = _major_version >= JAVA_1_5_VERSION;
  const bool major_gte_14  = _major_version >= JAVA_14_VERSION;

  if ((is_abstract && is_final) ||
      (is_interface && !is_abstract) ||
      (is_interface && major_gte_1_5 && (is_super || is_enum)) ||
      (!is_interface && major_gte_1_5 && is_annotation) ||
      (is_inline_type && (is_interface || is_abstract || is_enum || !is_final))) {
    ResourceMark rm(THREAD);
    const char* class_note = "";
    if (is_inline_type)  class_note = " (an inline class)";
    Exceptions::fthrow(
      THREAD_AND_LOCATION,
      vmSymbols::java_lang_ClassFormatError(),
      "Illegal class modifiers in class %s%s: 0x%X",
      _class_name->as_C_string(), class_note, flags
    );
    return;
  }
}

static bool has_illegal_visibility(jint flags) {
  const bool is_public    = (flags & JVM_ACC_PUBLIC)    != 0;
  const bool is_protected = (flags & JVM_ACC_PROTECTED) != 0;
  const bool is_private   = (flags & JVM_ACC_PRIVATE)   != 0;

  return ((is_public && is_protected) ||
          (is_public && is_private) ||
          (is_protected && is_private));
}

// A legal major_version.minor_version must be one of the following:
//
//  Major_version >= 45 and major_version < 56, any minor_version.
//  Major_version >= 56 and major_version <= JVM_CLASSFILE_MAJOR_VERSION and minor_version = 0.
//  Major_version = JVM_CLASSFILE_MAJOR_VERSION and minor_version = 65535 and --enable-preview is present.
//
static void verify_class_version(u2 major, u2 minor, Symbol* class_name, TRAPS){
  ResourceMark rm(THREAD);
  const u2 max_version = JVM_CLASSFILE_MAJOR_VERSION;
  if (major < JAVA_MIN_SUPPORTED_VERSION) {
    Exceptions::fthrow(
      THREAD_AND_LOCATION,
      vmSymbols::java_lang_UnsupportedClassVersionError(),
      "%s (class file version %u.%u) was compiled with an invalid major version",
      class_name->as_C_string(), major, minor);
    return;
  }

  if (major > max_version) {
    Exceptions::fthrow(
      THREAD_AND_LOCATION,
      vmSymbols::java_lang_UnsupportedClassVersionError(),
      "%s has been compiled by a more recent version of the Java Runtime (class file version %u.%u), "
      "this version of the Java Runtime only recognizes class file versions up to %u.0",
      class_name->as_C_string(), major, minor, JVM_CLASSFILE_MAJOR_VERSION);
    return;
  }

  if (major < JAVA_12_VERSION || minor == 0) {
    return;
  }

  if (minor == JAVA_PREVIEW_MINOR_VERSION) {
    if (major != max_version) {
      Exceptions::fthrow(
        THREAD_AND_LOCATION,
        vmSymbols::java_lang_UnsupportedClassVersionError(),
        "%s (class file version %u.%u) was compiled with preview features that are unsupported. "
        "This version of the Java Runtime only recognizes preview features for class file version %u.%u",
        class_name->as_C_string(), major, minor, JVM_CLASSFILE_MAJOR_VERSION, JAVA_PREVIEW_MINOR_VERSION);
      return;
    }

    if (!Arguments::enable_preview()) {
      Exceptions::fthrow(
        THREAD_AND_LOCATION,
        vmSymbols::java_lang_UnsupportedClassVersionError(),
        "Preview features are not enabled for %s (class file version %u.%u). Try running with '--enable-preview'",
        class_name->as_C_string(), major, minor);
      return;
    }

  } else { // minor != JAVA_PREVIEW_MINOR_VERSION
    Exceptions::fthrow(
        THREAD_AND_LOCATION,
        vmSymbols::java_lang_UnsupportedClassVersionError(),
        "%s (class file version %u.%u) was compiled with an invalid non-zero minor version",
        class_name->as_C_string(), major, minor);
  }
}

void ClassFileParser::verify_legal_field_modifiers(jint flags,
                                                   bool is_interface,
                                                   bool is_inline_type,
                                                   TRAPS) const {
  if (!_need_verify) { return; }

  const bool is_public    = (flags & JVM_ACC_PUBLIC)    != 0;
  const bool is_protected = (flags & JVM_ACC_PROTECTED) != 0;
  const bool is_private   = (flags & JVM_ACC_PRIVATE)   != 0;
  const bool is_static    = (flags & JVM_ACC_STATIC)    != 0;
  const bool is_final     = (flags & JVM_ACC_FINAL)     != 0;
  const bool is_volatile  = (flags & JVM_ACC_VOLATILE)  != 0;
  const bool is_transient = (flags & JVM_ACC_TRANSIENT) != 0;
  const bool is_enum      = (flags & JVM_ACC_ENUM)      != 0;
  const bool major_gte_1_5 = _major_version >= JAVA_1_5_VERSION;

  bool is_illegal = false;

  if (is_interface) {
    if (!is_public || !is_static || !is_final || is_private ||
        is_protected || is_volatile || is_transient ||
        (major_gte_1_5 && is_enum)) {
      is_illegal = true;
    }
  } else { // not interface
    if (has_illegal_visibility(flags) || (is_final && is_volatile)) {
      is_illegal = true;
    } else {
      if (is_inline_type && !is_static && !is_final) {
        is_illegal = true;
      }
    }
  }

  if (is_illegal) {
    ResourceMark rm(THREAD);
    Exceptions::fthrow(
      THREAD_AND_LOCATION,
      vmSymbols::java_lang_ClassFormatError(),
      "Illegal field modifiers in class %s: 0x%X",
      _class_name->as_C_string(), flags);
    return;
  }
}

void ClassFileParser::verify_legal_method_modifiers(jint flags,
                                                    bool is_interface,
                                                    bool is_inline_type,
                                                    const Symbol* name,
                                                    TRAPS) const {
  if (!_need_verify) { return; }

  const bool is_public       = (flags & JVM_ACC_PUBLIC)       != 0;
  const bool is_private      = (flags & JVM_ACC_PRIVATE)      != 0;
  const bool is_static       = (flags & JVM_ACC_STATIC)       != 0;
  const bool is_final        = (flags & JVM_ACC_FINAL)        != 0;
  const bool is_native       = (flags & JVM_ACC_NATIVE)       != 0;
  const bool is_abstract     = (flags & JVM_ACC_ABSTRACT)     != 0;
  const bool is_bridge       = (flags & JVM_ACC_BRIDGE)       != 0;
  const bool is_strict       = (flags & JVM_ACC_STRICT)       != 0;
  const bool is_synchronized = (flags & JVM_ACC_SYNCHRONIZED) != 0;
  const bool is_protected    = (flags & JVM_ACC_PROTECTED)    != 0;
  const bool major_gte_1_5   = _major_version >= JAVA_1_5_VERSION;
  const bool major_gte_8     = _major_version >= JAVA_8_VERSION;
  const bool is_initializer  = (name == vmSymbols::object_initializer_name());

  bool is_illegal = false;

  const char* class_note = "";

  if (is_interface) {
    if (major_gte_8) {
      // Class file version is JAVA_8_VERSION or later Methods of
      // interfaces may set any of the flags except ACC_PROTECTED,
      // ACC_FINAL, ACC_NATIVE, and ACC_SYNCHRONIZED; they must
      // have exactly one of the ACC_PUBLIC or ACC_PRIVATE flags set.
      if ((is_public == is_private) || /* Only one of private and public should be true - XNOR */
          (is_native || is_protected || is_final || is_synchronized) ||
          // If a specific method of a class or interface has its
          // ACC_ABSTRACT flag set, it must not have any of its
          // ACC_FINAL, ACC_NATIVE, ACC_PRIVATE, ACC_STATIC,
          // ACC_STRICT, or ACC_SYNCHRONIZED flags set.  No need to
          // check for ACC_FINAL, ACC_NATIVE or ACC_SYNCHRONIZED as
          // those flags are illegal irrespective of ACC_ABSTRACT being set or not.
          (is_abstract && (is_private || is_static || is_strict))) {
        is_illegal = true;
      }
    } else if (major_gte_1_5) {
      // Class file version in the interval [JAVA_1_5_VERSION, JAVA_8_VERSION)
      if (!is_public || is_private || is_protected || is_static || is_final ||
          is_synchronized || is_native || !is_abstract || is_strict) {
        is_illegal = true;
      }
    } else {
      // Class file version is pre-JAVA_1_5_VERSION
      if (!is_public || is_static || is_final || is_native || !is_abstract) {
        is_illegal = true;
      }
    }
  } else { // not interface
    if (has_illegal_visibility(flags)) {
      is_illegal = true;
    } else {
      if (is_initializer) {
        if (is_final || is_synchronized || is_native ||
            is_abstract || (major_gte_1_5 && is_bridge)) {
          is_illegal = true;
        }
        if (!is_static && !is_inline_type) {
          // OK, an object constructor in a regular class
        } else if (is_static && is_inline_type) {
          // OK, a static init factory in an inline class
        } else {
          // but no other combinations are allowed
          is_illegal = true;
          class_note = (is_inline_type ? " (an inline class)" : " (not an inline class)");
        }
      } else { // not initializer
        if (is_inline_type && is_synchronized && !is_static) {
          is_illegal = true;
          class_note = " (an inline class)";
        } else {
          if (is_abstract) {
            if ((is_final || is_native || is_private || is_static ||
                (major_gte_1_5 && (is_synchronized || is_strict)))) {
              is_illegal = true;
            }
          }
        }
      }
    }
  }

  if (is_illegal) {
    ResourceMark rm(THREAD);
    Exceptions::fthrow(
      THREAD_AND_LOCATION,
      vmSymbols::java_lang_ClassFormatError(),
      "Method %s in class %s%s has illegal modifiers: 0x%X",
      name->as_C_string(), _class_name->as_C_string(), class_note, flags);
    return;
  }
}

void ClassFileParser::verify_legal_utf8(const unsigned char* buffer,
                                        int length,
                                        TRAPS) const {
  assert(_need_verify, "only called when _need_verify is true");
  if (!UTF8::is_legal_utf8(buffer, length, _major_version <= 47)) {
    classfile_parse_error("Illegal UTF8 string in constant pool in class file %s", CHECK);
  }
}

// Unqualified names may not contain the characters '.', ';', '[', or '/'.
// In class names, '/' separates unqualified names.  This is verified in this function also.
// Method names also may not contain the characters '<' or '>', unless <init>
// or <clinit>.  Note that method names may not be <init> or <clinit> in this
// method.  Because these names have been checked as special cases before
// calling this method in verify_legal_method_name.
//
// This method is also called from the modular system APIs in modules.cpp
// to verify the validity of module and package names.
bool ClassFileParser::verify_unqualified_name(const char* name,
                                              unsigned int length,
                                              int type) {
  if (length == 0) return false;  // Must have at least one char.
  for (const char* p = name; p != name + length; p++) {
    switch(*p) {
      case JVM_SIGNATURE_DOT:
      case JVM_SIGNATURE_ENDCLASS:
      case JVM_SIGNATURE_ARRAY:
        // do not permit '.', ';', or '['
        return false;
      case JVM_SIGNATURE_SLASH:
        // check for '//' or leading or trailing '/' which are not legal
        // unqualified name must not be empty
        if (type == ClassFileParser::LegalClass) {
          if (p == name || p+1 >= name+length ||
              *(p+1) == JVM_SIGNATURE_SLASH) {
            return false;
          }
        } else {
          return false;   // do not permit '/' unless it's class name
        }
        break;
      case JVM_SIGNATURE_SPECIAL:
      case JVM_SIGNATURE_ENDSPECIAL:
        // do not permit '<' or '>' in method names
        if (type == ClassFileParser::LegalMethod) {
          return false;
        }
    }
  }
  return true;
}

// Take pointer to a UTF8 byte string (not NUL-terminated).
// Skip over the longest part of the string that could
// be taken as a fieldname. Allow '/' if slash_ok is true.
// Return a pointer to just past the fieldname.
// Return NULL if no fieldname at all was found, or in the case of slash_ok
// being true, we saw consecutive slashes (meaning we were looking for a
// qualified path but found something that was badly-formed).
static const char* skip_over_field_name(const char* const name,
                                        bool slash_ok,
                                        unsigned int length) {
  const char* p;
  jboolean last_is_slash = false;
  jboolean not_first_ch = false;

  for (p = name; p != name + length; not_first_ch = true) {
    const char* old_p = p;
    jchar ch = *p;
    if (ch < 128) {
      p++;
      // quick check for ascii
      if ((ch >= 'a' && ch <= 'z') ||
        (ch >= 'A' && ch <= 'Z') ||
        (ch == '_' || ch == '$') ||
        (not_first_ch && ch >= '0' && ch <= '9')) {
        last_is_slash = false;
        continue;
      }
      if (slash_ok && ch == JVM_SIGNATURE_SLASH) {
        if (last_is_slash) {
          return NULL;  // Don't permit consecutive slashes
        }
        last_is_slash = true;
        continue;
      }
    }
    else {
      jint unicode_ch;
      char* tmp_p = UTF8::next_character(p, &unicode_ch);
      p = tmp_p;
      last_is_slash = false;
      // Check if ch is Java identifier start or is Java identifier part
      // 4672820: call java.lang.Character methods directly without generating separate tables.
      EXCEPTION_MARK;
      // return value
      JavaValue result(T_BOOLEAN);
      // Set up the arguments to isJavaIdentifierStart or isJavaIdentifierPart
      JavaCallArguments args;
      args.push_int(unicode_ch);

      if (not_first_ch) {
        // public static boolean isJavaIdentifierPart(char ch);
        JavaCalls::call_static(&result,
          SystemDictionary::Character_klass(),
          vmSymbols::isJavaIdentifierPart_name(),
          vmSymbols::int_bool_signature(),
          &args,
          THREAD);
      } else {
        // public static boolean isJavaIdentifierStart(char ch);
        JavaCalls::call_static(&result,
          SystemDictionary::Character_klass(),
          vmSymbols::isJavaIdentifierStart_name(),
          vmSymbols::int_bool_signature(),
          &args,
          THREAD);
      }
      if (HAS_PENDING_EXCEPTION) {
        CLEAR_PENDING_EXCEPTION;
        return NULL;
      }
      if(result.get_jboolean()) {
        continue;
      }
    }
    return (not_first_ch) ? old_p : NULL;
  }
  return (not_first_ch) ? p : NULL;
}

// Take pointer to a UTF8 byte string (not NUL-terminated).
// Skip over the longest part of the string that could
// be taken as a field signature. Allow "void" if void_ok.
// Return a pointer to just past the signature.
// Return NULL if no legal signature is found.
const char* ClassFileParser::skip_over_field_signature(const char* signature,
                                                       bool void_ok,
                                                       unsigned int length,
                                                       TRAPS) const {
  unsigned int array_dim = 0;
  while (length > 0) {
    switch (signature[0]) {
    case JVM_SIGNATURE_VOID: if (!void_ok) { return NULL; }
    case JVM_SIGNATURE_BOOLEAN:
    case JVM_SIGNATURE_BYTE:
    case JVM_SIGNATURE_CHAR:
    case JVM_SIGNATURE_SHORT:
    case JVM_SIGNATURE_INT:
    case JVM_SIGNATURE_FLOAT:
    case JVM_SIGNATURE_LONG:
    case JVM_SIGNATURE_DOUBLE:
      return signature + 1;
    case JVM_SIGNATURE_VALUETYPE:
      // Can't enable this check until JDK upgrades the bytecode generators
      // if (_major_version < CONSTANT_CLASS_DESCRIPTORS ) {
      //   classfile_parse_error("Class name contains illegal Q-signature "
      //                                    "in descriptor in class file %s",
      //                                    CHECK_0);
      // }
      // fall through
    case JVM_SIGNATURE_CLASS:
    {
      if (_major_version < JAVA_1_5_VERSION) {
        // Skip over the class name if one is there
        const char* const p = skip_over_field_name(signature + 1, true, --length);

        // The next character better be a semicolon
        if (p && (p - signature) > 1 && p[0] == JVM_SIGNATURE_ENDCLASS) {
          return p + 1;
        }
      }
      else {
        // Skip leading 'L' or 'Q' and ignore first appearance of ';'
        signature++;
        const char* c = (const char*) memchr(signature, JVM_SIGNATURE_ENDCLASS, length - 1);
        // Format check signature
        if (c != NULL) {
          int newlen = c - (char*) signature;
          bool legal = verify_unqualified_name(signature, newlen, LegalClass);
          if (!legal) {
            classfile_parse_error("Class name is empty or contains illegal character "
                                  "in descriptor in class file %s",
                                  CHECK_NULL);
            return NULL;
          }
          return signature + newlen + 1;
        }
      }
      return NULL;
    }
    case JVM_SIGNATURE_ARRAY:
      array_dim++;
      if (array_dim > 255) {
        // 4277370: array descriptor is valid only if it represents 255 or fewer dimensions.
        classfile_parse_error("Array type descriptor has more than 255 dimensions in class file %s", CHECK_NULL);
      }
      // The rest of what's there better be a legal signature
      signature++;
      length--;
      void_ok = false;
      break;
    default:
      return NULL;
    }
  }
  return NULL;
}

// Checks if name is a legal class name.
void ClassFileParser::verify_legal_class_name(const Symbol* name, TRAPS) const {
  if (!_need_verify || _relax_verify) { return; }

  assert(name->refcount() > 0, "symbol must be kept alive");
  char* bytes = (char*)name->bytes();
  unsigned int length = name->utf8_length();
  bool legal = false;

  if (length > 0) {
    const char* p;
    if (bytes[0] == JVM_SIGNATURE_ARRAY) {
      p = skip_over_field_signature(bytes, false, length, CHECK);
      legal = (p != NULL) && ((p - bytes) == (int)length);
    } else if (_major_version < JAVA_1_5_VERSION) {
      if (bytes[0] != JVM_SIGNATURE_SPECIAL) {
        p = skip_over_field_name(bytes, true, length);
        legal = (p != NULL) && ((p - bytes) == (int)length);
      }
    } else if (_major_version >= CONSTANT_CLASS_DESCRIPTORS && bytes[length - 1] == ';' ) {
      // Support for L...; and Q...; descriptors
      legal = verify_unqualified_name(bytes + 1, length - 2, LegalClass);
    } else {
      // 4900761: relax the constraints based on JSR202 spec
      // Class names may be drawn from the entire Unicode character set.
      // Identifiers between '/' must be unqualified names.
      // The utf8 string has been verified when parsing cpool entries.
      legal = verify_unqualified_name(bytes, length, LegalClass);
    }
  }
  if (!legal) {
    ResourceMark rm(THREAD);
    assert(_class_name != NULL, "invariant");
    Exceptions::fthrow(
      THREAD_AND_LOCATION,
      vmSymbols::java_lang_ClassFormatError(),
      "Illegal class name \"%.*s\" in class file %s", length, bytes,
      _class_name->as_C_string()
    );
    return;
  }
}

// Checks if name is a legal field name.
void ClassFileParser::verify_legal_field_name(const Symbol* name, TRAPS) const {
  if (!_need_verify || _relax_verify) { return; }

  char* bytes = (char*)name->bytes();
  unsigned int length = name->utf8_length();
  bool legal = false;

  if (length > 0) {
    if (_major_version < JAVA_1_5_VERSION) {
      if (bytes[0] != JVM_SIGNATURE_SPECIAL) {
        const char* p = skip_over_field_name(bytes, false, length);
        legal = (p != NULL) && ((p - bytes) == (int)length);
      }
    } else {
      // 4881221: relax the constraints based on JSR202 spec
      legal = verify_unqualified_name(bytes, length, LegalField);
    }
  }

  if (!legal) {
    ResourceMark rm(THREAD);
    assert(_class_name != NULL, "invariant");
    Exceptions::fthrow(
      THREAD_AND_LOCATION,
      vmSymbols::java_lang_ClassFormatError(),
      "Illegal field name \"%.*s\" in class %s", length, bytes,
      _class_name->as_C_string()
    );
    return;
  }
}

// Checks if name is a legal method name.
void ClassFileParser::verify_legal_method_name(const Symbol* name, TRAPS) const {
  if (!_need_verify || _relax_verify) { return; }

  assert(name != NULL, "method name is null");
  char* bytes = (char*)name->bytes();
  unsigned int length = name->utf8_length();
  bool legal = false;

  if (length > 0) {
    if (bytes[0] == JVM_SIGNATURE_SPECIAL) {
      if (name == vmSymbols::object_initializer_name() || name == vmSymbols::class_initializer_name()) {
        legal = true;
      }
    } else if (_major_version < JAVA_1_5_VERSION) {
      const char* p;
      p = skip_over_field_name(bytes, false, length);
      legal = (p != NULL) && ((p - bytes) == (int)length);
    } else {
      // 4881221: relax the constraints based on JSR202 spec
      legal = verify_unqualified_name(bytes, length, LegalMethod);
    }
  }

  if (!legal) {
    ResourceMark rm(THREAD);
    assert(_class_name != NULL, "invariant");
    Exceptions::fthrow(
      THREAD_AND_LOCATION,
      vmSymbols::java_lang_ClassFormatError(),
      "Illegal method name \"%.*s\" in class %s", length, bytes,
      _class_name->as_C_string()
    );
    return;
  }
}


// Checks if signature is a legal field signature.
void ClassFileParser::verify_legal_field_signature(const Symbol* name,
                                                   const Symbol* signature,
                                                   TRAPS) const {
  if (!_need_verify) { return; }

  const char* const bytes = (const char* const)signature->bytes();
  const unsigned int length = signature->utf8_length();
  const char* const p = skip_over_field_signature(bytes, false, length, CHECK);

  if (p == NULL || (p - bytes) != (int)length) {
    throwIllegalSignature("Field", name, signature, CHECK);
  }
}

// Checks if signature is a legal method signature.
// Returns number of parameters
int ClassFileParser::verify_legal_method_signature(const Symbol* name,
                                                   const Symbol* signature,
                                                   TRAPS) const {
  if (!_need_verify) {
    // make sure caller's args_size will be less than 0 even for non-static
    // method so it will be recomputed in compute_size_of_parameters().
    return -2;
  }

  // Class initializers cannot have args for class format version >= 51.
  if (name == vmSymbols::class_initializer_name() &&
      signature != vmSymbols::void_method_signature() &&
      _major_version >= JAVA_7_VERSION) {
    throwIllegalSignature("Method", name, signature, CHECK_0);
    return 0;
  }

  unsigned int args_size = 0;
  const char* p = (const char*)signature->bytes();
  unsigned int length = signature->utf8_length();
  const char* nextp;

  // The first character must be a '('
  if ((length > 0) && (*p++ == JVM_SIGNATURE_FUNC)) {
    length--;
    // Skip over legal field signatures
    nextp = skip_over_field_signature(p, false, length, CHECK_0);
    while ((length > 0) && (nextp != NULL)) {
      args_size++;
      if (p[0] == 'J' || p[0] == 'D') {
        args_size++;
      }
      length -= nextp - p;
      p = nextp;
      nextp = skip_over_field_signature(p, false, length, CHECK_0);
    }
    // The first non-signature thing better be a ')'
    if ((length > 0) && (*p++ == JVM_SIGNATURE_ENDFUNC)) {
      length--;
      if (name->utf8_length() > 0 && name->char_at(0) == JVM_SIGNATURE_SPECIAL) {
        // All constructor methods must return void
        if ((length == 1) && (p[0] == JVM_SIGNATURE_VOID)) {
          return args_size;
        }
        // All static init methods must return the current class
        if ((length >= 3) && (p[length-1] == JVM_SIGNATURE_ENDCLASS)
            && name == vmSymbols::object_initializer_name()) {
          nextp = skip_over_field_signature(p, true, length, CHECK_0);
          if (nextp && ((int)length == (nextp - p))) {
            // The actual class will be checked against current class
            // when the method is defined (see parse_method).
            // A reference to a static init with a bad return type
            // will load and verify OK, but will fail to link.
            return args_size;
          }
        }
        // The distinction between static factory methods and
        // constructors depends on the JVM_ACC_STATIC modifier.
        // This distinction must be reflected in a void or non-void
        // return. For declared methods, the check is in parse_method.
      } else {
        // Now we better just have a return value
        nextp = skip_over_field_signature(p, true, length, CHECK_0);
        if (nextp && ((int)length == (nextp - p))) {
          return args_size;
        }
      }
    }
  }
  // Report error
  throwIllegalSignature("Method", name, signature, CHECK_0);
  return 0;
}

int ClassFileParser::static_field_size() const {
  assert(_field_info != NULL, "invariant");
  return _field_info->_static_field_size;
}

int ClassFileParser::total_oop_map_count() const {
  assert(_field_info != NULL, "invariant");
  return _field_info->oop_map_blocks->_nonstatic_oop_map_count;
}

jint ClassFileParser::layout_size() const {
  assert(_field_info != NULL, "invariant");
  return _field_info->_instance_size;
}

static void check_methods_for_intrinsics(const InstanceKlass* ik,
                                         const Array<Method*>* methods) {
  assert(ik != NULL, "invariant");
  assert(methods != NULL, "invariant");

  // Set up Method*::intrinsic_id as soon as we know the names of methods.
  // (We used to do this lazily, but now we query it in Rewriter,
  // which is eagerly done for every method, so we might as well do it now,
  // when everything is fresh in memory.)
  const vmSymbols::SID klass_id = Method::klass_id_for_intrinsics(ik);

  if (klass_id != vmSymbols::NO_SID) {
    for (int j = 0; j < methods->length(); ++j) {
      Method* method = methods->at(j);
      method->init_intrinsic_id();

      if (CheckIntrinsics) {
        // Check if an intrinsic is defined for method 'method',
        // but the method is not annotated with @HotSpotIntrinsicCandidate.
        if (method->intrinsic_id() != vmIntrinsics::_none &&
            !method->intrinsic_candidate()) {
              tty->print("Compiler intrinsic is defined for method [%s], "
              "but the method is not annotated with @HotSpotIntrinsicCandidate.%s",
              method->name_and_sig_as_C_string(),
              NOT_DEBUG(" Method will not be inlined.") DEBUG_ONLY(" Exiting.")
            );
          tty->cr();
          DEBUG_ONLY(vm_exit(1));
        }
        // Check is the method 'method' is annotated with @HotSpotIntrinsicCandidate,
        // but there is no intrinsic available for it.
        if (method->intrinsic_candidate() &&
          method->intrinsic_id() == vmIntrinsics::_none) {
            tty->print("Method [%s] is annotated with @HotSpotIntrinsicCandidate, "
              "but no compiler intrinsic is defined for the method.%s",
              method->name_and_sig_as_C_string(),
              NOT_DEBUG("") DEBUG_ONLY(" Exiting.")
            );
          tty->cr();
          DEBUG_ONLY(vm_exit(1));
        }
      }
    } // end for

#ifdef ASSERT
    if (CheckIntrinsics) {
      // Check for orphan methods in the current class. A method m
      // of a class C is orphan if an intrinsic is defined for method m,
      // but class C does not declare m.
      // The check is potentially expensive, therefore it is available
      // only in debug builds.

      for (int id = vmIntrinsics::FIRST_ID; id < (int)vmIntrinsics::ID_LIMIT; ++id) {
        if (vmIntrinsics::_compiledLambdaForm == id) {
          // The _compiledLamdbdaForm intrinsic is a special marker for bytecode
          // generated for the JVM from a LambdaForm and therefore no method
          // is defined for it.
          continue;
        }

        if (vmIntrinsics::class_for(vmIntrinsics::ID_from(id)) == klass_id) {
          // Check if the current class contains a method with the same
          // name, flags, signature.
          bool match = false;
          for (int j = 0; j < methods->length(); ++j) {
            const Method* method = methods->at(j);
            if (method->intrinsic_id() == id) {
              match = true;
              break;
            }
          }

          if (!match) {
            char buf[1000];
            tty->print("Compiler intrinsic is defined for method [%s], "
                       "but the method is not available in class [%s].%s",
                        vmIntrinsics::short_name_as_C_string(vmIntrinsics::ID_from(id),
                                                             buf, sizeof(buf)),
                        ik->name()->as_C_string(),
                        NOT_DEBUG("") DEBUG_ONLY(" Exiting.")
            );
            tty->cr();
            DEBUG_ONLY(vm_exit(1));
          }
        }
      } // end for
    } // CheckIntrinsics
#endif // ASSERT
  }
}

<<<<<<< HEAD
// Called from a factory method in KlassFactory, not from this file.
InstanceKlass* ClassFileParser::create_instance_klass(bool changed_by_loadhook, TRAPS) {
=======
InstanceKlass* ClassFileParser::create_instance_klass(bool changed_by_loadhook,
                                                      const ClassInstanceInfo& cl_inst_info,
                                                      TRAPS) {
>>>>>>> 7f634155
  if (_klass != NULL) {
    return _klass;
  }

  InstanceKlass* const ik =
    InstanceKlass::allocate_instance_klass(*this, CHECK_NULL);

<<<<<<< HEAD
  fill_instance_klass(ik, changed_by_loadhook, CHECK_NULL);
=======
  if (is_hidden()) {
    mangle_hidden_class_name(ik);
  }

  fill_instance_klass(ik, changed_by_loadhook, cl_inst_info, CHECK_NULL);

>>>>>>> 7f634155
  assert(_klass == ik, "invariant");


  if (ik->should_store_fingerprint()) {
    ik->store_fingerprint(_stream->compute_fingerprint());
  }

  ik->set_has_passed_fingerprint_check(false);
  if (UseAOT && ik->supers_have_passed_fingerprint_checks()) {
    uint64_t aot_fp = AOTLoader::get_saved_fingerprint(ik);
    uint64_t fp = ik->has_stored_fingerprint() ? ik->get_stored_fingerprint() : _stream->compute_fingerprint();
    if (aot_fp != 0 && aot_fp == fp) {
      // This class matches with a class saved in an AOT library
      ik->set_has_passed_fingerprint_check(true);
    } else {
      ResourceMark rm;
      log_info(class, fingerprint)("%s :  expected = " PTR64_FORMAT " actual = " PTR64_FORMAT,
                                 ik->external_name(), aot_fp, _stream->compute_fingerprint());
    }
  }

  if (ik->is_value()) {
    ValueKlass* vk = ValueKlass::cast(ik);
    oop val = ik->allocate_instance(CHECK_NULL);
    vk->set_default_value(val);
  }

  return ik;
}

<<<<<<< HEAD
// Return true if the specified class is not a valid super class for an inline type.
// A valid super class for an inline type is abstract, has no instance fields,
// does not implement interface java.lang.IdentityObject (checked elsewhere), has
// an empty body-less no-arg constructor, and no synchronized instance methods.
// This function doesn't check if the class's super types are invalid.  Those checks
// are done elsewhere.  The final determination of whether or not a class is an
// invalid super type for an inline class is done in fill_instance_klass().
bool ClassFileParser::is_invalid_super_for_inline_type() {
  if (class_name() == vmSymbols::java_lang_IdentityObject()) {
    return true;
  }
  if (is_interface() || class_name() == vmSymbols::java_lang_Object()) {
    return false;
  }
  if (!access_flags().is_abstract() || _has_nonstatic_fields) {
    return true;
  } else {
    // Look at each method
    for (int x = 0; x < _methods->length(); x++) {
      const Method* const method = _methods->at(x);
      if (method->is_synchronized() && !method->is_static()) {
        return true;

      } else if (method->name() == vmSymbols::object_initializer_name()) {
        if (method->signature() != vmSymbols::void_method_signature() ||
            !method->is_vanilla_constructor()) {
          return true;
        }
      }
    }
  }
  return false;
}

void ClassFileParser::fill_instance_klass(InstanceKlass* ik, bool changed_by_loadhook, TRAPS) {
=======
void ClassFileParser::fill_instance_klass(InstanceKlass* ik,
                                          bool changed_by_loadhook,
                                          const ClassInstanceInfo& cl_inst_info,
                                          TRAPS) {
>>>>>>> 7f634155
  assert(ik != NULL, "invariant");

  // Set name and CLD before adding to CLD
  ik->set_class_loader_data(_loader_data);
  ik->set_name(_class_name);

  // Add all classes to our internal class loader list here,
  // including classes in the bootstrap (NULL) class loader.
  const bool publicize = !is_internal();

  _loader_data->add_class(ik, publicize);

  set_klass_to_deallocate(ik);

  assert(_field_info != NULL, "invariant");
  assert(ik->static_field_size() == _field_info->_static_field_size, "sanity");
  assert(ik->nonstatic_oop_map_count() == _field_info->oop_map_blocks->_nonstatic_oop_map_count,
         "sanity");

  assert(ik->is_instance_klass(), "sanity");
  assert(ik->size_helper() == _field_info->_instance_size, "sanity");

  // Fill in information already parsed
  ik->set_should_verify_class(_need_verify);

  // Not yet: supers are done below to support the new subtype-checking fields
  ik->set_nonstatic_field_size(_field_info->_nonstatic_field_size);
  ik->set_has_nonstatic_fields(_field_info->_has_nonstatic_fields);
  if (_field_info->_is_naturally_atomic && ik->is_value()) {
    ik->set_is_naturally_atomic();
  }
  if (_is_empty_inline_type) {
    ik->set_is_empty_inline_type();
  }

  if (this->_invalid_inline_super) {
    ik->set_invalid_inline_super();
  }

  if (_has_injected_identityObject) {
    ik->set_has_injected_identityObject();
  }

  assert(_fac != NULL, "invariant");
  ik->set_static_oop_field_count(_fac->count[STATIC_OOP] + _fac->count[STATIC_FLATTENABLE]);

  // this transfers ownership of a lot of arrays from
  // the parser onto the InstanceKlass*
  apply_parsed_class_metadata(ik, _java_fields_count, CHECK);

  // can only set dynamic nest-host after static nest information is set
  if (cl_inst_info.dynamic_nest_host() != NULL) {
    ik->set_nest_host(cl_inst_info.dynamic_nest_host(), THREAD);
  }

  // note that is not safe to use the fields in the parser from this point on
  assert(NULL == _cp, "invariant");
  assert(NULL == _fields, "invariant");
  assert(NULL == _methods, "invariant");
  assert(NULL == _inner_classes, "invariant");
  assert(NULL == _nest_members, "invariant");
  assert(NULL == _local_interfaces, "invariant");
  assert(NULL == _combined_annotations, "invariant");
  assert(NULL == _record_components, "invariant");

  if (_has_final_method) {
    ik->set_has_final_method();
  }

  ik->copy_method_ordering(_method_ordering, CHECK);
  // The InstanceKlass::_methods_jmethod_ids cache
  // is managed on the assumption that the initial cache
  // size is equal to the number of methods in the class. If
  // that changes, then InstanceKlass::idnum_can_increment()
  // has to be changed accordingly.
  ik->set_initial_method_idnum(ik->methods()->length());

  ik->set_this_class_index(_this_class_index);

  if (_is_hidden || is_unsafe_anonymous()) {
    // _this_class_index is a CONSTANT_Class entry that refers to this
    // hidden or anonymous class itself. If this class needs to refer to its own
    // methods or fields, it would use a CONSTANT_MethodRef, etc, which would reference
    // _this_class_index. However, because this class is hidden or anonymous (it's
    // not stored in SystemDictionary), _this_class_index cannot be resolved
    // with ConstantPool::klass_at_impl, which does a SystemDictionary lookup.
    // Therefore, we must eagerly resolve _this_class_index now.
    ik->constants()->klass_at_put(_this_class_index, ik);
  }

  ik->set_minor_version(_minor_version);
  ik->set_major_version(_major_version);
  ik->set_has_nonstatic_concrete_methods(_has_nonstatic_concrete_methods);
  ik->set_declares_nonstatic_concrete_methods(_declares_nonstatic_concrete_methods);
  if (_is_declared_atomic) {
    ik->set_is_declared_atomic();
  }

  if (_unsafe_anonymous_host != NULL) {
    assert (ik->is_unsafe_anonymous(), "should be the same");
    ik->set_unsafe_anonymous_host(_unsafe_anonymous_host);
  }
  if (_is_hidden) {
    ik->set_is_hidden();
  }

  // Set PackageEntry for this_klass
  oop cl = ik->class_loader();
  Handle clh = Handle(THREAD, java_lang_ClassLoader::non_reflection_class_loader(cl));
  ClassLoaderData* cld = ClassLoaderData::class_loader_data_or_null(clh());
  ik->set_package(cld, NULL, CHECK);

  const Array<Method*>* const methods = ik->methods();
  assert(methods != NULL, "invariant");
  const int methods_len = methods->length();

  check_methods_for_intrinsics(ik, methods);

  // Fill in field values obtained by parse_classfile_attributes
  if (_parsed_annotations->has_any_annotations()) {
    _parsed_annotations->apply_to(ik);
  }

  apply_parsed_class_attributes(ik);

  // Miranda methods
  if ((_num_miranda_methods > 0) ||
      // if this class introduced new miranda methods or
      (_super_klass != NULL && _super_klass->has_miranda_methods())
        // super class exists and this class inherited miranda methods
     ) {
       ik->set_has_miranda_methods(); // then set a flag
  }

  // Fill in information needed to compute superclasses.
  ik->initialize_supers(const_cast<InstanceKlass*>(_super_klass), _transitive_interfaces, CHECK);
  ik->set_transitive_interfaces(_transitive_interfaces);
  _transitive_interfaces = NULL;

  // Initialize itable offset tables
  klassItable::setup_itable_offset_table(ik);

  // Compute transitive closure of interfaces this class implements
  // Do final class setup
  OopMapBlocksBuilder* oop_map_blocks = _field_info->oop_map_blocks;
  if (oop_map_blocks->_nonstatic_oop_map_count > 0) {
    oop_map_blocks->copy(ik->start_of_nonstatic_oop_maps());
  }

  if (_has_contended_fields || _parsed_annotations->is_contended() ||
      ( _super_klass != NULL && _super_klass->has_contended_annotations())) {
    ik->set_has_contended_annotations(true);
  }

  // Fill in has_finalizer, has_vanilla_constructor, and layout_helper
  set_precomputed_flags(ik);

  // check if this class can access its super class
  check_super_class_access(ik, CHECK);

  // check if this class can access its superinterfaces
  check_super_interface_access(ik, CHECK);

  // check if this class overrides any final method
  check_final_method_override(ik, CHECK);

  // reject static interface methods prior to Java 8
  if (ik->is_interface() && _major_version < JAVA_8_VERSION) {
    check_illegal_static_method(ik, CHECK);
  }

  // Obtain this_klass' module entry
  ModuleEntry* module_entry = ik->module();
  assert(module_entry != NULL, "module_entry should always be set");

  // Obtain java.lang.Module
  Handle module_handle(THREAD, module_entry->module());

  // Allocate mirror and initialize static fields
  // The create_mirror() call will also call compute_modifiers()
  java_lang_Class::create_mirror(ik,
                                 Handle(THREAD, _loader_data->class_loader()),
                                 module_handle,
                                 _protection_domain,
                                 cl_inst_info.class_data(),
                                 CHECK);

  assert(_all_mirandas != NULL, "invariant");

  // Generate any default methods - default methods are public interface methods
  // that have a default implementation.  This is new with Java 8.
  if (_has_nonstatic_concrete_methods) {
    DefaultMethods::generate_default_methods(ik,
                                             _all_mirandas,
                                             CHECK);
  }

  // Add read edges to the unnamed modules of the bootstrap and app class loaders.
  if (changed_by_loadhook && !module_handle.is_null() && module_entry->is_named() &&
      !module_entry->has_default_read_edges()) {
    if (!module_entry->set_has_default_read_edges()) {
      // We won a potential race
      JvmtiExport::add_default_read_edges(module_handle, THREAD);
    }
  }

  int nfields = ik->java_fields_count();
  if (ik->is_value()) nfields++;
  for (int i = 0; i < nfields; i++) {
    if (ik->field_is_flattenable(i)) {
      Symbol* klass_name = ik->field_signature(i)->fundamental_name(CHECK);
      // Inline classes for instance fields must have been pre-loaded
      // Inline classes for static fields might not have been loaded yet
      Klass* klass = SystemDictionary::find(klass_name,
          Handle(THREAD, ik->class_loader()),
          Handle(THREAD, ik->protection_domain()), CHECK);
      if (klass != NULL) {
        assert(klass->access_flags().is_inline_type(), "Inline type expected");
        ik->set_value_field_klass(i, klass);
      }
      klass_name->decrement_refcount();
    } else
      if (is_inline_type() && ((ik->field_access_flags(i) & JVM_ACC_FIELD_INTERNAL) != 0)
        && ((ik->field_access_flags(i) & JVM_ACC_STATIC) != 0)) {
      ValueKlass::cast(ik)->set_default_value_offset(ik->field_offset(i));
    }
  }

  if (is_inline_type()) {
    ValueKlass* vk = ValueKlass::cast(ik);
    if (UseNewFieldLayout) {
      vk->set_alignment(_alignment);
      vk->set_first_field_offset(_first_field_offset);
      vk->set_exact_size_in_bytes(_exact_size_in_bytes);
    } else {
      vk->set_first_field_offset(vk->first_field_offset_old());
    }
    ValueKlass::cast(ik)->initialize_calling_convention(CHECK);
  }

  ClassLoadingService::notify_class_loaded(ik, false /* not shared class */);

  if (!is_internal()) {
    if (log_is_enabled(Info, class, load)) {
      ResourceMark rm;
      const char* module_name = (module_entry->name() == NULL) ? UNNAMED_MODULE : module_entry->name()->as_C_string();
      ik->print_class_load_logging(_loader_data, module_name, _stream);
    }

    if (ik->minor_version() == JAVA_PREVIEW_MINOR_VERSION &&
        ik->major_version() == JVM_CLASSFILE_MAJOR_VERSION &&
        log_is_enabled(Info, class, preview)) {
      ResourceMark rm;
      log_info(class, preview)("Loading class %s that depends on preview features (class file version %d.65535)",
                               ik->external_name(), JVM_CLASSFILE_MAJOR_VERSION);
    }

    if (log_is_enabled(Debug, class, resolve))  {
      ResourceMark rm;
      // print out the superclass.
      const char * from = ik->external_name();
      if (ik->java_super() != NULL) {
        log_debug(class, resolve)("%s %s (super)",
                   from,
                   ik->java_super()->external_name());
      }
      // print out each of the interface classes referred to by this class.
      const Array<InstanceKlass*>* const local_interfaces = ik->local_interfaces();
      if (local_interfaces != NULL) {
        const int length = local_interfaces->length();
        for (int i = 0; i < length; i++) {
          const InstanceKlass* const k = local_interfaces->at(i);
          const char * to = k->external_name();
          log_debug(class, resolve)("%s %s (interface)", from, to);
        }
      }
    }
  }

  JFR_ONLY(INIT_ID(ik);)

  // If we reach here, all is well.
  // Now remove the InstanceKlass* from the _klass_to_deallocate field
  // in order for it to not be destroyed in the ClassFileParser destructor.
  set_klass_to_deallocate(NULL);

  // it's official
  set_klass(ik);

  if (ik->name() == vmSymbols::java_lang_IdentityObject()) {
    Universe::initialize_the_single_IdentityObject_klass_array(ik, CHECK);
  }

  debug_only(ik->verify();)
}

void ClassFileParser::update_class_name(Symbol* new_class_name) {
  // Decrement the refcount in the old name, since we're clobbering it.
  _class_name->decrement_refcount();

  _class_name = new_class_name;
  // Increment the refcount of the new name.
  // Now the ClassFileParser owns this name and will decrement in
  // the destructor.
  _class_name->increment_refcount();
}

// For an unsafe anonymous class that is in the unnamed package, move it to its host class's
// package by prepending its host class's package name to its class name and setting
// its _class_name field.
void ClassFileParser::prepend_host_package_name(const InstanceKlass* unsafe_anonymous_host, TRAPS) {
  ResourceMark rm(THREAD);
  assert(strrchr(_class_name->as_C_string(), JVM_SIGNATURE_SLASH) == NULL,
         "Unsafe anonymous class should not be in a package");
  TempNewSymbol host_pkg_name =
    ClassLoader::package_from_class_name(unsafe_anonymous_host->name());

  if (host_pkg_name != NULL) {
    int host_pkg_len = host_pkg_name->utf8_length();
    int class_name_len = _class_name->utf8_length();
    int symbol_len = host_pkg_len + 1 + class_name_len;
    char* new_anon_name = NEW_RESOURCE_ARRAY(char, symbol_len + 1);
    int n = os::snprintf(new_anon_name, symbol_len + 1, "%.*s/%.*s",
                         host_pkg_len, host_pkg_name->base(), class_name_len, _class_name->base());
    assert(n == symbol_len, "Unexpected number of characters in string");

    // Decrement old _class_name to avoid leaking.
    _class_name->decrement_refcount();

    // Create a symbol and update the anonymous class name.
    // The new class name is created with a refcount of one. When installed into the InstanceKlass,
    // it'll be two and when the ClassFileParser destructor runs, it'll go back to one and get deleted
    // when the class is unloaded.
    _class_name = SymbolTable::new_symbol(new_anon_name, symbol_len);
  }
}

// If the host class and the anonymous class are in the same package then do
// nothing.  If the anonymous class is in the unnamed package then move it to its
// host's package.  If the classes are in different packages then throw an IAE
// exception.
void ClassFileParser::fix_unsafe_anonymous_class_name(TRAPS) {
  assert(_unsafe_anonymous_host != NULL, "Expected an unsafe anonymous class");

  const jbyte* anon_last_slash = UTF8::strrchr((const jbyte*)_class_name->base(),
                                               _class_name->utf8_length(), JVM_SIGNATURE_SLASH);
  if (anon_last_slash == NULL) {  // Unnamed package
    prepend_host_package_name(_unsafe_anonymous_host, CHECK);
  } else {
    if (!_unsafe_anonymous_host->is_same_class_package(_unsafe_anonymous_host->class_loader(), _class_name)) {
      ResourceMark rm(THREAD);
      THROW_MSG(vmSymbols::java_lang_IllegalArgumentException(),
        err_msg("Host class %s and anonymous class %s are in different packages",
        _unsafe_anonymous_host->name()->as_C_string(), _class_name->as_C_string()));
    }
  }
}

static bool relax_format_check_for(ClassLoaderData* loader_data) {
  bool trusted = loader_data->is_boot_class_loader_data() ||
                 loader_data->is_platform_class_loader_data();
  bool need_verify =
    // verifyAll
    (BytecodeVerificationLocal && BytecodeVerificationRemote) ||
    // verifyRemote
    (!BytecodeVerificationLocal && BytecodeVerificationRemote && !trusted);
  return !need_verify;
}

ClassFileParser::ClassFileParser(ClassFileStream* stream,
                                 Symbol* name,
                                 ClassLoaderData* loader_data,
                                 const ClassLoadInfo* cl_info,
                                 Publicity pub_level,
                                 TRAPS) :
  _stream(stream),
  _class_name(NULL),
  _loader_data(loader_data),
  _unsafe_anonymous_host(cl_info->unsafe_anonymous_host()),
  _cp_patches(cl_info->cp_patches()),
  _is_hidden(cl_info->is_hidden()),
  _can_access_vm_annotations(cl_info->can_access_vm_annotations()),
  _num_patched_klasses(0),
  _max_num_patched_klasses(0),
  _orig_cp_size(0),
  _first_patched_klass_resolved_index(0),
  _super_klass(),
  _cp(NULL),
  _fields(NULL),
  _methods(NULL),
  _inner_classes(NULL),
  _nest_members(NULL),
  _nest_host(0),
  _record_components(NULL),
  _temp_local_interfaces(NULL),
  _local_interfaces(NULL),
  _transitive_interfaces(NULL),
  _combined_annotations(NULL),
  _class_annotations(NULL),
  _class_type_annotations(NULL),
  _fields_annotations(NULL),
  _fields_type_annotations(NULL),
  _klass(NULL),
  _klass_to_deallocate(NULL),
  _parsed_annotations(NULL),
  _fac(NULL),
  _field_info(NULL),
  _method_ordering(NULL),
  _all_mirandas(NULL),
  _vtable_size(0),
  _itable_size(0),
  _num_miranda_methods(0),
  _rt(REF_NONE),
  _protection_domain(cl_info->protection_domain()),
  _access_flags(),
  _pub_level(pub_level),
  _bad_constant_seen(0),
  _synthetic_flag(false),
  _sde_length(false),
  _sde_buffer(NULL),
  _sourcefile_index(0),
  _generic_signature_index(0),
  _major_version(0),
  _minor_version(0),
  _this_class_index(0),
  _super_class_index(0),
  _itfs_len(0),
  _java_fields_count(0),
  _need_verify(false),
  _relax_verify(false),
  _has_nonstatic_concrete_methods(false),
  _declares_nonstatic_concrete_methods(false),
  _has_final_method(false),
  _has_contended_fields(false),
  _has_flattenable_fields(false),
  _has_nonstatic_fields(false),
  _is_empty_inline_type(false),
  _is_naturally_atomic(false),
  _is_declared_atomic(false),
  _invalid_inline_super(false),
  _invalid_identity_super(false),
  _implements_identityObject(false),
  _has_injected_identityObject(false),
  _has_finalizer(false),
  _has_empty_finalizer(false),
  _has_vanilla_constructor(false),
  _max_bootstrap_specifier_index(-1) {

  _class_name = name != NULL ? name : vmSymbols::unknown_class_name();
  _class_name->increment_refcount();

  assert(THREAD->is_Java_thread(), "invariant");
  assert(_loader_data != NULL, "invariant");
  assert(stream != NULL, "invariant");
  assert(_stream != NULL, "invariant");
  assert(_stream->buffer() == _stream->current(), "invariant");
  assert(_class_name != NULL, "invariant");
  assert(0 == _access_flags.as_int(), "invariant");

  // Figure out whether we can skip format checking (matching classic VM behavior)
  if (DumpSharedSpaces) {
    // verify == true means it's a 'remote' class (i.e., non-boot class)
    // Verification decision is based on BytecodeVerificationRemote flag
    // for those classes.
    _need_verify = (stream->need_verify()) ? BytecodeVerificationRemote :
                                              BytecodeVerificationLocal;
  }
  else {
    _need_verify = Verifier::should_verify_for(_loader_data->class_loader(),
                                               stream->need_verify());
  }
  if (_cp_patches != NULL) {
    int len = _cp_patches->length();
    for (int i=0; i<len; i++) {
      if (has_cp_patch_at(i)) {
        Handle patch = cp_patch_at(i);
        if (java_lang_String::is_instance(patch()) || java_lang_Class::is_instance(patch())) {
          // We need to append the names of the patched classes to the end of the constant pool,
          // because a patched class may have a Utf8 name that's not already included in the
          // original constant pool. These class names are used when patch_constant_pool()
          // calls patch_class().
          //
          // Note that a String in cp_patch_at(i) may be used to patch a Utf8, a String, or a Class.
          // At this point, we don't know the tag for index i yet, because we haven't parsed the
          // constant pool. So we can only assume the worst -- every String is used to patch a Class.
          _max_num_patched_klasses++;
        }
      }
    }
  }

  // synch back verification state to stream
  stream->set_verify(_need_verify);

  // Check if verification needs to be relaxed for this class file
  // Do not restrict it to jdk1.0 or jdk1.1 to maintain backward compatibility (4982376)
  _relax_verify = relax_format_check_for(_loader_data);

  parse_stream(stream, CHECK);

  post_process_parsed_stream(stream, _cp, CHECK);
}

void ClassFileParser::clear_class_metadata() {
  // metadata created before the instance klass is created.  Must be
  // deallocated if classfile parsing returns an error.
  _cp = NULL;
  _fields = NULL;
  _methods = NULL;
  _inner_classes = NULL;
  _nest_members = NULL;
  _local_interfaces = NULL;
  _combined_annotations = NULL;
  _class_annotations = _class_type_annotations = NULL;
  _fields_annotations = _fields_type_annotations = NULL;
  _record_components = NULL;
}

// Destructor to clean up
ClassFileParser::~ClassFileParser() {
  _class_name->decrement_refcount();

  if (_cp != NULL) {
    MetadataFactory::free_metadata(_loader_data, _cp);
  }
  if (_fields != NULL) {
    MetadataFactory::free_array<u2>(_loader_data, _fields);
  }

  if (_methods != NULL) {
    // Free methods
    InstanceKlass::deallocate_methods(_loader_data, _methods);
  }

  // beware of the Universe::empty_blah_array!!
  if (_inner_classes != NULL && _inner_classes != Universe::the_empty_short_array()) {
    MetadataFactory::free_array<u2>(_loader_data, _inner_classes);
  }

  if (_nest_members != NULL && _nest_members != Universe::the_empty_short_array()) {
    MetadataFactory::free_array<u2>(_loader_data, _nest_members);
  }

  if (_record_components != NULL) {
    InstanceKlass::deallocate_record_components(_loader_data, _record_components);
  }

  // Free interfaces
  InstanceKlass::deallocate_interfaces(_loader_data, _super_klass,
                                       _local_interfaces, _transitive_interfaces);

  if (_combined_annotations != NULL) {
    // After all annotations arrays have been created, they are installed into the
    // Annotations object that will be assigned to the InstanceKlass being created.

    // Deallocate the Annotations object and the installed annotations arrays.
    _combined_annotations->deallocate_contents(_loader_data);

    // If the _combined_annotations pointer is non-NULL,
    // then the other annotations fields should have been cleared.
    assert(_class_annotations       == NULL, "Should have been cleared");
    assert(_class_type_annotations  == NULL, "Should have been cleared");
    assert(_fields_annotations      == NULL, "Should have been cleared");
    assert(_fields_type_annotations == NULL, "Should have been cleared");
  } else {
    // If the annotations arrays were not installed into the Annotations object,
    // then they have to be deallocated explicitly.
    MetadataFactory::free_array<u1>(_loader_data, _class_annotations);
    MetadataFactory::free_array<u1>(_loader_data, _class_type_annotations);
    Annotations::free_contents(_loader_data, _fields_annotations);
    Annotations::free_contents(_loader_data, _fields_type_annotations);
  }

  clear_class_metadata();
  _transitive_interfaces = NULL;

  // deallocate the klass if already created.  Don't directly deallocate, but add
  // to the deallocate list so that the klass is removed from the CLD::_klasses list
  // at a safepoint.
  if (_klass_to_deallocate != NULL) {
    _loader_data->add_to_deallocate_list(_klass_to_deallocate);
  }
}

void ClassFileParser::parse_stream(const ClassFileStream* const stream,
                                   TRAPS) {

  assert(stream != NULL, "invariant");
  assert(_class_name != NULL, "invariant");

  // BEGIN STREAM PARSING
  stream->guarantee_more(8, CHECK);  // magic, major, minor
  // Magic value
  const u4 magic = stream->get_u4_fast();
  guarantee_property(magic == JAVA_CLASSFILE_MAGIC,
                     "Incompatible magic value %u in class file %s",
                     magic, CHECK);

  // Version numbers
  _minor_version = stream->get_u2_fast();
  _major_version = stream->get_u2_fast();

  if (DumpSharedSpaces && _major_version < JAVA_6_VERSION) {
    ResourceMark rm;
    warning("Pre JDK 6 class not supported by CDS: %u.%u %s",
            _major_version,  _minor_version, _class_name->as_C_string());
    Exceptions::fthrow(
      THREAD_AND_LOCATION,
      vmSymbols::java_lang_UnsupportedClassVersionError(),
      "Unsupported major.minor version for dump time %u.%u",
      _major_version,
      _minor_version);
  }

  // Check version numbers - we check this even with verifier off
  verify_class_version(_major_version, _minor_version, _class_name, CHECK);

  stream->guarantee_more(3, CHECK); // length, first cp tag
  u2 cp_size = stream->get_u2_fast();

  guarantee_property(
    cp_size >= 1, "Illegal constant pool size %u in class file %s",
    cp_size, CHECK);

  _orig_cp_size = cp_size;
  if (is_hidden()) { // Add a slot for hidden class name.
    assert(_max_num_patched_klasses == 0, "Sanity check");
    cp_size++;
  } else {
    if (int(cp_size) + _max_num_patched_klasses > 0xffff) {
      THROW_MSG(vmSymbols::java_lang_InternalError(), "not enough space for patched classes");
    }
    cp_size += _max_num_patched_klasses;
  }

  _cp = ConstantPool::allocate(_loader_data,
                               cp_size,
                               CHECK);

  ConstantPool* const cp = _cp;

  parse_constant_pool(stream, cp, _orig_cp_size, CHECK);

  assert(cp_size == (const u2)cp->length(), "invariant");

  // ACCESS FLAGS
  stream->guarantee_more(8, CHECK);  // flags, this_class, super_class, infs_len

  jint recognized_modifiers = JVM_RECOGNIZED_CLASS_MODIFIERS;
  // JVM_ACC_MODULE is defined in JDK-9 and later.
  if (_major_version >= JAVA_9_VERSION) {
    recognized_modifiers |= JVM_ACC_MODULE;
  }
  // JVM_ACC_VALUE is defined for class file version 55 and later
  if (supports_inline_types()) {
    recognized_modifiers |= JVM_ACC_VALUE;
  }

  // Access flags
  jint flags = stream->get_u2_fast() & recognized_modifiers;

  if ((flags & JVM_ACC_INTERFACE) && _major_version < JAVA_6_VERSION) {
    // Set abstract bit for old class files for backward compatibility
    flags |= JVM_ACC_ABSTRACT;
  }

  verify_legal_class_modifiers(flags, CHECK);

  short bad_constant = class_bad_constant_seen();
  if (bad_constant != 0) {
    // Do not throw CFE until after the access_flags are checked because if
    // ACC_MODULE is set in the access flags, then NCDFE must be thrown, not CFE.
    classfile_parse_error("Unknown constant tag %u in class file %s", bad_constant, CHECK);
  }

  _access_flags.set_flags(flags);

  // This class and superclass
  _this_class_index = stream->get_u2_fast();
  check_property(
    valid_cp_range(_this_class_index, cp_size) &&
      cp->tag_at(_this_class_index).is_unresolved_klass(),
    "Invalid this class index %u in constant pool in class file %s",
    _this_class_index, CHECK);

  Symbol* const class_name_in_cp = cp->klass_name_at(_this_class_index);
  assert(class_name_in_cp != NULL, "class_name can't be null");

  // Don't need to check whether this class name is legal or not.
  // It has been checked when constant pool is parsed.
  // However, make sure it is not an array type.
  if (_need_verify) {
    guarantee_property(class_name_in_cp->char_at(0) != JVM_SIGNATURE_ARRAY,
                       "Bad class name in class file %s",
                       CHECK);
  }

#ifdef ASSERT
  // Basic sanity checks
  assert(!(_is_hidden && (_unsafe_anonymous_host != NULL)), "mutually exclusive variants");

  if (_unsafe_anonymous_host != NULL) {
    assert(_class_name == vmSymbols::unknown_class_name(), "A named anonymous class???");
  }
  if (_is_hidden) {
    assert(_class_name != vmSymbols::unknown_class_name(), "hidden classes should have a special name");
  }
#endif

  // Update the _class_name as needed depending on whether this is a named,
  // un-named, hidden or unsafe-anonymous class.

  if (_is_hidden) {
    assert(_class_name != NULL, "Unexpected null _class_name");
#ifdef ASSERT
    if (_need_verify) {
      verify_legal_class_name(_class_name, CHECK);
    }
#endif

  // NOTE: !_is_hidden does not imply "findable" as it could be an old-style
  //       "hidden" unsafe-anonymous class

  // If this is an anonymous class fix up its name if it is in the unnamed
  // package.  Otherwise, throw IAE if it is in a different package than
  // its host class.
  } else if (_unsafe_anonymous_host != NULL) {
    update_class_name(class_name_in_cp);
    fix_unsafe_anonymous_class_name(CHECK);

  } else {
    // Check if name in class file matches given name
    if (_class_name != class_name_in_cp) {
      if (_class_name != vmSymbols::unknown_class_name()) {
        ResourceMark rm(THREAD);
        Exceptions::fthrow(THREAD_AND_LOCATION,
                           vmSymbols::java_lang_NoClassDefFoundError(),
                           "%s (wrong name: %s)",
                           class_name_in_cp->as_C_string(),
                           _class_name->as_C_string()
                           );
        return;
      } else {
        // The class name was not known by the caller so we set it from
        // the value in the CP.
        update_class_name(class_name_in_cp);
      }
      // else nothing to do: the expected class name matches what is in the CP
    }
  }

  // Verification prevents us from creating names with dots in them, this
  // asserts that that's the case.
  assert(is_internal_format(_class_name), "external class name format used internally");

  if (!is_internal()) {
    LogTarget(Debug, class, preorder) lt;
    if (lt.is_enabled()){
      ResourceMark rm(THREAD);
      LogStream ls(lt);
      ls.print("%s", _class_name->as_klass_external_name());
      if (stream->source() != NULL) {
        ls.print(" source: %s", stream->source());
      }
      ls.cr();
    }

#if INCLUDE_CDS
    if (DumpLoadedClassList != NULL && stream->source() != NULL && classlist_file->is_open()) {
      if (!ClassLoader::has_jrt_entry()) {
        warning("DumpLoadedClassList and CDS are not supported in exploded build");
        DumpLoadedClassList = NULL;
      } else if (SystemDictionaryShared::is_sharing_possible(_loader_data) &&
                 !_is_hidden &&
                 _unsafe_anonymous_host == NULL) {
        // Only dump the classes that can be stored into CDS archive.
        // Hidden and unsafe anonymous classes such as generated LambdaForm classes are also not included.
        oop class_loader = _loader_data->class_loader();
        ResourceMark rm(THREAD);
        bool skip = false;
        if (class_loader == NULL || SystemDictionary::is_platform_class_loader(class_loader)) {
          // For the boot and platform class loaders, skip classes that are not found in the
          // java runtime image, such as those found in the --patch-module entries.
          // These classes can't be loaded from the archive during runtime.
          if (!stream->from_boot_loader_modules_image() && strncmp(stream->source(), "jrt:", 4) != 0) {
            skip = true;
          }

          if (class_loader == NULL && ClassLoader::contains_append_entry(stream->source())) {
            // .. but don't skip the boot classes that are loaded from -Xbootclasspath/a
            // as they can be loaded from the archive during runtime.
            skip = false;
          }
        }
        if (skip) {
          tty->print_cr("skip writing class %s from source %s to classlist file",
            _class_name->as_C_string(), stream->source());
        } else {
          classlist_file->print_cr("%s", _class_name->as_C_string());
          classlist_file->flush();
        }
      }
    }
#endif
  }

  // SUPERKLASS
  _super_class_index = stream->get_u2_fast();
  _super_klass = parse_super_class(cp,
                                   _super_class_index,
                                   _need_verify,
                                   CHECK);

  // Interfaces
  _itfs_len = stream->get_u2_fast();
  parse_interfaces(stream,
                   _itfs_len,
                   cp,
                   is_inline_type(),
                   &_has_nonstatic_concrete_methods,
                   &_is_declared_atomic,
                   CHECK);

  assert(_temp_local_interfaces != NULL, "invariant");

  // Fields (offsets are filled in later)
  _fac = new FieldAllocationCount();
  parse_fields(stream,
               is_interface(),
               is_inline_type(),
               _fac,
               cp,
               cp_size,
               &_java_fields_count,
               CHECK);

  assert(_fields != NULL, "invariant");

  // Methods
  AccessFlags promoted_flags;
  parse_methods(stream,
                is_interface(),
                is_inline_type(),
                &promoted_flags,
                &_has_final_method,
                &_declares_nonstatic_concrete_methods,
                CHECK);

  assert(_methods != NULL, "invariant");

  // promote flags from parse_methods() to the klass' flags
  _access_flags.add_promoted_flags(promoted_flags.as_int());

  if (_declares_nonstatic_concrete_methods) {
    _has_nonstatic_concrete_methods = true;
  }

  // Additional attributes/annotations
  _parsed_annotations = new ClassAnnotationCollector();
  parse_classfile_attributes(stream, cp, _parsed_annotations, CHECK);

  assert(_inner_classes != NULL, "invariant");

  // Finalize the Annotations metadata object,
  // now that all annotation arrays have been created.
  create_combined_annotations(CHECK);

  // Make sure this is the end of class file stream
  guarantee_property(stream->at_eos(),
                     "Extra bytes at the end of class file %s",
                     CHECK);

  // all bytes in stream read and parsed
}

void ClassFileParser::mangle_hidden_class_name(InstanceKlass* const ik) {
  ResourceMark rm;
  // Construct hidden name from _class_name, "+", and &ik. Note that we can't
  // use a '/' because that confuses finding the class's package.  Also, can't
  // use an illegal char such as ';' because that causes serialization issues
  // and issues with hidden classes that create their own hidden classes.
  char addr_buf[20];
  jio_snprintf(addr_buf, 20, INTPTR_FORMAT, p2i(ik));
  size_t new_name_len = _class_name->utf8_length() + 2 + strlen(addr_buf);
  char* new_name = NEW_RESOURCE_ARRAY(char, new_name_len);
  jio_snprintf(new_name, new_name_len, "%s+%s",
               _class_name->as_C_string(), addr_buf);
  update_class_name(SymbolTable::new_symbol(new_name));

  // Add a Utf8 entry containing the hidden name.
  assert(_class_name != NULL, "Unexpected null _class_name");
  int hidden_index = _orig_cp_size; // this is an extra slot we added
  _cp->symbol_at_put(hidden_index, _class_name);

  // Update this_class_index's slot in the constant pool with the new Utf8 entry.
  // We have to update the resolved_klass_index and the name_index together
  // so extract the existing resolved_klass_index first.
  CPKlassSlot cp_klass_slot = _cp->klass_slot_at(_this_class_index);
  int resolved_klass_index = cp_klass_slot.resolved_klass_index();
  _cp->unresolved_klass_at_put(_this_class_index, hidden_index, resolved_klass_index);
  assert(_cp->klass_slot_at(_this_class_index).name_index() == _orig_cp_size,
         "Bad name_index");
}

void ClassFileParser::post_process_parsed_stream(const ClassFileStream* const stream,
                                                 ConstantPool* cp,
                                                 TRAPS) {
  assert(stream != NULL, "invariant");
  assert(stream->at_eos(), "invariant");
  assert(cp != NULL, "invariant");
  assert(_loader_data != NULL, "invariant");

  if (_class_name == vmSymbols::java_lang_Object()) {
    check_property(_temp_local_interfaces->length() == 0,
        "java.lang.Object cannot implement an interface in class file %s",
        CHECK);
  }
  // We check super class after class file is parsed and format is checked
  if (_super_class_index > 0 && NULL ==_super_klass) {
    Symbol* const super_class_name = cp->klass_name_at(_super_class_index);
    if (is_interface()) {
      // Before attempting to resolve the superclass, check for class format
      // errors not checked yet.
      guarantee_property(super_class_name == vmSymbols::java_lang_Object(),
        "Interfaces must have java.lang.Object as superclass in class file %s",
        CHECK);
    }
    Handle loader(THREAD, _loader_data->class_loader());
    _super_klass = (const InstanceKlass*)
                       SystemDictionary::resolve_super_or_fail(_class_name,
                                                               super_class_name,
                                                               loader,
                                                               _protection_domain,
                                                               true,
                                                               CHECK);
  }

  if (_super_klass != NULL) {
    if (_super_klass->has_nonstatic_concrete_methods()) {
      _has_nonstatic_concrete_methods = true;
    }
    if (_super_klass->is_declared_atomic()) {
      _is_declared_atomic = true;
    }

    if (_super_klass->is_interface()) {
      ResourceMark rm(THREAD);
      Exceptions::fthrow(
        THREAD_AND_LOCATION,
        vmSymbols::java_lang_IncompatibleClassChangeError(),
        "class %s has interface %s as super class",
        _class_name->as_klass_external_name(),
        _super_klass->external_name()
      );
      return;
    }

    // Make sure super class is not final
    if (_super_klass->is_final()) {
      THROW_MSG(vmSymbols::java_lang_VerifyError(), "Cannot inherit from final class");
    }

    // For an inline class, only java/lang/Object or special abstract classes
    // are acceptable super classes.
    if (is_inline_type()) {
      const InstanceKlass* super_ik = _super_klass;
      if (super_ik->invalid_inline_super()) {
        ResourceMark rm(THREAD);
        Exceptions::fthrow(
          THREAD_AND_LOCATION,
          vmSymbols::java_lang_IncompatibleClassChangeError(),
          "inline class %s has an invalid super class %s",
          _class_name->as_klass_external_name(),
          _super_klass->external_name());
        return;
      }
    }
  }

  if (_class_name == vmSymbols::java_lang_NonTearable() && _loader_data->class_loader() == NULL) {
    // This is the original source of this condition.
    // It propagates by inheritance, as if testing "instanceof NonTearable".
    _is_declared_atomic = true;
  } else if (*ForceNonTearable != '\0') {
    // Allow a command line switch to force the same atomicity property:
    const char* class_name_str = _class_name->as_C_string();
    if (StringUtils::class_list_match(ForceNonTearable, class_name_str)) {
      _is_declared_atomic = true;
    }
  }

  // Set ik->invalid_inline_super field to TRUE if already marked as invalid,
  // if super is marked invalid, or if is_invalid_super_for_inline_type()
  // returns true
  if (invalid_inline_super() ||
      (_super_klass != NULL && _super_klass->invalid_inline_super()) ||
      is_invalid_super_for_inline_type()) {
    set_invalid_inline_super();
  }

  if (!is_inline_type() && invalid_inline_super() && (_super_klass == NULL || !_super_klass->invalid_inline_super())
      && !_implements_identityObject && class_name() != vmSymbols::java_lang_IdentityObject()) {
    _temp_local_interfaces->append(SystemDictionary::IdentityObject_klass());
    _has_injected_identityObject = true;
  }
  int itfs_len = _temp_local_interfaces->length();
  if (itfs_len == 0) {
    _local_interfaces = Universe::the_empty_instance_klass_array();
  } else if (itfs_len == 1 && _temp_local_interfaces->at(0) == SystemDictionary::IdentityObject_klass()) {
    _local_interfaces = Universe::the_single_IdentityObject_klass_array();
  } else {
    _local_interfaces = MetadataFactory::new_array<InstanceKlass*>(_loader_data, itfs_len, NULL, CHECK);
    for (int i = 0; i < itfs_len; i++) {
      _local_interfaces->at_put(i, _temp_local_interfaces->at(i));
    }
  }
  _temp_local_interfaces = NULL;
  assert(_local_interfaces != NULL, "invariant");

  // Compute the transitive list of all unique interfaces implemented by this class
  _transitive_interfaces =
    compute_transitive_interfaces(_super_klass,
                                  _local_interfaces,
                                  _loader_data,
                                  CHECK);

  assert(_transitive_interfaces != NULL, "invariant");

  // sort methods
  _method_ordering = sort_methods(_methods);

  _all_mirandas = new GrowableArray<Method*>(20);

  Handle loader(THREAD, _loader_data->class_loader());
  klassVtable::compute_vtable_size_and_num_mirandas(&_vtable_size,
                                                    &_num_miranda_methods,
                                                    _all_mirandas,
                                                    _super_klass,
                                                    _methods,
                                                    _access_flags,
                                                    _major_version,
                                                    loader,
                                                    _class_name,
                                                    _local_interfaces,
                                                    CHECK);

  // Size of Java itable (in words)
  _itable_size = is_interface() ? 0 :
    klassItable::compute_itable_size(_transitive_interfaces);

  assert(_fac != NULL, "invariant");
  assert(_parsed_annotations != NULL, "invariant");


  for (AllFieldStream fs(_fields, cp); !fs.done(); fs.next()) {
    if (fs.is_flattenable() && !fs.access_flags().is_static()) {
      // Pre-load value class
      Klass* klass = SystemDictionary::resolve_flattenable_field_or_fail(&fs,
          Handle(THREAD, _loader_data->class_loader()),
          _protection_domain, true, CHECK);
      assert(klass != NULL, "Sanity check");
      assert(klass->access_flags().is_inline_type(), "Inline type expected");
      _has_flattenable_fields = true;
    }
  }

  _field_info = new FieldLayoutInfo();
  if (UseNewFieldLayout) {
    FieldLayoutBuilder lb(class_name(), super_klass(), _cp, _fields,
        _parsed_annotations->is_contended(), is_inline_type(),
        loader_data(), _protection_domain, _field_info);
    lb.build_layout(CHECK);
    if (is_inline_type()) {
      _alignment = lb.get_alignment();
      _first_field_offset = lb.get_first_field_offset();
      _exact_size_in_bytes = lb.get_exact_size_in_byte();
    }
  } else {
    layout_fields(cp, _fac, _parsed_annotations, _field_info, CHECK);
  }

  // Compute reference type
  _rt = (NULL ==_super_klass) ? REF_NONE : _super_klass->reference_type();
}

void ClassFileParser::set_klass(InstanceKlass* klass) {

#ifdef ASSERT
  if (klass != NULL) {
    assert(NULL == _klass, "leaking?");
  }
#endif

  _klass = klass;
}

void ClassFileParser::set_klass_to_deallocate(InstanceKlass* klass) {

#ifdef ASSERT
  if (klass != NULL) {
    assert(NULL == _klass_to_deallocate, "leaking?");
  }
#endif

  _klass_to_deallocate = klass;
}

// Caller responsible for ResourceMark
// clone stream with rewound position
const ClassFileStream* ClassFileParser::clone_stream() const {
  assert(_stream != NULL, "invariant");

  return _stream->clone();
}

// ----------------------------------------------------------------------------
// debugging

#ifdef ASSERT

// return true if class_name contains no '.' (internal format is '/')
bool ClassFileParser::is_internal_format(Symbol* class_name) {
  if (class_name != NULL) {
    ResourceMark rm;
    char* name = class_name->as_C_string();
    return strchr(name, JVM_SIGNATURE_DOT) == NULL;
  } else {
    return true;
  }
}

#endif<|MERGE_RESOLUTION|>--- conflicted
+++ resolved
@@ -6053,14 +6053,9 @@
   }
 }
 
-<<<<<<< HEAD
-// Called from a factory method in KlassFactory, not from this file.
-InstanceKlass* ClassFileParser::create_instance_klass(bool changed_by_loadhook, TRAPS) {
-=======
 InstanceKlass* ClassFileParser::create_instance_klass(bool changed_by_loadhook,
                                                       const ClassInstanceInfo& cl_inst_info,
                                                       TRAPS) {
->>>>>>> 7f634155
   if (_klass != NULL) {
     return _klass;
   }
@@ -6068,16 +6063,12 @@
   InstanceKlass* const ik =
     InstanceKlass::allocate_instance_klass(*this, CHECK_NULL);
 
-<<<<<<< HEAD
-  fill_instance_klass(ik, changed_by_loadhook, CHECK_NULL);
-=======
   if (is_hidden()) {
     mangle_hidden_class_name(ik);
   }
 
   fill_instance_klass(ik, changed_by_loadhook, cl_inst_info, CHECK_NULL);
 
->>>>>>> 7f634155
   assert(_klass == ik, "invariant");
 
 
@@ -6108,7 +6099,6 @@
   return ik;
 }
 
-<<<<<<< HEAD
 // Return true if the specified class is not a valid super class for an inline type.
 // A valid super class for an inline type is abstract, has no instance fields,
 // does not implement interface java.lang.IdentityObject (checked elsewhere), has
@@ -6143,13 +6133,10 @@
   return false;
 }
 
-void ClassFileParser::fill_instance_klass(InstanceKlass* ik, bool changed_by_loadhook, TRAPS) {
-=======
 void ClassFileParser::fill_instance_klass(InstanceKlass* ik,
                                           bool changed_by_loadhook,
                                           const ClassInstanceInfo& cl_inst_info,
                                           TRAPS) {
->>>>>>> 7f634155
   assert(ik != NULL, "invariant");
 
   // Set name and CLD before adding to CLD
